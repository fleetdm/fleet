package file

//		Copyright 2023 SAS Software
//
//	 Licensed under the Apache License, Version 2.0 (the "License");
//	 you may not use this file except in compliance with the License.
//	 You may obtain a copy of the License at
//
//	     http://www.apache.org/licenses/LICENSE-2.0
//
//	 Unless required by applicable law or agreed to in writing, software
//	 distributed under the License is distributed on an "AS IS" BASIS,
//	 WITHOUT WARRANTIES OR CONDITIONS OF ANY KIND, either express or implied.
//	 See the License for the specific language governing permissions and
//	 limitations under the License.
//
// xar contains utilities to parse xar files, most of the logic here is a
// simplified version extracted from the logic to sign xar files in
// https://github.com/sassoftware/relic

import (
	"bytes"
	"compress/bzip2"
	"compress/zlib"
	"crypto"
	"crypto/sha256"
	"encoding/binary"
	"encoding/xml"
	"errors"
	"fmt"
	"io"
	"path/filepath"
	"strings"

	"github.com/fleetdm/fleet/v4/server/fleet"
)

const (
	// xarMagic is the [file signature][1] (or magic bytes) for xar
	//
	// [1]: https://en.wikipedia.org/wiki/List_of_file_signatures
	xarMagic = 0x78617221

	xarHeaderSize = 28
)

const (
	hashNone uint32 = iota
	hashSHA1
	hashMD5
	hashSHA256
	hashSHA512
)

var (
	// ErrInvalidType is used to signal that the provided package can't be
	// parsed because is an invalid file type.
	ErrInvalidType = errors.New("invalid file type")
	// ErrNotSigned is used to signal that the provided package doesn't
	// contain a signature.
	ErrNotSigned = errors.New("file is not signed")
)

type xarHeader struct {
	Magic            uint32
	HeaderSize       uint16
	Version          uint16
	CompressedSize   int64
	UncompressedSize int64
	HashType         uint32
}

type tocXar struct {
	TOC toc `xml:"toc"`
}

type toc struct {
	Signature  *any `xml:"signature"`
	XSignature *any `xml:"x-signature"`
}

type xmlXar struct {
	XMLName xml.Name `xml:"xar"`
	TOC     xmlTOC
}

type xmlTOC struct {
	XMLName xml.Name   `xml:"toc"`
	Files   []*xmlFile `xml:"file"`
}

type xmlFileData struct {
	XMLName  xml.Name `xml:"data"`
	Length   int64    `xml:"length"`
	Offset   int64    `xml:"offset"`
	Size     int64    `xml:"size"`
	Encoding struct {
		Style string `xml:"style,attr"`
	} `xml:"encoding"`
}

type xmlFile struct {
	XMLName xml.Name `xml:"file"`
	Name    string   `xml:"name"`
	Data    *xmlFileData
}

// distributionXML represents the structure of the distributionXML.xml
type distributionXML struct {
	Title   string               `xml:"title"`
	Product distributionProduct  `xml:"product"`
	PkgRefs []distributionPkgRef `xml:"pkg-ref"`
}

type packageInfoXML struct {
	Version         string               `xml:"version,attr"`
	InstallLocation string               `xml:"install-location,attr"`
	Identifier      string               `xml:"identifier,attr"`
	Bundles         []distributionBundle `xml:"bundle"`
}

// distributionProduct represents the product element
type distributionProduct struct {
	ID      string `xml:"id,attr"`
	Version string `xml:"version,attr"`
}

// distributionPkgRef represents the pkg-ref element
type distributionPkgRef struct {
	ID                string                      `xml:"id,attr"`
	Version           string                      `xml:"version,attr"`
	BundleVersions    []distributionBundleVersion `xml:"bundle-version"`
	MustClose         distributionMustClose       `xml:"must-close"`
	PackageIdentifier string                      `xml:"packageIdentifier,attr"`
	InstallKBytes     string                      `xml:"installKBytes,attr"`
}

// distributionBundleVersion represents the bundle-version element
type distributionBundleVersion struct {
	Bundles []distributionBundle `xml:"bundle"`
}

// distributionBundle represents the bundle element
type distributionBundle struct {
	Path                       string `xml:"path,attr"`
	ID                         string `xml:"id,attr"`
	CFBundleShortVersionString string `xml:"CFBundleShortVersionString,attr"`
}

// distributionMustClose represents the must-close element
type distributionMustClose struct {
	Apps []distributionApp `xml:"app"`
}

// distributionApp represents the app element
type distributionApp struct {
	ID string `xml:"id,attr"`
}

// ExtractXARMetadata extracts the name and version metadata from a .pkg file
// in the XAR format.
func ExtractXARMetadata(tfr *TempFileReader) (*InstallerMetadata, error) {
	var hdr xarHeader

	h := sha256.New()
	size, _ := io.Copy(h, tfr) // writes to a hash cannot fail

	if err := tfr.Rewind(); err != nil {
		return nil, fmt.Errorf("rewind reader: %w", err)
	}

	// read the file header
	if err := binary.Read(tfr, binary.BigEndian, &hdr); err != nil {
		return nil, fmt.Errorf("decode xar header: %w", err)
	}

	zr, err := zlib.NewReader(io.LimitReader(tfr, hdr.CompressedSize))
	if err != nil {
		return nil, fmt.Errorf("create zlib reader: %w", err)
	}
	defer zr.Close()

	// decode the TOC data (in XML inside the zlib-compressed data)
	var root xmlXar
	decoder := xml.NewDecoder(zr)
	decoder.Strict = false
	if err := decoder.Decode(&root); err != nil {
		return nil, fmt.Errorf("decode xar xml: %w", err)
	}

	// look for the distribution file, with the metadata information
	heapOffset := xarHeaderSize + hdr.CompressedSize
	var packageInfoFile *xmlFile
	for _, f := range root.TOC.Files {
<<<<<<< HEAD
		if f.Name != "Distribution" {
			continue
		}

		var fileReader io.Reader
		heapReader := io.NewSectionReader(tfr, heapOffset, size-heapOffset)
		fileReader = io.NewSectionReader(heapReader, f.Data.Offset, f.Data.Length)
=======
		switch f.Name {
		case "Distribution":
			contents, err := readCompressedFile(rr, heapOffset, int64(len(b)), f)
			if err != nil {
				return nil, err
			}
>>>>>>> 06a4c86b

		// the distribution file can be compressed differently than the TOC, the
		// actual compression is specified in the Encoding.Style field.
		if strings.Contains(f.Data.Encoding.Style, "x-gzip") {
			// despite the name, x-gzip fails to decode with the gzip package
			// (invalid header), but it works with zlib.
			zr, err := zlib.NewReader(fileReader)
			if err != nil {
				return nil, fmt.Errorf("create zlib reader: %w", err)
			}
<<<<<<< HEAD
			defer zr.Close()
			fileReader = zr
		} else if strings.Contains(f.Data.Encoding.Style, "x-bzip2") {
			fileReader = bzip2.NewReader(fileReader)
		}
		// TODO: what other compression methods are supported?

		contents, err := io.ReadAll(fileReader)
		if err != nil {
			return nil, fmt.Errorf("reading Distribution file: %w", err)
		}

		meta, err := parseDistributionFile(contents)
		if err != nil {
			return nil, fmt.Errorf("parsing Distribution file: %w", err)
		}
		meta.SHASum = h.Sum(nil)
		return meta, err
=======
			meta.SHASum = h.Sum(nil)
			return meta, nil
		case "PackageInfo":
			// If Distribution archive was not found, we will use the top-level PackageInfo archive
			packageInfoFile = f
		}
	}

	if packageInfoFile != nil {
		contents, err := readCompressedFile(rr, heapOffset, int64(len(b)), packageInfoFile)
		if err != nil {
			return nil, err
		}

		meta, err := parsePackageInfoFile(contents)
		if err != nil {
			return nil, fmt.Errorf("parsing PackageInfo file: %w", err)
		}
		meta.SHASum = h.Sum(nil)
		return meta, nil
>>>>>>> 06a4c86b
	}

	// if it reaches here, no distribution file was found, no metadata
	return &InstallerMetadata{SHASum: h.Sum(nil)}, nil
}

func readCompressedFile(rr *bytes.Reader, heapOffset int64, sectionLength int64, f *xmlFile) ([]byte, error) {
	var fileReader io.Reader
	heapReader := io.NewSectionReader(rr, heapOffset, sectionLength-heapOffset)
	fileReader = io.NewSectionReader(heapReader, f.Data.Offset, f.Data.Length)

	// the distribution file can be compressed differently than the TOC, the
	// actual compression is specified in the Encoding.Style field.
	if strings.Contains(f.Data.Encoding.Style, "x-gzip") {
		// despite the name, x-gzip fails to decode with the gzip package
		// (invalid header), but it works with zlib.
		zr, err := zlib.NewReader(fileReader)
		if err != nil {
			return nil, fmt.Errorf("create zlib reader: %w", err)
		}
		defer zr.Close()
		fileReader = zr
	} else if strings.Contains(f.Data.Encoding.Style, "x-bzip2") {
		fileReader = bzip2.NewReader(fileReader)
	}
	// TODO: what other compression methods are supported?

	contents, err := io.ReadAll(fileReader)
	if err != nil {
		return nil, fmt.Errorf("reading %s file: %w", f.Name, err)
	}
	return contents, nil
}

func parseDistributionFile(rawXML []byte) (*InstallerMetadata, error) {
	var distXML distributionXML
	if err := xml.Unmarshal(rawXML, &distXML); err != nil {
		return nil, fmt.Errorf("unmarshal Distribution XML: %w", err)
	}

	name, identifier, version, packageIDs := getDistributionInfo(&distXML)
	return &InstallerMetadata{
		Name:             name,
		Version:          version,
		BundleIdentifier: identifier,
		PackageIDs:       packageIDs,
	}, nil

}

// getDistributionInfo gets the name, bundle identifier and version of a PKG distribution file
func getDistributionInfo(d *distributionXML) (name string, identifier string, version string, packageIDs []string) {
	var appVersion string

	// find the package ids that have an installation size
	var packageIDSet = make(map[string]struct{}, 1)
	for _, pkg := range d.PkgRefs {
		if pkg.InstallKBytes != "" && pkg.InstallKBytes != "0" {
			var id string
			if pkg.PackageIdentifier != "" {
				id = pkg.PackageIdentifier
			} else if pkg.ID != "" {
				id = pkg.ID
			}
			if id != "" {
				packageIDSet[id] = struct{}{}
			}
		}
	}
	if len(packageIDSet) == 0 {
		// if we didn't find any package IDs with installation size, then grab all of them
		for _, pkg := range d.PkgRefs {
			var id string
			if pkg.PackageIdentifier != "" {
				id = pkg.PackageIdentifier
			} else if pkg.ID != "" {
				id = pkg.ID
			}
			if id != "" {
				packageIDSet[id] = struct{}{}
			}
		}
	}
	for id := range packageIDSet {
		packageIDs = append(packageIDs, id)
	}

out:
	// look in all the bundle versions for one that has a `path` attribute
	// that is not nested, this is generally the case for packages that distribute
	// `.app` files, which are ultimately picked up as an installed app by osquery
	for _, pkg := range d.PkgRefs {
		for _, versions := range pkg.BundleVersions {
			for _, bundle := range versions.Bundles {
				if base, isValid := isValidAppFilePath(bundle.Path); isValid {
					identifier = bundle.ID
					name = base
					appVersion = bundle.CFBundleShortVersionString
					break out
				}
			}
		}
	}

	// if we didn't find anything, look for any <pkg-ref> elements and grab
	// the first `<must-close>`, `packageIdentifier` or `id` attribute we
	// find as the bundle identifier, in that order
	if identifier == "" {
		for _, pkg := range d.PkgRefs {
			if len(pkg.MustClose.Apps) > 0 {
				identifier = pkg.MustClose.Apps[0].ID
				break
			}
		}
	}

	if identifier == "" {
		for _, pkg := range d.PkgRefs {
			if pkg.PackageIdentifier != "" {
				identifier = pkg.PackageIdentifier
				break
			}

			if pkg.ID != "" {
				identifier = pkg.ID
				break
			}
		}
	}

	// if the identifier is still empty, try to use the product id
	if identifier == "" && d.Product.ID != "" {
		identifier = d.Product.ID
	}

	// if package IDs are still empty, use the identifier as the package ID
	if len(packageIDs) == 0 && identifier != "" {
		packageIDs = append(packageIDs, identifier)
	}

	// for the name, try to use the title and fallback to the bundle
	// identifier
	if name == "" && d.Title != "" {
		name = d.Title
	}
	if name == "" {
		name = identifier
	}

	// for the version, try to use the top-level product version, if not,
	// fallback to any version definition alongside the name or the first
	// version in a pkg-ref we find.
	if d.Product.Version != "" {
		version = d.Product.Version
	}
	if version == "" && appVersion != "" {
		version = appVersion
	}
	if version == "" {
		for _, pkgRef := range d.PkgRefs {
			if pkgRef.Version != "" {
				version = pkgRef.Version
			}
		}
	}

	return name, identifier, version, packageIDs
}

func parsePackageInfoFile(rawXML []byte) (*InstallerMetadata, error) {
	var packageInfo packageInfoXML
	if err := xml.Unmarshal(rawXML, &packageInfo); err != nil {
		return nil, fmt.Errorf("unmarshal PackageInfo XML: %w", err)
	}

	name, identifier, version, packageIDs := getPackageInfo(&packageInfo)
	return &InstallerMetadata{
		Name:             name,
		Version:          version,
		BundleIdentifier: identifier,
		PackageIDs:       packageIDs,
	}, nil

}

// getPackageInfo gets the name, bundle identifier and version of a PKG top level PackageInfo file
func getPackageInfo(p *packageInfoXML) (name string, identifier string, version string, packageIDs []string) {
	var packageIDSet = make(map[string]struct{}, 1)
	for _, bundle := range p.Bundles {
		installPath := bundle.Path
		if p.InstallLocation != "" {
			installPath = filepath.Join(p.InstallLocation, installPath)
		}
		installPath = strings.TrimPrefix(installPath, "/")
		installPath = strings.TrimPrefix(installPath, "./")
		if base, isValid := isValidAppFilePath(installPath); isValid {
			identifier = fleet.Preprocess(bundle.ID)
			name = base
			version = fleet.Preprocess(bundle.CFBundleShortVersionString)
		}
		bundleID := fleet.Preprocess(bundle.ID)
		if bundleID != "" {
			packageIDSet[bundleID] = struct{}{}
		}
	}

	for id := range packageIDSet {
		packageIDs = append(packageIDs, id)
	}

	// if we didn't find a version, grab the version from pkg-info element
	// Note: this version may be wrong since it is the version of the package and not the app
	if version == "" {
		version = fleet.Preprocess(p.Version)
	}

	// if we didn't find a bundle identifier, grab the identifier from pkg-info element
	if identifier == "" {
		identifier = fleet.Preprocess(p.Identifier)
	}

	// if we didn't find a name, grab the name from the identifier
	if name == "" {
		idParts := strings.Split(identifier, ".")
		if len(idParts) > 0 {
			name = idParts[len(idParts)-1]
		}
	}

	// if we didn't find package IDs, use the identifier as the package ID
	if len(packageIDs) == 0 && identifier != "" {
		packageIDs = append(packageIDs, identifier)
	}

	return name, identifier, version, packageIDs
}

// isValidAppFilePath checks if the given input is a file name ending with .app
// or if it's in the "Applications" directory with a .app extension.
func isValidAppFilePath(input string) (string, bool) {
	dir, file := filepath.Split(input)

	if dir == "" && file == input {
		return file, true
	}

	if strings.HasSuffix(file, ".app") {
		if dir == "Applications/" {
			return file, true
		}
	}

	return "", false
}

// CheckPKGSignature checks if the provided bytes correspond to a signed pkg
// (xar) file.
//
// - If the file is not xar, it returns a ErrInvalidType error
// - If the file is not signed, it returns a ErrNotSigned error
func CheckPKGSignature(pkg io.Reader) error {
	buff := bytes.NewBuffer(nil)
	if _, err := io.Copy(buff, pkg); err != nil {
		return err
	}
	r := bytes.NewReader(buff.Bytes())

	hdr, hashType, err := parseHeader(io.NewSectionReader(r, 0, 28))
	if err != nil {
		return err
	}

	base := int64(hdr.HeaderSize)
	toc, err := parseTOC(io.NewSectionReader(r, base, hdr.CompressedSize), hashType)
	if err != nil {
		return err
	}

	if toc.Signature == nil && toc.XSignature == nil {
		return ErrNotSigned
	}

	return nil
}

func decompress(r io.Reader) ([]byte, error) {
	zr, err := zlib.NewReader(r)
	if err != nil {
		return nil, err
	}
	defer zr.Close()
	return io.ReadAll(zr)
}

func parseTOC(r io.Reader, hashType crypto.Hash) (*toc, error) {
	tocHash := hashType.New()
	r = io.TeeReader(r, tocHash)
	decomp, err := decompress(r)
	if err != nil {
		return nil, fmt.Errorf("decompressing TOC: %w", err)
	}
	var toc tocXar
	if err := xml.Unmarshal(decomp, &toc); err != nil {
		return nil, fmt.Errorf("decoding TOC: %w", err)
	}
	return &toc.TOC, nil
}

func parseHeader(r io.Reader) (xarHeader, crypto.Hash, error) {
	var hdr xarHeader
	if err := binary.Read(r, binary.BigEndian, &hdr); err != nil {
		return xarHeader{}, 0, err
	}

	if hdr.Magic != xarMagic {
		return hdr, 0, ErrInvalidType
	}

	var hashType crypto.Hash
	switch hdr.HashType {
	case hashSHA1:
		hashType = crypto.SHA1
	case hashSHA256:
		hashType = crypto.SHA256
	case hashSHA512:
		hashType = crypto.SHA512
	default:
		return xarHeader{}, 0, fmt.Errorf("unknown hash algorithm %d", hdr.HashType)
	}

	return hdr, hashType, nil
}<|MERGE_RESOLUTION|>--- conflicted
+++ resolved
@@ -192,54 +192,20 @@
 	heapOffset := xarHeaderSize + hdr.CompressedSize
 	var packageInfoFile *xmlFile
 	for _, f := range root.TOC.Files {
-<<<<<<< HEAD
-		if f.Name != "Distribution" {
-			continue
-		}
-
-		var fileReader io.Reader
-		heapReader := io.NewSectionReader(tfr, heapOffset, size-heapOffset)
-		fileReader = io.NewSectionReader(heapReader, f.Data.Offset, f.Data.Length)
-=======
 		switch f.Name {
 		case "Distribution":
-			contents, err := readCompressedFile(rr, heapOffset, int64(len(b)), f)
+			contents, err := readCompressedFile(tfr, heapOffset, size, f)
 			if err != nil {
 				return nil, err
 			}
->>>>>>> 06a4c86b
-
-		// the distribution file can be compressed differently than the TOC, the
-		// actual compression is specified in the Encoding.Style field.
-		if strings.Contains(f.Data.Encoding.Style, "x-gzip") {
-			// despite the name, x-gzip fails to decode with the gzip package
-			// (invalid header), but it works with zlib.
-			zr, err := zlib.NewReader(fileReader)
+
+			meta, err := parseDistributionFile(contents)
 			if err != nil {
-				return nil, fmt.Errorf("create zlib reader: %w", err)
-			}
-<<<<<<< HEAD
-			defer zr.Close()
-			fileReader = zr
-		} else if strings.Contains(f.Data.Encoding.Style, "x-bzip2") {
-			fileReader = bzip2.NewReader(fileReader)
-		}
-		// TODO: what other compression methods are supported?
-
-		contents, err := io.ReadAll(fileReader)
-		if err != nil {
-			return nil, fmt.Errorf("reading Distribution file: %w", err)
-		}
-
-		meta, err := parseDistributionFile(contents)
-		if err != nil {
-			return nil, fmt.Errorf("parsing Distribution file: %w", err)
-		}
-		meta.SHASum = h.Sum(nil)
-		return meta, err
-=======
+				return nil, fmt.Errorf("parsing Distribution file: %w", err)
+			}
 			meta.SHASum = h.Sum(nil)
 			return meta, nil
+
 		case "PackageInfo":
 			// If Distribution archive was not found, we will use the top-level PackageInfo archive
 			packageInfoFile = f
@@ -247,7 +213,7 @@
 	}
 
 	if packageInfoFile != nil {
-		contents, err := readCompressedFile(rr, heapOffset, int64(len(b)), packageInfoFile)
+		contents, err := readCompressedFile(tfr, heapOffset, size, packageInfoFile)
 		if err != nil {
 			return nil, err
 		}
@@ -258,16 +224,14 @@
 		}
 		meta.SHASum = h.Sum(nil)
 		return meta, nil
->>>>>>> 06a4c86b
-	}
-
-	// if it reaches here, no distribution file was found, no metadata
+	}
+
 	return &InstallerMetadata{SHASum: h.Sum(nil)}, nil
 }
 
-func readCompressedFile(rr *bytes.Reader, heapOffset int64, sectionLength int64, f *xmlFile) ([]byte, error) {
+func readCompressedFile(rat io.ReaderAt, heapOffset int64, sectionLength int64, f *xmlFile) ([]byte, error) {
 	var fileReader io.Reader
-	heapReader := io.NewSectionReader(rr, heapOffset, sectionLength-heapOffset)
+	heapReader := io.NewSectionReader(rat, heapOffset, sectionLength-heapOffset)
 	fileReader = io.NewSectionReader(heapReader, f.Data.Offset, f.Data.Length)
 
 	// the distribution file can be compressed differently than the TOC, the
