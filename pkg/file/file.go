package file

import (
	"bufio"
	"bytes"
	"encoding/binary"
	"errors"
	"fmt"
	"io"
	"io/fs"
	"net/url"
	"os"
	"path"
	"path/filepath"
	"strings"

	"github.com/fleetdm/fleet/v4/pkg/secure"
)

var ErrUnsupportedType = errors.New("unsupported file type")

// ExtractInstallerMetadata extracts the software name and version from the
// installer file and returns them along with the sha256 hash of the bytes. The
// format of the installer is determined based on the magic bytes of the content.
func ExtractInstallerMetadata(r io.Reader) (name, version, extension string, shaSum []byte, err error) {
	br := bufio.NewReader(r)
	extension, err = typeFromBytes(br)
	if err != nil {
		return "", "", "", nil, err
	}

	switch extension {
	case "deb":
		name, version, shaSum, err = ExtractDebMetadata(br)
	case "exe":
		name, version, shaSum, err = ExtractPEMetadata(br)
	case "pkg":
		name, version, shaSum, err = ExtractXARMetadata(br)
	case "msi":
		name, version, shaSum, err = ExtractMSIMetadata(br)
	default:
		return "", "", "", nil, ErrUnsupportedType
	}

	return name, version, extension, shaSum, err
}

func typeFromBytes(br *bufio.Reader) (string, error) {
	switch {
	case hasPrefix(br, []byte{0x78, 0x61, 0x72, 0x21}):
		return "pkg", nil
	case hasPrefix(br, []byte("!<arch>\ndebian")):
		return "deb", nil
	case hasPrefix(br, []byte{0xd0, 0xcf}):
		return "msi", nil
	case hasPrefix(br, []byte("MZ")):
		if blob, _ := br.Peek(0x3e); len(blob) == 0x3e {
			reloc := binary.LittleEndian.Uint16(blob[0x3c:0x3e])
			if blob, err := br.Peek(int(reloc) + 4); err == nil {
				if bytes.Equal(blob[reloc:reloc+4], []byte("PE\x00\x00")) {
					return "exe", nil
				}
			}
		}
		fallthrough
	default:
		return "", ErrUnsupportedType
	}
}

func hasPrefix(br *bufio.Reader, blob []byte) bool {
	d, _ := br.Peek(len(blob))
	if len(d) < len(blob) {
		return false
	}
	return bytes.Equal(d, blob)
}

// Copy copies the file from srcPath to dstPath, using the provided permissions.
//
// Note that on Windows the permissions support is limited in Go's file functions.
func Copy(srcPath, dstPath string, perm os.FileMode) error {
	src, err := os.Open(srcPath)
	if err != nil {
		return fmt.Errorf("open src for copy: %w", err)
	}
	defer src.Close()

	if err := secure.MkdirAll(filepath.Dir(dstPath), os.ModeDir|perm); err != nil {
		return fmt.Errorf("create dst dir for copy: %w", err)
	}

	dst, err := secure.OpenFile(dstPath, os.O_RDWR|os.O_CREATE|os.O_TRUNC, perm)
	if err != nil {
		return fmt.Errorf("open dst for copy: %w", err)
	}
	defer dst.Close()

	if _, err := io.Copy(dst, src); err != nil {
		return fmt.Errorf("copy src to dst: %w", err)
	}
	if err := dst.Sync(); err != nil {
		return fmt.Errorf("sync dst after copy: %w", err)
	}

	return nil
}

// Copy copies the file from srcPath to dstPath, using the permissions of the original file.
//
// Note that on Windows the permissions support is limited in Go's file functions.
func CopyWithPerms(srcPath, dstPath string) error {
	stat, err := os.Stat(srcPath)
	if err != nil {
		return fmt.Errorf("get permissions for copy: %w", err)
	}

	return Copy(srcPath, dstPath, stat.Mode().Perm())
}

// Exists returns whether the file exists and is a regular file.
func Exists(path string) (bool, error) {
	info, err := os.Stat(path)
	if err != nil {
		if errors.Is(err, fs.ErrNotExist) {
			return false, nil
		}
		return false, fmt.Errorf("check file exists: %w", err)
	}

	return info.Mode().IsRegular(), nil
}

<<<<<<< HEAD
// Dos2UnixNewlines takes a string containing Windows-style newlines (\r\n) and
// converts them to Unix-style newlines (\n). It returns the converted string.
func Dos2UnixNewlines(s string) string {
	return strings.ReplaceAll(s, "\r\n", "\n")
=======
func ExtractFilenameFromURLPath(p string, defaultExtension string) string {
	u, err := url.Parse(p)
	if err != nil {
		return ""
	}

	invalid := map[string]struct{}{
		"":  {},
		".": {},
		"/": {},
	}

	b := path.Base(u.Path)
	if _, ok := invalid[b]; ok {
		return ""
	}

	if _, ok := invalid[path.Ext(b)]; ok {
		return fmt.Sprintf("%s.%s", b, defaultExtension)
	}

	return b
>>>>>>> 5a50e5d4
}<|MERGE_RESOLUTION|>--- conflicted
+++ resolved
@@ -131,12 +131,12 @@
 	return info.Mode().IsRegular(), nil
 }
 
-<<<<<<< HEAD
 // Dos2UnixNewlines takes a string containing Windows-style newlines (\r\n) and
 // converts them to Unix-style newlines (\n). It returns the converted string.
 func Dos2UnixNewlines(s string) string {
 	return strings.ReplaceAll(s, "\r\n", "\n")
-=======
+}
+
 func ExtractFilenameFromURLPath(p string, defaultExtension string) string {
 	u, err := url.Parse(p)
 	if err != nil {
@@ -159,5 +159,4 @@
 	}
 
 	return b
->>>>>>> 5a50e5d4
 }