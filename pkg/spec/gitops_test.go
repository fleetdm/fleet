--- conflicted
+++ resolved
@@ -81,11 +81,8 @@
 		"global_config_no_paths": {
 			environment: map[string]string{
 				"FLEET_SECRET_FLEET_SECRET_": "fleet_secret",
-<<<<<<< HEAD
 				"FLEET_SECRET_NAME":          "secret_name",
 				"FLEET_SECRET_length":        "10",
-=======
->>>>>>> 1a3b89de
 			},
 			filePath: "testdata/global_config_no_paths.yml",
 		},
@@ -95,22 +92,16 @@
 				"DISTRIBUTED_DENYLIST_DURATION": "0",
 				"ORG_NAME":                      "Fleet Device Management",
 				"FLEET_SECRET_FLEET_SECRET_":    "fleet_secret",
-<<<<<<< HEAD
 				"FLEET_SECRET_NAME":             "secret_name",
 				"FLEET_SECRET_length":           "10",
-=======
->>>>>>> 1a3b89de
 			},
 			filePath: "testdata/global_config.yml",
 		},
 		"team_config_no_paths": {
 			environment: map[string]string{
 				"FLEET_SECRET_FLEET_SECRET_": "fleet_secret",
-<<<<<<< HEAD
 				"FLEET_SECRET_NAME":          "secret_name",
 				"FLEET_SECRET_length":        "10",
-=======
->>>>>>> 1a3b89de
 			},
 			filePath: "testdata/team_config_no_paths.yml",
 			isTeam:   true,
@@ -121,12 +112,6 @@
 				"LINUX_OS":                        "linux",
 				"DISTRIBUTED_DENYLIST_DURATION":   "0",
 				"ENABLE_FAILING_POLICIES_WEBHOOK": "true",
-				"FLEET_SECRET_FLEET_SECRET_":      "fleet_secret",
-<<<<<<< HEAD
-				"FLEET_SECRET_NAME":               "secret_name",
-				"FLEET_SECRET_length":             "10",
-=======
->>>>>>> 1a3b89de
 			},
 			filePath: "testdata/team_config.yml",
 			isTeam:   true,
@@ -248,15 +233,6 @@
 				assert.True(t, ok, "windows_migration_enabled not found")
 				_, ok = gitops.Controls.WindowsUpdates.(map[string]interface{})
 				assert.True(t, ok, "windows_updates not found")
-<<<<<<< HEAD
-				require.Len(t, gitops.FleetSecrets, 3)
-				assert.Equal(t, "fleet_secret", gitops.FleetSecrets["FLEET_SECRET_FLEET_SECRET_"])
-				assert.Equal(t, "secret_name", gitops.FleetSecrets["FLEET_SECRET_NAME"])
-				assert.Equal(t, "10", gitops.FleetSecrets["FLEET_SECRET_length"])
-=======
-				require.Len(t, gitops.FleetSecrets, 1)
-				assert.Equal(t, "fleet_secret", gitops.FleetSecrets["FLEET_SECRET_FLEET_SECRET_"])
->>>>>>> 1a3b89de
 
 				// Check agent options
 				assert.NotNil(t, gitops.AgentOptions)
