--- conflicted
+++ resolved
@@ -970,10 +970,6 @@
 			return multierror.Append(multiError, fmt.Errorf("failed to unmarshall softwarespec: %v", err))
 		}
 	}
-<<<<<<< HEAD
-
-=======
->>>>>>> 7345ff39
 	for _, item := range software.AppStoreApps {
 		item := item
 		if item.AppStoreID == "" {
