--- conflicted
+++ resolved
@@ -109,18 +109,6 @@
   - path: ../lib/macos-device-health.policies.yml
   - path: ../lib/windows-device-health.policies.yml
   - path: ../lib/linux-device-health.policies.yml
-<<<<<<< HEAD
-  - name: macOS - Check if latest version
-    query: |
-      SELECT 1 FROM os_version
-        WHERE (major > 14 OR (major = 14 AND minor > 5) OR (major = 14 AND minor = 5 AND patch >= 0)); --Sonoma
-    critical: false
-    description: Using an outdated macOS version risks exposure to security vulnerabilities and potential system instability.
-    resolution: We will update your macOS to the latest version.
-    platform: darwin
-    calendar_events_enabled: true
-=======
->>>>>>> d5f666bf
 queries:
   - path: ../lib/collect-failed-login-attempts.queries.yml
   - path: ../lib/collect-fleetd-information.yml
