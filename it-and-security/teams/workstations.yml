name: $DOGFOOD_APPLE_BM_DEFAULT_TEAM
team_settings:
  webhook_settings:
    failing_policies_webhook:
      destination_url: $DOGFOOD_FAILING_POLICIES_WEBHOOK_URL
      enable_failing_policies_webhook: true
      host_batch_size: 0
      policy_ids:
        - 14946
        - 15329
  features:
    enable_host_users: true
    enable_software_inventory: true
  host_expiry_settings:
    host_expiry_enabled: false
    host_expiry_window: 0
  secrets:
    - secret: $DOGFOOD_WORKSTATIONS_ENROLL_SECRET
  integrations:
    google_calendar:
      enable_calendar_events: true
      webhook_url: $DOGFOOD_CALENDAR_WEBHOOK_URL
agent_options:
  config:
    decorators:
      load:
        - SELECT uuid AS host_uuid FROM system_info;
        - SELECT hostname AS hostname FROM system_info;
    options:
      disable_distributed: false
      distributed_interval: 10
      distributed_plugin: tls
      distributed_tls_max_attempts: 3
      logger_tls_endpoint: /api/osquery/log
      logger_tls_period: 10
      pack_delimiter: /
  update_channels:
    # We want to use these hosts to stick to stable releases
    # to perform smoke tests after promoting edge to stable.
    osqueryd: stable
    orbit: stable
    desktop: stable
controls:
  enable_disk_encryption: true
  macos_settings:
    custom_settings:
      - path: ../lib/macos/configuration-profiles/date-time.mobileconfig
      - path: ../lib/macos/configuration-profiles/chrome-enrollment.mobileconfig
      - path: ../lib/macos/configuration-profiles/disable-bluetooth-file-sharing.mobileconfig
      - path: ../lib/macos/configuration-profiles/disable-content-caching.mobileconfig
      - path: ../lib/macos/configuration-profiles/disable-guest-account.mobileconfig
      - path: ../lib/macos/configuration-profiles/disable-guest-shares.mobileconfig
      - path: ../lib/macos/configuration-profiles/disable-internet-sharing.mobileconfig
      - path: ../lib/macos/configuration-profiles/disable-media-sharing.mobileconfig
      - path: ../lib/macos/configuration-profiles/disable-safari-safefiles.mobileconfig
      - path: ../lib/macos/configuration-profiles/enable-doh.mobileconfig
      - path: ../lib/macos/configuration-profiles/enable-firewall-logging.mobileconfig
      - path: ../lib/macos/configuration-profiles/enable-gatekeeper.mobileconfig
      - path: ../lib/macos/configuration-profiles/enforce-library-validation.mobileconfig
      - path: ../lib/macos/configuration-profiles/firewall.mobileconfig
      - path: ../lib/macos/configuration-profiles/full-disk-access-for-fleetd.mobileconfig
      - path: ../lib/macos/configuration-profiles/limit-ad-tracking.mobileconfig
      - path: ../lib/macos/configuration-profiles/misc.mobileconfig
      - path: ../lib/macos/configuration-profiles/prevent-autologon.mobileconfig
      - path: ../lib/macos/configuration-profiles/secure-terminal-keyboard.mobileconfig
      - path: ../lib/macos/declaration-profiles/passcode-settings.json
      - path: ../lib/macos/declaration-profiles/software-update-settings.json
      - path: ../lib/macos/configuration-profiles/1password-managed-settings.mobileconfig
        labels_include_any:
          - "Macs with 1Password installed"
  macos_setup:
    bootstrap_package: ""
    enable_end_user_authentication: true
    macos_setup_assistant: ../lib/macos/enrollment-profiles/automatic-enrollment.dep.json
    software:
      - package_path: ../lib/macos/software/google-chrome.yml # Google Chrome for macOS
      - package_path: ../lib/macos/software/zoom.yml # Zoom for macOS
      - package_path: ../lib/macos/software/1password.yml # 1Password for macOS
      - app_store_id: '803453959' # Slack Desktop
  macos_updates:
    deadline: "2025-06-08"
    minimum_version: "15.5"
  windows_settings:
    custom_settings: null
  windows_updates:
    deadline_days: 7
    grace_period_days: 2
  scripts:
    - path: ../lib/macos/scripts/collect-fleetd-logs.sh
    - path: ../lib/macos/scripts/see-automatic-enrollment-profile.sh
    - path: ../lib/macos/scripts/remove-old-nudge.sh
    - path: ../lib/macos/scripts/uninstall-fleetd-macos.sh
    - path: ../lib/macos/scripts/install-wine.sh
    - path: ../lib/windows/scripts/uninstall-fleetd-windows.ps1
    - path: ../lib/windows/scripts/turn-off-mdm.ps1
    - path: ../lib/windows/scripts/create-admin-user.ps1
    - path: ../lib/linux/scripts/uninstall-fleetd-linux.sh
policies:
  - path: ../lib/macos/policies/1password-emergency-kit-check.yml
  - path: ../lib/macos/policies/update-firefox.yml
  - path: ../lib/macos/policies/latest-macos.yml
  - path: ../lib/macos/policies/all-software-updates-installed.yml
  - path: ../lib/macos/policies/update-slack.yml
  - path: ../lib/macos/policies/update-1password.yml
  - path: ../lib/macos/policies/enrollment-profile-up-to-date.yml
  - path: ../lib/macos/policies/disk-encryption-check.yml
  - path: ../lib/macos/policies/1password-installed.yml
  - path: ../lib/windows/policies/antivirus-signatures-up-to-date.yml
  - path: ../lib/windows/policies/all-windows-updates-installed.yml
  - path: ../lib/windows/policies/disk-encryption-check.yml
  - path: ../lib/windows/policies/1password-installed.yml
  - path: ../lib/windows/policies/update-1password.yml
  - path: ../lib/linux/policies/disk-encryption-check.yml
queries:
  - path: ../lib/macos/queries/detect-apple-intelligence.yml
software:
  packages:
    - path: ../lib/macos/software/mozilla-firefox.yml # Mozilla Firefox for MacOS (universal)
    - path: ../lib/macos/software/google-chrome.yml # Google Chrome for macOS
    - path: ../lib/macos/software/1password.yml # 1Password for macOS
    - path: ../lib/macos/software/santa.yml # Santa for macOS
    - path: ../lib/macos/software/zoom.yml # Zoom for macOS
    - path: ../lib/linux/software/zoom-deb.yml # Zoom for Ubuntu
    - path: ../lib/linux/software/zoom-rpm.yml # Zoom for RedHat
    - path: ../lib/linux/software/slack-deb.yml # Slack for Ubuntu
    - path: ../lib/linux/software/slack-rpm.yml # Slack for RedHat
    - path: ../lib/windows/software/slack.yml # Slack for Windows
    - path: ../lib/windows/software/zoom-arm.yml # Zoom for Windows (ARM)
    - path: ../lib/windows/software/zoom.yml # Zoom for Windows (x86)
    - path: ../lib/windows/software/google-chrome.yml # Google Chrome for Windows
    - path: ../lib/windows/software/google-chrome-arm.yml # Google Chrome for Windows (ARM)
    - path: ../lib/windows/software/1password.yml # 1Password for Windows
  app_store_apps:
    - app_store_id: '803453959' # Slack Desktop
<<<<<<< HEAD
      self_service: true
      categories:
        - Communication
        - Productivity
    - app_store_id: '409183694' # Keynote
      self_service: true
  fleet_maintained_apps:
    - slug: brave-browser/darwin # Brave for macOS (ARM)
      self_service: true
      labels_include_any:
        - Apple Silicon macOS hosts
    - slug: brave-browser/windows # Brave for Windows
      self_service: true
    - slug: docker/darwin # Docker for macOS (ARM)
      self_service: true
      labels_include_any:
        - Apple Silicon macOS hosts
    - slug: microsoft-edge/darwin # Microsoft Edge for macOS
      self_service: true
    - slug: visual-studio-code/darwin # Microsoft Visual Studio for macOS (ARM)
      self_service: true
      labels_include_any:
        - Apple Silicon macOShosts
    - slug: visual-studio-code/windows # Microsoft Visual Studio for Windows
      self_service: true
=======
      categories:
        - Communication
        - Productivity
>>>>>>> 12851f56
<|MERGE_RESOLUTION|>--- conflicted
+++ resolved
@@ -132,7 +132,6 @@
     - path: ../lib/windows/software/1password.yml # 1Password for Windows
   app_store_apps:
     - app_store_id: '803453959' # Slack Desktop
-<<<<<<< HEAD
       self_service: true
       categories:
         - Communication
@@ -158,8 +157,6 @@
         - Apple Silicon macOShosts
     - slug: visual-studio-code/windows # Microsoft Visual Studio for Windows
       self_service: true
-=======
       categories:
         - Communication
-        - Productivity
->>>>>>> 12851f56
+        - Productivity