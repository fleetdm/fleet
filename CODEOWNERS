# Go engineers are automatically added as reviewers when changes are made to go
# files or related backend files.
*.go @fleetdm/go
go.sum @fleetdm/go
go.mod @fleetdm/go
/server/ @fleetdm/go
/cmd/ @fleetdm/go

# Compliance
/ee/cis/ @sharon-fdm @lucasmrod @marcosd4h @rachelElysia

# MDM
/ee/tools/puppet @roperzh @gillespi314 @mna @georgekarrv

# React engineers are automatically added as reviewers when changes are made to react files
/frontend/ @fleetdm/frontend

# Infra/terraform
*.tf @edwardsb @zwinnerman-fleetdm @rfairburn
/infrastructure/ @zwinnerman-fleetdm @edwardsb @rfairburn
/charts/ @zwinnerman-fleetdm @edwardsb @rfairburn
/terraform @zwinnerman-fleetdm @edwardsb @rfairburn

# GitHub issue templates
/.github/ISSUE_TEMPLATE @mikermcneil

# Codeowners file
/CODEOWNERS @mikermcneil

# Changelog
<<<<<<< HEAD
/CHANGELOG.md @lukeheath
=======
/CHANGELOG.md @spokanemac
>>>>>>> 93e18efa

# Fleet documentation (who is auto-requested as reviewer for changes to docs?)
/docs/ @rachaelshaw

# REST API reference documentation
/docs/Using-Fleet/REST-API.md @rachaelshaw
/docs/Contributing/API-for-contributors.md @rachaelshaw

# Standard query library YAML
/docs/01-Using-Fleet/standard-query-library/standard-query-library.yml @zwass

# Expanded table documentation
/schema @eashaw

# Articles
/articles @jarodreyes

# Website
/website/ @eashaw
/website/views/ @eashaw
/website/assets/ @eashaw

# Features table
# - CEO is DRI for pricing
# - Mo is DRI for features table
# - Eric is DRI for website frontend code
/website/views/pages/pricing.ejs @mikermcneil
/handbook/product/pricing-features-table.yml @mikermcneil

# Website redirects and URLs
/website/config/routes.js @mikermcneil @eashaw

# Website backend, scripts, deps
/website/api/ @mikermcneil @eashaw
/website/config/ @mikermcneil @eashaw
/website/scripts/ @mikermcneil @eashaw
/website/package.json @mikermcneil @eashaw

# GitHub brandfront
/README.md @mikermcneil

# NPM brandfront (npmjs.com/package/fleetctl)
/tools/fleetctl-npm/README.md @mikermcneil

# Handbook
/handbook/company @mikermcneil
/handbook/company/* @mikermcneil
/handbook/business-operations @mikermcneil
/handbook/business-operations/* @mikermcneil
/handbook/engineering @lukeheath
/handbook/engineering/* @lukeheath
/handbook/product @zhumo
/handbook/product/* @zhumo
/handbook/customers @alexmitchelliii
/handbook/customers/* @alexmitchelliii
/handbook/marketing @jarodreyes
/handbook/marketing/* @jarodreyes
/handbook/README.md @mikermcneil # « This is the "Table of contents"

#
# For configuration that determines auto-approval + auto-unfreezing, so that contributors
# can merge their own PRs without additional approval, please see the latest version of:
# https://github.com/fleetdm/fleet/blob/74f65447b718663bd04df31ea1da28915d98792c/website/config/custom.js#L88-L128
#<|MERGE_RESOLUTION|>--- conflicted
+++ resolved
@@ -28,11 +28,9 @@
 /CODEOWNERS @mikermcneil
 
 # Changelog
-<<<<<<< HEAD
+
 /CHANGELOG.md @lukeheath
-=======
-/CHANGELOG.md @spokanemac
->>>>>>> 93e18efa
+
 
 # Fleet documentation (who is auto-requested as reviewer for changes to docs?)
 /docs/ @rachaelshaw
