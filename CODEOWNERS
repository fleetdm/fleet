--- conflicted
+++ resolved
@@ -65,13 +65,8 @@
 /docs                                           @rachaelshaw
 /docs/Using-Fleet/REST-API.md                   @rachaelshaw # « REST API reference documentation
 /docs/Contributing/API-for-contributors.md      @rachaelshaw # « Advanced / contributors-only API reference documentation
-<<<<<<< HEAD
-/schema                                         @rachaelshaw # « Data tables (osquery/fleetd schema) documentation
-/docs/Deploy/kubernetes/ @dherder # « Kubernetes best practice 
-=======
 /schema                                         @eashaw # « Data tables (osquery/fleetd schema) documentation
->>>>>>> e173e23d
-
+/docs/Deploy/kubernetes/ @dherder # « Kubernetes best practice
 ##############################################################################################
 # 🫧 Pricing and features
 #
