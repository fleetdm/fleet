##############################################################################################
#   ██████╗ ██████╗ ██████╗ ███████╗ ██████╗ ██╗    ██╗███╗   ██╗███████╗██████╗ ███████╗
#  ██╔════╝██╔═══██╗██╔══██╗██╔════╝██╔═══██╗██║    ██║████╗  ██║██╔════╝██╔══██╗██╔════╝
#  ██║     ██║   ██║██║  ██║█████╗  ██║   ██║██║ █╗ ██║██╔██╗ ██║█████╗  ██████╔╝███████╗
#  ██║     ██║   ██║██║  ██║██╔══╝  ██║   ██║██║███╗██║██║╚██╗██║██╔══╝  ██╔══██╗╚════██║
#  ╚██████╗╚██████╔╝██████╔╝███████╗╚██████╔╝╚███╔███╔╝██║ ╚████║███████╗██║  ██║███████║
#   ╚═════╝ ╚═════╝ ╚═════╝ ╚══════╝ ╚═════╝  ╚══╝╚══╝ ╚═╝  ╚═══╝╚══════╝╚═╝  ╚═╝╚══════╝
##############################################################################################
# ⛔ This file indicates REQUIRED reviewers for changes to certain file paths in this repo.
#
# > How? This "requiredness" is provided natively by GitHub.  If a team is specified, then
# > the logic behaves slightly differently.  See GitHub's latest documentation on CODEOWNERS
# > for more information.  CODEOWNERS is especially useful for paths that usually end up
# > in PRs with lots of other reviewers.)
#
# ⚠️ For file paths not listed, the DRI is instead indicated in website/config/custom.js.
# Regardless of whether a path's DRI is configured in CODEOWNERS or custom.js, the DRI is
# automatically requested for review when changes are proposed.
#   [!] But beware: No path should ever be configured as a DRI in both CODEOWNERS _and_
#       the website config.
#   [!] In addition, no path should ever be configured in CODEOWNERS if there is ALSO one
#       of its ancestral paths configured in website/config/custom.js.
#
# ✅ Some paths also have multiple individuals who are allowed to make changes without review,
# even though they are not the DRI.  These are called "maintainers".
#
# For more information on how this works, see:
# - What is a DRI and how is this configured? https://fleetdm.com/handbook/company/why-this-way#why-direct-responsibility
# - Historical context: https://github.com/fleetdm/fleet/pull/12786
##############################################################################################


##############################################################################################
# 🚀 Golang files and other files related to the core product backend.
# (1 or more Golang-literate engineers is required to review changes.)
# FUTURE: Look for a way to not have this notify every single person in this "github team".
##############################################################################################
*.go @fleetdm/go
go.sum @fleetdm/go
go.mod @fleetdm/go
/server/ @fleetdm/go
/cmd/ @fleetdm/go

##############################################################################################
# 🚀 React files and other files related to the core product frontend.
# (1 or more React-literate engineers is required to review changes.)
# FUTURE: Look for a way to not have this notify every single person in this "github team".
##############################################################################################
/frontend/ @fleetdm/frontend

##############################################################################################
# 🚀 Config as code for infrastructure, internal security and IT use cases, and more.
# (1 or more infra-literate engineers is required to review changes.)
# FUTURE: Look for a way to not have this notify every single person in this "github team".
##############################################################################################
/infrastructure/ @rfairburn @ksatter @lukeheath
/charts/ @rfairburn @ksatter @lukeheath
/terraform/ @rfairburn @ksatter @lukeheath

##############################################################################################
# ⚗️ Reference, config surface, built-in queries, API, and other documentation.
#
# (see website/config/custom.js for DRIs of other paths not listed here)
##############################################################################################
/docs                                           @rachaelshaw
/docs/Using-Fleet/REST-API.md                   @rachaelshaw # « REST API reference documentation
/docs/Contributing/API-for-contributors.md      @rachaelshaw # « Advanced / contributors-only API reference documentation
/schema                                         @eashaw # « Data tables (osquery/fleetd schema) documentation
/docs/Deploy/kubernetes/ @dherder # « Kubernetes best practice
##############################################################################################
# 🫧 Pricing and features
#
# (see website/config/custom.js for DRIs of other paths not listed here)
##############################################################################################
/handbook/company/pricing-features-table.yml          @mikermcneil # « CEO is current DRI for features table

##############################################################################################
# 🦿 Repo automation and change control settings
##############################################################################################
# /CODEOWNERS                 @mikermcneil  # Covered in DRIs

##############################################################################################
# 🦿 Handbook
#
# (see website/config/custom.js for DRIs of other paths not listed here)
##############################################################################################
/handbook/company/README.md            @mikermcneil
/handbook/company/communications.md    @mikermcneil
/handbook/company/leadership.md        @mikermcneil
/handbook/company/why-this-way.md      @mikermcneil
/handbook/README.md                    @mikermcneil
<<<<<<< HEAD
/handbook/company/open-positions.yml   @mikermcneil
/handbook/company/product-groups.md    @lukeheath
=======
/handbook/company/open-positions.yml   @sampfluger88
/handbook/company/product-groups.md    @mikermcneil @sampfluger88 @lukeheath
>>>>>>> b36256a0
/handbook/business-operations       @sampfluger88
/handbook/digital-experience        @sampfluger88
/handbook/customer-success          @sampfluger88
/handbook/demand                    @sampfluger88
/handbook/engineering               @lukeheath
/handbook/sales                     @sampfluger88
/handbook/product-design            @sampfluger88

##############################################################################################
# 🦿 GitHub issue templates
##############################################################################################
/.github/ISSUE_TEMPLATE     @mikermcneil @sampfluger88 @lukeheath  # See https://github.com/fleetdm/fleet/pull/16203

# ℹ️ But wait, there's more!
# See the comments up top to learn where else DRIs and maintainers are configured.<|MERGE_RESOLUTION|>--- conflicted
+++ resolved
@@ -89,13 +89,8 @@
 /handbook/company/leadership.md        @mikermcneil
 /handbook/company/why-this-way.md      @mikermcneil
 /handbook/README.md                    @mikermcneil
-<<<<<<< HEAD
-/handbook/company/open-positions.yml   @mikermcneil
-/handbook/company/product-groups.md    @lukeheath
-=======
 /handbook/company/open-positions.yml   @sampfluger88
 /handbook/company/product-groups.md    @mikermcneil @sampfluger88 @lukeheath
->>>>>>> b36256a0
 /handbook/business-operations       @sampfluger88
 /handbook/digital-experience        @sampfluger88
 /handbook/customer-success          @sampfluger88
