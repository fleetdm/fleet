module github.com/fleetdm/fleet/v4

go 1.24.1

require (
	cloud.google.com/go/pubsub v1.37.0
	fyne.io/systray v1.10.1-0.20240111184411-11c585fff98d
	github.com/AbGuthrie/goquery/v2 v2.0.1
	github.com/Azure/go-ntlmssp v0.0.0-20221128193559-754e69321358
	github.com/DATA-DOG/go-sqlmock v1.5.0
	github.com/Masterminds/semver v1.5.0
	github.com/Masterminds/semver/v3 v3.3.1
	github.com/RobotsAndPencils/buford v0.14.0
	github.com/VividCortex/mysqlerr v0.0.0-20170204212430-6c6b55f8796f
	github.com/WatchBeam/clock v0.0.0-20170901150240-b08e6b4da7ea
	github.com/XSAM/otelsql v0.35.0
	github.com/andygrunwald/go-jira v1.16.0
	github.com/antchfx/xmlquery v1.3.14
	github.com/apex/log v1.9.0
	github.com/aws/aws-sdk-go v1.44.288
	github.com/aws/aws-sdk-go-v2/feature/cloudfront/sign v1.8.3
	github.com/beevik/etree v1.3.0
	github.com/beevik/ntp v0.3.0
	github.com/blakesmith/ar v0.0.0-20190502131153-809d4375e1fb
	github.com/boltdb/bolt v1.3.1
	github.com/briandowns/spinner v1.23.1
	github.com/cavaliergopher/rpm v1.2.0
	github.com/cenkalti/backoff v2.2.1+incompatible
	github.com/cenkalti/backoff/v4 v4.3.0
	github.com/clbanning/mxj v1.8.4
	github.com/danieljoos/wincred v1.2.1
	github.com/davecgh/go-spew v1.1.1
	github.com/dgraph-io/badger/v2 v2.2007.4
	github.com/digitalocean/go-smbios v0.0.0-20180907143718-390a4f403a8e
	github.com/docker/docker v26.1.5+incompatible
	github.com/docker/go-units v0.5.0
	github.com/doug-martin/goqu/v9 v9.18.0
	github.com/e-dard/netbug v0.0.0-20151029172837-e64d308a0b20
	github.com/elazarl/go-bindata-assetfs v1.0.1
	github.com/elimity-com/scim v0.0.0-20240320110924-172bf2aee9c8
	github.com/facebookincubator/flog v0.0.0-20190930132826-d2511d0ce33c
	github.com/fatih/color v1.16.0
	github.com/getsentry/sentry-go v0.18.0
	github.com/ghodss/yaml v1.0.0
	github.com/github/smimesign v0.2.0
	github.com/go-git/go-git/v5 v5.13.0
	github.com/go-ini/ini v1.67.0
	github.com/go-json-experiment/json v0.0.0-20250211171154-1ae217ad3535
	github.com/go-kit/kit v0.12.0
	github.com/go-kit/log v0.2.1
	github.com/go-ole/go-ole v1.2.6
	github.com/go-sql-driver/mysql v1.8.1
	github.com/gocarina/gocsv v0.0.0-20220310154401-d4df709ca055
	github.com/godbus/dbus/v5 v5.1.0
	github.com/gofrs/flock v0.12.1
	github.com/golang-jwt/jwt/v4 v4.5.2
	github.com/gomodule/oauth1 v0.2.0
	github.com/gomodule/redigo v1.8.9
	github.com/google/go-cmp v0.6.0
	github.com/google/go-github/v37 v37.0.0
	github.com/google/uuid v1.6.0
	github.com/goreleaser/nfpm/v2 v2.10.0
	github.com/gorilla/mux v1.8.1
	github.com/gorilla/websocket v1.5.1
	github.com/gosuri/uilive v0.0.4
	github.com/groob/finalizer v0.0.0-20170707115354-4c2ed49aabda
	github.com/hashicorp/go-multierror v1.1.1
	github.com/hectane/go-acl v0.0.0-20190604041725-da78bae5fc95
	github.com/hillu/go-ntdll v0.0.0-20220801201350-0d23f057ef1f
	github.com/igm/sockjs-go/v3 v3.0.2
	github.com/jmoiron/sqlx v1.3.5
	github.com/josephspurrier/goversioninfo v1.4.0
	github.com/klauspost/compress v1.17.11
	github.com/kolide/launcher v1.0.12
	github.com/lib/pq v1.10.9
	github.com/macadmins/osquery-extension v1.2.3
	github.com/mattermost/xml-roundtrip-validator v0.0.0-20201213122252-bcd7e1b9601e
	github.com/mattn/go-sqlite3 v1.14.22
	github.com/micromdm/micromdm v1.9.0
	github.com/micromdm/nanolib v0.2.0
	github.com/micromdm/plist v0.2.1
	github.com/mitchellh/go-ps v1.0.0
	github.com/mitchellh/gon v0.2.6-0.20231031204852-2d4f161ccecd
	github.com/mna/redisc v1.3.2
	github.com/nfnt/resize v0.0.0-20180221191011-83c6a9932646
	github.com/ngrok/sqlmw v0.0.0-20211220175533-9d16fdc47b31
	github.com/nukosuke/go-zendesk v0.13.1
	github.com/oklog/run v1.1.0
	github.com/olekukonko/tablewriter v0.0.5
	github.com/open-policy-agent/opa v0.44.0
	github.com/oschwald/geoip2-golang v1.8.0
	github.com/osquery/osquery-go v0.0.0-20231130195733-61ac79279aaa
	github.com/pandatix/nvdapi v0.6.4
	github.com/patrickmn/go-cache v2.1.0+incompatible
	github.com/pkg/errors v0.9.1
	github.com/pmezard/go-difflib v1.0.0
	github.com/prometheus/client_golang v1.19.0
	github.com/quasilyte/go-ruleguard/dsl v0.3.22
	github.com/rs/zerolog v1.32.0
	github.com/russellhaering/goxmldsig v1.2.0
	github.com/saferwall/pe v1.5.5
	github.com/sassoftware/relic/v8 v8.0.1
	github.com/scim2/filter-parser/v2 v2.2.0
	github.com/scjalliance/comshim v0.0.0-20230315213746-5e51f40bd3b9
	github.com/sethvargo/go-password v0.3.0
	github.com/shirou/gopsutil/v3 v3.24.3
	github.com/siderolabs/go-blockdevice/v2 v2.0.3
	github.com/skratchdot/open-golang v0.0.0-20200116055534-eef842397966
	github.com/smallstep/pkcs7 v0.0.0-20240723090913-5e2c6a136dfa
	github.com/smallstep/scep v0.0.0-20240214080410-892e41795b99
	github.com/spf13/cast v1.4.1
	github.com/spf13/cobra v1.8.0
	github.com/spf13/viper v1.10.0
	github.com/stretchr/testify v1.10.0
	github.com/theupdateframework/go-tuf v0.5.2
	github.com/throttled/throttled/v2 v2.8.0
	github.com/tj/assert v0.0.3
	github.com/ulikunitz/xz v0.5.12
	github.com/urfave/cli/v2 v2.23.5
	github.com/xi2/xz v0.0.0-20171230120015-48954b6210f8
	github.com/ziutek/mymysql v1.5.4
	go.elastic.co/apm/module/apmgorilla/v2 v2.6.2
	go.elastic.co/apm/module/apmhttp/v2 v2.7.1-0.20250407084155-22ab1be21948
	go.elastic.co/apm/module/apmsql/v2 v2.6.2
	go.elastic.co/apm/v2 v2.7.0
	go.etcd.io/bbolt v1.3.9
	go.opentelemetry.io/contrib/instrumentation/github.com/gorilla/mux/otelmux v0.56.0
	go.opentelemetry.io/otel v1.31.0
	go.opentelemetry.io/otel/exporters/otlp/otlptrace v1.31.0
	go.opentelemetry.io/otel/exporters/otlp/otlptrace/otlptracegrpc v1.31.0
	go.opentelemetry.io/otel/sdk v1.31.0
	golang.org/x/crypto v0.36.0
	golang.org/x/exp v0.0.0-20240719175910-8a7402abbf56
	golang.org/x/image v0.18.0
	golang.org/x/mod v0.19.0
<<<<<<< HEAD
	golang.org/x/net v0.36.0
	golang.org/x/oauth2 v0.22.0
	golang.org/x/sync v0.11.0
	golang.org/x/sys v0.32.0
	golang.org/x/term v0.29.0
	golang.org/x/text v0.22.0
=======
	golang.org/x/net v0.38.0
	golang.org/x/oauth2 v0.27.0
	golang.org/x/sync v0.12.0
	golang.org/x/sys v0.31.0
	golang.org/x/term v0.30.0
	golang.org/x/text v0.23.0
>>>>>>> b7ac7afa
	golang.org/x/tools v0.23.0
	google.golang.org/api v0.178.0
	google.golang.org/grpc v1.67.1
	gopkg.in/guregu/null.v3 v3.5.0
	gopkg.in/ini.v1 v1.67.0
	gopkg.in/natefinch/lumberjack.v2 v2.0.0
	gopkg.in/yaml.v2 v2.4.0
	howett.net/plist v1.0.1
	software.sslmate.com/src/go-pkcs12 v0.4.0
)

require (
	cloud.google.com/go v0.112.2 // indirect
	cloud.google.com/go/auth v0.3.0 // indirect
	cloud.google.com/go/auth/oauth2adapt v0.2.2 // indirect
	cloud.google.com/go/compute/metadata v0.5.0 // indirect
	cloud.google.com/go/iam v1.1.8 // indirect
	dario.cat/mergo v1.0.0 // indirect
	filippo.io/edwards25519 v1.1.0 // indirect
	github.com/AlekSi/pointer v1.2.0 // indirect
	github.com/BurntSushi/toml v1.3.2 // indirect
	github.com/Masterminds/goutils v1.1.1 // indirect
	github.com/Masterminds/sprig v2.22.0+incompatible // indirect
	github.com/Microsoft/go-winio v0.6.2 // indirect
	github.com/OneOfOne/xxhash v1.2.8 // indirect
	github.com/ProtonMail/go-crypto v1.1.3 // indirect
	github.com/agnivade/levenshtein v1.1.1 // indirect
	github.com/akavel/rsrc v0.10.2 // indirect
	github.com/antchfx/xpath v1.2.2 // indirect
	github.com/apache/thrift v0.18.1 // indirect
	github.com/armon/circbuf v0.0.0-20190214190532-5111143e8da2 // indirect
	github.com/armon/go-radix v1.0.0 // indirect
	github.com/beorn7/perks v1.0.1 // indirect
	github.com/c-bata/go-prompt v0.2.3 // indirect
	github.com/cavaliercoder/go-cpio v0.0.0-20180626203310-925f9528c45e // indirect
	github.com/cespare/xxhash v1.1.0 // indirect
	github.com/cespare/xxhash/v2 v2.3.0 // indirect
	github.com/cloudflare/circl v1.3.8 // indirect
	github.com/containerd/log v0.1.0 // indirect
	github.com/cpuguy83/go-md2man/v2 v2.0.3 // indirect
	github.com/cyphar/filepath-securejoin v0.2.5 // indirect
	github.com/dgraph-io/ristretto v0.1.0 // indirect
	github.com/dgryski/go-farm v0.0.0-20200201041132-a6ae2369ad13 // indirect
	github.com/di-wu/parser v0.2.2 // indirect
	github.com/di-wu/xsd-datetime v1.0.0 // indirect
	github.com/distribution/reference v0.6.0 // indirect
	github.com/docker/go-connections v0.4.0 // indirect
	github.com/dustin/go-humanize v1.0.1 // indirect
	github.com/edsrzf/mmap-go v1.1.0 // indirect
	github.com/elastic/go-sysinfo v1.11.2 // indirect
	github.com/elastic/go-windows v1.0.1 // indirect
	github.com/emirpasic/gods v1.18.1 // indirect
	github.com/fatih/structs v1.1.0 // indirect
	github.com/felixge/httpsnoop v1.0.4 // indirect
	github.com/fsnotify/fsnotify v1.7.0 // indirect
	github.com/garyburd/go-oauth v0.0.0-20180319155456-bca2e7f09a17 // indirect
	github.com/go-git/gcfg v1.5.1-0.20230307220236-3a3c6141e376 // indirect
	github.com/go-git/go-billy/v5 v5.6.0 // indirect
	github.com/go-logfmt/logfmt v0.5.1 // indirect
	github.com/go-logr/logr v1.4.2 // indirect
	github.com/go-logr/stdr v1.2.2 // indirect
	github.com/gobwas/glob v0.2.3 // indirect
	github.com/gogo/protobuf v1.3.2 // indirect
	github.com/golang/glog v1.2.4 // indirect
	github.com/golang/groupcache v0.0.0-20210331224755-41bb18bfe9da // indirect
	github.com/golang/protobuf v1.5.4 // indirect
	github.com/golang/snappy v0.0.4 // indirect
	github.com/google/go-querystring v1.1.0 // indirect
	github.com/google/rpmpack v0.0.0-20210518075352-dc539ef4f2ea // indirect
	github.com/google/s2a-go v0.1.7 // indirect
	github.com/googleapis/enterprise-certificate-proxy v0.3.2 // indirect
	github.com/googleapis/gax-go/v2 v2.12.4 // indirect
	github.com/goreleaser/chglog v0.1.2 // indirect
	github.com/goreleaser/fileglob v1.2.0 // indirect
	github.com/gorilla/schema v1.4.1 // indirect
	github.com/groob/plist v0.0.0-20220217120414-63fa881b19a5 // indirect
	github.com/grpc-ecosystem/grpc-gateway/v2 v2.22.0 // indirect
	github.com/hashicorp/errwrap v1.1.0 // indirect
	github.com/hashicorp/go-hclog v1.6.3 // indirect
	github.com/hashicorp/go-version v1.6.0 // indirect
	github.com/hashicorp/golang-lru v0.5.4 // indirect
	github.com/hashicorp/hcl v1.0.0 // indirect
	github.com/huandu/xstrings v1.3.2 // indirect
	github.com/imdario/mergo v0.3.12 // indirect
	github.com/inconshreveable/mousetrap v1.1.0 // indirect
	github.com/jbenet/go-context v0.0.0-20150711004518-d14ea06fba99 // indirect
	github.com/jmespath/go-jmespath v0.4.0 // indirect
	github.com/joeshaw/multierror v0.0.0-20140124173710-69b34d4ec901 // indirect
	github.com/jonboulle/clockwork v0.2.2 // indirect
	github.com/kevinburke/go-bindata v3.24.0+incompatible // indirect
	github.com/kevinburke/ssh_config v1.2.0 // indirect
	github.com/kolide/kit v0.0.0-20221107170827-fb85e3d59eab // indirect
	github.com/lufia/plan9stats v0.0.0-20211012122336-39d0f177ccd0 // indirect
	github.com/magiconair/properties v1.8.5 // indirect
	github.com/mattn/go-colorable v0.1.13 // indirect
	github.com/mattn/go-isatty v0.0.20 // indirect
	github.com/mattn/go-runewidth v0.0.9 // indirect
	github.com/mattn/go-tty v0.0.3 // indirect
	github.com/mitchellh/copystructure v1.2.0 // indirect
	github.com/mitchellh/mapstructure v1.4.3 // indirect
	github.com/mitchellh/reflectwalk v1.0.2 // indirect
	github.com/moby/docker-image-spec v1.3.1 // indirect
	github.com/opencontainers/go-digest v1.0.0 // indirect
	github.com/opencontainers/image-spec v1.1.0 // indirect
	github.com/oschwald/maxminddb-golang v1.10.0 // indirect
	github.com/pelletier/go-toml v1.9.4 // indirect
	github.com/pjbgf/sha1cd v0.3.0 // indirect
	github.com/pkg/term v0.0.0-20190109203006-aa71e9d9e942 // indirect
	github.com/power-devops/perfstat v0.0.0-20210106213030-5aafc221ea8c // indirect
	github.com/prometheus/client_model v0.5.0 // indirect
	github.com/prometheus/common v0.48.0 // indirect
	github.com/prometheus/procfs v0.12.0 // indirect
	github.com/rcrowley/go-metrics v0.0.0-20200313005456-10cdbea86bc0 // indirect
	github.com/russross/blackfriday/v2 v2.1.0 // indirect
	github.com/secDre4mer/pkcs7 v0.0.0-20240322103146-665324a4461d // indirect
	github.com/secure-systems-lab/go-securesystemslib v0.5.0 // indirect
	github.com/sergi/go-diff v1.3.2-0.20230802210424-5b0b94c5c0d3 // indirect
	github.com/shoenig/go-m1cpu v0.1.6 // indirect
	github.com/siderolabs/go-cmd v0.1.1 // indirect
	github.com/skeema/knownhosts v1.3.0 // indirect
	github.com/spf13/afero v1.6.0 // indirect
	github.com/spf13/jwalterweatherman v1.1.0 // indirect
	github.com/spf13/pflag v1.0.5 // indirect
	github.com/stretchr/objx v0.5.2 // indirect
	github.com/subosito/gotenv v1.2.0 // indirect
	github.com/tchap/go-patricia/v2 v2.3.1 // indirect
	github.com/tklauser/go-sysconf v0.3.12 // indirect
	github.com/tklauser/numcpus v0.6.1 // indirect
	github.com/trivago/tgo v1.0.7 // indirect
	github.com/xanzy/ssh-agent v0.3.3 // indirect
	github.com/xeipuuv/gojsonpointer v0.0.0-20190905194746-02993c407bfb // indirect
	github.com/xeipuuv/gojsonreference v0.0.0-20180127040603-bd5ef7bd5415 // indirect
	github.com/xrash/smetrics v0.0.0-20201216005158-039620a65673 // indirect
	github.com/yashtewari/glob-intersection v0.1.0 // indirect
	github.com/yusufpapurcu/wmi v1.2.4 // indirect
	go.elastic.co/fastjson v1.1.0 // indirect
	go.mozilla.org/pkcs7 v0.0.0-20210826202110-33d05740a352 // indirect
	go.opencensus.io v0.24.0 // indirect
	go.opentelemetry.io/contrib/instrumentation/google.golang.org/grpc/otelgrpc v0.49.0 // indirect
	go.opentelemetry.io/contrib/instrumentation/net/http/otelhttp v0.49.0 // indirect
	go.opentelemetry.io/otel/exporters/otlp/otlptrace/otlptracehttp v1.28.0 // indirect
	go.opentelemetry.io/otel/metric v1.31.0 // indirect
	go.opentelemetry.io/otel/trace v1.31.0 // indirect
	go.opentelemetry.io/proto/otlp v1.3.1 // indirect
	golang.org/x/time v0.5.0 // indirect
	golang.org/x/xerrors v0.0.0-20231012003039-104605ab7028 // indirect
	google.golang.org/genproto v0.0.0-20240506185236-b8a5c65736ae // indirect
	google.golang.org/genproto/googleapis/api v0.0.0-20241007155032-5fefd90f89a9 // indirect
	google.golang.org/genproto/googleapis/rpc v0.0.0-20241007155032-5fefd90f89a9 // indirect
	google.golang.org/protobuf v1.35.1 // indirect
	gopkg.in/warnings.v0 v0.1.2 // indirect
	gopkg.in/yaml.v3 v3.0.1 // indirect
)

tool (
	github.com/fleetdm/fleet/v4/server/goose
	github.com/kevinburke/go-bindata
	github.com/quasilyte/go-ruleguard/dsl
)<|MERGE_RESOLUTION|>--- conflicted
+++ resolved
@@ -133,21 +133,12 @@
 	golang.org/x/exp v0.0.0-20240719175910-8a7402abbf56
 	golang.org/x/image v0.18.0
 	golang.org/x/mod v0.19.0
-<<<<<<< HEAD
-	golang.org/x/net v0.36.0
-	golang.org/x/oauth2 v0.22.0
-	golang.org/x/sync v0.11.0
-	golang.org/x/sys v0.32.0
-	golang.org/x/term v0.29.0
-	golang.org/x/text v0.22.0
-=======
 	golang.org/x/net v0.38.0
 	golang.org/x/oauth2 v0.27.0
 	golang.org/x/sync v0.12.0
-	golang.org/x/sys v0.31.0
+	golang.org/x/sys v0.32.0
 	golang.org/x/term v0.30.0
 	golang.org/x/text v0.23.0
->>>>>>> b7ac7afa
 	golang.org/x/tools v0.23.0
 	google.golang.org/api v0.178.0
 	google.golang.org/grpc v1.67.1
