--- conflicted
+++ resolved
@@ -197,11 +197,8 @@
 	github.com/go-logr/logr v1.4.2 // indirect
 	github.com/go-logr/stdr v1.2.2 // indirect
 	github.com/gobwas/glob v0.2.3 // indirect
-<<<<<<< HEAD
 	github.com/godbus/dbus/v5 v5.1.0 // indirect
 	github.com/gofrs/flock v0.12.1 // indirect
-=======
->>>>>>> 347ab395
 	github.com/gogo/protobuf v1.3.2 // indirect
 	github.com/golang/glog v1.2.4 // indirect
 	github.com/golang/groupcache v0.0.0-20210331224755-41bb18bfe9da // indirect
