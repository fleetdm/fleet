--- conflicted
+++ resolved
@@ -33,11 +33,7 @@
     settings:
       ruleguard:
         rules: "./tools/ci/rules.go"
-<<<<<<< HEAD
         failOn: all
-=======
-        failOn: all # NEW
->>>>>>> 907ffa8f
 
   gofmt:
     # simplify code: gofmt with `-s` option, true by default
