# fleetctl CLI

- [Setting Up Fleet](#setting-up-fleet)
  - [Running Fleet](#running-fleet)
  - [`fleetctl config`](#fleetctl-config)
  - [`fleetctl setup`](#fleetctl-setup)
  - [Connecting a host](#connecting-a-host)
  - [Query hosts](#query-hosts)
- [Logging in to an existing Fleet instance](#logging-in-to-an-existing-fleet-instance)
- [Using fleetctl to configure Fleet](#using-fleetctl-to-configure-fleet)
- [File carving](#file-carving)
  - [Configuration](#configuration)
  - [Usage](#usage)
  - [Troubleshooting](#troubleshooting)

## Setting up Fleet

This section walks through setting up and configuring Fleet via the CLI. If you already have a running fleet instance, skip ahead to [Logging In To An Existing Fleet Instance](#logging-in-to-an-existing-fleet-instance) to configure the `fleetctl` CLI.

This guide illustrates:

- A minimal CLI workflow for managing an osquery fleet
- The set of API interactions that are required if you want to perform remote, automated management of a Fleet instance

### Running Fleet

For the sake of this tutorial, we will be using the local development Docker Compose infrastructure to run Fleet locally. This is documented in some detail in the [developer documentation](../03-Contributing/01-Building-Fleet.md#development-infrastructure), but the following are the minimal set of commands that you can run from the root of the repository (assuming that you have a working Go/JavaScript toolchain installed along with Docker Compose):

```
docker-compose up -d
make deps
make generate
make
./build/fleet prepare db
./build/fleet serve
```

The `fleet serve` command will be the long running command that runs the Fleet server.

### fleetctl config

At this point, the MySQL database doesn't have any users in it. Because of this, Fleet is exposing a one-time setup endpoint. Before we can hit that endpoint (by running `fleetctl setup`), we have to first configure the local `fleetctl` context.

Now, since our Fleet instance is local in this tutorial, we didn't get a valid TLS certificate, so we need to run the following to configure our Fleet context:

```
fleetctl config set --address https://localhost:8080 --tls-skip-verify
[+] Set the address config key to "https://localhost:8080" in the "default" context
[+] Set the tls-skip-verify config key to "true" in the "default" context
```

Now, if you were connecting to a Fleet instance for real, you wouldn't want to skip TLS certificate verification, so you might run something like:

```
fleetctl config set --address https://fleet.corp.example.com
[+] Set the address config key to "https://fleet.corp.example.com" in the "default" context
```

### fleetctl setup

Now that we've configured our local CLI context, lets go ahead and create our admin account:

```
fleetctl setup --email zwass@example.com --name 'Zach' --org-name 'Fleet Test'
Password:
[+] Fleet setup successful and context configured!
```

It's possible to specify the password via the `--password` flag or the `$PASSWORD` environment variable, but be cautious of the security implications of such an action. For local use, the interactive mode above is the most secure.

### Query hosts

To run a simple query against all hosts, you might run something like the following:

```
fleetctl query --query 'select * from osquery_info;' --labels='All Hosts' > results.json
⠂  100% responded (100% online) | 1/1 targeted hosts (1/1 online)
^C
```

When the query is done (or you have enough results), CTRL-C and look at the `results.json` file:

```json
{
  "host": "marpaia",
  "rows": [
    {
      "build_distro": "10.13",
      "build_platform": "darwin",
      "config_hash": "d7cafcd183cc50c686b4c128263bd4eace5d89e1",
      "config_valid": "1",
      "extensions": "active",
      "host_hostname": "marpaia",
      "instance_id": "37840766-7182-4a68-a204-c7f577bd71e1",
      "pid": "22984",
      "start_time": "1527031727",
      "uuid": "B312055D-9209-5C89-9DDB-987299518FF7",
      "version": "3.2.3",
      "watcher": "-1"
    }
  ]
}
```

## Logging in to an existing Fleet instance

If you have an existing Fleet instance, run `fleetctl login` (after configuring your local CLI context):

```
fleetctl config set --address https://fleet.corp.example.com
[+] Set the address config key to "https://fleet.corp.example.com" in the "default" context

fleetctl login
Log in using the standard Fleet credentials.
Email: mike@arpaia.co
Password:
[+] Fleet login successful and context configured!
```

Once your local context is configured, you can use the above `fleetctl` normally. See `fleetctl --help` for more information.

### Logging in with SAML (SSO) authentication

Users that authenticate to Fleet via SSO should retrieve their API token from the UI and set it manually in their `fleetctl` configuration (instead of logging in via `fleetctl login`).

1. Go to the "My account" page in Fleet (https://fleet.corp.example.com/profile). Click the "Get API Token" button to bring up a modal with the API token.

2. Set the API token in the `~/.fleet/config` file. The file should look like the following:

```
contexts:
  default:
    address: https://fleet.corp.example.com
    email: example@example.com
    token: your_token_here
```

Note the token can also be set with `fleetctl config set --token`, but this may leak the token into a user's shell history.

## Using fleetctl to configure Fleet

A Fleet configuration is defined using one or more declarative "messages" in yaml syntax. 

Fleet configuration can be retrieved and applied using the `fleetctl` tool.

### fleetctl get

The `fleetctl get <fleet-entity-here> > <configuration-file-name-here>.yml` command allows you retrieve the current configuration and create a new file for specified Fleet entity (queries, packs, etc.)

### fleetctl apply

The `fleetctl apply -f <configuration-file-name-here>.yml` allows you to apply the current configuration in the specified file.

Check out the [configuration files](./configuration-files/README.md) section of the documentation for example yaml files.

### fleetctl convert

`fleetctl` includes easy tooling to convert osquery pack JSON into the
`fleetctl` format. Use `fleetctl convert` with a path to the pack file:

You can optionally supply `-o file_name` to output to a file destination.
```
fleetctl convert -f test.json
---
apiVersion: v1
kind: pack
spec:
  name: test
  queries:
  - description: "this is a test query"
    interval: 10
    name: processes
    query: processes
    removed: false
  targets:
    labels: null
---
apiVersion: v1
kind: query
spec:
  name: processes
  query: select * from processes
```

## File carving

Fleet supports osquery's file carving functionality as of Fleet 3.3.0. This allows the Fleet server to request files (and sets of files) from osquery agents, returning the full contents to Fleet.

File carving data can be either stored in Fleet's database or to an external S3 bucket. For information on how to configure the latter, consult the [configuration docs](../02-Deploying/02-Configuration.md#s3-file-carving-backend).

### Configuration

Given a working flagfile for connecting osquery agents to Fleet, add the following flags to enable carving:

```
--disable_carver=false
--carver_start_endpoint=/api/v1/osquery/carve/begin
--carver_continue_endpoint=/api/v1/osquery/carve/block
--carver_block_size=2000000
```

The default flagfile provided in the "Add New Host" dialog also includes this configuration.

#### Carver block size

The `carver_block_size` flag should be configured in osquery. 2MB (`2000000`) is a good starting value.

The configured value must be less than the value of `max_allowed_packet` in the MySQL connection, allowing for some overhead. The default for MySQL 5.7 is 4MB and for MySQL 8 it is 64MB.

In case S3 is used as the storage backend, this value must be instead set to be at least 5MB due to the [constraints of S3's multipart uploads](https://docs.aws.amazon.com/AmazonS3/latest/dev/qfacts.html).

Using a smaller value for `carver_block_size` will lead to more HTTP requests during the carving process, resulting in longer carve times and higher load on the Fleet server. If the value is too high, HTTP requests may run long enough to cause server timeouts.

#### Compression

Compression of the carve contents can be enabled with the `carver_compression` flag in osquery. When used, the carve results will be compressed with [Zstandard](https://facebook.github.io/zstd/) compression.

### Usage

File carves are initiated with osquery queries. Issue a query to the `carves` table, providing `carve = 1` along with the desired path(s) as constraints.

For example, to extract the `/etc/hosts` file on a host with hostname `mac-workstation`:

```
fleetctl query --hosts mac-workstation --query 'SELECT * FROM carves WHERE carve = 1 AND path = "/etc/hosts"'
```

The standard osquery file globbing syntax is also supported to carve entire directories or more:

```
fleetctl query --hosts mac-workstation --query 'SELECT * FROM carves WHERE carve = 1 AND path LIKE "/etc/%%"'
```

#### Retrieving carves

List the non-expired (see below) carves with `fleetctl get carves`. Note that carves will not be available through this command until osquery checks in to the Fleet server with the first of the carve contents. This can take some time from initiation of the carve.

To also retrieve expired carves, use `fleetctl get carves --expired`.

Contents of carves are returned as .tar archives, and compressed if that option is configured.

To download the contents of a carve with ID 3, use

```
fleetctl get carve --outfile carve.tar 3
```

It can also be useful to pipe the results directly into the tar command for unarchiving:

```
fleetctl get carve --stdout 3 | tar -x
```

#### Expiration

Carve contents remain available for 24 hours after the first data is provided from the osquery client. After this time, the carve contents are cleaned from the database and the carve is marked as "expired".

The same is not true if S3 is used as the storage backend. In that scenario, it is suggested to setup a [bucket lifecycle configuration](https://docs.aws.amazon.com/AmazonS3/latest/dev/object-lifecycle-mgmt.html) to avoid retaining data in excess. Fleet, in an "eventual consistent" manner (i.e. by periodically performing comparisons), will keep the metadata relative to the files carves in sync with what it is actually available in the bucket.

### Alternative Carving backends

#### Minio

Configure the following:
- `FLEET_S3_ENDPOINT_URL=minio_host`
- `FLEET_S3_SECRET_ACCESS_KEY=your_secret_access_key`
- `FLEET_S3_ACCESS_KEY_ID=acces_key_id`
- `FLEET_S3_FORCE_S3_PATH_STYLE=true`
<<<<<<< HEAD
- `FLEET_S3_REGION=us-east-1` or any non-empty string otherwise Fleet will attempt to derive the region.
=======
- `FLEET_S3_REGION=minio` or any non-empty string otherwise Fleet will attempt to derive the region.
>>>>>>> af5a9c37

### Troubleshooting

#### Check carve status in osquery

Osquery can report on the status of carves through queries to the `carves` table.

The details provided by

```
fleetctl query --labels 'All Hosts' --query 'SELECT * FROM carves'
```

can be helpful to debug carving problems.

#### Ensure carver_block_size is set appropriately

This value must be less than the `max_allowed_packet` setting in MySQL. If it is too large, MySQL will reject the writes.

The value must be small enough that HTTP requests do not time out.<|MERGE_RESOLUTION|>--- conflicted
+++ resolved
@@ -266,11 +266,7 @@
 - `FLEET_S3_SECRET_ACCESS_KEY=your_secret_access_key`
 - `FLEET_S3_ACCESS_KEY_ID=acces_key_id`
 - `FLEET_S3_FORCE_S3_PATH_STYLE=true`
-<<<<<<< HEAD
-- `FLEET_S3_REGION=us-east-1` or any non-empty string otherwise Fleet will attempt to derive the region.
-=======
 - `FLEET_S3_REGION=minio` or any non-empty string otherwise Fleet will attempt to derive the region.
->>>>>>> af5a9c37
 
 ### Troubleshooting
 
