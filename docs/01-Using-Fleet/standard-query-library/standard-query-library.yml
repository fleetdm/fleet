--- conflicted
+++ resolved
@@ -1015,7 +1015,6 @@
   tags: compliance, inventory, built-in
   platform: darwin
   contributors: GuillaumeRoss
-<<<<<<< HEAD
 ---
 apiVersion: v1
 kind: query
@@ -1034,7 +1033,4 @@
     WHERE url = 'http://ipapi.co/json';
   purpose: inventory
   tags: inventory
-  contributors: zwass
-=======
-  
->>>>>>> 9d8a8ca0
+  contributors: zwass