---
apiVersion: v1
kind: query
spec:
  name: Get OpenSSL versions
  platforms: Linux
  description: Retrieves the OpenSSL version.
  query: SELECT name AS name, version AS version, 'deb_packages' AS source FROM deb_packages WHERE name LIKE 'openssl%' UNION SELECT name AS name, version AS version, 'apt_sources' AS source FROM apt_sources WHERE name LIKE 'openssl%' UNION SELECT name AS name, version AS version, 'rpm_packages' AS source FROM rpm_packages WHERE name LIKE 'openssl%';
  purpose: Informational
  tags: inventory
  contributors: zwass
---
apiVersion: v1
kind: query
spec:
  name: Get authorized SSH keys
  platforms: macOS, Linux
  description: Presence of authorized SSH keys may be unusual on laptops. Could be completely normal on servers, but may be worth auditing for unusual keys and/or changes.
  query: SELECT username, authorized_keys. * FROM users CROSS JOIN authorized_keys USING (uid);
  purpose: Informational
  remediation: Check out the linked table (https://github.com/fleetdm/fleet/blob/32b4d53e7f1428ce43b0f9fa52838cbe7b413eed/handbook/queries/detect-hosts-with-high-severity-vulnerable-versions-of-openssl.md#table-of-vulnerable-openssl-versions) to determine if the installed version is a high severity vulnerability and view the corresponding CVE(s)
  tags: built-in, ssh
  contributors: mike-j-thomas
---
apiVersion: v1
kind: query
spec:
  name: Get authorized keys for Domain Joined Accounts
  platforms: macOS, Linux
  description: List authorized_keys for each user on the system.
  query: SELECT *  FROM users CROSS JOIN  authorized_keys USING(uid) WHERE  username IN (SELECT distinct(username) FROM last);
  purpose: Informational
  tags: active directory, ssh
  contributors: anelshaer
---
apiVersion: v1
kind: query
spec:
  name: Get crashes
  platforms: macOS
  description: Retrieve application, system, and mobile app crash logs.
  query: SELECT uid, datetime, responsible, exception_type, identifier, version, crash_path FROM users CROSS JOIN crashes USING (uid);
  purpose: Informational
  tags: troubleshooting
  contributors: zwass
---
apiVersion: v1
kind: query
spec:
  name: Get installed Chrome Extensions
  platforms: macOS, Linux, Windows, FreeBSD
  description: List installed Chrome Extensions for all users.
  query: SELECT * FROM users CROSS JOIN chrome_extensions USING (uid);
  purpose: Informational
  tags: browser, built-in, inventory
  contributors: zwass
---
apiVersion: v1
kind: query
spec:
  name: Get installed FreeBSD software
  platforms: FreeBSD
  description: Get all software installed on a FreeBSD computer, including browser plugins and installed packages. Note that this does not include other running processes in the processes table.
  query: SELECT name AS name, version AS version, 'Browser plugin (Chrome)' AS type, 'chrome_extensions' AS source FROM chrome_extensions UNION SELECT name AS name, version AS version, 'Browser plugin (Firefox)' AS type, 'firefox_addons' AS source FROM firefox_addons UNION SELECT name AS name, version AS version, 'Package (Atom)' AS type, 'atom_packages' AS source FROM atom_packages UNION SELECT name AS name, version AS version, 'Package (Python)' AS type, 'python_packages' AS source FROM python_packages UNION SELECT name AS name, version AS version, 'Package (pkg)' AS type, 'pkg_packages' AS source FROM pkg_packages;
  purpose: Informational
  tags: inventory
  contributors: zwass
---
apiVersion: v1
kind: query
spec:
  name: Get installed Linux software
  platforms: Linux
  description: Get all software installed on a Linux computer, including browser plugins and installed packages. Note that this does not include other running processes in the processes table.
  query: SELECT name AS name, version AS version, 'Package (APT)' AS type, 'apt_sources' AS source FROM apt_sources UNION SELECT name AS name, version AS version, 'Package (deb)' AS type, 'deb_packages' AS source FROM deb_packages UNION SELECT package AS name, version AS version, 'Package (Portage)' AS type, 'portage_packages' AS source FROM portage_packages UNION SELECT name AS name, version AS version, 'Package (RPM)' AS type, 'rpm_packages' AS source FROM rpm_packages UNION SELECT name AS name, '' AS version, 'Package (YUM)' AS type, 'yum_sources' AS source FROM yum_sources UNION SELECT name AS name, version AS version, 'Package (NPM)' AS type, 'npm_packages' AS source FROM npm_packages UNION SELECT name AS name, version AS version, 'Package (Atom)' AS type, 'atom_packages' AS source FROM atom_packages UNION SELECT name AS name, version AS version, 'Package (Python)' AS type, 'python_packages' AS source FROM python_packages;
  purpose: Informational
  tags: inventory, built-in
  contributors: zwass
---
apiVersion: v1
kind: query
spec:
  name: Get installed macOS software
  platforms: macOS
  description: Get all software installed on a macOS computer, including apps, browser plugins, and installed packages. Note that this does not include other running processes in the processes table.
  query: SELECT name AS name, bundle_short_version AS version, 'Application (macOS)' AS type, 'apps' AS source FROM apps UNION SELECT name AS name, version AS version, 'Package (Python)' AS type, 'python_packages' AS source FROM python_packages UNION SELECT name AS name, version AS version, 'Browser plugin (Chrome)' AS type, 'chrome_extensions' AS source FROM chrome_extensions UNION SELECT name AS name, version AS version, 'Browser plugin (Firefox)' AS type, 'firefox_addons' AS source FROM firefox_addons UNION SELECT name As name, version AS version, 'Browser plugin (Safari)' AS type, 'safari_extensions' AS source FROM safari_extensions UNION SELECT name AS name, version AS version, 'Package (Homebrew)' AS type, 'homebrew_packages' AS source FROM homebrew_packages;
  purpose: Informational
  tags: inventory, built-in
  contributors: zwass
---
apiVersion: v1
kind: query
spec:
  name: Get installed Safari extensions
  platforms: macOS
  description: Retrieves the list of installed Safari Extensions for all users in the target system.
  query: SELECT safari_extensions.* FROM users join safari_extensions USING (uid);
  purpose: Informational
  tags: browser, built-in, inventory
  contributors: zwass
---
apiVersion: v1
kind: query
spec:
  name: Get installed Windows software
  platforms: Windows
  description: Get all software installed on a Windows computer, including programs, browser plugins, and installed packages. Note that this does not include other running processes in the processes table.
  query: SELECT name AS name, version AS version, 'Program (Windows)' AS type, 'programs' AS source FROM programs UNION SELECT name AS name, version AS version, 'Package (Python)' AS type, 'python_packages' AS source FROM python_packages UNION SELECT name AS name, version AS version, 'Browser plugin (IE)' AS type, 'ie_extensions' AS source FROM ie_extensions UNION SELECT name AS name, version AS version, 'Browser plugin (Chrome)' AS type, 'chrome_extensions' AS source FROM chrome_extensions UNION SELECT name AS name, version AS version, 'Browser plugin (Firefox)' AS type, 'firefox_addons' AS source FROM firefox_addons UNION SELECT name AS name, version AS version, 'Package (Chocolatey)' AS type, 'chocolatey_packages' AS source FROM chocolatey_packages UNION SELECT name AS name, version AS version, 'Package (Atom)' AS type, 'atom_packages' AS source FROM atom_packages;
  purpose: Informational
  tags: inventory, built-in
  contributors: zwass
---
apiVersion: v1
kind: query
spec:
  name: Get laptops with failing batteries
  platforms: macOS
  description: Lists all laptops with under-performing or failing batteries.
  query: SELECT * FROM battery WHERE health != 'Good' AND condition NOT IN ('', 'Normal');
  purpose: Informational
  tags: troubleshooting, hardware, inventory
  contributors: zwass
---
apiVersion: v1
kind: query
spec:
  name: Get current users with active shell/console on the system
  platforms: macOS, Linux, Windows, FreeBSD
  description: Get current users with active shell/console on the system and associated process
  query: SELECT user,host,time, p.name, p.cmdline, p.cwd, p.root FROM logged_in_users liu, processes p WHERE liu.pid = p.pid and liu.type='user' and liu.user <> '' ORDER BY time;
  purpose: Informational
  tags: hunting, built-in
  contributors: anelshaer
---
apiVersion: v1
kind: query
spec:
  name: Get unencrypted SSH keys for local accounts
  platforms: macOS, Linux, Windows, FreeBSD
  description: Identify SSH keys created without a passphrase which can be used in Lateral Movement (MITRE. TA0008)
  query: SELECT uid, username, description, path, encrypted FROM users CROSS JOIN user_ssh_keys using (uid) WHERE encrypted=0;
  purpose: Informational
  tags: inventory, compliance, ssh, built-in
  remediation: First, make the user aware about the impact of SSH keys.  Then rotate the unencrypted keys detected.
  contributors: anelshaer
---
apiVersion: v1
kind: query
spec:
  name: Get unencrypted SSH keys for domain-joined accounts
  platforms: macOS, Linux, Windows, FreeBSD
  description: Identify SSH keys created without a passphrase which can be used in Lateral Movement (MITRE. TA0008)
  query: SELECT uid, username, description, path, encrypted FROM users CROSS JOIN user_ssh_keys using (uid) WHERE encrypted=0 and username in (SELECT distinct(username) FROM last);
  purpose: Informational
  tags: inventory, compliance, ssh, active directory
  remediation: First, make the user aware about the impact of SSH keys.  Then rotate the unencrypted keys detected.
  contributors: anelshaer
---
apiVersion: v1
kind: query
spec:
  name: Get dynamic linker hijacking on Linux (MITRE. T1574.006)
  platforms: Linux
  description: Detect any processes that run with LD_PRELOAD environment variable
  query: SELECT env.pid, env.key, env.value, p.name,p.path, p.cmdline, p.cwd FROM process_envs env join processes p USING (pid) WHERE key='LD_PRELOAD';
  purpose: Informational
  tags: hunting, ATTACK, t1574
  remediation: Identify the process/binary detected and confirm with the system's owner.
  contributors: anelshaer
---
apiVersion: v1
kind: query
spec:
  name: Get dynamic linker hijacking on macOS (MITRE. T1574.006)
  platforms: macOS
  description: Detect any processes that run with DYLD_INSERT_LIBRARIES environment variable
  query: SELECT env.pid, env.key, env.value, p.name,p.path, p.cmdline, p.cwd FROM process_envs env join processes p USING (pid) WHERE key='DYLD_INSERT_LIBRARIES';
  purpose: Informational
  tags: hunting, ATTACK, t1574
  remediation: Identify the process/binary detected and confirm with the system's owner.
  contributors: anelshaer
---
apiVersion: v1
kind: query
spec:
  name: Get etc hosts entries
  platforms: macOS, Linux
  description: Line-parsed /etc/hosts
  query: SELECT * FROM etc_hosts WHERE address not in ('127.0.0.1', '::1');
  purpose: informational
  tags: hunting, inventory
  contributors: anelshaer
---
apiVersion: v1
kind: query
spec:
  name: Get network interfaces
  platforms: macOS, Linux, Windows, FreeBSD
  description: Network interfaces MAC address
  query: SELECT a.interface, a.address, d.mac FROM interface_addresses a JOIN interface_details d USING (interface) WHERE address not in ('127.0.0.1', '::1');
  purpose: informational
  tags: hunting, inventory
  contributors: anelshaer
---
apiVersion: v1
kind: query
spec:
  name: Get local user accounts
  platforms: macOS, Linux, Windows, FreeBSD
  description: Local user accounts (including domain accounts that have logged on locally (Windows)).
  query: SELECT uid, gid, username, description, directory, shell FROM users;
  purpose: informational
  tags: hunting, inventory
  contributors: anelshaer
---
apiVersion: v1
kind: query
spec:
  name: Get active user accounts on servers
  platforms: Linux
  description: Domain Joined environments normally have root or other service only account and users are SSH-ing using their Domain Accounts.
  query: SELECT * FROM shadow WHERE password_status='active' and username!='root';
  purpose: informational
  tags: hunting, inventory, Active Directory
  contributors: anelshaer
---
apiVersion: v1
kind: query
spec:
  name: Get Nmap scanner
  platforms: macOS, Linux, Windows, FreeBSD
  description: Get Nmap scanner process, as well as its user, parent, and process details.
  query: SELECT p.pid, name, p.path, cmdline, cwd, start_time, parent,
    (SELECT name FROM processes WHERE pid=p.parent) AS parent_name,
    (SELECT username FROM users WHERE uid=p.uid) AS username
    FROM processes as p WHERE cmdline like 'nmap%';
  purpose: Informational
  tags: hunting, ATTACK, t1046
  contributors: anelshaer
---
apiVersion: v1
kind: query
spec:
  name: Get Docker contained processes on a system
  platforms: macOS, Linux
  description: Docker containers Processes, can be used on normal system or a kubenode.
  query: SELECT c.id, c.name, c.image, c.image_id, c.command, c.created, c.state, c.status, p.cmdline  FROM docker_containers c CROSS JOIN docker_container_processes p using(id);
  purpose: Informational
  tags: built-in, containers, inventory
  contributors: anelshaer
---
apiVersion: v1
kind: query
spec:
  name: Get Windows print spooler remote code execution vulnerability
  platforms: Windows
  description: Detects devices that are potentially vulnerable to CVE-2021-1675 because the print spooler service is not disabled.
  query: SELECT CASE cnt WHEN 2 THEN "TRUE" ELSE "FALSE" END "Vulnerable" FROM (SELECT name start_type, COUNT(name) AS cnt FROM services WHERE name = 'NTDS' or (name = 'Spooler' and start_type <> 'DISABLED')) WHERE cnt = 2;
  purpose: Informational
  tags: vulnerability
  contributors: maravedi
---
apiVersion: v1
kind: query
spec:
  name: Get local users and their privileges
  platforms: macOS, Linux, Windows
  description: Collects the local user accounts and their respective user group.
  query: SELECT uid, username, type, groupname FROM users u JOIN groups g ON g.gid = u.gid;
  purpose: informational
  tags: inventory
  contributors: noahtalerman
---
apiVersion: v1
kind: query
spec:
  name: Get processes that no longer exist on disk
  platforms: Linux, macOS, Windows
  description: Lists all processes of which the binary which launched them no longer exists on disk. Attackers often delete files from disk after launching process to mask presence.
  query: SELECT name, path, pid FROM processes WHERE on_disk = 0;
  purpose: Incident response
  tags: hunting, built-in
  contributors: alphabrevity
---
apiVersion: v1
kind: query
spec:
  name: Get user files matching a specific hash
  platforms: macOS, Linux
  description: Looks for specific hash in the Users/ directories for files that are less than 50MB (osquery file size limitation.)
  query: SELECT path, sha256 FROM hash WHERE path IN (SELECT path FROM file WHERE size < 50000000 AND path LIKE '/Users/%/Documents/%%') AND sha256 = '16d28cd1d78b823c4f961a6da78d67a8975d66cde68581798778ed1f98a56d75';
  purpose: Informational
  tags: hunting, built-in
  contributors: alphabrevity
---
apiVersion: v1
kind: query
spec:
  name: Get local administrator accounts on macOS
  platforms: macOS
  description: The query allows you to check macOS systems for local administrator accounts.
  query: SELECT uid, username, type, group name FROM users u JOIN groups g ON g.gid = u.gid;
  purpose: Informational
  tags: hunting, inventory
  contributors: alphabrevity
---
apiVersion: v1
kind: query
spec:
  name: Get all listening ports, by process
  platforms: Linux, macOS, Windows
  description: List ports that are listening on all interfaces, along with the process to which they are attached.
  query: SELECT lp.address, lp.pid, lp.port, lp.protocol, p.name, p.path, p.cmdline FROM listening_ports lp JOIN processes p ON lp.pid = p.pid WHERE lp.address = "0.0.0.0";
  purpose: Informational
  tags: hunting, network
  contributors: alphabrevity
---
apiVersion: v1
kind: query
spec:
  name: Get whether TeamViewer is installed/running
  platforms: Windows
  description: Looks for the TeamViewer service running on machines. This is often used when attackers gain access to a machine, running TeamViewer to allow them to access a machine.
  query: SELECT display_name,status,s.pid,p.path FROM services AS s JOIN processes AS p USING(pid) WHERE s.name LIKE "%teamviewer%";
  purpose: Informational
  tags: hunting, inventory
  contributors: alphabrevity
---
apiVersion: v1
kind: query
spec:
  name: Get malicious Python backdoors
  platforms: macOS, Linux, Windows
  description: Watches for the backdoored Python packages installed on the system. See (http://www.nbu.gov.sk/skcsirt-sa-20170909-pypi/index.html)
  query: SELECT CASE cnt WHEN 0 THEN "NONE_INSTALLED" ELSE "INSTALLED" END AS "Malicious Python Packages", package_name, package_version FROM (SELECT COUNT(name) AS cnt, name AS package_name, version AS package_version, path AS package_path FROM python_packages WHERE package_name IN ('acqusition', 'apidev-coop', 'bzip', 'crypt', 'django-server', 'pwd', 'setup-tools', 'telnet', 'urlib3', 'urllib'));
  purpose: Informational
  tags: hunting, inventory, malware
  contributors: alphabrevity
---
apiVersion: v1
kind: query
spec:
  name: Check for artifacts of the Floxif trojan
  platforms: Windows
  description: Checks for artifacts from the Floxif trojan on Windows machines.
  query: SELECT * FROM registry WHERE path LIKE 'HKEY_LOCAL_MACHINE\\SOFTWARE\\Piriform\\Agomo%';
  purpose: Informational
  tags: hunting, malware
  contributors: micheal-o
---
apiVersion: v1
kind: query
spec:
  name: Get Shimcache table
  platforms: Windows
  description: Returns forensic data showing evidence of likely file execution, in addition to the last modified timestamp of the file, order of execution, full file path order of execution, and the order in which files were executed.
  query: select * from Shimcache
  purpose: Informational
  tags: hunting
  contributors: puffyCid
---
apiVersion: v1
kind: query
spec:
  name: Get running docker containers
  platforms: macOS, Linux
  description: Returns the running Docker containers
  query: SELECT id, name, image, image_id, state, status FROM docker_containers WHERE state = "running";
  purpose: Informational
  tags: containers, inventory
  contributors: DominusKelvin
---
apiVersion: v1
kind: query
spec:
  name: Get applications hogging memory
  platforms: macOS, Linux, Windows
  description: Returns top 10 applications or processes hogging memory the most.
  query: SELECT pid, name, ROUND((total_size * '10e-7'), 2) AS memory_used FROM processes ORDER BY total_size DESC LIMIT 10;
  purpose: Informational
  tags: troubleshooting
  contributors: DominusKelvin
---
apiVersion: v1
kind: query
spec:
  name: Get servers with root login in the last 24 hours
  platforms: macOS, Linux, Windows
  description: Returns servers with root login in the last 24 hours and the time the users where logged in.
  query: SELECT * FROM last WHERE username = "root" AND time > (( SELECT unix_time FROM time ) - 86400 );
  purpose: Informational
  tags: hunting
  contributors: DominusKelvin
---
apiVersion: v1
kind: query
spec:
  name: Detect active processes with Log4j running
  platforms: macOS, Linux
  description: 'Returns a list of active processes and the Jar paths which are using Log4j. Version numbers are usually within the Jar filename. Note: This query is resource intensive and has caused problems on systems with limited swap space. Test on some systems before running this widely.'
  query: |
    WITH target_jars AS (
      SELECT DISTINCT path
      FROM (
          WITH split(word, str) AS(
            SELECT '', cmdline || ' '
            FROM processes
            UNION ALL
            SELECT substr(str, 0, instr(str, ' ')), substr(str, instr(str, ' ') + 1)
            FROM split
            WHERE str != '')
          SELECT word AS path
          FROM split
          WHERE word LIKE '%.jar'
        UNION ALL
          SELECT path
          FROM process_open_files
          WHERE path LIKE '%.jar'
      )
    )
    SELECT path, matches
    FROM yara
    WHERE path IN (SELECT path FROM target_jars)
      AND count > 0
      AND sigrule IN (
        'rule log4jJndiLookup {
          strings:
            $jndilookup = "JndiLookup"
          condition:
            $jndilookup
        }',
        'rule log4jJavaClass {
          strings:
            $javaclass = "org/apache/logging/log4j"
          condition:
            $javaclass
        }'
      );
  purpose: Detection
  tags: vulnerability
  contributors: zwass,tgauda
---
apiVersion: v1
kind: query
spec:
  name: Get applications that were opened within the last 24 hours
  platforms: macOS
  description: Returns applications that were opened within the last 24 hours starting with the last opened application.
  query: SELECT * FROM apps WHERE last_opened_time > (( SELECT unix_time FROM time ) - 86400 ) ORDER BY last_opened_time DESC;
  purpose: Informational
  tags: inventory
  contributors: DominusKelvin
---
apiVersion: v1
kind: query
spec:
  name: Get applications that are not in the Applications directory
  platforms: macOS
  description: Returns applications that are not in the `/Applications` directory
  query: SELECT * FROM apps WHERE path NOT LIKE '/Applications/%';
  purpose: Informational
  tags: hunting, inventory
  contributors: DominusKelvin
---
apiVersion: v1
kind: query
spec:
  name: Get subscription-based applications that have not been opened for the last 30 days
  platforms: macOS
  description: Returns applications that are subscription-based and have not been opened for the last 30 days. You can replace the list of applications with those specific to your use case.
  query: SELECT * FROM apps WHERE path LIKE '/Applications/%' AND name IN ("Photoshop.app", "Adobe XD.app", "Sketch.app", "Illustrator.app") AND last_opened_time < (( SELECT unix_time FROM time ) - 2592000000000 );
  purpose: Informational
  tags: inventory
  contributors: DominusKelvin
---
apiVersion: v1
kind: policy
spec:
  name: Gatekeeper enabled (macOS)
  query: SELECT 1 FROM gatekeeper WHERE assessments_enabled = 1;
  description: Checks to make sure that the Gatekeeper feature is enabled on macOS devices. Gatekeeper tries to ensure only trusted software is run on a mac machine.
  resolution: "To enable Gatekeeper, on the failing device, run the following command in the Terminal app: /usr/sbin/spctl --master-enable."
  platforms: macOS
  tags: compliance, hardening, built-in
  platform: darwin
  contributors: groob
---
apiVersion: v1
kind: policy
spec:
  name: Full disk encryption enabled (Windows)
  query: SELECT 1 FROM bitlocker_info where protection_status = 1;
  description: Checks to make sure that full disk encryption is enabled on Windows devices.
  resolution: "To get additional information, run the following osquery query on the failing device: SELECT * FROM bitlocker_info. In the
    query results, if protection_status is 2, then the status cannot be determined. If it is 0, it is
    considered unprotected. Use the additional results (percent_encrypted, conversion_status, etc.) to
    help narrow down the specific reason why Windows considers the volume unprotected."
  platforms: Windows
  platform: windows
  tags: compliance, hardening, built-in
  contributors: defensivedepth
---
apiVersion: v1
kind: policy
spec:
  name: Full disk encryption enabled (macOS)
  query: SELECT 1 FROM disk_encryption WHERE user_uuid IS NOT "" AND filevault_status = 'on' LIMIT 1;
  description: Checks to make sure that full disk encryption (FileVault) is enabled on macOS devices.
  resolution: To enable full disk encryption, on the failing device, select System Preferences > Security & Privacy > FileVault > Turn On FileVault.
  platforms: macOS
  tags: compliance, hardening, built-in
  platform: darwin
  contributors: groob
---
apiVersion: v1
kind: policy
spec:
  name: Full disk encryption enabled (Linux)
  query: SELECT 1 FROM disk_encryption WHERE encrypted=1 AND name LIKE '/dev/dm-1';
  description: Checks if the root drive is encrypted. There are many ways to encrypt Linux systems. This is the default on distributions such as Ubuntu.
  resolution: "Ensure the image deployed to your Linux workstation includes full disk encryption."
  platforms: Linux
  platform: linux
  tags: compliance, hardening, built-in
  contributors: GuillaumeRoss
---
apiVersion: v1
kind: policy
spec:
  name: System Integrity Protection enabled (macOS)
  query: SELECT 1 FROM sip_config WHERE config_flag = 'sip' AND enabled = 1;
  description: Checks to make sure that the System Integrity Protection feature is enabled.
  resolution: "To enable System Integrity Protection, on the failing device, run the following command in the Terminal app: /usr/sbin/spctl --master-enable."
  platforms: macOS
  tags: compliance, malware, hardening, built-in
  platform: darwin
  contributors: groob
---
apiVersion: v1
kind: policy
spec:
  name: Automatic login disabled (macOS)
  query: SELECT 1 FROM managed_policies WHERE domain = 'com.apple.loginwindow' AND name = 'com.apple.login.mcx.DisableAutoLoginClient' AND value = 1 LIMIT 1;
  description: "Required: You’re already enforcing a policy via Moble Device Management (MDM). Checks to make sure that the device user cannot log in to the device without a password."
  resolution: "The following example profile includes a setting to disable automatic login: https://github.com/gregneagle/profiles/blob/fecc73d66fa17b6fa78b782904cb47cdc1913aeb/loginwindow.mobileconfig#L64-L65."
  platforms: macOS
  tags: compliance, hardening, built-in
  platform: darwin
  contributors: groob
---
apiVersion: v1
kind: policy
spec:
  name: Guest users disabled (macOS)
  query: SELECT 1 FROM managed_policies WHERE domain = 'com.apple.loginwindow' AND name = 'DisableGuestAccount' AND value = 1 LIMIT 1;
  description: "Required: You’re already enforcing a policy via Moble Device Management (MDM). Checks to make sure that guest accounts cannot be used to log in to the device without a password."
  resolution: "The following example profile includes a setting to disable guest users: https://github.com/gregneagle/profiles/blob/fecc73d66fa17b6fa78b782904cb47cdc1913aeb/loginwindow.mobileconfig#L68-L71."
  platforms: macOS
  tags: compliance, hardening, built-in
  platform: darwin
  contributors: groob
---
apiVersion: v1
kind: policy
spec:
  name: Secure keyboard entry for Terminal.app enabled (macOS)
  query: SELECT 1 FROM managed_policies WHERE domain = 'com.apple.Terminal' AND name = 'SecureKeyboardEntry' AND value = 1 LIMIT 1;
  description: "Required: You’re already enforcing a policy via Moble Device Management (MDM). Checks to make sure that the Secure Keyboard Entry setting is enabled."
  platforms: macOS
  tags: compliance, hardening, built-in
  platform: darwin
  contributors: groob
---
apiVersion: v1
kind: query
spec:
  name: Get built-in antivirus status on macOS
  platforms: macOS
  query: SELECT path, value AS version FROM plist WHERE (key = 'CFBundleShortVersionString' AND path = '/Library/Apple/System/Library/CoreServices/MRT.app/Contents/Info.plist') OR (key = 'CFBundleShortVersionString' AND path = '/Library/Apple/System/Library/CoreServices/XProtect.bundle/Contents/Info.plist');
  description: Reads the version numbers from the Malware Removal Tool (MRT) and built-in antivirus (XProtect) plists
  purpose: Informational
  tags: compliance, malware, hardening, built-in
  contributors: GuillaumeRoss
---
apiVersion: v1
kind: query
spec:
  name: Get antivirus status from the Windows Security Center
  platforms: Windows
  query: SELECT antivirus, signatures_up_to_date from windows_security_center CROSS JOIN windows_security_products WHERE type = 'Antivirus';
  description: Selects the antivirus and signatures status from Windows Security Center.
  purpose: Informational
  tags: compliance, malware, hardening, built-in
  contributors: GuillaumeRoss
---
apiVersion: v1
kind: query
spec:
  name: Get antivirus (ClamAV/clamd) and updater (freshclam) process status
  platforms: Linux
  query: SELECT pid, state, cmdline, name FROM processes WHERE name='clamd' OR name='freshclam';
  description: Selects the clamd and freshclam processes to ensure AV and its updater are running
  purpose: Informational
  tags: compliance, malware, hardening, built-in
  contributors: GuillaumeRoss
---
apiVersion: v1
kind: policy
spec:
  name: Antivirus healthy (macOS)
  query: SELECT score FROM (SELECT case when COUNT(*) = 2 then 1 ELSE 0 END AS score FROM plist WHERE (key = 'CFBundleShortVersionString' AND path = '/Library/Apple/System/Library/CoreServices/XProtect.bundle/Contents/Info.plist' AND value>=2155) OR (key = 'CFBundleShortVersionString' AND path = '/Library/Apple/System/Library/CoreServices/MRT.app/Contents/Info.plist' and value>=1.88)) WHERE score == 1;
  description: Checks the version of Malware Removal Tool (MRT) and the built-in macOS AV (Xprotect). Replace version numbers with latest version regularly.
  resolution: To enable automatic security definition updates, on the failing device, select System
    Preferences > Software Update > Advanced > Turn on Install system data files and security
    updates.
  platforms: macOS
  tags: compliance, malware, hardening, built-in
  platform: darwin
  contributors: GuillaumeRoss
---
apiVersion: v1
kind: policy
spec:
  name: Antivirus healthy (Windows)
  query: SELECT 1 from windows_security_center wsc CROSS JOIN windows_security_products wsp WHERE antivirus = 'Good' AND type = 'Antivirus' AND signatures_up_to_date=1;
  description: Checks the status of antivirus and signature updates from the Windows Security Center.
  resolution: "Ensure Windows Defender or your third-party antivirus is running, up to date, and visible in the Windows Security Center."
  platforms: Windows
  tags: compliance, malware, hardening, built-in
  platform: windows
  contributors: GuillaumeRoss
---
apiVersion: v1
kind: policy
spec:
  name: Antivirus healthy (Linux)
  query: SELECT score FROM (SELECT case when COUNT(*) = 2 then 1 ELSE 0 END AS score FROM processes WHERE (name = 'clamd') OR (name = 'freshclam')) WHERE score == 1;
  description: Checks that both ClamAV's daemon and its updater service (freshclam) are running.
  resolution: "Ensure ClamAV and Freshclam are installed and running."
  platforms: Linux
  tags: compliance, malware, hardening, built-in
  platform: linux
  contributors: GuillaumeRoss
---
apiVersion: v1
kind: policy
spec:
  name: MDM Enrolled (macOS)
  query: SELECT 1 from mdm WHERE enrolled='true';
  description: "Required: osquery deployed with Orbit, or manual installation of macadmins/osquery-extension. Checks that a mac is enrolled to MDM. Add a AND on identity_certificate_uuid to check for a specific MDM."
  resolution: "Enroll device to MDM"
  platforms: macOS
  tags: compliance, hardening, built-in
  platform: darwin
  contributors: GuillaumeRoss
---
apiVersion: v1
kind: policy
spec:
  name: Application is up to date or not present (macOS)
  query: SELECT 1 WHERE EXISTS (SELECT 1 FROM apps a1 WHERE a1.bundle_identifier = 'com.electron.dockerdesktop' AND a1.bundle_short_version>='4.6.1') OR NOT EXISTS (SELECT 1 FROM apps a2 WHERE a2.bundle_identifier = 'com.electron.dockerdesktop');
  description: "Checks if the application (Docker Desktop example) is installed and up to date, or not installed. Fails if the application is installed and on a lower version. You can copy this query and replace the bundle_identifier and bundle_version values to apply the same type of policy to other applications."
  resolution: "Update Docker or remove it if not used."
  platforms: macOS
  tags: inventory, vulnerability, built-in
  platform: darwin
  contributors: GuillaumeRoss
---
apiVersion: v1
kind: policy
spec:
  name: SSH keys encrypted
  query: SELECT 1 WHERE NOT EXISTS (SELECT 1 FROM users CROSS JOIN user_ssh_keys USING (uid) WHERE encrypted='0');
  description: "Required: osquery must have Full Disk Access. Policy passes if all keys are encrypted, including if no keys are present."
  resolution: "Use this command to encrypt existing SSH keys by providing the path to the file: ssh-keygen -o -p -f /path/to/file"
  platforms: macOS, Linux, Windows
  tags: compliance, ssh, built-in
  contributors: GuillaumeRoss
  platform: darwin,linux,windows
---
apiVersion: v1
kind: policy
spec:
  name: Suspicious AutoStart (Windows regsvr32 http)
  query: SELECT 1 WHERE NOT EXISTS (SELECT 1 FROM startup_items WHERE path = "regsvr32" AND args LIKE "%http%");
  description: "Checks for an autostart that is attempting to load a DLL from the internet"
  resolution: "Remove the suspicious startup entry"
  platforms: Windows
  tags: malware, hunting
  contributors: kswagler-rh
---
apiVersion: v1
kind: policy
spec:
  name: Firewall enabled (macOS)
  query: SELECT 1 FROM alf WHERE global_state >= 1;
  description: "Checks if the firewall is enabled."
  resolution: "In System Preferences, open Security & Privacy, navigate to the Firewall tab and click Turn On Firewall."
  platforms: macOS
  tags: hardening, compliance, built-in
  platform: darwin
  contributors: GuillaumeRoss
---
apiVersion: v1
kind: policy
spec:
  name: Screen lock enabled via MDM profile (macOS)
  query: SELECT 1 FROM managed_policies WHERE name='askForPassword' AND value='1';
  description: "Checks that a MDM profile configures the screen lock."
  resolution: "Contact your IT administrator to help you enroll your computer in your organization's MDM. If already enrolled, ask your IT administrator to enable the screen lock feature in the profile configuration."
  platforms: macOS
  tags: compliance, hardening, built-in
  platform: darwin
<<<<<<< HEAD
  contributors: GuillaumeRoss
---
apiVersion: v1
kind: policy
spec:
  name: Screen lock enabled (Windows)
  query: SELECT 1 FROM registry WHERE path = 'HKEY_LOCAL_MACHINE\Software\Microsoft\Windows\CurrentVersion\Policies\System\InactivityTimeoutSecs' AND CAST(data as INTEGER) <= 1800;
  description: "Checks if the screen lock is enabled and configured to lock the system within 30 minutes or less."
  resolution: "Ask your administrator to enable the Interactive Logon: Machine inactivity limit setting with a value of 1800 seconds or lower."
  platforms: Windows
  tags: compliance, hardening, built-in
  platform: windows
=======
>>>>>>> 38aaaffd
  contributors: GuillaumeRoss<|MERGE_RESOLUTION|>--- conflicted
+++ resolved
@@ -711,7 +711,6 @@
   platforms: macOS
   tags: compliance, hardening, built-in
   platform: darwin
-<<<<<<< HEAD
   contributors: GuillaumeRoss
 ---
 apiVersion: v1
@@ -724,6 +723,4 @@
   platforms: Windows
   tags: compliance, hardening, built-in
   platform: windows
-=======
->>>>>>> 38aaaffd
-  contributors: GuillaumeRoss+  contributors: GuillaumeRoss
