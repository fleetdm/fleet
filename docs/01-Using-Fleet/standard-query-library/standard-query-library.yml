---
apiVersion: v1
kind: query
spec:
  name: Get OpenSSL versions
  platform: linux
  description: Retrieves the OpenSSL version.
  query: SELECT name AS name, version AS version, 'deb_packages' AS source FROM deb_packages WHERE name LIKE 'openssl%' UNION SELECT name AS name, version AS version, 'apt_sources' AS source FROM apt_sources WHERE name LIKE 'openssl%' UNION SELECT name AS name, version AS version, 'rpm_packages' AS source FROM rpm_packages WHERE name LIKE 'openssl%';
  purpose: Informational
  tags: inventory
  contributors: zwass
---
apiVersion: v1
kind: query
spec:
  name: Get authorized SSH keys
  platform: darwin, linux
  description: Presence of authorized SSH keys may be unusual on laptops. Could be completely normal on servers, but may be worth auditing for unusual keys and/or changes.
  query: SELECT username, authorized_keys. * FROM users CROSS JOIN authorized_keys USING (uid);
  purpose: Informational
  remediation: Check out the linked table (https://github.com/fleetdm/fleet/blob/32b4d53e7f1428ce43b0f9fa52838cbe7b413eed/handbook/queries/detect-hosts-with-high-severity-vulnerable-versions-of-openssl.md#table-of-vulnerable-openssl-versions) to determine if the installed version is a high severity vulnerability and view the corresponding CVE(s)
  tags: built-in, ssh
  contributors: mike-j-thomas
---
apiVersion: v1
kind: query
spec:
  name: Get authorized keys for Domain Joined Accounts
  platform: darwin, linux
  description: List authorized_keys for each user on the system.
  query: SELECT *  FROM users CROSS JOIN  authorized_keys USING(uid) WHERE  username IN (SELECT distinct(username) FROM last);
  purpose: Informational
  tags: active directory, ssh
  contributors: anelshaer
---
apiVersion: v1
kind: query
spec:
  name: Get crashes
  platform: darwin
  description: Retrieve application, system, and mobile app crash logs.
  query: SELECT uid, datetime, responsible, exception_type, identifier, version, crash_path FROM users CROSS JOIN crashes USING (uid);
  purpose: Informational
  tags: troubleshooting
  contributors: zwass
---
apiVersion: v1
kind: query
spec:
  name: Get installed Chrome Extensions
  platform: darwin, linux, windows
  description: List installed Chrome Extensions for all users.
  query: SELECT * FROM users CROSS JOIN chrome_extensions USING (uid);
  purpose: Informational
  tags: browser, built-in, inventory
  contributors: zwass
---
apiVersion: v1
kind: query
spec:
  name: Get installed Linux software
  platform: linux
  description: Get all software installed on a Linux computer, including browser plugins and installed packages. Note that this does not include other running processes in the processes table.
  query: SELECT name AS name, version AS version, 'Package (APT)' AS type, 'apt_sources' AS source FROM apt_sources UNION SELECT name AS name, version AS version, 'Package (deb)' AS type, 'deb_packages' AS source FROM deb_packages UNION SELECT package AS name, version AS version, 'Package (Portage)' AS type, 'portage_packages' AS source FROM portage_packages UNION SELECT name AS name, version AS version, 'Package (RPM)' AS type, 'rpm_packages' AS source FROM rpm_packages UNION SELECT name AS name, '' AS version, 'Package (YUM)' AS type, 'yum_sources' AS source FROM yum_sources UNION SELECT name AS name, version AS version, 'Package (NPM)' AS type, 'npm_packages' AS source FROM npm_packages UNION SELECT name AS name, version AS version, 'Package (Atom)' AS type, 'atom_packages' AS source FROM atom_packages UNION SELECT name AS name, version AS version, 'Package (Python)' AS type, 'python_packages' AS source FROM python_packages;
  purpose: Informational
  tags: inventory, built-in
  contributors: zwass
---
apiVersion: v1
kind: query
spec:
  name: Get installed macOS software
  platform: darwin
  description: Get all software installed on a macOS computer, including apps, browser plugins, and installed packages. Note that this does not include other running processes in the processes table.
  query: SELECT name AS name, bundle_short_version AS version, 'Application (macOS)' AS type, 'apps' AS source FROM apps UNION SELECT name AS name, version AS version, 'Package (Python)' AS type, 'python_packages' AS source FROM python_packages UNION SELECT name AS name, version AS version, 'Browser plugin (Chrome)' AS type, 'chrome_extensions' AS source FROM chrome_extensions UNION SELECT name AS name, version AS version, 'Browser plugin (Firefox)' AS type, 'firefox_addons' AS source FROM firefox_addons UNION SELECT name As name, version AS version, 'Browser plugin (Safari)' AS type, 'safari_extensions' AS source FROM safari_extensions UNION SELECT name AS name, version AS version, 'Package (Homebrew)' AS type, 'homebrew_packages' AS source FROM homebrew_packages;
  purpose: Informational
  tags: inventory, built-in
  contributors: zwass
---
apiVersion: v1
kind: query
spec:
  name: Get installed Safari extensions
  platform: darwin
  description: Retrieves the list of installed Safari Extensions for all users in the target system.
  query: SELECT safari_extensions.* FROM users join safari_extensions USING (uid);
  purpose: Informational
  tags: browser, built-in, inventory
  contributors: zwass
---
apiVersion: v1
kind: query
spec:
  name: Get installed Windows software
  platform: windows
  description: Get all software installed on a Windows computer, including programs, browser plugins, and installed packages. Note that this does not include other running processes in the processes table.
  query: SELECT name AS name, version AS version, 'Program (Windows)' AS type, 'programs' AS source FROM programs UNION SELECT name AS name, version AS version, 'Package (Python)' AS type, 'python_packages' AS source FROM python_packages UNION SELECT name AS name, version AS version, 'Browser plugin (IE)' AS type, 'ie_extensions' AS source FROM ie_extensions UNION SELECT name AS name, version AS version, 'Browser plugin (Chrome)' AS type, 'chrome_extensions' AS source FROM chrome_extensions UNION SELECT name AS name, version AS version, 'Browser plugin (Firefox)' AS type, 'firefox_addons' AS source FROM firefox_addons UNION SELECT name AS name, version AS version, 'Package (Chocolatey)' AS type, 'chocolatey_packages' AS source FROM chocolatey_packages UNION SELECT name AS name, version AS version, 'Package (Atom)' AS type, 'atom_packages' AS source FROM atom_packages;
  purpose: Informational
  tags: inventory, built-in
  contributors: zwass
---
apiVersion: v1
kind: query
spec:
  name: Get laptops with failing batteries
  platform: darwin
  description: Lists all laptops with under-performing or failing batteries.
  query: SELECT * FROM battery WHERE health != 'Good' AND condition NOT IN ('', 'Normal');
  purpose: Informational
  tags: troubleshooting, hardware, inventory
  contributors: zwass
---
apiVersion: v1
kind: query
spec:
  name: Get current users with active shell/console on the system
  platform: darwin, linux, windows
  description: Get current users with active shell/console on the system and associated process
  query: SELECT user,host,time, p.name, p.cmdline, p.cwd, p.root FROM logged_in_users liu, processes p WHERE liu.pid = p.pid and liu.type='user' and liu.user <> '' ORDER BY time;
  purpose: Informational
  tags: hunting, built-in
  contributors: anelshaer
---
apiVersion: v1
kind: query
spec:
  name: Get unencrypted SSH keys for local accounts
  platform: darwin, linux, windows
  description: Identify SSH keys created without a passphrase which can be used in Lateral Movement (MITRE. TA0008)
  query: SELECT uid, username, description, path, encrypted FROM users CROSS JOIN user_ssh_keys using (uid) WHERE encrypted=0;
  purpose: Informational
  tags: inventory, compliance, ssh, built-in
  remediation: First, make the user aware about the impact of SSH keys.  Then rotate the unencrypted keys detected.
  contributors: anelshaer
---
apiVersion: v1
kind: query
spec:
  name: Get unencrypted SSH keys for domain-joined accounts
  platform: darwin, linux, windows
  description: Identify SSH keys created without a passphrase which can be used in Lateral Movement (MITRE. TA0008)
  query: SELECT uid, username, description, path, encrypted FROM users CROSS JOIN user_ssh_keys using (uid) WHERE encrypted=0 and username in (SELECT distinct(username) FROM last);
  purpose: Informational
  tags: inventory, compliance, ssh, active directory
  remediation: First, make the user aware about the impact of SSH keys.  Then rotate the unencrypted keys detected.
  contributors: anelshaer
---
apiVersion: v1
kind: query
spec:
  name: Get dynamic linker hijacking on Linux (MITRE. T1574.006)
  platform: linux
  description: Detect any processes that run with LD_PRELOAD environment variable
  query: SELECT env.pid, env.key, env.value, p.name,p.path, p.cmdline, p.cwd FROM process_envs env join processes p USING (pid) WHERE key='LD_PRELOAD';
  purpose: Informational
  tags: hunting, ATTACK, t1574
  remediation: Identify the process/binary detected and confirm with the system's owner.
  contributors: anelshaer
---
apiVersion: v1
kind: query
spec:
  name: Get dynamic linker hijacking on macOS (MITRE. T1574.006)
  platform: darwin
  description: Detect any processes that run with DYLD_INSERT_LIBRARIES environment variable
  query: SELECT env.pid, env.key, env.value, p.name,p.path, p.cmdline, p.cwd FROM process_envs env join processes p USING (pid) WHERE key='DYLD_INSERT_LIBRARIES';
  purpose: Informational
  tags: hunting, ATTACK, t1574
  remediation: Identify the process/binary detected and confirm with the system's owner.
  contributors: anelshaer
---
apiVersion: v1
kind: query
spec:
  name: Get etc hosts entries
  platform: darwin, linux
  description: Line-parsed /etc/hosts
  query: SELECT * FROM etc_hosts WHERE address not in ('127.0.0.1', '::1');
  purpose: informational
  tags: hunting, inventory
  contributors: anelshaer
---
apiVersion: v1
kind: query
spec:
  name: Get network interfaces
  platform: darwin, linux, windows
  description: Network interfaces MAC address
  query: SELECT a.interface, a.address, d.mac FROM interface_addresses a JOIN interface_details d USING (interface) WHERE address not in ('127.0.0.1', '::1');
  purpose: informational
  tags: hunting, inventory
  contributors: anelshaer
---
apiVersion: v1
kind: query
spec:
  name: Get local user accounts
  platform: darwin, linux, windows
  description: Local user accounts (including domain accounts that have logged on locally (Windows)).
  query: SELECT uid, gid, username, description, directory, shell FROM users;
  purpose: informational
  tags: hunting, inventory
  contributors: anelshaer
---
apiVersion: v1
kind: query
spec:
  name: Get active user accounts on servers
  platform: linux
  description: Domain Joined environments normally have root or other service only accounts and users are SSH-ing using their Domain Accounts.
  query: SELECT * FROM shadow WHERE password_status='active' and username!='root';
  purpose: informational
  tags: hunting, inventory, Active Directory
  contributors: anelshaer
---
apiVersion: v1
kind: query
spec:
  name: Get Nmap scanner
  platform: darwin, linux, windows
  description: Get Nmap scanner process, as well as its user, parent, and process details.
  query: SELECT p.pid, name, p.path, cmdline, cwd, start_time, parent,
    (SELECT name FROM processes WHERE pid=p.parent) AS parent_name,
    (SELECT username FROM users WHERE uid=p.uid) AS username
    FROM processes as p WHERE cmdline like 'nmap%';
  purpose: Informational
  tags: hunting, ATTACK, t1046
  contributors: anelshaer
---
apiVersion: v1
kind: query
spec:
  name: Get Docker contained processes on a system
  platform: darwin, linux
  description: Docker containers Processes, can be used on normal systems or a kubenode.
  query: SELECT c.id, c.name, c.image, c.image_id, c.command, c.created, c.state, c.status, p.cmdline  FROM docker_containers c CROSS JOIN docker_container_processes p using(id);
  purpose: Informational
  tags: built-in, containers, inventory
  contributors: anelshaer
---
apiVersion: v1
kind: query
spec:
  name: Get Windows print spooler remote code execution vulnerability
  platform: windows
  description: Detects devices that are potentially vulnerable to CVE-2021-1675 because the print spooler service is not disabled.
  query: SELECT CASE cnt WHEN 2 THEN "TRUE" ELSE "FALSE" END "Vulnerable" FROM (SELECT name start_type, COUNT(name) AS cnt FROM services WHERE name = 'NTDS' or (name = 'Spooler' and start_type <> 'DISABLED')) WHERE cnt = 2;
  purpose: Informational
  tags: vulnerability
  contributors: maravedi
---
apiVersion: v1
kind: query
spec:
  name: Get local users and their privileges
  platform: darwin, linux, windows
  description: Collects the local user accounts and their respective user group.
  query: SELECT uid, username, type, groupname FROM users u JOIN groups g ON g.gid = u.gid;
  purpose: informational
  tags: inventory
  contributors: noahtalerman
---
apiVersion: v1
kind: query
spec:
  name: Get processes that no longer exist on disk
  platform: linux, darwin, windows
  description: Lists all processes of which the binary which launched them no longer exists on disk. Attackers often delete files from disk after launching a process to mask presence.
  query: SELECT name, path, pid FROM processes WHERE on_disk = 0;
  purpose: Incident response
  tags: hunting, built-in
  contributors: alphabrevity
---
apiVersion: v1
kind: query
spec:
  name: Get user files matching a specific hash
  platform: darwin, linux
  description: Looks for specific hash in the Users/ directories for files that are less than 50MB (osquery file size limitation.)
  query: SELECT path, sha256 FROM hash WHERE path IN (SELECT path FROM file WHERE size < 50000000 AND path LIKE '/Users/%/Documents/%%') AND sha256 = '16d28cd1d78b823c4f961a6da78d67a8975d66cde68581798778ed1f98a56d75';
  purpose: Informational
  tags: hunting, built-in
  contributors: alphabrevity
---
apiVersion: v1
kind: query
spec:
  name: Get local administrator accounts on macOS
  platform: darwin
  description: The query allows you to check macOS systems for local administrator accounts.
  query: SELECT uid, username, type FROM users u JOIN groups g ON g.gid = u.gid;
  purpose: Informational
  tags: hunting, inventory
  contributors: alphabrevity
---
apiVersion: v1
kind: query
spec:
  name: Get all listening ports, by process
  platform: linux, darwin, windows
  description: List ports that are listening on all interfaces, along with the process to which they are attached.
  query: SELECT lp.address, lp.pid, lp.port, lp.protocol, p.name, p.path, p.cmdline FROM listening_ports lp JOIN processes p ON lp.pid = p.pid WHERE lp.address = "0.0.0.0";
  purpose: Informational
  tags: hunting, network
  contributors: alphabrevity
---
apiVersion: v1
kind: query
spec:
  name: Get whether TeamViewer is installed/running
  platform: windows
  description: Looks for the TeamViewer service running on machines. This is often used when attackers gain access to a machine, running TeamViewer to allow them to access a machine.
  query: SELECT display_name,status,s.pid,p.path FROM services AS s JOIN processes AS p USING(pid) WHERE s.name LIKE "%teamviewer%";
  purpose: Informational
  tags: hunting, inventory
  contributors: alphabrevity
---
apiVersion: v1
kind: query
spec:
  name: Get malicious Python backdoors
  platform: darwin, linux, windows
  description: Watches for the backdoored Python packages installed on the system. See (http://www.nbu.gov.sk/skcsirt-sa-20170909-pypi/index.html)
  query: SELECT CASE cnt WHEN 0 THEN "NONE_INSTALLED" ELSE "INSTALLED" END AS "Malicious Python Packages", package_name, package_version FROM (SELECT COUNT(name) AS cnt, name AS package_name, version AS package_version, path AS package_path FROM python_packages WHERE package_name IN ('acquisition', 'apidev-coop', 'bzip', 'crypt', 'django-server', 'pwd', 'setup-tools', 'telnet', 'urlib3', 'urllib'));
  purpose: Informational
  tags: hunting, inventory, malware
  contributors: alphabrevity
---
apiVersion: v1
kind: query
spec:
  name: Check for artifacts of the Floxif trojan
  platform: windows
  description: Checks for artifacts from the Floxif trojan on Windows machines.
  query: SELECT * FROM registry WHERE path LIKE 'HKEY_LOCAL_MACHINE\\SOFTWARE\\Piriform\\Agomo%';
  purpose: Informational
  tags: hunting, malware
  contributors: micheal-o
---
apiVersion: v1
kind: query
spec:
  name: Get Shimcache table
  platform: windows
  description: Returns forensic data showing evidence of likely file execution, in addition to the last modified timestamp of the file, order of execution, full file path order of execution, and the order in which files were executed.
  query: select * from Shimcache
  purpose: Informational
  tags: hunting
  contributors: puffyCid
---
apiVersion: v1
kind: query
spec:
  name: Get running docker containers
  platform: darwin, linux
  description: Returns the running Docker containers
  query: SELECT id, name, image, image_id, state, status FROM docker_containers WHERE state = "running";
  purpose: Informational
  tags: containers, inventory
  contributors: DominusKelvin
---
apiVersion: v1
kind: query
spec:
  name: Get applications hogging memory
  platform: darwin, linux, windows
  description: Returns top 10 applications or processes hogging memory the most.
  query: SELECT pid, name, ROUND((total_size * '10e-7'), 2) AS memory_used FROM processes ORDER BY total_size DESC LIMIT 10;
  purpose: Informational
  tags: troubleshooting
  contributors: DominusKelvin
---
apiVersion: v1
kind: query
spec:
  name: Get servers with root login in the last 24 hours
  platform: darwin, linux, windows
  description: Returns servers with root login in the last 24 hours and the time the users were logged in.
  query: SELECT * FROM last WHERE username = "root" AND time > (( SELECT unix_time FROM time ) - 86400 );
  purpose: Informational
  tags: hunting
  contributors: DominusKelvin
---
apiVersion: v1
kind: query
spec:
  name: Detect active processes with Log4j running
  platform: darwin, linux
  description: "Returns a list of active processes and the Jar paths which are using Log4j. Version numbers are usually within the Jar filename. Note: This query is resource intensive and has caused problems on systems with limited swap space. Test on some systems before running this widely."
  query: |
    WITH target_jars AS (
      SELECT DISTINCT path
      FROM (
          WITH split(word, str) AS(
            SELECT '', cmdline || ' '
            FROM processes
            UNION ALL
            SELECT substr(str, 0, instr(str, ' ')), substr(str, instr(str, ' ') + 1)
            FROM split
            WHERE str != '')
          SELECT word AS path
          FROM split
          WHERE word LIKE '%.jar'
        UNION ALL
          SELECT path
          FROM process_open_files
          WHERE path LIKE '%.jar'
      )
    )
    SELECT path, matches
    FROM yara
    WHERE path IN (SELECT path FROM target_jars)
      AND count > 0
      AND sigrule IN (
        'rule log4jJndiLookup {
          strings:
            $jndilookup = "JndiLookup"
          condition:
            $jndilookup
        }',
        'rule log4jJavaClass {
          strings:
            $javaclass = "org/apache/logging/log4j"
          condition:
            $javaclass
        }'
      );
  purpose: Detection
  tags: vulnerability
  contributors: zwass,tgauda
---
apiVersion: v1
kind: query
spec:
  name: Get applications that were opened within the last 24 hours
  platform: darwin
  description: Returns applications that were opened within the last 24 hours starting with the last opened application.
  query: SELECT * FROM apps WHERE last_opened_time > (( SELECT unix_time FROM time ) - 86400 ) ORDER BY last_opened_time DESC;
  purpose: Informational
  tags: inventory
  contributors: DominusKelvin
---
apiVersion: v1
kind: query
spec:
  name: Get applications that are not in the Applications directory
  platform: darwin
  description: Returns applications that are not in the `/Applications` directory
  query: SELECT * FROM apps WHERE path NOT LIKE '/Applications/%';
  purpose: Informational
  tags: hunting, inventory
  contributors: DominusKelvin
---
apiVersion: v1
kind: query
spec:
  name: Get subscription-based applications that have not been opened for the last 30 days
  platform: darwin
  description: Returns applications that are subscription-based and have not been opened for the last 30 days. You can replace the list of applications with those specific to your use case.
  query: SELECT * FROM apps WHERE path LIKE '/Applications/%' AND name IN ("Photoshop.app", "Adobe XD.app", "Sketch.app", "Illustrator.app") AND last_opened_time < (( SELECT unix_time FROM time ) - 2592000000000 );
  purpose: Informational
  tags: inventory
  contributors: DominusKelvin
---
apiVersion: v1
kind: query
spec:
  name: Get operating system information
  platform: darwin, windows, linux
  description: Returns the operating system name and version on the device.
  query: SELECT name, version FROM os_version;
  purpose: Informational
  tags: inventory, built-in
  contributors: noahtalerman
---
apiVersion: v1
kind: policy
spec:
  name: Gatekeeper enabled (macOS)
  query: SELECT 1 FROM gatekeeper WHERE assessments_enabled = 1;
  description: Checks to make sure that the Gatekeeper feature is enabled on macOS devices. Gatekeeper tries to ensure only trusted software is run on a mac machine.
  resolution: "To enable Gatekeeper, on the failing device, run the following command in the Terminal app: /usr/sbin/spctl --master-enable."
  tags: compliance, hardening, built-in, CIS, CIS2.5.2.1
  platform: darwin
  contributors: groob
---
apiVersion: v1
kind: policy
spec:
  name: Full disk encryption enabled (Windows)
  query: SELECT 1 FROM bitlocker_info WHERE drive_letter='C:' AND protection_status=1;
  description: Checks to make sure that full disk encryption is enabled on Windows devices.
  resolution:
    "To get additional information, run the following osquery query on the failing device: SELECT * FROM bitlocker_info. In the
    query results, if protection_status is 2, then the status cannot be determined. If it is 0, it is
    considered unprotected. Use the additional results (percent_encrypted, conversion_status, etc.) to
    help narrow down the specific reason why Windows considers the volume unprotected."
  platform: windows
  tags: compliance, hardening, built-in
  contributors: defensivedepth
---
apiVersion: v1
kind: policy
spec:
  name: Full disk encryption enabled (macOS)
  query: SELECT 1 FROM disk_encryption WHERE user_uuid IS NOT "" AND filevault_status = 'on' LIMIT 1;
  description: Checks to make sure that full disk encryption (FileVault) is enabled on macOS devices.
  resolution: To enable full disk encryption, on the failing device, select System Preferences > Security & Privacy > FileVault > Turn On FileVault.
  tags: compliance, hardening, built-in, CIS, CIS2.5.1.1
  platform: darwin
  contributors: groob
---
apiVersion: v1
kind: policy
spec:
  name: Full disk encryption enabled (Linux)
  query: SELECT 1 FROM disk_encryption WHERE encrypted=1 AND name LIKE '/dev/dm-1';
  description: Checks if the root drive is encrypted. There are many ways to encrypt Linux systems. This is the default on distributions such as Ubuntu.
  resolution: "Ensure the image deployed to your Linux workstation includes full disk encryption."
  platform: linux
  tags: compliance, hardening, built-in
  contributors: GuillaumeRoss
---
apiVersion: v1
kind: policy
spec:
  name: System Integrity Protection enabled (macOS)
  query: SELECT 1 FROM sip_config WHERE config_flag = 'sip' AND enabled = 1;
  description: Checks to make sure that the System Integrity Protection feature is enabled.
  resolution: "To enable System Integrity Protection, on the failing device, run the following command in the Terminal app: /usr/sbin/spctl --master-enable."
  tags: compliance, malware, hardening, built-in, CIS, CIS5.1.2
  platform: darwin
  contributors: groob
---
apiVersion: v1
kind: policy
spec:
  name: Automatic login disabled (macOS)
  query: SELECT 1 FROM managed_policies WHERE domain = 'com.apple.loginwindow' AND name = 'com.apple.login.mcx.DisableAutoLoginClient' AND value = 1 LIMIT 1;
  description: "Checks that a mobile device management (MDM) solution configures the Mac to prevent login in without a password."
  resolution: "Contact your IT administrator to ensure your Mac is receiving a profile that disables automatic login."
  tags: compliance, hardening, built-in
  platform: darwin
  contributors: groob
---
apiVersion: v1
kind: policy
spec:
  name: Secure keyboard entry for Terminal application enabled (macOS)
  query: SELECT 1 FROM managed_policies WHERE domain = 'com.apple.Terminal' AND name = 'SecureKeyboardEntry' AND value = 1 LIMIT 1;
  description: "Checks that a mobile device management (MDM) solution configures the Mac to enabled secure keyboard entry for the Terminal application."
  resolution: "Contact your IT administrator to ensure your Mac is receiving a profile that enables secure keyboard entry for the Terminal application."
  tags: compliance, hardening, built-in
  platform: darwin
  contributors: groob
---
apiVersion: v1
kind: query
spec:
  name: Get built-in antivirus status on macOS
  platform: darwin
  query: SELECT path, value AS version FROM plist WHERE (key = 'CFBundleShortVersionString' AND path = '/Library/Apple/System/Library/CoreServices/MRT.app/Contents/Info.plist') OR (key = 'CFBundleShortVersionString' AND path = '/Library/Apple/System/Library/CoreServices/XProtect.bundle/Contents/Info.plist');
  description: Reads the version numbers from the Malware Removal Tool (MRT) and built-in antivirus (XProtect) plists
  purpose: Informational
  tags: compliance, malware, hardening, built-in
  contributors: GuillaumeRoss
---
apiVersion: v1
kind: query
spec:
  name: Get antivirus status from the Windows Security Center
  platform: windows
  query: SELECT antivirus, signatures_up_to_date from windows_security_center CROSS JOIN windows_security_products WHERE type = 'Antivirus';
  description: Selects the antivirus and signatures status from Windows Security Center.
  purpose: Informational
  tags: compliance, malware, hardening, built-in
  contributors: GuillaumeRoss
---
apiVersion: v1
kind: query
spec:
  name: Get antivirus (ClamAV/clamd) and updater (freshclam) process status
  platform: linux
  query: SELECT pid, state, cmdline, name FROM processes WHERE name='clamd' OR name='freshclam';
  description: Selects the clamd and freshclam processes to ensure AV and its updater are running
  purpose: Informational
  tags: compliance, malware, hardening, built-in
  contributors: GuillaumeRoss
---
apiVersion: v1
kind: policy
spec:
  name: Antivirus healthy (macOS)
  query: SELECT score FROM (SELECT case when COUNT(*) = 2 then 1 ELSE 0 END AS score FROM plist WHERE (key = 'CFBundleShortVersionString' AND path = '/Library/Apple/System/Library/CoreServices/XProtect.bundle/Contents/Info.plist' AND value>=2162) OR (key = 'CFBundleShortVersionString' AND path = '/Library/Apple/System/Library/CoreServices/MRT.app/Contents/Info.plist' and value>=1.93)) WHERE score == 1;
  description: Checks the version of Malware Removal Tool (MRT) and the built-in macOS AV (Xprotect). Replace version numbers with the latest version regularly.
  resolution:
    To enable automatic security definition updates, on the failing device, select System
    Preferences > Software Update > Advanced > Turn on Install system data files and security
    updates.
  tags: compliance, malware, hardening, built-in, template
  platform: darwin
  contributors: GuillaumeRoss
---
apiVersion: v1
kind: policy
spec:
  name: Antivirus healthy (Windows)
  query: SELECT 1 from windows_security_center wsc CROSS JOIN windows_security_products wsp WHERE antivirus = 'Good' AND type = 'Antivirus' AND signatures_up_to_date=1;
  description: Checks the status of antivirus and signature updates from the Windows Security Center.
  resolution: "Ensure Windows Defender or your third-party antivirus is running, up to date, and visible in the Windows Security Center."
  tags: compliance, malware, hardening, built-in
  platform: windows
  contributors: GuillaumeRoss
---
apiVersion: v1
kind: policy
spec:
  name: Antivirus healthy (Linux)
  query: SELECT score FROM (SELECT case when COUNT(*) = 2 then 1 ELSE 0 END AS score FROM processes WHERE (name = 'clamd') OR (name = 'freshclam')) WHERE score == 1;
  description: Checks that both ClamAV's daemon and its updater service (freshclam) are running.
  resolution: "Ensure ClamAV and Freshclam are installed and running."
  tags: compliance, malware, hardening, built-in
  platform: linux
  contributors: GuillaumeRoss
---
apiVersion: v1
kind: policy
spec:
  name: MDM Enrolled (macOS)
  query: SELECT 1 from mdm WHERE enrolled='true';
  description: "Required: osquery deployed with Orbit, or manual installation of macadmins/osquery-extension. Checks that a mac is enrolled to MDM. Add a AND on identity_certificate_uuid to check for a specific MDM."
  resolution: "Enroll device to MDM"
  tags: compliance, hardening, built-in
  platform: darwin
  contributors: GuillaumeRoss
---
apiVersion: v1
kind: policy
spec:
  name: Application is up to date or not present (macOS)
  query: SELECT 1 WHERE EXISTS (SELECT 1 FROM apps a1 WHERE a1.bundle_identifier = 'com.electron.dockerdesktop' AND a1.bundle_short_version>='4.6.1') OR NOT EXISTS (SELECT 1 FROM apps a2 WHERE a2.bundle_identifier = 'com.electron.dockerdesktop');
  description: "Checks if the application (Docker Desktop example) is installed and up to date, or not installed. Fails if the application is installed and on a lower version. You can copy this query and replace the bundle_identifier and bundle_version values to apply the same type of policy to other applications."
  resolution: "Update Docker or remove it if not used."
  tags: inventory, vulnerability, built-in
  platform: darwin
  contributors: GuillaumeRoss
---
apiVersion: v1
kind: policy
spec:
  name: SSH keys encrypted
  query: SELECT 1 WHERE NOT EXISTS (SELECT 1 FROM users CROSS JOIN user_ssh_keys USING (uid) WHERE encrypted='0');
  description: "Required: osquery must have Full Disk Access. Policy passes if all keys are encrypted, including if no keys are present."
  resolution: "Use this command to encrypt existing SSH keys by providing the path to the file: ssh-keygen -o -p -f /path/to/file"
  tags: compliance, ssh, built-in
  contributors: GuillaumeRoss
  platform: darwin,linux,windows
---
apiVersion: v1
kind: policy
spec:
  name: Suspicious autostart (Windows)
  query: SELECT 1 WHERE NOT EXISTS (SELECT 1 FROM startup_items WHERE path = "regsvr32" AND args LIKE "%http%");
  description: "Checks for an autostart that is attempting to load a dynamic link library (DLL) from the internet."
  resolution: "Remove the suspicious startup entry."
  tags: malware, hunting
  platform: windows
  contributors: kswagler-rh
---
apiVersion: v1
kind: policy
spec:
  name: Firewall enabled (macOS)
  query: SELECT 1 FROM alf WHERE global_state >= 1;
  description: "Checks if the firewall is enabled."
  resolution: "In System Preferences, open Security & Privacy, navigate to the Firewall tab and click Turn On Firewall."
  tags: hardening, compliance, built-in, CIS, CIS2.5.2.2
  platform: darwin
  contributors: GuillaumeRoss
---
apiVersion: v1
kind: policy
spec:
  name: Screen lock enabled (macOS)
  query: SELECT 1 FROM managed_policies WHERE name='askForPassword' AND value='1';
  description: "Checks that a mobile device management (MDM) solution configures the Mac to enable screen lock."
  resolution: "Contact your IT administrator to ensure your Mac is receiving a profile that enables screen lock."
  tags: compliance, hardening, built-in
  platform: darwin
  contributors: GuillaumeRoss
---
apiVersion: v1
kind: policy
spec:
  name: Screen lock enabled (Windows)
  query: SELECT 1 FROM registry WHERE path = 'HKEY_LOCAL_MACHINE\Software\Microsoft\Windows\CurrentVersion\Policies\System\InactivityTimeoutSecs' AND CAST(data as INTEGER) <= 1800;
  description: "Checks if the screen lock is enabled and configured to lock the system within 30 minutes or less."
  resolution: "Contact your IT administrator to enable the Interactive Logon: Machine inactivity limit setting with a value of 1800 seconds or lower."
  tags: compliance, hardening, built-in
  platform: windows
  contributors: GuillaumeRoss
---
apiVersion: v1
kind: policy
spec:
  name: Password requires 10 or more characters (macOS)
  query: SELECT 1 FROM (SELECT cast(lengthtxt as integer(2)) minlength FROM (SELECT SUBSTRING(length, 1, 2) AS lengthtxt FROM (SELECT policy_description, policy_identifier, split(policy_content, '{', 1) AS length FROM password_policy WHERE policy_identifier LIKE '%minLength')) WHERE minlength >= 10);
  description: "Checks that the password policy requires at least 10 characters. Requires osquery 5.4.0 or newer."
  resolution: "Contact your IT administrator to make sure your Mac is receiving configuration profiles for password length."
  platform: darwin
  tags: compliance, hardening, built-in, CIS, CIS5.2.2
  contributors: GuillaumeRoss
---
apiVersion: v1
kind: policy
spec:
  name: Operating system up to date (macOS)
  query: SELECT 1 FROM os_version WHERE version >= '12.5.1';
  description: "Checks that the operating system is up to date."
  resolution: "From the Apple menu () in the corner of your screen choose System Preferences. Then select Software Update and select Upgrade Now. You might be asked to restart or enter your password."
  tags: compliance, CIS, template, CIS1.1
  platform: darwin
  contributors: GuillaumeRoss
---
apiVersion: v1
kind: policy
spec:
  name: Automatic updates enabled (macOS)
  query: SELECT 1 FROM managed_policies WHERE domain='com.apple.SoftwareUpdate' AND name='AutomaticCheckEnabled' AND value=1 LIMIT 1;
  description: "Checks that a mobile device management (MDM) solution configures the Mac to automatically check for updates."
  resolution: "Contact your IT administrator to ensure your Mac is receiving a profile that enables automatic updates."
  tags: compliance, CIS, CIS1.2
  platform: darwin
  contributors: GuillaumeRoss
---
apiVersion: v1
kind: policy
spec:
  name: Automatic update downloads enabled (macOS)
  query: SELECT 1 FROM managed_policies WHERE domain='com.apple.SoftwareUpdate' AND name='AutomaticDownload' AND value=1 LIMIT 1;
  description: "Checks that a mobile device management (MDM) solution configures the Mac to automatically download updates."
  resolution: "Contact your IT administrator to ensure your Mac is receiving a profile that enables automatic update downloads."
  tags: compliance, CIS, CIS1.3
  platform: darwin
  contributors: GuillaumeRoss
---
apiVersion: v1
kind: policy
spec:
  name: Automatic installation of application updates is enabled (macOS)
  query: SELECT 1 FROM managed_policies WHERE domain='com.apple.SoftwareUpdate' AND name='AutomaticallyInstallAppUpdates' AND value=1 LIMIT 1;
  description: "Checks that a mobile device management (MDM) solution configures the Mac to automatically install updates to App Store applications."
  resolution: "Contact your IT administrator to ensure your Mac is receiving a profile that enables automatic installation of application updates."
  tags: compliance, CIS, CIS1.4
  platform: darwin
  contributors: GuillaumeRoss
---
apiVersion: v1
kind: policy
spec:
  name: Automatic security and data file updates is enabled (macOS)
  query: SELECT 1 FROM managed_policies WHERE domain='com.apple.SoftwareUpdate' AND name='CriticalUpdateInstall' AND value=1 LIMIT 1;
  description: "Checks that a mobile device management (MDM) solution configures the Mac to automatically download updates to built-in macOS security tools such as malware removal tools."
  resolution: "Contact your IT administrator to ensure your Mac is receiving a profile that enables automatic security and data update installation."
  tags: compliance, CIS, CIS1.5
  platform: darwin
  contributors: GuillaumeRoss
---
apiVersion: v1
kind: policy
spec:
  name: Automatic installation of operating system updates is enabled (macOS)
  query: SELECT 1 FROM managed_policies WHERE domain='com.apple.SoftwareUpdate' AND name='AutomaticallyInstallMacOSUpdates' AND value=1 LIMIT 1;
  description: "Checks that a mobile device management (MDM) solution configures the Mac to automatically install operating system updates."
  resolution: "Contact your IT administrator to ensure your Mac is receiving a profile that enables automatic installation of operating system updates."
  tags: compliance, CIS, CIS1.6
  platform: darwin
  contributors: GuillaumeRoss
---
apiVersion: v1
kind: policy
spec:
  name: Time and date are configured to be updated automatically (macOS)
  query: SELECT 1 FROM managed_policies WHERE domain='com.apple.applicationaccess' AND name='forceAutomaticDateAndTime' AND value=1 LIMIT 1;
  description: "Checks that a mobile device management (MDM) solution configures the Mac to automatically update the time and date."
  resolution: "Contact your IT administrator to ensure your Mac is receiving a profile that enables automatic time and date configuration."
  tags: compliance, CIS, CIS2.2.1
  platform: darwin
  contributors: GuillaumeRoss
---
apiVersion: v1
kind: policy
spec:
  name: Lock screen after inactivity of 20 minutes or less (macOS)
  query: SELECT 1 WHERE EXISTS (SELECT CAST(value as integer(4)) valueint from managed_policies WHERE domain = 'com.apple.screensaver' AND name = 'askForPasswordDelay' AND valueint <= 60 LIMIT 1) AND EXISTS (SELECT CAST(value as integer(4)) valueint from managed_policies WHERE domain = 'com.apple.screensaver' AND name = 'idleTime' AND valueint <= 1140 LIMIT 1) AND EXISTS (SELECT 1 from managed_policies WHERE domain='com.apple.screensaver' AND name='askForPassword' AND value=1 LIMIT 1);
  description: "Checks that a mobile device management (MDM) solution configures the Mac to lock the screen after 20 minutes or less."
  resolution: "Contact your IT administrator to ensure your Mac is receiving a profile that enables the screen saver after inactivity of 20 minutes or less."
  tags: compliance, CIS, CIS2.3.1, CIS5.8
  platform: darwin
  contributors: GuillaumeRoss
---
apiVersion: v1
kind: policy
spec:
  name: Internet sharing is blocked (macOS)
  query: SELECT 1 FROM managed_policies WHERE domain='com.apple.MCX' AND name='forceInternetSharingOff' AND value='1' LIMIT 1;
  description: "Checks that a mobile device management (MDM) solution configures the Mac to prevent Internet sharing."
  resolution: "Contact your IT administrator to ensure your Mac is receiving a profile that prevents Internet sharing."
  tags: compliance, CIS, CIS2.4.2
  platform: darwin
  contributors: GuillaumeRoss
---
apiVersion: v1
kind: policy
spec:
  name: Content caching is disabled (macOS)
  query: SELECT 1 FROM managed_policies WHERE domain='com.apple.applicationaccess' AND name='allowContentCaching' AND value='0' LIMIT 1;
  description: "Checks that a mobile device management (MDM) solution configures the Mac to disable content caching."
  resolution: "Contact your IT administrator to ensure your Mac is receiving a profile that disables content caching."
  tags: compliance, CIS, CIS2.4.10
  platform: darwin
  contributors: GuillaumeRoss
---
apiVersion: v1
kind: policy
spec:
  name: Ad tracking is limited (macOS)
  query: SELECT 1 FROM managed_policies WHERE domain='com.apple.AdLib' AND name='forceLimitAdTracking' AND value='1' LIMIT 1;
  description: "Checks that a mobile device management (MDM) solution configures the Mac to limit advertisement tracking."
  resolution: "Contact your IT administrator to ensure your Mac is receiving a profile that disables advertisement tracking."
  tags: compliance, CIS, CIS2.5.6
  platform: darwin
  contributors: GuillaumeRoss
---
apiVersion: v1
kind: policy
spec:
  name: iCloud Desktop and Document sync is disabled (macOS)
  query: SELECT 1 FROM managed_policies WHERE domain='com.apple.icloud.managed' AND name='DisableCloudSync' AND value='1' LIMIT 1;
  description: "Checks that a mobile device management (MDM) solution configures the Mac to prevent iCloud Desktop and Documents sync."
  resolution: "Contact your IT administrator to ensure your Mac is receiving a profile to prevent iCloud Desktop and Documents sync."
  tags: compliance, CIS, CIS2.6.1.4
  platform: darwin
  contributors: GuillaumeRoss
---
apiVersion: v1
kind: policy
spec:
  name: Firewall logging is enabled (macOS)
  query: SELECT 1 FROM managed_policies WHERE domain='com.apple.security.firewall' AND name='EnableLogging' AND value='1' LIMIT 1;
  description: "Checks that a mobile device management (MDM) solution configures the Mac to log firewall activity."
  resolution: "Contact your IT administrator to ensure your Mac is receiving a profile that enables firewall logging."
  tags: compliance, CIS, CIS3.6
  platform: darwin
  contributors: GuillaumeRoss
---
apiVersion: v1
kind: policy
spec:
  name: Guest account disabled (macOS)
  query: SELECT 1 FROM managed_policies WHERE domain='com.apple.loginwindow' AND name='DisableGuestAccount' AND value='1' LIMIT 1;
  description: "Checks that a mobile device management (MDM) solution configures the Mac to prevent the use of a guest account."
  resolution: "Contact your IT administrator to ensure your Mac is receiving a profile that disables the guest account."
  tags: compliance, CIS, CIS6.1.3
  platform: darwin
  contributors: GuillaumeRoss
---
apiVersion: v1
kind: policy
spec:
  name: Guest access to shared folders is disabled (macOS)
  query: SELECT 1 FROM managed_policies WHERE domain='com.apple.AppleFileServer' AND name='guestAccess' AND value='0' LIMIT 1;
  description: "Checks that a mobile device management (MDM) solution configures the Mac to prevent guest access to shared folders."
  resolution: "Contact your IT administrator to ensure your Mac is receiving a profile that prevents guest access to shared folders."
  tags: compliance, CIS, CIS6.1.4
  platform: darwin
  contributors: GuillaumeRoss
---
apiVersion: v1
kind: policy
spec:
  name: No 1Password emergency kit stored on desktop or in downloads (macOS)
  query: SELECT 1 WHERE NOT EXISTS (SELECT 1 FROM file WHERE filename like '%%Emergency Kit%%.pdf' AND (path LIKE '/Users/%%/Downloads/%%' OR path LIKE '/Users/%%/Desktop/%%'));
  description: "Looks for PDF files with file names typically used by 1Password for emergency recovery kits." 
  resolution: "Delete 1Password emergency kits from your computer, and empty the trash. 1Password emergency kits should only be printed and stored in a physically secure location."
  platform: darwin
  tags: compliance, built-in
  contributors: GuillaumeRoss
---
apiVersion: v1
kind: query
spec:
  name: Discover TLS certificates
  platform: linux, windows, darwin
  description: Retrieves metadata about TLS certificates for servers listening on the local machine. Enables mTLS adoption analysis and cert expiration notifications.
  query: SELECT * FROM curl_certificate WHERE hostname IN (SELECT DISTINCT 'localhost:'||port FROM listening_ports WHERE protocol=6 AND address!='127.0.0.1' AND address!='::1');
  purpose: Informational
  tags: network, tls
  contributors: nabilschear
---
apiVersion: v1
kind: query
spec:
  name: Discover Python Packages from Running Python Interpreters
  platform: linux, darwin
  description: Attempt to discover Python environments (in cwd, path to the python binary, and process command line) from running python interpreters and collect Python packages from those environments.
  query: SELECT * FROM python_packages WHERE directory IN (SELECT DISTINCT directory FROM (SELECT SUBSTR(path,0,INSTR(path,'/bin/'))||'/lib' AS directory FROM processes WHERE path LIKE '%/bin/%' AND path LIKE '%python%' UNION SELECT SUBSTR(cmdline,0,INSTR(cmdline,'/bin/'))||'/lib' AS directory FROM processes WHERE cmdline LIKE '%python%' AND cmdline LIKE '%/bin/%' AND path LIKE '%python%' UNION SELECT cwd||'/lib' AS directory FROM processes WHERE path LIKE '%python%'));
  purpose: Informational
  tags: compliance, hunting
  contributors: nabilschear
---
apiVersion: v1
<<<<<<< HEAD
kind: query
spec:
  name: Identify the default mail, http and ftp applications
  platforms: macOS
  description: Lists the currently enabled applications configured to handle mailto, http and ftp schemes.
  query: SELECT * FROM app_schemes WHERE (scheme='mailto' OR scheme='http' OR scheme='ftp') AND enabled='1';
  purpose: Informational
  tags: compliance, hunting
  contributors: brunerd
=======
kind: policy
spec:
  name: Firewall enabled, domain profile (Windows)
  query: SELECT 1 FROM registry WHERE path LIKE 'HKEY_LOCAL_MACHINE\Software\Policies\Microsoft\WindowsFirewall\DomainProfile\EnableFirewall' AND CAST(data as integer) = 1;
  description: "Checks if a Group Policy configures the computer to enable the domain profile for Windows Firewall. The domain profile applies to networks where the host system can authenticate to a domain controller. Some auditors requires that this setting is configured by a Group Policy."
  resolution: "Contact your IT administrator to ensure your computer is receiving a Group Policy that enables the domain profile for Windows Firewall."
  platforms: Windows
  tags: compliance, CIS, CIS9.1.1
  platform: windows
  contributors: defensivedepth
---
apiVersion: v1
kind: policy
spec:
  name: Firewall enabled, private profile (Windows)
  query: SELECT 1 FROM registry WHERE path LIKE 'HKEY_LOCAL_MACHINE\Software\Policies\Microsoft\WindowsFirewall\PrivateProfile\EnableFirewall' AND CAST(data as integer) = 1;
  description: "Checks if a Group Policy configures the computer to enable the private profile for Windows Firewall. The private profile applies to networks where the host system is connected to a private or home network. Some auditors requires that this setting is configured by a Group Policy."
  resolution: "Contact your IT administrator to ensure your computer is receiving a Group Policy that enables the private profile for Windows Firewall."
  platforms: Windows
  tags: compliance, CIS, CIS9.2.1
  platform: windows
  contributors: defensivedepth
---
apiVersion: v1
kind: policy
spec:
  name: Firewall enabled, public profile (Windows)
  query: SELECT 1 FROM registry WHERE path LIKE 'HKEY_LOCAL_MACHINE\Software\Policies\Microsoft\WindowsFirewall\PublicProfile\EnableFirewall' AND CAST(data as integer) = 1;
  description: "Checks if a Group Policy configures the computer to enable the public profile for Windows Firewall. The public profile applies to networks where the host system is connected to public networks such as Wi-Fi hotspots at coffee shops and airports. Some auditors requires that this setting is configured by a Group Policy."
  resolution: "Contact your IT administrator to ensure your computer is receiving a Group Policy that enables the public profile for Windows Firewall."
  platforms: Windows
  tags: compliance, CIS, CIS9.3.1
  platform: windows
  contributors: defensivedepth
---
apiVersion: v1
kind: policy
spec:
  name: SMBv1 client driver disabled (Windows)
  query: SELECT 1 FROM windows_optional_features WHERE name = 'SMB1Protocol-Client' AND state != 1;
  description: "Checks that the SMBv1 client is disabled."
  resolution: "Contact your IT administrator to discuss disabling SMBv1 on your system."
  platforms: Windows
  tags: compliance, CIS, CIS18.3.2, built-in
  platform: windows
  contributors: defensivedepth
---
apiVersion: v1
kind: policy
spec:
  name: SMBv1 server disabled (Windows)
  query: SELECT 1 FROM windows_optional_features WHERE name = 'SMB1Protocol-Server' AND state != 1
  description: "Checks that the SMBv1 server is disabled."
  resolution: "Contact your IT administrator to discuss disabling SMBv1 on your system."
  platforms: Windows
  tags: compliance, CIS, CIS18.3.3, built-in
  platform: windows
  contributors: defensivedepth
---
apiVersion: v1
kind: policy
spec:
  name: Link-Local Multicast Name Resolution (LLMNR) disabled (Windows)
  query:  SELECT 1 FROM registry WHERE path LIKE 'HKEY_LOCAL_MACHINE\SOFTWARE\Policies\Microsoft\Windows NT\DNSClient\EnableMulticast' AND CAST(data as integer) = 0;
  description: "Checks if a Group Policy configures the computer to disable LLMNR. Disabling LLMNR can prevent malicious actors from gaining access to the computer's credentials. Some auditors require that this setting is configured by a Group Policy."
  resolution: "Contact your IT administrator to ensure your computer is receiving a Group Policy that disables LLMNR on your system."
  platforms: Windows
  tags: compliance, CIS, CIS18.5.4.2
  platform: windows
  contributors: defensivedepth
---
apiVersion: v1
kind: policy
spec:
  name: Automatic updates enabled (Windows)
  query:   SELECT 1 FROM registry WHERE path LIKE 'HKEY_LOCAL_MACHINE\Software\Policies\Microsoft\Windows\WindowsUpdate\AU\NoAutoUpdate' AND CAST(data as integer) = 0;
  description: "Checks if a Group Policy configures the computer to enable Automatic Updates. When enabled, the computer downloads and installs security and other important updates automatically. Some auditors require that this setting is configured by a Group Policy."
  resolution: "Contact your IT administrator to ensure your computer is receiving a Group policy that enables Automatic Updates."
  platforms: Windows
  tags: compliance, CIS, CIS18.9.108.2.1
  platform: windows
  contributors: defensivedepth
---
apiVersion: v1
kind: policy
spec:
  name: Identify Apple development secrets (macOS)
  query: SELECT * FROM keychain_items WHERE label LIKE '%ABCDEFG%';
  description: "Identifies certificates associated with Apple development signing and notarization. Replace ABCDEFG with your company's identifier."
  resolution: "Ensure your official Apple builds, signing and notarization happen on a centralized system, and remove these certificates from workstations."
  tags: compliance, inventory, built-in
  platform: darwin
  contributors: GuillaumeRoss
>>>>>>> 0ef72c36
<|MERGE_RESOLUTION|>--- conflicted
+++ resolved
@@ -910,7 +910,6 @@
   contributors: nabilschear
 ---
 apiVersion: v1
-<<<<<<< HEAD
 kind: query
 spec:
   name: Identify the default mail, http and ftp applications
@@ -920,7 +919,7 @@
   purpose: Informational
   tags: compliance, hunting
   contributors: brunerd
-=======
+apiVersion: v1
 kind: policy
 spec:
   name: Firewall enabled, domain profile (Windows)
@@ -1014,4 +1013,4 @@
   tags: compliance, inventory, built-in
   platform: darwin
   contributors: GuillaumeRoss
->>>>>>> 0ef72c36
+  