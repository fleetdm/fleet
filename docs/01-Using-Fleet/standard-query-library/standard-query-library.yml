--- conflicted
+++ resolved
@@ -641,11 +641,7 @@
   query: SELECT 1 FROM gatekeeper WHERE assessments_enabled = 1;
   description: Checks to make sure that the Gatekeeper feature is enabled on macOS devices. Gatekeeper tries to ensure only trusted software is run on a mac machine.
   resolution: "Run the following command in the Terminal app: /usr/sbin/spctl --master-enable"
-<<<<<<< HEAD
-  platforms: macOS
-=======
   platforms: darwin
->>>>>>> 38a1ffe2
   contributors: groob
 ---
 apiVersion: v1
@@ -655,11 +651,7 @@
   query: SELECT 1 FROM bitlocker_info where protection_status = 1;
   description: Checks to make sure that device encryption is enabled on Windows devices.
   resolution: "Option 1: Select the Start button. Select Settings  > Update & Security  > Device encryption. If Device encryption doesn't appear, skip to Option 2. If device encryption is turned off, select Turn on. Option 2: Select the Start button. Under Windows System, select Control Panel. Select System and Security. Under BitLocker Drive Encryption, select Manage BitLocker. Select Turn on BitLocker and then follow the instructions."
-<<<<<<< HEAD
-  platforms: Windows
-=======
   platforms: windows
->>>>>>> 38a1ffe2
   contributors: defensivedepth
 ---
 apiVersion: v1
@@ -669,9 +661,5 @@
   query: SELECT 1 FROM disk_encryption WHERE user_uuid IS NOT “” AND filevault_status = ‘on’ LIMIT 1;
   description: Checks to make sure that the Filevault feature is enabled on macOS devices.
   resolution: "Choose Apple menu > System Preferences, then click Security & Privacy. Click the FileVault tab. Click the Lock icon, then enter an administrator name and password. Click Turn On FileVault."
-<<<<<<< HEAD
-  platforms: macOS
-=======
   platforms: darwin
->>>>>>> 38a1ffe2
   contributors: groob