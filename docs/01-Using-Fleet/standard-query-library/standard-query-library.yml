---
apiVersion: v1
kind: policy
spec:
  name: Ensure a password is required to wake the computer from sleep or screen saver is enabled
  platforms: macOS
  platform: darwin
  description: Checks that password is required to wake the computer from sleep or screen saver is enabled.
  resolution: |
    Automated method:
    Ask your system administrator to deploy an MDM profile that ensures a password is required to wake the computer from sleep or screen saver is enabled.
    Graphical method:
      Perform the following steps to ensure a password is required to wake the computer from sleep or screen saver is enabled:
        1. Open System Settings
        2. Select Lock Screen
        3. Verify that "Require password after screensaver begins or display is turned
        off" is set with "After 0 seconds" or "After 5 seconds"
  query: |-
    SELECT 1 WHERE 
      EXISTS (
        SELECT 1 FROM managed_policies WHERE 
            domain='com.apple.screensaver' AND 
            name='askForPassword' AND 
            (value = 1 OR value = 'true') AND 
            username = ''
        )
      AND EXISTS (
        SELECT 1 FROM managed_policies WHERE 
            domain='com.apple.screensaver' AND 
            name='askForPasswordDelay' AND 
            value <= 5 AND 
            username = ''
        )
      AND NOT EXISTS (
        SELECT 1 FROM managed_policies WHERE 
            domain='com.apple.screensaver' AND 
            name='askForPassword' AND 
            (value != 1 AND value != 'true')
        )
      AND NOT EXISTS (
        SELECT 1 FROM managed_policies WHERE 
            domain='com.apple.screensaver' AND 
            name='askForPasswordDelay' AND 
            value > 5
        );  
  purpose: Informational
  tags: compliance, CIS, CIS_Level1, premium,
  contributors: sharon-fdm,ddribeiro
  configuration_profile: |
    <?xml version="1.0" encoding="UTF-8"?>
    <!DOCTYPE plist PUBLIC "-//Apple//DTD PLIST 1.0//EN" "http://www.apple.com/DTDs/PropertyList-1.0.dtd">
    <plist version="1.0">
    <dict>
      <key>PayloadContent</key>
      <array>
        <dict>
          <key>PayloadDisplayName</key>
          <string>Screensaver</string>
          <key>PayloadIdentifier</key>
          <string>com.apple.screensaver.AB633B1B-EAEF-4AB6-B5F6-DE67193267E9</string>
          <key>PayloadType</key>
          <string>com.apple.screensaver</string>
          <key>PayloadUUID</key>
          <string>AB633B1B-EAEF-4AB6-B5F6-DE67193267E9</string>
          <key>PayloadVersion</key>
          <integer>1</integer>
          <key>askForPassword</key>
          <true/>
          <key>askForPasswordDelay</key>
          <integer>0</integer>
        </dict>
      </array>
      <key>PayloadDisplayName</key>
      <string>Require password after screensaver or sleep</string>
      <key>PayloadIdentifier</key>
      <string>com.fleetdm.password_policy</string>
      <key>PayloadType</key>
      <string>Configuration</string>
      <key>PayloadUUID</key>
      <string>5A2DC0F2-C5FE-4808-9083-D9879684D7FA</string>
      <key>PayloadVersion</key>
      <integer>1</integer>
    </dict>
    </plist>
---
apiVersion: v1
kind: policy
spec:
  name: Ensure auto-update is enabled
  platforms: macOS
  platform: darwin
  description: Checks that the system is configured via MDM to automatically install updates.
  resolution: "Ask your system administrator to deploy an MDM profile that enables automatic updates."
  query: |
    SELECT 1 WHERE 
      EXISTS (
        SELECT 1 FROM managed_policies WHERE 
            domain='com.apple.SoftwareUpdate' AND 
            name='AutomaticCheckEnabled' AND 
            (value = 1 OR value = 'true') AND 
            username = ''
        )
      AND NOT EXISTS (
        SELECT 1 FROM managed_policies WHERE 
            domain='com.apple.SoftwareUpdate' AND 
            name='AutomaticCheckEnabled' AND 
            (value != 1 AND value != 'true')
        );  
  purpose: Informational
  tags: compliance, CIS, CIS_Level1, premium
  contributors: sharon-fdm,ddribeiro
  configuration_profile: |
    <?xml version="1.0" encoding="UTF-8"?>
    <!DOCTYPE plist PUBLIC "-//Apple//DTD PLIST 1.0//EN" "http://www.apple.com/DTDs/PropertyList-1.0.dtd">
    <plist version="1.0">
    <dict>
      <key>PayloadContent</key>
      <array>
        <dict>
          <key>AutomaticCheckEnabled</key>
          <true/>
          <key>PayloadDisplayName</key>
          <string>Software Update</string>
          <key>PayloadIdentifier</key>
          <string>com.apple.SoftwareUpdate.8567CAE0-4F08-49B7-9DEE-EE7A1FB232E4</string>
          <key>PayloadType</key>
          <string>com.apple.SoftwareUpdate</string>
          <key>PayloadUUID</key>
          <string>8567CAE0-4F08-49B7-9DEE-EE7A1FB232E4</string>
          <key>PayloadVersion</key>
          <integer>1</integer>
        </dict>
      </array>
      <key>PayloadDisplayName</key>
      <string>Automatically install updates</string>
      <key>PayloadIdentifier</key>
      <string>com.fleetdm.automatically_install_updates</string>
      <key>PayloadType</key>
      <string>Configuration</string>
      <key>PayloadUUID</key>
      <string>C9797096-D3DD-4BB4-85B0-6679209BA78F</string>
      <key>PayloadVersion</key>
      <integer>1</integer>
    </dict>
    </plist>
---
apiVersion: v1
kind: policy
spec:
  name: Ensure 'Minimum password length' is set to '14 or more characters'
  platforms: win10
  platform: windows
  description: |
    This policy setting determines the least number of characters that make up a password for a user account.
  resolution: |
    Automatic method:
    Ask your system administrator to establish the recommended configuration via GP, set the following UI path to 14 or more characters
    'Computer Configuration\Policies\Windows Settings\Security Settings\Account Policies\Password Policy\Minimum password length'
  query: |
    SELECT 1 FROM security_profile_info WHERE minimum_password_length >= 14;
  powershell: |
    $netAccountsOutput = net accounts

    $minPwdLine = $netAccountsOutput | Where-Object {$_ -match "Minimum password length"}

    if ($minPwdLine -match "Minimum password length:\s*(\d+)") {
        $minPasswordLength = [int]$matches[1]
        if ($minPasswordLength -ge 14) {
            Write-Output "1"
        }
    }
  purpose: Informational
  tags: compliance, CIS, CIS_Level1, premium
  contributors: marcosd4h
---
apiVersion: v1
kind: query
spec:
  name: Get OpenSSL versions
  platform: linux
  description: Retrieves the OpenSSL version.
  query: SELECT name AS name, version AS version, 'deb_packages' AS source FROM deb_packages WHERE name LIKE 'openssl%' UNION SELECT name AS name, version AS version, 'apt_sources' AS source FROM apt_sources WHERE name LIKE 'openssl%' UNION SELECT name AS name, version AS version, 'rpm_packages' AS source FROM rpm_packages WHERE name LIKE 'openssl%';
  purpose: Informational
  tags: inventory
  contributors: zwass
---
apiVersion: v1
kind: query
spec:
  name: Get authorized SSH keys
  platform: darwin, linux
  description: Presence of authorized SSH keys may be unusual on laptops. Could be completely normal on servers, but may be worth auditing for unusual keys and/or changes.
  query: SELECT username, authorized_keys. * FROM users CROSS JOIN authorized_keys USING (uid);
  purpose: Informational
  remediation: Check out the linked table (https://github.com/fleetdm/fleet/blob/32b4d53e7f1428ce43b0f9fa52838cbe7b413eed/handbook/queries/detect-hosts-with-high-severity-vulnerable-versions-of-openssl.md#table-of-vulnerable-openssl-versions) to determine if the installed version is a high severity vulnerability and view the corresponding CVE(s)
  tags: built-in, ssh
  contributors: mike-j-thomas
---
apiVersion: v1
kind: query
spec:
  name: Get authorized keys for Domain Joined Accounts
  platform: darwin, linux
  description: List authorized_keys for each user on the system.
  query: SELECT *  FROM users CROSS JOIN  authorized_keys USING(uid) WHERE  username IN (SELECT distinct(username) FROM last);
  purpose: Informational
  tags: active directory, ssh
  contributors: anelshaer
---
apiVersion: v1
kind: query
spec:
  name: Get crashes
  platform: darwin
  description: Retrieve application, system, and mobile app crash logs.
  query: SELECT uid, datetime, responsible, exception_type, identifier, version, crash_path FROM users CROSS JOIN crashes USING (uid);
  purpose: Informational
  tags: troubleshooting
  contributors: zwass
---
apiVersion: v1
kind: query
spec:
  name: Get installed Chrome Extensions
  platform: darwin, linux, windows
  description: List installed Chrome Extensions for all users.
  query: SELECT * FROM users CROSS JOIN chrome_extensions USING (uid);
  purpose: Informational
  tags: browser, built-in, inventory
  contributors: zwass
---
apiVersion: v1
kind: query
spec:
  name: Get installed Linux software
  platform: linux
  description: Get all software installed on a Linux computer, including browser plugins and installed packages. Note that this does not include other running processes in the processes table.
  query: SELECT name AS name, version AS version, 'Package (APT)' AS type, 'apt_sources' AS source FROM apt_sources UNION SELECT name AS name, version AS version, 'Package (deb)' AS type, 'deb_packages' AS source FROM deb_packages UNION SELECT package AS name, version AS version, 'Package (Portage)' AS type, 'portage_packages' AS source FROM portage_packages UNION SELECT name AS name, version AS version, 'Package (RPM)' AS type, 'rpm_packages' AS source FROM rpm_packages UNION SELECT name AS name, '' AS version, 'Package (YUM)' AS type, 'yum_sources' AS source FROM yum_sources UNION SELECT name AS name, version AS version, 'Package (NPM)' AS type, 'npm_packages' AS source FROM npm_packages UNION SELECT name AS name, version AS version, 'Package (Python)' AS type, 'python_packages' AS source FROM python_packages;
  purpose: Informational
  tags: inventory, built-in
  contributors: zwass
---
apiVersion: v1
kind: query
spec:
  name: Get installed macOS software
  platform: darwin
  description: Get all software installed on a macOS computer, including apps, browser plugins, and installed packages. Note that this does not include other running processes in the processes table.
  query: SELECT name AS name, bundle_short_version AS version, 'Application (macOS)' AS type, 'apps' AS source FROM apps UNION SELECT name AS name, version AS version, 'Package (Python)' AS type, 'python_packages' AS source FROM python_packages UNION SELECT name AS name, version AS version, 'Browser plugin (Chrome)' AS type, 'chrome_extensions' AS source FROM chrome_extensions UNION SELECT name AS name, version AS version, 'Browser plugin (Firefox)' AS type, 'firefox_addons' AS source FROM firefox_addons UNION SELECT name As name, version AS version, 'Browser plugin (Safari)' AS type, 'safari_extensions' AS source FROM safari_extensions UNION SELECT name AS name, version AS version, 'Package (Homebrew)' AS type, 'homebrew_packages' AS source FROM homebrew_packages;
  purpose: Informational
  tags: inventory, built-in
  contributors: zwass
---
apiVersion: v1
kind: query
spec:
  name: Get installed Safari extensions
  platform: darwin
  description: Retrieves the list of installed Safari Extensions for all users in the target system.
  query: SELECT safari_extensions.* FROM users join safari_extensions USING (uid);
  purpose: Informational
  tags: browser, built-in, inventory
  contributors: zwass
---
apiVersion: v1
kind: query
spec:
  name: Get installed Windows software
  platform: windows
  description: Get all software installed on a Windows computer, including programs, browser plugins, and installed packages. Note that this does not include other running processes in the processes table.
  query: SELECT name AS name, version AS version, 'Program (Windows)' AS type, 'programs' AS source FROM programs UNION SELECT name AS name, version AS version, 'Package (Python)' AS type, 'python_packages' AS source FROM python_packages UNION SELECT name AS name, version AS version, 'Browser plugin (IE)' AS type, 'ie_extensions' AS source FROM ie_extensions UNION SELECT name AS name, version AS version, 'Browser plugin (Chrome)' AS type, 'chrome_extensions' AS source FROM chrome_extensions UNION SELECT name AS name, version AS version, 'Browser plugin (Firefox)' AS type, 'firefox_addons' AS source FROM firefox_addons UNION SELECT name AS name, version AS version, 'Package (Chocolatey)' AS type, 'chocolatey_packages' AS source FROM chocolatey_packages;
  purpose: Informational
  tags: inventory, built-in
  contributors: zwass
---
apiVersion: v1
kind: query
spec:
  name: Get laptops with failing batteries
  platform: darwin
  description: Lists all laptops with under-performing or failing batteries.
  query: SELECT * FROM battery WHERE health != 'Good' AND condition NOT IN ('', 'Normal');
  purpose: Informational
  tags: troubleshooting, hardware, inventory
  contributors: zwass
---
apiVersion: v1
kind: query
spec:
  name: Get current users with active shell/console on the system
  platform: darwin, linux, windows
  description: Get current users with active shell/console on the system and associated process
  query: SELECT user,host,time, p.name, p.cmdline, p.cwd, p.root FROM logged_in_users liu, processes p WHERE liu.pid = p.pid and liu.type='user' and liu.user <> '' ORDER BY time;
  purpose: Informational
  tags: hunting, built-in
  contributors: anelshaer
---
apiVersion: v1
kind: query
spec:
  name: Get unencrypted SSH keys for local accounts
  platform: darwin, linux, windows
  description: Identify SSH keys created without a passphrase which can be used in Lateral Movement (MITRE. TA0008)
  query: SELECT uid, username, description, path, encrypted FROM users CROSS JOIN user_ssh_keys using (uid) WHERE encrypted=0;
  purpose: Informational
  tags: inventory, compliance, ssh, built-in
  remediation: First, make the user aware about the impact of SSH keys.  Then rotate the unencrypted keys detected.
  contributors: anelshaer
---
apiVersion: v1
kind: query
spec:
  name: Get unencrypted SSH keys for domain-joined accounts
  platform: darwin, linux, windows
  description: Identify SSH keys created without a passphrase which can be used in Lateral Movement (MITRE. TA0008)
  query: SELECT uid, username, description, path, encrypted FROM users CROSS JOIN user_ssh_keys using (uid) WHERE encrypted=0 and username in (SELECT distinct(username) FROM last);
  purpose: Informational
  tags: inventory, compliance, ssh, active directory
  remediation: First, make the user aware about the impact of SSH keys.  Then rotate the unencrypted keys detected.
  contributors: anelshaer
---
apiVersion: v1
kind: query
spec:
  name: Get dynamic linker hijacking on Linux (MITRE. T1574.006)
  platform: linux
  description: Detect any processes that run with LD_PRELOAD environment variable
  query: SELECT env.pid, env.key, env.value, p.name,p.path, p.cmdline, p.cwd FROM process_envs env join processes p USING (pid) WHERE key='LD_PRELOAD';
  purpose: Informational
  tags: hunting, ATTACK, t1574
  remediation: Identify the process/binary detected and confirm with the system's owner.
  contributors: anelshaer
---
apiVersion: v1
kind: query
spec:
  name: Get dynamic linker hijacking on macOS (MITRE. T1574.006)
  platform: darwin
  description: Detect any processes that run with DYLD_INSERT_LIBRARIES environment variable
  query: SELECT env.pid, env.key, env.value, p.name,p.path, p.cmdline, p.cwd FROM process_envs env join processes p USING (pid) WHERE key='DYLD_INSERT_LIBRARIES';
  purpose: Informational
  tags: hunting, ATTACK, t1574
  remediation: Identify the process/binary detected and confirm with the system's owner.
  contributors: anelshaer
---
apiVersion: v1
kind: query
spec:
  name: Get etc hosts entries
  platform: darwin, linux
  description: Line-parsed /etc/hosts
  query: SELECT * FROM etc_hosts WHERE address not in ('127.0.0.1', '::1');
  purpose: informational
  tags: hunting, inventory
  contributors: anelshaer
---
apiVersion: v1
kind: query
spec:
  name: Get network interfaces
  platform: darwin, linux, windows
  description: Network interfaces MAC address
  query: SELECT a.interface, a.address, d.mac FROM interface_addresses a JOIN interface_details d USING (interface) WHERE address not in ('127.0.0.1', '::1');
  purpose: informational
  tags: hunting, inventory
  contributors: anelshaer
---
apiVersion: v1
kind: query
spec:
  name: Get local user accounts
  platform: darwin, linux, windows
  description: Local user accounts (including domain accounts that have logged on locally (Windows)).
  query: SELECT uid, gid, username, description, directory, shell FROM users;
  purpose: informational
  tags: hunting, inventory
  contributors: anelshaer
---
apiVersion: v1
kind: query
spec:
  name: Get active user accounts on servers
  platform: linux
  description: Domain Joined environments normally have root or other service only accounts and users are SSH-ing using their Domain Accounts.
  query: SELECT * FROM shadow WHERE password_status='active' and username!='root';
  purpose: informational
  tags: hunting, inventory, Active Directory
  contributors: anelshaer
---
apiVersion: v1
kind: query
spec:
  name: Get Nmap scanner
  platform: darwin, linux, windows
  description: Get Nmap scanner process, as well as its user, parent, and process details.
  query: SELECT p.pid, name, p.path, cmdline, cwd, start_time, parent,
    (SELECT name FROM processes WHERE pid=p.parent) AS parent_name,
    (SELECT username FROM users WHERE uid=p.uid) AS username
    FROM processes as p WHERE cmdline like 'nmap%';
  purpose: Informational
  tags: hunting, ATTACK, t1046
  contributors: anelshaer
---
apiVersion: v1
kind: query
spec:
  name: Get Docker contained processes on a system
  platform: darwin, linux
  description: Docker containers Processes, can be used on normal systems or a kubenode.
  query: SELECT c.id, c.name, c.image, c.image_id, c.command, c.created, c.state, c.status, p.cmdline  FROM docker_containers c CROSS JOIN docker_container_processes p using(id);
  purpose: Informational
  tags: built-in, containers, inventory
  contributors: anelshaer
---
apiVersion: v1
kind: query
spec:
  name: Get Windows print spooler remote code execution vulnerability
  platform: windows
  description: Detects devices that are potentially vulnerable to CVE-2021-1675 because the print spooler service is not disabled.
  query: SELECT CASE cnt WHEN 2 THEN "TRUE" ELSE "FALSE" END "Vulnerable" FROM (SELECT name start_type, COUNT(name) AS cnt FROM services WHERE name = 'NTDS' or (name = 'Spooler' and start_type <> 'DISABLED')) WHERE cnt = 2;
  purpose: Informational
  tags: vulnerability
  contributors: maravedi
---
apiVersion: v1
kind: query
spec:
  name: Get local users and their privileges
  platform: darwin, linux, windows
  description: Collects the local user accounts and their respective user group.
  query: SELECT uid, username, type, groupname FROM users u JOIN groups g ON g.gid = u.gid;
  purpose: informational
  tags: inventory
  contributors: noahtalerman
---
apiVersion: v1
kind: query
spec:
  name: Get processes that no longer exist on disk
  platform: linux, darwin, windows
  description: Lists all processes of which the binary which launched them no longer exists on disk. Attackers often delete files from disk after launching a process to mask presence.
  query: SELECT name, path, pid FROM processes WHERE on_disk = 0;
  purpose: Incident response
  tags: hunting, built-in
  contributors: alphabrevity
---
apiVersion: v1
kind: query
spec:
  name: Get user files matching a specific hash
  platform: darwin, linux
  description: Looks for specific hash in the Users/ directories for files that are less than 50MB (osquery file size limitation.)
  query: SELECT path, sha256 FROM hash WHERE path IN (SELECT path FROM file WHERE size < 50000000 AND path LIKE '/Users/%/Documents/%%') AND sha256 = '16d28cd1d78b823c4f961a6da78d67a8975d66cde68581798778ed1f98a56d75';
  purpose: Informational
  tags: hunting, built-in
  contributors: alphabrevity
---
apiVersion: v1
kind: query
spec:
  name: Get local administrator accounts on macOS
  platform: darwin
  description: The query allows you to check macOS systems for local administrator accounts.
  query: SELECT uid, username, type FROM users u JOIN groups g ON g.gid = u.gid;
  purpose: Informational
  tags: hunting, inventory
  contributors: alphabrevity
---
apiVersion: v1
kind: query
spec:
  name: Get all listening ports, by process
  platform: linux, darwin, windows
  description: List ports that are listening on all interfaces, along with the process to which they are attached.
  query: SELECT lp.address, lp.pid, lp.port, lp.protocol, p.name, p.path, p.cmdline FROM listening_ports lp JOIN processes p ON lp.pid = p.pid WHERE lp.address = "0.0.0.0";
  purpose: Informational
  tags: hunting, network
  contributors: alphabrevity
---
apiVersion: v1
kind: query
spec:
  name: Get whether TeamViewer is installed/running
  platform: windows
  description: Looks for the TeamViewer service running on machines. This is often used when attackers gain access to a machine, running TeamViewer to allow them to access a machine.
  query: SELECT display_name,status,s.pid,p.path FROM services AS s JOIN processes AS p USING(pid) WHERE s.name LIKE "%teamviewer%";
  purpose: Informational
  tags: hunting, inventory
  contributors: alphabrevity
---
apiVersion: v1
kind: query
spec:
  name: Get malicious Python backdoors
  platform: darwin, linux, windows
  description: Watches for the backdoored Python packages installed on the system. See (http://www.nbu.gov.sk/skcsirt-sa-20170909-pypi/index.html)
  query: SELECT CASE cnt WHEN 0 THEN "NONE_INSTALLED" ELSE "INSTALLED" END AS "Malicious Python Packages", package_name, package_version FROM (SELECT COUNT(name) AS cnt, name AS package_name, version AS package_version, path AS package_path FROM python_packages WHERE package_name IN ('acquisition', 'apidev-coop', 'bzip', 'crypt', 'django-server', 'pwd', 'setup-tools', 'telnet', 'urlib3', 'urllib'));
  purpose: Informational
  tags: hunting, inventory, malware
  contributors: alphabrevity
---
apiVersion: v1
kind: query
spec:
  name: Check for artifacts of the Floxif trojan
  platform: windows
  description: Checks for artifacts from the Floxif trojan on Windows machines.
  query: SELECT * FROM registry WHERE path LIKE 'HKEY_LOCAL_MACHINE\\SOFTWARE\\Piriform\\Agomo%';
  purpose: Informational
  tags: hunting, malware
  contributors: micheal-o
---
apiVersion: v1
kind: query
spec:
  name: Get Shimcache table
  platform: windows
  description: Returns forensic data showing evidence of likely file execution, in addition to the last modified timestamp of the file, order of execution, full file path order of execution, and the order in which files were executed.
  query: select * from Shimcache
  purpose: Informational
  tags: hunting
  contributors: puffyCid
---
apiVersion: v1
kind: query
spec:
  name: Get running docker containers
  platform: darwin, linux
  description: Returns the running Docker containers
  query: SELECT id, name, image, image_id, state, status FROM docker_containers WHERE state = "running";
  purpose: Informational
  tags: containers, inventory
  contributors: DominusKelvin
---
apiVersion: v1
kind: query
spec:
  name: Get applications hogging memory
  platform: darwin, linux, windows
  description: Returns top 10 applications or processes hogging memory the most.
  query: SELECT pid, name, ROUND((total_size * '10e-7'), 2) AS memory_used FROM processes ORDER BY total_size DESC LIMIT 10;
  purpose: Informational
  tags: troubleshooting
  contributors: DominusKelvin
---
apiVersion: v1
kind: query
spec:
  name: Get servers with root login in the last 24 hours
  platform: darwin, linux, windows
  description: Returns servers with root login in the last 24 hours and the time the users were logged in.
  query: SELECT * FROM last WHERE username = "root" AND time > (( SELECT unix_time FROM time ) - 86400 );
  purpose: Informational
  tags: hunting
  contributors: DominusKelvin
---
apiVersion: v1
kind: query
spec:
  name: Detect active processes with Log4j running
  platform: darwin, linux
  description: "Returns a list of active processes and the Jar paths which are using Log4j. Version numbers are usually within the Jar filename. Note: This query is resource intensive and has caused problems on systems with limited swap space. Test on some systems before running this widely."
  query: |
    WITH target_jars AS (
      SELECT DISTINCT path
      FROM (
          WITH split(word, str) AS(
            SELECT '', cmdline || ' '
            FROM processes
            UNION ALL
            SELECT substr(str, 0, instr(str, ' ')), substr(str, instr(str, ' ') + 1)
            FROM split
            WHERE str != '')
          SELECT word AS path
          FROM split
          WHERE word LIKE '%.jar'
        UNION ALL
          SELECT path
          FROM process_open_files
          WHERE path LIKE '%.jar'
      )
    )
    SELECT path, matches
    FROM yara
    WHERE path IN (SELECT path FROM target_jars)
      AND count > 0
      AND sigrule IN (
        'rule log4jJndiLookup {
          strings:
            $jndilookup = "JndiLookup"
          condition:
            $jndilookup
        }',
        'rule log4jJavaClass {
          strings:
            $javaclass = "org/apache/logging/log4j"
          condition:
            $javaclass
        }'
      );
  purpose: Detection
  tags: vulnerability
  contributors: zwass,tgauda
---
apiVersion: v1
kind: query
spec:
  name: Get applications that were opened within the last 24 hours
  platform: darwin
  description: Returns applications that were opened within the last 24 hours starting with the last opened application.
  query: SELECT * FROM apps WHERE last_opened_time > (( SELECT unix_time FROM time ) - 86400 ) ORDER BY last_opened_time DESC;
  purpose: Informational
  tags: inventory
  contributors: DominusKelvin
---
apiVersion: v1
kind: query
spec:
  name: Get applications that are not in the Applications directory
  platform: darwin
  description: Returns applications that are not in the `/Applications` directory
  query: SELECT * FROM apps WHERE path NOT LIKE '/Applications/%';
  purpose: Informational
  tags: hunting, inventory
  contributors: DominusKelvin
---
apiVersion: v1
kind: query
spec:
  name: Get subscription-based applications that have not been opened for the last 30 days
  platform: darwin
  description: Returns applications that are subscription-based and have not been opened for the last 30 days. You can replace the list of applications with those specific to your use case.
  query: SELECT * FROM apps WHERE path LIKE '/Applications/%' AND name IN ("Photoshop.app", "Adobe XD.app", "Sketch.app", "Illustrator.app") AND last_opened_time < (( SELECT unix_time FROM time ) - 2592000000000 );
  purpose: Informational
  tags: inventory
  contributors: DominusKelvin
---
apiVersion: v1
kind: query
spec:
  name: Get operating system information
  platform: darwin, windows, linux
  description: Returns the operating system name and version on the device.
  query: SELECT name, version FROM os_version;
  purpose: Informational
  tags: inventory, built-in
  contributors: noahtalerman
---
apiVersion: v1
kind: policy
spec:
  name: Gatekeeper enabled (macOS)
  query: SELECT 1 FROM gatekeeper WHERE assessments_enabled = 1;
  bash: spctl --status | grep -q 'assessments enabled' && echo 1 || echo 0
  description: Checks to make sure that the Gatekeeper feature is enabled on macOS devices. Gatekeeper tries to ensure only trusted software is run on a mac machine.
  resolution: "To enable Gatekeeper, on the failing device, run the following command in the Terminal app: /usr/sbin/spctl --master-enable."
  tags: compliance, hardening, built-in, CIS, CIS2.5.2.1, critical
  platform: darwin
  contributors: groob,ddribeiro
  script: |
    #!/bin/sh

    ## command to enable gatekeeper
    /usr/sbin/spctl --master-enable
  configuration_profile: |
    <?xml version="1.0" encoding="UTF-8"?>
    <!DOCTYPE plist PUBLIC "-//Apple//DTD PLIST 1.0//EN" "http://www.apple.com/DTDs/PropertyList-1.0.dtd">
    <plist version="1.0">
    <dict>
      <key>PayloadContent</key>
      <array>
        <dict>
          <key>EnableAssessment</key>
          <true/>
          <key>PayloadDisplayName</key>
          <string>System Policy Control</string>
          <key>PayloadIdentifier</key>
          <string>com.apple.systempolicy.control.6CA698CD-1DBB-445C-BDA3-60E35FBBF0E9</string>
          <key>PayloadType</key>
          <string>com.apple.systempolicy.control</string>
          <key>PayloadUUID</key>
          <string>6CA698CD-1DBB-445C-BDA3-60E35FBBF0E9</string>
          <key>PayloadVersion</key>
          <integer>1</integer>
        </dict>
      </array>
      <key>PayloadDisplayName</key>
      <string>Enable Gatekeeper</string>
      <key>PayloadIdentifier</key>
      <string>com.fleetdm.enablegatekeeper.DF30A9A2-C9F9-421D-A26A-6FAA7216E72F</string>
      <key>PayloadType</key>
      <string>Configuration</string>
      <key>PayloadUUID</key>
      <string>DF30A9A2-C9F9-421D-A26A-6FAA7216E72F</string>
      <key>PayloadVersion</key>
      <integer>1</integer>
    </dict>
    </plist>
---
apiVersion: v1
kind: policy
spec:
  name: Full disk encryption enabled (Windows)
  query: SELECT 1 FROM bitlocker_info WHERE drive_letter='C:' AND protection_status=1;
  description: Checks to make sure that full disk encryption is enabled on Windows devices.
  resolution:
    "To get additional information, run the following osquery query on the failing device: SELECT * FROM bitlocker_info. In the
    query results, if protection_status is 2, then the status cannot be determined. If it is 0, it is
    considered unprotected. Use the additional results (percent_encrypted, conversion_status, etc.) to
    help narrow down the specific reason why Windows considers the volume unprotected."
  platform: windows
  powershell: |
    $bitlockerInfo = Get-BitLockerVolume -MountPoint "C:"
    if ($bitlockerInfo.ProtectionStatus -eq 1) {
        Write-Output 1
    }
  tags: compliance, hardening, built-in, critical
  contributors: defensivedepth
---
apiVersion: v1
kind: policy
spec:
  name: Full disk encryption enabled (macOS)
  query: SELECT 1 FROM disk_encryption WHERE user_uuid IS NOT "" AND filevault_status = 'on' LIMIT 1;
  bash: fdesetup status | grep -q "FileVault is On." && echo 1 || echo 0
  description: Checks to make sure that full disk encryption (FileVault) is enabled on macOS devices.
  resolution: To enable full disk encryption, on the failing device, select System Preferences > Security & Privacy > FileVault > Turn On FileVault.
  tags: compliance, hardening, built-in, CIS, CIS2.5.1.1, critical
  platform: darwin
  contributors: groob
---
apiVersion: v1
kind: policy
spec:
  name: Full disk encryption enabled (Linux)
  query: SELECT 1 FROM mounts m, disk_encryption d WHERE m.device_alias = d.name AND d.encrypted = 1 AND m.path = '/';
  description: Checks if the root drive is encrypted. There are many ways to encrypt Linux systems. This is the default on distributions such as Ubuntu.
  resolution: "Ensure the image deployed to your Linux workstation includes full disk encryption."
  platform: linux
  tags: compliance, hardening, built-in, critical
  contributors: jbilling,GuillaumeRoss
---
apiVersion: v1
kind: policy
spec:
  name: System Integrity Protection enabled (macOS)
  query: SELECT 1 FROM sip_config WHERE config_flag = 'sip' AND enabled = 1;
  bash: csrutil status | grep -q 'enabled' && echo 1 || echo 0
  description: Checks to make sure that the System Integrity Protection feature is enabled.
  resolution: "To enable System Integrity Protection, on the failing device, run the following command in the Terminal app: /usr/sbin/spctl --master-enable."
  tags: compliance, malware, hardening, built-in, CIS, CIS5.1.2
  platform: darwin
  contributors: groob
---
apiVersion: v1
kind: policy
spec:
  name: Automatic login disabled (macOS)
<<<<<<< HEAD
  query: SELECT 1 FROM managed_policies WHERE domain = 'com.apple.loginwindow' AND name = 'com.apple.login.mcx.DisableAutoLoginClient' AND value = 1 LIMIT 1;
  bash: "[ \"$(defaults read '/Library/Managed Preferences/com.apple.loginwindow' 'com.apple.login.mcx.DisableAutoLoginClient' 2>/dev/null)\" = \"1\" ] && echo 1 || echo 0"
  description: "Checks that a mobile device management (MDM) solution configures the Mac to prevent login in without a password."
=======
  query: SELECT 1 FROM managed_policies WHERE domain = 'com.apple.loginwindow' AND name = 'DisableFDEAutoLogin' AND value = 1 LIMIT 1;
  description: "Checks that a mobile device management (MDM) solution configures the Mac to prevent login in without a password. Note: This policy will not report a value if FileVault is disabled."
>>>>>>> 52513093
  resolution: "Contact your IT administrator to ensure your Mac is receiving a profile that disables automatic login."
  tags: MDM required, compliance, hardening, built-in, critical
  platform: darwin
  contributors: groob,ddribeiro
  configuration_profile: |
    <?xml version="1.0" encoding="UTF-8"?>
    <!DOCTYPE plist PUBLIC "-//Apple//DTD PLIST 1.0//EN" "http://www.apple.com/DTDs/PropertyList-1.0.dtd">
    <plist version="1.0">
    <dict>
      <key>PayloadContent</key>
      <array>
        <dict>
          <key>PayloadDisplayName</key>
          <string>Login Window #1</string>
          <key>PayloadIdentifier</key>
          <string>com.apple.loginwindow.CE506065-7C0E-434E-8B8C-12E164116C94</string>
          <key>PayloadType</key>
          <string>com.apple.loginwindow</string>
          <key>PayloadUUID</key>
          <string>CE506065-7C0E-434E-8B8C-12E164116C94</string>
          <key>PayloadVersion</key>
          <integer>1</integer>
          <key>DisableFDEAutoLogin</key>
          <true/>
          <key>com.apple.login.mcx.DisableAutoLoginClient</key>
          <true/>
        </dict>
      </array>
      <key>PayloadDisplayName</key>
      <string>Disable Automatic Login</string>
      <key>PayloadIdentifier</key>
      <string>com.fleetdm.disableautomaticlogin.F07E2CB5-56CC-4699-B061-EAA253220BA8</string>
      <key>PayloadType</key>
      <string>Configuration</string>
      <key>PayloadUUID</key>
      <string>F07E2CB5-56CC-4699-B061-EAA253220BA8</string>
      <key>PayloadVersion</key>
      <integer>1</integer>
    </dict>
    </plist>
---
apiVersion: v1
kind: policy
spec:
  name: Secure keyboard entry for Terminal application enabled (macOS)
  query: SELECT 1 FROM managed_policies WHERE domain = 'com.apple.Terminal' AND name = 'SecureKeyboardEntry' AND value = 1 LIMIT 1;
  bash: '[ "$(defaults read "/Library/Managed Preferences/com.apple.Terminal" SecureKeyboardEntry 2>/dev/null)" = "1" ] && echo 1 || echo 0'
  description: "Checks that a mobile device management (MDM) solution configures the Mac to enabled secure keyboard entry for the Terminal application."
  resolution: "Contact your IT administrator to ensure your Mac is receiving a profile that enables secure keyboard entry for the Terminal application."
  tags: MDM required, compliance, hardening, built-in
  platform: darwin
  contributors: groob,ddribeiro
  configuration_profile: |
    <?xml version="1.0" encoding="UTF-8"?>
    <!DOCTYPE plist PUBLIC "-//Apple//DTD PLIST 1.0//EN" "http://www.apple.com/DTDs/PropertyList-1.0.dtd">
    <plist version="1.0">
    <dict>
      <key>PayloadContent</key>
      <array>
        <dict>
          <key>SecureKeyboardEntry</key>
          <true/>
          <key>PayloadDisplayName</key>
          <string>Terminal</string>
          <key>PayloadIdentifier</key>
          <string>com.apple.Terminal.89C5FA0F-CA32-4CC7-99D9-931B13CB923B</string>
          <key>PayloadType</key>
          <string>com.apple.Terminal</string>
          <key>PayloadUUID</key>
          <string>89C5FA0F-CA32-4CC7-99D9-931B13CB923B</string>
          <key>PayloadVersion</key>
          <integer>1</integer>
        </dict>
      </array>
      <key>PayloadDisplayName</key>
      <string>Enable Terminal Secure Keyboard Entry</string>
      <key>PayloadIdentifier</key>
      <string>com.fleetdm.enableterminalsecurekeyboardentry.6E73E3DF-0D0A-4B17-BBCB-3E0906C78743</string>
      <key>PayloadType</key>
      <string>Configuration</string>
      <key>PayloadUUID</key>
      <string>6E73E3DF-0D0A-4B17-BBCB-3E0906C78743</string>
      <key>PayloadVersion</key>
      <integer>1</integer>
    </dict>
    </plist>
---
apiVersion: v1
kind: query
spec:
  name: Get built-in antivirus status on macOS
  platform: darwin
  query: SELECT path, value AS version FROM plist WHERE (key = 'CFBundleShortVersionString' AND path = '/Library/Apple/System/Library/CoreServices/MRT.app/Contents/Info.plist') OR (key = 'CFBundleShortVersionString' AND path = '/Library/Apple/System/Library/CoreServices/XProtect.bundle/Contents/Info.plist');
  description: Reads the version numbers from the Malware Removal Tool (MRT) and built-in antivirus (XProtect) plists
  purpose: Informational
  tags: compliance, malware, hardening, built-in
  contributors: GuillaumeRoss
---
apiVersion: v1
kind: query
spec:
  name: Get antivirus status from the Windows Security Center
  platform: windows
  query: SELECT antivirus, signatures_up_to_date from windows_security_center CROSS JOIN windows_security_products WHERE type = 'Antivirus';
  description: Selects the antivirus and signatures status from Windows Security Center.
  purpose: Informational
  tags: compliance, malware, hardening, built-in
  contributors: GuillaumeRoss
---
apiVersion: v1
kind: query
spec:
  name: Get antivirus (ClamAV/clamd) and updater (freshclam) process status
  platform: linux
  query: SELECT pid, state, cmdline, name FROM processes WHERE name='clamd' OR name='freshclam';
  description: Selects the clamd and freshclam processes to ensure AV and its updater are running
  purpose: Informational
  tags: compliance, malware, hardening, built-in
  contributors: GuillaumeRoss
---
apiVersion: v1
kind: policy
spec:
  name: Antivirus healthy (macOS)
  query: SELECT score FROM (SELECT case when COUNT(*) = 2 then 1 ELSE 0 END AS score FROM plist WHERE (key = 'CFBundleShortVersionString' AND path = '/Library/Apple/System/Library/CoreServices/XProtect.bundle/Contents/Info.plist' AND value>=2162) OR (key = 'CFBundleShortVersionString' AND path = '/Library/Apple/System/Library/CoreServices/MRT.app/Contents/Info.plist' and value>=1.93)) WHERE score == 1;
  bash: x=$(/usr/libexec/PlistBuddy -c "Print CFBundleShortVersionString" "/Library/Apple/System/Library/CoreServices/XProtect.bundle/Contents/Info.plist" 2>/dev/null); m=$(/usr/libexec/PlistBuddy -c "Print CFBundleShortVersionString" "/Library/Apple/System/Library/CoreServices/MRT.app/Contents/Info.plist" 2>/dev/null); if [[ $x =~ ^[0-9]+$ ]] && [ "$x" -ge 2162 ] && [[ $m =~ ^[0-9]+(\.[0-9]+)?$ ]] && [ "$(echo "$m >= 1.93" | bc -l)" -eq 1 ]; then echo 1; else echo 0; fi
  description: Checks the version of Malware Removal Tool (MRT) and the built-in macOS AV (Xprotect). Replace version numbers with the latest version regularly.
  resolution:
    To enable automatic security definition updates, on the failing device, select System
    Preferences > Software Update > Advanced > Turn on Install system data files and security
    updates.
  tags: compliance, malware, hardening, built-in, template
  platform: darwin
  contributors: GuillaumeRoss,ddribeiro
  configuration_profile: |
    <?xml version="1.0" encoding="UTF-8"?>
    <!DOCTYPE plist PUBLIC "-//Apple//DTD PLIST 1.0//EN" "http://www.apple.com/DTDs/PropertyList-1.0.dtd">
    <plist version="1.0">
    <dict>
      <key>PayloadContent</key>
      <array>
        <dict>
          <key>ConfigDataInstall</key>
          <true/>
          <key>CriticalUpdateInstall</key>
          <true/>
          <key>PayloadDisplayName</key>
          <string>Software Update</string>
          <key>PayloadIdentifier</key>
          <string>com.apple.SoftwareUpdate.C0292C9C-7506-4A51-9C19-52FF2DB632EC</string>
          <key>PayloadType</key>
          <string>com.apple.SoftwareUpdate</string>
          <key>PayloadUUID</key>
          <string>C0292C9C-7506-4A51-9C19-52FF2DB632EC</string>
          <key>PayloadVersion</key>
          <integer>1</integer>
        </dict>
      </array>
      <key>PayloadDisplayName</key>
      <string>Enable automatic system data files and security updates</string>
      <key>PayloadIdentifier</key>
      <string>com.fleetdm.enableSystemDataFilesAndSecurityUpdates.1C24BCAF-E18D-434B-B5D2-70F886F19912</string>
      <key>PayloadType</key>
      <string>Configuration</string>
      <key>PayloadUUID</key>
      <string>1C24BCAF-E18D-434B-B5D2-70F886F19912</string>
      <key>PayloadVersion</key>
      <integer>1</integer>
    </dict>
    </plist>
---
apiVersion: v1
kind: policy
spec:
  name: Antivirus healthy (Windows)
  query: SELECT 1 from windows_security_center wsc CROSS JOIN windows_security_products wsp WHERE antivirus = 'Good' AND type = 'Antivirus' AND signatures_up_to_date=1;
  description: Checks the status of antivirus and signature updates from the Windows Security Center.
  resolution: "Ensure Windows Defender or your third-party antivirus is running, up to date, and visible in the Windows Security Center."
  tags: compliance, malware, hardening, built-in
  powershell: |
    $avProducts = Get-CimInstance -Namespace "root/SecurityCenter2" -ClassName
    AntiVirusProduct -ErrorAction SilentlyContinue

    if ($avProducts) {
        $goodProducts = $avProducts | Where-Object {
            # Check that the antivirus appears enabled (bit 0x10) and definitions are up‐to‐date (bit 0x100)
            ($_.productState -band 0x10) -eq 0x10 -and ($_.productState -band 0x100) -eq 0x100
        }
        if ($goodProducts) {
            Write-Output "1"
        }
    }
  platform: windows
  contributors: GuillaumeRoss
---
apiVersion: v1
kind: policy
spec:
  name: Antivirus healthy (Linux)
  query: SELECT score FROM (SELECT case when COUNT(*) = 2 then 1 ELSE 0 END AS score FROM processes WHERE (name = 'clamd') OR (name = 'freshclam')) WHERE score == 1;
  description: Checks that both ClamAV's daemon and its updater service (freshclam) are running.
  resolution: "Ensure ClamAV and Freshclam are installed and running."
  tags: compliance, malware, hardening, built-in
  platform: linux
  contributors: GuillaumeRoss
---
apiVersion: v1
kind: policy
spec:
  name: MDM enrolled (macOS)
  query: SELECT 1 from mdm WHERE enrolled='true';
  bash: if profiles status -type enrollment 2>/dev/null | grep -qi "Enrolled"; then echo 1; else echo 0; fi
  description: "Required: osquery deployed with Orbit, or manual installation of macadmins/osquery-extension. Checks that a mac is enrolled to MDM. Add a AND on identity_certificate_uuid to check for a specific MDM."
  resolution: "Enroll device to MDM"
  tags: compliance, hardening, built-in, critical
  platform: darwin
  contributors: GuillaumeRoss
---
apiVersion: v1
kind: policy
spec:
  name: Docker application is up to date or not present (macOS)
  query: SELECT 1 WHERE EXISTS (SELECT 1 FROM apps a1 WHERE a1.bundle_identifier = 'com.electron.dockerdesktop' AND a1.bundle_short_version>='4.6.1') OR NOT EXISTS (SELECT 1 FROM apps a2 WHERE a2.bundle_identifier = 'com.electron.dockerdesktop');
  bash: app=$(mdfind "kMDItemCFBundleIdentifier == 'com.electron.dockerdesktop'" | head -n1); [ -z "$app" ] && echo 1 || { ver=$(defaults read "$app/Contents/Info" CFBundleShortVersionString 2>/dev/null); [ "$(printf '%s\n' 4.6.1 "$ver" | sort -V | head -n1)" = "4.6.1" ] && echo 1 || echo 0; }
  description: "Checks if the application (Docker Desktop example) is installed and up to date, or not installed. Fails if the application is installed and on a lower version. You can copy this query and replace the bundle_identifier and bundle_version values to apply the same type of policy to other applications."
  resolution: "Update Docker or remove it if not used."
  tags: inventory, vulnerability, built-in
  platform: darwin
  contributors: GuillaumeRoss
---
apiVersion: v1
kind: policy
spec:
  name: SSH keys encrypted
  query: SELECT 1 WHERE NOT EXISTS (SELECT 1 FROM users CROSS JOIN user_ssh_keys USING (uid) WHERE encrypted='0');
  bash: if find /Users -type f -path "*/.ssh/id_*" ! -name "*.pub" 2>/dev/null | while read -r f; do grep -q "ENCRYPTED" "$f" || { echo "$f" && break; }; done | grep -q .; then echo 0; else echo 1; fi
  description: "Required: osquery must have Full Disk Access. Policy passes if all keys are encrypted, including if no keys are present."
  resolution: "Use this command to encrypt existing SSH keys by providing the path to the file: ssh-keygen -o -p -f /path/to/file"
  tags: compliance, ssh, built-in
  contributors: GuillaumeRoss
  platform: darwin,linux,windows
---
apiVersion: v1
kind: policy
spec:
  name: Suspicious autostart (Windows)
  query: SELECT 1 WHERE NOT EXISTS (SELECT 1 FROM startup_items WHERE path = "regsvr32" AND args LIKE "%http%");
  description: "Checks for an autostart that is attempting to load a dynamic link library (DLL) from the internet."
  resolution: "Remove the suspicious startup entry."
  powershell: |
    $found = $false

        $startupItems = @()


        function Get-RegistryStartupItems {
            $regPaths = @(
                "HKLM:\Software\Microsoft\Windows\CurrentVersion\Run",
                "HKLM:\Software\WOW6432Node\Microsoft\Windows\CurrentVersion\Run",
                "HKCU:\Software\Microsoft\Windows\CurrentVersion\Run"
            )
            foreach ($regPath in $regPaths) {
                if (Test-Path $regPath) {
                    try {
                        $props = Get-ItemProperty -Path $regPath -ErrorAction SilentlyContinue
                        foreach ($prop in $props.PSObject.Properties) {
                            if ($prop.Name -notmatch "^PS(Remote)?$" -and $prop.Value -and ($prop.Name -ne "PSPath" -and $prop.Name -ne "PSParentPath" -and $prop.Name -ne "PSChildName" -and $prop.Name -ne "PSDrive" -and $prop.Name -ne "PSProvider")) {
                                $startupItems += $prop.Value
                            }
                        }
                    } catch {
                        continue
                    }
                }
            }
        }


        function Get-StartupFolderItems {
            $folders = @(
                "$env:APPDATA\Microsoft\Windows\Start Menu\Programs\Startup",
                "$env:ProgramData\Microsoft\Windows\Start Menu\Programs\Startup"
            )
            $wscript = New-Object -ComObject WScript.Shell
            foreach ($folder in $folders) {
                if (Test-Path $folder) {
                    Get-ChildItem -Path $folder -Filter *.lnk -ErrorAction SilentlyContinue | ForEach-Object {
                        try {
                            $shortcut = $wscript.CreateShortcut($_.FullName)
                            $command = $shortcut.TargetPath
                            if ($shortcut.Arguments) {
                                $command += " " + $shortcut.Arguments
                            }
                            $startupItems += $command
                        } catch {
                            continue
                        }
                    }
                }
            }
        }


        Get-RegistryStartupItems

        Get-StartupFolderItems


        foreach ($item in $startupItems) {
            if (-not $item) { continue }
            # Remove any surrounding quotes and trim whitespace.
            $item = $item.Trim('"').Trim()
            if ($item.Length -eq 0) { continue }
            # Split into tokens by whitespace.
            $tokens = $item -split "\s+"
            if ($tokens.Count -eq 0) { continue }
            # Get the executable portion and extract the file name without extension.
            $exePath = $tokens[0]
            $exeName = [System.IO.Path]::GetFileNameWithoutExtension($exePath)
            if ($exeName -ieq "regsvr32" -and $item -imatch "http") {
                $found = $true
                break
            }
        }


        if (-not $found) {
            Write-Output "1"
        }
  tags: malware, hunting
  platform: windows
  contributors: kswagler-rh
---
apiVersion: v1
kind: policy
spec:
  name: Firewall enabled (macOS)
  query: SELECT 1 FROM alf WHERE global_state >= 1;
  bash: echo $(( $(defaults read /Library/Preferences/com.apple.alf globalstate 2>/dev/null || echo 0) >= 1 ))
  description: "Checks if the firewall is enabled."
  resolution: "In System Preferences, open Security & Privacy, navigate to the Firewall tab and click Turn On Firewall."
  tags: hardening, compliance, built-in, CIS, CIS2.5.2.2
  platform: darwin
  contributors: GuillaumeRoss,ddribeiro
  configuration_profile: |
    <?xml version="1.0" encoding="UTF-8"?>
    <!DOCTYPE plist PUBLIC "-//Apple//DTD PLIST 1.0//EN" "http://www.apple.com/DTDs/PropertyList-1.0.dtd">
    <plist version="1.0">
    <dict>
      <key>PayloadContent</key>
      <array>
        <dict>
          <key>EnableFirewall</key>
          <true/>
          <key>PayloadDisplayName</key>
          <string>Firewall</string>
          <key>PayloadIdentifier</key>
          <string>com.apple.security.firewall.84151DEA-D0E5-4334-91D4-4BBDFA38CD17</string>
          <key>PayloadType</key>
          <string>com.apple.security.firewall</string>
          <key>PayloadUUID</key>
          <string>84151DEA-D0E5-4334-91D4-4BBDFA38CD17</string>
          <key>PayloadVersion</key>
          <integer>1</integer>
        </dict>
      </array>
      <key>PayloadDisplayName</key>
      <string>Enable Firewall</string>
      <key>PayloadIdentifier</key>
      <string>com.fleetdm.enablefirewall.D93BF783-383E-41CD-97AA-1D3FD71045BE</string>
      <key>PayloadType</key>
      <string>Configuration</string>
      <key>PayloadUUID</key>
      <string>D93BF783-383E-41CD-97AA-1D3FD71045BE</string>
      <key>PayloadVersion</key>
      <integer>1</integer>
    </dict>
    </plist>
---
apiVersion: v1
kind: policy
spec:
  name: Screen lock enabled (macOS)
  query: SELECT 1 FROM managed_policies WHERE name='askForPassword' AND value='1';
  description: "Checks that a mobile device management (MDM) solution configures the Mac to enable screen lock."
  resolution: "Contact your IT administrator to ensure your Mac is receiving a profile that enables screen lock."
  tags: MDM required, compliance, hardening, built-in
  platform: darwin
  contributors: GuillaumeRoss,ddribeiro
  configuration_profile: |
    <?xml version="1.0" encoding="UTF-8"?>
    <!DOCTYPE plist PUBLIC "-//Apple//DTD PLIST 1.0//EN" "http://www.apple.com/DTDs/PropertyList-1.0.dtd">
    <plist version="1.0">
    <dict>
      <key>PayloadContent</key>
      <array>
        <dict>
          <key>PayloadDisplayName</key>
          <string>Screensaver</string>
          <key>PayloadIdentifier</key>
          <string>com.apple.screensaver.C3B911F5-A787-4B64-86D9-3DFE19B5F72F</string>
          <key>PayloadType</key>
          <string>com.apple.screensaver</string>
          <key>PayloadUUID</key>
          <string>C3B911F5-A787-4B64-86D9-3DFE19B5F72F</string>
          <key>PayloadVersion</key>
          <integer>1</integer>
          <key>askForPassword</key>
          <true/>
          <key>askForPasswordDelay</key>
          <integer>0</integer>
        </dict>
      </array>
      <key>PayloadDisplayName</key>
      <string>Enable screen lock</string>
      <key>PayloadIdentifier</key>
      <string>com.fleetdm.enableScreenLock.5BFC3E0C-50E1-4D61-82D8-3A784D4DD200</string>
      <key>PayloadType</key>
      <string>Configuration</string>
      <key>PayloadUUID</key>
      <string>5BFC3E0C-50E1-4D61-82D8-3A784D4DD200</string>
      <key>PayloadVersion</key>
      <integer>1</integer>
    </dict>
    </plist>
---
apiVersion: v1
kind: policy
spec:
  name: Screen lock enabled (Windows)
  query: SELECT 1 FROM registry WHERE path = 'HKEY_LOCAL_MACHINE\Software\Microsoft\Windows\CurrentVersion\Policies\System\InactivityTimeoutSecs' AND CAST(data as INTEGER) <= 1800;
  description: "Checks if the screen lock is enabled and configured to lock the system within 30 minutes or less."
  resolution: "Contact your IT administrator to enable the Interactive Logon: Machine inactivity limit setting with a value of 1800 seconds or lower."
  powershell: |
    $regPath = 'HKLM:\Software\Microsoft\Windows\CurrentVersion\Policies\System'
    $value = (Get-ItemProperty -Path $regPath -Name 'InactivityTimeoutSecs' -ErrorAction SilentlyContinue).InactivityTimeoutSecs
    if ($value -and ([int]$value) -le 1800) {
        Write-Output 1
    } else {
        Write-Output 0
    }
  tags: compliance, hardening, built-in
  platform: windows
  contributors: GuillaumeRoss
---
apiVersion: v1
kind: policy
spec:
  name: Password requires 10 or more characters (macOS)
  query: SELECT 1 FROM (SELECT cast(lengthtxt as integer(2)) minlength FROM (SELECT SUBSTRING(length, 1, 2) AS lengthtxt FROM (SELECT policy_description, policy_identifier, split(policy_content, '{', 1) AS length FROM password_policy WHERE policy_identifier LIKE '%minLength')) WHERE minlength >= 10);
  description: "Checks that the password policy requires at least 10 characters. Requires osquery 5.4.0 or newer."
  resolution: "Contact your IT administrator to make sure your Mac is receiving configuration profiles for password length."
  platform: darwin
  tags: compliance, hardening, built-in, CIS, CIS5.2.2
  contributors: GuillaumeRoss,ddribeiro
  configuration_profile: |
    <?xml version="1.0" encoding="UTF-8"?>
    <!DOCTYPE plist PUBLIC "-//Apple//DTD PLIST 1.0//EN" "http://www.apple.com/DTDs/PropertyList-1.0.dtd">
    <plist version="1.0">
    <dict>
      <key>PayloadContent</key>
      <array>
        <dict>
          <key>PayloadDisplayName</key>
          <string>Passcode</string>
          <key>PayloadIdentifier</key>
          <string>com.apple.mobiledevice.passwordpolicy.0668AAD7-0A80-476C-AAF7-C5F63B5E8E3D</string>
          <key>PayloadType</key>
          <string>com.apple.mobiledevice.passwordpolicy</string>
          <key>PayloadUUID</key>
          <string>0668AAD7-0A80-476C-AAF7-C5F63B5E8E3D</string>
          <key>PayloadVersion</key>
          <integer>1</integer>
          <key>minLength</key>
          <integer>10</integer>
        </dict>
      </array>
      <key>PayloadDisplayName</key>
      <string>Require password of 10 or more characters</string>
      <key>PayloadIdentifier</key>
      <string>com.fleetdm.passwordPolicy10Characters.D3CDEDA2-DC77-484F-92F8-68A4902800AD</string>
      <key>PayloadType</key>
      <string>Configuration</string>
      <key>PayloadUUID</key>
      <string>D3CDEDA2-DC77-484F-92F8-68A4902800AD</string>
      <key>PayloadVersion</key>
      <integer>1</integer>
    </dict>
    </plist>
---
apiVersion: v1
kind: policy
spec:
  name: Operating system up to date (macOS)
  query: SELECT 1 FROM os_version WHERE version >= '14.1.1';
  bash: version=$(sw_vers -productVersion); [ "$(printf '%s\n' "$version" "14.1.1" | sort -V | head -n1)" = "14.1.1" ] && echo 1 || echo 0
  description: "Checks that the operating system is up to date."
  resolution: "From the Apple menu () in the corner of your screen choose System Preferences. Then select Software Update and select Upgrade Now. You might be asked to restart or enter your password."
  tags: compliance, CIS, template, CIS1.1, critical
  platform: darwin
  contributors: GuillaumeRoss
---
apiVersion: v1
kind: policy
spec:
  name: Automatic updates enabled (macOS)
  query: SELECT 1 FROM managed_policies WHERE domain='com.apple.SoftwareUpdate' AND name='AutomaticCheckEnabled' AND value=1 LIMIT 1;
  description: "Checks that a mobile device management (MDM) solution configures the Mac to automatically check for updates."
  resolution: "Contact your IT administrator to ensure your Mac is receiving a profile that enables automatic updates."
  tags: MDM required, compliance, CIS, CIS1.2
  platform: darwin
  contributors: GuillaumeRoss
---
apiVersion: v1
kind: policy
spec:
  name: Automatic update downloads enabled (macOS)
  query: SELECT 1 FROM managed_policies WHERE domain='com.apple.SoftwareUpdate' AND name='AutomaticDownload' AND value=1 LIMIT 1;
  bash: '[[ "$(defaults read "/Library/Managed
    Preferences/com.apple.SoftwareUpdate" AutomaticDownload 2>/dev/null)" == "1"
    ]] && echo 1 || echo 0'
  description: "Checks that a mobile device management (MDM) solution configures the Mac to automatically download updates."
  resolution: "Contact your IT administrator to ensure your Mac is receiving a profile that enables automatic update downloads."
  tags: MDM required, compliance, CIS, CIS1.3
  platform: darwin
  contributors: GuillaumeRoss,ddribeiro
  configuration_profile: |
    <?xml version="1.0" encoding="UTF-8"?>
    <!DOCTYPE plist PUBLIC "-//Apple//DTD PLIST 1.0//EN" "http://www.apple.com/DTDs/PropertyList-1.0.dtd">
    <plist version="1.0">
    <dict>
      <key>PayloadContent</key>
      <array>
        <dict>
          <key>AutomaticDownload</key>
          <true/>
          <key>PayloadDisplayName</key>
          <string>Software Update</string>
          <key>PayloadIdentifier</key>
          <string>com.apple.SoftwareUpdate.79490A7F-FBE2-4E28-9E98-CE8232A87C6A</string>
          <key>PayloadType</key>
          <string>com.apple.SoftwareUpdate</string>
          <key>PayloadUUID</key>
          <string>79490A7F-FBE2-4E28-9E98-CE8232A87C6A</string>
          <key>PayloadVersion</key>
          <integer>1</integer>
        </dict>
      </array>
      <key>PayloadDisplayName</key>
      <string>Enable automatic update downloads</string>
      <key>PayloadIdentifier</key>
      <string>com.fleetdm.enableAutomaticUpdateDownloads.16F48F16-F1DC-44D6-9126-B9D1E1274C93</string>
      <key>PayloadType</key>
      <string>Configuration</string>
      <key>PayloadUUID</key>
      <string>16F48F16-F1DC-44D6-9126-B9D1E1274C93</string>
      <key>PayloadVersion</key>
      <integer>1</integer>
    </dict>
    </plist>
---
apiVersion: v1
kind: policy
spec:
  name: Automatic installation of application updates is enabled (macOS)
  query: SELECT 1 FROM managed_policies WHERE domain='com.apple.SoftwareUpdate' AND name='AutomaticallyInstallAppUpdates' AND value=1 LIMIT 1;
  bash: "[ \"$(defaults read '/Library/Managed
    Preferences/com.apple.SoftwareUpdate' AutomaticallyInstallAppUpdates
    2>/dev/null)\" = \"1\" ] && echo 1 || echo 0"
  description: "Checks that a mobile device management (MDM) solution configures the Mac to automatically install updates to App Store applications."
  resolution: "Contact your IT administrator to ensure your Mac is receiving a profile that enables automatic installation of application updates."
  tags: MDM required, compliance, CIS, CIS1.4
  platform: darwin
  contributors: GuillaumeRoss,ddribeiro
  configuration_profile: |
    <?xml version="1.0" encoding="UTF-8"?>
    <!DOCTYPE plist PUBLIC "-//Apple//DTD PLIST 1.0//EN" "http://www.apple.com/DTDs/PropertyList-1.0.dtd">
    <plist version="1.0">
    <dict>
      <key>PayloadContent</key>
      <array>
        <dict>
          <key>AutomaticallyInstallAppUpdates</key>
          <true/>
          <key>PayloadDisplayName</key>
          <string>Software Update</string>
          <key>PayloadIdentifier</key>
          <string>com.apple.SoftwareUpdate.4E11DA65-B6D8-4C65-AB72-DAC3177FC487</string>
          <key>PayloadType</key>
          <string>com.apple.SoftwareUpdate</string>
          <key>PayloadUUID</key>
          <string>4E11DA65-B6D8-4C65-AB72-DAC3177FC487</string>
          <key>PayloadVersion</key>
          <integer>1</integer>
        </dict>
      </array>
      <key>PayloadDisplayName</key>
      <string>Enable automatic installation of application updates</string>
      <key>PayloadIdentifier</key>
      <string>com.fleetdm.enableAutomaticInstallationOfAppUpdates.66A51CA4-49DE-49B1-A8EE-DFB0D44D5C62</string>
      <key>PayloadType</key>
      <string>Configuration</string>
      <key>PayloadUUID</key>
      <string>66A51CA4-49DE-49B1-A8EE-DFB0D44D5C62</string>
      <key>PayloadVersion</key>
      <integer>1</integer>
    </dict>
    </plist>
---
apiVersion: v1
kind: policy
spec:
  name: Automatic security and data file updates is enabled (macOS)
  query: SELECT 1 FROM managed_policies WHERE domain='com.apple.SoftwareUpdate' AND name='CriticalUpdateInstall' AND value=1 LIMIT 1;
  description: "Checks that a mobile device management (MDM) solution configures the Mac to automatically download updates to built-in macOS security tools such as malware removal tools."
  resolution: "Contact your IT administrator to ensure your Mac is receiving a profile that enables automatic security and data update installation."
  tags: MDM required, compliance, CIS, CIS1.5
  platform: darwin
  contributors: GuillaumeRoss,ddribeiro
  configuration_profile: |
    <?xml version="1.0" encoding="UTF-8"?>
    <!DOCTYPE plist PUBLIC "-//Apple//DTD PLIST 1.0//EN" "http://www.apple.com/DTDs/PropertyList-1.0.dtd">
    <plist version="1.0">
    <dict>
      <key>PayloadContent</key>
      <array>
        <dict>
          <key>CriticalUpdateInstall</key>
          <true/>
          <key>PayloadDisplayName</key>
          <string>Software Update</string>
          <key>PayloadIdentifier</key>
          <string>com.apple.SoftwareUpdate.E53C14AB-3694-4D90-87A0-79E6496EC0E1</string>
          <key>PayloadType</key>
          <string>com.apple.SoftwareUpdate</string>
          <key>PayloadUUID</key>
          <string>E53C14AB-3694-4D90-87A0-79E6496EC0E1</string>
          <key>PayloadVersion</key>
          <integer>1</integer>
        </dict>
      </array>
      <key>PayloadDisplayName</key>
      <string>Enable automatic security and data file updates</string>
      <key>PayloadIdentifier</key>
      <string>com.fleetdm.enableAutomaticSecurityAndDataFileUpdates.Dales-MacBook-Pro.50CE2929-89F7-4283-922A-F30C15D6B1FD</string>
      <key>PayloadType</key>
      <string>Configuration</string>
      <key>PayloadUUID</key>
      <string>50CE2929-89F7-4283-922A-F30C15D6B1FD</string>
      <key>PayloadVersion</key>
      <integer>1</integer>
    </dict>
    </plist>
---
apiVersion: v1
kind: policy
spec:
  name: Automatic installation of operating system updates is enabled (macOS)
  query: SELECT 1 FROM managed_policies WHERE domain='com.apple.SoftwareUpdate' AND name='AutomaticallyInstallMacOSUpdates' AND value=1 LIMIT 1;
  description: "Checks that a mobile device management (MDM) solution configures the Mac to automatically install operating system updates."
  resolution: "Contact your IT administrator to ensure your Mac is receiving a profile that enables automatic installation of operating system updates."
  tags: MDM required, compliance, CIS, CIS1.6
  platform: darwin
  contributors: GuillaumeRoss,ddribeiro
  configuration_profile: |
    <?xml version="1.0" encoding="UTF-8"?>
    <!DOCTYPE plist PUBLIC "-//Apple//DTD PLIST 1.0//EN" "http://www.apple.com/DTDs/PropertyList-1.0.dtd">
    <plist version="1.0">
    <dict>
      <key>PayloadContent</key>
      <array>
        <dict>
          <key>AutomaticallyInstallMacOSUpdates</key>
          <true/>
          <key>PayloadDisplayName</key>
          <string>Software Update</string>
          <key>PayloadIdentifier</key>
          <string>com.apple.SoftwareUpdate.B5EF9664-07BB-4775-B597-59F21F413878</string>
          <key>PayloadType</key>
          <string>com.apple.SoftwareUpdate</string>
          <key>PayloadUUID</key>
          <string>B5EF9664-07BB-4775-B597-59F21F413878</string>
          <key>PayloadVersion</key>
          <integer>1</integer>
        </dict>
      </array>
      <key>PayloadDisplayName</key>
      <string>Enable automatic installation of OS updates</string>
      <key>PayloadIdentifier</key>
      <string>com.fleetdm.enableAutomaticOSUpddates.A5CA0F6B-02F8-42D0-805E-D13FDB9B093B</string>
      <key>PayloadType</key>
      <string>Configuration</string>
      <key>PayloadUUID</key>
      <string>A5CA0F6B-02F8-42D0-805E-D13FDB9B093B</string>
      <key>PayloadVersion</key>
      <integer>1</integer>
    </dict>
    </plist>
---
apiVersion: v1
kind: policy
spec:
  name: Time and date are configured to be updated automatically (macOS)
  query: SELECT 1 FROM managed_policies WHERE domain='com.apple.applicationaccess' AND name='forceAutomaticDateAndTime' AND value=1 LIMIT 1;
  bash: sudo systemsetup -getusingnetworktime 2>/dev/null | grep -q "On" && echo 1 ||
    echo 0
  description: "Checks that a mobile device management (MDM) solution configures the Mac to automatically update the time and date."
  resolution: "Contact your IT administrator to ensure your Mac is receiving a profile that enables automatic time and date configuration."
  tags: MDM required, compliance, CIS, CIS2.2.1
  platform: darwin
  contributors: GuillaumeRoss,ddribeiro
  configuration_profile: |
    <?xml version="1.0" encoding="UTF-8"?>
    <!DOCTYPE plist PUBLIC "-//Apple//DTD PLIST 1.0//EN" "http://www.apple.com/DTDs/PropertyList-1.0.dtd">
    <plist version="1.0">
    <dict>
      <key>PayloadContent</key>
      <array>
        <dict>
          <key>PayloadDisplayName</key>
          <string>Restrictions</string>
          <key>PayloadIdentifier</key>
          <string>com.apple.applicationaccess.B0EBDEA9-69D3-46CA-BB19-72B86A7111F5</string>
          <key>PayloadType</key>
          <string>com.apple.applicationaccess</string>
          <key>PayloadUUID</key>
          <string>B0EBDEA9-69D3-46CA-BB19-72B86A7111F5</string>
          <key>PayloadVersion</key>
          <integer>1</integer>
          <key>forceAutomaticDateAndTime</key>
          <true/>
        </dict>
      </array>
      <key>PayloadDisplayName</key>
      <string>Automatically configure time and date</string>
      <key>PayloadIdentifier</key>
      <string>com.fleetdm.automaticallyConfigureTimeAndDate.BA0A14E0-22A2-4D59-A803-BB04F374F6A3</string>
      <key>PayloadType</key>
      <string>Configuration</string>
      <key>PayloadUUID</key>
      <string>BA0A14E0-22A2-4D59-A803-BB04F374F6A3</string>
      <key>PayloadVersion</key>
      <integer>1</integer>
    </dict>
    </plist>
---
apiVersion: v1
kind: policy
spec:
  name: Lock screen after inactivity of 20 minutes or less (macOS)
  query: SELECT 1 WHERE EXISTS (SELECT CAST(value as integer(4)) valueint from managed_policies WHERE domain = 'com.apple.screensaver' AND name = 'askForPasswordDelay' AND valueint <= 60 LIMIT 1) AND EXISTS (SELECT CAST(value as integer(4)) valueint from managed_policies WHERE domain = 'com.apple.screensaver' AND name = 'idleTime' AND valueint <= 1140 LIMIT 1) AND EXISTS (SELECT 1 from managed_policies WHERE domain='com.apple.screensaver' AND name='askForPassword' AND value=1 LIMIT 1);
  description: "Checks that a mobile device management (MDM) solution configures the Mac to lock the screen after 20 minutes or less."
  resolution: "Contact your IT administrator to ensure your Mac is receiving a profile that enables the screen saver after inactivity of 20 minutes or less."
  tags: MDM required, compliance, CIS, CIS2.3.1, CIS5.8
  platform: darwin
  contributors: GuillaumeRoss,ddribeiro
  configuration_profile: |
    <?xml version="1.0" encoding="UTF-8"?>
    <!DOCTYPE plist PUBLIC "-//Apple//DTD PLIST 1.0//EN" "http://www.apple.com/DTDs/PropertyList-1.0.dtd">
    <plist version="1.0">
    <dict>
      <key>PayloadContent</key>
      <array>
        <dict>
          <key>PayloadDisplayName</key>
          <string>Screensaver</string>
          <key>PayloadIdentifier</key>
          <string>com.apple.screensaver.FDC5E74E-C09E-484C-B3F3-FF04BF8AF9AB</string>
          <key>PayloadType</key>
          <string>com.apple.screensaver</string>
          <key>PayloadUUID</key>
          <string>FDC5E74E-C09E-484C-B3F3-FF04BF8AF9AB</string>
          <key>PayloadVersion</key>
          <integer>1</integer>
          <key>askForPassword</key>
          <true/>
          <key>askForPasswordDelay</key>
          <integer>60</integer>
          <key>idleTime</key>
          <integer>1140</integer>
        </dict>
      </array>
      <key>PayloadDisplayName</key>
      <string>Lock screen after inactivity of 20 minutes</string>
      <key>PayloadIdentifier</key>
      <string>com.fleetdm.lockScreenAfter20Minutes.34DD0263-156C-48DB-B6B8-64D3112A1128</string>
      <key>PayloadType</key>
      <string>Configuration</string>
      <key>PayloadUUID</key>
      <string>34DD0263-156C-48DB-B6B8-64D3112A1128</string>
      <key>PayloadVersion</key>
      <integer>1</integer>
    </dict>
    </plist>
---
apiVersion: v1
kind: policy
spec:
  name: Internet sharing is blocked (macOS)
  query: SELECT 1 FROM managed_policies WHERE domain='com.apple.MCX' AND name='forceInternetSharingOff' AND value='1' LIMIT 1;
  bash: /usr/bin/defaults read "/Library/Managed Preferences/com.apple.MCX"
    forceInternetSharingOff 2>/dev/null | grep -qx "1" && echo "1" || echo "0"
  description: "Checks that a mobile device management (MDM) solution configures the Mac to prevent Internet sharing."
  resolution: "Contact your IT administrator to ensure your Mac is receiving a profile that prevents Internet sharing."
  tags: MDM required, compliance, CIS, CIS2.4.2
  platform: darwin
  contributors: GuillaumeRoss,ddribeiro
  configuration_profile: |
    <?xml version="1.0" encoding="UTF-8"?>
    <!DOCTYPE plist PUBLIC "-//Apple//DTD PLIST 1.0//EN" "http://www.apple.com/DTDs/PropertyList-1.0.dtd">
    <plist version="1.0">
    <dict>
      <key>PayloadContent</key>
      <array>
        <dict>
          <key>PayloadDisplayName</key>
          <string>Managed Preferences</string>
          <key>PayloadIdentifier</key>
          <string>com.apple.MCX.7BE9B7E8-14E4-49CF-AEC5-CD7806957F5A</string>
          <key>PayloadType</key>
          <string>com.apple.MCX</string>
          <key>PayloadUUID</key>
          <string>7BE9B7E8-14E4-49CF-AEC5-CD7806957F5A</string>
          <key>PayloadVersion</key>
          <integer>1</integer>
          <key>forceInternetSharingOff</key>
          <true/>
        </dict>
      </array>
      <key>PayloadDisplayName</key>
      <string>Turn off internet sharing</string>
      <key>PayloadIdentifier</key>
      <string>com.fleetdm.turnOffInternetSharing.22125243-721F-4A26-862E-5B16F28977C0</string>
      <key>PayloadType</key>
      <string>Configuration</string>
      <key>PayloadUUID</key>
      <string>22125243-721F-4A26-862E-5B16F28977C0</string>
      <key>PayloadVersion</key>
      <integer>1</integer>
    </dict>
    </plist>
---
apiVersion: v1
kind: policy
spec:
  name: Content caching is disabled (macOS)
  query: SELECT 1 FROM managed_policies WHERE domain='com.apple.applicationaccess' AND name='allowContentCaching' AND value='0' LIMIT 1;
  description: "Checks that a mobile device management (MDM) solution configures the Mac to disable content caching."
  resolution: "Contact your IT administrator to ensure your Mac is receiving a profile that disables content caching."
  tags: MDM required, compliance, CIS, CIS2.4.10
  platform: darwin
  contributors: GuillaumeRoss,ddribeiro
  configuration_profile: |
    <?xml version="1.0" encoding="UTF-8"?>
    <!DOCTYPE plist PUBLIC "-//Apple//DTD PLIST 1.0//EN" "http://www.apple.com/DTDs/PropertyList-1.0.dtd">
    <plist version="1.0">
    <dict>
      <key>PayloadContent</key>
      <array>
        <dict>
          <key>PayloadDisplayName</key>
          <string>Restrictions</string>
          <key>PayloadIdentifier</key>
          <string>com.apple.applicationaccess.EEFDDF9B-F4D3-45FC-A832-F20096938668</string>
          <key>PayloadType</key>
          <string>com.apple.applicationaccess</string>
          <key>PayloadUUID</key>
          <string>EEFDDF9B-F4D3-45FC-A832-F20096938668</string>
          <key>PayloadVersion</key>
          <integer>1</integer>
          <key>allowContentCaching</key>
          <false/>
        </dict>
      </array>
      <key>PayloadDisplayName</key>
      <string>Disable content caching</string>
      <key>PayloadIdentifier</key>
      <string>com.fleetdm.disableContentCaching.6154F973-CF2C-46A5-B38C-DCF44A3FFC65</string>
      <key>PayloadType</key>
      <string>Configuration</string>
      <key>PayloadUUID</key>
      <string>6154F973-CF2C-46A5-B38C-DCF44A3FFC65</string>
      <key>PayloadVersion</key>
      <integer>1</integer>
    </dict>
    </plist>
---
apiVersion: v1
kind: policy
spec:
  name: Ad tracking is limited (macOS)
  query: SELECT 1 FROM managed_policies WHERE domain='com.apple.AdLib' AND name='forceLimitAdTracking' AND value='1' LIMIT 1;
  description: "Checks that a mobile device management (MDM) solution configures the Mac to limit advertisement tracking."
  resolution: "Contact your IT administrator to ensure your Mac is receiving a profile that disables advertisement tracking."
  tags: MDM required, compliance, CIS, CIS2.5.6
  platform: darwin
  contributors: GuillaumeRoss,ddribeiro
  configuration_profile: |
    <?xml version="1.0" encoding="UTF-8"?>
    <!DOCTYPE plist PUBLIC "-//Apple//DTD PLIST 1.0//EN" "http://www.apple.com/DTDs/PropertyList-1.0.dtd">
    <plist version="1.0">
    <dict>
      <key>PayloadContent</key>
      <array>
        <dict>
          <key>PayloadDisplayName</key>
          <string>iCloud</string>
          <key>PayloadIdentifier</key>
          <string>com.apple.icloud.managed.19CEE0E2-2D04-43E7-AB98-B93B179A20ED</string>
          <key>PayloadType</key>
          <string>com.apple.icloud.managed</string>
          <key>PayloadUUID</key>
          <string>19CEE0E2-2D04-43E7-AB98-B93B179A20ED</string>
          <key>PayloadVersion</key>
          <integer>1</integer>
          <key>DisableCloudSync</key>
          <true/>
        </dict>
      </array>
      <key>PayloadDisplayName</key>
      <string>Limit ad tracking</string>
      <key>PayloadIdentifier</key>
      <string>com.fleetdm.disableiCloudDesktopAndDocumentsSync.9CEE4A9A-3BC6-4E2C-A093-8CC3B7F26EF8</string>
      <key>PayloadType</key>
      <string>Configuration</string>
      <key>PayloadUUID</key>
      <string>9CEE4A9A-3BC6-4E2C-A093-8CC3B7F26EF8</string>
      <key>PayloadVersion</key>
      <integer>1</integer>
    </dict>
    </plist>
---
apiVersion: v1
kind: policy
spec:
  name: iCloud Desktop and Document sync is disabled (macOS)
  query: SELECT 1 FROM managed_policies WHERE domain='com.apple.icloud.managed' AND name='DisableCloudSync' AND value='1' LIMIT 1;
  description: "Checks that a mobile device management (MDM) solution configures the Mac to prevent iCloud Desktop and Documents sync."
  resolution: "Contact your IT administrator to ensure your Mac is receiving a profile to prevent iCloud Desktop and Documents sync."
  tags: MDM required, compliance, CIS, CIS2.6.1.4
  platform: darwin
  contributors: GuillaumeRoss,ddribeiro
  configuration_profile: |
    <?xml version="1.0" encoding="UTF-8"?>
    <!DOCTYPE plist PUBLIC "-//Apple//DTD PLIST 1.0//EN" "http://www.apple.com/DTDs/PropertyList-1.0.dtd">
    <plist version="1.0">
    <dict>
      <key>PayloadContent</key>
      <array>
        <dict>
          <key>PayloadDisplayName</key>
          <string>iCloud</string>
          <key>PayloadIdentifier</key>
          <string>com.apple.icloud.managed.19CEE0E2-2D04-43E7-AB98-B93B179A20ED</string>
          <key>PayloadType</key>
          <string>com.apple.icloud.managed</string>
          <key>PayloadUUID</key>
          <string>19CEE0E2-2D04-43E7-AB98-B93B179A20ED</string>
          <key>PayloadVersion</key>
          <integer>1</integer>
          <key>DisableCloudSync</key>
          <true/>
        </dict>
      </array>
      <key>PayloadDisplayName</key>
      <string>Disable iCloud Desktop and Documents Sync</string>
      <key>PayloadIdentifier</key>
      <string>com.fleetdm.disableiCloudDesktopAndDocumentsSync.9CEE4A9A-3BC6-4E2C-A093-8CC3B7F26EF8</string>
      <key>PayloadType</key>
      <string>Configuration</string>
      <key>PayloadUUID</key>
      <string>9CEE4A9A-3BC6-4E2C-A093-8CC3B7F26EF8</string>
      <key>PayloadVersion</key>
      <integer>1</integer>
    </dict>
    </plist>
---
apiVersion: v1
kind: policy
spec:
  name: Firewall logging is enabled (macOS)
  query: SELECT 1 FROM managed_policies WHERE domain='com.apple.security.firewall' AND name='EnableLogging' AND value='1' LIMIT 1;
  description: "Checks that a mobile device management (MDM) solution configures the Mac to log firewall activity."
  resolution: "Contact your IT administrator to ensure your Mac is receiving a profile that enables firewall logging."
  tags: MDM required, compliance, CIS, CIS3.6
  platform: darwin
  contributors: GuillaumeRoss,ddribeiro
  configuration_profile: |
    <?xml version="1.0" encoding="UTF-8"?>
    <!DOCTYPE plist PUBLIC "-//Apple//DTD PLIST 1.0//EN" "http://www.apple.com/DTDs/PropertyList-1.0.dtd">
    <plist version="1.0">
    <dict>
      <key>PayloadContent</key>
      <array>
        <dict>
          <key>EnableFirewall</key>
          <true/>
          <key>EnableLogging</key>
          <true/>
          <key>PayloadDisplayName</key>
          <string>Firewall</string>
          <key>PayloadIdentifier</key>
          <string>com.apple.security.firewall.E91C28D7-A35F-44DF-8656-07C738F8946E</string>
          <key>PayloadType</key>
          <string>com.apple.security.firewall</string>
          <key>PayloadUUID</key>
          <string>E91C28D7-A35F-44DF-8656-07C738F8946E</string>
          <key>PayloadVersion</key>
          <integer>1</integer>
        </dict>
      </array>
      <key>PayloadDisplayName</key>
      <string>Enable firewall logging</string>
      <key>PayloadIdentifier</key>
      <string>com.fleetdm.enableFirewallLogging.A97BF2B6-968B-4C9B-B02C-331595377934</string>
      <key>PayloadType</key>
      <string>Configuration</string>
      <key>PayloadUUID</key>
      <string>A97BF2B6-968B-4C9B-B02C-331595377934</string>
      <key>PayloadVersion</key>
      <integer>1</integer>
    </dict>
    </plist>
---
apiVersion: v1
kind: policy
spec:
  name: Guest account disabled (macOS)
  query: SELECT 1 FROM managed_policies WHERE domain='com.apple.MCX' AND name='DisableGuestAccount' AND value='1' LIMIT 1;
  description: "Checks that a mobile device management (MDM) solution configures the Mac to prevent the use of a guest account."
  resolution: "Contact your IT administrator to ensure your Mac is receiving a profile that disables the guest account."
  tags: MDM required, compliance, CIS, CIS6.1.3
  platform: darwin
  contributors: GuillaumeRoss,ddribeiro
  configuration_profile: |
    <?xml version="1.0" encoding="UTF-8"?>
    <!DOCTYPE plist PUBLIC "-//Apple//DTD PLIST 1.0//EN" "http://www.apple.com/DTDs/PropertyList-1.0.dtd">
    <plist version="1.0">
    <dict>
      <key>PayloadContent</key>
      <array>
        <dict>
          <key>DisableGuestAccount</key>
          <true/>
          <key>PayloadDisplayName</key>
          <string>Energy Saver, FileVault, Time Server, Mobile Accounts and Guest Account</string>
          <key>PayloadIdentifier</key>
          <string>com.apple.MCX.87E0D7FE-FDEF-4B61-8505-C009C975AFD4</string>
          <key>PayloadType</key>
          <string>com.apple.MCX</string>
          <key>PayloadUUID</key>
          <string>87E0D7FE-FDEF-4B61-8505-C009C975AFD4</string>
          <key>PayloadVersion</key>
          <integer>1</integer>
        </dict>
      </array>
      <key>PayloadDisplayName</key>
      <string>Disable guest account</string>
      <key>PayloadIdentifier</key>
      <string>com.fleetdm.disableGuestAccount.E29C0490-83B0-4AD1-AD50-AC9B63D1DD96</string>
      <key>PayloadType</key>
      <string>Configuration</string>
      <key>PayloadUUID</key>
      <string>E29C0490-83B0-4AD1-AD50-AC9B63D1DD96</string>
      <key>PayloadVersion</key>
      <integer>1</integer>
    </dict>
    </plist>
---
apiVersion: v1
kind: policy
spec:
  name: Guest access to shared folders is disabled (macOS)
  query: SELECT 1 FROM managed_policies WHERE domain='com.apple.AppleFileServer' AND name='guestAccess' AND value='0' LIMIT 1;
  description: "Checks that a mobile device management (MDM) solution configures the Mac to prevent guest access to shared folders."
  resolution: "Contact your IT administrator to ensure your Mac is receiving a profile that prevents guest access to shared folders."
  tags: MDM required, compliance, CIS, CIS6.1.4
  platform: darwin
  contributors: GuillaumeRoss,ddribeiro
  configuration_profile: |
    <?xml version="1.0" encoding="UTF-8"?>
    <!DOCTYPE plist PUBLIC "-//Apple//DTD PLIST 1.0//EN" "http://www.apple.com/DTDs/PropertyList-1.0.dtd">
    <plist version="1.0">
    <dict>
      <key>PayloadContent</key>
      <array>
        <dict>
          <key>guestAccess</key>
          <false/>
          <key>PayloadDisplayName</key>
          <string>File Server</string>
          <key>PayloadIdentifier</key>
          <string>com.apple.AppleFileServer.0C0C0FED-098F-4BAA-8917-3313A8A1F3A1</string>
          <key>PayloadType</key>
          <string>com.apple.AppleFileServer</string>
          <key>PayloadUUID</key>
          <string>0C0C0FED-098F-4BAA-8917-3313A8A1F3A1</string>
          <key>PayloadVersion</key>
          <integer>1</integer>
        </dict>
      </array>
      <key>PayloadDisplayName</key>
      <string>Disable guest access to shared folders</string>
      <key>PayloadIdentifier</key>
      <string>com.fleetdm.disableGuestAccessToSharedFolders.819D93D8-E078-43A5-9661-F5E96F84F384</string>
      <key>PayloadType</key>
      <string>Configuration</string>
      <key>PayloadUUID</key>
      <string>819D93D8-E078-43A5-9661-F5E96F84F384</string>
      <key>PayloadVersion</key>
      <integer>1</integer>
    </dict>
    </plist>
---
apiVersion: v1
kind: policy
spec:
  name: No 1Password emergency kit stored in desktop, documents, or downloads folders (macOS)
  query: SELECT 1 WHERE NOT EXISTS (SELECT 1 FROM file WHERE filename LIKE '%Emergency Kit%.pdf' AND (path LIKE '/Users/%/Desktop/%' OR path LIKE '/Users/%/Documents/%' OR path LIKE '/Users/%/Downloads/%' OR path LIKE '/Users/Shared/%'));
  bash: if [ -z "$(find /Users/*/Desktop /Users/*/Documents /Users/*/Downloads
    /Users/Shared -type f -iname '*Emergency Kit*.pdf' 2>/dev/null)" ]; then
    echo 1; else echo 0; fi
  description: "Looks for PDF files with file names typically used by 1Password for emergency recovery kits. To protect the performance of your devices, the search is one level deep and limited to the Desktop, Documents, Downloads, and Shared folders."
  resolution: "Delete 1Password emergency kits from your computer, and empty the trash. 1Password emergency kits should only be printed and stored in a physically secure location."
  platform: darwin
  tags: compliance, built-in
  contributors: nonpunctual
---
apiVersion: v1
kind: query
spec:
  name: Discover TLS certificates
  platform: linux, windows, darwin
  description: Retrieves metadata about TLS certificates for servers listening on the local machine. Enables mTLS adoption analysis and cert expiration notifications.
  query: SELECT * FROM curl_certificate WHERE hostname IN (SELECT DISTINCT 'localhost:'||port FROM listening_ports WHERE protocol=6 AND address!='127.0.0.1' AND address!='::1');
  purpose: Informational
  tags: network, tls
  contributors: nabilschear
---
apiVersion: v1
kind: query
spec:
  name: Discover Python Packages from Running Python Interpreters
  platform: linux, darwin
  description: Attempt to discover Python environments (in cwd, path to the python binary, and process command line) from running python interpreters and collect Python packages from those environments.
  query: SELECT * FROM python_packages WHERE directory IN (SELECT DISTINCT directory FROM (SELECT SUBSTR(path,0,INSTR(path,'/bin/'))||'/lib' AS directory FROM processes WHERE path LIKE '%/bin/%' AND path LIKE '%python%' UNION SELECT SUBSTR(cmdline,0,INSTR(cmdline,'/bin/'))||'/lib' AS directory FROM processes WHERE cmdline LIKE '%python%' AND cmdline LIKE '%/bin/%' AND path LIKE '%python%' UNION SELECT cwd||'/lib' AS directory FROM processes WHERE path LIKE '%python%'));
  purpose: Informational
  tags: compliance, hunting
  contributors: nabilschear
---
apiVersion: v1
kind: query
spec:
  name: Identify the default mail, http and ftp applications
  platforms: macOS
  platform: darwin
  description: Lists the currently enabled applications configured to handle mailto, http and ftp schemes.
  query: SELECT * FROM app_schemes WHERE (scheme='mailto' OR scheme='http' OR scheme='ftp') AND enabled='1';
  purpose: Informational
  tags: compliance, hunting
  contributors: brunerd
---
apiVersion: v1
kind: policy
spec:
  name: Firewall enabled, domain profile (Windows)
  query: SELECT 1 FROM registry WHERE path LIKE 'HKEY_LOCAL_MACHINE\Software\Policies\Microsoft\WindowsFirewall\DomainProfile\EnableFirewall' AND CAST(data as integer) = 1;
  powershell: |
    $regPath = 'HKLM:\Software\Policies\Microsoft\WindowsFirewall\DomainProfile'
    $value = (Get-ItemProperty -Path $regPath -Name 'EnableFirewall' -ErrorAction SilentlyContinue).EnableFirewall
    if ($value -eq 1) {
        Write-Output 1
    } else {
        Write-Output 0
    }
  description: "Checks if a Group Policy configures the computer to enable the domain profile for Windows Firewall. The domain profile applies to networks where the host system can authenticate to a domain controller. Some auditors requires that this setting is configured by a Group Policy."
  resolution: "Contact your IT administrator to ensure your computer is receiving a Group Policy that enables the domain profile for Windows Firewall."
  platforms: Windows
  tags: compliance, CIS, CIS9.1.1
  platform: windows
  contributors: defensivedepth
---
apiVersion: v1
kind: policy
spec:
  name: Firewall enabled, private profile (Windows)
  query: SELECT 1 FROM registry WHERE path LIKE 'HKEY_LOCAL_MACHINE\Software\Policies\Microsoft\WindowsFirewall\PrivateProfile\EnableFirewall' AND CAST(data as integer) = 1;
  powershell: |
    $regPath = 'HKLM:\Software\Policies\Microsoft\WindowsFirewall\PrivateProfile'
    $value = (Get-ItemProperty -Path $regPath -Name 'EnableFirewall' -ErrorAction SilentlyContinue).EnableFirewall
    if ($value -eq 1) {
        Write-Output 1
    } else {
        Write-Output 0
    }
  description: "Checks if a Group Policy configures the computer to enable the private profile for Windows Firewall. The private profile applies to networks where the host system is connected to a private or home network. Some auditors requires that this setting is configured by a Group Policy."
  resolution: "Contact your IT administrator to ensure your computer is receiving a Group Policy that enables the private profile for Windows Firewall."
  platforms: Windows
  tags: compliance, CIS, CIS9.2.1
  platform: windows
  contributors: defensivedepth
---
apiVersion: v1
kind: policy
spec:
  name: Firewall enabled, public profile (Windows)
  query: SELECT 1 FROM registry WHERE path LIKE 'HKEY_LOCAL_MACHINE\Software\Policies\Microsoft\WindowsFirewall\PublicProfile\EnableFirewall' AND CAST(data as integer) = 1;
  powershell: |
    $regPath = 'HKLM:\Software\Policies\Microsoft\WindowsFirewall\PublicProfile'
    $value = (Get-ItemProperty -Path $regPath -Name 'EnableFirewall' -ErrorAction SilentlyContinue).EnableFirewall
    if ($value -eq 1) {
        Write-Output 1
    } else {
        Write-Output 0
    }
  description: "Checks if a Group Policy configures the computer to enable the public profile for Windows Firewall. The public profile applies to networks where the host system is connected to public networks such as Wi-Fi hotspots at coffee shops and airports. Some auditors requires that this setting is configured by a Group Policy."
  resolution: "Contact your IT administrator to ensure your computer is receiving a Group Policy that enables the public profile for Windows Firewall."
  platforms: Windows
  tags: compliance, CIS, CIS9.3.1
  platform: windows
  contributors: defensivedepth
---
apiVersion: v1
kind: policy
spec:
  name: SMBv1 client driver disabled (Windows)
  query: SELECT 1 FROM windows_optional_features WHERE name = 'SMB1Protocol-Client' AND state != 1;
  powershell: |
    $feature = Get-WindowsOptionalFeature -FeatureName 'SMB1Protocol-Client' -Online -ErrorAction SilentlyContinue
    if ($feature -and $feature.State -ne 'Enabled') {
        Write-Output 1
    } else {
        Write-Output 0
    }
  description: "Checks that the SMBv1 client is disabled."
  resolution: "Contact your IT administrator to discuss disabling SMBv1 on your system."
  platforms: Windows
  tags: compliance, CIS, CIS18.3.2, built-in
  platform: windows
  contributors: defensivedepth
---
apiVersion: v1
kind: policy
spec:
  name: SMBv1 server disabled (Windows)
  query: SELECT 1 FROM windows_optional_features WHERE name = 'SMB1Protocol-Server' AND state != 1
  powershell: |
    $feature = Get-WindowsOptionalFeature -FeatureName 'SMB1Protocol-Server' -Online -ErrorAction SilentlyContinue
    if ($feature -and $feature.State -ne 'Enabled') {
        Write-Output 1
    } else {
        Write-Output 0
    }
  description: "Checks that the SMBv1 server is disabled."
  resolution: "Contact your IT administrator to discuss disabling SMBv1 on your system."
  platforms: Windows
  tags: compliance, CIS, CIS18.3.3, built-in
  platform: windows
  contributors: defensivedepth
---
apiVersion: v1
kind: policy
spec:
  name: Link-Local Multicast Name Resolution (LLMNR) disabled (Windows)
  query: SELECT 1 FROM registry WHERE path LIKE 'HKEY_LOCAL_MACHINE\SOFTWARE\Policies\Microsoft\Windows NT\DNSClient\EnableMulticast' AND CAST(data as integer) = 0;
  powershell: |
    $regPath = 'HKLM:\SOFTWARE\Policies\Microsoft\Windows NT\DNSClient'
    $value = (Get-ItemProperty -Path $regPath -Name 'EnableMulticast' -ErrorAction SilentlyContinue).EnableMulticast
    if ($value -eq 0) {
        Write-Output 1
    } else {
        Write-Output 0
    }
  description: "Checks if a Group Policy configures the computer to disable LLMNR. Disabling LLMNR can prevent malicious actors from gaining access to the computer's credentials. Some auditors require that this setting is configured by a Group Policy."
  resolution: "Contact your IT administrator to ensure your computer is receiving a Group Policy that disables LLMNR on your system."
  platforms: Windows
  tags: compliance, CIS, CIS18.5.4.2
  platform: windows
  contributors: defensivedepth
---
apiVersion: v1
kind: policy
spec:
  name: Automatic updates enabled (Windows)
  query: SELECT 1 FROM registry WHERE path LIKE 'HKEY_LOCAL_MACHINE\Software\Policies\Microsoft\Windows\WindowsUpdate\AU\NoAutoUpdate' AND CAST(data as integer) = 0;
  powershell: |
    $regPath = 'HKLM:\Software\Policies\Microsoft\Windows\WindowsUpdate\AU'
    $value = (Get-ItemProperty -Path $regPath -Name 'NoAutoUpdate' -ErrorAction SilentlyContinue).NoAutoUpdate
    if ($value -eq 0) {
        Write-Output 1
    } else {
        Write-Output 0
    }
  description: "Checks if a Group Policy configures the computer to enable Automatic Updates. When enabled, the computer downloads and installs security and other important updates automatically. Some auditors require that this setting is configured by a Group Policy."
  resolution: "Contact your IT administrator to ensure your computer is receiving a Group policy that enables Automatic Updates."
  platforms: Windows
  tags: compliance, CIS, CIS18.9.108.2.1
  platform: windows
  contributors: defensivedepth
---
apiVersion: v1
kind: query
spec:
  name: Identify Apple development secrets (macOS)
  query: SELECT * FROM keychain_items WHERE label LIKE '%ABCDEFG%';
  description: "Identifies certificates associated with Apple development signing and notarization. Replace ABCDEFG with your company's identifier."
  tags: compliance, inventory, built-in
  platform: darwin
  contributors: GuillaumeRoss
---
apiVersion: v1
kind: query
spec:
  name: Geolocate via ipapi.co
  platform: darwin, linux, windows
  description: Geolocate a host using the [ipapi.co](https://ipapi.co) in an emergency. Requires the curl table. [Learn more](https://fleetdm.com/guides/locate-assets-with-osquery).
  query: >-
    SELECT JSON_EXTRACT(result, '$.ip') AS ip,
    JSON_EXTRACT(result, '$.city') AS city,
    JSON_EXTRACT(result, '$.region') AS region,
    JSON_EXTRACT(result, '$.country') AS country,
    JSON_EXTRACT(result, '$.latitude') AS latitude,
    JSON_EXTRACT(result, '$.longitude') AS longitude
    FROM curl
    WHERE url = 'http://ipapi.co/json';
  purpose: inventory
  tags: inventory
  contributors: zwass
---
apiVersion: v1
kind: query
spec:
  name: Get Crowdstrike Falcon network content filter status
  platform: darwin
  description: Get the status of the Crowdstrike Falcon network content filter (as in "System Settings" > "Network > "Filters").
  query: /* Load up the plist */ WITH extensions_plist AS (SELECT *, rowid FROM plist WHERE path = '/Library/Preferences/com.apple.networkextension.plist') /* Find the first "Enabled" key after the key indicating the crowdstrike app */ SELECT value AS enabled FROM extensions_plist WHERE subkey = 'Enabled' AND rowid > (SELECT rowid FROM extensions_plist WHERE value = 'com.crowdstrike.falcon.App') LIMIT 1;
  purpose: Informational
  tags: crowdstrike, plist, network, content filter
  contributors: zwass
---
apiVersion: v1
kind: query
spec:
  name: Get a list of Visual Studio Code extensions
  platform: darwin, linux, windows
  description: Get a list of installed VS Code extensions (requires osquery > 5.11.0).
  query: |
    SELECT u.username, vs.* FROM users u CROSS JOIN vscode_extensions vs USING (uid);
  purpose: Informational
  tags: inventory
  contributors: lucasmrod,sharon-fdm,zwass
---
apiVersion: v1
kind: query
spec:
  name: List osquery table names
  platform: darwin, linux, windows
  description: List all table names in the schema of the currently installed version of osquery
  query: SELECT DISTINCT name FROM osquery_registry;
  purpose: Informational
  tags: fleet, osquery, table, schema
  contributors: nonpunctual<|MERGE_RESOLUTION|>--- conflicted
+++ resolved
@@ -757,14 +757,9 @@
 kind: policy
 spec:
   name: Automatic login disabled (macOS)
-<<<<<<< HEAD
-  query: SELECT 1 FROM managed_policies WHERE domain = 'com.apple.loginwindow' AND name = 'com.apple.login.mcx.DisableAutoLoginClient' AND value = 1 LIMIT 1;
+  query: SELECT 1 FROM managed_policies WHERE domain = 'com.apple.loginwindow' AND name = 'DisableFDEAutoLogin' AND value = 1 LIMIT 1;
   bash: "[ \"$(defaults read '/Library/Managed Preferences/com.apple.loginwindow' 'com.apple.login.mcx.DisableAutoLoginClient' 2>/dev/null)\" = \"1\" ] && echo 1 || echo 0"
-  description: "Checks that a mobile device management (MDM) solution configures the Mac to prevent login in without a password."
-=======
-  query: SELECT 1 FROM managed_policies WHERE domain = 'com.apple.loginwindow' AND name = 'DisableFDEAutoLogin' AND value = 1 LIMIT 1;
   description: "Checks that a mobile device management (MDM) solution configures the Mac to prevent login in without a password. Note: This policy will not report a value if FileVault is disabled."
->>>>>>> 52513093
   resolution: "Contact your IT administrator to ensure your Mac is receiving a profile that disables automatic login."
   tags: MDM required, compliance, hardening, built-in, critical
   platform: darwin
