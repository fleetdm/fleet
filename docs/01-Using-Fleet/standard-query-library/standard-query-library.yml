---
apiVersion: v1
kind: query
spec:
  name: Get OpenSSL versions
  platforms: Linux
  description: Retrieves the OpenSSL version.
  query: SELECT name AS name, version AS version, 'deb_packages' AS source FROM deb_packages WHERE name LIKE 'openssl%' UNION SELECT name AS name, version AS version, 'apt_sources' AS source FROM apt_sources WHERE name LIKE 'openssl%' UNION SELECT name AS name, version AS version, 'rpm_packages' AS source FROM rpm_packages WHERE name LIKE 'openssl%';
  purpose: Informational
  tags: inventory
  contributors: zwass
---
apiVersion: v1
kind: query
spec:
  name: Get authorized SSH keys
  platforms: macOS, Linux
  description: Presence of authorized SSH keys may be unusual on laptops. Could be completely normal on servers, but may be worth auditing for unusual keys and/or changes.
  query: SELECT username, authorized_keys. * FROM users CROSS JOIN authorized_keys USING (uid);
  purpose: Informational
  remediation: Check out the linked table (https://github.com/fleetdm/fleet/blob/32b4d53e7f1428ce43b0f9fa52838cbe7b413eed/handbook/queries/detect-hosts-with-high-severity-vulnerable-versions-of-openssl.md#table-of-vulnerable-openssl-versions) to determine if the installed version is a high severity vulnerability and view the corresponding CVE(s)
  tags: built-in, ssh
  contributors: mike-j-thomas
---
apiVersion: v1
kind: query
spec:
  name: Get authorized keys for Domain Joined Accounts
  platforms: macOS, Linux
  description: List authorized_keys for each user on the system.
  query: SELECT *  FROM users CROSS JOIN  authorized_keys USING(uid) WHERE  username IN (SELECT distinct(username) FROM last);
  purpose: Informational
  tags: active directory, ssh
  contributors: anelshaer
---
apiVersion: v1
kind: query
spec:
  name: Get crashes
  platforms: macOS
  description: Retrieve application, system, and mobile app crash logs.
  query: SELECT uid, datetime, responsible, exception_type, identifier, version, crash_path FROM users CROSS JOIN crashes USING (uid);
  purpose: Informational
  tags: troubleshooting
  contributors: zwass
---
apiVersion: v1
kind: query
spec:
  name: Get installed Chrome Extensions
  platforms: macOS, Linux, Windows, FreeBSD
  description: List installed Chrome Extensions for all users.
  query: SELECT * FROM users CROSS JOIN chrome_extensions USING (uid);
  purpose: Informational
  tags: browser, built-in, inventory
  contributors: zwass
---
apiVersion: v1
kind: query
spec:
  name: Get installed FreeBSD software
  platforms: FreeBSD
  description: Get all software installed on a FreeBSD computer, including browser plugins and installed packages. Note that this does not include other running processes in the processes table.
  query: SELECT name AS name, version AS version, 'Browser plugin (Chrome)' AS type, 'chrome_extensions' AS source FROM chrome_extensions UNION SELECT name AS name, version AS version, 'Browser plugin (Firefox)' AS type, 'firefox_addons' AS source FROM firefox_addons UNION SELECT name AS name, version AS version, 'Package (Atom)' AS type, 'atom_packages' AS source FROM atom_packages UNION SELECT name AS name, version AS version, 'Package (Python)' AS type, 'python_packages' AS source FROM python_packages UNION SELECT name AS name, version AS version, 'Package (pkg)' AS type, 'pkg_packages' AS source FROM pkg_packages;
  purpose: Informational
  tags: inventory
  contributors: zwass
---
apiVersion: v1
kind: query
spec:
  name: Get installed Linux software
  platforms: Linux
  description: Get all software installed on a Linux computer, including browser plugins and installed packages. Note that this does not include other running processes in the processes table.
  query: SELECT name AS name, version AS version, 'Package (APT)' AS type, 'apt_sources' AS source FROM apt_sources UNION SELECT name AS name, version AS version, 'Package (deb)' AS type, 'deb_packages' AS source FROM deb_packages UNION SELECT package AS name, version AS version, 'Package (Portage)' AS type, 'portage_packages' AS source FROM portage_packages UNION SELECT name AS name, version AS version, 'Package (RPM)' AS type, 'rpm_packages' AS source FROM rpm_packages UNION SELECT name AS name, '' AS version, 'Package (YUM)' AS type, 'yum_sources' AS source FROM yum_sources UNION SELECT name AS name, version AS version, 'Package (NPM)' AS type, 'npm_packages' AS source FROM npm_packages UNION SELECT name AS name, version AS version, 'Package (Atom)' AS type, 'atom_packages' AS source FROM atom_packages UNION SELECT name AS name, version AS version, 'Package (Python)' AS type, 'python_packages' AS source FROM python_packages;
  purpose: Informational
  tags: inventory, built-in
  contributors: zwass
---
apiVersion: v1
kind: query
spec:
  name: Get installed macOS software
  platforms: macOS
  description: Get all software installed on a macOS computer, including apps, browser plugins, and installed packages. Note that this does not include other running processes in the processes table.
  query: SELECT name AS name, bundle_short_version AS version, 'Application (macOS)' AS type, 'apps' AS source FROM apps UNION SELECT name AS name, version AS version, 'Package (Python)' AS type, 'python_packages' AS source FROM python_packages UNION SELECT name AS name, version AS version, 'Browser plugin (Chrome)' AS type, 'chrome_extensions' AS source FROM chrome_extensions UNION SELECT name AS name, version AS version, 'Browser plugin (Firefox)' AS type, 'firefox_addons' AS source FROM firefox_addons UNION SELECT name As name, version AS version, 'Browser plugin (Safari)' AS type, 'safari_extensions' AS source FROM safari_extensions UNION SELECT name AS name, version AS version, 'Package (Homebrew)' AS type, 'homebrew_packages' AS source FROM homebrew_packages;
  purpose: Informational
  tags: inventory, built-in
  contributors: zwass
---
apiVersion: v1
kind: query
spec:
  name: Get installed Safari extensions
  platforms: macOS
  description: Retrieves the list of installed Safari Extensions for all users in the target system.
  query: SELECT safari_extensions.* FROM users join safari_extensions USING (uid);
  purpose: Informational
  tags: browser, built-in, inventory
  contributors: zwass
---
apiVersion: v1
kind: query
spec:
  name: Get installed Windows software
  platforms: Windows
  description: Get all software installed on a Windows computer, including programs, browser plugins, and installed packages. Note that this does not include other running processes in the processes table.
  query: SELECT name AS name, version AS version, 'Program (Windows)' AS type, 'programs' AS source FROM programs UNION SELECT name AS name, version AS version, 'Package (Python)' AS type, 'python_packages' AS source FROM python_packages UNION SELECT name AS name, version AS version, 'Browser plugin (IE)' AS type, 'ie_extensions' AS source FROM ie_extensions UNION SELECT name AS name, version AS version, 'Browser plugin (Chrome)' AS type, 'chrome_extensions' AS source FROM chrome_extensions UNION SELECT name AS name, version AS version, 'Browser plugin (Firefox)' AS type, 'firefox_addons' AS source FROM firefox_addons UNION SELECT name AS name, version AS version, 'Package (Chocolatey)' AS type, 'chocolatey_packages' AS source FROM chocolatey_packages UNION SELECT name AS name, version AS version, 'Package (Atom)' AS type, 'atom_packages' AS source FROM atom_packages;
  purpose: Informational
  tags: inventory, built-in
  contributors: zwass
---
apiVersion: v1
kind: query
spec:
  name: Get laptops with failing batteries
  platforms: macOS
  description: Lists all laptops with under-performing or failing batteries.
  query: SELECT * FROM battery WHERE health != 'Good' AND condition NOT IN ('', 'Normal');
  purpose: Informational
  tags: troubleshooting, hardware, inventory
  contributors: zwass
---
apiVersion: v1
kind: query
spec:
  name: Get current users with active shell/console on the system
  platforms: macOS, Linux, Windows, FreeBSD
  description: Get current users with active shell/console on the system and associated process
  query: SELECT user,host,time, p.name, p.cmdline, p.cwd, p.root FROM logged_in_users liu, processes p WHERE liu.pid = p.pid and liu.type='user' and liu.user <> '' ORDER BY time;
  purpose: Informational
  tags: hunting, built-in 
  contributors: anelshaer
---
apiVersion: v1
kind: query
spec:
  name: Get unencrypted SSH keys for local accounts
  platforms: macOS, Linux, Windows, FreeBSD
  description: Identify SSH keys created without a passphrase which can be used in Lateral Movement (MITRE. TA0008)
  query: SELECT uid, username, description, path, encrypted FROM users CROSS JOIN user_ssh_keys using (uid) WHERE encrypted=0;
  purpose: Informational
  tags: inventory, compliance, ssh, built-in
  remediation: First, make the user aware about the impact of SSH keys.  Then rotate the unencrypted keys detected.
  contributors: anelshaer
---
apiVersion: v1
kind: query
spec:
  name: Get unencrypted SSH keys for domain-joined accounts
  platforms: macOS, Linux, Windows, FreeBSD
  description: Identify SSH keys created without a passphrase which can be used in Lateral Movement (MITRE. TA0008)
  query: SELECT uid, username, description, path, encrypted FROM users CROSS JOIN user_ssh_keys using (uid) WHERE encrypted=0 and username in (SELECT distinct(username) FROM last);
  purpose: Informational
  tags: inventory, compliance, ssh, active directory
  remediation: First, make the user aware about the impact of SSH keys.  Then rotate the unencrypted keys detected.
  contributors: anelshaer
---
apiVersion: v1
kind: query
spec:
  name: Get dynamic linker hijacking on Linux (MITRE. T1574.006)
  platforms: Linux
  description: Detect any processes that run with LD_PRELOAD environment variable
  query: SELECT env.pid, env.key, env.value, p.name,p.path, p.cmdline, p.cwd FROM process_envs env join processes p USING (pid) WHERE key='LD_PRELOAD';
  purpose: Informational
  tags: hunting, ATTACK, t1574
  remediation: Identify the process/binary detected and confirm with the system's owner.
  contributors: anelshaer
---
apiVersion: v1
kind: query
spec:
  name: Get dynamic linker hijacking on macOS (MITRE. T1574.006)
  platforms: macOS
  description: Detect any processes that run with DYLD_INSERT_LIBRARIES environment variable
  query: SELECT env.pid, env.key, env.value, p.name,p.path, p.cmdline, p.cwd FROM process_envs env join processes p USING (pid) WHERE key='DYLD_INSERT_LIBRARIES';
  purpose: Informational
  tags: hunting, ATTACK, t1574
  remediation: Identify the process/binary detected and confirm with the system's owner.
  contributors: anelshaer
---
apiVersion: v1
kind: query
spec:
  name: Get etc hosts entries
  platforms: macOS, Linux
  description: Line-parsed /etc/hosts
  query: SELECT * FROM etc_hosts WHERE address not in ('127.0.0.1', '::1');
  purpose: informational
  tags: hunting, inventory
  contributors: anelshaer
---
apiVersion: v1
kind: query
spec:
  name: Get network interfaces
  platforms: macOS, Linux, Windows, FreeBSD
  description: Network interfaces MAC address
  query: SELECT a.interface, a.address, d.mac FROM interface_addresses a JOIN interface_details d USING (interface) WHERE address not in ('127.0.0.1', '::1');
  purpose: informational
  tags: hunting, inventory
  contributors: anelshaer
---
apiVersion: v1
kind: query
spec:
  name: Get local user accounts
  platforms: macOS, Linux, Windows, FreeBSD
  description: Local user accounts (including domain accounts that have logged on locally (Windows)).
  query: SELECT uid, gid, username, description, directory, shell FROM users;
  purpose: informational
  tags: hunting, inventory
  contributors: anelshaer
---
apiVersion: v1
kind: query
spec:
  name: Get active user accounts on servers
  platforms: Linux
  description: Domain Joined environments normally have root or other service only account and users are SSH-ing using their Domain Accounts.
  query: SELECT * FROM shadow WHERE password_status='active' and username!='root';
  purpose: informational
  tags: hunting, inventory, Active Directory
  contributors: anelshaer
---
apiVersion: v1
kind: query
spec:
  name: Get Nmap scanner
  platforms: macOS, Linux, Windows, FreeBSD
  description: Get Nmap scanner process, as well as its user, parent, and process details.
  query: SELECT p.pid, name, p.path, cmdline, cwd, start_time, parent,
    (SELECT name FROM processes WHERE pid=p.parent) AS parent_name,
    (SELECT username FROM users WHERE uid=p.uid) AS username
    FROM processes as p WHERE cmdline like 'nmap%';
  purpose: Informational
  tags: hunting, ATTACK, t1046
  contributors: anelshaer
---
apiVersion: v1
kind: query
spec:
  name: Get Docker contained processes on a system
  platforms: macOS, Linux
  description: Docker containers Processes, can be used on normal system or a kubenode.
  query: SELECT c.id, c.name, c.image, c.image_id, c.command, c.created, c.state, c.status, p.cmdline  FROM docker_containers c CROSS JOIN docker_container_processes p using(id);
  purpose: Informational
  tags: built-in, containers, inventory
  contributors: anelshaer
---
apiVersion: v1
kind: query
spec:
  name: Get Windows print spooler remote code execution vulnerability
  platforms: Windows
  description: Detects devices that are potentially vulnerable to CVE-2021-1675 because the print spooler service is not disabled.
  query: SELECT CASE cnt WHEN 2 THEN "TRUE" ELSE "FALSE" END "Vulnerable" FROM (SELECT name start_type, COUNT(name) AS cnt FROM services WHERE name = 'NTDS' or (name = 'Spooler' and start_type <> 'DISABLED')) WHERE cnt = 2;
  purpose: Informational
  tags: vulnerability
  contributors: maravedi
---
apiVersion: v1
kind: query
spec:
  name: Get local users and their privileges
  platforms: macOS, Linux, Windows
  description: Collects the local user accounts and their respective user group.
  query: SELECT uid, username, type, groupname FROM users u JOIN groups g ON g.gid = u.gid;
  purpose: informational
  tags: inventory
  contributors: noahtalerman
---
apiVersion: v1
kind: query
spec:
  name: Get processes that no longer exist on disk
  platforms: Linux, macOS, Windows
  description: Lists all processes of which the binary which launched them no longer exists on disk. Attackers often delete files from disk after launching process to mask presence.
  query: SELECT name, path, pid FROM processes WHERE on_disk = 0;
  purpose: Incident response
  tags: hunting, built-in
  contributors: alphabrevity
---
apiVersion: v1
kind: query
spec:
  name: Get user files matching a specific hash
  platforms: macOS, Linux
  description: Looks for specific hash in the Users/ directories for files that are less than 50MB (osquery file size limitation.)
  query: SELECT path, sha256 FROM hash WHERE path IN (SELECT path FROM file WHERE size < 50000000 AND path LIKE '/Users/%/Documents/%%') AND sha256 = '16d28cd1d78b823c4f961a6da78d67a8975d66cde68581798778ed1f98a56d75';
  purpose: Informational
  tags: hunting, built-in
  contributors: alphabrevity
---
apiVersion: v1
kind: query
spec:
  name: Get local administrator accounts on macOS
  platforms: macOS
  description: The query allows you to check macOS systems for local administrator accounts.
  query: SELECT uid, username, type, group name FROM users u JOIN groups g ON g.gid = u.gid;
  purpose: Informational
  tags: hunting, inventory
  contributors: alphabrevity
---
apiVersion: v1
kind: query
spec:
  name: Get all listening ports, by process
  platforms: Linux, macOS, Windows
  description: List ports that are listening on all interfaces, along with the process to which they are attached.
  query: SELECT lp.address, lp.pid, lp.port, lp.protocol, p.name, p.path, p.cmdline FROM listening_ports lp JOIN processes p ON lp.pid = p.pid WHERE lp.address = "0.0.0.0";
  purpose: Informational
  tags: hunting, network
  contributors: alphabrevity
---
apiVersion: v1
kind: query
spec:
  name: Get whether TeamViewer is installed/running
  platforms: Windows
  description: Looks for the TeamViewer service running on machines. This is often used when attackers gain access to a machine, running TeamViewer to allow them to access a machine.
  query: SELECT display_name,status,s.pid,p.path FROM services AS s JOIN processes AS p USING(pid) WHERE s.name LIKE "%teamviewer%";
  purpose: Informational
  tags: hunting, inventory
  contributors: alphabrevity
---
apiVersion: v1
kind: query
spec:
  name: Get malicious Python backdoors
  platforms: macOS, Linux, Windows
  description: Watches for the backdoored Python packages installed on the system. See (http://www.nbu.gov.sk/skcsirt-sa-20170909-pypi/index.html)
  query: SELECT CASE cnt WHEN 0 THEN "NONE_INSTALLED" ELSE "INSTALLED" END AS "Malicious Python Packages", package_name, package_version FROM (SELECT COUNT(name) AS cnt, name AS package_name, version AS package_version, path AS package_path FROM python_packages WHERE package_name IN ('acqusition', 'apidev-coop', 'bzip', 'crypt', 'django-server', 'pwd', 'setup-tools', 'telnet', 'urlib3', 'urllib'));
  purpose: Informational
  tags: hunting, inventory, malware
  contributors: alphabrevity
---
apiVersion: v1
kind: query
spec:
  name: Check for artifacts of the Floxif trojan
  platforms: Windows
  description: Checks for artifacts from the Floxif trojan on Windows machines.
  query: SELECT * FROM registry WHERE path LIKE 'HKEY_LOCAL_MACHINE\\SOFTWARE\\Piriform\\Agomo%';
  purpose: Informational
  tags: hunting, malware
  contributors: micheal-o
---
apiVersion: v1
kind: query
spec:
  name: Get Shimcache table
  platforms: Windows
  description: Returns forensic data showing evidence of likely file execution, in addition to the last modified timestamp of the file, order of execution, full file path order of execution, and the order in which files were executed.
  query: select * from Shimcache
  purpose: Informational
  tags: hunting
  contributors: puffyCid
---
apiVersion: v1
kind: query
spec:
  name: Get running docker containers
  platforms: macOS, Linux
  description: Returns the running Docker containers
  query: SELECT id, name, image, image_id, state, status FROM docker_containers WHERE state = "running";
  purpose: Informational
  tags: containers, inventory
  contributors: DominusKelvin
---
apiVersion: v1
kind: query
spec:
  name: Get applications hogging memory
  platforms: macOS, Linux, Windows
  description: Returns top 10 applications or processes hogging memory the most.
  query: SELECT pid, name, ROUND((total_size * '10e-7'), 2) AS memory_used FROM processes ORDER BY total_size DESC LIMIT 10;
  purpose: Informational
  tags: troubleshooting
  contributors: DominusKelvin
---
apiVersion: v1
kind: query
spec:
  name: Get servers with root login in the last 24 hours
  platforms: macOS, Linux, Windows
  description: Returns servers with root login in the last 24 hours and the time the users where logged in.
  query: SELECT * FROM last WHERE username = "root" AND time > (( SELECT unix_time FROM time ) - 86400 );
  purpose: Informational
  tags: hunting
  contributors: DominusKelvin
---
apiVersion: v1
kind: query
spec:
  name: Detect active processes with Log4j running
  platforms: macOS, Linux
  description: 'Returns a list of active processes and the Jar paths which are using Log4j. Version numbers are usually within the Jar filename. Note: This query is resource intensive and has caused problems on systems with limited swap space. Test on some systems before running this widely.'
  query: |
    WITH target_jars AS (
      SELECT DISTINCT path
      FROM (
          WITH split(word, str) AS(
            SELECT '', cmdline || ' '
            FROM processes
            UNION ALL
            SELECT substr(str, 0, instr(str, ' ')), substr(str, instr(str, ' ') + 1)
            FROM split
            WHERE str != '')
          SELECT word AS path
          FROM split
          WHERE word LIKE '%.jar'
        UNION ALL
          SELECT path
          FROM process_open_files
          WHERE path LIKE '%.jar'
      )
    )
    SELECT path, matches
    FROM yara
    WHERE path IN (SELECT path FROM target_jars)
      AND count > 0
      AND sigrule IN (
        'rule log4jJndiLookup {
          strings:
            $jndilookup = "JndiLookup"
          condition:
            $jndilookup
        }',
        'rule log4jJavaClass {
          strings:
            $javaclass = "org/apache/logging/log4j"
          condition:
            $javaclass
        }'
      );
  purpose: Detection
  tags: vulnerability
  contributors: zwass,tgauda
---
apiVersion: v1
kind: query
spec:
  name: Get applications that were opened within the last 24 hours
  platforms: macOS
  description: Returns applications that were opened within the last 24 hours starting with the last opened application.
  query: SELECT * FROM apps WHERE last_opened_time > (( SELECT unix_time FROM time ) - 86400 ) ORDER BY last_opened_time DESC;
  purpose: Informational
  tags: inventory
  contributors: DominusKelvin
---
apiVersion: v1
kind: query
spec:
  name: Get applications that are not in the Applications directory
  platforms: macOS
  description: Returns applications that are not in the `/Applications` directory
  query: SELECT * FROM apps WHERE path NOT LIKE '/Applications/%';
  purpose: Informational
  tags: hunting, inventory
  contributors: DominusKelvin
---
apiVersion: v1
kind: query
spec:
  name: Get subscription-based applications that have not been opened for the last 30 days
  platforms: macOS
  description: Returns applications that are subscription-based and have not been opened for the last 30 days. You can replace the list of applications with those specific to your use case.
  query: SELECT * FROM apps WHERE path LIKE '/Applications/%' AND name IN ("Photoshop.app", "Adobe XD.app", "Sketch.app", "Illustrator.app") AND last_opened_time < (( SELECT unix_time FROM time ) - 2592000000000 );
  purpose: Informational
  tags: inventory
  contributors: DominusKelvin
---
apiVersion: v1
kind: policy
spec:
  name: Gatekeeper enabled (macOS)
  query: SELECT 1 FROM gatekeeper WHERE assessments_enabled = 1;
  description: Checks to make sure that the Gatekeeper feature is enabled on macOS devices. Gatekeeper tries to ensure only trusted software is run on a mac machine.
  resolution: "To enable Gatekeeper, on the failing device, run the following command in the Terminal app: /usr/sbin/spctl --master-enable."
  platforms: macOS
<<<<<<< HEAD
  tags: compliance, hardening, built-in
  platform: Darwin
=======
  platform: darwin
>>>>>>> 22123258
  contributors: groob
---
apiVersion: v1
kind: policy
spec:
  name: Full disk encryption enabled (Windows)
  query: SELECT 1 FROM bitlocker_info where protection_status = 1;
  description: Checks to make sure that full disk encryption is enabled on Windows devices.
  resolution: "To get additional information, run the following osquery query on the failing device: SELECT * FROM bitlocker_info. In the
    query results, if protection_status is 2, then the status cannot be determined. If it is 0, it is
    considered unprotected. Use the additional results (percent_encrypted, conversion_status, etc.) to
    help narrow down the specific reason why Windows considers the volume unprotected."
  platforms: Windows
  platform: windows
  tags: compliance, hardening, built-in
  contributors: defensivedepth
---
apiVersion: v1
kind: policy
spec:
  name: Full disk encryption enabled (macOS)
  query: SELECT 1 FROM disk_encryption WHERE user_uuid IS NOT "" AND filevault_status = 'on' LIMIT 1;
  description: Checks to make sure that full disk encryption (FileVault) is enabled on macOS devices.
  resolution: To enable full disk encryption, on the failing device, select System Preferences > Security & Privacy > FileVault > Turn On FileVault.
  platforms: macOS
<<<<<<< HEAD
  tags: compliance, hardening, built-in
  platform: Darwin
=======
  platform: darwin
>>>>>>> 22123258
  contributors: groob
---
apiVersion: v1
kind: policy
spec:
  name: Full disk encryption enabled (Linux)
  query: SELECT 1 FROM disk_encryption WHERE encrypted=1 AND name LIKE '/dev/dm-1';
  description: Checks if the root drive is encrypted. There are many ways to encrypt Linux systems. This is the default on distributions such as Ubuntu.
  resolution: "Ensure the image deployed to your Linux workstation includes full disk encryption."
  platforms: Linux
  platform: linux
<<<<<<< HEAD
  tags: compliance, hardening, built-in
=======
>>>>>>> 22123258
  contributors: GuillaumeRoss
---
apiVersion: v1
kind: policy
spec:
  name: System Integrity Protection enabled (macOS)
  query: SELECT 1 FROM sip_config WHERE config_flag = 'sip' AND enabled = 1;
  description: Checks to make sure that the System Integrity Protection feature is enabled.
  resolution: "To enable System Integrity Protection, on the failing device, run the following command in the Terminal app: /usr/sbin/spctl --master-enable."
  platforms: macOS
<<<<<<< HEAD
  tags: compliance, malware, hardening, built-in
  platform: Darwin
=======
  platform: darwin
>>>>>>> 22123258
  contributors: groob
---
apiVersion: v1
kind: policy
spec:
  name: Automatic login disabled (macOS)
  query: SELECT 1 FROM managed_policies WHERE domain = 'com.apple.loginwindow' AND name = 'com.apple.login.mcx.DisableAutoLoginClient' AND value = 1 LIMIT 1;
  description: "Required: You’re already enforcing a policy via Moble Device Management (MDM). Checks to make sure that the device user cannot log in to the device without a password."
  resolution: "The following example profile includes a setting to disable automatic login: https://github.com/gregneagle/profiles/blob/fecc73d66fa17b6fa78b782904cb47cdc1913aeb/loginwindow.mobileconfig#L64-L65."
  platforms: macOS
<<<<<<< HEAD
  tags: compliance, hardening, built-in
  platform: Darwin
=======
  platform: darwin
>>>>>>> 22123258
  contributors: groob
---
apiVersion: v1
kind: policy
spec:
  name: Guest users disabled (macOS)
  query: SELECT 1 FROM managed_policies WHERE domain = 'com.apple.loginwindow' AND name = 'DisableGuestAccount' AND value = 1 LIMIT 1;
  description: "Required: You’re already enforcing a policy via Moble Device Management (MDM). Checks to make sure that guest accounts cannot be used to log in to the device without a password."
  resolution: "The following example profile includes a setting to disable guest users: https://github.com/gregneagle/profiles/blob/fecc73d66fa17b6fa78b782904cb47cdc1913aeb/loginwindow.mobileconfig#L68-L71."
  platforms: macOS
<<<<<<< HEAD
  tags: compliance, hardening, built-in
  platform: Darwin
=======
  platform: darwin
>>>>>>> 22123258
  contributors: groob
---
apiVersion: v1
kind: policy
spec:
  name: Secure keyboard entry for Terminal.app enabled (macOS)
  query: SELECT 1 FROM managed_policies WHERE domain = 'com.apple.Terminal' AND name = 'SecureKeyboardEntry' AND value = 1 LIMIT 1;
  description: "Required: You’re already enforcing a policy via Moble Device Management (MDM). Checks to make sure that the Secure Keyboard Entry setting is enabled."
  platforms: macOS
<<<<<<< HEAD
  tags: compliance, hardening, built-in
  platform: Darwin
=======
  platform: darwin
>>>>>>> 22123258
  contributors: groob
---
apiVersion: v1
kind: query
spec:
  name: Get built-in antivirus status on macOS
  platforms: macOS
  query: SELECT path, value AS version FROM plist WHERE (key = 'CFBundleShortVersionString' AND path = '/Library/Apple/System/Library/CoreServices/MRT.app/Contents/Info.plist') OR (key = 'CFBundleShortVersionString' AND path = '/Library/Apple/System/Library/CoreServices/XProtect.bundle/Contents/Info.plist');
  description: Reads the version numbers from the Malware Removal Tool (MRT) and built-in antivirus (XProtect) plists
  purpose: Informational
  tags: compliance, malware, hardening, built-in
  contributors: GuillaumeRoss
---
apiVersion: v1
kind: query
spec:
  name: Get antivirus status from the Windows Security Center
  platforms: Windows
  query: SELECT antivirus, signatures_up_to_date from windows_security_center CROSS JOIN windows_security_products WHERE type = 'Antivirus'; 
  description: Selects the antivirus and signatures status from Windows Security Center.
  purpose: Informational
  tags: compliance, malware, hardening, built-in
  contributors: GuillaumeRoss
---
apiVersion: v1
kind: query
spec:
  name: Get antivirus (ClamAV/clamd) and updater (freshclam) process status
  platforms: Linux
  query: SELECT pid, state, cmdline, name FROM processes WHERE name='clamd' OR name='freshclam';
  description: Selects the clamd and freshclam processes to ensure AV and its updater are running
  purpose: Informational
  tags: compliance, malware, hardening, built-in
  contributors: GuillaumeRoss
---  
apiVersion: v1
kind: policy
spec:
  name: Antivirus healthy (macOS)
  query: SELECT score FROM (SELECT case when COUNT(*) = 2 then 1 ELSE 0 END AS score FROM plist WHERE (key = 'CFBundleShortVersionString' AND path = '/Library/Apple/System/Library/CoreServices/XProtect.bundle/Contents/Info.plist' AND value>=2155) OR (key = 'CFBundleShortVersionString' AND path = '/Library/Apple/System/Library/CoreServices/MRT.app/Contents/Info.plist' and value>=1.88)) WHERE score == 1;
  description: Checks the version of Malware Removal Tool (MRT) and the built-in macOS AV (Xprotect). Replace version numbers with latest version regularly.
  resolution: To enable automatic security definition updates, on the failing device, select System
    Preferences > Software Update > Advanced > Turn on Install system data files and security
    updates.
  platforms: macOS
<<<<<<< HEAD
  platform: Darwin
  tags: compliance, malware, hardening, built-in
=======
  platform: darwin
>>>>>>> 22123258
  contributors: GuillaumeRoss
---
apiVersion: v1
kind: policy
spec:
  name: Antivirus healthy (Windows)
  query: SELECT 1 from windows_security_center wsc CROSS JOIN windows_security_products wsp WHERE antivirus = 'Good' AND type = 'Antivirus' AND signatures_up_to_date=1;
  description: Checks the status of antivirus and signature updates from the Windows Security Center. 
  resolution: "Ensure Windows Defender or your third-party antivirus is running, up to date, and visible in the Windows Security Center."
  platforms: Windows
<<<<<<< HEAD
  platform: Windows
  tags: compliance, malware, hardening, built-in
=======
  platform: windows
>>>>>>> 22123258
  contributors: GuillaumeRoss
---
apiVersion: v1
kind: policy
spec:
  name: Antivirus healthy (Linux)
  query: SELECT score FROM (SELECT case when COUNT(*) = 2 then 1 ELSE 0 END AS score FROM processes WHERE (name = 'clamd') OR (name = 'freshclam')) WHERE score == 1;
  description: Checks that both ClamAV's daemon and its updater service (freshclam) are running. 
  resolution: "Ensure ClamAV and Freshclam are installed and running."
  platforms: Linux
<<<<<<< HEAD
  tags: compliance, malware, hardening, built-in
  platform: Linux
=======
  platform: linux
>>>>>>> 22123258
  contributors: GuillaumeRoss
---
apiVersion: v1
kind: policy
spec:
  name: MDM Enrolled (macOS)
  query: SELECT 1 from mdm WHERE enrolled='true';
  description: "Required: osquery deployed with Orbit, or manual installation of macadmins/osquery-extension. Checks that a mac is enrolled to MDM. Add a AND on identity_certificate_uuid to check for a specific MDM."
  resolution: "Enroll device to MDM"
  platforms: macOS
<<<<<<< HEAD
  tags: compliance, hardening, built-in
  platform: Darwin
=======
  platform: darwin
>>>>>>> 22123258
  contributors: GuillaumeRoss
---
apiVersion: v1
kind: policy
spec:
  name: Application is up to date or not present (macOS)
  query: SELECT 1 WHERE EXISTS (SELECT 1 FROM apps a1 WHERE a1.bundle_identifier = 'com.electron.dockerdesktop' AND a1.bundle_short_version>='4.6.1') OR NOT EXISTS (SELECT 1 FROM apps a2 WHERE a2.bundle_identifier = 'com.electron.dockerdesktop');
  description: "Checks if the application (Docker Desktop example) is installed and up to date, or not installed. Fails if the application is installed and on a lower version. You can copy this query and replace the bundle_identifier and bundle_version values to apply the same type of policy to other applications."
  resolution: "Update Docker or remove it if not used."
  platforms: macOS
<<<<<<< HEAD
  tags: inventory, vulnerability, built-in
  platform: Darwin
=======
  platform: darwin
>>>>>>> 22123258
  contributors: GuillaumeRoss
---
apiVersion: v1
kind: policy
spec:
  name: SSH keys encrypted
  query: SELECT 1 WHERE NOT EXISTS (SELECT 1 FROM users CROSS JOIN user_ssh_keys USING (uid) WHERE encrypted='0');
  description: "Required: osquery must have Full Disk Access. Policy passes if all keys are encrypted, including if no keys are present."
  resolution: "Use this command to encrypt existing SSH keys by providing the path to the file: ssh-keygen -o -p -f /path/to/file"
  platforms: macOS, Linux, Windows
<<<<<<< HEAD
  platform: Darwin, Linux, Windows
  tags: compliance, ssh, built-in
=======
  platform: darwin,linux,windows
>>>>>>> 22123258
  contributors: GuillaumeRoss<|MERGE_RESOLUTION|>--- conflicted
+++ resolved
@@ -481,12 +481,8 @@
   description: Checks to make sure that the Gatekeeper feature is enabled on macOS devices. Gatekeeper tries to ensure only trusted software is run on a mac machine.
   resolution: "To enable Gatekeeper, on the failing device, run the following command in the Terminal app: /usr/sbin/spctl --master-enable."
   platforms: macOS
-<<<<<<< HEAD
-  tags: compliance, hardening, built-in
-  platform: Darwin
-=======
-  platform: darwin
->>>>>>> 22123258
+  tags: compliance, hardening, built-in
+  platform: darwin
   contributors: groob
 ---
 apiVersion: v1
@@ -512,12 +508,8 @@
   description: Checks to make sure that full disk encryption (FileVault) is enabled on macOS devices.
   resolution: To enable full disk encryption, on the failing device, select System Preferences > Security & Privacy > FileVault > Turn On FileVault.
   platforms: macOS
-<<<<<<< HEAD
-  tags: compliance, hardening, built-in
-  platform: Darwin
-=======
-  platform: darwin
->>>>>>> 22123258
+  tags: compliance, hardening, built-in
+  platform: darwin
   contributors: groob
 ---
 apiVersion: v1
@@ -529,10 +521,7 @@
   resolution: "Ensure the image deployed to your Linux workstation includes full disk encryption."
   platforms: Linux
   platform: linux
-<<<<<<< HEAD
-  tags: compliance, hardening, built-in
-=======
->>>>>>> 22123258
+  tags: compliance, hardening, built-in
   contributors: GuillaumeRoss
 ---
 apiVersion: v1
@@ -543,12 +532,8 @@
   description: Checks to make sure that the System Integrity Protection feature is enabled.
   resolution: "To enable System Integrity Protection, on the failing device, run the following command in the Terminal app: /usr/sbin/spctl --master-enable."
   platforms: macOS
-<<<<<<< HEAD
   tags: compliance, malware, hardening, built-in
-  platform: Darwin
-=======
-  platform: darwin
->>>>>>> 22123258
+  platform: darwin
   contributors: groob
 ---
 apiVersion: v1
@@ -559,12 +544,8 @@
   description: "Required: You’re already enforcing a policy via Moble Device Management (MDM). Checks to make sure that the device user cannot log in to the device without a password."
   resolution: "The following example profile includes a setting to disable automatic login: https://github.com/gregneagle/profiles/blob/fecc73d66fa17b6fa78b782904cb47cdc1913aeb/loginwindow.mobileconfig#L64-L65."
   platforms: macOS
-<<<<<<< HEAD
-  tags: compliance, hardening, built-in
-  platform: Darwin
-=======
-  platform: darwin
->>>>>>> 22123258
+  tags: compliance, hardening, built-in
+  platform: darwin
   contributors: groob
 ---
 apiVersion: v1
@@ -575,12 +556,8 @@
   description: "Required: You’re already enforcing a policy via Moble Device Management (MDM). Checks to make sure that guest accounts cannot be used to log in to the device without a password."
   resolution: "The following example profile includes a setting to disable guest users: https://github.com/gregneagle/profiles/blob/fecc73d66fa17b6fa78b782904cb47cdc1913aeb/loginwindow.mobileconfig#L68-L71."
   platforms: macOS
-<<<<<<< HEAD
-  tags: compliance, hardening, built-in
-  platform: Darwin
-=======
-  platform: darwin
->>>>>>> 22123258
+  tags: compliance, hardening, built-in
+  platform: darwin
   contributors: groob
 ---
 apiVersion: v1
@@ -590,12 +567,8 @@
   query: SELECT 1 FROM managed_policies WHERE domain = 'com.apple.Terminal' AND name = 'SecureKeyboardEntry' AND value = 1 LIMIT 1;
   description: "Required: You’re already enforcing a policy via Moble Device Management (MDM). Checks to make sure that the Secure Keyboard Entry setting is enabled."
   platforms: macOS
-<<<<<<< HEAD
-  tags: compliance, hardening, built-in
-  platform: Darwin
-=======
-  platform: darwin
->>>>>>> 22123258
+  tags: compliance, hardening, built-in
+  platform: darwin
   contributors: groob
 ---
 apiVersion: v1
@@ -641,12 +614,8 @@
     Preferences > Software Update > Advanced > Turn on Install system data files and security
     updates.
   platforms: macOS
-<<<<<<< HEAD
-  platform: Darwin
   tags: compliance, malware, hardening, built-in
-=======
-  platform: darwin
->>>>>>> 22123258
+  platform: darwin
   contributors: GuillaumeRoss
 ---
 apiVersion: v1
@@ -657,12 +626,8 @@
   description: Checks the status of antivirus and signature updates from the Windows Security Center. 
   resolution: "Ensure Windows Defender or your third-party antivirus is running, up to date, and visible in the Windows Security Center."
   platforms: Windows
-<<<<<<< HEAD
-  platform: Windows
   tags: compliance, malware, hardening, built-in
-=======
   platform: windows
->>>>>>> 22123258
   contributors: GuillaumeRoss
 ---
 apiVersion: v1
@@ -673,12 +638,8 @@
   description: Checks that both ClamAV's daemon and its updater service (freshclam) are running. 
   resolution: "Ensure ClamAV and Freshclam are installed and running."
   platforms: Linux
-<<<<<<< HEAD
   tags: compliance, malware, hardening, built-in
-  platform: Linux
-=======
   platform: linux
->>>>>>> 22123258
   contributors: GuillaumeRoss
 ---
 apiVersion: v1
@@ -689,12 +650,8 @@
   description: "Required: osquery deployed with Orbit, or manual installation of macadmins/osquery-extension. Checks that a mac is enrolled to MDM. Add a AND on identity_certificate_uuid to check for a specific MDM."
   resolution: "Enroll device to MDM"
   platforms: macOS
-<<<<<<< HEAD
-  tags: compliance, hardening, built-in
-  platform: Darwin
-=======
-  platform: darwin
->>>>>>> 22123258
+  tags: compliance, hardening, built-in
+  platform: darwin
   contributors: GuillaumeRoss
 ---
 apiVersion: v1
@@ -705,12 +662,8 @@
   description: "Checks if the application (Docker Desktop example) is installed and up to date, or not installed. Fails if the application is installed and on a lower version. You can copy this query and replace the bundle_identifier and bundle_version values to apply the same type of policy to other applications."
   resolution: "Update Docker or remove it if not used."
   platforms: macOS
-<<<<<<< HEAD
   tags: inventory, vulnerability, built-in
-  platform: Darwin
-=======
-  platform: darwin
->>>>>>> 22123258
+  platform: darwin
   contributors: GuillaumeRoss
 ---
 apiVersion: v1
@@ -721,10 +674,7 @@
   description: "Required: osquery must have Full Disk Access. Policy passes if all keys are encrypted, including if no keys are present."
   resolution: "Use this command to encrypt existing SSH keys by providing the path to the file: ssh-keygen -o -p -f /path/to/file"
   platforms: macOS, Linux, Windows
-<<<<<<< HEAD
-  platform: Darwin, Linux, Windows
   tags: compliance, ssh, built-in
-=======
+  contributors: GuillaumeRoss
   platform: darwin,linux,windows
->>>>>>> 22123258
   contributors: GuillaumeRoss