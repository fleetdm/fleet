--- conflicted
+++ resolved
@@ -17,34 +17,20 @@
 
 Logs are written to AWS Firehose streams.
 
-<<<<<<< HEAD
-To set the osquery logging plugins, use the `--osquery_result_log_plugin` and `--osquery_status_log_plugin` flags (or [equivalents for environment variables or configuration files](../02-Deploying/03-Configuration.md#options)).
-=======
 - Plugin name: `firehose`
 - Flag namespace: [firehose](../02-Deploying/02-Configuration.md#firehose)
->>>>>>> 3a973af1
 
 With the Firehose plugin, osquery result and/or status logs are written to [Amazon Kinesis Data Firehose](https://aws.amazon.com/kinesis/data-firehose/). This is a very good method for aggregating osquery logs into AWS S3 storage.
 
 Note that Firehose logging has limits [discussed in the documentation](https://docs.aws.amazon.com/firehose/latest/dev/limits.html). When Fleet encounters logs that are too big for Firehose, notifications will be output in the Fleet logs and those logs _will not_ be sent to Firehose.
 
-<<<<<<< HEAD
-- Plugin name: `filesystem`
-- Flag namespace: [filesystem](../02-Deploying/03-Configuration.md#filesystem)
-=======
 ### Snowflake
->>>>>>> 3a973af1
 
 To send logs to Snowflake, you must first configure Fleet to send logs to [Firehose](#firehose). This is because you'll use the Snowflake Snowpipe integration to direct logs to Snowflake.
 
 If you're using Fleet's [terraform reference architecture](https://github.com/fleetdm/fleet/blob/main/tools/terraform/firehose.tf), Firehose is already configured as your log destination.
 
-<<<<<<< HEAD
-- Plugin name: `firehose`
-- Flag namespace: [firehose](../02-Deploying/03-Configuration.md#firehose)
-=======
 With Fleet configured to send logs to Firehose, you then want to load the data from Firehose into a Snowflake database. AWS provides instructions on how to direct logs to a Snowflake database [here in the AWS documentation](https://docs.aws.amazon.com/prescriptive-guidance/latest/patterns/automate-data-stream-ingestion-into-a-snowflake-database-by-using-snowflake-snowpipe-amazon-s3-amazon-sns-and-amazon-kinesis-data-firehose.html)
->>>>>>> 3a973af1
 
 Snowflake provides instructions on setting up the destination tables and IAM roles required in AWS [here in the Snowflake docs](https://docs.snowflake.com/en/user-guide/data-load-snowpipe-auto-s3.html#prerequisite-create-an-amazon-sns-topic-and-subscription).
 
