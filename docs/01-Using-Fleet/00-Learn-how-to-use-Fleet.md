--- conflicted
+++ resolved
@@ -88,15 +88,9 @@
 
 1. In Fleet UI's Host page, hit the "Add new host" button, and copy your Fleet enroll secret (you'll need this in the next step.)
 
-<<<<<<< HEAD
-	<img src="https://user-images.githubusercontent.com/78363703/130040559-9eb77221-aeba-45ce-8f8a-fb1913d3843b.png" alt="The add new host page in Fleet"/>
+	![Add new host](https://user-images.githubusercontent.com/78363703/130040559-9eb77221-aeba-45ce-8f8a-fb1913d3843b.png)
 
 2. With [fleetctl preview](http://fleetdm.com/get-started) still running, run the following command (remembering to swap ```YOUR_FLEET_ENROLL_SECRET_HERE``` for the one you copied in the previous step):
-=======
-	> Take note on where your new Orbit directory is located on you device. Knowing this will be helpful when building the Orbit package in step 3.
-
-	![Clone Orbit repository](https://user-images.githubusercontent.com/78363703/133367260-d78d1e11-b8a9-4c36-a39b-b11b2f4d1197.png)
->>>>>>> c93a5367
 
 	``` 
 	fleetctl package --type=pkg --fleet-url=https://localhost:8412
@@ -104,27 +98,8 @@
 	```
 	> If you'd like to build a Windows package, set `--type=msi` in the above command. If you'd like to build a Linux package, set `--type=deb` (Debian, Ubuntu, etc.) or `--type=rpm` (RHEL, CentOS, etc.) in the above command.
 
-<<<<<<< HEAD
 	A package configured to point at your Fleet instance has now been generated in your local repository
-=======
-	![Add new host](https://user-images.githubusercontent.com/78363703/130040559-9eb77221-aeba-45ce-8f8a-fb1913d3843b.png)
->>>>>>> c93a5367
 
 3. Navigate to your generated package (use ```open .``` from macOS commandline,) then double click on the package, and finally complete the installation walkthrough to enroll your device as a host in Fleet.
 
-<<<<<<< HEAD
-=======
-	``` 
-	# From within the top-level directory of your cloned Orbit repository…
-	# Generate a macOS installer pointed at your local Fleet
-	go run ./cmd/package --type=pkg --fleet-url=localhost:8412 --insecure --enroll-secret=YOUR_FLEET_ENROLL_SECRET_HERE
-	```
-
-	> If you'd like to build a Windows package, set `--type=msi` in the above command. If you'd like to build a Linux package, set `--type=deb` (Debian, Ubuntu, etc.) or `--type=rpm` (RHEL, CentOS, etc.) in the above command.
-
-	A package configured to point at your Fleet instance has now been generated in your local Orbit repository
-
-4. Navigate to your generated package (use ```open .``` from macOS commandline,) then double click on the package, and finally complete the installation walkthrough to enroll your device as a host in Fleet.
-
->>>>>>> c93a5367
 	> It may take several seconds (≈30s) for your device to enroll. Refresh Fleet UI, and you should now see your local device in your list of hosts.
