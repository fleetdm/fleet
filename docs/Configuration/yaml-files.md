--- conflicted
+++ resolved
@@ -445,13 +445,9 @@
 
 - `bootstrap_package` is the URL to a bootstrap package. Fleet will download the bootstrap package (default: `""`).
 - `manual_agent_install` specifies whether Fleet's agent (fleetd) will be installed as part of setup experience. (default: `false`)
-<<<<<<< HEAD
 - `enable_end_user_authentication` specifies whether or not to require end user authentication when the user first sets up their macOS host. 
 - `require_all_software` specifies whether to cancel setup on a macOS host if any software installs fail.
-=======
-- `enable_end_user_authentication` specifies whether or not to require end user authentication when the user first sets up their macOS host.
 - `enable_release_device_manually` when enabled, you're responsible for sending the [`DeviceConfigured` command](https://developer.apple.com/documentation/devicemanagement/device-configured-command). End users will be stcuk in Setup Assistant until this command is sent.
->>>>>>> 22fee0c4
 - `macos_setup_assistant` is a path to a custom automatic enrollment (ADE) profile (.json).
 - `script` is the path to a custom setup script to run after the host is first set up.
 
