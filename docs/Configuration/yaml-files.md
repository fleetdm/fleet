--- conflicted
+++ resolved
@@ -802,11 +802,8 @@
 
 ### certificate_authorities
 
-<<<<<<< HEAD
-=======
 _Available in Fleet Premium._
 
->>>>>>> bb21164a
 This section lets you configure your [certificate authorities (CA)](https://fleetdm.com/guides/certificate-authorities) to help your end users connect to Wi-Fi and VPN.
 
 #### Example
@@ -834,16 +831,12 @@
       - name: SCEP_VPN
         url: https://example.com/scep
         challenge: $SCEP_VPN_CHALLENGE
-<<<<<<< HEAD
-    custom_est_proxy: # Available in Fleet Premium
+    custom_est_proxy:
       - name: SECTIGO_WIFI
         url: https://example.com/.well-known/est/abc123
         username: $SECTIGO_USERNAME_PASSWORD
         password: $SECTIGO_WIFI_PASSWORD
-    hydrant: # Available in Fleet Premium
-=======
     hydrant:
->>>>>>> bb21164a
       - name: HYDRANT_WIFI
         url: https://example.hydrantid.com/.well-known/est/abc123
         client_id: $HYDRANT_CLIENT_ID
@@ -868,11 +861,8 @@
 
 Can only be configured for all teams (`org_settings`).
 
-<<<<<<< HEAD
-=======
 #### ndes_scep_proxy
 
->>>>>>> bb21164a
 - `url` is the URL of the NDES SCEP endpoint (default: `""`).
 - `admin_url` is the URL of the NDES admin endpoint (default: `""`).
 - `username` is the username of the NDES admin endpoint (default: `""`).
@@ -888,7 +878,6 @@
 
 #### custom_est_proxy
 
-<<<<<<< HEAD
 - `name` is the name of the certificate authority. Only letters, numbers, and underscores are allowed.
 - `url` is the EST (Enrollment Over Secure Transport) endpoint's URL.
 - `username` is the username used to authenticate with the EST endpoint.
@@ -896,8 +885,6 @@
 
 #### hydrant
 
-=======
->>>>>>> bb21164a
 - `name` is the name of the certificate authority that will be used in variables in configuration profiles. Only letters, numbers, and underscores are allowed.
 - `url` is the EST (Enrollment Over Secure Transport) endpoint provided by Hydrant.
 - `client_id` is the client ID provided by Hydrant.
