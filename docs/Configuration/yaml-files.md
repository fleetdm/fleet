# YAML files

Use Fleet's best practice GitOps workflow to manage your computers as code.

Fleet GitOps is a declarative configuration management system. You define your desired Fleet settings in YAML files and Fleet GitOps makes it so.
Any settings not defined in your YAML files will be reset to the default values, which may include deleting assets such as software packages.
Fleet GitOps workflow is designed to be applied to all teams at once. However, the flow can be customized to only modify specific teams and/or global settings.

To learn how to set up a GitOps workflow see the [Fleet GitOps repo](https://github.com/fleetdm/fleet-gitops).

The following are the required keys in the `default.yml` and any `teams/team-name.yml` files:

```yaml
name: # Only teams/team-name.yml. To edit a team's name, change `name` but don't change the filename.
policies:
queries:
agent_options:
controls: # Can be defined in teams/no-team.yml too.
org_settings: # Only default.yml
team_settings: # Only teams/team-name.yml
```

Currently, managing labels and users is only supported using Fleet's UI or [API](https://fleetdm.com/docs/rest-api/rest-api) (YAML coming soon).

## policies

Policies can be specified inline in your `default.yml`, `teams/team-name.yml`, or `teams/no-team.yml` files. They can also be specified in separate files in your `lib/` folder.

### Options

For possible options, see the parameters for the [Add policy API endpoint](https://fleetdm.com/docs/rest-api/rest-api#add-policy).

### Example

#### Inline
  
`default.yml`, `teams/team-name.yml`, or `teams/no-team.yml`

```yaml
policies:
  - name: macOS - Enable FileVault
    description: This policy checks if FileVault (disk encryption) is enabled.
    resolution: As an IT admin, turn on disk encryption in Fleet.
    query: SELECT 1 FROM filevault_status WHERE status = 'FileVault is On.';
    platform: darwin
    critical: false
```

#### Separate file
 
`lib/policies-name.policies.yml`

```yaml
- name: macOS - Enable FileVault
  description: This policy checks if FileVault (disk encryption) is enabled.
  resolution: As an IT admin, turn on disk encryption in Fleet.
  query: SELECT 1 FROM filevault_status WHERE status = 'FileVault is On.';
  platform: darwin
  critical: false
  calendar_event_enabled: false
- name: macOS - Disable guest account
  description: This policy checks if the guest account is disabled.
  resolution: As an IT admin, deploy a macOS, login window profile with the DisableGuestAccount option set to true.
  query: SELECT 1 FROM managed_policies WHERE domain='com.apple.loginwindow' AND username = '' AND name='DisableGuestAccount' AND CAST(value AS INT) = 1;
  platform: darwin
  critical: false
  calendar_event_enabled: false
  run_script:
    path: "./disable-guest-account.sh"
- name: Install Firefox on macOS
  platform: darwin
  description: "This policy checks that Firefox is installed."
  resolution: "Install Firefox app if not installed."
  query: "SELECT 1 FROM apps WHERE name = 'Firefox.app'"
  install_software:
    package_path: "./firefox.package.yml"
- name: [Install software] Logic Pro
  platform: darwin
  description: "This policy checks that Logic Pro is installed"
  resolution: "Install Logic Pro App Store app if not installed"
  query: "SELECT 1 FROM apps WHERE name = 'Logic Pro'"
  install_software:
    package_path: ./linux-firefox.deb.package.yml
    # app_store_id: "1487937127" (for App Store apps)
```

`default.yml` (for policies that neither install software nor run scripts), `teams/team-name.yml`, or `teams/no-team.yml`

```yaml
policies:
  - path: ../lib/policies-name.policies.yml
```

> Currently, the `run_script` and `install_software` policy automations can only be configured for a team (`teams/team-name.yml`) or "No team" (`teams/no-team.yml`). The automations can only be added to policies in which the script (or software) is defined in the same team (or "No team"). `calendar_event_enabled` can only be configured for policies on a team.

## queries

Queries can be specified inline in your `default.yml` file or `teams/team-name.yml` files. They can also be specified in separate files in your `lib/` folder.

Note that the `team_id` option isn't supported in GitOps.

### Options

For possible options, see the parameters for the [Create query API endpoint](https://fleetdm.com/docs/rest-api/rest-api#create-query).

### Example

#### Inline
  
`default.yml` or `teams/team-name.yml`

```yaml
queries:
  - name: Collect failed login attempts
    description: Lists the users at least one failed login attempt and timestamp of failed login. Number of failed login attempts reset to zero after a user successfully logs in.
    query: SELECT users.username, account_policy_data.failed_login_count, account_policy_data.failed_login_timestamp FROM users INNER JOIN account_policy_data using (uid) WHERE account_policy_data.failed_login_count > 0;
    platform: darwin,linux,windows
    interval: 300
    observer_can_run: false
    automations_enabled: false
```

#### Separate file
 
`lib/queries-name.queries.yml`

```yaml
- name: Collect failed login attempts
  description: Lists the users at least one failed login attempt and timestamp of failed login. Number of failed login attempts reset to zero after a user successfully logs in.
  query: SELECT users.username, account_policy_data.failed_login_count, account_policy_data.failed_login_timestamp FROM users INNER JOIN account_policy_data using (uid) WHERE account_policy_data.failed_login_count > 0;
  platform: darwin,linux,windows
  interval: 300
  observer_can_run: false
  automations_enabled: false
- name: Collect USB devices
  description: Collects the USB devices that are currently connected to macOS and Linux hosts.
  query: SELECT model, vendor FROM usb_devices;
  platform: darwin,linux
  interval: 300
  observer_can_run: true
  automations_enabled: false
```

`default.yml` or `teams/team-name.yml`

```yaml
queries:
  - path: ../lib/queries-name.queries.yml
```

## agent_options

Agent options can be specified inline in your `default.yml` file or `teams/team-name.yml` files. They can also be specified in separate files in your `lib/` folder.

See "[Agent configuration](https://fleetdm.com/docs/configuration/agent-configuration)" to find all possible options.

### Example

#### Inline
  
`default.yml` or `teams/team-name.yml`

```yaml
agent_options:
  config:
    decorators:
      load:
        - SELECT uuid AS host_uuid FROM system_info;
        - SELECT hostname AS hostname FROM system_info;
    options:
      disable_distributed: false
      distributed_interval: 10
      distributed_plugin: tls
      distributed_tls_max_attempts: 3
      logger_tls_endpoint: /api/osquery/log
      logger_tls_period: 10
      pack_delimiter: /
```

#### Separate file
 
`lib/agent-options.yml`

```yaml
config:
  decorators:
    load:
      - SELECT uuid AS host_uuid FROM system_info;
      - SELECT hostname AS hostname FROM system_info;
  options:
    disable_distributed: false
    distributed_interval: 10
    distributed_plugin: tls
    distributed_tls_max_attempts: 3
    logger_tls_endpoint: /api/osquery/log
    logger_tls_period: 10
    pack_delimiter: /
```

`default.yml` or `teams/team-name.yml`

> We want `-` for policies and queries because it’s an array. Agent Options we do not use `-` for `path`.

```yaml
agent_options:
  path: ../lib/agent-options.yml
```

## controls

The `controls` section allows you to configure scripts and device management (MDM) features in Fleet.

- `scripts` is a list of paths to macOS, Windows, or Linux scripts.
- `windows_enabled_and_configured` specifies whether or not to turn on Windows MDM features (default: `false`). Can only be configured for all teams (`default.yml`).
- `windows_migration_enabled` specifies whether or not to automatically migrate Windows hosts connected to another MDM solution. If `false`, MDM is only turned on after hosts are unenrolled from your old MDM solution (default: `false`). Can only be configured for all teams (`default.yml`).
- `enable_disk_encryption` specifies whether or not to enforce disk encryption on macOS, Windows, and Linux hosts (default: `false`).

#### Example

```yaml
controls:
  scripts: 
    - path: ../lib/macos-script.sh 
    - path: ../lib/windows-script.ps1
    - path: ../lib/linux-script.sh
  windows_enabled_and_configured: true
  windows_migration_enabled: true # Available in Fleet Premium
  enable_disk_encryption: true # Available in Fleet Premium
  macos_updates: # Available in Fleet Premium
    deadline: "2024-12-31"
    minimum_version: 15.1
  ios_updates: # Available in Fleet Premium
    deadline: "2024-12-31"
    minimum_version: 18.1
  ipados_updates: # Available in Fleet Premium
    deadline: "2024-12-31"
    minimum_version: 18.1
  windows_updates: # Available in Fleet Premium
    deadline_days: 5
    grace_period_days: 2
  macos_settings:
    custom_settings:
      - path: ../lib/macos-profile1.mobileconfig
        labels_exclude_any:
          - Macs on Sequoia
      - path: ../lib/macos-profile2.json
        labels_include_all:
          - Macs on Sonoma
      - path: ../lib/macos-profile3.mobileconfig
        labels_include_any:
          - Engineering
          - Product
  windows_settings:
    custom_settings:
      - path: ../lib/windows-profile.xml
  macos_setup: # Available in Fleet Premium
    bootstrap_package: https://example.org/bootstrap_package.pkg
    enable_end_user_authentication: true
    macos_setup_assistant: ../lib/dep-profile.json
    script: ../lib/macos-setup-script.sh
    software:
      - app_store_id: '1091189122'
      - package_path: ../lib/software/adobe-acrobat.software.yml
  macos_migration: # Available in Fleet Premium
    enable: true
    mode: voluntary
    webhook_url: https://example.org/webhook_handler
```

### macos_updates

- `deadline` specifies the deadline in `YYYY-MM-DD` format. The exact deadline is set to noon local time for hosts on macOS 14 and above, 20:00 UTC for hosts on older macOS versions. (default: `""`).
- `minimum_version` specifies the minimum required macOS version (default: `""`).

### ios_updates

- `deadline` specifies the deadline in `YYYY-MM-DD` format; the exact deadline is set to noon local time. (default: `""`).
- `minimum_version` specifies the minimum required iOS version (default: `""`).

### ipados_updates

- `deadline` specifies the deadline in `YYYY-MM-DD` format; the exact deadline is set to noon local time. (default: `""`).
- `minimum_version` specifies the minimum required iPadOS version (default: `""`).

### windows_updates

- `deadline_days` specifies the number of days before Windows installs updates (default: `null`)
- `grace_period_days` specifies the number of days before Windows restarts to install updates (default: `null`)

### macos_settings and windows_settings

- `macos_settings.custom_settings` is a list of paths to macOS configuration profiles (.mobileconfig) or declaration profiles (.json).
- `windows_settings.custom_settings` is a list of paths to Windows configuration profiles (.xml).

Fleet supports adding [GitHub environment variables](https://docs.github.com/en/actions/learn-github-actions/variables#defining-environment-variables-for-a-single-workflow) in your configuration profiles. Use `$ENV_VARIABLE` format. Variables beginning with `$FLEET_VAR_` are reserved for Fleet server. The server will replace these variables with the actual values when profiles are sent to hosts. Supported variables are:
- `$FLEET_VAR_NDES_SCEP_CHALLENGE`
- `$FLEET_VAR_NDES_SCEP_PROXY_URL`
- `$FLEET_VAR_HOST_END_USER_EMAIL_IDP`

Use `labels_include_all` to target hosts that have all labels in the array, `labels_include_any` to target hosts that have any label in the array, or `labels_exclude_any` to target hosts that don't have any of the labels in the array. Only one of `labels_include_all`, `labels_include_any`, or `labels_exclude_any` can be specified. If none are specified, all hosts are targeted.

### macos_setup

The `macos_setup` section lets you control the out-of-the-box macOS [setup experience](https://fleetdm.com/guides/macos-setup-experience) for hosts that use Automated Device Enrollment (ADE).

- `bootstrap_package` is the URL to a bootstrap package. Fleet will download the bootstrap package (default: `""`).
- `enable_end_user_authentication` specifies whether or not to require end user authentication when the user first sets up their macOS host. 
- `macos_setup_assistant` is a path to a custom automatic enrollment (ADE) profile (.json).
- `script` is the path to a custom setup script to run after the host is first set up.
- `software` is a list of references to either a `package_path` matching a package in the `software` section below or an `app_store_id` to install when the host is first set up.

### macos_migration

The `macos_migration` section lets you control the [end user migration workflow](https://fleetdm.com/docs/using-fleet/mdm-migration-guide#end-user-workflow) for macOS hosts that enrolled to your old MDM solution.

- `enable` specifies whether or not to enable end user migration workflow (default: `false`)
- `mode` specifies whether the end user initiates migration (`voluntary`) or they're nudged every 15-20 minutes to migrate (`forced`) (default: `""`).
- `webhook_url` is the URL that Fleet sends a webhook to when the end user selects **Start**. Receive this webhook using your automation tool (ex. Tines) to unenroll your end users from your old MDM solution.

Can only be configured for all teams (`default.yml`).

## software

> **Experimental feature**. This feature is undergoing rapid improvement, which may result in breaking changes to the API or configuration surface. It is not recommended for use in automated workflows.

The `software` section allows you to configure packages and Apple App Store apps that you want to install on your hosts.

Currently, managing [Fleet-maintained apps](https://fleetdm.com/guides/install-fleet-maintained-apps-on-macos-hosts) is only supported using Fleet's UI or [API](https://fleetdm.com/docs/rest-api/rest-api) (YAML coming soon).

- `packages` is a list of paths to custom packages (.pkg, .msi, .exe, .rpm, or .deb).
- `app_store_apps` is a list of Apple App Store apps.

Currently, one app for each of an App Store app's supported platforms are added. For example, adding [Bear](https://apps.apple.com/us/app/bear-markdown-notes/id1016366447) (supported on iOS and iPadOS) adds both the iOS and iPadOS apps to your software that's available to install in Fleet. Specifying specific platforms is only supported using Fleet's UI or [API](https://fleetdm.com/docs/rest-api/rest-api) (YAML coming soon).

#### Example

`default.yml`, `teams/team-name.yml`, or `teams/no-team.yml`

```yaml
software:
  packages:
    - path: ../lib/software-name.package.yml
    - path: ../lib/software-name2.package.yml
      labels_include_any:
        - Engineering
        - Customer Support
  app_store_apps:
    - app_store_id: '1091189122'
```

Use `labels_include_any` to target hosts that have any label in the array or `labels_exclude_any` to target hosts that don't have any label in the array. Only one of `labels_include_any` or `labels_exclude_any` can be specified. If neither are specified, all hosts are targeted.

### packages

- `url` specifies the URL at which the software is located. Fleet will download the software and upload it to S3 (default: `""`).
- `pre_install_query.path` is the osquery query Fleet runs before installing the software. Software will be installed only if the [query returns results](https://fleetdm.com/tables) (default: `""`).
- `install_script.path` specifies the command Fleet will run on hosts to install software. The [default script](https://github.com/fleetdm/fleet/tree/main/pkg/file/scripts) is dependent on the software type (i.e. .pkg).
- `uninstall_script.path` is the script Fleet will run on hosts to uninstall software. The [default script](https://github.com/fleetdm/fleet/tree/main/pkg/file/scripts) is dependent on the software type (i.e. .pkg).
- `post_install_script.path` is the script Fleet will run on hosts after the software install. There is no default.
- `self_service` specifies whether or not end users can install from **Fleet Desktop > Self-service**.

#### Example

`lib/software-name.package.yml`:

```yaml
url: https://dl.tailscale.com/stable/tailscale-setup-1.72.0.exe
install_script:
  path: ../lib/software/tailscale-install-script.ps1
uninstall_script:
  path: ../lib/software/tailscale-uninstall-script.ps1
post_install_script:
  path: ../lib/software/tailscale-config-script.ps1
self_service: true
```

### app_store_apps

- `app_store_id` is the ID of the Apple App Store app. You can find this at the end of the app's App Store URL. For example, "Bear - Markdown Notes" URL is "https://apps.apple.com/us/app/bear-markdown-notes/id1016366447" and the `app_store_id` is `1016366447`.

> Make sure to include only the ID itself, and not the `id` prefix shown in the URL. The ID must be wrapped in quotes as shown in the example so that it is processed as a string.

- `self_service` only applies to macOS, and is ignored for other platforms. For example, if the app is supported on macOS, iOS, and iPadOS, and `self_service` is set to `true`, it will be self-service on macOS workstations but not iPhones or iPads.

## org_settings and team_settings

### features

The `features` section of the configuration YAML lets you define what predefined queries are sent to the hosts and later on processed by Fleet for different functionalities.
- `additional_queries` adds extra host details. This information will be updated at the same time as other host details and is returned by the API when host objects are returned (default: empty).
- `enable_host_users` specifies whether or not Fleet collects user data from hosts (default: `true`).
- `enable_software_inventory` specifies whether or not Fleet collects software inventory from hosts (default: `true`).

#### Example

```yaml
org_settings:
  features:
    additional_queries:
      time: SELECT * FROM time
      macs: SELECT mac FROM interface_details
    enable_host_users: true
    enable_software_inventory: true
```

### fleet_desktop

Direct end users to a custom URL when they select **About Fleet** in the Fleet Desktop dropdown (default: [https://fleetdm.com/transparency](https://fleetdm.com/transparency)).

Can only be configured for all teams (`org_settings`).

#### Example

```yaml
org_settings:
  fleet_desktop:
    transparency_url: "https://example.org/transparency"
```

### host_expiry_settings

The `host_expiry_settings` section lets you define if and when hosts should be automatically deleted from Fleet if they have not checked in.
- `host_expiry_enabled` (default: `false`)
- `host_expiry_window` if a host has not communicated with Fleet in the specified number of days, it will be removed. Must be > `0` when host expiry is enabled (default: `0`).

#### Example

```yaml
org_settings:
  host_expiry_settings:
  	host_expiry_enabled: true
    host_expiry_window: 10
```

### org_info

- `org_name` is the name of your organization (default: `""`)
- `org_logo_url` is a public URL of the logo for your organization (default: Fleet logo).
- `org_logo_url_light_background` is a public URL of the logo for your organization that can be used with light backgrounds (default: Fleet logo).
- `contact_url` is a URL that appears in error messages presented to end users (default: `"https://fleetdm.com/company/contact"`)

Can only be configured for all teams (`org_settings`).

#### Example

```yaml
org_settings:
  org_info:
    org_name: Fleet
    org_logo_url: https://example.com/logo.png
    org_logo_url_light_background: https://example.com/logo-light.png
    contact_url: https://fleetdm.com/company/contact
```

### secrets

The `secrets` section defines the valid secrets that hosts can use to enroll to Fleet. Supply one of these secrets when generating the fleetd agent you'll use to enroll hosts. Learn more [here](https://fleetdm.com/docs/using-fleet/enroll-hosts).

#### Example

```yaml
org_settings:
  secrets: 
  - secret: $ENROLL_SECRET
```

### server_settings

- `ai_features_disabled` disables AI-assisted policy descriptions and resolutions. (default: `false`)
- `enable_analytics` specifies whether or not to enable Fleet's [usage statistics](https://fleetdm.com/docs/using-fleet/usage-statistics). (default: `true`)
- `live_query_disabled` disables the ability to run live queries (ad hoc queries executed via the UI or fleetctl). (default: `false`)
- `query_reports_disabled` disables query reports and deletes existing reports. (default: `false`)
- `query_report_cap` sets the maximum number of results to store per query report before the report is clipped. If increasing this cap, we recommend enabling reports for one query at a time and monitoring your infrastructure. (default: `1000`)
- `scripts_disabled` blocks access to run scripts. Scripts may still be added in the UI and CLI. (default: `false`)
- `server_url` is the base URL of the Fleet instance. If this URL changes and Apple (macOS, iOS, iPadOS) hosts already have MDM turned on, the end users will have to turn MDM off and back on to use MDM features. (default: provided during Fleet setup)


Can only be configured for all teams (`org_settings`).

#### Example

```yaml
org_settings:
  server_settings:
    ai_features_disabled: false
    enable_analytics: true
    live_query_disabled: false
    query_reports_disabled: false
    scripts_disabled: false
    server_url: https://instance.fleet.com
```


### sso_settings

The `sso_settings` section lets you define single sign-on (SSO) settings. Learn more about SSO in Fleet [here](https://fleetdm.com/docs/deploying/configuration#configuring-single-sign-on-sso).

- `enable_sso` (default: `false`)
- `idp_name` is the human-friendly name for the identity provider that will provide single sign-on authentication (default: `""`).
- `entity_id` is the entity ID: a Uniform Resource Identifier (URI) that you use to identify Fleet when configuring the identity provider. It must exactly match the Entity ID field used in identity provider configuration (default: `""`).
- `metadata` is the metadata (in XML format) provided by the identity provider. (default: `""`)
- `metadata_url` is the URL that references the identity provider metadata. Only one of  `metadata` or `metadata_url` is required (default: `""`).
- `enable_jit_provisioning` specified whether or not to allow single sign-on login initiated by identity provider (default: `false`). 
- `enable_sso_idp_login` specifies whether or not to enables [just-in-time user provisioning](https://fleetdm.com/docs/deploy/single-sign-on-sso#just-in-time-jit-user-provisioning) (default: `false`).

Can only be configured for all teams (`org_settings`).

#### Example

```yaml
org_settings:
  sso_settings:
    enable_sso: true
    idp_name: Okta
    entity_id: https://example.okta.com
    metadata: $SSO_METADATA
    enable_jit_provisioning: true # Available in Fleet Premium
    enable_sso_idp_login: true
```

### integrations

The `integrations` section lets you configure your Google Calendar, Jira, and Zendesk. After configuration, you can enable [automations](https://fleetdm.com/docs/using-fleet/automations) like calendar event and ticket creation for failing policies. Currently, enabling ticket creation is only available using Fleet's UI or [API](https://fleetdm.com/docs/rest-api/rest-api) (YAML files coming soon).

In addition, you can configure your the SCEP server to help your end users connect to Wi-Fi. Learn more about SCEP and NDES in Fleet [here](https://fleetdm.com/guides/ndes-scep-proxy).

#### Example

```yaml
org_settings:
  integrations:
    google_calendar:
      - api_key_json: $GOOGLE_CALENDAR_API_KEY_JSON
        domain: fleetdm.com
    jira:
      - url: https://example.atlassian.net
        username: user1
        api_token: $JIRA_API_TOKEN
        project_key: PJ1
    zendesk:
      - url: https://example.zendesk.com
        email: user1@example.com
        api_token: $ZENDESK_API_TOKEN
        group_id: 1234
    ndes_scep_proxy:
      url: https://example.com/certsrv/mscep/mscep.dll
      admin_url: https://example.com/certsrv/mscep_admin/
      username: Administrator@example.com
      password: 'myPassword'
```

For secrets, you can add [GitHub environment variables](https://docs.github.com/en/actions/learn-github-actions/variables#defining-environment-variables-for-a-single-workflow)

#### google_calendar

- `api_key_json` is the contents of the JSON file downloaded when you create your Google Workspace service account API key (default: `""`).
- `domain` is the primary domain used to identify your end user's work calendar (default: `""`).

#### jira

- `url` is the URL of your Jira (default: `""`)
- `username` is the username of your Jira account (default: `""`).
- `api_token` is the Jira API token (default: `""`).
- `project_key` is the project key location in your Jira project's URL. For example, in "jira.example.com/projects/EXMPL," "EXMPL" is the project key (default: `""`).

#### zendesk

- `url` is the URL of your Zendesk (default: `""`)
- `username` is the username of your Zendesk account (default: `""`).
- `api_token` is the Zendesk API token (default: `""`).
- `group_id`is found by selecting **Admin > People > Groups** in Zendesk. Find your group and select it. The group ID will appear in the search field.

#### ndes_scep_proxy
- `url` is the URL of the NDES SCEP endpoint (default: `""`).
- `admin_url` is the URL of the NDES admin endpoint (default: `""`).
- `username` is the username of the NDES admin endpoint (default: `""`).
- `password` is the password of the NDES admin endpoint (default: `""`).

### webhook_settings

The `webhook_settings` section lets you define webhook settings for failing policy, vulnerability, and host status automations. Learn more about automations in Fleet [here](https://fleetdm.com/docs/using-fleet/automations).

#### activities_webhook

- `enable_activities_webhook` (default: `false`)
- `destination_url` is the URL to `POST` to when an activity is generated (default: `""`)

### Example

```yaml
org_settings:
  webhook_settings:
    activities_webhook:
      enable_activities_webhook: true
      destination_url: https://example.org/webhook_handler
```

#### failing_policies_webhook

- `enable_failing_policies_webhook` (default: `false`)
- `destination_url` is the URL to `POST` to when the condition for the webhook triggers (default: `""`).
- `policy_ids` is the list of policies that will trigger a webhook.
- `host_batch_size` is the maximum number of host identifiers to send in one webhook request. A value of `0` means all host identifiers with a failing policy will be sent in a single request.

#### Example

```yaml
org_settings:
  webhook_settings:
    failing_policies_webhook:
      enable_failing_policies_webhook: true
      destination_url: https://example.org/webhook_handler
      host_batch_size: 0
      policy_ids:
        - 1
        - 2
        - 3
```

#### host_status_webhook

- `enable_host_status_webhook` (default: `false`)
- `destination_url` is the URL to `POST` to when the condition for the webhook triggers (default: `""`).
- `days_count` is the number of days that hosts need to be offline to count as part of the percentage (default: `0`).
- `host_percentage` is the percentage of hosts that need to be offline to trigger the webhook. (default: `0`).

#### Example

```yaml
org_settings:
  webhook_settings:
    host_status_webhook:
      enable_host_status_webhook: true
      destination_url: https://example.org/webhook_handler
      days_count: 7
      host_percentage: 25
```

#### vulnerabilities_webhook

- `enable_vulnerabilities_webhook` (default: `false`)
- `destination_url` is the URL to `POST` to when the condition for the webhook triggers (default: `""`).
- `host_batch_size` is the maximum number of host identifiers to send in one webhook request. A value of `0` means all host identifiers with a detected vulnerability will be sent in a single request.

#### Example

```yaml
org_settings:
  webhook_settings:
    vulnerabilities_webhook:
      enable_vulnerabilities_webhook: true
      destination_url: https://example.org/webhook_handler
      host_batch_size: 0
```

Can only be configured for all teams (`org_settings`).

### mdm

#### apple_business_manager

After you've uploaded an Apple Business Manager (ABM) token, the `apple_business_manager` section lets you configure the teams in Fleet new hosts in ABM are automatically added to. Currently, adding an ABM token is only available using Fleet's UI. Learn more [here](https://fleetdm.com/guides/macos-mdm-setup#automatic-enrollment).

Currently, managing labels and users, ticket destinations (Jira and Zendesk), Apple Business Manager (ABM) are only supported using Fleet's UI or [API](https://fleetdm.com/docs/rest-api/rest-api) (YAML files coming soon).

- `organization_name` is the organization name associated with the Apple Business Manager account.
- `macos_team` is the team where macOS hosts are automatically added when they appear in Apple Business Manager.
- `ios_team` is the the team where iOS hosts are automatically added when they appear in Apple Business Manager.
- `ipados_team` is the team where iPadOS hosts are automatically added when they appear in Apple Business Manager.

#### Example

```yaml
org_settings:
  mdm:
    apple_business_manager: # Available in Fleet Premium
    - organization_name: Fleet Device Management Inc.
      macos_team: "💻 Workstations" 
      ios_team: "📱🏢 Company-owned iPhones"
      ipados_team: "🔳🏢 Company-owned iPads"
```

> Apple Business Manager settings can only be configured for all teams (`org_settings`).

#### volume_purchasing_program

After you've uploaded a Volume Purchasing Program (VPP) token, the  `volume_purchasing_program` section lets you configure the teams in Fleet that have access to that VPP token's App Store apps. Currently, adding a VPP token is only available using Fleet's UI. Learn more [here](https://fleetdm.com/guides/macos-mdm-setup#volume-purchasing-program-vpp).

- `location` is the name of the location in the Apple Business Manager account.
- `teams` is a list of team names. If you choose specific teams, App Store apps in this VPP account will only be available to install on hosts in these teams. If not specified, App Store apps are available to install on hosts in all teams.

#### Example

```yaml
org_settings:
  mdm:
    volume_purchasing_program: # Available in Fleet Premium
    - location: Fleet Device Management Inc.
      teams: 
      - "💻 Workstations" 
      - "💻🐣 Workstations (canary)"
      - "📱🏢 Company-owned iPhones"
      - "🔳🏢 Company-owned iPads"
```

Can only be configured for all teams (`org_settings`).

#### end_user_authentication

The `end_user_authentication` section lets you define the identity provider (IdP) settings used for end user authentication during Automated Device Enrollment (ADE). Learn more about end user authentication in Fleet [here](https://fleetdm.com/guides/macos-setup-experience#end-user-authentication-and-eula).

Once the IdP settings are configured, you can use the [`controls.macos_setup.enable_end_user_authentication`](#macos-setup) key to control the end user experience during ADE.

Can only be configured for all teams (`org_settings`):

- `idp_name` is the human-friendly name for the identity provider that will provide single sign-on authentication (default: `""`).
- `entity_id` is the entity ID: a Uniform Resource Identifier (URI) that you use to identify Fleet when configuring the identity provider. It must exactly match the Entity ID field used in identity provider configuration (default: `""`).
- `metadata` is the metadata (in XML format) provided by the identity provider. (default: `""`)
- `metadata_url` is the URL that references the identity provider metadata. Only one of  `metadata` or `metadata_url` is required (default: `""`).

<<<<<<< HEAD
#### Example

```
end_user_authentication:
      entity_id: [dogfood-eula.fleetdm.com](https://example.okta.com)
      idp_name: Okta
      metadata: $END_USER_SSO_METADATA
      metadata_url: ""
```

Can only be configured for all teams (`org_settings`).
=======

#### Example


```yaml
org_settings:
  mdm:
    end_user_authentication:
      idp_name: SimpleSAML
      entity_id: https://example.com
      metadata: $SSO_METADATA
  controls:
    macos_setup:
      enable_end_user_authentication: true
```


>>>>>>> 360c23d7

##### apple_server_url

Update this URL if you're self-hosting Fleet and you want your hosts to talk to this URL for MDM features. (If not configured, hosts will use the base URL of the Fleet instance.)

If this URL changes and hosts already have MDM turned on, the end users will have to turn MDM off and back on to use MDM features.

##### Example

```yaml
org_settings:
  mdm:
    apple_server_url: https://instance.fleet.com
```

Can only be configured for all teams (`org_settings`).

#### yara_rules

The `yara_rules` section lets you define [YARA rules](https://virustotal.github.io/yara/) that will be served by Fleet's authenticated
YARA rule functionality. Learn more about authenticated YARA rules in Fleet
[here](https://fleetdm.com/guides/remote-yara-rules).

##### Example

```yaml
org_settings:
  yara_rules:
    - path: ./lib/rule1.yar
    - path: ./lib/rule2.yar
```

Can only be configured for all teams (`org_settings`). To target rules to specific teams, target the
queries referencing the rules to the desired teams.

<meta name="title" value="YAML files">
<meta name="description" value="Reference documentation for Fleet's GitOps workflow. See examples and configuration options.">
<meta name="pageOrderInSection" value="1500"><|MERGE_RESOLUTION|>--- conflicted
+++ resolved
@@ -718,37 +718,19 @@
 - `metadata` is the metadata (in XML format) provided by the identity provider. (default: `""`)
 - `metadata_url` is the URL that references the identity provider metadata. Only one of  `metadata` or `metadata_url` is required (default: `""`).
 
-<<<<<<< HEAD
-#### Example
-
-```
-end_user_authentication:
-      entity_id: [dogfood-eula.fleetdm.com](https://example.okta.com)
+#### Example
+
+```
+org_settings:
+  mdm:
+    end_user_authentication:
+      entity_id: https://example.okta.com
       idp_name: Okta
       metadata: $END_USER_SSO_METADATA
       metadata_url: ""
 ```
 
 Can only be configured for all teams (`org_settings`).
-=======
-
-#### Example
-
-
-```yaml
-org_settings:
-  mdm:
-    end_user_authentication:
-      idp_name: SimpleSAML
-      entity_id: https://example.com
-      metadata: $SSO_METADATA
-  controls:
-    macos_setup:
-      enable_end_user_authentication: true
-```
-
-
->>>>>>> 360c23d7
 
 ##### apple_server_url
 
