--- conflicted
+++ resolved
@@ -550,18 +550,10 @@
 
 - `display_name` is the package name that will be displayed in the UI. If not set, `name` will be used instead.
 - `pre_install_query.path` is the osquery query Fleet runs before installing the software. Software will be installed only if the [query returns results](https://fleetdm.com/tables).
-<<<<<<< HEAD
 - `install_script.path` specifies the command Fleet will run on hosts to install software. The [default script](https://github.com/fleetdm/fleet/tree/main/pkg/file/scripts) is dependent on the software type (i.e. .pkg). Not supported for `.sh` and `.ps1` files.
 - `uninstall_script.path` is the script Fleet will run on hosts to uninstall software. The [default script](https://github.com/fleetdm/fleet/tree/main/pkg/file/scripts) is dependent on the software type (i.e. .pkg). Not supported for `.sh` and `.ps1` files.
 - `post_install_script.path` is the script Fleet will run on hosts after the software install. There is no default. Not supported for `.sh` and `.ps1` files.
-- `self_service` specifies whether or not end users can install from **Fleet Desktop > Self-service**.
-- `categories` is an array of categories. See [supported categories](#labels-and-categories).
-=======
-- `install_script.path` specifies the command Fleet will run on hosts to install software. The [default script](https://github.com/fleetdm/fleet/tree/main/pkg/file/scripts) is dependent on the software type (i.e. .pkg).
-- `uninstall_script.path` is the script Fleet will run on hosts to uninstall software. The [default script](https://github.com/fleetdm/fleet/tree/main/pkg/file/scripts) is dependent on the software type (i.e. .pkg).
-- `post_install_script.path` is the script Fleet will run on hosts after the software install. There is no default.
 - `icon.path` is a relative path to the PNG icon that will be displayed in Fleet and on **Fleet Desktop > Self-service** instead of the default icon built into Fleet. It must be a square PNG with dimensions between 120x120 px and 1024x1024 px. Custom icons will only override the icon for the software title and team where they are added.
->>>>>>> 261724f6
 
 #### Example
 
