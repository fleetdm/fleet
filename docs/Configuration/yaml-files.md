# GitOps

Use Fleet's best practice GitOps workflow to manage your computers as code. To learn how to set up a GitOps workflow see the [Fleet GitOps repo](https://github.com/fleetdm/fleet-gitops).

Fleet GitOps workflow is designed to be applied to all teams at once. However, the flow can be customized to only modify specific teams and/or global settings.

Users with global admin permissions may apply GitOps configurations globally and to all teams, while users whose permissions are scoped to specific teams may apply settings to only the teams they have permission to modify.

Any settings not defined in your YAML files (including missing or misspelled keys) will be reset to the default values, which may include deleting assets such as software packages.

The following are the required keys in the `default.yml` and any `teams/team-name.yml` files:

```yaml
name: # Only teams/team-name.yml. To edit a team's name, change `name` but don't change the filename.
policies:
queries:
agent_options:
controls: # Can be defined in teams/no-team.yml too.
software: # Can be defined in teams/no-team.yml too
org_settings: # Only default.yml
team_settings: # Required in teams/team-name.yml, but can be defined in teams/no-team.yml, where it is limited to webhook_settings
```
Paths in YAML files are always relative to the file you’re editing.

For example:
```yaml
# If the file is in the same directory:
package_path: package_name.yml

# If the file is in a different directory:
package_path: ../software/package_name.yml
```

You may also wish to create specialized API-Only users which may modify configurations through GitOps, but cannot access fleet through the UI. These specialized users can be created through `fleetctl user create` with the `--api-only` flag, and then assigned the `GitOps` role, and given global or team scope in the UI.

## labels

Labels can be specified in your `default.yml` file using inline configuration or references to separate files in your `lib/` folder.

- `name` specifies the label's name.
- `description` specifies the label's description.
- `platform` specifies platforms for the label to target. Provides an additional filter. Choices for platform are `darwin`, `windows`, `ubuntu`, and `centos`. All platforms are included by default and this option is represented by an empty string. Only supported if `label_membership_type` is `dynamic`.
- `label_membership_type` specifies label type which determines. Choices for platform are `dynamic` , `manual`, and `host_vitals`.
- `query` is the query in SQL syntax used to filter the hosts. Only supported if `label_membership_type` is `dynamic`. 
- `hosts` is a list of host identifiers (`id`, `hardware_serial`, or `uuid`). The label will apply to any host with a matching identifier. Only supported if `label_membership_type` is `manual`. 
- `criteria` - is the criteria for adding hosts to a host vitals label. Hosts with `vital` data matching the specified `value` will be added to the label. See [criteria](https://fleetdm.com/docs/rest-api/rest-api#criteria) documentation for details.

Only one of `query`, `hosts`, or `critera` can be specified. If none are specified, a manual label with no hosts will be created.

The `hostname` host identifier is deprecated. Please use a host's `id`, `hardware_serial`, or `uuid` instead.

> `labels` is an optional key: if included, existing labels not listed will be deleted. If the `label` key is omitted, existing labels will stay intact. For this reason, enabling [GitOps mode](https://fleetdm.com/learn-more-about/ui-gitops-mode) _does not_ restrict creating/editing labels via the UI.
>
> Any labels referenced in other sections (like [policies](https://fleetdm.com/docs/configuration/yaml-files#policies), [queries](https://fleetdm.com/docs/configuration/yaml-files#queries) or [software](https://fleetdm.com/docs/configuration/yaml-files#software)) _must_ be specified in the `labels` section.

### Example

#### Inline

`default.yml`

```yaml
labels:
  - name: Arm64
    platform: darwin,windows
    description: Hosts on the Arm64 architecture
    query: "SELECT 1 FROM system_info WHERE cpu_type LIKE 'arm64%' OR cpu_type LIKE 'aarch64%'"
    label_membership_type: dynamic
  - name: C-Suite
    description: Hosts belonging to the C-Suite
    label_membership_type: manual
    hosts:
      - "ceo-laptop"
      - "the-CFOs-computer"
  - name: Engineering department
    description: Hosts used by engineers
    label_membership_type: host_vitals
    criteria:
      vital: end_user_idp_department
      value: Engineering
```

#### Separate file
 
`lib/labels-name.labels.yml`

```yaml
- name: Arm64
  description: Hosts on the Arm64 architecture
  query: SELECT 1 FROM system_info WHERE cpu_type LIKE "arm64%" OR cpu_type LIKE "aarch64%"
  label_membership_type: dynamic
- name: C-Suite
  description: Hosts belonging to the C-Suite
  label_membership_type: manual
  hosts:
    - "ceo-laptop"
    - "the-CFOs-computer"
  - name: Engineering department
    description: Hosts used by engineers
    label_membership_type: host_vitals
    criteria:
      vital: end_user_idp_department
      value: Engineering
```

`lib/default.yml`

```yaml
labels:
  path: ./lib/labels-name.labels.yml
```


## policies

Policies can be specified inline in your `default.yml`, `teams/team-name.yml`, or `teams/no-team.yml` files. They can also be specified in separate files in your `lib/` folder.

### Options

For possible options, see the parameters for the [Add policy API endpoint](https://fleetdm.com/docs/rest-api/rest-api#add-policy)

In Fleet Premium you can trigger software installs or script runs on policy failure:

- For software installs, specify either `install_software.package_path` or `install_software.hash_sha256` in your YAML. If `install_software.package_path` only one package can be specified in the package YAML.
- For script runs, specify `run_script.path`.

> Specifying one package without a list is deprecated as of Fleet 4.73. It is maintained for backwards compatibility. Please use a list instead even if you're only specifying one package.

### Example

#### Inline
  
`default.yml`, `teams/team-name.yml`, or `teams/no-team.yml`

```yaml
policies:
  - name: macOS - Enable FileVault
    description: This policy checks if FileVault (disk encryption) is enabled.
    resolution: As an IT admin, turn on disk encryption in Fleet.
    query: "SELECT 1 FROM filevault_status WHERE status = 'FileVault is On.';"
    platform: darwin
    critical: false
    calendar_events_enabled: false
    conditional_access_enabled: true
    labels_include_any:
      - Engineering
      - Customer Support
```

#### Separate file
 
`lib/policies-name.policies.yml`

```yaml
- name: macOS - Enable FileVault
  description: This policy checks if FileVault (disk encryption) is enabled.
  resolution: As an IT admin, turn on disk encryption in Fleet.
  query: "SELECT 1 FROM filevault_status WHERE status = 'FileVault is On.';"
  platform: darwin
  critical: false
  calendar_events_enabled: false
  conditional_access_enabled: true
- name: macOS - Disable guest account
  description: This policy checks if the guest account is disabled.
  resolution: As an IT admin, deploy a macOS, login window profile with the DisableGuestAccount option set to true.
  query: "SELECT 1 FROM managed_policies WHERE domain='com.apple.mcx' AND username = '' AND name='DisableGuestAccount' AND CAST(value AS INT) = 1;"
  platform: darwin
  critical: false
  calendar_events_enabled: false
  run_script:
    path: ./disable-guest-account.sh
- name: Install Firefox on macOS
  platform: darwin
  description: This policy checks that Firefox is installed.
  resolution: Install Firefox app if not installed.
  query: "SELECT 1 FROM apps WHERE name = 'Firefox.app'"
  install_software:
    package_path: ./firefox.package.yml
- name: [Install software] Logic Pro
  platform: darwin
  description: This policy checks that Logic Pro is installed
  resolution: Install Logic Pro App Store app if not installed
  query: "SELECT 1 FROM apps WHERE name = 'Logic Pro'"
  install_software:
    package_path: ./linux-firefox.deb.package.yml
    # app_store_id: "1487937127" (for App Store apps)
```

`default.yml` (for policies that neither install software nor run scripts), `teams/team-name.yml`, or `teams/no-team.yml`

```yaml
policies:
  - path: ../lib/policies-name.policies.yml
```

> Currently, the `run_script` and `install_software` policy automations can only be configured for a team (`teams/team-name.yml`) or "No team" (`teams/no-team.yml`). The automations can only be added to policies in which the script (or software) is defined in the same team (or "No team"). `calendar_events_enabled` can only be configured for policies on a team.

## queries

Queries can be specified inline in your `default.yml` file or `teams/team-name.yml` files. They can also be specified in separate files in your `lib/` folder.

Note that the `team_id` option isn't supported in GitOps.

### Options

For possible options, see the parameters for the [Create query API endpoint](https://fleetdm.com/docs/rest-api/rest-api#create-query).

### Example

#### Inline
  
`default.yml` or `teams/team-name.yml`

```yaml
queries:
  - name: Collect failed login attempts
    description: Lists the users at least one failed login attempt and timestamp of failed login. Number of failed login attempts reset to zero after a user successfully logs in.
    query: SELECT users.username, account_policy_data.failed_login_count, account_policy_data.failed_login_timestamp FROM users INNER JOIN account_policy_data using (uid) WHERE account_policy_data.failed_login_count > 0;
    platform: darwin,linux,windows
    interval: 300
    observer_can_run: false
    automations_enabled: false
    labels_include_any:
      - Engineering
      - Customer Support
```

#### Separate file
 
`lib/queries-name.queries.yml`

```yaml
- name: Collect failed login attempts
  description: Lists the users at least one failed login attempt and timestamp of failed login. Number of failed login attempts reset to zero after a user successfully logs in.
  query: SELECT users.username, account_policy_data.failed_login_count, account_policy_data.failed_login_timestamp FROM users INNER JOIN account_policy_data using (uid) WHERE account_policy_data.failed_login_count > 0;
  platform: darwin,linux,windows
  interval: 300
  observer_can_run: false
  automations_enabled: false
- name: Collect USB devices
  description: Collects the USB devices that are currently connected to macOS and Linux hosts.
  query: SELECT model, vendor FROM usb_devices;
  platform: darwin,linux
  interval: 300
  observer_can_run: true
  automations_enabled: false
```

`default.yml` or `teams/team-name.yml`

```yaml
queries:
  - path: ../lib/queries-name.queries.yml
    labels_include_any:
      - Engineering
      - Customer Support
```

## agent_options

Agent options can be specified inline in your `default.yml` file or `teams/team-name.yml` files. They can also be specified in separate files in your `lib/` folder.

See "[Agent configuration](https://fleetdm.com/docs/configuration/agent-configuration)" to find all possible options.

### Example

#### Inline
  
`default.yml` or `teams/team-name.yml`

```yaml
agent_options:
  config:
    decorators:
      load:
        - SELECT uuid AS host_uuid FROM system_info;
        - SELECT hostname AS hostname FROM system_info;
    options:
      disable_distributed: false
      distributed_interval: 10
      distributed_plugin: tls
      distributed_tls_max_attempts: 3
      logger_tls_endpoint: /api/osquery/log
      logger_tls_period: 10
      pack_delimiter: /
```

#### Separate file
 
`lib/agent-options.yml`

```yaml
config:
  decorators:
    load:
      - SELECT uuid AS host_uuid FROM system_info;
      - SELECT hostname AS hostname FROM system_info;
  options:
    disable_distributed: false
    distributed_interval: 10
    distributed_plugin: tls
    distributed_tls_max_attempts: 3
    logger_tls_endpoint: /api/osquery/log
    logger_tls_period: 10
    pack_delimiter: /
```

`default.yml` or `teams/team-name.yml`

> We want `-` for policies and queries because it’s an array. Agent Options we do not use `-` for `path`.

```yaml
agent_options:
  path: ../lib/agent-options.yml
```

## controls

The `controls` section allows you to configure scripts and device management (MDM) features in Fleet.

- `scripts` is a list of paths to macOS, Windows, or Linux scripts.
- `windows_enabled_and_configured` specifies whether or not to turn on Windows MDM features (default: `false`). Can only be configured for all teams (`default.yml`).
- `windows_migration_enabled` specifies whether or not to automatically migrate Windows hosts connected to another MDM solution. If `false`, MDM is only turned on after hosts are unenrolled from your old MDM solution (default: `false`). Can only be configured for all teams (`default.yml`).
- `enable_disk_encryption` specifies whether or not to enforce disk encryption on macOS, Windows, and Linux hosts (default: `false`).
- `windows_require_bitlocker_pin` specifies whether or not to require end users on Windows hosts to set a BitLocker PIN. When set, this PIN is required to unlock Windows host during startup. `enable_disk_encryption` must be set to `true`. (default: `false`).

#### Example

```yaml
controls:
  scripts: 
    - path: ../lib/macos-script.sh 
    - path: ../lib/windows-script.ps1
    - path: ../lib/linux-script.sh
  windows_enabled_and_configured: true
  windows_migration_enabled: true # Available in Fleet Premium
  enable_disk_encryption: true # Available in Fleet Premium
  macos_updates: # Available in Fleet Premium
    deadline: "2024-12-31"
    minimum_version: "15.1"
  ios_updates: # Available in Fleet Premium
    deadline: "2024-12-31"
    minimum_version: "18.1"
  ipados_updates: # Available in Fleet Premium
    deadline: "2024-12-31"
    minimum_version: "18.1"
  windows_updates: # Available in Fleet Premium
    deadline_days: 5
    grace_period_days: 2
  macos_settings:
    custom_settings:
      - path: ../lib/macos-profile1.mobileconfig
        labels_exclude_any: # Available in Fleet Premium
          - Macs on Sequoia
      - path: ../lib/macos-profile2.json
        labels_include_all: # Available in Fleet Premium
          - Macs on Sonoma
      - path: ../lib/macos-profile3.mobileconfig
        labels_include_any: # Available in Fleet Premium
          - Engineering
          - Product
  windows_settings:
    custom_settings:
      - path: ../lib/windows-profile.xml
  android_settings:
    custom_settings:
      - path: ../lib/android-profile.json
  macos_setup: # Available in Fleet Premium
    bootstrap_package: https://example.org/bootstrap_package.pkg
    enable_end_user_authentication: true
    enable_release_device_manually: true
    macos_setup_assistant: ../lib/dep-profile.json
    script: ../lib/macos-setup-script.sh
  macos_migration: # Available in Fleet Premium
    enable: true
    mode: voluntary
    webhook_url: https://example.org/webhook_handler
```

### macos_updates

- `deadline` specifies the deadline in `YYYY-MM-DD` format. The exact deadline is set to noon local time for hosts on macOS 14 and above, 20:00 UTC for hosts on older macOS versions. (default: `""`).
- `minimum_version` specifies the minimum required macOS version (default: `""`).

### ios_updates

- `deadline` specifies the deadline in `YYYY-MM-DD` format; the exact deadline is set to noon local time. (default: `""`).
- `minimum_version` specifies the minimum required iOS version (default: `""`).

### ipados_updates

- `deadline` specifies the deadline in `YYYY-MM-DD` format; the exact deadline is set to noon local time. (default: `""`).
- `minimum_version` specifies the minimum required iPadOS version (default: `""`).

### windows_updates

- `deadline_days` specifies the number of days before Windows installs updates (default: `null`)
- `grace_period_days` specifies the number of days before Windows restarts to install updates (default: `null`)

### macos_settings, windows_settings and android_settings

- `macos_settings.custom_settings` is a list of paths to macOS, iOS, and iPadOS configuration profiles (.mobileconfig) or declaration profiles (.json).
- `windows_settings.custom_settings` is a list of paths to Windows configuration profiles (.xml).
- `android_settings.custom_settings` is a list of paths to Android configuration profiles (.json).


Use `labels_include_all` to target hosts that have all labels, `labels_include_any` to target hosts that have any label, or `labels_exclude_any` to target hosts that don't have any of the labels. Only one of `labels_include_all`, `labels_include_any`, or `labels_exclude_any` can be specified. If none are specified, all hosts are targeted.

#### Variables

For macOS configuration profiles, you can use any of Apple's [built-in variables](https://support.apple.com/en-my/guide/deployment/dep04666af94/1/web/1.0).

Fleet also supports adding [GitHub](https://docs.github.com/en/actions/learn-github-actions/variables#defining-environment-variables-for-a-single-workflow) or [GitLab](https://docs.gitlab.com/ci/variables/) environment variables in your configuration profiles. Use `$ENV_VARIABLE` format. 

In Fleet Premium, you can use reserved variables beginning with `$FLEET_VAR_`. Fleet will populate these variables when profiles are sent to hosts. Supported variables are:

| Name | Platforms | Description |
| ---- | --------- | ----------- |
| <span style="display: inline-block; min-width: 240px;">`$FLEET_VAR_NDES_SCEP_CHALLENGE`</span> | macOS, iOS, iPadOS | Fleet-managed one-time NDES challenge password used during SCEP certificate configuration profile deployment. |
| `$FLEET_VAR_NDES_SCEP_PROXY_URL`                   | macOS, iOS, iPadOS | Fleet-managed NDES SCEP proxy endpoint URL used during SCEP certificate configuration profile deployment. |
| `$FLEET_VAR_HOST_END_USER_IDP_USERNAME`            | macOS, iOS, iPadOS | Host's IdP username. When this changes, Fleet will automatically resend the profile. |
| `$FLEET_VAR_HOST_END_USER_IDP_FULL_NAME`           | macOS, iOS, iPadOS | Host's IdP full name. When this changes, Fleet will automatically resend the profile. |`            | macOS, iOS, iPadOS | Host's IdP username. When this changes, Fleet will automatically resend the profile. |
| `$FLEET_VAR_HOST_END_USER_IDP_USERNAME_LOCAL_PART` | macOS, iOS, iPadOS | Local part of the email (e.g. john from john@example.com). When this changes, Fleet will automatically resend the profile. |
| `$FLEET_VAR_HOST_END_USER_IDP_GROUPS`              | macOS, iOS, iPadOS | Comma separated IdP groups that host belongs to. When these change, Fleet will automatically resend the profile. |
| `$FLEET_VAR_HOST_END_USER_IDP_DEPARTMENT`          | macOS, iOS, iPadOS | Host's IdP department. When this changes, Fleet will automatically resend the profile. |
| `$FLEET_VAR_HOST_UUID`                             | Windows | Host's hardware UUID. (Equivalent of Apple's built-in `%HardwareUUID%`.) |
| `$FLEET_VAR_HOST_HARDWARE_SERIAL`                  | macOS, iOS, iPadOS | Host's hardware serial number. |
| `$FLEET_VAR_CUSTOM_SCEP_CHALLENGE_<CA_NAME>`       | macOS, iOS, iPadOS | Fleet-managed one-time challenge password used during SCEP certificate configuration profile deployment. `<CA_NAME>` should be replaced with name of the certificate authority configured in [scep_proxy](#scep-proxy). |
| `$FLEET_VAR_CUSTOM_SCEP_PROXY_URL_<CA_NAME>`       | macOS, iOS, iPadOS | Fleet-managed SCEP proxy endpoint URL used during SCEP certificate configuration profile deployment. |
| `$FLEET_VAR_DIGICERT_PASSWORD_<CA_NAME>`           | macOS, iOS, iPadOS | Fleet-managed password required to decode the base64-encoded certificate data issued by a specified DigiCert certificate authority during PKCS12 profile deployment. `<CA_NAME>` should be replaced with name of the certificate authority configured in [digicert](#digicert). | 
| `$FLEET_VAR_DIGICERT_DATA_<CA_NAME>`               | macOS, iOS, iPadOS | Fleet-managed base64-encoded certificate data issued by a specified DigiCert certificate authority during PKCS12 profile deployment. `<CA_NAME>` should be replaced with name of the certificate authority configured in [digicert](#digicert). |
| `$FLEET_VAR_SMALLSTEP_SCEP_CHALLENGE_<CA_NAME>`       | macOS, iOS, iPadOS | Fleet-managed one-time Smallstep challenge password used during SCEP certificate configuration profile deployment. `<CA_NAME>` should be replaced with name of the certificate authority configured in [scep_proxy](#scep-proxy). |
| `$FLEET_VAR_SMALLSTEP_SCEP_PROXY_URL_<CA_NAME>`       | macOS, iOS, iPadOS | Fleet-managed Smallstep SCEP proxy endpoint URL used during SCEP certificate configuration profile deployment. |

The dollar sign (`$`) can be escaped so it's not considered a variable by using a backslash (e.g. `\$100`). Additionally, `MY${variable}HERE` syntax can be used to put strings around the variable.

### macos_setup

The `macos_setup` section lets you control the out-of-the-box macOS [setup experience](https://fleetdm.com/guides/macos-setup-experience) for hosts that use Automated Device Enrollment (ADE).

> **Experimental feature.** The `manual_agent_install` feature is undergoing rapid improvement, which may result in breaking changes to the API or configuration surface. It is not recommended for use in automated workflows.

- `bootstrap_package` is the URL to a bootstrap package. Fleet will download the bootstrap package (default: `""`).
- `manual_agent_install` specifies whether Fleet's agent (fleetd) will be installed as part of setup experience. (default: `false`)
- `enable_end_user_authentication` specifies whether or not to require end user authentication when the user first sets up their macOS host.
- `enable_release_device_manually` when enabled, you're responsible for sending the [`DeviceConfigured` command](https://developer.apple.com/documentation/devicemanagement/device-configured-command). End users will be stcuk in Setup Assistant until this command is sent.
- `macos_setup_assistant` is a path to a custom automatic enrollment (ADE) profile (.json).
- `script` is the path to a custom setup script to run after the host is first set up.

### macos_migration

The `macos_migration` section lets you control the [end user migration workflow](https://fleetdm.com/docs/using-fleet/mdm-migration-guide#end-user-workflow) for macOS hosts that enrolled to your old MDM solution.

- `enable` specifies whether or not to enable end user migration workflow (default: `false`)
- `mode` specifies whether the end user initiates migration (`voluntary`) or they're nudged every 15-20 minutes to migrate (`forced`) (default: `""`).
- `webhook_url` is the URL that Fleet sends a webhook to when the end user selects **Start**. Receive this webhook using your automation tool (ex. Tines) to unenroll your end users from your old MDM solution.

Can only be configured for all teams (`default.yml`).

## software

> **Experimental feature**. This feature is undergoing rapid improvement, which may result in breaking changes to the API or configuration surface. It is not recommended for use in automated workflows.

The `software` section allows you to configure packages, Apple App Store apps, and Fleet-maintained apps that you want to install on your hosts.

- `packages` is a list of paths to custom packages (.pkg, .msi, .exe, .rpm, .deb, or .tar.gz).
- `app_store_apps` is a list of Apple App Store apps.
- `fleet_maintained_apps` is a list of Fleet-maintained apps.

Currently, you can specify `install_software` in the [`policies` YAML](#policies) to automatically install a custom package or App Store app when a host fails a policy. [Automatic install support for Fleet-maintained apps](https://github.com/fleetdm/fleet/issues/29584) is coming soon.

Currently, Fleet only allows one package, Apple App Store app, or Fleet-maintained app for a specific software. This means, if you specify a Google Chrome for macOS twice in `packages` or once in `packages` and once in `fleet_maintained_apps`, only one of them will be added to Fleet.

#### Example

`teams/team-name.yml`, or `teams/no-team.yml`

```yaml
software:
  packages:
    - path: ../lib/software-name.package.yml
      categories:
        - Browsers
      self_service: true
      setup_experience: true
    - path: ../lib/software-name2.package.yml
  app_store_apps:
    - app_store_id: "1091189122"
      labels_include_any: # Available in Fleet Premium
        - Product
        - Marketing
      categories:
        - Communication
  fleet_maintained_apps:
    - slug: slack/darwin
      install_script:
        path: ../lib/software/slack-install-script.sh
      uninstall_script:
        path: ../lib/software/slack-uninstall-script.sh
      post_install_script:
        path: ../lib/software/slack-config-script.sh
      self_service: true
      labels_include_any:
        - Design
        - Sales
      categories:
        - Communication
        - Productivity
```

#### self_service, labels, categories, and setup_experience

- `self-service` specifies whether end users can install from **Fleet Desktop > Self-service** (default: `false`). Currently, for App Store apps, this setting only applies to macOS and is ignored on other platforms. For example, if the app is supported on macOS, iOS, and iPadOS, and `self_service` is set to `true`, it will be available in self-service on macOS workstations but not on iPhones or iPads.
- `labels_include_any` targets hosts that have **any** of the specified labels. `labels_exclude_any` targets hosts that have **none** of the specified labels. Only one of these fields can be set. If neither is set, all hosts are targeted.
- `categories` groups self-service software on your end users' **Fleet Desktop > My device** page. If none are set, Fleet-maintained apps get their [default categories](https://github.com/fleetdm/fleet/tree/main/ee/maintained-apps/outputs) and all other software only appears in the **All** group. Supported values:
  - `Browsers`: shown as **🌎 Browsers**
  - `Communication`: shown as **👬 Communication**
  - `Developer tools`: shown as **🧰 Developer tools**
  - `Productivity`: shown as **🖥️ Productivity**
<<<<<<< HEAD
- `setup_experience` installs the software when macOS, Windows, and Linux hosts enroll. Learn more in the [setup experience guide](https://fleetdm.com/guides/macos-setup-experience#software-and-script). This setting is ignored for iOS/iPadOS software (default: `false`).
=======
- `setup_experience` installs the software on macOS and Linux hosts that automatically enroll via [setup experience](https://fleetdm.com/guides/macos-setup-experience#software-and-script). This setting only applies to macOS and Linux software and is ignored on software that applies to other platforms (default: `false`).
>>>>>>> 23d95c3f

### packages

- `url` specifies the URL at which the software is located. Fleet will download the software and upload it to S3.
- `hash_sha256` specifies the SHA256 hash of the package file. If provided, and if a software package with that hash has already been uploaded to Fleet, the existing package will be used and download will be skipped. If a package with that hash does not yet exist, Fleet will download the package, then verify that the hash matches, bailing out if it does not match.

> Without specifying a hash, Fleet downloads each installer for each team on each GitOps run.

> You can specify a hash alone to reference a software package that was previously uploaded to Fleet, whether via the UI or the API,. If a package with that hash isn't already in Fleet and visible to the user performing the GitOps run, the GitOps run will error.

- `pre_install_query.path` is the osquery query Fleet runs before installing the software. Software will be installed only if the [query returns results](https://fleetdm.com/tables).
- `install_script.path` specifies the command Fleet will run on hosts to install software. The [default script](https://github.com/fleetdm/fleet/tree/main/pkg/file/scripts) is dependent on the software type (i.e. .pkg).
- `uninstall_script.path` is the script Fleet will run on hosts to uninstall software. The [default script](https://github.com/fleetdm/fleet/tree/main/pkg/file/scripts) is dependent on the software type (i.e. .pkg).
- `post_install_script.path` is the script Fleet will run on hosts after the software install. There is no default.
<<<<<<< HEAD
- `icon` is the PNG icon that will be displayed in Fleet and on **Fleet Desktop > Self-service** instead of the default icon built into Fleet. It must be a square PNG with dimensions between 120x120 px and 1024x1024 px. Custom icons will only override the icon for the software title and team where they are added.
=======
>>>>>>> 23d95c3f
  
> Without specifying a hash, Fleet downloads each installer for each team on each GitOps run.


#### Example

##### URL

`lib/software-name.package.yml`:

```yaml
- url: https://dl.tailscale.com/stable/tailscale-setup-1.72.0.exe
  install_script:
    path: ../lib/software/tailscale-install-script.ps1
  uninstall_script:
    path: ../lib/software/tailscale-uninstall-script.ps1
  post_install_script:
    path: ../lib/software/tailscale-config-script.ps1
```

##### Hash

You can view the hash for existing software in the software detail page in the Fleet UI. It is also returned after uploading a new software item via the API.

```yaml
# Mozilla Firefox (Firefox 136.0.1.pkg) version 136.0.1
- hash_sha256: fd22528a87f3cfdb81aca981953aa5c8d7084581b9209bb69abf69c09a0afaaf
```

### app_store_apps

- `app_store_id` is the ID of the Apple App Store app. You can find this at the end of the app's App Store URL. For example, "Bear - Markdown Notes" URL is "https://apps.apple.com/us/app/bear-markdown-notes/id1016366447" and the `app_store_id` is `1016366447`.
  + Make sure to include only the ID itself, and not the `id` prefix shown in the URL. The ID must be wrapped in quotes as shown in the example so that it is processed as a string.
<<<<<<< HEAD
- `icon` is the PNG icon that will be displayed in Fleet and on **Fleet Desktop > Self-service** instead of the default icon the icon sourced from Apple. It must be a square PNG with dimensions between 120x120 px and 1024x1024 px. Custom icons will only override the icon for the software title and team where they are added.
=======
>>>>>>> 23d95c3f

Currently, one app for each of an App Store app's supported platforms are added. For example, adding [Bear](https://apps.apple.com/us/app/bear-markdown-notes/id1016366447) (supported on iOS and iPadOS) adds both the iOS and iPadOS apps to your software that's available to install in Fleet. Specifying specific platforms is only supported using Fleet's UI or [API](https://fleetdm.com/docs/rest-api/rest-api) (YAML coming soon).

### fleet_maintained_apps

- `fleet_maintained_apps` is a list of Fleet-maintained apps. Provide the `slug` field to include a Fleet-maintained app on a team. To find the `slug`, head to **Software > Add software** and select a Fleet-maintained app, then select **Show details**. You can also see the [list of app slugs on GitHub](https://github.com/fleetdm/fleet/blob/main/ee/maintained-apps/outputs/apps.json).

Currently, Fleet-maintained apps will be updated to the latest version published by Fleet when GitOps runs.

The below fields are all optional.

- `self_service` specifies whether end users can install from **Fleet Desktop > Self-service**.
- `pre_install_query.path` is the osquery query Fleet runs before installing the software. Software will be installed only if the [query returns results](https://fleetdm.com/tables).
- `post_install_script.path` is the script that, if supplied, Fleet will run on hosts after the software installs.

The below fields are optional, and if omitted will default to values specified in [the app's metadata on GitHub](https://github.com/fleetdm/fleet/tree/main/ee/maintained-apps/outputs).

- `install_script.path` specifies the command Fleet will run on hosts to install software.
- `uninstall_script.path` is the script Fleet will run on hosts to uninstall software.
- `categories` is an array of categories, from [supported categories](#labels-and-categories).

## org_settings and team_settings

Currently, managing users and ticket destinations (Jira and Zendesk) are only supported using Fleet's UI or [API](https://fleetdm.com/docs/rest-api/rest-api).

### features

The `features` section of the configuration YAML lets you define what predefined queries are sent to the hosts and later on processed by Fleet for different functionalities.
- `additional_queries` adds extra host details. This information will be updated at the same time as other host details and is returned by the API when host objects are returned (default: empty).
- `enable_host_users` specifies whether or not Fleet collects user data from hosts (default: `true`).
- `enable_software_inventory` specifies whether or not Fleet collects software inventory from hosts (default: `true`).

Can only be configured for all teams (`org_settings`) and custom teams (`team_settings`).

#### Example

```yaml
org_settings:
  features:
    additional_queries:
      time: SELECT * FROM time
      macs: SELECT mac FROM interface_details
    enable_host_users: true
    enable_software_inventory: true
```

### fleet_desktop

Direct end users to a custom URL when they select **About Fleet** in the Fleet Desktop dropdown (default: [https://fleetdm.com/transparency](https://fleetdm.com/transparency)).

Can only be configured for all teams (`org_settings`).

#### Example

```yaml
org_settings:
  fleet_desktop:
    transparency_url: https://example.org/transparency
```

### host_expiry_settings

The `host_expiry_settings` section lets you define if and when hosts should be automatically deleted from Fleet if they have not checked in.
- `host_expiry_enabled` (default: `false`)
- `host_expiry_window` if a host has not communicated with Fleet in the specified number of days, it will be removed. Must be > `0` when host expiry is enabled (default: `0`).

Can only be configured for all teams (`org_settings`) and custom teams (`team_settings`).

#### Example

```yaml
org_settings:
  host_expiry_settings:
  	host_expiry_enabled: true
    host_expiry_window: 10
```

### org_info

- `org_name` is the name of your organization (default: `""`)
- `org_logo_url` is a public URL of the logo for your organization (default: Fleet logo).
- `org_logo_url_light_background` is a public URL of the logo for your organization that can be used with light backgrounds (default: Fleet logo).
- `contact_url` is a URL that appears in error messages presented to end users (default: `"https://fleetdm.com/company/contact"`)

Can only be configured for all teams (`org_settings`).

To get the best results for your logos (`org_logo_url` and `org_logo_url_light_background`), use the following sizes:
- For square logos, use a PNG that's 256x256 pixels (px).
- For rectangular logos (wordmark), use a PNG that's 516x256 pixels (px).

#### Example

```yaml
org_settings:
  org_info:
    org_name: Fleet
    org_logo_url: https://example.com/logo.png
    org_logo_url_light_background: https://example.com/logo-light.png
    contact_url: https://fleetdm.com/company/contact
```

### secrets

The `secrets` section defines the valid secrets that hosts can use to enroll to Fleet. Supply one of these secrets when generating the fleetd agent you'll use to [enroll hosts](https://fleetdm.com/docs/using-fleet/enroll-hosts).

Can only be configured for all teams (`org_settings`) and custom teams (`team_settings`).

#### Example

```yaml
org_settings:
  secrets: 
  - secret: $ENROLL_SECRET
```

### server_settings

- `ai_features_disabled` disables AI-assisted policy descriptions and resolutions. (default: `false`)
- `enable_analytics` specifies whether or not to enable Fleet's [usage statistics](https://fleetdm.com/docs/using-fleet/usage-statistics). (default: `true`)
- `live_query_disabled` disables the ability to run live queries (ad hoc queries executed via the UI or fleetctl). (default: `false`)
- `query_reports_disabled` disables query reports and deletes existing reports. (default: `false`)
- `query_report_cap` sets the maximum number of results to store per query report before the report is clipped. If increasing this cap, we recommend enabling reports for one query at a time and monitoring your infrastructure. (default: `1000`)
- `scripts_disabled` blocks access to run scripts. Scripts may still be added in the UI and CLI. (default: `false`)
- `server_url` is the base URL of the Fleet instance. If this URL changes and Apple (macOS, iOS, iPadOS) hosts already have MDM turned on, the end users will have to turn MDM off and back on to use MDM features. (default: provided during Fleet setup)


Can only be configured for all teams (`org_settings`).

#### Example

```yaml
org_settings:
  server_settings:
    ai_features_disabled: false
    enable_analytics: true
    live_query_disabled: false
    query_reports_disabled: false
    scripts_disabled: false
    server_url: https://instance.fleet.com
```


### sso_settings

The `sso_settings` section lets you define [single sign-on (SSO)](https://fleetdm.com/docs/deploying/configuration#configuring-single-sign-on-sso) settings.

- `enable_sso` (default: `false`)
- `idp_name` is the human-friendly name for the identity provider that will provide single sign-on authentication (default: `""`).
- `idp_image_url` is an optional link to an image such as a logo for the identity provider. (default: `""`).
- `entity_id` is the entity ID: a Uniform Resource Identifier (URI) that you use to identify Fleet when configuring the identity provider. It must exactly match the Entity ID field used in identity provider configuration (default: `""`).
- `metadata` is the metadata (in XML format) provided by the identity provider. (default: `""`)
- `metadata_url` is the URL that references the identity provider metadata. Only one of  `metadata` or `metadata_url` is required (default: `""`).
- `enable_jit_provisioning` specifies whether or not to enable [just-in-time user provisioning](https://fleetdm.com/docs/deploy/single-sign-on-sso#just-in-time-jit-user-provisioning) (default: `false`).
- `enable_sso_idp_login` specifies whether or not to allow single sign-on login initiated by identity provider (default: `false`).
- `sso_server_url` is used if the URL your Fleet users (admins, maintainers, observers) use to login to Fleet via SSO is different than the base URL of your Fleet instance. If not configured, login via SSO will use the base URL of the Fleet instance.

Can only be configured for all teams (`org_settings`).

#### Example

```yaml
org_settings:
  sso_settings:
    enable_sso: true
    idp_name: Okta
    idp_image_url: https://www.okta.com/favicon.ico
    entity_id: https://example.okta.com
    metadata: $SSO_METADATA
    enable_jit_provisioning: true # Available in Fleet Premium
    enable_sso_idp_login: true
    sso_server_url: https://admin.example.com # Optional, SSO will only work from this URL
```

### integrations

The `integrations` section lets you configure your Google Calendar, Conditional Access (for hosts in "No team"), Jira, and Zendesk. After configuration, you can enable [automations](https://fleetdm.com/docs/using-fleet/automations) like calendar event and ticket creation for failing policies. Currently, enabling ticket creation is only available using Fleet's UI or [API](https://fleetdm.com/docs/rest-api/rest-api) (YAML files coming soon).

<<<<<<< HEAD
=======
Can only be configured for all teams (`org_settings`) and custom teams (`team_settings`).


>>>>>>> 23d95c3f
#### Example

`default.yml`

```yaml
org_settings:
  integrations:
    conditional_access_enabled: true
    google_calendar:
      - api_key_json: $GOOGLE_CALENDAR_API_KEY_JSON
        domain: fleetdm.com
    jira:
      - url: https://example.atlassian.net
        username: user1
        api_token: $JIRA_API_TOKEN
        project_key: PJ1
    zendesk:
      - url: https://example.zendesk.com
        email: user1@example.com
        api_token: $ZENDESK_API_TOKEN
        group_id: 1234
```

`/teams/team-name.yml`

At the team level, there is the additional option to enable conditional access, which blocks third party app sign-ins on hosts failing policies. (Available in Fleet Premium. Must have Microsoft Entra connected.)

```yaml
integrations:
  conditional_access_enabled: true
```

#### google_calendar

For all teams (`org_settings`):

- `api_key_json` is the contents of the JSON file downloaded when you create your Google Workspace service account API key (default: `""`).
- `domain` is the primary domain used to identify your end user's work calendar (default: `""`).

For custom teams (`team_settings`):

- `enable_calendar_events` to enable calendar events for a team (default: `false`).
- `webhook_url` is the webhook URL triggered during a user's calendar event (default: `""`).

#### jira

- `url` is the URL of your Jira (default: `""`)
- `username` is the username of your Jira account (default: `""`).
- `api_token` is the Jira API token (default: `""`).
- `project_key` is the project key location in your Jira project's URL. For example, in "jira.example.com/projects/EXMPL," "EXMPL" is the project key (default: `""`).

Can only be configured for all teams (`org_settings`). Use API to configure Jira for custom teams and default "No team".

#### zendesk

- `url` is the URL of your Zendesk (default: `""`)
- `username` is the username of your Zendesk account (default: `""`).
- `api_token` is the Zendesk API token (default: `""`).
- `group_id`is found by selecting **Admin > People > Groups** in Zendesk. Find your group and select it. The group ID will appear in the search field.

### certificate_authorities

<<<<<<< HEAD
_Available in Fleet Premium._
=======
This section lets you configure your certificate authorities (CA) to help your end users connect to Wi-Fi and VPN.

#### Example

`default.yml`

```yaml
org_settings:
  certificate_authorities:
    digicert: # Available in Fleet Premium
      - name: DIGICERT_WIFI
        url: https://one.digicert.com
        api_token: $DIGICERT_API_TOKEN
        profile_id: 926dbcdd-41c4-4fe5-96c3-b6a7f0da81d8
        certificate_common_name: $FLEET_VAR_HOST_HARDWARE_SERIAL@example.com
        certificate_user_principal_names:
          - $FLEET_VAR_HOST_HARDWARE_SERIAL@example.com
        certificate_seat_id: $FLEET_VAR_HOST_HARDWARE_SERIAL@example.com
    ndes_scep_proxy: # Available in Fleet Premium
      url: https://example.com/certsrv/mscep/mscep.dll
      admin_url: https://example.com/certsrv/mscep_admin/
      username: Administrator@example.com
      password: myPassword
    custom_scep_proxy: # Available in Fleet Premium
      - name: SCEP_VPN
        url: https://example.com/scep
        challenge: $SCEP_VPN_CHALLENGE
    hydrant: # Available in Fleet Premium
      - name: HYDRANT_WIFI
        url: https://example.hydrantid.com/.well-known/est/abc123
        client_id: $HYDRANT_CLIENT_ID
        client_secret: $HYDRANT_CLIENT_SECRET
```

Can only be configured for all teams (`org_settings`). Use API to configure Zendesk for custom teams and default "No team".

### certificate_authorities

> **Experimental feature**. This feature is undergoing rapid improvement, which may result in breaking changes to the API or configuration surface. It is not recommended for use in automated workflows.
>>>>>>> 23d95c3f

This section lets you configure your [certificate authorities (CA)](https://fleetdm.com/guides/certificate-authorities) to help your end users connect to Wi-Fi and VPN.

#### Example

`default.yml`

```yaml
org_settings:
  certificate_authorities:
    digicert:
      - name: DIGICERT_WIFI
        url: https://one.digicert.com
        api_token: $DIGICERT_API_TOKEN
        profile_id: 926dbcdd-41c4-4fe5-96c3-b6a7f0da81d8
        certificate_common_name: $FLEET_VAR_HOST_HARDWARE_SERIAL@example.com
        certificate_user_principal_names:
          - $FLEET_VAR_HOST_HARDWARE_SERIAL@example.com
        certificate_seat_id: $FLEET_VAR_HOST_HARDWARE_SERIAL@example.com
    ndes_scep_proxy:
      url: https://example.com/certsrv/mscep/mscep.dll
      admin_url: https://example.com/certsrv/mscep_admin/
      username: Administrator@example.com
      password: myPassword
    custom_scep_proxy:
      - name: SCEP_VPN
        url: https://example.com/scep
        challenge: $SCEP_VPN_CHALLENGE
    hydrant:
      - name: HYDRANT_WIFI
        url: https://example.hydrantid.com/.well-known/est/abc123
        client_id: $HYDRANT_CLIENT_ID
        client_secret: $HYDRANT_CLIENT_SECRET
    smallstep:
      - name: SMALLSTEP_WIFI
        url: https://example.scep.smallstep.com/p/agents/integration-fleet
        challenge_url: https://example.scep.smallstep.com/xr9f4db7-83f1-48ab-8982-8b6870d4fl85/challenge
        username: $SMALLSTEP_USERNAME
        password: $SMALLSTEP_PASSWORD
```

#### digicert

- `name` is the name of certificate authority that will be used in variables in configuration profiles. Only letters, numbers, and underscores are allowed.
- `url` is the URL to DigiCert One instance (default: `https://one.digicert.com`).
- `api_token` is the token used to authenticate requests to DigiCert.
- `profile_id` is the ID of certificate profile in DigiCert.
- `certificate_common_name` is the certificate's CN.
- `certificate_user_principal_names` is the certificate's user principal names (UPN) attribute in Subject Alternative Name (SAN).
- `certificate_seat_id` is the ID of the DigiCert's seat. Seats are license units in DigiCert.

Can only be configured for all teams (`org_settings`).

#### ndes_scep_proxy

- `url` is the URL of the NDES SCEP endpoint (default: `""`).
- `admin_url` is the URL of the NDES admin endpoint (default: `""`).
- `username` is the username of the NDES admin endpoint (default: `""`).
- `password` is the password of the NDES admin endpoint (default: `""`).

Can only be configured for all teams (`org_settings`).

#### custom_scep_proxy

- `name` is the name of certificate authority that will be used in variables in configuration profiles. Only letters, numbers, and underscores are allowed.
- `url` is the URL of the Simple Certificate Enrollment Protocol (SCEP) server.
- `challenge` is the static challenge password used to authenticate requests to SCEP server.

#### hydrant

- `name` is the name of the certificate authority that will be used in variables in configuration profiles. Only letters, numbers, and underscores are allowed.
- `url` is the EST (Enrollment Over Secure Transport) endpoint provided by Hydrant.
- `client_id` is the client ID provided by Hydrant.
- `client_secret` is the client secret provided by Hydrant.

<<<<<<< HEAD
#### smallstep

- `name` is the name of the certificate authority that will be used in variables in configuration profiles. Only letters, numbers, and underscores are allowed.
- `url` is the **SCEP URL** from Smallstep.
- `challenge_url` is the **Webhook URL** from Smallstep.
- `username` is the **Challenge Basic Authentication Username** from Smallstep.
- `password` is the **Challenge Basic Authentication Password** from Smallstep.
=======
Can only be configured for all teams (`org_settings`).
>>>>>>> 23d95c3f

### webhook_settings

The `webhook_settings` section lets you define webhook settings for failing policy, vulnerability, and host status [automations](https://fleetdm.com/docs/using-fleet/automations).

#### activities_webhook

- `enable_activities_webhook` (default: `false`)
- `destination_url` is the URL to `POST` to when an activity is generated (default: `""`)

Can only be configured for all teams (`org_settings`) and custom teams (`team_settings`).

### Example

```yaml
org_settings:
  webhook_settings:
    activities_webhook:
      enable_activities_webhook: true
      destination_url: https://example.org/webhook_handler
```

#### failing_policies_webhook

> These settings can also be configured per-team when nested under `team_settings`. 

- `enable_failing_policies_webhook` (default: `false`)
- `destination_url` is the URL to `POST` to when the condition for the webhook triggers (default: `""`).
- `policy_ids` is the list of policies that will trigger a webhook.
- `host_batch_size` is the maximum number of host identifiers to send in one webhook request. A value of `0` means all host identifiers with a failing policy will be sent in a single request.

#### Example

```yaml
org_settings:
  webhook_settings:
    failing_policies_webhook:
      enable_failing_policies_webhook: true
      destination_url: https://example.org/webhook_handler
      host_batch_size: 0
      policy_ids:
        - 1
        - 2
        - 3
```

#### host_status_webhook

- `enable_host_status_webhook` (default: `false`)
- `destination_url` is the URL to `POST` to when the condition for the webhook triggers (default: `""`).
- `days_count` is the number of days that hosts need to be offline to count as part of the percentage (default: `0`).
- `host_percentage` is the percentage of hosts that need to be offline to trigger the webhook. (default: `0`).

Can only be configured for all teams (`org_settings`) and custom teams (`team_settings`).

#### Example

```yaml
org_settings:
  webhook_settings:
    host_status_webhook:
      enable_host_status_webhook: true
      destination_url: https://example.org/webhook_handler
      days_count: 7
      host_percentage: 25
```

#### vulnerabilities_webhook

- `enable_vulnerabilities_webhook` (default: `false`)
- `destination_url` is the URL to `POST` to when the condition for the webhook triggers (default: `""`).
- `host_batch_size` is the maximum number of host identifiers to send in one webhook request. A value of `0` means all host identifiers with a detected vulnerability will be sent in a single request.

Can only be configured for all teams (`org_settings`).

#### Example

```yaml
org_settings:
  webhook_settings:
    vulnerabilities_webhook:
      enable_vulnerabilities_webhook: true
      destination_url: https://example.org/webhook_handler
      host_batch_size: 0
```

### mdm

#### apple_business_manager

After [adding an Apple Business Manager (ABM) token via the UI](https://fleetdm.com/guides/macos-mdm-setup#apple-business-manager), the `apple_business_manager` section lets you determine which team Apple hosts are assigned to in Fleet when they appear in Apple Business Manager.

- `organization_name` is the organization name associated with the Apple Business Manager account.
- `macos_team` is the team where macOS hosts are automatically added when they appear in Apple Business Manager. If not specified, defaults to "No team".
- `ios_team` is the the team where iOS hosts are automatically added when they appear in Apple Business Manager. If not specified, defaults to "No team".
- `ipados_team` is the team where iPadOS hosts are automatically added when they appear in Apple Business Manager. If not specified, defaults to "No team".

Can only be configured for all teams (`org_settings`).

#### Example

```yaml
org_settings:
  mdm:
    apple_business_manager: # Available in Fleet Premium
    - organization_name: Fleet Device Management Inc.
      macos_team: 💻 Workstations
      ios_team: 📱🏢 Company-owned iPhones
      ipados_team: 🔳🏢 Company-owned iPads
```

#### volume_purchasing_program

After you've uploaded a [Volume Purchasing Program](https://fleetdm.com/guides/macos-mdm-setup#volume-purchasing-program-vpp) (VPP) token, the  `volume_purchasing_program` section lets you configure the teams in Fleet that have access to that VPP token's App Store apps. Currently, adding a VPP token is only available using Fleet's UI.

- `location` is the name of the location in the Apple Business Manager account.
- `teams` is a list of team names. If you choose specific teams, App Store apps in this VPP account will only be available to install on hosts in these teams. If not specified, App Store apps are available to install on hosts in all teams.

Can only be configured for all teams (`org_settings`).

#### Example

```yaml
org_settings:
  mdm:
    volume_purchasing_program: # Available in Fleet Premium
    - location: Fleet Device Management Inc.
      teams: 
      - 💻 Workstations
      - 💻🐣 Workstations (canary)
      - 📱🏢 Company-owned iPhones
      - 🔳🏢 Company-owned iPads
```

#### end_user_authentication

The `end_user_authentication` section lets you define the identity provider (IdP) settings used for [end user authentication](https://fleetdm.com/guides/macos-setup-experience#end-user-authentication-and-eula) during Automated Device Enrollment (ADE).

Once the IdP settings are configured, you can use the [`controls.macos_setup.enable_end_user_authentication`](#macos-setup) key to control the end user experience during ADE.

- `idp_name` is the human-friendly name for the identity provider that will provide single sign-on authentication (default: `""`).
- `entity_id` is the entity ID: a Uniform Resource Identifier (URI) that you use to identify Fleet when configuring the identity provider. It must exactly match the Entity ID field used in identity provider configuration (default: `""`).
- `metadata` is the metadata (in XML format) provided by the identity provider. (default: `""`)
- `metadata_url` is the URL that references the identity provider metadata. Only one of  `metadata` or `metadata_url` is required (default: `""`).

Can only be configured for all teams (`org_settings`):

#### Example

```
org_settings:
  mdm:
    end_user_authentication:
      entity_id: https://example.okta.com
      idp_name: Okta
      metadata: $END_USER_SSO_METADATA
      metadata_url: ""
```

##### end_user_license_agreement

You can require an end user to agree to an end user license agreement (EULA) before they can use their new Mac. `end_user_authentication` must be configured, and `controls.enable_end_user_authentication` must be set to `true`.

- `end_user_license_agreement` is the path to the PDF document.

Can only be configured for all teams (`org_settings`).

##### Example

```yaml
org_settings:
  mdm:
    end_user_license_agreement: ./lib/eula.pdf
```

##### apple_server_url

Update this URL if you're self-hosting Fleet and you want your hosts to talk to this URL for MDM features. (If not configured, hosts will use the base URL of the Fleet instance.)

If this URL changes and hosts already have MDM turned on, the end users will have to turn MDM off and back on to use MDM features.

Can only be configured for all teams (`org_settings`).

##### Example

```yaml
org_settings:
  mdm:
    apple_server_url: https://instance.fleet.com
```

#### yara_rules

The `yara_rules` section lets you define [YARA rules](https://virustotal.github.io/yara/) that will be served by Fleet's [authenticated
YARA rule](https://fleetdm.com/guides/remote-yara-rules) functionality.

Can only be configured for all teams (`org_settings`). To target rules to specific teams, target the
queries referencing the rules to the desired teams.

##### Example

```yaml
org_settings:
  yara_rules:
    - path: ./lib/rule1.yar
    - path: ./lib/rule2.yar
```


#### smtp_settings

If you're self hosting Fleet, the `smtp_settings` section lets you configure an e-mail (SMTP) server. This enables Fleet to send user invite and password reset emails.

If you're using Fleet's managed-cloud offering, an SMTP server is already setup for you.

For possible options, see the parameters for the [smtp_settings object in the API](https://fleetdm.com/docs/rest-api/rest-api#smtp-settings).

Can only be configured for all teams (`org_settings`).

##### Example

```yaml
org_settings:
  smtp_settings:
    enable_smtp: true
    sender_address: organization@example.com
    server: localhost
    port: 1025
    authentication_type: none
```

Can only be configured for all teams (`org_settings`).

Unlike other options, omitting `smtp_settings` or leaving it blank won't reset the values back to the default.

<meta name="title" value="GitOps">
<meta name="description" value="Reference documentation for Fleet's GitOps workflow. See examples and configuration options.">
<meta name="pageOrderInSection" value="1500"><|MERGE_RESOLUTION|>--- conflicted
+++ resolved
@@ -517,11 +517,7 @@
   - `Communication`: shown as **👬 Communication**
   - `Developer tools`: shown as **🧰 Developer tools**
   - `Productivity`: shown as **🖥️ Productivity**
-<<<<<<< HEAD
-- `setup_experience` installs the software when macOS, Windows, and Linux hosts enroll. Learn more in the [setup experience guide](https://fleetdm.com/guides/macos-setup-experience#software-and-script). This setting is ignored for iOS/iPadOS software (default: `false`).
-=======
-- `setup_experience` installs the software on macOS and Linux hosts that automatically enroll via [setup experience](https://fleetdm.com/guides/macos-setup-experience#software-and-script). This setting only applies to macOS and Linux software and is ignored on software that applies to other platforms (default: `false`).
->>>>>>> 23d95c3f
+- `setup_experience` installs the software when macOS, Windows, and Linux hosts enroll. Learn more in the [setup experience guide](https://fleetdm.com/guides/macos-setup-experience#software-and-script). This setting is ignored on software that applies to other platforms (default: `false`).
 
 ### packages
 
@@ -536,10 +532,7 @@
 - `install_script.path` specifies the command Fleet will run on hosts to install software. The [default script](https://github.com/fleetdm/fleet/tree/main/pkg/file/scripts) is dependent on the software type (i.e. .pkg).
 - `uninstall_script.path` is the script Fleet will run on hosts to uninstall software. The [default script](https://github.com/fleetdm/fleet/tree/main/pkg/file/scripts) is dependent on the software type (i.e. .pkg).
 - `post_install_script.path` is the script Fleet will run on hosts after the software install. There is no default.
-<<<<<<< HEAD
 - `icon` is the PNG icon that will be displayed in Fleet and on **Fleet Desktop > Self-service** instead of the default icon built into Fleet. It must be a square PNG with dimensions between 120x120 px and 1024x1024 px. Custom icons will only override the icon for the software title and team where they are added.
-=======
->>>>>>> 23d95c3f
   
 > Without specifying a hash, Fleet downloads each installer for each team on each GitOps run.
 
@@ -573,10 +566,7 @@
 
 - `app_store_id` is the ID of the Apple App Store app. You can find this at the end of the app's App Store URL. For example, "Bear - Markdown Notes" URL is "https://apps.apple.com/us/app/bear-markdown-notes/id1016366447" and the `app_store_id` is `1016366447`.
   + Make sure to include only the ID itself, and not the `id` prefix shown in the URL. The ID must be wrapped in quotes as shown in the example so that it is processed as a string.
-<<<<<<< HEAD
 - `icon` is the PNG icon that will be displayed in Fleet and on **Fleet Desktop > Self-service** instead of the default icon the icon sourced from Apple. It must be a square PNG with dimensions between 120x120 px and 1024x1024 px. Custom icons will only override the icon for the software title and team where they are added.
-=======
->>>>>>> 23d95c3f
 
 Currently, one app for each of an App Store app's supported platforms are added. For example, adding [Bear](https://apps.apple.com/us/app/bear-markdown-notes/id1016366447) (supported on iOS and iPadOS) adds both the iOS and iPadOS apps to your software that's available to install in Fleet. Specifying specific platforms is only supported using Fleet's UI or [API](https://fleetdm.com/docs/rest-api/rest-api) (YAML coming soon).
 
@@ -754,12 +744,7 @@
 
 The `integrations` section lets you configure your Google Calendar, Conditional Access (for hosts in "No team"), Jira, and Zendesk. After configuration, you can enable [automations](https://fleetdm.com/docs/using-fleet/automations) like calendar event and ticket creation for failing policies. Currently, enabling ticket creation is only available using Fleet's UI or [API](https://fleetdm.com/docs/rest-api/rest-api) (YAML files coming soon).
 
-<<<<<<< HEAD
-=======
-Can only be configured for all teams (`org_settings`) and custom teams (`team_settings`).
-
-
->>>>>>> 23d95c3f
+
 #### Example
 
 `default.yml`
@@ -820,51 +805,11 @@
 - `api_token` is the Zendesk API token (default: `""`).
 - `group_id`is found by selecting **Admin > People > Groups** in Zendesk. Find your group and select it. The group ID will appear in the search field.
 
+Can only be configured for all teams (`org_settings`). Use API to configure Zendesk for custom teams and default "No team".
+
 ### certificate_authorities
 
-<<<<<<< HEAD
 _Available in Fleet Premium._
-=======
-This section lets you configure your certificate authorities (CA) to help your end users connect to Wi-Fi and VPN.
-
-#### Example
-
-`default.yml`
-
-```yaml
-org_settings:
-  certificate_authorities:
-    digicert: # Available in Fleet Premium
-      - name: DIGICERT_WIFI
-        url: https://one.digicert.com
-        api_token: $DIGICERT_API_TOKEN
-        profile_id: 926dbcdd-41c4-4fe5-96c3-b6a7f0da81d8
-        certificate_common_name: $FLEET_VAR_HOST_HARDWARE_SERIAL@example.com
-        certificate_user_principal_names:
-          - $FLEET_VAR_HOST_HARDWARE_SERIAL@example.com
-        certificate_seat_id: $FLEET_VAR_HOST_HARDWARE_SERIAL@example.com
-    ndes_scep_proxy: # Available in Fleet Premium
-      url: https://example.com/certsrv/mscep/mscep.dll
-      admin_url: https://example.com/certsrv/mscep_admin/
-      username: Administrator@example.com
-      password: myPassword
-    custom_scep_proxy: # Available in Fleet Premium
-      - name: SCEP_VPN
-        url: https://example.com/scep
-        challenge: $SCEP_VPN_CHALLENGE
-    hydrant: # Available in Fleet Premium
-      - name: HYDRANT_WIFI
-        url: https://example.hydrantid.com/.well-known/est/abc123
-        client_id: $HYDRANT_CLIENT_ID
-        client_secret: $HYDRANT_CLIENT_SECRET
-```
-
-Can only be configured for all teams (`org_settings`). Use API to configure Zendesk for custom teams and default "No team".
-
-### certificate_authorities
-
-> **Experimental feature**. This feature is undergoing rapid improvement, which may result in breaking changes to the API or configuration surface. It is not recommended for use in automated workflows.
->>>>>>> 23d95c3f
 
 This section lets you configure your [certificate authorities (CA)](https://fleetdm.com/guides/certificate-authorities) to help your end users connect to Wi-Fi and VPN.
 
@@ -940,7 +885,6 @@
 - `client_id` is the client ID provided by Hydrant.
 - `client_secret` is the client secret provided by Hydrant.
 
-<<<<<<< HEAD
 #### smallstep
 
 - `name` is the name of the certificate authority that will be used in variables in configuration profiles. Only letters, numbers, and underscores are allowed.
@@ -948,9 +892,8 @@
 - `challenge_url` is the **Webhook URL** from Smallstep.
 - `username` is the **Challenge Basic Authentication Username** from Smallstep.
 - `password` is the **Challenge Basic Authentication Password** from Smallstep.
-=======
-Can only be configured for all teams (`org_settings`).
->>>>>>> 23d95c3f
+
+Can only be configured for all teams (`org_settings`).
 
 ### webhook_settings
 
