# GitOps

Use Fleet's best practice GitOps workflow to manage your computers as code. To learn how to set up a GitOps workflow see the [Fleet GitOps repo](https://github.com/fleetdm/fleet-gitops).

Fleet GitOps workflow is designed to be applied to all teams at once. However, the flow can be customized to only modify specific teams and/or global settings.

Users that have global admin permissions may apply GitOps configurations globally and to all teams, while users whose permissions are scoped to specific teams may apply settings to only to teams they has permissions to modify.

Any settings not defined in your YAML files (including missing or mispelled keys) will be reset to the default values, which may include deleting assets such as software packages.

The following are the required keys in the `default.yml` and any `teams/team-name.yml` files:

```yaml
name: # Only teams/team-name.yml. To edit a team's name, change `name` but don't change the filename.
policies:
queries:
agent_options:
controls: # Can be defined in teams/no-team.yml too.
software: # Can be defined in teams/no-team.yml too
org_settings: # Only default.yml
team_settings: # Only teams/team-name.yml
```

You may also wish to create specialized API-Only users which may modify configurations through GitOps, but cannot access fleet through the UI. These specialized users can be created through `fleetctl user create` with the `--api-only` flag, and then assigned the `GitOps` role, and given global or team scope in the UI.

## labels

Labels can be specified in your `default.yml` file using inline configuration or references to separate files in your `lib/` folder.

> `labels` is an optional key: if included, existing labels not listed will be deleted. If the `label` key is omitted, existing labels will stay intact. For this reason, enabling [GitOps mode](https://fleetdm.com/learn-more-about/ui-gitops-mode) _does not_ restrict creating/editing labels via the UI.
>
> Any labels referenced in other sections (like [policies](https://fleetdm.com/docs/configuration/yaml-files#policies), [queries](https://fleetdm.com/docs/configuration/yaml-files#queries) or [software](https://fleetdm.com/docs/configuration/yaml-files#software)) _must_ be specified in the `labels` section.

### Options

For possible options, see the parameters for the [Add label API endpoint](https://fleetdm.com/docs/rest-api/rest-api#add-label).

### Example

#### Inline

`default.yml`

```yaml
labels:
  - name: Arm64
    description: Hosts on the Arm64 architecture
    query: "SELECT 1 FROM system_info WHERE cpu_type LIKE 'arm64%' OR cpu_type LIKE 'aarch64%'"
    label_membership_type: dynamic
  - name: C-Suite
    description: Hosts belonging to the C-Suite
    label_membership_type: manual
    hosts:
      - "ceo-laptop"
      - "the-CFOs-computer"
```

#### Separate file
 
`lib/labels-name.labels.yml`

```yaml
- name: Arm64
  description: Hosts on the Arm64 architecture
  query: SELECT 1 FROM system_info WHERE cpu_type LIKE "arm64%" OR cpu_type LIKE "aarch64%"
  label_membership_type: dynamic
- name: C-Suite
  description: Hosts belonging to the C-Suite
  label_membership_type: manual
  hosts:
    - "ceo-laptop"
    - "the-CFOs-computer"
```

`lib/default.yml`

```yaml
labels:
  path: ./lib/labels-name.labels.yml
```


## policies

Policies can be specified inline in your `default.yml`, `teams/team-name.yml`, or `teams/no-team.yml` files. They can also be specified in separate files in your `lib/` folder.

### Options

For possible options, see the parameters for the [Add policy API endpoint](https://fleetdm.com/docs/rest-api/rest-api#add-policy).

### Example

#### Inline
  
`default.yml`, `teams/team-name.yml`, or `teams/no-team.yml`

```yaml
policies:
  - name: macOS - Enable FileVault
    description: This policy checks if FileVault (disk encryption) is enabled.
    resolution: As an IT admin, turn on disk encryption in Fleet.
    query: "SELECT 1 FROM filevault_status WHERE status = 'FileVault is On.';"
    platform: darwin
    critical: false
    calendar_events_enabled: false
    conditional_access_enabled: true
    labels_include_any:
      - Engineering
      - Customer Support
```

#### Separate file
 
`lib/policies-name.policies.yml`

```yaml
- name: macOS - Enable FileVault
  description: This policy checks if FileVault (disk encryption) is enabled.
  resolution: As an IT admin, turn on disk encryption in Fleet.
  query: "SELECT 1 FROM filevault_status WHERE status = 'FileVault is On.';"
  platform: darwin
  critical: false
  calendar_events_enabled: false
  conditional_access_enabled: true
- name: macOS - Disable guest account
  description: This policy checks if the guest account is disabled.
  resolution: As an IT admin, deploy a macOS, login window profile with the DisableGuestAccount option set to true.
  query: "SELECT 1 FROM managed_policies WHERE domain='com.apple.mcx' AND username = '' AND name='DisableGuestAccount' AND CAST(value AS INT) = 1;"
  platform: darwin
  critical: false
  calendar_events_enabled: false
  run_script:
    path: ./disable-guest-account.sh
- name: Install Firefox on macOS
  platform: darwin
  description: This policy checks that Firefox is installed.
  resolution: Install Firefox app if not installed.
  query: "SELECT 1 FROM apps WHERE name = 'Firefox.app'"
  install_software:
    package_path: ./firefox.package.yml
- name: [Install software] Logic Pro
  platform: darwin
  description: This policy checks that Logic Pro is installed
  resolution: Install Logic Pro App Store app if not installed
  query: "SELECT 1 FROM apps WHERE name = 'Logic Pro'"
  install_software:
    package_path: ./linux-firefox.deb.package.yml
    # app_store_id: "1487937127" (for App Store apps)
```

`default.yml` (for policies that neither install software nor run scripts), `teams/team-name.yml`, or `teams/no-team.yml`

```yaml
policies:
  - path: ../lib/policies-name.policies.yml
```

> Currently, the `run_script` and `install_software` policy automations can only be configured for a team (`teams/team-name.yml`) or "No team" (`teams/no-team.yml`). The automations can only be added to policies in which the script (or software) is defined in the same team (or "No team"). `calendar_events_enabled` can only be configured for policies on a team.

## queries

Queries can be specified inline in your `default.yml` file or `teams/team-name.yml` files. They can also be specified in separate files in your `lib/` folder.

Note that the `team_id` option isn't supported in GitOps.

### Options

For possible options, see the parameters for the [Create query API endpoint](https://fleetdm.com/docs/rest-api/rest-api#create-query).

### Example

#### Inline
  
`default.yml` or `teams/team-name.yml`

```yaml
queries:
  - name: Collect failed login attempts
    description: Lists the users at least one failed login attempt and timestamp of failed login. Number of failed login attempts reset to zero after a user successfully logs in.
    query: SELECT users.username, account_policy_data.failed_login_count, account_policy_data.failed_login_timestamp FROM users INNER JOIN account_policy_data using (uid) WHERE account_policy_data.failed_login_count > 0;
    platform: darwin,linux,windows
    interval: 300
    observer_can_run: false
    automations_enabled: false
    labels_include_any:
      - Engineering
      - Customer Support
```

#### Separate file
 
`lib/queries-name.queries.yml`

```yaml
- name: Collect failed login attempts
  description: Lists the users at least one failed login attempt and timestamp of failed login. Number of failed login attempts reset to zero after a user successfully logs in.
  query: SELECT users.username, account_policy_data.failed_login_count, account_policy_data.failed_login_timestamp FROM users INNER JOIN account_policy_data using (uid) WHERE account_policy_data.failed_login_count > 0;
  platform: darwin,linux,windows
  interval: 300
  observer_can_run: false
  automations_enabled: false
- name: Collect USB devices
  description: Collects the USB devices that are currently connected to macOS and Linux hosts.
  query: SELECT model, vendor FROM usb_devices;
  platform: darwin,linux
  interval: 300
  observer_can_run: true
  automations_enabled: false
```

`default.yml` or `teams/team-name.yml`

```yaml
queries:
  - path: ../lib/queries-name.queries.yml
    labels_include_any:
      - Engineering
      - Customer Support
```

## agent_options

Agent options can be specified inline in your `default.yml` file or `teams/team-name.yml` files. They can also be specified in separate files in your `lib/` folder.

See "[Agent configuration](https://fleetdm.com/docs/configuration/agent-configuration)" to find all possible options.

### Example

#### Inline
  
`default.yml` or `teams/team-name.yml`

```yaml
agent_options:
  config:
    decorators:
      load:
        - SELECT uuid AS host_uuid FROM system_info;
        - SELECT hostname AS hostname FROM system_info;
    options:
      disable_distributed: false
      distributed_interval: 10
      distributed_plugin: tls
      distributed_tls_max_attempts: 3
      logger_tls_endpoint: /api/osquery/log
      logger_tls_period: 10
      pack_delimiter: /
```

#### Separate file
 
`lib/agent-options.yml`

```yaml
config:
  decorators:
    load:
      - SELECT uuid AS host_uuid FROM system_info;
      - SELECT hostname AS hostname FROM system_info;
  options:
    disable_distributed: false
    distributed_interval: 10
    distributed_plugin: tls
    distributed_tls_max_attempts: 3
    logger_tls_endpoint: /api/osquery/log
    logger_tls_period: 10
    pack_delimiter: /
```

`default.yml` or `teams/team-name.yml`

> We want `-` for policies and queries because it’s an array. Agent Options we do not use `-` for `path`.

```yaml
agent_options:
  path: ../lib/agent-options.yml
```

## controls

The `controls` section allows you to configure scripts and device management (MDM) features in Fleet.

- `scripts` is a list of paths to macOS, Windows, or Linux scripts.
- `windows_enabled_and_configured` specifies whether or not to turn on Windows MDM features (default: `false`). Can only be configured for all teams (`default.yml`).
- `windows_migration_enabled` specifies whether or not to automatically migrate Windows hosts connected to another MDM solution. If `false`, MDM is only turned on after hosts are unenrolled from your old MDM solution (default: `false`). Can only be configured for all teams (`default.yml`).
- `enable_disk_encryption` specifies whether or not to enforce disk encryption on macOS, Windows, and Linux hosts (default: `false`).

#### Example

```yaml
controls:
  scripts: 
    - path: ../lib/macos-script.sh 
    - path: ../lib/windows-script.ps1
    - path: ../lib/linux-script.sh
  windows_enabled_and_configured: true
  windows_migration_enabled: true # Available in Fleet Premium
  enable_disk_encryption: true # Available in Fleet Premium
  macos_updates: # Available in Fleet Premium
    deadline: "2024-12-31"
    minimum_version: "15.1"
  ios_updates: # Available in Fleet Premium
    deadline: "2024-12-31"
    minimum_version: "18.1"
  ipados_updates: # Available in Fleet Premium
    deadline: "2024-12-31"
    minimum_version: "18.1"
  windows_updates: # Available in Fleet Premium
    deadline_days: 5
    grace_period_days: 2
  macos_settings:
    custom_settings:
      - path: ../lib/macos-profile1.mobileconfig
        labels_exclude_any: # Available in Fleet Premium
          - Macs on Sequoia
      - path: ../lib/macos-profile2.json
        labels_include_all: # Available in Fleet Premium
          - Macs on Sonoma
      - path: ../lib/macos-profile3.mobileconfig
        labels_include_any: # Available in Fleet Premium
          - Engineering
          - Product
  windows_settings:
    custom_settings:
      - path: ../lib/windows-profile.xml
  macos_setup: # Available in Fleet Premium
    bootstrap_package: https://example.org/bootstrap_package.pkg
    enable_end_user_authentication: true
    enable_release_device_manually: true
    macos_setup_assistant: ../lib/dep-profile.json
    script: ../lib/macos-setup-script.sh
  macos_migration: # Available in Fleet Premium
    enable: true
    mode: voluntary
    webhook_url: https://example.org/webhook_handler
```

### macos_updates

- `deadline` specifies the deadline in `YYYY-MM-DD` format. The exact deadline is set to noon local time for hosts on macOS 14 and above, 20:00 UTC for hosts on older macOS versions. (default: `""`).
- `minimum_version` specifies the minimum required macOS version (default: `""`).

### ios_updates

- `deadline` specifies the deadline in `YYYY-MM-DD` format; the exact deadline is set to noon local time. (default: `""`).
- `minimum_version` specifies the minimum required iOS version (default: `""`).

### ipados_updates

- `deadline` specifies the deadline in `YYYY-MM-DD` format; the exact deadline is set to noon local time. (default: `""`).
- `minimum_version` specifies the minimum required iPadOS version (default: `""`).

### windows_updates

- `deadline_days` specifies the number of days before Windows installs updates (default: `null`)
- `grace_period_days` specifies the number of days before Windows restarts to install updates (default: `null`)

### macos_settings and windows_settings

- `macos_settings.custom_settings` is a list of paths to macOS, iOS, and iPadOS configuration profiles (.mobileconfig) or declaration profiles (.json).
- `windows_settings.custom_settings` is a list of paths to Windows configuration profiles (.xml).

Use `labels_include_all` to target hosts that have all labels, `labels_include_any` to target hosts that have any label, or `labels_exclude_any` to target hosts that don't have any of the labels. Only one of `labels_include_all`, `labels_include_any`, or `labels_exclude_any` can be specified. If none are specified, all hosts are targeted.

For macOS configuration profiles, you can use any of Apple's [built-in variables](https://support.apple.com/en-my/guide/deployment/dep04666af94/1/web/1.0).

Fleet also supports adding [GitHub](https://docs.github.com/en/actions/learn-github-actions/variables#defining-environment-variables-for-a-single-workflow) or [GitLab](https://docs.gitlab.com/ci/variables/) environment variables in your configuration profiles. Use `$ENV_VARIABLE` format. 

In Fleet Premium, you can use reserved variables beginning with `$FLEET_VAR_` (currently available only for Apple profiles). Fleet will populate these variables when profiles are sent to hosts. Supported variables are:

- `$FLEET_VAR_NDES_SCEP_CHALLENGE`
- `$FLEET_VAR_NDES_SCEP_PROXY_URL`
- `$FLEET_VAR_HOST_END_USER_IDP_USERNAME`: host's IdP username. When this changes, Fleet will automatically resend the profile.
- `$FLEET_VAR_HOST_END_USER_IDP_USERNAME_LOCAL_PART`: local part of the email (e.g. john from john@example.com). When this changes, Fleet will automatically resend the profile.
- `$FLEET_VAR_HOST_END_USER_IDP_GROUPS`: comma separated IdP groups that host belongs to. When these change, Fleet will automatically resend the profile.
- `$FLEET_VAR_CUSTOM_SCEP_CHALLENGE_<CA_NAME>` (`<CA_NAME>` should be replaced with name of the certificate authority configured in [scep_proxy](#scep-proxy).)
- `$FLEET_VAR_CUSTOM_SCEP_PROXY_URL_<CA_NAME>`
- `$FLEET_VAR_DIGICERT_PASSWORD_<CA_NAME>` (`<CA_NAME>` should be replaced with name of the certificate authority configured in [digicert](#digicert).)
- `$FLEET_VAR_DIGICERT_DATA_<CA_NAME>`

### macos_setup

The `macos_setup` section lets you control the out-of-the-box macOS [setup experience](https://fleetdm.com/guides/macos-setup-experience) for hosts that use Automated Device Enrollment (ADE).

> **Experimental feature.** The `manual_agent_install` feature is undergoing rapid improvement, which may result in breaking changes to the API or configuration surface. It is not recommended for use in automated workflows.

- `bootstrap_package` is the URL to a bootstrap package. Fleet will download the bootstrap package (default: `""`).
- `manual_agent_install` specifies whether Fleet's agent (fleetd) will be installed as part of setup experience. (default: `false`)
- `enable_end_user_authentication` specifies whether or not to require end user authentication when the user first sets up their macOS host. 
- `macos_setup_assistant` is a path to a custom automatic enrollment (ADE) profile (.json).
- `script` is the path to a custom setup script to run after the host is first set up.

### macos_migration

The `macos_migration` section lets you control the [end user migration workflow](https://fleetdm.com/docs/using-fleet/mdm-migration-guide#end-user-workflow) for macOS hosts that enrolled to your old MDM solution.

- `enable` specifies whether or not to enable end user migration workflow (default: `false`)
- `mode` specifies whether the end user initiates migration (`voluntary`) or they're nudged every 15-20 minutes to migrate (`forced`) (default: `""`).
- `webhook_url` is the URL that Fleet sends a webhook to when the end user selects **Start**. Receive this webhook using your automation tool (ex. Tines) to unenroll your end users from your old MDM solution.

Can only be configured for all teams (`default.yml`).

## software

> **Experimental feature**. This feature is undergoing rapid improvement, which may result in breaking changes to the API or configuration surface. It is not recommended for use in automated workflows.

The `software` section allows you to configure packages, Apple App Store apps, and Fleet-maintained apps that you want to install on your hosts.

- `packages` is a list of paths to custom packages (.pkg, .msi, .exe, .rpm, .deb, or .tar.gz).
- `app_store_apps` is a list of Apple App Store apps.
- `fleet_maintained_apps` is a list of Fleet-maintained apps.

Currently, you can specify `install_software` in the [`policies` YAML](#policies) to automatically install a custom package or App Store app when a host fails a policy. [Automatic install support for Fleet-maintained apps](https://github.com/fleetdm/fleet/issues/29584) is coming soon.

#### Example

`teams/team-name.yml`, or `teams/no-team.yml`

```yaml
software:
  packages:
    - path: ../lib/software-name.package.yml
      categories:
        - Browsers
      self_service: true
      setup_experience: true
    - path: ../lib/software-name2.package.yml
  app_store_apps:
    - app_store_id: "1091189122"
      labels_include_any: # Available in Fleet Premium
        - Product
        - Marketing
      categories:
        - Communication
  fleet_maintained_apps:
    - slug: slack/darwin
      self_service: true
      labels_include_any:
        - Design
        - Sales
      categories:
        - Communication
        - Productivity
```

#### self_service, labels, categories, and setup_experience

- `self-service` specifies whether end users can install from **Fleet Desktop > Self-service** (default: `false`). Currently, for App Store apps, this setting only applies to macOS and is ignored on other platforms. For example, if the app is supported on macOS, iOS, and iPadOS, and `self_service` is set to `true`, it will be available in self-service on macOS workstations but not on iPhones or iPads.
- `labels_include_any` targets hosts that have **any** of the specified labels. `labels_exclude_any` targets hosts that have **none** of the specified labels. Only one of these fields can be set. If neither is set, all hosts are targeted.
- `categories` groups self-service software on your end users' **Fleet Desktop > My device** page. If none are set, Fleet-maintained apps get their [default categories](https://github.com/fleetdm/fleet/tree/main/ee/maintained-apps/outputs) and all other software only appears in the **All** group. Supported values:
  - `Browsers`: shown as **🌎 Browsers**
  - `Communication`: shown as **👬 Communication**
  - `Developer tools`: shown as **🧰 Developer tools**
  - `Productivity`: shown as **🖥️ Productivity**
- `setup_experience` installs the software on macOS hosts that automatically enroll via [setup experience](https://fleetdm.com/guides/macos-setup-experience#software-and-script). This setting only applies to macOS and is ignored on other platforms (default: `false`).

### packages

- `url` specifies the URL at which the software is located. Fleet will download the software and upload it to S3.
- `hash_sha256` specifies the SHA256 hash of the package file. If provided, and if a software package with that hash has already been uploaded to Fleet, the existing package will be used and download will be skipped. If a package with that hash does not yet exist, Fleet will download the package, then verify that the hash matches, bailing out if it does not match.

> Without specifying a hash, Fleet downloads each installer for each team on each GitOps run.

> You can specify a hash alone to reference a software package that was previously uploaded to Fleet, whether via the UI or the API,. If a package with that hash isn't already in Fleet and visible to the user performing the GitOps run, the GitOps run will error.

- `pre_install_query.path` is the osquery query Fleet runs before installing the software. Software will be installed only if the [query returns results](https://fleetdm.com/tables).
- `install_script.path` specifies the command Fleet will run on hosts to install software. The [default script](https://github.com/fleetdm/fleet/tree/main/pkg/file/scripts) is dependent on the software type (i.e. .pkg).
- `uninstall_script.path` is the script Fleet will run on hosts to uninstall software. The [default script](https://github.com/fleetdm/fleet/tree/main/pkg/file/scripts) is dependent on the software type (i.e. .pkg).
- `post_install_script.path` is the script Fleet will run on hosts after the software install. There is no default.

> Without specifying a hash, Fleet downloads each installer for each team on each GitOps run.

#### Example

##### With URL

`lib/software-name.package.yml`:

```yaml
url: https://dl.tailscale.com/stable/tailscale-setup-1.72.0.exe
install_script:
  path: ../lib/software/tailscale-install-script.ps1
uninstall_script:
  path: ../lib/software/tailscale-uninstall-script.ps1
post_install_script:
  path: ../lib/software/tailscale-config-script.ps1
```

##### With hash

You can view the hash for existing software in the software detail page in the Fleet UI. It is also returned after uploading a new software item via the API.

```yaml
# Mozilla Firefox (Firefox 136.0.1.pkg) version 136.0.1
- hash_sha256: fd22528a87f3cfdb81aca981953aa5c8d7084581b9209bb69abf69c09a0afaaf
```

### app_store_apps

- `app_store_id` is the ID of the Apple App Store app. You can find this at the end of the app's App Store URL. For example, "Bear - Markdown Notes" URL is "https://apps.apple.com/us/app/bear-markdown-notes/id1016366447" and the `app_store_id` is `1016366447`.

> Make sure to include only the ID itself, and not the `id` prefix shown in the URL. The ID must be wrapped in quotes as shown in the example so that it is processed as a string.

<<<<<<< HEAD
=======
- `self_service` only applies to macOS, and is ignored for other platforms. For example, if the app is supported on macOS, iOS, and iPadOS, and `self_service` is set to `true`, it will be self-service on macOS workstations but not iPhones or iPads.
- `categories` is an array of categories. See [supported categories](#labels-and-categories).

Currently, one app for each of an App Store app's supported platforms are added. For example, adding [Bear](https://apps.apple.com/us/app/bear-markdown-notes/id1016366447) (supported on iOS and iPadOS) adds both the iOS and iPadOS apps to your software that's available to install in Fleet. Specifying specific platforms is only supported using Fleet's UI or [API](https://fleetdm.com/docs/rest-api/rest-api) (YAML coming soon).

>>>>>>> 91cedf03
### fleet_maintained_apps

- `fleet_maintained_apps` is a list of Fleet-maintained apps. Provide the `slug` field to include a Fleet-maintained app on a team. To find the `slug`, head to **Software > Add software** and select a Fleet-maintained app, then select **Show details**. You can also see the [list of app slugs on GitHub](https://github.com/fleetdm/fleet/blob/main/ee/maintained-apps/outputs/apps.json).

Currently, Fleet-maintained apps will be updated to the latest version published by Fleet when GitOps runs, [with the exception of Chrome](https://github.com/fleetdm/fleet/issues/30325).

## org_settings and team_settings

Currently, managing users and ticket destinations (Jira and Zendesk) are only supported using Fleet's UI or [API](https://fleetdm.com/docs/rest-api/rest-api).

### features

The `features` section of the configuration YAML lets you define what predefined queries are sent to the hosts and later on processed by Fleet for different functionalities.
- `additional_queries` adds extra host details. This information will be updated at the same time as other host details and is returned by the API when host objects are returned (default: empty).
- `enable_host_users` specifies whether or not Fleet collects user data from hosts (default: `true`).
- `enable_software_inventory` specifies whether or not Fleet collects software inventory from hosts (default: `true`).

#### Example

```yaml
org_settings:
  features:
    additional_queries:
      time: SELECT * FROM time
      macs: SELECT mac FROM interface_details
    enable_host_users: true
    enable_software_inventory: true
```

### fleet_desktop

Direct end users to a custom URL when they select **About Fleet** in the Fleet Desktop dropdown (default: [https://fleetdm.com/transparency](https://fleetdm.com/transparency)).

Can only be configured for all teams (`org_settings`).

#### Example

```yaml
org_settings:
  fleet_desktop:
    transparency_url: https://example.org/transparency
```

### host_expiry_settings

The `host_expiry_settings` section lets you define if and when hosts should be automatically deleted from Fleet if they have not checked in.
- `host_expiry_enabled` (default: `false`)
- `host_expiry_window` if a host has not communicated with Fleet in the specified number of days, it will be removed. Must be > `0` when host expiry is enabled (default: `0`).

#### Example

```yaml
org_settings:
  host_expiry_settings:
  	host_expiry_enabled: true
    host_expiry_window: 10
```

### org_info

- `org_name` is the name of your organization (default: `""`)
- `org_logo_url` is a public URL of the logo for your organization (default: Fleet logo).
- `org_logo_url_light_background` is a public URL of the logo for your organization that can be used with light backgrounds (default: Fleet logo).
- `contact_url` is a URL that appears in error messages presented to end users (default: `"https://fleetdm.com/company/contact"`)

Can only be configured for all teams (`org_settings`).

To get the best results for your logos (`org_logo_url` and `org_logo_url_light_background`), use the following sizes:
- For square logos, use a PNG that's 256x256 pixels (px).
- For rectangular logos (wordmark), use a PNG that's 516x256 pixels (px).

#### Example

```yaml
org_settings:
  org_info:
    org_name: Fleet
    org_logo_url: https://example.com/logo.png
    org_logo_url_light_background: https://example.com/logo-light.png
    contact_url: https://fleetdm.com/company/contact
```

### secrets

The `secrets` section defines the valid secrets that hosts can use to enroll to Fleet. Supply one of these secrets when generating the fleetd agent you'll use to [enroll hosts](https://fleetdm.com/docs/using-fleet/enroll-hosts).

#### Example

```yaml
org_settings:
  secrets: 
  - secret: $ENROLL_SECRET
```

### server_settings

- `ai_features_disabled` disables AI-assisted policy descriptions and resolutions. (default: `false`)
- `enable_analytics` specifies whether or not to enable Fleet's [usage statistics](https://fleetdm.com/docs/using-fleet/usage-statistics). (default: `true`)
- `live_query_disabled` disables the ability to run live queries (ad hoc queries executed via the UI or fleetctl). (default: `false`)
- `query_reports_disabled` disables query reports and deletes existing reports. (default: `false`)
- `query_report_cap` sets the maximum number of results to store per query report before the report is clipped. If increasing this cap, we recommend enabling reports for one query at a time and monitoring your infrastructure. (default: `1000`)
- `scripts_disabled` blocks access to run scripts. Scripts may still be added in the UI and CLI. (default: `false`)
- `server_url` is the base URL of the Fleet instance. If this URL changes and Apple (macOS, iOS, iPadOS) hosts already have MDM turned on, the end users will have to turn MDM off and back on to use MDM features. (default: provided during Fleet setup)


Can only be configured for all teams (`org_settings`).

#### Example

```yaml
org_settings:
  server_settings:
    ai_features_disabled: false
    enable_analytics: true
    live_query_disabled: false
    query_reports_disabled: false
    scripts_disabled: false
    server_url: https://instance.fleet.com
```


### sso_settings

The `sso_settings` section lets you define [single sign-on (SSO)](https://fleetdm.com/docs/deploying/configuration#configuring-single-sign-on-sso) settings.

- `enable_sso` (default: `false`)
- `idp_name` is the human-friendly name for the identity provider that will provide single sign-on authentication (default: `""`).
- `idp_image_url` is an optional link to an image such as a logo for the identity provider. (default: `""`).
- `entity_id` is the entity ID: a Uniform Resource Identifier (URI) that you use to identify Fleet when configuring the identity provider. It must exactly match the Entity ID field used in identity provider configuration (default: `""`).
- `metadata` is the metadata (in XML format) provided by the identity provider. (default: `""`)
- `metadata_url` is the URL that references the identity provider metadata. Only one of  `metadata` or `metadata_url` is required (default: `""`).
- `enable_jit_provisioning` specifies whether or not to enable [just-in-time user provisioning](https://fleetdm.com/docs/deploy/single-sign-on-sso#just-in-time-jit-user-provisioning) (default: `false`).
- `enable_sso_idp_login` specifies whether or not to allow single sign-on login initiated by identity provider (default: `false`).

Can only be configured for all teams (`org_settings`).

#### Example

```yaml
org_settings:
  sso_settings:
    enable_sso: true
    idp_name: Okta
    idp_image_url: https://www.okta.com/favicon.ico
    entity_id: https://example.okta.com
    metadata: $SSO_METADATA
    enable_jit_provisioning: true # Available in Fleet Premium
    enable_sso_idp_login: true
```

### integrations

The `integrations` section lets you configure your Google Calendar, Conditional Access (for hosts in "No team"), Jira, and Zendesk. After configuration, you can enable [automations](https://fleetdm.com/docs/using-fleet/automations) like calendar event and ticket creation for failing policies. Currently, enabling ticket creation is only available using Fleet's UI or [API](https://fleetdm.com/docs/rest-api/rest-api) (YAML files coming soon).

In addition, you can configure your [certificate authorities (CA)](https://fleetdm.com/guides/certificate-authorities) to help your end users connect to Wi-Fi.

#### Example

`default.yml`

```yaml
org_settings:
  integrations:
    conditional_access_enabled: true
    google_calendar:
      - api_key_json: $GOOGLE_CALENDAR_API_KEY_JSON
        domain: fleetdm.com
    jira:
      - url: https://example.atlassian.net
        username: user1
        api_token: $JIRA_API_TOKEN
        project_key: PJ1
    zendesk:
      - url: https://example.zendesk.com
        email: user1@example.com
        api_token: $ZENDESK_API_TOKEN
        group_id: 1234
    digicert:
      - name: DIGICERT_WIFI
        url: https://one.digicert.com
        api_token: $DIGICERT_API_TOKEN
        profile_id: 926dbcdd-41c4-4fe5-96c3-b6a7f0da81d8
        certificate_common_name: $FLEET_VAR_HOST_HARDWARE_SERIAL@example.com
        certificate_user_principal_names:
          - $FLEET_VAR_HOST_HARDWARE_SERIAL@example.com
        certificate_seat_id: $FLEET_VAR_HOST_HARDWARE_SERIAL@example.com
    ndes_scep_proxy:
      url: https://example.com/certsrv/mscep/mscep.dll
      admin_url: https://example.com/certsrv/mscep_admin/
      username: Administrator@example.com
      password: myPassword
    custom_scep_proxy:
      - name: SCEP_VPN
        url: https://example.com/scep
        challenge: $SCEP_VPN_CHALLENGE
```

`/teams/team-name.yml`

At the team level, there is the additional option to enable conditional access, which blocks third party app sign-ins on hosts failing policies. (Available in Fleet Premium. Must have Microsoft Entra connected.)

```yaml
integrations:
  conditional_access_enabled: true
```

For secrets, you can add [GitHub environment variables](https://docs.github.com/en/actions/learn-github-actions/variables#defining-environment-variables-for-a-single-workflow)

#### google_calendar

- `api_key_json` is the contents of the JSON file downloaded when you create your Google Workspace service account API key (default: `""`).
- `domain` is the primary domain used to identify your end user's work calendar (default: `""`).

#### jira

- `url` is the URL of your Jira (default: `""`)
- `username` is the username of your Jira account (default: `""`).
- `api_token` is the Jira API token (default: `""`).
- `project_key` is the project key location in your Jira project's URL. For example, in "jira.example.com/projects/EXMPL," "EXMPL" is the project key (default: `""`).

#### zendesk

- `url` is the URL of your Zendesk (default: `""`)
- `username` is the username of your Zendesk account (default: `""`).
- `api_token` is the Zendesk API token (default: `""`).
- `group_id`is found by selecting **Admin > People > Groups** in Zendesk. Find your group and select it. The group ID will appear in the search field.

#### digicert

> **Experimental feature**. This feature is undergoing rapid improvement, which may result in breaking changes to the API or configuration surface. It is not recommended for use in automated workflows.

- `name` is the name of certificate authority that will be used in variables in configuration profiles. Only letters, numbers, and underscores are allowed.
- `url` is the URL to DigiCert One instance (default: `https://one.digicert.com`).
- `api_token` is the token used to authenticate requests to DigiCert.
- `profile_id` is the ID of certificate profile in DigiCert.
- `certificate_common_name` is the certificate's CN.
- `certificate_user_principal_names` is the certificate's user principal names (UPN) attribute in Subject Alternative Name (SAN).
- `certificate_seat_id` is the ID of the DigiCert's seat. Seats are license units in DigiCert.

#### ndes_scep_proxy
- `url` is the URL of the NDES SCEP endpoint (default: `""`).
- `admin_url` is the URL of the NDES admin endpoint (default: `""`).
- `username` is the username of the NDES admin endpoint (default: `""`).
- `password` is the password of the NDES admin endpoint (default: `""`).

#### scep_proxy

> **Experimental feature**. This feature is undergoing rapid improvement, which may result in breaking changes to the API or configuration surface. It is not recommended for use in automated workflows.

- `name` is the name of certificate authority that will be used in variables in configuration profiles. Only letters, numbers, and underscores are allowed.
- `url` is the URL of the Simple Certificate Enrollment Protocol (SCEP) server.
- `challenge` is the static challenge password used to authenticate requests to SCEP server.

### webhook_settings

The `webhook_settings` section lets you define webhook settings for failing policy, vulnerability, and host status [automations](https://fleetdm.com/docs/using-fleet/automations).

#### activities_webhook

- `enable_activities_webhook` (default: `false`)
- `destination_url` is the URL to `POST` to when an activity is generated (default: `""`)

### Example

```yaml
org_settings:
  webhook_settings:
    activities_webhook:
      enable_activities_webhook: true
      destination_url: https://example.org/webhook_handler
```

#### failing_policies_webhook

> These settings can also be configured per-team when nested under `team_settings`. 

- `enable_failing_policies_webhook` (default: `false`)
- `destination_url` is the URL to `POST` to when the condition for the webhook triggers (default: `""`).
- `policy_ids` is the list of policies that will trigger a webhook.
- `host_batch_size` is the maximum number of host identifiers to send in one webhook request. A value of `0` means all host identifiers with a failing policy will be sent in a single request.

#### Example

```yaml
org_settings:
  webhook_settings:
    failing_policies_webhook:
      enable_failing_policies_webhook: true
      destination_url: https://example.org/webhook_handler
      host_batch_size: 0
      policy_ids:
        - 1
        - 2
        - 3
```

#### host_status_webhook

- `enable_host_status_webhook` (default: `false`)
- `destination_url` is the URL to `POST` to when the condition for the webhook triggers (default: `""`).
- `days_count` is the number of days that hosts need to be offline to count as part of the percentage (default: `0`).
- `host_percentage` is the percentage of hosts that need to be offline to trigger the webhook. (default: `0`).

#### Example

```yaml
org_settings:
  webhook_settings:
    host_status_webhook:
      enable_host_status_webhook: true
      destination_url: https://example.org/webhook_handler
      days_count: 7
      host_percentage: 25
```

#### vulnerabilities_webhook

- `enable_vulnerabilities_webhook` (default: `false`)
- `destination_url` is the URL to `POST` to when the condition for the webhook triggers (default: `""`).
- `host_batch_size` is the maximum number of host identifiers to send in one webhook request. A value of `0` means all host identifiers with a detected vulnerability will be sent in a single request.

#### Example

```yaml
org_settings:
  webhook_settings:
    vulnerabilities_webhook:
      enable_vulnerabilities_webhook: true
      destination_url: https://example.org/webhook_handler
      host_batch_size: 0
```

Can only be configured for all teams (`org_settings`).

### mdm

#### apple_business_manager

After [adding an Apple Business Manager (ABM) token via the UI](https://fleetdm.com/guides/macos-mdm-setup#automatic-enrollment), the `apple_business_manager` section lets you determine which team Apple devices are assigned to in Fleet when they appear in Apple Business Manager.

- `organization_name` is the organization name associated with the Apple Business Manager account.
- `macos_team` is the team where macOS hosts are automatically added when they appear in Apple Business Manager.
- `ios_team` is the the team where iOS hosts are automatically added when they appear in Apple Business Manager.
- `ipados_team` is the team where iPadOS hosts are automatically added when they appear in Apple Business Manager.

#### Example

```yaml
org_settings:
  mdm:
    apple_business_manager: # Available in Fleet Premium
    - organization_name: Fleet Device Management Inc.
      macos_team: 💻 Workstations
      ios_team: 📱🏢 Company-owned iPhones
      ipados_team: 🔳🏢 Company-owned iPads
```

> Apple Business Manager settings can only be configured for all teams (`org_settings`).

#### volume_purchasing_program

After you've uploaded a [Volume Purchasing Program](https://fleetdm.com/guides/macos-mdm-setup#volume-purchasing-program-vpp) (VPP) token, the  `volume_purchasing_program` section lets you configure the teams in Fleet that have access to that VPP token's App Store apps. Currently, adding a VPP token is only available using Fleet's UI.

- `location` is the name of the location in the Apple Business Manager account.
- `teams` is a list of team names. If you choose specific teams, App Store apps in this VPP account will only be available to install on hosts in these teams. If not specified, App Store apps are available to install on hosts in all teams.

#### Example

```yaml
org_settings:
  mdm:
    volume_purchasing_program: # Available in Fleet Premium
    - location: Fleet Device Management Inc.
      teams: 
      - 💻 Workstations
      - 💻🐣 Workstations (canary)
      - 📱🏢 Company-owned iPhones
      - 🔳🏢 Company-owned iPads
```

Can only be configured for all teams (`org_settings`).

#### end_user_authentication

The `end_user_authentication` section lets you define the identity provider (IdP) settings used for [end user authentication](https://fleetdm.com/guides/macos-setup-experience#end-user-authentication-and-eula) during Automated Device Enrollment (ADE).

Once the IdP settings are configured, you can use the [`controls.macos_setup.enable_end_user_authentication`](#macos-setup) key to control the end user experience during ADE.

Can only be configured for all teams (`org_settings`):

- `idp_name` is the human-friendly name for the identity provider that will provide single sign-on authentication (default: `""`).
- `entity_id` is the entity ID: a Uniform Resource Identifier (URI) that you use to identify Fleet when configuring the identity provider. It must exactly match the Entity ID field used in identity provider configuration (default: `""`).
- `metadata` is the metadata (in XML format) provided by the identity provider. (default: `""`)
- `metadata_url` is the URL that references the identity provider metadata. Only one of  `metadata` or `metadata_url` is required (default: `""`).

#### Example

```
org_settings:
  mdm:
    end_user_authentication:
      entity_id: https://example.okta.com
      idp_name: Okta
      metadata: $END_USER_SSO_METADATA
      metadata_url: ""
```

Can only be configured for all teams (`org_settings`).

##### end_user_license_agreement

You can require an end user to agree to an end user license agreement (EULA) before they can use their new Mac. `end_user_authentication` must be configured, and `controls.enable_end_user_authentication` must be set to `true`.

- `end_user_license_agreement` is the path to the PDF document.

##### Example

```yaml
org_settings:
  mdm:
    end_user_license_agreement: ./lib/eula.pdf
```

Can only be configured for all teams (`org_settings`).

##### apple_server_url

Update this URL if you're self-hosting Fleet and you want your hosts to talk to this URL for MDM features. (If not configured, hosts will use the base URL of the Fleet instance.)

If this URL changes and hosts already have MDM turned on, the end users will have to turn MDM off and back on to use MDM features.

##### Example

```yaml
org_settings:
  mdm:
    apple_server_url: https://instance.fleet.com
```

Can only be configured for all teams (`org_settings`).

#### yara_rules

The `yara_rules` section lets you define [YARA rules](https://virustotal.github.io/yara/) that will be served by Fleet's [authenticated
YARA rule](https://fleetdm.com/guides/remote-yara-rules) functionality.

##### Example

```yaml
org_settings:
  yara_rules:
    - path: ./lib/rule1.yar
    - path: ./lib/rule2.yar
```

Can only be configured for all teams (`org_settings`). To target rules to specific teams, target the
queries referencing the rules to the desired teams.

<meta name="title" value="GitOps">
<meta name="description" value="Reference documentation for Fleet's GitOps workflow. See examples and configuration options.">
<meta name="pageOrderInSection" value="1500"><|MERGE_RESOLUTION|>--- conflicted
+++ resolved
@@ -498,17 +498,12 @@
 ### app_store_apps
 
 - `app_store_id` is the ID of the Apple App Store app. You can find this at the end of the app's App Store URL. For example, "Bear - Markdown Notes" URL is "https://apps.apple.com/us/app/bear-markdown-notes/id1016366447" and the `app_store_id` is `1016366447`.
-
-> Make sure to include only the ID itself, and not the `id` prefix shown in the URL. The ID must be wrapped in quotes as shown in the example so that it is processed as a string.
-
-<<<<<<< HEAD
-=======
+  + Make sure to include only the ID itself, and not the `id` prefix shown in the URL. The ID must be wrapped in quotes as shown in the example so that it is processed as a string.
 - `self_service` only applies to macOS, and is ignored for other platforms. For example, if the app is supported on macOS, iOS, and iPadOS, and `self_service` is set to `true`, it will be self-service on macOS workstations but not iPhones or iPads.
 - `categories` is an array of categories. See [supported categories](#labels-and-categories).
 
 Currently, one app for each of an App Store app's supported platforms are added. For example, adding [Bear](https://apps.apple.com/us/app/bear-markdown-notes/id1016366447) (supported on iOS and iPadOS) adds both the iOS and iPadOS apps to your software that's available to install in Fleet. Specifying specific platforms is only supported using Fleet's UI or [API](https://fleetdm.com/docs/rest-api/rest-api) (YAML coming soon).
 
->>>>>>> 91cedf03
 ### fleet_maintained_apps
 
 - `fleet_maintained_apps` is a list of Fleet-maintained apps. Provide the `slug` field to include a Fleet-maintained app on a team. To find the `slug`, head to **Software > Add software** and select a Fleet-maintained app, then select **Show details**. You can also see the [list of app slugs on GitHub](https://github.com/fleetdm/fleet/blob/main/ee/maintained-apps/outputs/apps.json).
