# GitOps

Use Fleet's best practice GitOps workflow to manage your computers as code. To learn how to set up a GitOps workflow see the [Fleet GitOps repo](https://github.com/fleetdm/fleet-gitops).

Fleet GitOps workflow is designed to be applied to all teams at once. However, the flow can be customized to only modify specific teams and/or global settings.

Users with global admin permissions may apply GitOps configurations globally and to all teams, while users whose permissions are scoped to specific teams may apply settings to only the teams they have permission to modify.

Any settings not defined in your YAML files (including missing or misspelled keys) will be reset to the default values, which may include deleting assets such as software packages.

The following are the required keys in the `default.yml` and any `teams/team-name.yml` files:

```yaml
name: # Only teams/team-name.yml. To edit a team's name, change `name` but don't change the filename.
policies:
queries:
agent_options:
controls: # Can be defined in teams/no-team.yml too.
software: # Can be defined in teams/no-team.yml too
org_settings: # Only default.yml
team_settings: # Required in teams/team-name.yml, but can be defined in teams/no-team.yml, where it is limited to webhook_settings
```
Paths in YAML files are always relative to the file you’re editing.

For example:
```yaml
# If the file is in the same directory:
package_path: package_name.yml

# If the file is in a different directory:
package_path: ../software/package_name.yml
```

You may also wish to create specialized API-Only users which may modify configurations through GitOps, but cannot access fleet through the UI. These specialized users can be created through `fleetctl user create` with the `--api-only` flag, and then assigned the `GitOps` role, and given global or team scope in the UI.

## labels

Labels can be specified in your `default.yml` file using inline configuration or references to separate files in your `lib/` folder.

- `name` specifies the label's name.
- `description` specifies the label's description.
- `platform` specifies platforms for the label to target. Provides an additional filter. Choices for platform are `darwin`, `windows`, `ubuntu`, and `centos`. All platforms are included by default and this option is represented by an empty string. Only supported if `label_membership_type` is `dynamic`.
- `label_membership_type` specifies label type which determines. Choices for platform are `dynamic` , `manual`, and `host_vitals`.
- `query` is the query in SQL syntax used to filter the hosts. Only supported if `label_membership_type` is `dynamic`. 
- `hosts` is a list of host identifiers (`id`, `hardware_serial`, or `uuid`). The label will apply to any host with a matching identifier. Only supported if `label_membership_type` is `manual`. 
- `criteria` - is the criteria for adding hosts to a host vitals label. Hosts with `vital` data matching the specified `value` will be added to the label. See [criteria](https://fleetdm.com/docs/rest-api/rest-api#criteria) documentation for details.

Only one of `query`, `hosts`, or `critera` can be specified. If none are specified, a manual label with no hosts will be created.

The `hostname` host identifier is deprecated. Please use a host's `id`, `hardware_serial`, or `uuid` instead.

> `labels` is an optional key: if included, existing labels not listed will be deleted. If the `label` key is omitted, existing labels will stay intact. For this reason, enabling [GitOps mode](https://fleetdm.com/learn-more-about/ui-gitops-mode) _does not_ restrict creating/editing labels via the UI.
>
> Any labels referenced in other sections (like [policies](https://fleetdm.com/docs/configuration/yaml-files#policies), [queries](https://fleetdm.com/docs/configuration/yaml-files#queries) or [software](https://fleetdm.com/docs/configuration/yaml-files#software)) _must_ be specified in the `labels` section.

### Example

#### Inline

`default.yml`

```yaml
labels:
  - name: Arm64
    platform: darwin,windows
    description: Hosts on the Arm64 architecture
    query: "SELECT 1 FROM system_info WHERE cpu_type LIKE 'arm64%' OR cpu_type LIKE 'aarch64%'"
    label_membership_type: dynamic
  - name: C-Suite
    description: Hosts belonging to the C-Suite
    label_membership_type: manual
    hosts:
      - "ceo-laptop"
      - "the-CFOs-computer"
  - name: Engineering department
    description: Hosts used by engineers
    label_membership_type: host_vitals
    criteria:
      vital: end_user_idp_department
      value: Engineering
```

#### Separate file
 
`lib/labels-name.labels.yml`

```yaml
- name: Arm64
  description: Hosts on the Arm64 architecture
  query: SELECT 1 FROM system_info WHERE cpu_type LIKE "arm64%" OR cpu_type LIKE "aarch64%"
  label_membership_type: dynamic
- name: C-Suite
  description: Hosts belonging to the C-Suite
  label_membership_type: manual
  hosts:
    - "ceo-laptop"
    - "the-CFOs-computer"
  - name: Engineering department
    description: Hosts used by engineers
    label_membership_type: host_vitals
    criteria:
      vital: end_user_idp_department
      value: Engineering
```

`lib/default.yml`

```yaml
labels:
  path: ./lib/labels-name.labels.yml
```


## policies

Policies can be specified inline in your `default.yml`, `teams/team-name.yml`, or `teams/no-team.yml` files. They can also be specified in separate files in your `lib/` folder.

### Options

For possible options, see the parameters for the [Add policy API endpoint](https://fleetdm.com/docs/rest-api/rest-api#add-policy)

In Fleet Premium you can trigger software installs or script runs on policy failure:

- For software installs, specify either `install_software.package_path` or `install_software.hash_sha256` in your YAML. If `install_software.package_path` only one package can be specified in the package YAML.
- For script runs, specify `run_script.path`.

> Specifying one package without a list is deprecated as of Fleet 4.73. It is maintained for backwards compatibility. Please use a list instead even if you're only specifying one package.

### Example

#### Inline
  
`default.yml`, `teams/team-name.yml`, or `teams/no-team.yml`

```yaml
policies:
  - name: macOS - Enable FileVault
    description: This policy checks if FileVault (disk encryption) is enabled.
    resolution: As an IT admin, turn on disk encryption in Fleet.
    query: "SELECT 1 FROM filevault_status WHERE status = 'FileVault is On.';"
    platform: darwin
    critical: false
    calendar_events_enabled: false
    conditional_access_enabled: true
    labels_include_any:
      - Engineering
      - Customer Support
```

#### Separate file
 
`lib/policies-name.policies.yml`

```yaml
- name: macOS - Enable FileVault
  description: This policy checks if FileVault (disk encryption) is enabled.
  resolution: As an IT admin, turn on disk encryption in Fleet.
  query: "SELECT 1 FROM filevault_status WHERE status = 'FileVault is On.';"
  platform: darwin
  critical: false
  calendar_events_enabled: false
  conditional_access_enabled: true
- name: macOS - Disable guest account
  description: This policy checks if the guest account is disabled.
  resolution: As an IT admin, deploy a macOS, login window profile with the DisableGuestAccount option set to true.
  query: "SELECT 1 FROM managed_policies WHERE domain='com.apple.mcx' AND username = '' AND name='DisableGuestAccount' AND CAST(value AS INT) = 1;"
  platform: darwin
  critical: false
  calendar_events_enabled: false
  run_script:
    path: ./disable-guest-account.sh
- name: Install Firefox on macOS
  platform: darwin
  description: This policy checks that Firefox is installed.
  resolution: Install Firefox app if not installed.
  query: "SELECT 1 FROM apps WHERE name = 'Firefox.app'"
  install_software:
    package_path: ./firefox.package.yml
- name: [Install software] Logic Pro
  platform: darwin
  description: This policy checks that Logic Pro is installed
  resolution: Install Logic Pro App Store app if not installed
  query: "SELECT 1 FROM apps WHERE name = 'Logic Pro'"
  install_software:
    package_path: ./linux-firefox.deb.package.yml
    # app_store_id: "1487937127" (for App Store apps)
```

`default.yml` (for policies that neither install software nor run scripts), `teams/team-name.yml`, or `teams/no-team.yml`

```yaml
policies:
  - path: ../lib/policies-name.policies.yml
```

> Currently, the `run_script` and `install_software` policy automations can only be configured for a team (`teams/team-name.yml`) or "No team" (`teams/no-team.yml`). The automations can only be added to policies in which the script (or software) is defined in the same team (or "No team"). `calendar_events_enabled` can only be configured for policies on a team.

## queries

Queries can be specified inline in your `default.yml` file or `teams/team-name.yml` files. They can also be specified in separate files in your `lib/` folder.

Note that the `team_id` option isn't supported in GitOps.

### Options

For possible options, see the parameters for the [Create query API endpoint](https://fleetdm.com/docs/rest-api/rest-api#create-query).

### Example

#### Inline
  
`default.yml` or `teams/team-name.yml`

```yaml
queries:
  - name: Collect failed login attempts
    description: Lists the users at least one failed login attempt and timestamp of failed login. Number of failed login attempts reset to zero after a user successfully logs in.
    query: SELECT users.username, account_policy_data.failed_login_count, account_policy_data.failed_login_timestamp FROM users INNER JOIN account_policy_data using (uid) WHERE account_policy_data.failed_login_count > 0;
    platform: darwin,linux,windows
    interval: 300
    observer_can_run: false
    automations_enabled: false
    labels_include_any:
      - Engineering
      - Customer Support
```

#### Separate file
 
`lib/queries-name.queries.yml`

```yaml
- name: Collect failed login attempts
  description: Lists the users at least one failed login attempt and timestamp of failed login. Number of failed login attempts reset to zero after a user successfully logs in.
  query: SELECT users.username, account_policy_data.failed_login_count, account_policy_data.failed_login_timestamp FROM users INNER JOIN account_policy_data using (uid) WHERE account_policy_data.failed_login_count > 0;
  platform: darwin,linux,windows
  interval: 300
  observer_can_run: false
  automations_enabled: false
- name: Collect USB devices
  description: Collects the USB devices that are currently connected to macOS and Linux hosts.
  query: SELECT model, vendor FROM usb_devices;
  platform: darwin,linux
  interval: 300
  observer_can_run: true
  automations_enabled: false
```

`default.yml` or `teams/team-name.yml`

```yaml
queries:
  - path: ../lib/queries-name.queries.yml
    labels_include_any:
      - Engineering
      - Customer Support
```

## agent_options

Agent options can be specified inline in your `default.yml` file or `teams/team-name.yml` files. They can also be specified in separate files in your `lib/` folder.

See "[Agent configuration](https://fleetdm.com/docs/configuration/agent-configuration)" to find all possible options.

### Example

#### Inline
  
`default.yml` or `teams/team-name.yml`

```yaml
agent_options:
  config:
    decorators:
      load:
        - SELECT uuid AS host_uuid FROM system_info;
        - SELECT hostname AS hostname FROM system_info;
    options:
      disable_distributed: false
      distributed_interval: 10
      distributed_plugin: tls
      distributed_tls_max_attempts: 3
      logger_tls_endpoint: /api/osquery/log
      logger_tls_period: 10
      pack_delimiter: /
```

#### Separate file
 
`lib/agent-options.yml`

```yaml
config:
  decorators:
    load:
      - SELECT uuid AS host_uuid FROM system_info;
      - SELECT hostname AS hostname FROM system_info;
  options:
    disable_distributed: false
    distributed_interval: 10
    distributed_plugin: tls
    distributed_tls_max_attempts: 3
    logger_tls_endpoint: /api/osquery/log
    logger_tls_period: 10
    pack_delimiter: /
```

`default.yml` or `teams/team-name.yml`

> We want `-` for policies and queries because it’s an array. Agent Options we do not use `-` for `path`.

```yaml
agent_options:
  path: ../lib/agent-options.yml
```

## controls

The `controls` section allows you to configure scripts and device management (MDM) features in Fleet.

- `scripts` is a list of paths to macOS, Windows, or Linux scripts.
- `windows_enabled_and_configured` specifies whether or not to turn on Windows MDM features (default: `false`). Can only be configured for all teams (`default.yml`).
- `windows_migration_enabled` specifies whether or not to automatically migrate Windows hosts connected to another MDM solution. If `false`, MDM is only turned on after hosts are unenrolled from your old MDM solution (default: `false`). Can only be configured for all teams (`default.yml`).
- `enable_disk_encryption` specifies whether or not to enforce disk encryption on macOS, Windows, and Linux hosts (default: `false`).
- `windows_require_bitlocker_pin` specifies whether or not to require end users on Windows hosts to set a BitLocker PIN. When set, this PIN is required to unlock Windows host during startup. `enable_disk_encryption` must be set to `true`. (default: `false`).

#### Example

```yaml
controls:
  scripts: 
    - path: ../lib/macos-script.sh 
    - path: ../lib/windows-script.ps1
    - path: ../lib/linux-script.sh
  windows_enabled_and_configured: true
  windows_migration_enabled: true # Available in Fleet Premium
  enable_disk_encryption: true # Available in Fleet Premium
  macos_updates: # Available in Fleet Premium
    deadline: "2024-12-31"
    minimum_version: "15.1"
  ios_updates: # Available in Fleet Premium
    deadline: "2024-12-31"
    minimum_version: "18.1"
  ipados_updates: # Available in Fleet Premium
    deadline: "2024-12-31"
    minimum_version: "18.1"
  windows_updates: # Available in Fleet Premium
    deadline_days: 5
    grace_period_days: 2
  macos_settings:
    custom_settings:
      - path: ../lib/macos-profile1.mobileconfig
        labels_exclude_any: # Available in Fleet Premium
          - Macs on Sequoia
      - path: ../lib/macos-profile2.json
        labels_include_all: # Available in Fleet Premium
          - Macs on Sonoma
      - path: ../lib/macos-profile3.mobileconfig
        labels_include_any: # Available in Fleet Premium
          - Engineering
          - Product
  windows_settings:
    custom_settings:
      - path: ../lib/windows-profile.xml
  android_settings:
    custom_settings:
      - path: ../lib/android-profile.json
  macos_setup: # Available in Fleet Premium
    bootstrap_package: https://example.org/bootstrap_package.pkg
    enable_end_user_authentication: true
    enable_release_device_manually: true
    macos_setup_assistant: ../lib/dep-profile.json
    script: ../lib/macos-setup-script.sh
  macos_migration: # Available in Fleet Premium
    enable: true
    mode: voluntary
    webhook_url: https://example.org/webhook_handler
```

### macos_updates

- `deadline` specifies the deadline in `YYYY-MM-DD` format. The exact deadline is set to noon local time for hosts on macOS 14 and above, 20:00 UTC for hosts on older macOS versions. (default: `""`).
- `minimum_version` specifies the minimum required macOS version (default: `""`).

### ios_updates

- `deadline` specifies the deadline in `YYYY-MM-DD` format; the exact deadline is set to noon local time. (default: `""`).
- `minimum_version` specifies the minimum required iOS version (default: `""`).

### ipados_updates

- `deadline` specifies the deadline in `YYYY-MM-DD` format; the exact deadline is set to noon local time. (default: `""`).
- `minimum_version` specifies the minimum required iPadOS version (default: `""`).

### windows_updates

- `deadline_days` specifies the number of days before Windows installs updates (default: `null`)
- `grace_period_days` specifies the number of days before Windows restarts to install updates (default: `null`)

### macos_settings, windows_settings and android_settings

- `macos_settings.custom_settings` is a list of paths to macOS, iOS, and iPadOS configuration profiles (.mobileconfig) or declaration profiles (.json).
- `windows_settings.custom_settings` is a list of paths to Windows configuration profiles (.xml).
- `android_settings.custom_settings` is a list of paths to Android configuration profiles (.json).


Use `labels_include_all` to target hosts that have all labels, `labels_include_any` to target hosts that have any label, or `labels_exclude_any` to target hosts that don't have any of the labels. Only one of `labels_include_all`, `labels_include_any`, or `labels_exclude_any` can be specified. If none are specified, all hosts are targeted.

#### Variables

For macOS configuration profiles, you can use any of Apple's [built-in variables](https://support.apple.com/en-my/guide/deployment/dep04666af94/1/web/1.0).

Fleet also supports adding [GitHub](https://docs.github.com/en/actions/learn-github-actions/variables#defining-environment-variables-for-a-single-workflow) or [GitLab](https://docs.gitlab.com/ci/variables/) environment variables in your configuration profiles. Use `$ENV_VARIABLE` format. 

In Fleet Premium, you can use reserved variables beginning with `$FLEET_VAR_`. Fleet will populate these variables when profiles are sent to hosts. Supported variables are:

| Name | Platforms | Description |
| ---- | --------- | ----------- |
| <span style="display: inline-block; min-width: 240px;">`$FLEET_VAR_NDES_SCEP_CHALLENGE`</span> | macOS, iOS, iPadOS | Fleet-managed one-time NDES challenge password used during SCEP certificate configuration profile deployment. |
| `$FLEET_VAR_NDES_SCEP_PROXY_URL`                   | macOS, iOS, iPadOS | Fleet-managed NDES SCEP proxy endpoint URL used during SCEP certificate configuration profile deployment. |
| `$FLEET_VAR_HOST_END_USER_IDP_USERNAME`            | macOS, iOS, iPadOS | Host's IdP username. When this changes, Fleet will automatically resend the profile. |
| `$FLEET_VAR_HOST_END_USER_IDP_FULL_NAME`           | macOS, iOS, iPadOS | Host's IdP full name. When this changes, Fleet will automatically resend the profile. |`            | macOS, iOS, iPadOS | Host's IdP username. When this changes, Fleet will automatically resend the profile. |
| `$FLEET_VAR_HOST_END_USER_IDP_USERNAME_LOCAL_PART` | macOS, iOS, iPadOS | Local part of the email (e.g. john from john@example.com). When this changes, Fleet will automatically resend the profile. |
| `$FLEET_VAR_HOST_END_USER_IDP_GROUPS`              | macOS, iOS, iPadOS | Comma separated IdP groups that host belongs to. When these change, Fleet will automatically resend the profile. |
| `$FLEET_VAR_HOST_END_USER_IDP_DEPARTMENT`          | macOS, iOS, iPadOS | Host's IdP department. When this changes, Fleet will automatically resend the profile. |
| `$FLEET_VAR_HOST_UUID`                             | Windows | Host's hardware UUID. (Equivalent of Apple's built-in `%HardwareUUID%`.) |
| `$FLEET_VAR_HOST_HARDWARE_SERIAL`                  | macOS, iOS, iPadOS | Host's hardware serial number. |
| `$FLEET_VAR_CUSTOM_SCEP_CHALLENGE_<CA_NAME>`       | macOS, iOS, iPadOS | Fleet-managed one-time challenge password used during SCEP certificate configuration profile deployment. `<CA_NAME>` should be replaced with name of the certificate authority configured in [scep_proxy](#scep-proxy). |
| `$FLEET_VAR_CUSTOM_SCEP_PROXY_URL_<CA_NAME>`       | macOS, iOS, iPadOS | Fleet-managed SCEP proxy endpoint URL used during SCEP certificate configuration profile deployment. |
| `$FLEET_VAR_DIGICERT_PASSWORD_<CA_NAME>`           | macOS, iOS, iPadOS | Fleet-managed password required to decode the base64-encoded certificate data issued by a specified DigiCert certificate authority during PKCS12 profile deployment. `<CA_NAME>` should be replaced with name of the certificate authority configured in [digicert](#digicert). | 
| `$FLEET_VAR_DIGICERT_DATA_<CA_NAME>`               | macOS, iOS, iPadOS | Fleet-managed base64-encoded certificate data issued by a specified DigiCert certificate authority during PKCS12 profile deployment. `<CA_NAME>` should be replaced with name of the certificate authority configured in [digicert](#digicert). |
| `$FLEET_VAR_SMALLSTEP_SCEP_CHALLENGE_<CA_NAME>`       | macOS, iOS, iPadOS | Fleet-managed one-time Smallstep challenge password used during SCEP certificate configuration profile deployment. `<CA_NAME>` should be replaced with name of the certificate authority configured in [scep_proxy](#scep-proxy). |
| `$FLEET_VAR_SMALLSTEP_SCEP_PROXY_URL_<CA_NAME>`       | macOS, iOS, iPadOS | Fleet-managed Smallstep SCEP proxy endpoint URL used during SCEP certificate configuration profile deployment. |

The dollar sign (`$`) can be escaped so it's not considered a variable by using a backslash (e.g. `\$100`). Additionally, `MY${variable}HERE` syntax can be used to put strings around the variable.

### macos_setup

The `macos_setup` section lets you control the out-of-the-box macOS [setup experience](https://fleetdm.com/guides/macos-setup-experience) for hosts that use Automated Device Enrollment (ADE).

> **Experimental feature.** The `manual_agent_install` feature is undergoing rapid improvement, which may result in breaking changes to the API or configuration surface. It is not recommended for use in automated workflows.

- `bootstrap_package` is the URL to a bootstrap package. Fleet will download the bootstrap package (default: `""`).
- `manual_agent_install` specifies whether Fleet's agent (fleetd) will be installed as part of setup experience. (default: `false`)
- `enable_end_user_authentication` specifies whether or not to require end user authentication when the user first sets up their macOS host. 
- `macos_setup_assistant` is a path to a custom automatic enrollment (ADE) profile (.json).
- `script` is the path to a custom setup script to run after the host is first set up.

### macos_migration

The `macos_migration` section lets you control the [end user migration workflow](https://fleetdm.com/docs/using-fleet/mdm-migration-guide#end-user-workflow) for macOS hosts that enrolled to your old MDM solution.

- `enable` specifies whether or not to enable end user migration workflow (default: `false`)
- `mode` specifies whether the end user initiates migration (`voluntary`) or they're nudged every 15-20 minutes to migrate (`forced`) (default: `""`).
- `webhook_url` is the URL that Fleet sends a webhook to when the end user selects **Start**. Receive this webhook using your automation tool (ex. Tines) to unenroll your end users from your old MDM solution.

Can only be configured for all teams (`default.yml`).

## software

> **Experimental feature**. This feature is undergoing rapid improvement, which may result in breaking changes to the API or configuration surface. It is not recommended for use in automated workflows.

The `software` section allows you to configure packages, Apple App Store apps, and Fleet-maintained apps that you want to install on your hosts.

- `packages` is a list of paths to custom packages (.pkg, .msi, .exe, .rpm, .deb, or .tar.gz).
- `app_store_apps` is a list of Apple App Store apps.
- `fleet_maintained_apps` is a list of Fleet-maintained apps.

Currently, you can specify `install_software` in the [`policies` YAML](#policies) to automatically install a custom package or App Store app when a host fails a policy. [Automatic install support for Fleet-maintained apps](https://github.com/fleetdm/fleet/issues/29584) is coming soon.

#### Example

`teams/team-name.yml`, or `teams/no-team.yml`

```yaml
software:
  packages:
    - path: ../lib/software-name.package.yml
      categories:
        - Browsers
      self_service: true
      setup_experience: true
    - path: ../lib/software-name2.package.yml
  app_store_apps:
    - app_store_id: "1091189122"
      labels_include_any: # Available in Fleet Premium
        - Product
        - Marketing
      categories:
        - Communication
  fleet_maintained_apps:
    - slug: slack/darwin
      install_script:
        path: ../lib/software/slack-install-script.sh
      uninstall_script:
        path: ../lib/software/slack-uninstall-script.sh
      post_install_script:
        path: ../lib/software/slack-config-script.sh
      self_service: true
      labels_include_any:
        - Design
        - Sales
      categories:
        - Communication
        - Productivity
```

#### self_service, labels, categories, and setup_experience

- `self-service` specifies whether end users can install from **Fleet Desktop > Self-service** (default: `false`). Currently, for App Store apps, this setting only applies to macOS and is ignored on other platforms. For example, if the app is supported on macOS, iOS, and iPadOS, and `self_service` is set to `true`, it will be available in self-service on macOS workstations but not on iPhones or iPads.
- `labels_include_any` targets hosts that have **any** of the specified labels. `labels_exclude_any` targets hosts that have **none** of the specified labels. Only one of these fields can be set. If neither is set, all hosts are targeted.
- `categories` groups self-service software on your end users' **Fleet Desktop > My device** page. If none are set, Fleet-maintained apps get their [default categories](https://github.com/fleetdm/fleet/tree/main/ee/maintained-apps/outputs) and all other software only appears in the **All** group. Supported values:
  - `Browsers`: shown as **🌎 Browsers**
  - `Communication`: shown as **👬 Communication**
  - `Developer tools`: shown as **🧰 Developer tools**
  - `Productivity`: shown as **🖥️ Productivity**
- `setup_experience` installs the software on macOS and Linux hosts that automatically enroll via [setup experience](https://fleetdm.com/guides/macos-setup-experience#software-and-script). This setting only applies to macOS and Linux software and is ignored on software that applies to other platforms (default: `false`).

### packages

- `url` specifies the URL at which the software is located. Fleet will download the software and upload it to S3.
- `hash_sha256` specifies the SHA256 hash of the package file. If provided, and if a software package with that hash has already been uploaded to Fleet, the existing package will be used and download will be skipped. If a package with that hash does not yet exist, Fleet will download the package, then verify that the hash matches, bailing out if it does not match.

> Without specifying a hash, Fleet downloads each installer for each team on each GitOps run.

> You can specify a hash alone to reference a software package that was previously uploaded to Fleet, whether via the UI or the API,. If a package with that hash isn't already in Fleet and visible to the user performing the GitOps run, the GitOps run will error.

- `pre_install_query.path` is the osquery query Fleet runs before installing the software. Software will be installed only if the [query returns results](https://fleetdm.com/tables).
- `install_script.path` specifies the command Fleet will run on hosts to install software. The [default script](https://github.com/fleetdm/fleet/tree/main/pkg/file/scripts) is dependent on the software type (i.e. .pkg).
- `uninstall_script.path` is the script Fleet will run on hosts to uninstall software. The [default script](https://github.com/fleetdm/fleet/tree/main/pkg/file/scripts) is dependent on the software type (i.e. .pkg).
- `post_install_script.path` is the script Fleet will run on hosts after the software install. There is no default.
  
> Without specifying a hash, Fleet downloads each installer for each team on each GitOps run.


#### Example

##### URL

`lib/software-name.package.yml`:

```yaml
- url: https://dl.tailscale.com/stable/tailscale-setup-1.72.0.exe
  install_script:
    path: ../lib/software/tailscale-install-script.ps1
  uninstall_script:
    path: ../lib/software/tailscale-uninstall-script.ps1
  post_install_script:
    path: ../lib/software/tailscale-config-script.ps1
```

##### Hash

You can view the hash for existing software in the software detail page in the Fleet UI. It is also returned after uploading a new software item via the API.

```yaml
# Mozilla Firefox (Firefox 136.0.1.pkg) version 136.0.1
- hash_sha256: fd22528a87f3cfdb81aca981953aa5c8d7084581b9209bb69abf69c09a0afaaf
```

### app_store_apps

- `app_store_id` is the ID of the Apple App Store app. You can find this at the end of the app's App Store URL. For example, "Bear - Markdown Notes" URL is "https://apps.apple.com/us/app/bear-markdown-notes/id1016366447" and the `app_store_id` is `1016366447`.
  + Make sure to include only the ID itself, and not the `id` prefix shown in the URL. The ID must be wrapped in quotes as shown in the example so that it is processed as a string.

Currently, one app for each of an App Store app's supported platforms are added. For example, adding [Bear](https://apps.apple.com/us/app/bear-markdown-notes/id1016366447) (supported on iOS and iPadOS) adds both the iOS and iPadOS apps to your software that's available to install in Fleet. Specifying specific platforms is only supported using Fleet's UI or [API](https://fleetdm.com/docs/rest-api/rest-api) (YAML coming soon).

### fleet_maintained_apps

- `fleet_maintained_apps` is a list of Fleet-maintained apps. Provide the `slug` field to include a Fleet-maintained app on a team. To find the `slug`, head to **Software > Add software** and select a Fleet-maintained app, then select **Show details**. You can also see the [list of app slugs on GitHub](https://github.com/fleetdm/fleet/blob/main/ee/maintained-apps/outputs/apps.json).

Currently, Fleet-maintained apps will be updated to the latest version published by Fleet when GitOps runs.

The below fields are all optional.

- `self_service` specifies whether end users can install from **Fleet Desktop > Self-service**.
- `pre_install_query.path` is the osquery query Fleet runs before installing the software. Software will be installed only if the [query returns results](https://fleetdm.com/tables).
- `post_install_script.path` is the script that, if supplied, Fleet will run on hosts after the software installs.

The below fields are optional, and if omitted will default to values specified in [the app's metadata on GitHub](https://github.com/fleetdm/fleet/tree/main/ee/maintained-apps/outputs).

- `install_script.path` specifies the command Fleet will run on hosts to install software.
- `uninstall_script.path` is the script Fleet will run on hosts to uninstall software.
- `categories` is an array of categories, from [supported categories](#labels-and-categories).

## org_settings and team_settings

Currently, managing users and ticket destinations (Jira and Zendesk) are only supported using Fleet's UI or [API](https://fleetdm.com/docs/rest-api/rest-api).

### features

The `features` section of the configuration YAML lets you define what predefined queries are sent to the hosts and later on processed by Fleet for different functionalities.
- `additional_queries` adds extra host details. This information will be updated at the same time as other host details and is returned by the API when host objects are returned (default: empty).
- `enable_host_users` specifies whether or not Fleet collects user data from hosts (default: `true`).
- `enable_software_inventory` specifies whether or not Fleet collects software inventory from hosts (default: `true`).

Can only be configured for all teams (`org_settings`) and custom teams (`team_settings`).

#### Example

```yaml
org_settings:
  features:
    additional_queries:
      time: SELECT * FROM time
      macs: SELECT mac FROM interface_details
    enable_host_users: true
    enable_software_inventory: true
```

### fleet_desktop

Direct end users to a custom URL when they select **About Fleet** in the Fleet Desktop dropdown (default: [https://fleetdm.com/transparency](https://fleetdm.com/transparency)).

Can only be configured for all teams (`org_settings`).

#### Example

```yaml
org_settings:
  fleet_desktop:
    transparency_url: https://example.org/transparency
```

### host_expiry_settings

The `host_expiry_settings` section lets you define if and when hosts should be automatically deleted from Fleet if they have not checked in.
- `host_expiry_enabled` (default: `false`)
- `host_expiry_window` if a host has not communicated with Fleet in the specified number of days, it will be removed. Must be > `0` when host expiry is enabled (default: `0`).

Can only be configured for all teams (`org_settings`) and custom teams (`team_settings`).

#### Example

```yaml
org_settings:
  host_expiry_settings:
  	host_expiry_enabled: true
    host_expiry_window: 10
```

### org_info

- `org_name` is the name of your organization (default: `""`)
- `org_logo_url` is a public URL of the logo for your organization (default: Fleet logo).
- `org_logo_url_light_background` is a public URL of the logo for your organization that can be used with light backgrounds (default: Fleet logo).
- `contact_url` is a URL that appears in error messages presented to end users (default: `"https://fleetdm.com/company/contact"`)

Can only be configured for all teams (`org_settings`).

To get the best results for your logos (`org_logo_url` and `org_logo_url_light_background`), use the following sizes:
- For square logos, use a PNG that's 256x256 pixels (px).
- For rectangular logos (wordmark), use a PNG that's 516x256 pixels (px).

#### Example

```yaml
org_settings:
  org_info:
    org_name: Fleet
    org_logo_url: https://example.com/logo.png
    org_logo_url_light_background: https://example.com/logo-light.png
    contact_url: https://fleetdm.com/company/contact
```

### secrets

The `secrets` section defines the valid secrets that hosts can use to enroll to Fleet. Supply one of these secrets when generating the fleetd agent you'll use to [enroll hosts](https://fleetdm.com/docs/using-fleet/enroll-hosts).

Can only be configured for all teams (`org_settings`) and custom teams (`team_settings`).

#### Example

```yaml
org_settings:
  secrets: 
  - secret: $ENROLL_SECRET
```

### server_settings

- `ai_features_disabled` disables AI-assisted policy descriptions and resolutions. (default: `false`)
- `enable_analytics` specifies whether or not to enable Fleet's [usage statistics](https://fleetdm.com/docs/using-fleet/usage-statistics). (default: `true`)
- `live_query_disabled` disables the ability to run live queries (ad hoc queries executed via the UI or fleetctl). (default: `false`)
- `query_reports_disabled` disables query reports and deletes existing reports. (default: `false`)
- `query_report_cap` sets the maximum number of results to store per query report before the report is clipped. If increasing this cap, we recommend enabling reports for one query at a time and monitoring your infrastructure. (default: `1000`)
- `scripts_disabled` blocks access to run scripts. Scripts may still be added in the UI and CLI. (default: `false`)
- `server_url` is the base URL of the Fleet instance. If this URL changes and Apple (macOS, iOS, iPadOS) hosts already have MDM turned on, the end users will have to turn MDM off and back on to use MDM features. (default: provided during Fleet setup)


Can only be configured for all teams (`org_settings`).

#### Example

```yaml
org_settings:
  server_settings:
    ai_features_disabled: false
    enable_analytics: true
    live_query_disabled: false
    query_reports_disabled: false
    scripts_disabled: false
    server_url: https://instance.fleet.com
```


### sso_settings

The `sso_settings` section lets you define [single sign-on (SSO)](https://fleetdm.com/docs/deploying/configuration#configuring-single-sign-on-sso) settings.

- `enable_sso` (default: `false`)
- `idp_name` is the human-friendly name for the identity provider that will provide single sign-on authentication (default: `""`).
- `idp_image_url` is an optional link to an image such as a logo for the identity provider. (default: `""`).
- `entity_id` is the entity ID: a Uniform Resource Identifier (URI) that you use to identify Fleet when configuring the identity provider. It must exactly match the Entity ID field used in identity provider configuration (default: `""`).
- `metadata` is the metadata (in XML format) provided by the identity provider. (default: `""`)
- `metadata_url` is the URL that references the identity provider metadata. Only one of  `metadata` or `metadata_url` is required (default: `""`).
- `enable_jit_provisioning` specifies whether or not to enable [just-in-time user provisioning](https://fleetdm.com/docs/deploy/single-sign-on-sso#just-in-time-jit-user-provisioning) (default: `false`).
- `enable_sso_idp_login` specifies whether or not to allow single sign-on login initiated by identity provider (default: `false`).
- `sso_server_url` is used if the URL your Fleet users (admins, maintainers, observers) use to login to Fleet via SSO is different than the base URL of your Fleet instance. If not configured, login via SSO will use the base URL of the Fleet instance.

Can only be configured for all teams (`org_settings`).

#### Example

```yaml
org_settings:
  sso_settings:
    enable_sso: true
    idp_name: Okta
    idp_image_url: https://www.okta.com/favicon.ico
    entity_id: https://example.okta.com
    metadata: $SSO_METADATA
    enable_jit_provisioning: true # Available in Fleet Premium
    enable_sso_idp_login: true
    sso_server_url: https://admin.example.com # Optional, SSO will only work from this URL
```

### integrations

The `integrations` section lets you configure your Google Calendar, Conditional Access (for hosts in "No team"), Jira, and Zendesk. After configuration, you can enable [automations](https://fleetdm.com/docs/using-fleet/automations) like calendar event and ticket creation for failing policies. Currently, enabling ticket creation is only available using Fleet's UI or [API](https://fleetdm.com/docs/rest-api/rest-api) (YAML files coming soon).

<<<<<<< HEAD
=======
Can only be configured for all teams (`org_settings`) and custom teams (`team_settings`).


>>>>>>> 36c29f3d
#### Example

`default.yml`

```yaml
org_settings:
  integrations:
    conditional_access_enabled: true
    google_calendar:
      - api_key_json: $GOOGLE_CALENDAR_API_KEY_JSON
        domain: fleetdm.com
    jira:
      - url: https://example.atlassian.net
        username: user1
        api_token: $JIRA_API_TOKEN
        project_key: PJ1
    zendesk:
      - url: https://example.zendesk.com
        email: user1@example.com
        api_token: $ZENDESK_API_TOKEN
        group_id: 1234
```

`/teams/team-name.yml`

At the team level, there is the additional option to enable conditional access, which blocks third party app sign-ins on hosts failing policies. (Available in Fleet Premium. Must have Microsoft Entra connected.)

```yaml
integrations:
  conditional_access_enabled: true
```

#### google_calendar

For all teams (`org_settings`):

- `api_key_json` is the contents of the JSON file downloaded when you create your Google Workspace service account API key (default: `""`).
- `domain` is the primary domain used to identify your end user's work calendar (default: `""`).

For custom teams (`team_settings`):

- `enable_calendar_events` to enable calendar events for a team (default: `false`).
- `webhook_url` is the webhook URL triggered during a user's calendar event (default: `""`).

#### jira

- `url` is the URL of your Jira (default: `""`)
- `username` is the username of your Jira account (default: `""`).
- `api_token` is the Jira API token (default: `""`).
- `project_key` is the project key location in your Jira project's URL. For example, in "jira.example.com/projects/EXMPL," "EXMPL" is the project key (default: `""`).

Can only be configured for all teams (`org_settings`). Use API to configure Jira for custom teams and default "No team".

#### zendesk

- `url` is the URL of your Zendesk (default: `""`)
- `username` is the username of your Zendesk account (default: `""`).
- `api_token` is the Zendesk API token (default: `""`).
- `group_id`is found by selecting **Admin > People > Groups** in Zendesk. Find your group and select it. The group ID will appear in the search field.

### certificate_authorities

This section lets you configure your certificate authorities (CA) to help your end users connect to Wi-Fi and VPN.

#### Example

`default.yml`

```yaml
org_settings:
  certificate_authorities:
    digicert: # Available in Fleet Premium
      - name: DIGICERT_WIFI
        url: https://one.digicert.com
        api_token: $DIGICERT_API_TOKEN
        profile_id: 926dbcdd-41c4-4fe5-96c3-b6a7f0da81d8
        certificate_common_name: $FLEET_VAR_HOST_HARDWARE_SERIAL@example.com
        certificate_user_principal_names:
          - $FLEET_VAR_HOST_HARDWARE_SERIAL@example.com
        certificate_seat_id: $FLEET_VAR_HOST_HARDWARE_SERIAL@example.com
    ndes_scep_proxy: # Available in Fleet Premium
      url: https://example.com/certsrv/mscep/mscep.dll
      admin_url: https://example.com/certsrv/mscep_admin/
      username: Administrator@example.com
      password: myPassword
    custom_scep_proxy: # Available in Fleet Premium
      - name: SCEP_VPN
        url: https://example.com/scep
        challenge: $SCEP_VPN_CHALLENGE
    hydrant: # Available in Fleet Premium
      - name: HYDRANT_WIFI
        url: https://example.hydrantid.com/.well-known/est/abc123
        client_id: $HYDRANT_CLIENT_ID
        client_secret: $HYDRANT_CLIENT_SECRET
```

Can only be configured for all teams (`org_settings`). Use API to configure Zendesk for custom teams and default "No team".

### certificate_authorities

> **Experimental feature**. This feature is undergoing rapid improvement, which may result in breaking changes to the API or configuration surface. It is not recommended for use in automated workflows.

_Available in Fleet Premium._

This section lets you configure your [certificate authorities (CA)](https://fleetdm.com/guides/certificate-authorities) to help your end users connect to Wi-Fi and VPN.

#### Example

`default.yml`

```yaml
org_settings:
  certificate_authorities:
    digicert:
      - name: DIGICERT_WIFI
        url: https://one.digicert.com
        api_token: $DIGICERT_API_TOKEN
        profile_id: 926dbcdd-41c4-4fe5-96c3-b6a7f0da81d8
        certificate_common_name: $FLEET_VAR_HOST_HARDWARE_SERIAL@example.com
        certificate_user_principal_names:
          - $FLEET_VAR_HOST_HARDWARE_SERIAL@example.com
        certificate_seat_id: $FLEET_VAR_HOST_HARDWARE_SERIAL@example.com
    ndes_scep_proxy:
      url: https://example.com/certsrv/mscep/mscep.dll
      admin_url: https://example.com/certsrv/mscep_admin/
      username: Administrator@example.com
      password: myPassword
    custom_scep_proxy:
      - name: SCEP_VPN
        url: https://example.com/scep
        challenge: $SCEP_VPN_CHALLENGE
    hydrant:
      - name: HYDRANT_WIFI
        url: https://example.hydrantid.com/.well-known/est/abc123
        client_id: $HYDRANT_CLIENT_ID
        client_secret: $HYDRANT_CLIENT_SECRET
    smallstep:
      - name: SMALLSTEP_WIFI
        url: https://example.scep.smallstep.com/p/agents/integration-fleet
        challenge_url: https://example.scep.smallstep.com/xr9f4db7-83f1-48ab-8982-8b6870d4fl85/challenge
        username: $SMALLSTEP_USERNAME
        password: $SMALLSTEP_PASSWORD
```

#### digicert

- `name` is the name of certificate authority that will be used in variables in configuration profiles. Only letters, numbers, and underscores are allowed.
- `url` is the URL to DigiCert One instance (default: `https://one.digicert.com`).
- `api_token` is the token used to authenticate requests to DigiCert.
- `profile_id` is the ID of certificate profile in DigiCert.
- `certificate_common_name` is the certificate's CN.
- `certificate_user_principal_names` is the certificate's user principal names (UPN) attribute in Subject Alternative Name (SAN).
- `certificate_seat_id` is the ID of the DigiCert's seat. Seats are license units in DigiCert.

Can only be configured for all teams (`org_settings`).

#### ndes_scep_proxy

- `url` is the URL of the NDES SCEP endpoint (default: `""`).
- `admin_url` is the URL of the NDES admin endpoint (default: `""`).
- `username` is the username of the NDES admin endpoint (default: `""`).
- `password` is the password of the NDES admin endpoint (default: `""`).

Can only be configured for all teams (`org_settings`).

#### custom_scep_proxy

- `name` is the name of certificate authority that will be used in variables in configuration profiles. Only letters, numbers, and underscores are allowed.
- `url` is the URL of the Simple Certificate Enrollment Protocol (SCEP) server.
- `challenge` is the static challenge password used to authenticate requests to SCEP server.

#### hydrant

- `name` is the name of the certificate authority that will be used in variables in configuration profiles. Only letters, numbers, and underscores are allowed.
- `url` is the EST (Enrollment Over Secure Transport) endpoint provided by Hydrant.
- `client_id` is the client ID provided by Hydrant.
- `client_secret` is the client secret provided by Hydrant.

<<<<<<< HEAD
#### smallstep

> **Experimental feature**. This feature is undergoing rapid improvement, which may result in breaking changes to the API or configuration surface. It is not recommended for use in automated workflows.

- `name` is the name of the certificate authority that will be used in variables in configuration profiles. Only letters, numbers, and underscores are allowed.
- `url` is the **SCEP URL** from Smallstep.
- `challenge_url` is the **Webhook URL** from Smallstep.
- `username` is the **Challenge Basic Authentication Username** from Smallstep.
- `password` is the **Challenge Basic Authentication Password** from Smallstep.
=======
Can only be configured for all teams (`org_settings`).
>>>>>>> 36c29f3d

### webhook_settings

The `webhook_settings` section lets you define webhook settings for failing policy, vulnerability, and host status [automations](https://fleetdm.com/docs/using-fleet/automations).

#### activities_webhook

- `enable_activities_webhook` (default: `false`)
- `destination_url` is the URL to `POST` to when an activity is generated (default: `""`)

Can only be configured for all teams (`org_settings`) and custom teams (`team_settings`).

### Example

```yaml
org_settings:
  webhook_settings:
    activities_webhook:
      enable_activities_webhook: true
      destination_url: https://example.org/webhook_handler
```

#### failing_policies_webhook

> These settings can also be configured per-team when nested under `team_settings`. 

- `enable_failing_policies_webhook` (default: `false`)
- `destination_url` is the URL to `POST` to when the condition for the webhook triggers (default: `""`).
- `policy_ids` is the list of policies that will trigger a webhook.
- `host_batch_size` is the maximum number of host identifiers to send in one webhook request. A value of `0` means all host identifiers with a failing policy will be sent in a single request.

#### Example

```yaml
org_settings:
  webhook_settings:
    failing_policies_webhook:
      enable_failing_policies_webhook: true
      destination_url: https://example.org/webhook_handler
      host_batch_size: 0
      policy_ids:
        - 1
        - 2
        - 3
```

#### host_status_webhook

- `enable_host_status_webhook` (default: `false`)
- `destination_url` is the URL to `POST` to when the condition for the webhook triggers (default: `""`).
- `days_count` is the number of days that hosts need to be offline to count as part of the percentage (default: `0`).
- `host_percentage` is the percentage of hosts that need to be offline to trigger the webhook. (default: `0`).

Can only be configured for all teams (`org_settings`) and custom teams (`team_settings`).

#### Example

```yaml
org_settings:
  webhook_settings:
    host_status_webhook:
      enable_host_status_webhook: true
      destination_url: https://example.org/webhook_handler
      days_count: 7
      host_percentage: 25
```

#### vulnerabilities_webhook

- `enable_vulnerabilities_webhook` (default: `false`)
- `destination_url` is the URL to `POST` to when the condition for the webhook triggers (default: `""`).
- `host_batch_size` is the maximum number of host identifiers to send in one webhook request. A value of `0` means all host identifiers with a detected vulnerability will be sent in a single request.

Can only be configured for all teams (`org_settings`).

#### Example

```yaml
org_settings:
  webhook_settings:
    vulnerabilities_webhook:
      enable_vulnerabilities_webhook: true
      destination_url: https://example.org/webhook_handler
      host_batch_size: 0
```

### mdm

#### apple_business_manager

After [adding an Apple Business Manager (ABM) token via the UI](https://fleetdm.com/guides/macos-mdm-setup#apple-business-manager), the `apple_business_manager` section lets you determine which team Apple hosts are assigned to in Fleet when they appear in Apple Business Manager.

- `organization_name` is the organization name associated with the Apple Business Manager account.
- `macos_team` is the team where macOS hosts are automatically added when they appear in Apple Business Manager. If not specified, defaults to "No team".
- `ios_team` is the the team where iOS hosts are automatically added when they appear in Apple Business Manager. If not specified, defaults to "No team".
- `ipados_team` is the team where iPadOS hosts are automatically added when they appear in Apple Business Manager. If not specified, defaults to "No team".

Can only be configured for all teams (`org_settings`).

#### Example

```yaml
org_settings:
  mdm:
    apple_business_manager: # Available in Fleet Premium
    - organization_name: Fleet Device Management Inc.
      macos_team: 💻 Workstations
      ios_team: 📱🏢 Company-owned iPhones
      ipados_team: 🔳🏢 Company-owned iPads
```

#### volume_purchasing_program

After you've uploaded a [Volume Purchasing Program](https://fleetdm.com/guides/macos-mdm-setup#volume-purchasing-program-vpp) (VPP) token, the  `volume_purchasing_program` section lets you configure the teams in Fleet that have access to that VPP token's App Store apps. Currently, adding a VPP token is only available using Fleet's UI.

- `location` is the name of the location in the Apple Business Manager account.
- `teams` is a list of team names. If you choose specific teams, App Store apps in this VPP account will only be available to install on hosts in these teams. If not specified, App Store apps are available to install on hosts in all teams.

Can only be configured for all teams (`org_settings`).

#### Example

```yaml
org_settings:
  mdm:
    volume_purchasing_program: # Available in Fleet Premium
    - location: Fleet Device Management Inc.
      teams: 
      - 💻 Workstations
      - 💻🐣 Workstations (canary)
      - 📱🏢 Company-owned iPhones
      - 🔳🏢 Company-owned iPads
```

#### end_user_authentication

The `end_user_authentication` section lets you define the identity provider (IdP) settings used for [end user authentication](https://fleetdm.com/guides/macos-setup-experience#end-user-authentication-and-eula) during Automated Device Enrollment (ADE).

Once the IdP settings are configured, you can use the [`controls.macos_setup.enable_end_user_authentication`](#macos-setup) key to control the end user experience during ADE.

- `idp_name` is the human-friendly name for the identity provider that will provide single sign-on authentication (default: `""`).
- `entity_id` is the entity ID: a Uniform Resource Identifier (URI) that you use to identify Fleet when configuring the identity provider. It must exactly match the Entity ID field used in identity provider configuration (default: `""`).
- `metadata` is the metadata (in XML format) provided by the identity provider. (default: `""`)
- `metadata_url` is the URL that references the identity provider metadata. Only one of  `metadata` or `metadata_url` is required (default: `""`).

Can only be configured for all teams (`org_settings`):

#### Example

```
org_settings:
  mdm:
    end_user_authentication:
      entity_id: https://example.okta.com
      idp_name: Okta
      metadata: $END_USER_SSO_METADATA
      metadata_url: ""
```

##### end_user_license_agreement

You can require an end user to agree to an end user license agreement (EULA) before they can use their new Mac. `end_user_authentication` must be configured, and `controls.enable_end_user_authentication` must be set to `true`.

- `end_user_license_agreement` is the path to the PDF document.

Can only be configured for all teams (`org_settings`).

##### Example

```yaml
org_settings:
  mdm:
    end_user_license_agreement: ./lib/eula.pdf
```

##### apple_server_url

Update this URL if you're self-hosting Fleet and you want your hosts to talk to this URL for MDM features. (If not configured, hosts will use the base URL of the Fleet instance.)

If this URL changes and hosts already have MDM turned on, the end users will have to turn MDM off and back on to use MDM features.

Can only be configured for all teams (`org_settings`).

##### Example

```yaml
org_settings:
  mdm:
    apple_server_url: https://instance.fleet.com
```

#### yara_rules

The `yara_rules` section lets you define [YARA rules](https://virustotal.github.io/yara/) that will be served by Fleet's [authenticated
YARA rule](https://fleetdm.com/guides/remote-yara-rules) functionality.

Can only be configured for all teams (`org_settings`). To target rules to specific teams, target the
queries referencing the rules to the desired teams.

##### Example

```yaml
org_settings:
  yara_rules:
    - path: ./lib/rule1.yar
    - path: ./lib/rule2.yar
```


#### smtp_settings

If you're self hosting Fleet, the `smtp_settings` section lets you configure an e-mail (SMTP) server. This enables Fleet to send user invite and password reset emails.

If you're using Fleet's managed-cloud offering, an SMTP server is already setup for you.

For possible options, see the parameters for the [smtp_settings object in the API](https://fleetdm.com/docs/rest-api/rest-api#smtp-settings).

Can only be configured for all teams (`org_settings`).

##### Example

```yaml
org_settings:
  smtp_settings:
    enable_smtp: true
    sender_address: organization@example.com
    server: localhost
    port: 1025
    authentication_type: none
```

Can only be configured for all teams (`org_settings`).

Unlike other options, omitting `smtp_settings` or leaving it blank won't reset the values back to the default.

<meta name="title" value="GitOps">
<meta name="description" value="Reference documentation for Fleet's GitOps workflow. See examples and configuration options.">
<meta name="pageOrderInSection" value="1500"><|MERGE_RESOLUTION|>--- conflicted
+++ resolved
@@ -739,12 +739,6 @@
 
 The `integrations` section lets you configure your Google Calendar, Conditional Access (for hosts in "No team"), Jira, and Zendesk. After configuration, you can enable [automations](https://fleetdm.com/docs/using-fleet/automations) like calendar event and ticket creation for failing policies. Currently, enabling ticket creation is only available using Fleet's UI or [API](https://fleetdm.com/docs/rest-api/rest-api) (YAML files coming soon).
 
-<<<<<<< HEAD
-=======
-Can only be configured for all teams (`org_settings`) and custom teams (`team_settings`).
-
-
->>>>>>> 36c29f3d
 #### Example
 
 `default.yml`
@@ -806,46 +800,6 @@
 - `group_id`is found by selecting **Admin > People > Groups** in Zendesk. Find your group and select it. The group ID will appear in the search field.
 
 ### certificate_authorities
-
-This section lets you configure your certificate authorities (CA) to help your end users connect to Wi-Fi and VPN.
-
-#### Example
-
-`default.yml`
-
-```yaml
-org_settings:
-  certificate_authorities:
-    digicert: # Available in Fleet Premium
-      - name: DIGICERT_WIFI
-        url: https://one.digicert.com
-        api_token: $DIGICERT_API_TOKEN
-        profile_id: 926dbcdd-41c4-4fe5-96c3-b6a7f0da81d8
-        certificate_common_name: $FLEET_VAR_HOST_HARDWARE_SERIAL@example.com
-        certificate_user_principal_names:
-          - $FLEET_VAR_HOST_HARDWARE_SERIAL@example.com
-        certificate_seat_id: $FLEET_VAR_HOST_HARDWARE_SERIAL@example.com
-    ndes_scep_proxy: # Available in Fleet Premium
-      url: https://example.com/certsrv/mscep/mscep.dll
-      admin_url: https://example.com/certsrv/mscep_admin/
-      username: Administrator@example.com
-      password: myPassword
-    custom_scep_proxy: # Available in Fleet Premium
-      - name: SCEP_VPN
-        url: https://example.com/scep
-        challenge: $SCEP_VPN_CHALLENGE
-    hydrant: # Available in Fleet Premium
-      - name: HYDRANT_WIFI
-        url: https://example.hydrantid.com/.well-known/est/abc123
-        client_id: $HYDRANT_CLIENT_ID
-        client_secret: $HYDRANT_CLIENT_SECRET
-```
-
-Can only be configured for all teams (`org_settings`). Use API to configure Zendesk for custom teams and default "No team".
-
-### certificate_authorities
-
-> **Experimental feature**. This feature is undergoing rapid improvement, which may result in breaking changes to the API or configuration surface. It is not recommended for use in automated workflows.
 
 _Available in Fleet Premium._
 
@@ -923,19 +877,13 @@
 - `client_id` is the client ID provided by Hydrant.
 - `client_secret` is the client secret provided by Hydrant.
 
-<<<<<<< HEAD
 #### smallstep
-
-> **Experimental feature**. This feature is undergoing rapid improvement, which may result in breaking changes to the API or configuration surface. It is not recommended for use in automated workflows.
 
 - `name` is the name of the certificate authority that will be used in variables in configuration profiles. Only letters, numbers, and underscores are allowed.
 - `url` is the **SCEP URL** from Smallstep.
 - `challenge_url` is the **Webhook URL** from Smallstep.
 - `username` is the **Challenge Basic Authentication Username** from Smallstep.
 - `password` is the **Challenge Basic Authentication Password** from Smallstep.
-=======
-Can only be configured for all teams (`org_settings`).
->>>>>>> 36c29f3d
 
 ### webhook_settings
 
