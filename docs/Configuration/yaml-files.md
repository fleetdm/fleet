--- conflicted
+++ resolved
@@ -431,21 +431,17 @@
 | `$FLEET_VAR_SCEP_RENEWAL_ID`       | macOS, iOS, iPadOS | Fleet-managed ID that's required to automatically renew Smallstep, Microsoft NDES, and custom SCEP certificates. The ID must be specified in the Organizational Unit (OU) field in the configuration profile. |
 | `$FLEET_VAR_DIGICERT_PASSWORD_<CA_NAME>`           | macOS, iOS, iPadOS | Fleet-managed password required to decode the base64-encoded certificate data issued by a specified DigiCert certificate authority during PKCS12 profile deployment. `<CA_NAME>` should be replaced with name of the certificate authority configured in [digicert](#digicert). | 
 | `$FLEET_VAR_DIGICERT_DATA_<CA_NAME>`               | macOS, iOS, iPadOS | Fleet-managed base64-encoded certificate data issued by a specified DigiCert certificate authority during PKCS12 profile deployment. `<CA_NAME>` should be replaced with name of the certificate authority configured in [digicert](#digicert). |
-<<<<<<< HEAD
-
-The dollar sign (`$`) can be escaped so it's not considered a variable by using a backslash (e.g. `\$100`). Additionally, `MY${variable}HERE` syntax can be used to put strings around the variable.
-
-In XML, certain characters (`&`, `<`, `>`, `"`, `'`) must be escaped because they have special meanings in the markup language. GitHub and GitLab environment variables, as well as Fleet's reserved variables, will be automatically escaped when used in a `.mobileconfig` configuration profile. For example, `&` will become `&amp;`.
-
-To hide variable values in the API and UI, you can use Fleet's [custom variables](https://fleetdm.com/guides/secrets-in-scripts-and-configuration-profiles#gitops).
-=======
 | `$FLEET_VAR_SMALLSTEP_SCEP_CHALLENGE_<CA_NAME>`       | macOS, iOS, iPadOS | Fleet-managed one-time Smallstep challenge password used during SCEP certificate configuration profile deployment. `<CA_NAME>` should be replaced with name of the certificate authority configured in [scep_proxy](#scep-proxy). |
 | `$FLEET_VAR_SMALLSTEP_SCEP_PROXY_URL_<CA_NAME>`       | macOS, iOS, iPadOS | Fleet-managed Smallstep SCEP proxy endpoint URL used during SCEP certificate configuration profile deployment. |
 
 The dollar sign (`$`) can be escaped so it's not considered a variable by using a backslash (e.g. `\$100`). Additionally, `MY${variable}HERE` syntax can be used to put strings around the variable.
 
+In XML, certain characters (`&`, `<`, `>`, `"`, `'`) must be escaped because they have special meanings in the markup language. GitHub and GitLab environment variables, as well as Fleet's reserved variables, will be automatically escaped when used in a `.mobileconfig` configuration profile. For example, `&` will become `&amp;`.
+
 If certificate authority (CA) variables (ex. `$FLEET_VAR_DIGICERT_DATA_<CA_NAME>`) don't exist, GitOps dry runs will succeed but GitOps runs will fail.
->>>>>>> 2506a7c8
+
+To hide variable values in the API and UI, you can use Fleet's [custom variables](https://fleetdm.com/guides/secrets-in-scripts-and-configuration-profiles#gitops).
+
 
 ### macos_setup
 
@@ -669,7 +665,7 @@
 ```yaml
 org_settings:
   host_expiry_settings:
-  	host_expiry_enabled: true
+    host_expiry_enabled: true
     host_expiry_window: 10
 ```
 
