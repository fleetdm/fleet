# YAML files

Use Fleet's best practice GitOps workflow to manage your computers as code. To learn how to set up a GitOps workflow see the [Fleet GitOps repo](https://github.com/fleetdm/fleet-gitops).

Fleet GitOps workflow is designed to be applied to all teams at once. However, the flow can be customized to only modify specific teams and/or global settings.

Any settings not defined in your YAML files (including missing or mispelled keys) will be reset to the default values, which may include deleting assets such as software packages.

The following are the required keys in the `default.yml` and any `teams/team-name.yml` files:

```yaml
name: # Only teams/team-name.yml. To edit a team's name, change `name` but don't change the filename.
policies:
queries:
agent_options:
controls: # Can be defined in teams/no-team.yml too.
software: # Can be defined in teams/no-team.yml too
org_settings: # Only default.yml
team_settings: # Only teams/team-name.yml
```

Currently, managing labels and users is only supported using Fleet's UI or [API](https://fleetdm.com/docs/rest-api/rest-api) (YAML coming soon).

## policies

Policies can be specified inline in your `default.yml`, `teams/team-name.yml`, or `teams/no-team.yml` files. They can also be specified in separate files in your `lib/` folder.

### Options

For possible options, see the parameters for the [Add policy API endpoint](https://fleetdm.com/docs/rest-api/rest-api#add-policy).

### Example

#### Inline
  
`default.yml`, `teams/team-name.yml`, or `teams/no-team.yml`

```yaml
policies:
  - name: macOS - Enable FileVault
    description: This policy checks if FileVault (disk encryption) is enabled.
    resolution: As an IT admin, turn on disk encryption in Fleet.
    query: SELECT 1 FROM filevault_status WHERE status = 'FileVault is On.';
    platform: darwin
    critical: false
```

#### Separate file
 
`lib/policies-name.policies.yml`

```yaml
- name: macOS - Enable FileVault
  description: This policy checks if FileVault (disk encryption) is enabled.
  resolution: As an IT admin, turn on disk encryption in Fleet.
  query: SELECT 1 FROM filevault_status WHERE status = 'FileVault is On.';
  platform: darwin
  critical: false
  calendar_events_enabled: false
- name: macOS - Disable guest account
  description: This policy checks if the guest account is disabled.
  resolution: As an IT admin, deploy a macOS, login window profile with the DisableGuestAccount option set to true.
  query: SELECT 1 FROM managed_policies WHERE domain='com.apple.loginwindow' AND username = '' AND name='DisableGuestAccount' AND CAST(value AS INT) = 1;
  platform: darwin
  critical: false
  calendar_events_enabled: false
  run_script:
    path: ./disable-guest-account.sh
- name: Install Firefox on macOS
  platform: darwin
  description: This policy checks that Firefox is installed.
  resolution: Install Firefox app if not installed.
  query: "SELECT 1 FROM apps WHERE name = 'Firefox.app'"
  install_software:
    package_path: ./firefox.package.yml
- name: [Install software] Logic Pro
  platform: darwin
  description: This policy checks that Logic Pro is installed
  resolution: Install Logic Pro App Store app if not installed
  query: "SELECT 1 FROM apps WHERE name = 'Logic Pro'"
  install_software:
    package_path: ./linux-firefox.deb.package.yml
    # app_store_id: '1487937127' (for App Store apps)
```

`default.yml` (for policies that neither install software nor run scripts), `teams/team-name.yml`, or `teams/no-team.yml`

```yaml
policies:
  - path: ../lib/policies-name.policies.yml
```

> Currently, the `run_script` and `install_software` policy automations can only be configured for a team (`teams/team-name.yml`) or "No team" (`teams/no-team.yml`). The automations can only be added to policies in which the script (or software) is defined in the same team (or "No team"). `calendar_events_enabled` can only be configured for policies on a team.

## queries

Queries can be specified inline in your `default.yml` file or `teams/team-name.yml` files. They can also be specified in separate files in your `lib/` folder.

Note that the `team_id` option isn't supported in GitOps.

### Options

For possible options, see the parameters for the [Create query API endpoint](https://fleetdm.com/docs/rest-api/rest-api#create-query).

### Example

#### Inline
  
`default.yml` or `teams/team-name.yml`

```yaml
queries:
  - name: Collect failed login attempts
    description: Lists the users at least one failed login attempt and timestamp of failed login. Number of failed login attempts reset to zero after a user successfully logs in.
    query: SELECT users.username, account_policy_data.failed_login_count, account_policy_data.failed_login_timestamp FROM users INNER JOIN account_policy_data using (uid) WHERE account_policy_data.failed_login_count > 0;
    platform: darwin,linux,windows
    interval: 300
    observer_can_run: false
    automations_enabled: false
```

#### Separate file
 
`lib/queries-name.queries.yml`

```yaml
- name: Collect failed login attempts
  description: Lists the users at least one failed login attempt and timestamp of failed login. Number of failed login attempts reset to zero after a user successfully logs in.
  query: SELECT users.username, account_policy_data.failed_login_count, account_policy_data.failed_login_timestamp FROM users INNER JOIN account_policy_data using (uid) WHERE account_policy_data.failed_login_count > 0;
  platform: darwin,linux,windows
  interval: 300
  observer_can_run: false
  automations_enabled: false
- name: Collect USB devices
  description: Collects the USB devices that are currently connected to macOS and Linux hosts.
  query: SELECT model, vendor FROM usb_devices;
  platform: darwin,linux
  interval: 300
  observer_can_run: true
  automations_enabled: false
```

`default.yml` or `teams/team-name.yml`

```yaml
queries:
  - path: ../lib/queries-name.queries.yml
```

## agent_options

Agent options can be specified inline in your `default.yml` file or `teams/team-name.yml` files. They can also be specified in separate files in your `lib/` folder.

See "[Agent configuration](https://fleetdm.com/docs/configuration/agent-configuration)" to find all possible options.

### Example

#### Inline
  
`default.yml` or `teams/team-name.yml`

```yaml
agent_options:
  config:
    decorators:
      load:
        - SELECT uuid AS host_uuid FROM system_info;
        - SELECT hostname AS hostname FROM system_info;
    options:
      disable_distributed: false
      distributed_interval: 10
      distributed_plugin: tls
      distributed_tls_max_attempts: 3
      logger_tls_endpoint: /api/osquery/log
      logger_tls_period: 10
      pack_delimiter: /
```

#### Separate file
 
`lib/agent-options.yml`

```yaml
config:
  decorators:
    load:
      - SELECT uuid AS host_uuid FROM system_info;
      - SELECT hostname AS hostname FROM system_info;
  options:
    disable_distributed: false
    distributed_interval: 10
    distributed_plugin: tls
    distributed_tls_max_attempts: 3
    logger_tls_endpoint: /api/osquery/log
    logger_tls_period: 10
    pack_delimiter: /
```

`default.yml` or `teams/team-name.yml`

> We want `-` for policies and queries because it’s an array. Agent Options we do not use `-` for `path`.

```yaml
agent_options:
  path: ../lib/agent-options.yml
```

## controls

The `controls` section allows you to configure scripts and device management (MDM) features in Fleet.

- `scripts` is a list of paths to macOS, Windows, or Linux scripts.
- `windows_enabled_and_configured` specifies whether or not to turn on Windows MDM features (default: `false`). Can only be configured for all teams (`default.yml`).
- `windows_migration_enabled` specifies whether or not to automatically migrate Windows hosts connected to another MDM solution. If `false`, MDM is only turned on after hosts are unenrolled from your old MDM solution (default: `false`). Can only be configured for all teams (`default.yml`).
- `enable_disk_encryption` specifies whether or not to enforce disk encryption on macOS, Windows, and Linux hosts (default: `false`).

#### Example

```yaml
controls:
  scripts: 
    - path: ../lib/macos-script.sh 
    - path: ../lib/windows-script.ps1
    - path: ../lib/linux-script.sh
  windows_enabled_and_configured: true
  windows_migration_enabled: true # Available in Fleet Premium
  enable_disk_encryption: true # Available in Fleet Premium
  macos_updates: # Available in Fleet Premium
    deadline: 2024-12-31
    minimum_version: 15.1
  ios_updates: # Available in Fleet Premium
    deadline: 2024-12-31
    minimum_version: 18.1
  ipados_updates: # Available in Fleet Premium
    deadline: 2024-12-31
    minimum_version: 18.1
  windows_updates: # Available in Fleet Premium
    deadline_days: 5
    grace_period_days: 2
  macos_settings:
    custom_settings:
      - path: ../lib/macos-profile1.mobileconfig
        labels_exclude_any:
          - Macs on Sequoia
      - path: ../lib/macos-profile2.json
        labels_include_all:
          - Macs on Sonoma
      - path: ../lib/macos-profile3.mobileconfig
        labels_include_any:
          - Engineering
          - Product
  windows_settings:
    custom_settings:
      - path: ../lib/windows-profile.xml
  macos_setup: # Available in Fleet Premium
    bootstrap_package: https://example.org/bootstrap_package.pkg
    enable_end_user_authentication: true
    macos_setup_assistant: ../lib/dep-profile.json
    script: ../lib/macos-setup-script.sh
    software:
      - app_store_id: '1091189122'
      - package_path: ../lib/software/adobe-acrobat.software.yml
  macos_migration: # Available in Fleet Premium
    enable: true
    mode: voluntary
    webhook_url: https://example.org/webhook_handler
```

### macos_updates

- `deadline` specifies the deadline in `YYYY-MM-DD` format. The exact deadline is set to noon local time for hosts on macOS 14 and above, 20:00 UTC for hosts on older macOS versions. (default: `""`).
- `minimum_version` specifies the minimum required macOS version (default: `""`).

### ios_updates

- `deadline` specifies the deadline in `YYYY-MM-DD` format; the exact deadline is set to noon local time. (default: `""`).
- `minimum_version` specifies the minimum required iOS version (default: `""`).

### ipados_updates

- `deadline` specifies the deadline in `YYYY-MM-DD` format; the exact deadline is set to noon local time. (default: `""`).
- `minimum_version` specifies the minimum required iPadOS version (default: `""`).

### windows_updates

- `deadline_days` specifies the number of days before Windows installs updates (default: `null`)
- `grace_period_days` specifies the number of days before Windows restarts to install updates (default: `null`)

### macos_settings and windows_settings

- `macos_settings.custom_settings` is a list of paths to macOS, iOS, and iPadOS configuration profiles (.mobileconfig) or declaration profiles (.json).
- `windows_settings.custom_settings` is a list of paths to Windows configuration profiles (.xml).

Fleet supports adding [GitHub environment variables](https://docs.github.com/en/actions/learn-github-actions/variables#defining-environment-variables-for-a-single-workflow) in your configuration profiles. Use `$ENV_VARIABLE` format. Variables beginning with `$FLEET_VAR_` are reserved for Fleet server. The server will replace these variables with the actual values when profiles are sent to hosts. Supported variables are:
- `$FLEET_VAR_NDES_SCEP_CHALLENGE`
- `$FLEET_VAR_NDES_SCEP_PROXY_URL`
- `$FLEET_VAR_HOST_END_USER_EMAIL_IDP`

Use `labels_include_all` to target hosts that have all labels in the array, `labels_include_any` to target hosts that have any label in the array, or `labels_exclude_any` to target hosts that don't have any of the labels in the array. Only one of `labels_include_all`, `labels_include_any`, or `labels_exclude_any` can be specified. If none are specified, all hosts are targeted.

### macos_setup

The `macos_setup` section lets you control the out-of-the-box macOS [setup experience](https://fleetdm.com/guides/macos-setup-experience) for hosts that use Automated Device Enrollment (ADE).

- `bootstrap_package` is the URL to a bootstrap package. Fleet will download the bootstrap package (default: `""`).
- `enable_end_user_authentication` specifies whether or not to require end user authentication when the user first sets up their macOS host. 
- `macos_setup_assistant` is a path to a custom automatic enrollment (ADE) profile (.json).
- `script` is the path to a custom setup script to run after the host is first set up.
- `software` is a list of references to either a `package_path` matching a package in the `software` section below or an `app_store_id` to install when the host is first set up.

### macos_migration

The `macos_migration` section lets you control the [end user migration workflow](https://fleetdm.com/docs/using-fleet/mdm-migration-guide#end-user-workflow) for macOS hosts that enrolled to your old MDM solution.

- `enable` specifies whether or not to enable end user migration workflow (default: `false`)
- `mode` specifies whether the end user initiates migration (`voluntary`) or they're nudged every 15-20 minutes to migrate (`forced`) (default: `""`).
- `webhook_url` is the URL that Fleet sends a webhook to when the end user selects **Start**. Receive this webhook using your automation tool (ex. Tines) to unenroll your end users from your old MDM solution.

Can only be configured for all teams (`default.yml`).

## software

> **Experimental feature**. This feature is undergoing rapid improvement, which may result in breaking changes to the API or configuration surface. It is not recommended for use in automated workflows.

The `software` section allows you to configure packages, Apple App Store apps, and Fleet-maintained apps that you want to install on your hosts.

- `packages` is a list of paths to custom packages (.pkg, .msi, .exe, .rpm, or .deb).
- `app_store_apps` is a list of Apple App Store apps.
- `fleet_maintained_apps` is a list of Fleet-maintained apps.

Currently, one app for each of an App Store app's supported platforms are added. For example, adding [Bear](https://apps.apple.com/us/app/bear-markdown-notes/id1016366447) (supported on iOS and iPadOS) adds both the iOS and iPadOS apps to your software that's available to install in Fleet. Specifying specific platforms is only supported using Fleet's UI or [API](https://fleetdm.com/docs/rest-api/rest-api) (YAML coming soon).

#### Example

`default.yml`, `teams/team-name.yml`, or `teams/no-team.yml`

```yaml
software:
  packages:
    - path: ../lib/software-name.package.yml
    - path: ../lib/software-name2.package.yml
      labels_include_any:
        - Engineering
        - Customer Support
  app_store_apps:
    - app_store_id: '1091189122'
<<<<<<< HEAD
  fleet_maintained_apps:
    - fleet_maintained_app_id: macos-slack
      self_service: true
      labels_include_any:
        - Design
        - Sales
=======
      labels_include_any:
        - Product
        - Marketing
>>>>>>> 7d98669e
```

Use `labels_include_any` to target hosts that have any label in the array or `labels_exclude_any` to target hosts that don't have any label in the array. Only one of `labels_include_any` or `labels_exclude_any` can be specified. If neither are specified, all hosts are targeted.

### packages

- `url` specifies the URL at which the software is located. Fleet will download the software and upload it to S3 (default: `""`).
- `pre_install_query.path` is the osquery query Fleet runs before installing the software. Software will be installed only if the [query returns results](https://fleetdm.com/tables) (default: `""`).
- `install_script.path` specifies the command Fleet will run on hosts to install software. The [default script](https://github.com/fleetdm/fleet/tree/main/pkg/file/scripts) is dependent on the software type (i.e. .pkg).
- `uninstall_script.path` is the script Fleet will run on hosts to uninstall software. The [default script](https://github.com/fleetdm/fleet/tree/main/pkg/file/scripts) is dependent on the software type (i.e. .pkg).
- `post_install_script.path` is the script Fleet will run on hosts after the software install. There is no default.
- `self_service` specifies whether or not end users can install from **Fleet Desktop > Self-service**.

#### Example

`lib/software-name.package.yml`:

```yaml
url: https://dl.tailscale.com/stable/tailscale-setup-1.72.0.exe
install_script:
  path: ../lib/software/tailscale-install-script.ps1
uninstall_script:
  path: ../lib/software/tailscale-uninstall-script.ps1
post_install_script:
  path: ../lib/software/tailscale-config-script.ps1
self_service: true
```

### app_store_apps

- `app_store_id` is the ID of the Apple App Store app. You can find this at the end of the app's App Store URL. For example, "Bear - Markdown Notes" URL is "https://apps.apple.com/us/app/bear-markdown-notes/id1016366447" and the `app_store_id` is `1016366447`.

> Make sure to include only the ID itself, and not the `id` prefix shown in the URL. The ID must be wrapped in quotes as shown in the example so that it is processed as a string.

- `self_service` only applies to macOS, and is ignored for other platforms. For example, if the app is supported on macOS, iOS, and iPadOS, and `self_service` is set to `true`, it will be self-service on macOS workstations but not iPhones or iPads.
<<<<<<< HEAD

### fleet_maintained_apps

- `fleet_maintained_apps` is a list of Fleet-maintained apps. To find the `fleet_maintained_app_id`, head to **Software > Add software** and select a Fleet-maintained app. From there, select **Show details**.
=======
>>>>>>> 7d98669e

## org_settings and team_settings

### features

The `features` section of the configuration YAML lets you define what predefined queries are sent to the hosts and later on processed by Fleet for different functionalities.
- `additional_queries` adds extra host details. This information will be updated at the same time as other host details and is returned by the API when host objects are returned (default: empty).
- `enable_host_users` specifies whether or not Fleet collects user data from hosts (default: `true`).
- `enable_software_inventory` specifies whether or not Fleet collects software inventory from hosts (default: `true`).

#### Example

```yaml
org_settings:
  features:
    additional_queries:
      time: SELECT * FROM time
      macs: SELECT mac FROM interface_details
    enable_host_users: true
    enable_software_inventory: true
```

### fleet_desktop

Direct end users to a custom URL when they select **About Fleet** in the Fleet Desktop dropdown (default: [https://fleetdm.com/transparency](https://fleetdm.com/transparency)).

Can only be configured for all teams (`org_settings`).

#### Example

```yaml
org_settings:
  fleet_desktop:
    transparency_url: https://example.org/transparency
```

### host_expiry_settings

The `host_expiry_settings` section lets you define if and when hosts should be automatically deleted from Fleet if they have not checked in.
- `host_expiry_enabled` (default: `false`)
- `host_expiry_window` if a host has not communicated with Fleet in the specified number of days, it will be removed. Must be > `0` when host expiry is enabled (default: `0`).

#### Example

```yaml
org_settings:
  host_expiry_settings:
  	host_expiry_enabled: true
    host_expiry_window: 10
```

### org_info

- `org_name` is the name of your organization (default: `""`)
- `org_logo_url` is a public URL of the logo for your organization (default: Fleet logo).
- `org_logo_url_light_background` is a public URL of the logo for your organization that can be used with light backgrounds (default: Fleet logo).
- `contact_url` is a URL that appears in error messages presented to end users (default: `"https://fleetdm.com/company/contact"`)

Can only be configured for all teams (`org_settings`).

#### Example

```yaml
org_settings:
  org_info:
    org_name: Fleet
    org_logo_url: https://example.com/logo.png
    org_logo_url_light_background: https://example.com/logo-light.png
    contact_url: https://fleetdm.com/company/contact
```

### secrets

The `secrets` section defines the valid secrets that hosts can use to enroll to Fleet. Supply one of these secrets when generating the fleetd agent you'll use to enroll hosts. Learn more [here](https://fleetdm.com/docs/using-fleet/enroll-hosts).

#### Example

```yaml
org_settings:
  secrets: 
  - secret: $ENROLL_SECRET
```

### server_settings

- `ai_features_disabled` disables AI-assisted policy descriptions and resolutions. (default: `false`)
- `enable_analytics` specifies whether or not to enable Fleet's [usage statistics](https://fleetdm.com/docs/using-fleet/usage-statistics). (default: `true`)
- `live_query_disabled` disables the ability to run live queries (ad hoc queries executed via the UI or fleetctl). (default: `false`)
- `query_reports_disabled` disables query reports and deletes existing reports. (default: `false`)
- `query_report_cap` sets the maximum number of results to store per query report before the report is clipped. If increasing this cap, we recommend enabling reports for one query at a time and monitoring your infrastructure. (default: `1000`)
- `scripts_disabled` blocks access to run scripts. Scripts may still be added in the UI and CLI. (default: `false`)
- `server_url` is the base URL of the Fleet instance. If this URL changes and Apple (macOS, iOS, iPadOS) hosts already have MDM turned on, the end users will have to turn MDM off and back on to use MDM features. (default: provided during Fleet setup)


Can only be configured for all teams (`org_settings`).

#### Example

```yaml
org_settings:
  server_settings:
    ai_features_disabled: false
    enable_analytics: true
    live_query_disabled: false
    query_reports_disabled: false
    scripts_disabled: false
    server_url: https://instance.fleet.com
```


### sso_settings

The `sso_settings` section lets you define single sign-on (SSO) settings. Learn more about SSO in Fleet [here](https://fleetdm.com/docs/deploying/configuration#configuring-single-sign-on-sso).

- `enable_sso` (default: `false`)
- `idp_name` is the human-friendly name for the identity provider that will provide single sign-on authentication (default: `""`).
- `idp_image_url` is an optional link to an image such as a logo for the identity provider. (default: `""`).
- `entity_id` is the entity ID: a Uniform Resource Identifier (URI) that you use to identify Fleet when configuring the identity provider. It must exactly match the Entity ID field used in identity provider configuration (default: `""`).
- `metadata` is the metadata (in XML format) provided by the identity provider. (default: `""`)
- `metadata_url` is the URL that references the identity provider metadata. Only one of  `metadata` or `metadata_url` is required (default: `""`).
- `enable_jit_provisioning` specified whether or not to allow single sign-on login initiated by identity provider (default: `false`). 
- `enable_sso_idp_login` specifies whether or not to enables [just-in-time user provisioning](https://fleetdm.com/docs/deploy/single-sign-on-sso#just-in-time-jit-user-provisioning) (default: `false`).

Can only be configured for all teams (`org_settings`).

#### Example

```yaml
org_settings:
  sso_settings:
    enable_sso: true
    idp_name: Okta
    idp_image_url: https://www.okta.com/favicon.ico
    entity_id: https://example.okta.com
    metadata: $SSO_METADATA
    enable_jit_provisioning: true # Available in Fleet Premium
    enable_sso_idp_login: true
```

### integrations

The `integrations` section lets you configure your Google Calendar, Jira, and Zendesk. After configuration, you can enable [automations](https://fleetdm.com/docs/using-fleet/automations) like calendar event and ticket creation for failing policies. Currently, enabling ticket creation is only available using Fleet's UI or [API](https://fleetdm.com/docs/rest-api/rest-api) (YAML files coming soon).

In addition, you can configure your the SCEP server to help your end users connect to Wi-Fi. Learn more about SCEP and NDES in Fleet [here](https://fleetdm.com/guides/ndes-scep-proxy).

#### Example

```yaml
org_settings:
  integrations:
    google_calendar:
      - api_key_json: $GOOGLE_CALENDAR_API_KEY_JSON
        domain: fleetdm.com
    jira:
      - url: https://example.atlassian.net
        username: user1
        api_token: $JIRA_API_TOKEN
        project_key: PJ1
    zendesk:
      - url: https://example.zendesk.com
        email: user1@example.com
        api_token: $ZENDESK_API_TOKEN
        group_id: 1234
    ndes_scep_proxy:
      url: https://example.com/certsrv/mscep/mscep.dll
      admin_url: https://example.com/certsrv/mscep_admin/
      username: Administrator@example.com
      password: 'myPassword'
```

For secrets, you can add [GitHub environment variables](https://docs.github.com/en/actions/learn-github-actions/variables#defining-environment-variables-for-a-single-workflow)

#### google_calendar

- `api_key_json` is the contents of the JSON file downloaded when you create your Google Workspace service account API key (default: `""`).
- `domain` is the primary domain used to identify your end user's work calendar (default: `""`).

#### jira

- `url` is the URL of your Jira (default: `""`)
- `username` is the username of your Jira account (default: `""`).
- `api_token` is the Jira API token (default: `""`).
- `project_key` is the project key location in your Jira project's URL. For example, in "jira.example.com/projects/EXMPL," "EXMPL" is the project key (default: `""`).

#### zendesk

- `url` is the URL of your Zendesk (default: `""`)
- `username` is the username of your Zendesk account (default: `""`).
- `api_token` is the Zendesk API token (default: `""`).
- `group_id`is found by selecting **Admin > People > Groups** in Zendesk. Find your group and select it. The group ID will appear in the search field.

#### ndes_scep_proxy
- `url` is the URL of the NDES SCEP endpoint (default: `""`).
- `admin_url` is the URL of the NDES admin endpoint (default: `""`).
- `username` is the username of the NDES admin endpoint (default: `""`).
- `password` is the password of the NDES admin endpoint (default: `""`).

### webhook_settings

The `webhook_settings` section lets you define webhook settings for failing policy, vulnerability, and host status automations. Learn more about automations in Fleet [here](https://fleetdm.com/docs/using-fleet/automations).

#### activities_webhook

- `enable_activities_webhook` (default: `false`)
- `destination_url` is the URL to `POST` to when an activity is generated (default: `""`)

### Example

```yaml
org_settings:
  webhook_settings:
    activities_webhook:
      enable_activities_webhook: true
      destination_url: https://example.org/webhook_handler
```

#### failing_policies_webhook

- `enable_failing_policies_webhook` (default: `false`)
- `destination_url` is the URL to `POST` to when the condition for the webhook triggers (default: `""`).
- `policy_ids` is the list of policies that will trigger a webhook.
- `host_batch_size` is the maximum number of host identifiers to send in one webhook request. A value of `0` means all host identifiers with a failing policy will be sent in a single request.

#### Example

```yaml
org_settings:
  webhook_settings:
    failing_policies_webhook:
      enable_failing_policies_webhook: true
      destination_url: https://example.org/webhook_handler
      host_batch_size: 0
      policy_ids:
        - 1
        - 2
        - 3
```

#### host_status_webhook

- `enable_host_status_webhook` (default: `false`)
- `destination_url` is the URL to `POST` to when the condition for the webhook triggers (default: `""`).
- `days_count` is the number of days that hosts need to be offline to count as part of the percentage (default: `0`).
- `host_percentage` is the percentage of hosts that need to be offline to trigger the webhook. (default: `0`).

#### Example

```yaml
org_settings:
  webhook_settings:
    host_status_webhook:
      enable_host_status_webhook: true
      destination_url: https://example.org/webhook_handler
      days_count: 7
      host_percentage: 25
```

#### vulnerabilities_webhook

- `enable_vulnerabilities_webhook` (default: `false`)
- `destination_url` is the URL to `POST` to when the condition for the webhook triggers (default: `""`).
- `host_batch_size` is the maximum number of host identifiers to send in one webhook request. A value of `0` means all host identifiers with a detected vulnerability will be sent in a single request.

#### Example

```yaml
org_settings:
  webhook_settings:
    vulnerabilities_webhook:
      enable_vulnerabilities_webhook: true
      destination_url: https://example.org/webhook_handler
      host_batch_size: 0
```

Can only be configured for all teams (`org_settings`).

### mdm

#### apple_business_manager

After you've uploaded an Apple Business Manager (ABM) token, the `apple_business_manager` section lets you configure the teams in Fleet new hosts in ABM are automatically added to. Currently, adding an ABM token is only available using Fleet's UI. Learn more [here](https://fleetdm.com/guides/macos-mdm-setup#automatic-enrollment).

Currently, managing labels and users, ticket destinations (Jira and Zendesk), Apple Business Manager (ABM) are only supported using Fleet's UI or [API](https://fleetdm.com/docs/rest-api/rest-api) (YAML files coming soon).

- `organization_name` is the organization name associated with the Apple Business Manager account.
- `macos_team` is the team where macOS hosts are automatically added when they appear in Apple Business Manager.
- `ios_team` is the the team where iOS hosts are automatically added when they appear in Apple Business Manager.
- `ipados_team` is the team where iPadOS hosts are automatically added when they appear in Apple Business Manager.

#### Example

```yaml
org_settings:
  mdm:
    apple_business_manager: # Available in Fleet Premium
    - organization_name: Fleet Device Management Inc.
      macos_team: 💻 Workstations
      ios_team: 📱🏢 Company-owned iPhones
      ipados_team: 🔳🏢 Company-owned iPads
```

> Apple Business Manager settings can only be configured for all teams (`org_settings`).

#### volume_purchasing_program

After you've uploaded a Volume Purchasing Program (VPP) token, the  `volume_purchasing_program` section lets you configure the teams in Fleet that have access to that VPP token's App Store apps. Currently, adding a VPP token is only available using Fleet's UI. Learn more [here](https://fleetdm.com/guides/macos-mdm-setup#volume-purchasing-program-vpp).

- `location` is the name of the location in the Apple Business Manager account.
- `teams` is a list of team names. If you choose specific teams, App Store apps in this VPP account will only be available to install on hosts in these teams. If not specified, App Store apps are available to install on hosts in all teams.

#### Example

```yaml
org_settings:
  mdm:
    volume_purchasing_program: # Available in Fleet Premium
    - location: Fleet Device Management Inc.
      teams: 
      - 💻 Workstations
      - 💻🐣 Workstations (canary)
      - 📱🏢 Company-owned iPhones
      - 🔳🏢 Company-owned iPads
```

Can only be configured for all teams (`org_settings`).

#### end_user_authentication

The `end_user_authentication` section lets you define the identity provider (IdP) settings used for end user authentication during Automated Device Enrollment (ADE). Learn more about end user authentication in Fleet [here](https://fleetdm.com/guides/macos-setup-experience#end-user-authentication-and-eula).

Once the IdP settings are configured, you can use the [`controls.macos_setup.enable_end_user_authentication`](#macos-setup) key to control the end user experience during ADE.

Can only be configured for all teams (`org_settings`):

- `idp_name` is the human-friendly name for the identity provider that will provide single sign-on authentication (default: `""`).
- `entity_id` is the entity ID: a Uniform Resource Identifier (URI) that you use to identify Fleet when configuring the identity provider. It must exactly match the Entity ID field used in identity provider configuration (default: `""`).
- `metadata` is the metadata (in XML format) provided by the identity provider. (default: `""`)
- `metadata_url` is the URL that references the identity provider metadata. Only one of  `metadata` or `metadata_url` is required (default: `""`).

#### Example

```
org_settings:
  mdm:
    end_user_authentication:
      entity_id: https://example.okta.com
      idp_name: Okta
      metadata: $END_USER_SSO_METADATA
      metadata_url: ""
```

Can only be configured for all teams (`org_settings`).

##### apple_server_url

Update this URL if you're self-hosting Fleet and you want your hosts to talk to this URL for MDM features. (If not configured, hosts will use the base URL of the Fleet instance.)

If this URL changes and hosts already have MDM turned on, the end users will have to turn MDM off and back on to use MDM features.

##### Example

```yaml
org_settings:
  mdm:
    apple_server_url: https://instance.fleet.com
```

Can only be configured for all teams (`org_settings`).

#### yara_rules

The `yara_rules` section lets you define [YARA rules](https://virustotal.github.io/yara/) that will be served by Fleet's authenticated
YARA rule functionality. Learn more about authenticated YARA rules in Fleet
[here](https://fleetdm.com/guides/remote-yara-rules).

##### Example

```yaml
org_settings:
  yara_rules:
    - path: ./lib/rule1.yar
    - path: ./lib/rule2.yar
```

Can only be configured for all teams (`org_settings`). To target rules to specific teams, target the
queries referencing the rules to the desired teams.

<meta name="title" value="YAML files">
<meta name="description" value="Reference documentation for Fleet's GitOps workflow. See examples and configuration options.">
<meta name="pageOrderInSection" value="1500"><|MERGE_RESOLUTION|>--- conflicted
+++ resolved
@@ -344,18 +344,12 @@
         - Customer Support
   app_store_apps:
     - app_store_id: '1091189122'
-<<<<<<< HEAD
   fleet_maintained_apps:
     - fleet_maintained_app_id: macos-slack
       self_service: true
       labels_include_any:
         - Design
         - Sales
-=======
-      labels_include_any:
-        - Product
-        - Marketing
->>>>>>> 7d98669e
 ```
 
 Use `labels_include_any` to target hosts that have any label in the array or `labels_exclude_any` to target hosts that don't have any label in the array. Only one of `labels_include_any` or `labels_exclude_any` can be specified. If neither are specified, all hosts are targeted.
@@ -391,13 +385,10 @@
 > Make sure to include only the ID itself, and not the `id` prefix shown in the URL. The ID must be wrapped in quotes as shown in the example so that it is processed as a string.
 
 - `self_service` only applies to macOS, and is ignored for other platforms. For example, if the app is supported on macOS, iOS, and iPadOS, and `self_service` is set to `true`, it will be self-service on macOS workstations but not iPhones or iPads.
-<<<<<<< HEAD
 
 ### fleet_maintained_apps
 
 - `fleet_maintained_apps` is a list of Fleet-maintained apps. To find the `fleet_maintained_app_id`, head to **Software > Add software** and select a Fleet-maintained app. From there, select **Show details**.
-=======
->>>>>>> 7d98669e
 
 ## org_settings and team_settings
 
