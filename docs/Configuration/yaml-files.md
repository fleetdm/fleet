--- conflicted
+++ resolved
@@ -391,10 +391,6 @@
 
 Fleet also supports adding [GitHub](https://docs.github.com/en/actions/learn-github-actions/variables#defining-environment-variables-for-a-single-workflow) or [GitLab](https://docs.gitlab.com/ci/variables/) environment variables in your configuration profiles. Use `$ENV_VARIABLE` format. 
 
-<<<<<<< HEAD
-=======
-
->>>>>>> f7df6d4f
 In Fleet Premium, you can use reserved variables beginning with `$FLEET_VAR_`. Fleet will populate these variables when profiles are sent to hosts. Supported variables are:
 
 | Name | Platforms | Description |
@@ -410,12 +406,8 @@
 | `$FLEET_VAR_CUSTOM_SCEP_PROXY_URL_<CA_NAME>`       | macOS, iOS, iPadOS | Fleet-managed SCEP proxy endpoint URL used during SCEP certificate configuration profile deployment. |
 | `$FLEET_VAR_DIGICERT_PASSWORD_<CA_NAME>`           | macOS, iOS, iPadOS | Fleet-managed password required to decode the base64-encoded certificate data issued by a specified DigiCert certificate authority during PKCS12 profile deployment. `<CA_NAME>` should be replaced with name of the certificate authority configured in [digicert](#digicert). | 
 | `$FLEET_VAR_DIGICERT_DATA_<CA_NAME>`               | macOS, iOS, iPadOS | Fleet-managed base64-encoded certificate data issued by a specified DigiCert certificate authority during PKCS12 profile deployment. `<CA_NAME>` should be replaced with name of the certificate authority configured in [digicert](#digicert). |
-<<<<<<< HEAD
 | `$FLEET_VAR_SMALLSTEP_SCEP_CHALLENGE_<CA_NAME>`       | macOS, iOS, iPadOS | Fleet-managed one-time Smallstep challenge password used during SCEP certificate configuration profile deployment. `<CA_NAME>` should be replaced with name of the certificate authority configured in [scep_proxy](#scep-proxy). |
 | `$FLEET_VAR_SMALLSTEP_SCEP_PROXY_URL_<CA_NAME>`       | macOS, iOS, iPadOS | Fleet-managed Smallstep SCEP proxy endpoint URL used during SCEP certificate configuration profile deployment. |
-=======
-
->>>>>>> f7df6d4f
 
 The dollar sign (`$`) can be escaped so it's not considered a variable by using a backslash (e.g. `\$100`). Additionally, `MY${variable}HERE` syntax can be used to put strings around the variable.
 
