# GitOps

Use Fleet's best practice GitOps workflow to manage your computers as code. To learn how to set up a GitOps workflow see the [Fleet GitOps repo](https://github.com/fleetdm/fleet-gitops).

Fleet GitOps workflow is designed to be applied to all teams at once. However, the flow can be customized to only modify specific teams and/or global settings.

Users with global admin permissions may apply GitOps configurations globally and to all teams, while users whose permissions are scoped to specific teams may apply settings to only the teams they have permission to modify.

Any settings not defined in your YAML files (including missing or misspelled keys) will be reset to the default values, which may include deleting assets such as software packages.

The following are the required keys in the `default.yml` and any `teams/team-name.yml` files:

```yaml
name: # Only teams/team-name.yml. To edit a team's name, change `name` but don't change the filename.
policies:
queries:
agent_options:
controls: # Can be defined in teams/no-team.yml too.
software: # Can be defined in teams/no-team.yml too
org_settings: # Only default.yml
team_settings: # Only teams/team-name.yml
```
Paths in YAML files are always relative to the file you’re editing.

For example:
```yaml
# If the file is in the same directory:
package_path: package_name.yml

# If the file is in a different directory:
package_path: ../software/package_name.yml
```

You may also wish to create specialized API-Only users which may modify configurations through GitOps, but cannot access fleet through the UI. These specialized users can be created through `fleetctl user create` with the `--api-only` flag, and then assigned the `GitOps` role, and given global or team scope in the UI.

## labels

Labels can be specified in your `default.yml` file using inline configuration or references to separate files in your `lib/` folder.

- `name` specifies the label's name.
- `description` specifies the label's description.
- `platform` specifies platforms for the label to target. Provides an additional filter. Choices for platform are `darwin`, `windows`, `ubuntu`, and `centos`. All platforms are included by default and this option is represented by an empty string. Only supported if `label_membership_type` is `dynamic`.
- `label_membership_type` specifies label type which determines. Choices for platform are `dynamic` , `manual`, and `host_vitals`.
- `query` is the query in SQL syntax used to filter the hosts. Only supported if `label_membership_type` is `dynamic`. 
- `hosts` is the list of host identifiers (`id`, `hardware_serial`, or `uuid`) the label will apply to. Only supported if `label_membership_type` is `manual`. 
- `criteria` - is the criteria for adding hosts to a host vitals label. Hosts with `vital` data matching the specified `value` will be added to the label. See [criteria](https://fleetdm.com/docs/rest-api/rest-api#criteria) documentation for details.

Only one of `query`, `hosts`, or `critera` can be specified. If none are specified, a manual label with no hosts will be created.

The `hostname` host identifier is deprecated. Please use a host's `id`, `hardware_serial`, or `uuid` instead.

> `labels` is an optional key: if included, existing labels not listed will be deleted. If the `label` key is omitted, existing labels will stay intact. For this reason, enabling [GitOps mode](https://fleetdm.com/learn-more-about/ui-gitops-mode) _does not_ restrict creating/editing labels via the UI.
>
> Any labels referenced in other sections (like [policies](https://fleetdm.com/docs/configuration/yaml-files#policies), [queries](https://fleetdm.com/docs/configuration/yaml-files#queries) or [software](https://fleetdm.com/docs/configuration/yaml-files#software)) _must_ be specified in the `labels` section.

### Example

#### Inline

`default.yml`

```yaml
labels:
  - name: Arm64
    platform: darwin,windows
    description: Hosts on the Arm64 architecture
    query: "SELECT 1 FROM system_info WHERE cpu_type LIKE 'arm64%' OR cpu_type LIKE 'aarch64%'"
    label_membership_type: dynamic
  - name: C-Suite
    description: Hosts belonging to the C-Suite
    label_membership_type: manual
    hosts:
      - "ceo-laptop"
      - "the-CFOs-computer"
  - name: Engineering department
    description: Hosts used by engineers
    label_membership_type: host_vitals
    criteria:
      vital: end_user_idp_department
      value: Engineering
```

#### Separate file
 
`lib/labels-name.labels.yml`

```yaml
- name: Arm64
  description: Hosts on the Arm64 architecture
  query: SELECT 1 FROM system_info WHERE cpu_type LIKE "arm64%" OR cpu_type LIKE "aarch64%"
  label_membership_type: dynamic
- name: C-Suite
  description: Hosts belonging to the C-Suite
  label_membership_type: manual
  hosts:
    - "ceo-laptop"
    - "the-CFOs-computer"
  - name: Engineering department
    description: Hosts used by engineers
    label_membership_type: host_vitals
    criteria:
      vital: end_user_idp_department
      value: Engineering
```

`lib/default.yml`

```yaml
labels:
  path: ./lib/labels-name.labels.yml
```


## policies

Policies can be specified inline in your `default.yml`, `teams/team-name.yml`, or `teams/no-team.yml` files. They can also be specified in separate files in your `lib/` folder.

### Options

For possible options, see the parameters for the [Add policy API endpoint](https://fleetdm.com/docs/rest-api/rest-api#add-policy)

### Example

#### Inline
  
`default.yml`, `teams/team-name.yml`, or `teams/no-team.yml`

```yaml
policies:
  - name: macOS - Enable FileVault
    description: This policy checks if FileVault (disk encryption) is enabled.
    resolution: As an IT admin, turn on disk encryption in Fleet.
    query: "SELECT 1 FROM filevault_status WHERE status = 'FileVault is On.';"
    platform: darwin
    critical: false
    calendar_events_enabled: false
    conditional_access_enabled: true
    labels_include_any:
      - Engineering
      - Customer Support
```

#### Separate file
 
`lib/policies-name.policies.yml`

```yaml
- name: macOS - Enable FileVault
  description: This policy checks if FileVault (disk encryption) is enabled.
  resolution: As an IT admin, turn on disk encryption in Fleet.
  query: "SELECT 1 FROM filevault_status WHERE status = 'FileVault is On.';"
  platform: darwin
  critical: false
  calendar_events_enabled: false
  conditional_access_enabled: true
- name: macOS - Disable guest account
  description: This policy checks if the guest account is disabled.
  resolution: As an IT admin, deploy a macOS, login window profile with the DisableGuestAccount option set to true.
  query: "SELECT 1 FROM managed_policies WHERE domain='com.apple.mcx' AND username = '' AND name='DisableGuestAccount' AND CAST(value AS INT) = 1;"
  platform: darwin
  critical: false
  calendar_events_enabled: false
  run_script:
    path: ./disable-guest-account.sh
- name: Install Firefox on macOS
  platform: darwin
  description: This policy checks that Firefox is installed.
  resolution: Install Firefox app if not installed.
  query: "SELECT 1 FROM apps WHERE name = 'Firefox.app'"
  install_software:
    package_path: ./firefox.package.yml
- name: [Install software] Logic Pro
  platform: darwin
  description: This policy checks that Logic Pro is installed
  resolution: Install Logic Pro App Store app if not installed
  query: "SELECT 1 FROM apps WHERE name = 'Logic Pro'"
  install_software:
    package_path: ./linux-firefox.deb.package.yml
    # app_store_id: "1487937127" (for App Store apps)
```

`default.yml` (for policies that neither install software nor run scripts), `teams/team-name.yml`, or `teams/no-team.yml`

```yaml
policies:
  - path: ../lib/policies-name.policies.yml
```

> Currently, the `run_script` and `install_software` policy automations can only be configured for a team (`teams/team-name.yml`) or "No team" (`teams/no-team.yml`). The automations can only be added to policies in which the script (or software) is defined in the same team (or "No team"). `calendar_events_enabled` can only be configured for policies on a team.

## queries

Queries can be specified inline in your `default.yml` file or `teams/team-name.yml` files. They can also be specified in separate files in your `lib/` folder.

Note that the `team_id` option isn't supported in GitOps.

### Options

For possible options, see the parameters for the [Create query API endpoint](https://fleetdm.com/docs/rest-api/rest-api#create-query).

### Example

#### Inline
  
`default.yml` or `teams/team-name.yml`

```yaml
queries:
  - name: Collect failed login attempts
    description: Lists the users at least one failed login attempt and timestamp of failed login. Number of failed login attempts reset to zero after a user successfully logs in.
    query: SELECT users.username, account_policy_data.failed_login_count, account_policy_data.failed_login_timestamp FROM users INNER JOIN account_policy_data using (uid) WHERE account_policy_data.failed_login_count > 0;
    platform: darwin,linux,windows
    interval: 300
    observer_can_run: false
    automations_enabled: false
    labels_include_any:
      - Engineering
      - Customer Support
```

#### Separate file
 
`lib/queries-name.queries.yml`

```yaml
- name: Collect failed login attempts
  description: Lists the users at least one failed login attempt and timestamp of failed login. Number of failed login attempts reset to zero after a user successfully logs in.
  query: SELECT users.username, account_policy_data.failed_login_count, account_policy_data.failed_login_timestamp FROM users INNER JOIN account_policy_data using (uid) WHERE account_policy_data.failed_login_count > 0;
  platform: darwin,linux,windows
  interval: 300
  observer_can_run: false
  automations_enabled: false
- name: Collect USB devices
  description: Collects the USB devices that are currently connected to macOS and Linux hosts.
  query: SELECT model, vendor FROM usb_devices;
  platform: darwin,linux
  interval: 300
  observer_can_run: true
  automations_enabled: false
```

`default.yml` or `teams/team-name.yml`

```yaml
queries:
  - path: ../lib/queries-name.queries.yml
    labels_include_any:
      - Engineering
      - Customer Support
```

## agent_options

Agent options can be specified inline in your `default.yml` file or `teams/team-name.yml` files. They can also be specified in separate files in your `lib/` folder.

See "[Agent configuration](https://fleetdm.com/docs/configuration/agent-configuration)" to find all possible options.

### Example

#### Inline
  
`default.yml` or `teams/team-name.yml`

```yaml
agent_options:
  config:
    decorators:
      load:
        - SELECT uuid AS host_uuid FROM system_info;
        - SELECT hostname AS hostname FROM system_info;
    options:
      disable_distributed: false
      distributed_interval: 10
      distributed_plugin: tls
      distributed_tls_max_attempts: 3
      logger_tls_endpoint: /api/osquery/log
      logger_tls_period: 10
      pack_delimiter: /
```

#### Separate file
 
`lib/agent-options.yml`

```yaml
config:
  decorators:
    load:
      - SELECT uuid AS host_uuid FROM system_info;
      - SELECT hostname AS hostname FROM system_info;
  options:
    disable_distributed: false
    distributed_interval: 10
    distributed_plugin: tls
    distributed_tls_max_attempts: 3
    logger_tls_endpoint: /api/osquery/log
    logger_tls_period: 10
    pack_delimiter: /
```

`default.yml` or `teams/team-name.yml`

> We want `-` for policies and queries because it’s an array. Agent Options we do not use `-` for `path`.

```yaml
agent_options:
  path: ../lib/agent-options.yml
```

## controls

The `controls` section allows you to configure scripts and device management (MDM) features in Fleet.

- `scripts` is a list of paths to macOS, Windows, or Linux scripts.
- `windows_enabled_and_configured` specifies whether or not to turn on Windows MDM features (default: `false`). Can only be configured for all teams (`default.yml`).
- `windows_migration_enabled` specifies whether or not to automatically migrate Windows hosts connected to another MDM solution. If `false`, MDM is only turned on after hosts are unenrolled from your old MDM solution (default: `false`). Can only be configured for all teams (`default.yml`).
- `enable_disk_encryption` specifies whether or not to enforce disk encryption on macOS, Windows, and Linux hosts (default: `false`).
- `windows_require_bitlocker_pin` specifies whether or not to require end users on Windows hosts to set a BitLocker PIN. When set, this PIN is required to unlock Windows host during startup. `enable_disk_encryption` must be set to `true`. (default: `false`).

#### Example

```yaml
controls:
  scripts: 
    - path: ../lib/macos-script.sh 
    - path: ../lib/windows-script.ps1
    - path: ../lib/linux-script.sh
  windows_enabled_and_configured: true
  windows_migration_enabled: true # Available in Fleet Premium
  enable_disk_encryption: true # Available in Fleet Premium
  macos_updates: # Available in Fleet Premium
    deadline: "2024-12-31"
    minimum_version: "15.1"
  ios_updates: # Available in Fleet Premium
    deadline: "2024-12-31"
    minimum_version: "18.1"
  ipados_updates: # Available in Fleet Premium
    deadline: "2024-12-31"
    minimum_version: "18.1"
  windows_updates: # Available in Fleet Premium
    deadline_days: 5
    grace_period_days: 2
  macos_settings:
    custom_settings:
      - path: ../lib/macos-profile1.mobileconfig
        labels_exclude_any: # Available in Fleet Premium
          - Macs on Sequoia
      - path: ../lib/macos-profile2.json
        labels_include_all: # Available in Fleet Premium
          - Macs on Sonoma
      - path: ../lib/macos-profile3.mobileconfig
        labels_include_any: # Available in Fleet Premium
          - Engineering
          - Product
  windows_settings:
    custom_settings:
      - path: ../lib/windows-profile.xml
  macos_setup: # Available in Fleet Premium
    bootstrap_package: https://example.org/bootstrap_package.pkg
    enable_end_user_authentication: true
    enable_release_device_manually: true
    macos_setup_assistant: ../lib/dep-profile.json
    script: ../lib/macos-setup-script.sh
    software:
      - app_store_id: "1091189122"
      - package_path: ../lib/software/adobe-acrobat.software.yml
  macos_migration: # Available in Fleet Premium
    enable: true
    mode: voluntary
    webhook_url: https://example.org/webhook_handler
```

### macos_updates

- `deadline` specifies the deadline in `YYYY-MM-DD` format. The exact deadline is set to noon local time for hosts on macOS 14 and above, 20:00 UTC for hosts on older macOS versions. (default: `""`).
- `minimum_version` specifies the minimum required macOS version (default: `""`).

### ios_updates

- `deadline` specifies the deadline in `YYYY-MM-DD` format; the exact deadline is set to noon local time. (default: `""`).
- `minimum_version` specifies the minimum required iOS version (default: `""`).

### ipados_updates

- `deadline` specifies the deadline in `YYYY-MM-DD` format; the exact deadline is set to noon local time. (default: `""`).
- `minimum_version` specifies the minimum required iPadOS version (default: `""`).

### windows_updates

- `deadline_days` specifies the number of days before Windows installs updates (default: `null`)
- `grace_period_days` specifies the number of days before Windows restarts to install updates (default: `null`)

### macos_settings and windows_settings

- `macos_settings.custom_settings` is a list of paths to macOS, iOS, and iPadOS configuration profiles (.mobileconfig) or declaration profiles (.json).
- `windows_settings.custom_settings` is a list of paths to Windows configuration profiles (.xml).

Use `labels_include_all` to target hosts that have all labels, `labels_include_any` to target hosts that have any label, or `labels_exclude_any` to target hosts that don't have any of the labels. Only one of `labels_include_all`, `labels_include_any`, or `labels_exclude_any` can be specified. If none are specified, all hosts are targeted.

#### Variables

For macOS configuration profiles, you can use any of Apple's [built-in variables](https://support.apple.com/en-my/guide/deployment/dep04666af94/1/web/1.0).

Fleet also supports adding [GitHub](https://docs.github.com/en/actions/learn-github-actions/variables#defining-environment-variables-for-a-single-workflow) or [GitLab](https://docs.gitlab.com/ci/variables/) environment variables in your configuration profiles. Use `$ENV_VARIABLE` format. 

In Fleet Premium, you can use reserved variables beginning with `$FLEET_VAR_`. Fleet will populate these variables when profiles are sent to hosts. Supported variables are:

| Name | Platforms | Description |
| ---- | --------- | ----------- |
| <span style="display: inline-block; min-width: 240px;">`$FLEET_VAR_NDES_SCEP_CHALLENGE`</span> | macOS, iOS, iPadOS | Fleet-managed one-time NDES challenge password used during SCEP certificate configuration profile deployment. |
| `$FLEET_VAR_NDES_SCEP_PROXY_URL`                   | macOS, iOS, iPadOS | Fleet-managed NDES SCEP proxy endpoint URL used during SCEP certificate configuration profile deployment. |
| `$FLEET_VAR_HOST_END_USER_IDP_USERNAME`            | macOS, iOS, iPadOS | Host's IdP username. When this changes, Fleet will automatically resend the profile. |
| `$FLEET_VAR_HOST_END_USER_IDP_USERNAME_LOCAL_PART` | macOS, iOS, iPadOS | Local part of the email (e.g. john from john@example.com). When this changes, Fleet will automatically resend the profile. |
| `$FLEET_VAR_HOST_END_USER_IDP_GROUPS`              | macOS, iOS, iPadOS | Comma separated IdP groups that host belongs to. When these change, Fleet will automatically resend the profile. |
| `$FLEET_VAR_HOST_END_USER_IDP_DEPARTMENT`          | macOS, iOS, iPadOS | Host's IdP department. When this changes, Fleet will automatically resend the profile. |
| `$FLEET_VAR_HOST_UUID`                             | Windows | Host's hardware UUID. (Equivalent of Apple's built-in `%HardwareUUID%`.) |
| `$FLEET_VAR_CUSTOM_SCEP_CHALLENGE_<CA_NAME>`       | macOS, iOS, iPadOS | Fleet-managed one-time challenge password used during SCEP certificate configuration profile deployment. `<CA_NAME>` should be replaced with name of the certificate authority configured in [scep_proxy](#scep-proxy). |
| `$FLEET_VAR_CUSTOM_SCEP_PROXY_URL_<CA_NAME>`       | macOS, iOS, iPadOS | Fleet-managed SCEP proxy endpoint URL used during SCEP certificate configuration profile deployment. |
| `$FLEET_VAR_DIGICERT_PASSWORD_<CA_NAME>`           | macOS, iOS, iPadOS | Fleet-managed password required to decode the base64-encoded certificate data issued by a specified DigiCert certificate authority during PKCS12 profile deployment. `<CA_NAME>` should be replaced with name of the certificate authority configured in [digicert](#digicert). | 
| `$FLEET_VAR_DIGICERT_DATA_<CA_NAME>`               | macOS, iOS, iPadOS | Fleet-managed base64-encoded certificate data issued by a specified DigiCert certificate authority during PKCS12 profile deployment. `<CA_NAME>` should be replaced with name of the certificate authority configured in [digicert](#digicert). |
| `$FLEET_VAR_SMALLSTEP_SCEP_CHALLENGE_<CA_NAME>`       | macOS, iOS, iPadOS | Fleet-managed one-time Smallstep challenge password used during SCEP certificate configuration profile deployment. `<CA_NAME>` should be replaced with name of the certificate authority configured in [scep_proxy](#scep-proxy). |
| `$FLEET_VAR_SMALLSTEP_SCEP_PROXY_URL_<CA_NAME>`       | macOS, iOS, iPadOS | Fleet-managed Smallstep SCEP proxy endpoint URL used during SCEP certificate configuration profile deployment. |

The dollar sign (`$`) can be escaped so it's not considered a variable by using a backslash (e.g. `\$100`). Additionally, `MY${variable}HERE` syntax can be used to put strings around the variable.

### macos_setup

The `macos_setup` section lets you control the out-of-the-box macOS [setup experience](https://fleetdm.com/guides/macos-setup-experience) for hosts that use Automated Device Enrollment (ADE).

> **Experimental feature.** The `manual_agent_install` feature is undergoing rapid improvement, which may result in breaking changes to the API or configuration surface. It is not recommended for use in automated workflows.

- `bootstrap_package` is the URL to a bootstrap package. Fleet will download the bootstrap package (default: `""`).
- `manual_agent_install` specifies whether Fleet's agent (fleetd) will be installed as part of setup experience. (default: `false`)
- `enable_end_user_authentication` specifies whether or not to require end user authentication when the user first sets up their macOS host. 
- `macos_setup_assistant` is a path to a custom automatic enrollment (ADE) profile (.json).
- `script` is the path to a custom setup script to run after the host is first set up.
- `software` is a list of references to either a `package_path` matching a package in the `software` section below or an `app_store_id` to install when the host is first set up.

### macos_migration

The `macos_migration` section lets you control the [end user migration workflow](https://fleetdm.com/docs/using-fleet/mdm-migration-guide#end-user-workflow) for macOS hosts that enrolled to your old MDM solution.

- `enable` specifies whether or not to enable end user migration workflow (default: `false`)
- `mode` specifies whether the end user initiates migration (`voluntary`) or they're nudged every 15-20 minutes to migrate (`forced`) (default: `""`).
- `webhook_url` is the URL that Fleet sends a webhook to when the end user selects **Start**. Receive this webhook using your automation tool (ex. Tines) to unenroll your end users from your old MDM solution.

Can only be configured for all teams (`default.yml`).

## software

> **Experimental feature**. This feature is undergoing rapid improvement, which may result in breaking changes to the API or configuration surface. It is not recommended for use in automated workflows.

The `software` section allows you to configure packages, Apple App Store apps, and Fleet-maintained apps that you want to install on your hosts.

- `packages` is a list of paths to custom packages (.pkg, .msi, .exe, .rpm, .deb, or .tar.gz).
- `app_store_apps` is a list of Apple App Store apps.
- `fleet_maintained_apps` is a list of Fleet-maintained apps.

Currently, you can specify `install_software` in the [`policies` YAML](#policies) to automatically install a custom package or App Store app when a host fails a policy. [Automatic install support for Fleet-maintained apps](https://github.com/fleetdm/fleet/issues/29584) is coming soon.

#### Example

`teams/team-name.yml`, or `teams/no-team.yml`

```yaml
software:
  packages:
    - path: ../lib/software-name.package.yml
    - path: ../lib/software-name2.package.yml
  app_store_apps:
    - app_store_id: "1091189122"
      labels_include_any: # Available in Fleet Premium
        - Product
        - Marketing
      categories:
        - Communication
  fleet_maintained_apps:
    - slug: slack/darwin
      install_script:
        path: ../lib/software/slack-install-script.ps1
      uninstall_script:
        path: ../lib/software/slack-uninstall-script.ps1
      post_install_script:
        path: ../lib/software/slack-config-script.ps1
      self_service: true
      labels_include_any:
        - Design
        - Sales
      categories:
        - Communication
        - Productivity
```

#### Labels and categories

Use `labels_include_any` to target hosts that have any label or `labels_exclude_any` to target hosts that don't have any label. Only one of `labels_include_any` or `labels_exclude_any` can be specified. If neither are specified, all hosts are targeted.

Use `categories` to group self-service software on your end users' **Fleet Desktop > My device** page. Here are the supported categories:
- `Browsers`: group under **🌎 Browsers**
- `Communication`: group under **👬 Communication**
- `Developer tools`: group under **🧰 Developer tools**
- `Productivity`: group under **🖥️ Productivity**

Currently, for Fleet-maintained apps and App Store (VPP) apps, the `labels_` and `categories` keys are specified in the team YAML (`teams/team-name.yml`, or `teams/no-team.yml`). For custom packages, they keys are specified in the package YAML (`lib/software-name.package.yml`).

### packages

- `url` specifies the URL at which the software is located. Fleet will download the software and upload it to S3.
- `hash_sha256` specifies the SHA256 hash of the package file. If provided, and if a software package with that hash has already been uploaded to Fleet, the existing package will be used and download will be skipped. If a package with that hash does not yet exist, Fleet will download the package, then verify that the hash matches, bailing out if it does not match.

> Without specifying a hash, Fleet downloads each installer for each team on each GitOps run.

> You can specify a hash alone to reference a software package that was previously uploaded to Fleet, whether via the UI or the API,. If a package with that hash isn't already in Fleet and visible to the user performing the GitOps run, the GitOps run will error.

- `pre_install_query.path` is the osquery query Fleet runs before installing the software. Software will be installed only if the [query returns results](https://fleetdm.com/tables).
- `install_script.path` specifies the command Fleet will run on hosts to install software. The [default script](https://github.com/fleetdm/fleet/tree/main/pkg/file/scripts) is dependent on the software type (i.e. .pkg).
- `uninstall_script.path` is the script Fleet will run on hosts to uninstall software. The [default script](https://github.com/fleetdm/fleet/tree/main/pkg/file/scripts) is dependent on the software type (i.e. .pkg).
- `post_install_script.path` is the script Fleet will run on hosts after the software install. There is no default.
- `self_service` specifies whether or not end users can install from **Fleet Desktop > Self-service**.
- `categories` is an array of categories. See [supported categories](#labels-and-categories).

#### Example

##### URL

`lib/software-name.package.yml`:

```yaml
url: https://dl.tailscale.com/stable/tailscale-setup-1.72.0.exe
install_script:
  path: ../lib/software/tailscale-install-script.ps1
uninstall_script:
  path: ../lib/software/tailscale-uninstall-script.ps1
post_install_script:
  path: ../lib/software/tailscale-config-script.ps1
categories:
  - Browsers
self_service: true
```

##### Hash

You can view the hash for existing software in the software detail page in the Fleet UI. It is also returned after uploading a new software item via the API.

```yaml
# Mozilla Firefox (Firefox 136.0.1.pkg) version 136.0.1
- hash_sha256: fd22528a87f3cfdb81aca981953aa5c8d7084581b9209bb69abf69c09a0afaaf
```

### app_store_apps

- `app_store_id` is the ID of the Apple App Store app. You can find this at the end of the app's App Store URL. For example, "Bear - Markdown Notes" URL is "https://apps.apple.com/us/app/bear-markdown-notes/id1016366447" and the `app_store_id` is `1016366447`.
  + Make sure to include only the ID itself, and not the `id` prefix shown in the URL. The ID must be wrapped in quotes as shown in the example so that it is processed as a string.
- `self_service` only applies to macOS, and is ignored for other platforms. For example, if the app is supported on macOS, iOS, and iPadOS, and `self_service` is set to `true`, it will be self-service on macOS workstations but not iPhones or iPads.
- `categories` is an array of categories. See [supported categories](#labels-and-categories).

Currently, one app for each of an App Store app's supported platforms are added. For example, adding [Bear](https://apps.apple.com/us/app/bear-markdown-notes/id1016366447) (supported on iOS and iPadOS) adds both the iOS and iPadOS apps to your software that's available to install in Fleet. Specifying specific platforms is only supported using Fleet's UI or [API](https://fleetdm.com/docs/rest-api/rest-api) (YAML coming soon).

### fleet_maintained_apps

- `fleet_maintained_apps` is a list of Fleet-maintained apps. Provide the `slug` field to include a Fleet-maintained app on a team. To find the `slug`, head to **Software > Add software** and select a Fleet-maintained app, then select **Show details**. You can also see the [list of app slugs on GitHub](https://github.com/fleetdm/fleet/blob/main/ee/maintained-apps/outputs/apps.json).

Currently, Fleet-maintained apps will be updated to the latest version published by Fleet when GitOps runs.

Fleet-maintained apps have default categories. You can see the default categories in the [Fleet-maintained app metadata on GitHub](https://github.com/fleetdm/fleet/tree/main/ee/maintained-apps/outputs). If you do not specify `categories` when adding a self-service Fleet-maintained app, the default categories will be used.

The below fields are all optional.

- `self_service` specifies whether end users can install from **Fleet Desktop > Self-service**.
- `pre_install_query.path` is the osquery query Fleet runs before installing the software. Software will be installed only if the [query returns results](https://fleetdm.com/tables).
- `post_install_script.path` is the script that, if supplied, Fleet will run on hosts after the software installs.

The below fields are optional, and if omitted will default to values specified in [the app's metadata on GitHub](https://github.com/fleetdm/fleet/tree/main/ee/maintained-apps/outputs).

- `install_script.path` specifies the command Fleet will run on hosts to install software.
- `uninstall_script.path` is the script Fleet will run on hosts to uninstall software.
- `categories` is an array of categories, from [supported categories](#labels-and-categories).

## org_settings and team_settings

Currently, managing users and ticket destinations (Jira and Zendesk) are only supported using Fleet's UI or [API](https://fleetdm.com/docs/rest-api/rest-api).

### features

The `features` section of the configuration YAML lets you define what predefined queries are sent to the hosts and later on processed by Fleet for different functionalities.
- `additional_queries` adds extra host details. This information will be updated at the same time as other host details and is returned by the API when host objects are returned (default: empty).
- `enable_host_users` specifies whether or not Fleet collects user data from hosts (default: `true`).
- `enable_software_inventory` specifies whether or not Fleet collects software inventory from hosts (default: `true`).

#### Example

```yaml
org_settings:
  features:
    additional_queries:
      time: SELECT * FROM time
      macs: SELECT mac FROM interface_details
    enable_host_users: true
    enable_software_inventory: true
```

### fleet_desktop

Direct end users to a custom URL when they select **About Fleet** in the Fleet Desktop dropdown (default: [https://fleetdm.com/transparency](https://fleetdm.com/transparency)).

Can only be configured for all teams (`org_settings`).

#### Example

```yaml
org_settings:
  fleet_desktop:
    transparency_url: https://example.org/transparency
```

### host_expiry_settings

The `host_expiry_settings` section lets you define if and when hosts should be automatically deleted from Fleet if they have not checked in.
- `host_expiry_enabled` (default: `false`)
- `host_expiry_window` if a host has not communicated with Fleet in the specified number of days, it will be removed. Must be > `0` when host expiry is enabled (default: `0`).

#### Example

```yaml
org_settings:
  host_expiry_settings:
  	host_expiry_enabled: true
    host_expiry_window: 10
```

### org_info

- `org_name` is the name of your organization (default: `""`)
- `org_logo_url` is a public URL of the logo for your organization (default: Fleet logo).
- `org_logo_url_light_background` is a public URL of the logo for your organization that can be used with light backgrounds (default: Fleet logo).
- `contact_url` is a URL that appears in error messages presented to end users (default: `"https://fleetdm.com/company/contact"`)

Can only be configured for all teams (`org_settings`).

To get the best results for your logos (`org_logo_url` and `org_logo_url_light_background`), use the following sizes:
- For square logos, use a PNG that's 256x256 pixels (px).
- For rectangular logos (wordmark), use a PNG that's 516x256 pixels (px).

#### Example

```yaml
org_settings:
  org_info:
    org_name: Fleet
    org_logo_url: https://example.com/logo.png
    org_logo_url_light_background: https://example.com/logo-light.png
    contact_url: https://fleetdm.com/company/contact
```

### secrets

The `secrets` section defines the valid secrets that hosts can use to enroll to Fleet. Supply one of these secrets when generating the fleetd agent you'll use to [enroll hosts](https://fleetdm.com/docs/using-fleet/enroll-hosts).

#### Example

```yaml
org_settings:
  secrets: 
  - secret: $ENROLL_SECRET
```

### server_settings

- `ai_features_disabled` disables AI-assisted policy descriptions and resolutions. (default: `false`)
- `enable_analytics` specifies whether or not to enable Fleet's [usage statistics](https://fleetdm.com/docs/using-fleet/usage-statistics). (default: `true`)
- `live_query_disabled` disables the ability to run live queries (ad hoc queries executed via the UI or fleetctl). (default: `false`)
- `query_reports_disabled` disables query reports and deletes existing reports. (default: `false`)
- `query_report_cap` sets the maximum number of results to store per query report before the report is clipped. If increasing this cap, we recommend enabling reports for one query at a time and monitoring your infrastructure. (default: `1000`)
- `scripts_disabled` blocks access to run scripts. Scripts may still be added in the UI and CLI. (default: `false`)
- `server_url` is the base URL of the Fleet instance. If this URL changes and Apple (macOS, iOS, iPadOS) hosts already have MDM turned on, the end users will have to turn MDM off and back on to use MDM features. (default: provided during Fleet setup)


Can only be configured for all teams (`org_settings`).

#### Example

```yaml
org_settings:
  server_settings:
    ai_features_disabled: false
    enable_analytics: true
    live_query_disabled: false
    query_reports_disabled: false
    scripts_disabled: false
    server_url: https://instance.fleet.com
```


### sso_settings

The `sso_settings` section lets you define [single sign-on (SSO)](https://fleetdm.com/docs/deploying/configuration#configuring-single-sign-on-sso) settings.

- `enable_sso` (default: `false`)
- `idp_name` is the human-friendly name for the identity provider that will provide single sign-on authentication (default: `""`).
- `idp_image_url` is an optional link to an image such as a logo for the identity provider. (default: `""`).
- `entity_id` is the entity ID: a Uniform Resource Identifier (URI) that you use to identify Fleet when configuring the identity provider. It must exactly match the Entity ID field used in identity provider configuration (default: `""`).
- `metadata` is the metadata (in XML format) provided by the identity provider. (default: `""`)
- `metadata_url` is the URL that references the identity provider metadata. Only one of  `metadata` or `metadata_url` is required (default: `""`).
- `enable_jit_provisioning` specifies whether or not to enable [just-in-time user provisioning](https://fleetdm.com/docs/deploy/single-sign-on-sso#just-in-time-jit-user-provisioning) (default: `false`).
- `enable_sso_idp_login` specifies whether or not to allow single sign-on login initiated by identity provider (default: `false`).
- `sso_server_url` is used if the URL your Fleet users (admins, maintainers, observers) use to login to Fleet via SSO is different than the base URL of your Fleet instance. If not configured, login via SSO will use the base URL of the Fleet instance.

Can only be configured for all teams (`org_settings`).

#### Example

```yaml
org_settings:
  sso_settings:
    enable_sso: true
    idp_name: Okta
    idp_image_url: https://www.okta.com/favicon.ico
    entity_id: https://example.okta.com
    metadata: $SSO_METADATA
    enable_jit_provisioning: true # Available in Fleet Premium
    enable_sso_idp_login: true
    sso_server_url: https://admin.example.com # Optional, SSO will only work from this URL
```

### integrations

The `integrations` section lets you configure your Google Calendar, Conditional Access (for hosts in "No team"), Jira, and Zendesk. After configuration, you can enable [automations](https://fleetdm.com/docs/using-fleet/automations) like calendar event and ticket creation for failing policies. Currently, enabling ticket creation is only available using Fleet's UI or [API](https://fleetdm.com/docs/rest-api/rest-api) (YAML files coming soon).

<<<<<<< HEAD
=======
In addition, you can configure your [certificate authorities (CA)](https://fleetdm.com/guides/certificate-authorities) to help your end users connect to Wi-Fi.


>>>>>>> 3d11d2ef
#### Example

`default.yml`

```yaml
org_settings:
  integrations:
    conditional_access_enabled: true
    google_calendar:
      - api_key_json: $GOOGLE_CALENDAR_API_KEY_JSON
        domain: fleetdm.com
    jira:
      - url: https://example.atlassian.net
        username: user1
        api_token: $JIRA_API_TOKEN
        project_key: PJ1
    zendesk:
      - url: https://example.zendesk.com
        email: user1@example.com
        api_token: $ZENDESK_API_TOKEN
        group_id: 1234
```

`/teams/team-name.yml`

At the team level, there is the additional option to enable conditional access, which blocks third party app sign-ins on hosts failing policies. (Available in Fleet Premium. Must have Microsoft Entra connected.)

```yaml
integrations:
  conditional_access_enabled: true
```

#### google_calendar

- `api_key_json` is the contents of the JSON file downloaded when you create your Google Workspace service account API key (default: `""`).
- `domain` is the primary domain used to identify your end user's work calendar (default: `""`).

#### jira

- `url` is the URL of your Jira (default: `""`)
- `username` is the username of your Jira account (default: `""`).
- `api_token` is the Jira API token (default: `""`).
- `project_key` is the project key location in your Jira project's URL. For example, in "jira.example.com/projects/EXMPL," "EXMPL" is the project key (default: `""`).

#### zendesk

- `url` is the URL of your Zendesk (default: `""`)
- `username` is the username of your Zendesk account (default: `""`).
- `api_token` is the Zendesk API token (default: `""`).
- `group_id`is found by selecting **Admin > People > Groups** in Zendesk. Find your group and select it. The group ID will appear in the search field.

### certificate_authorities

> **Experimental feature**. This feature is undergoing rapid improvement, which may result in breaking changes to the API or configuration surface. It is not recommended for use in automated workflows.

<<<<<<< HEAD
_Available in Fleet Premium._

=======
>>>>>>> 3d11d2ef
This section lets you configure your [certificate authorities (CA)](https://fleetdm.com/guides/certificate-authorities) to help your end users connect to Wi-Fi and VPN.

#### Example

`default.yml`

```yaml
org_settings:
  certificate_authorities:
<<<<<<< HEAD
    digicert:
=======
    digicert: # Available in Fleet Premium
>>>>>>> 3d11d2ef
      - name: DIGICERT_WIFI
        url: https://one.digicert.com
        api_token: $DIGICERT_API_TOKEN
        profile_id: 926dbcdd-41c4-4fe5-96c3-b6a7f0da81d8
        certificate_common_name: $FLEET_VAR_HOST_HARDWARE_SERIAL@example.com
        certificate_user_principal_names:
          - $FLEET_VAR_HOST_HARDWARE_SERIAL@example.com
        certificate_seat_id: $FLEET_VAR_HOST_HARDWARE_SERIAL@example.com
<<<<<<< HEAD
    ndes_scep_proxy:
=======
    ndes_scep_proxy: # Available in Fleet Premium
>>>>>>> 3d11d2ef
      url: https://example.com/certsrv/mscep/mscep.dll
      admin_url: https://example.com/certsrv/mscep_admin/
      username: Administrator@example.com
      password: myPassword
<<<<<<< HEAD
    custom_scep_proxy:
      - name: SCEP_VPN
        url: https://example.com/scep
        challenge: $SCEP_VPN_CHALLENGE
    hydrant:
=======
    custom_scep_proxy: # Available in Fleet Premium
      - name: SCEP_VPN
        url: https://example.com/scep
        challenge: $SCEP_VPN_CHALLENGE
    hydrant: # Available in Fleet Premium
>>>>>>> 3d11d2ef
      - name: HYDRANT_WIFI
        url: https://example.hydrantid.com/.well-known/est/abc123
        client_id: $HYDRANT_CLIENT_ID
        client_secret: $HYDRANT_CLIENT_SECRET
<<<<<<< HEAD
    smallstep:
      - name: SMALLSTEP_WIFI
        url: https://example.scep.smallstep.com/p/agents/integration-fleet
        challenge_url: https://example.scep.smallstep.com/xr9f4db7-83f1-48ab-8982-8b6870d4fl85/challenge
        username: $SMALLSTEP_USERNAME
        password: $SMALLSTEP_PASSWORD
=======
>>>>>>> 3d11d2ef
```

#### digicert

> **Experimental feature**. This feature is undergoing rapid improvement, which may result in breaking changes to the API or configuration surface. It is not recommended for use in automated workflows.

- `name` is the name of certificate authority that will be used in variables in configuration profiles. Only letters, numbers, and underscores are allowed.
- `url` is the URL to DigiCert One instance (default: `https://one.digicert.com`).
- `api_token` is the token used to authenticate requests to DigiCert.
- `profile_id` is the ID of certificate profile in DigiCert.
- `certificate_common_name` is the certificate's CN.
- `certificate_user_principal_names` is the certificate's user principal names (UPN) attribute in Subject Alternative Name (SAN).
- `certificate_seat_id` is the ID of the DigiCert's seat. Seats are license units in DigiCert.

#### ndes_scep_proxy

> **Experimental feature**. This feature is undergoing rapid improvement, which may result in breaking changes to the API or configuration surface. It is not recommended for use in automated workflows.

- `url` is the URL of the NDES SCEP endpoint (default: `""`).
- `admin_url` is the URL of the NDES admin endpoint (default: `""`).
- `username` is the username of the NDES admin endpoint (default: `""`).
- `password` is the password of the NDES admin endpoint (default: `""`).

#### custom_scep_proxy

> **Experimental feature**. This feature is undergoing rapid improvement, which may result in breaking changes to the API or configuration surface. It is not recommended for use in automated workflows.

- `name` is the name of certificate authority that will be used in variables in configuration profiles. Only letters, numbers, and underscores are allowed.
- `url` is the URL of the Simple Certificate Enrollment Protocol (SCEP) server.
- `challenge` is the static challenge password used to authenticate requests to SCEP server.

#### hydrant

> **Experimental feature**. This feature is undergoing rapid improvement, which may result in breaking changes to the API or configuration surface. It is not recommended for use in automated workflows.

- `name` is the name of the certificate authority that will be used in variables in configuration profiles. Only letters, numbers, and underscores are allowed.
- `url` is the EST (Enrollment Over Secure Transport) endpoint provided by Hydrant.
- `client_id` is the client ID provided by Hydrant.
- `client_secret` is the client secret provided by Hydrant.

<<<<<<< HEAD
#### smallstep

> **Experimental feature**. This feature is undergoing rapid improvement, which may result in breaking changes to the API or configuration surface. It is not recommended for use in automated workflows.

- `name` is the name of the certificate authority that will be used in variables in configuration profiles. Only letters, numbers, and underscores are allowed.
- `url` is the **SCEP URL** from Smallstep.
- `challenge_url` is the **Webhook URL** from Smallstep.
- `username` is the **Challenge Basic Authentication Username** from Smallstep.
- `password` is the **Challenge Basic Authentication Password** from Smallstep.

=======
>>>>>>> 3d11d2ef
### webhook_settings

The `webhook_settings` section lets you define webhook settings for failing policy, vulnerability, and host status [automations](https://fleetdm.com/docs/using-fleet/automations).

#### activities_webhook

- `enable_activities_webhook` (default: `false`)
- `destination_url` is the URL to `POST` to when an activity is generated (default: `""`)

### Example

```yaml
org_settings:
  webhook_settings:
    activities_webhook:
      enable_activities_webhook: true
      destination_url: https://example.org/webhook_handler
```

#### failing_policies_webhook

> These settings can also be configured per-team when nested under `team_settings`. 

- `enable_failing_policies_webhook` (default: `false`)
- `destination_url` is the URL to `POST` to when the condition for the webhook triggers (default: `""`).
- `policy_ids` is the list of policies that will trigger a webhook.
- `host_batch_size` is the maximum number of host identifiers to send in one webhook request. A value of `0` means all host identifiers with a failing policy will be sent in a single request.

#### Example

```yaml
org_settings:
  webhook_settings:
    failing_policies_webhook:
      enable_failing_policies_webhook: true
      destination_url: https://example.org/webhook_handler
      host_batch_size: 0
      policy_ids:
        - 1
        - 2
        - 3
```

#### host_status_webhook

- `enable_host_status_webhook` (default: `false`)
- `destination_url` is the URL to `POST` to when the condition for the webhook triggers (default: `""`).
- `days_count` is the number of days that hosts need to be offline to count as part of the percentage (default: `0`).
- `host_percentage` is the percentage of hosts that need to be offline to trigger the webhook. (default: `0`).

#### Example

```yaml
org_settings:
  webhook_settings:
    host_status_webhook:
      enable_host_status_webhook: true
      destination_url: https://example.org/webhook_handler
      days_count: 7
      host_percentage: 25
```

#### vulnerabilities_webhook

- `enable_vulnerabilities_webhook` (default: `false`)
- `destination_url` is the URL to `POST` to when the condition for the webhook triggers (default: `""`).
- `host_batch_size` is the maximum number of host identifiers to send in one webhook request. A value of `0` means all host identifiers with a detected vulnerability will be sent in a single request.

#### Example

```yaml
org_settings:
  webhook_settings:
    vulnerabilities_webhook:
      enable_vulnerabilities_webhook: true
      destination_url: https://example.org/webhook_handler
      host_batch_size: 0
```

Can only be configured for all teams (`org_settings`).

### mdm

#### apple_business_manager

After [adding an Apple Business Manager (ABM) token via the UI](https://fleetdm.com/guides/macos-mdm-setup#apple-business-manager), the `apple_business_manager` section lets you determine which team Apple hosts are assigned to in Fleet when they appear in Apple Business Manager.

- `organization_name` is the organization name associated with the Apple Business Manager account.
- `macos_team` is the team where macOS hosts are automatically added when they appear in Apple Business Manager. If not specified, defaults to "No team".
- `ios_team` is the the team where iOS hosts are automatically added when they appear in Apple Business Manager. If not specified, defaults to "No team".
- `ipados_team` is the team where iPadOS hosts are automatically added when they appear in Apple Business Manager. If not specified, defaults to "No team".

#### Example

```yaml
org_settings:
  mdm:
    apple_business_manager: # Available in Fleet Premium
    - organization_name: Fleet Device Management Inc.
      macos_team: 💻 Workstations
      ios_team: 📱🏢 Company-owned iPhones
      ipados_team: 🔳🏢 Company-owned iPads
```

> Apple Business Manager settings can only be configured for all teams (`org_settings`).

#### volume_purchasing_program

After you've uploaded a [Volume Purchasing Program](https://fleetdm.com/guides/macos-mdm-setup#volume-purchasing-program-vpp) (VPP) token, the  `volume_purchasing_program` section lets you configure the teams in Fleet that have access to that VPP token's App Store apps. Currently, adding a VPP token is only available using Fleet's UI.

- `location` is the name of the location in the Apple Business Manager account.
- `teams` is a list of team names. If you choose specific teams, App Store apps in this VPP account will only be available to install on hosts in these teams. If not specified, App Store apps are available to install on hosts in all teams.

#### Example

```yaml
org_settings:
  mdm:
    volume_purchasing_program: # Available in Fleet Premium
    - location: Fleet Device Management Inc.
      teams: 
      - 💻 Workstations
      - 💻🐣 Workstations (canary)
      - 📱🏢 Company-owned iPhones
      - 🔳🏢 Company-owned iPads
```

Can only be configured for all teams (`org_settings`).

#### end_user_authentication

The `end_user_authentication` section lets you define the identity provider (IdP) settings used for [end user authentication](https://fleetdm.com/guides/macos-setup-experience#end-user-authentication-and-eula) during Automated Device Enrollment (ADE).

Once the IdP settings are configured, you can use the [`controls.macos_setup.enable_end_user_authentication`](#macos-setup) key to control the end user experience during ADE.

Can only be configured for all teams (`org_settings`):

- `idp_name` is the human-friendly name for the identity provider that will provide single sign-on authentication (default: `""`).
- `entity_id` is the entity ID: a Uniform Resource Identifier (URI) that you use to identify Fleet when configuring the identity provider. It must exactly match the Entity ID field used in identity provider configuration (default: `""`).
- `metadata` is the metadata (in XML format) provided by the identity provider. (default: `""`)
- `metadata_url` is the URL that references the identity provider metadata. Only one of  `metadata` or `metadata_url` is required (default: `""`).

#### Example

```
org_settings:
  mdm:
    end_user_authentication:
      entity_id: https://example.okta.com
      idp_name: Okta
      metadata: $END_USER_SSO_METADATA
      metadata_url: ""
```

Can only be configured for all teams (`org_settings`).

##### end_user_license_agreement

You can require an end user to agree to an end user license agreement (EULA) before they can use their new Mac. `end_user_authentication` must be configured, and `controls.enable_end_user_authentication` must be set to `true`.

- `end_user_license_agreement` is the path to the PDF document.

##### Example

```yaml
org_settings:
  mdm:
    end_user_license_agreement: ./lib/eula.pdf
```

Can only be configured for all teams (`org_settings`).

##### apple_server_url

Update this URL if you're self-hosting Fleet and you want your hosts to talk to this URL for MDM features. (If not configured, hosts will use the base URL of the Fleet instance.)

If this URL changes and hosts already have MDM turned on, the end users will have to turn MDM off and back on to use MDM features.

##### Example

```yaml
org_settings:
  mdm:
    apple_server_url: https://instance.fleet.com
```

Can only be configured for all teams (`org_settings`).

#### yara_rules

The `yara_rules` section lets you define [YARA rules](https://virustotal.github.io/yara/) that will be served by Fleet's [authenticated
YARA rule](https://fleetdm.com/guides/remote-yara-rules) functionality.

##### Example

```yaml
org_settings:
  yara_rules:
    - path: ./lib/rule1.yar
    - path: ./lib/rule2.yar
```

Can only be configured for all teams (`org_settings`). To target rules to specific teams, target the
queries referencing the rules to the desired teams.

#### smtp_settings

If you're self hosting Fleet, the `smtp_settings` section lets you configure an e-mail (SMTP) server. This enables Fleet to send user invite and password reset emails.

If you're using Fleet's managed-cloud offering, an SMTP server is already setup for you.

For possible options, see the parameters for the [smtp_settings object in the API](https://fleetdm.com/docs/rest-api/rest-api#smtp-settings).

##### Example

```yaml
org_settings:
  smtp_settings:
    enable_smtp: true
    sender_address: organization@example.com
    server: localhost
    port: 1025
    authentication_type: none
```

Can only be configured for all teams (`org_settings`).

Unlike other options, omitting `smtp_settings` or leaving it blank won't reset the values back to the default.

<meta name="title" value="GitOps">
<meta name="description" value="Reference documentation for Fleet's GitOps workflow. See examples and configuration options.">
<meta name="pageOrderInSection" value="1500"><|MERGE_RESOLUTION|>--- conflicted
+++ resolved
@@ -726,12 +726,6 @@
 
 The `integrations` section lets you configure your Google Calendar, Conditional Access (for hosts in "No team"), Jira, and Zendesk. After configuration, you can enable [automations](https://fleetdm.com/docs/using-fleet/automations) like calendar event and ticket creation for failing policies. Currently, enabling ticket creation is only available using Fleet's UI or [API](https://fleetdm.com/docs/rest-api/rest-api) (YAML files coming soon).
 
-<<<<<<< HEAD
-=======
-In addition, you can configure your [certificate authorities (CA)](https://fleetdm.com/guides/certificate-authorities) to help your end users connect to Wi-Fi.
-
-
->>>>>>> 3d11d2ef
 #### Example
 
 `default.yml`
@@ -787,11 +781,8 @@
 
 > **Experimental feature**. This feature is undergoing rapid improvement, which may result in breaking changes to the API or configuration surface. It is not recommended for use in automated workflows.
 
-<<<<<<< HEAD
 _Available in Fleet Premium._
 
-=======
->>>>>>> 3d11d2ef
 This section lets you configure your [certificate authorities (CA)](https://fleetdm.com/guides/certificate-authorities) to help your end users connect to Wi-Fi and VPN.
 
 #### Example
@@ -801,11 +792,7 @@
 ```yaml
 org_settings:
   certificate_authorities:
-<<<<<<< HEAD
     digicert:
-=======
-    digicert: # Available in Fleet Premium
->>>>>>> 3d11d2ef
       - name: DIGICERT_WIFI
         url: https://one.digicert.com
         api_token: $DIGICERT_API_TOKEN
@@ -814,41 +801,26 @@
         certificate_user_principal_names:
           - $FLEET_VAR_HOST_HARDWARE_SERIAL@example.com
         certificate_seat_id: $FLEET_VAR_HOST_HARDWARE_SERIAL@example.com
-<<<<<<< HEAD
     ndes_scep_proxy:
-=======
-    ndes_scep_proxy: # Available in Fleet Premium
->>>>>>> 3d11d2ef
       url: https://example.com/certsrv/mscep/mscep.dll
       admin_url: https://example.com/certsrv/mscep_admin/
       username: Administrator@example.com
       password: myPassword
-<<<<<<< HEAD
     custom_scep_proxy:
       - name: SCEP_VPN
         url: https://example.com/scep
         challenge: $SCEP_VPN_CHALLENGE
     hydrant:
-=======
-    custom_scep_proxy: # Available in Fleet Premium
-      - name: SCEP_VPN
-        url: https://example.com/scep
-        challenge: $SCEP_VPN_CHALLENGE
-    hydrant: # Available in Fleet Premium
->>>>>>> 3d11d2ef
       - name: HYDRANT_WIFI
         url: https://example.hydrantid.com/.well-known/est/abc123
         client_id: $HYDRANT_CLIENT_ID
         client_secret: $HYDRANT_CLIENT_SECRET
-<<<<<<< HEAD
     smallstep:
       - name: SMALLSTEP_WIFI
         url: https://example.scep.smallstep.com/p/agents/integration-fleet
         challenge_url: https://example.scep.smallstep.com/xr9f4db7-83f1-48ab-8982-8b6870d4fl85/challenge
         username: $SMALLSTEP_USERNAME
         password: $SMALLSTEP_PASSWORD
-=======
->>>>>>> 3d11d2ef
 ```
 
 #### digicert
@@ -889,7 +861,6 @@
 - `client_id` is the client ID provided by Hydrant.
 - `client_secret` is the client secret provided by Hydrant.
 
-<<<<<<< HEAD
 #### smallstep
 
 > **Experimental feature**. This feature is undergoing rapid improvement, which may result in breaking changes to the API or configuration surface. It is not recommended for use in automated workflows.
@@ -900,8 +871,6 @@
 - `username` is the **Challenge Basic Authentication Username** from Smallstep.
 - `password` is the **Challenge Basic Authentication Password** from Smallstep.
 
-=======
->>>>>>> 3d11d2ef
 ### webhook_settings
 
 The `webhook_settings` section lets you define webhook settings for failing policy, vulnerability, and host status [automations](https://fleetdm.com/docs/using-fleet/automations).
