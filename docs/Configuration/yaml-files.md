# GitOps

Use Fleet's best practice GitOps workflow to manage your computers as code. To learn how to set up a GitOps workflow see the [Fleet GitOps repo](https://github.com/fleetdm/fleet-gitops).

Fleet GitOps workflow is designed to be applied to all teams at once. However, the flow can be customized to only modify specific teams and/or global settings.

Users that have global admin permissions may apply GitOps configurations globally and to all teams, while users whose permissions are scoped to specific teams may apply settings to only to teams they has permissions to modify.

Any settings not defined in your YAML files (including missing or mispelled keys) will be reset to the default values, which may include deleting assets such as software packages.

The following are the required keys in the `default.yml` and any `teams/team-name.yml` files:

```yaml
name: # Only teams/team-name.yml. To edit a team's name, change `name` but don't change the filename.
policies:
queries:
agent_options:
controls: # Can be defined in teams/no-team.yml too.
software: # Can be defined in teams/no-team.yml too
org_settings: # Only default.yml
team_settings: # Only teams/team-name.yml
```

You may also wish to create specialized API-Only users which may modify configurations through GitOps, but cannot access fleet through the UI. These specialized users can be created through `fleetctl user create` with the `--api-only` flag, and then assigned the `GitOps` role, and given global or team scope in the UI.

## labels

Labels can be specified in your `default.yml` file using inline configuration or references to separate files in your `lib/` folder.

> `labels` is an optional key: if included, existing labels not listed will be deleted. If the `label` key is omitted, existing labels will stay intact. For this reason, enabling [GitOps mode](https://fleetdm.com/learn-more-about/ui-gitops-mode) _does not_ restrict creating/editing labels via the UI.
>
> Any labels referenced in other sections (like [policies](https://fleetdm.com/docs/configuration/yaml-files#policies), [queries](https://fleetdm.com/docs/configuration/yaml-files#queries) or [software](https://fleetdm.com/docs/configuration/yaml-files#software)) _must_ be specified in the `labels` section.

### Options

For possible options, see the parameters for the [Add label API endpoint](https://fleetdm.com/docs/rest-api/rest-api#add-label).

### Example

#### Inline

`default.yml`

```yaml
labels:
  - name: Arm64
    description: Hosts on the Arm64 architecture
    query: "SELECT 1 FROM system_info WHERE cpu_type LIKE 'arm64%' OR cpu_type LIKE 'aarch64%'"
    label_membership_type: dynamic
  - name: C-Suite
    description: Hosts belonging to the C-Suite
    label_membership_type: manual
    hosts:
      - "ceo-laptop"
      - "the-CFOs-computer"
```

#### Separate file
 
`lib/labels-name.labels.yml`

```yaml
- name: Arm64
  description: Hosts on the Arm64 architecture
  query: SELECT 1 FROM system_info WHERE cpu_type LIKE "arm64%" OR cpu_type LIKE "aarch64%"
  label_membership_type: dynamic
- name: C-Suite
  description: Hosts belonging to the C-Suite
  label_membership_type: manual
  hosts:
    - "ceo-laptop"
    - "the-CFOs-computer"
```

`lib/default.yml`

```yaml
labels:
  path: ./lib/labels-name.labels.yml
```


## policies

Policies can be specified inline in your `default.yml`, `teams/team-name.yml`, or `teams/no-team.yml` files. They can also be specified in separate files in your `lib/` folder.

### Options

For possible options, see the parameters for the [Add policy API endpoint](https://fleetdm.com/docs/rest-api/rest-api#add-policy).

### Example

#### Inline
  
`default.yml`, `teams/team-name.yml`, or `teams/no-team.yml`

```yaml
policies:
  - name: macOS - Enable FileVault
    description: This policy checks if FileVault (disk encryption) is enabled.
    resolution: As an IT admin, turn on disk encryption in Fleet.
    query: "SELECT 1 FROM filevault_status WHERE status = 'FileVault is On.';"
    platform: darwin
    critical: false
    calendar_events_enabled: false
    conditional_access_enabled: true
    labels_include_any:
      - Engineering
      - Customer Support
```

#### Separate file
 
`lib/policies-name.policies.yml`

```yaml
- name: macOS - Enable FileVault
  description: This policy checks if FileVault (disk encryption) is enabled.
  resolution: As an IT admin, turn on disk encryption in Fleet.
  query: "SELECT 1 FROM filevault_status WHERE status = 'FileVault is On.';"
  platform: darwin
  critical: false
  calendar_events_enabled: false
  conditional_access_enabled: true
- name: macOS - Disable guest account
  description: This policy checks if the guest account is disabled.
  resolution: As an IT admin, deploy a macOS, login window profile with the DisableGuestAccount option set to true.
  query: "SELECT 1 FROM managed_policies WHERE domain='com.apple.mcx' AND username = '' AND name='DisableGuestAccount' AND CAST(value AS INT) = 1;"
  platform: darwin
  critical: false
  calendar_events_enabled: false
  run_script:
    path: ./disable-guest-account.sh
- name: Install Firefox on macOS
  platform: darwin
  description: This policy checks that Firefox is installed.
  resolution: Install Firefox app if not installed.
  query: "SELECT 1 FROM apps WHERE name = 'Firefox.app'"
  install_software:
    package_path: ./firefox.package.yml
- name: [Install software] Logic Pro
  platform: darwin
  description: This policy checks that Logic Pro is installed
  resolution: Install Logic Pro App Store app if not installed
  query: "SELECT 1 FROM apps WHERE name = 'Logic Pro'"
  install_software:
    package_path: ./linux-firefox.deb.package.yml
    # app_store_id: "1487937127" (for App Store apps)
```

`default.yml` (for policies that neither install software nor run scripts), `teams/team-name.yml`, or `teams/no-team.yml`

```yaml
policies:
  - path: ../lib/policies-name.policies.yml
```

> Currently, the `run_script` and `install_software` policy automations can only be configured for a team (`teams/team-name.yml`) or "No team" (`teams/no-team.yml`). The automations can only be added to policies in which the script (or software) is defined in the same team (or "No team"). `calendar_events_enabled` can only be configured for policies on a team.

## queries

Queries can be specified inline in your `default.yml` file or `teams/team-name.yml` files. They can also be specified in separate files in your `lib/` folder.

Note that the `team_id` option isn't supported in GitOps.

### Options

For possible options, see the parameters for the [Create query API endpoint](https://fleetdm.com/docs/rest-api/rest-api#create-query).

### Example

#### Inline
  
`default.yml` or `teams/team-name.yml`

```yaml
queries:
  - name: Collect failed login attempts
    description: Lists the users at least one failed login attempt and timestamp of failed login. Number of failed login attempts reset to zero after a user successfully logs in.
    query: SELECT users.username, account_policy_data.failed_login_count, account_policy_data.failed_login_timestamp FROM users INNER JOIN account_policy_data using (uid) WHERE account_policy_data.failed_login_count > 0;
    platform: darwin,linux,windows
    interval: 300
    observer_can_run: false
    automations_enabled: false
    labels_include_any:
      - Engineering
      - Customer Support
```

#### Separate file
 
`lib/queries-name.queries.yml`

```yaml
- name: Collect failed login attempts
  description: Lists the users at least one failed login attempt and timestamp of failed login. Number of failed login attempts reset to zero after a user successfully logs in.
  query: SELECT users.username, account_policy_data.failed_login_count, account_policy_data.failed_login_timestamp FROM users INNER JOIN account_policy_data using (uid) WHERE account_policy_data.failed_login_count > 0;
  platform: darwin,linux,windows
  interval: 300
  observer_can_run: false
  automations_enabled: false
- name: Collect USB devices
  description: Collects the USB devices that are currently connected to macOS and Linux hosts.
  query: SELECT model, vendor FROM usb_devices;
  platform: darwin,linux
  interval: 300
  observer_can_run: true
  automations_enabled: false
```

`default.yml` or `teams/team-name.yml`

```yaml
queries:
  - path: ../lib/queries-name.queries.yml
    labels_include_any:
      - Engineering
      - Customer Support
```

## agent_options

Agent options can be specified inline in your `default.yml` file or `teams/team-name.yml` files. They can also be specified in separate files in your `lib/` folder.

See "[Agent configuration](https://fleetdm.com/docs/configuration/agent-configuration)" to find all possible options.

### Example

#### Inline
  
`default.yml` or `teams/team-name.yml`

```yaml
agent_options:
  config:
    decorators:
      load:
        - SELECT uuid AS host_uuid FROM system_info;
        - SELECT hostname AS hostname FROM system_info;
    options:
      disable_distributed: false
      distributed_interval: 10
      distributed_plugin: tls
      distributed_tls_max_attempts: 3
      logger_tls_endpoint: /api/osquery/log
      logger_tls_period: 10
      pack_delimiter: /
```

#### Separate file
 
`lib/agent-options.yml`

```yaml
config:
  decorators:
    load:
      - SELECT uuid AS host_uuid FROM system_info;
      - SELECT hostname AS hostname FROM system_info;
  options:
    disable_distributed: false
    distributed_interval: 10
    distributed_plugin: tls
    distributed_tls_max_attempts: 3
    logger_tls_endpoint: /api/osquery/log
    logger_tls_period: 10
    pack_delimiter: /
```

`default.yml` or `teams/team-name.yml`

> We want `-` for policies and queries because it’s an array. Agent Options we do not use `-` for `path`.

```yaml
agent_options:
  path: ../lib/agent-options.yml
```

## controls

The `controls` section allows you to configure scripts and device management (MDM) features in Fleet.

- `scripts` is a list of paths to macOS, Windows, or Linux scripts.
- `windows_enabled_and_configured` specifies whether or not to turn on Windows MDM features (default: `false`). Can only be configured for all teams (`default.yml`).
- `windows_migration_enabled` specifies whether or not to automatically migrate Windows hosts connected to another MDM solution. If `false`, MDM is only turned on after hosts are unenrolled from your old MDM solution (default: `false`). Can only be configured for all teams (`default.yml`).
- `enable_disk_encryption` specifies whether or not to enforce disk encryption on macOS, Windows, and Linux hosts (default: `false`).

#### Example

```yaml
controls:
  scripts: 
    - path: ../lib/macos-script.sh 
    - path: ../lib/windows-script.ps1
    - path: ../lib/linux-script.sh
  windows_enabled_and_configured: true
  windows_migration_enabled: true # Available in Fleet Premium
  enable_disk_encryption: true # Available in Fleet Premium
  macos_updates: # Available in Fleet Premium
    deadline: "2024-12-31"
    minimum_version: "15.1"
  ios_updates: # Available in Fleet Premium
    deadline: "2024-12-31"
    minimum_version: "18.1"
  ipados_updates: # Available in Fleet Premium
    deadline: "2024-12-31"
    minimum_version: "18.1"
  windows_updates: # Available in Fleet Premium
    deadline_days: 5
    grace_period_days: 2
  macos_settings:
    custom_settings:
      - path: ../lib/macos-profile1.mobileconfig
        labels_exclude_any: # Available in Fleet Premium
          - Macs on Sequoia
      - path: ../lib/macos-profile2.json
        labels_include_all: # Available in Fleet Premium
          - Macs on Sonoma
      - path: ../lib/macos-profile3.mobileconfig
        labels_include_any: # Available in Fleet Premium
          - Engineering
          - Product
  windows_settings:
    custom_settings:
      - path: ../lib/windows-profile.xml
  macos_setup: # Available in Fleet Premium
    bootstrap_package: https://example.org/bootstrap_package.pkg
    enable_end_user_authentication: true
    enable_release_device_manually: true
    macos_setup_assistant: ../lib/dep-profile.json
    script: ../lib/macos-setup-script.sh
  macos_migration: # Available in Fleet Premium
    enable: true
    mode: voluntary
    webhook_url: https://example.org/webhook_handler
```

### macos_updates

- `deadline` specifies the deadline in `YYYY-MM-DD` format. The exact deadline is set to noon local time for hosts on macOS 14 and above, 20:00 UTC for hosts on older macOS versions. (default: `""`).
- `minimum_version` specifies the minimum required macOS version (default: `""`).

### ios_updates

- `deadline` specifies the deadline in `YYYY-MM-DD` format; the exact deadline is set to noon local time. (default: `""`).
- `minimum_version` specifies the minimum required iOS version (default: `""`).

### ipados_updates

- `deadline` specifies the deadline in `YYYY-MM-DD` format; the exact deadline is set to noon local time. (default: `""`).
- `minimum_version` specifies the minimum required iPadOS version (default: `""`).

### windows_updates

- `deadline_days` specifies the number of days before Windows installs updates (default: `null`)
- `grace_period_days` specifies the number of days before Windows restarts to install updates (default: `null`)

### macos_settings and windows_settings

- `macos_settings.custom_settings` is a list of paths to macOS, iOS, and iPadOS configuration profiles (.mobileconfig) or declaration profiles (.json).
- `windows_settings.custom_settings` is a list of paths to Windows configuration profiles (.xml).

Use `labels_include_all` to target hosts that have all labels, `labels_include_any` to target hosts that have any label, or `labels_exclude_any` to target hosts that don't have any of the labels. Only one of `labels_include_all`, `labels_include_any`, or `labels_exclude_any` can be specified. If none are specified, all hosts are targeted.

For macOS configuration profiles, you can use any of Apple's [built-in variables](https://support.apple.com/en-my/guide/deployment/dep04666af94/1/web/1.0).

Fleet also supports adding [GitHub](https://docs.github.com/en/actions/learn-github-actions/variables#defining-environment-variables-for-a-single-workflow) or [GitLab](https://docs.gitlab.com/ci/variables/) environment variables in your configuration profiles. Use `$ENV_VARIABLE` format. 

In Fleet Premium, you can use reserved variables beginning with `$FLEET_VAR_` (currently available only for Apple profiles). Fleet will populate these variables when profiles are sent to hosts. Supported variables are:

- `$FLEET_VAR_NDES_SCEP_CHALLENGE`
- `$FLEET_VAR_NDES_SCEP_PROXY_URL`
- `$FLEET_VAR_HOST_END_USER_IDP_USERNAME`: host's IdP username. When this changes, Fleet will automatically resend the profile.
- `$FLEET_VAR_HOST_END_USER_IDP_USERNAME_LOCAL_PART`: local part of the email (e.g. john from john@example.com). When this changes, Fleet will automatically resend the profile.
- `$FLEET_VAR_HOST_END_USER_IDP_GROUPS`: comma separated IdP groups that host belongs to. When these change, Fleet will automatically resend the profile.
- `$FLEET_VAR_CUSTOM_SCEP_CHALLENGE_<CA_NAME>` (`<CA_NAME>` should be replaced with name of the certificate authority configured in [scep_proxy](#scep-proxy).)
- `$FLEET_VAR_CUSTOM_SCEP_PROXY_URL_<CA_NAME>`
- `$FLEET_VAR_DIGICERT_PASSWORD_<CA_NAME>` (`<CA_NAME>` should be replaced with name of the certificate authority configured in [digicert](#digicert).)
- `$FLEET_VAR_DIGICERT_DATA_<CA_NAME>`

### macos_setup

The `macos_setup` section lets you control the out-of-the-box macOS [setup experience](https://fleetdm.com/guides/macos-setup-experience) for hosts that use Automated Device Enrollment (ADE).

> **Experimental feature.** The `manual_agent_install` feature is undergoing rapid improvement, which may result in breaking changes to the API or configuration surface. It is not recommended for use in automated workflows.

- `bootstrap_package` is the URL to a bootstrap package. Fleet will download the bootstrap package (default: `""`).
- `manual_agent_install` specifies whether Fleet's agent (fleetd) will be installed as part of setup experience. (default: `false`)
- `enable_end_user_authentication` specifies whether or not to require end user authentication when the user first sets up their macOS host. 
- `macos_setup_assistant` is a path to a custom automatic enrollment (ADE) profile (.json).
- `script` is the path to a custom setup script to run after the host is first set up.

### macos_migration

The `macos_migration` section lets you control the [end user migration workflow](https://fleetdm.com/docs/using-fleet/mdm-migration-guide#end-user-workflow) for macOS hosts that enrolled to your old MDM solution.

- `enable` specifies whether or not to enable end user migration workflow (default: `false`)
- `mode` specifies whether the end user initiates migration (`voluntary`) or they're nudged every 15-20 minutes to migrate (`forced`) (default: `""`).
- `webhook_url` is the URL that Fleet sends a webhook to when the end user selects **Start**. Receive this webhook using your automation tool (ex. Tines) to unenroll your end users from your old MDM solution.

Can only be configured for all teams (`default.yml`).

## software

> **Experimental feature**. This feature is undergoing rapid improvement, which may result in breaking changes to the API or configuration surface. It is not recommended for use in automated workflows.

The `software` section allows you to configure packages, Apple App Store apps, and Fleet-maintained apps that you want to install on your hosts.

- `packages` is a list of paths to custom packages (.pkg, .msi, .exe, .rpm, .deb, or .tar.gz).
- `app_store_apps` is a list of Apple App Store apps.
- `fleet_maintained_apps` is a list of Fleet-maintained apps.

Currently, you can specify `install_software` in the [`policies` YAML](#policies) to automatically install a custom package or App Store app when a host fails a policy. [Automatic install support for Fleet-maintained apps](https://github.com/fleetdm/fleet/issues/29584) is coming soon.

#### Example

`teams/team-name.yml`, or `teams/no-team.yml`

```yaml
software:
  packages:
    - path: ../lib/software-name.package.yml
      categories:
        - Browsers
      self_service: true
      setup_experience: true
    - path: ../lib/software-name2.package.yml
  app_store_apps:
    - app_store_id: "1091189122"
      labels_include_any: # Available in Fleet Premium
        - Product
        - Marketing
      categories:
        - Communication
  fleet_maintained_apps:
    - slug: slack/darwin
      install_script:
        path: ../lib/software/slack-install-script.ps1
      uninstall_script:
        path: ../lib/software/slack-uninstall-script.ps1
      post_install_script:
        path: ../lib/software/slack-config-script.ps1
      self_service: true
      labels_include_any:
        - Design
        - Sales
      categories:
        - Communication
        - Productivity
```

#### self_service, labels, categories, and setup_experience

- `self-service` specifies whether end users can install from **Fleet Desktop > Self-service** (default: `false`). Currently, for App Store apps, this setting only applies to macOS and is ignored on other platforms. For example, if the app is supported on macOS, iOS, and iPadOS, and `self_service` is set to `true`, it will be available in self-service on macOS workstations but not on iPhones or iPads.
- `labels_include_any` targets hosts that have **any** of the specified labels. `labels_exclude_any` targets hosts that have **none** of the specified labels. Only one of these fields can be set. If neither is set, all hosts are targeted.
- `categories` groups self-service software on your end users' **Fleet Desktop > My device** page. If none are set, Fleet-maintained apps get their [default categories](https://github.com/fleetdm/fleet/tree/main/ee/maintained-apps/outputs) and all other software only appears in the **All** group. Supported values:
  - `Browsers`: shown as **🌎 Browsers**
  - `Communication`: shown as **👬 Communication**
  - `Developer tools`: shown as **🧰 Developer tools**
  - `Productivity`: shown as **🖥️ Productivity**
- `setup_experience` installs the software on macOS hosts that automatically enroll via [setup experience](https://fleetdm.com/guides/macos-setup-experience#software-and-script). This setting only applies to macOS and is ignored on other platforms (default: `false`).

### packages

- `url` specifies the URL at which the software is located. Fleet will download the software and upload it to S3.
- `hash_sha256` specifies the SHA256 hash of the package file. If provided, and if a software package with that hash has already been uploaded to Fleet, the existing package will be used and download will be skipped. If a package with that hash does not yet exist, Fleet will download the package, then verify that the hash matches, bailing out if it does not match.

> Without specifying a hash, Fleet downloads each installer for each team on each GitOps run.

> You can specify a hash alone to reference a software package that was previously uploaded to Fleet, whether via the UI or the API,. If a package with that hash isn't already in Fleet and visible to the user performing the GitOps run, the GitOps run will error.

- `pre_install_query.path` is the osquery query Fleet runs before installing the software. Software will be installed only if the [query returns results](https://fleetdm.com/tables).
- `install_script.path` specifies the command Fleet will run on hosts to install software. The [default script](https://github.com/fleetdm/fleet/tree/main/pkg/file/scripts) is dependent on the software type (i.e. .pkg).
- `uninstall_script.path` is the script Fleet will run on hosts to uninstall software. The [default script](https://github.com/fleetdm/fleet/tree/main/pkg/file/scripts) is dependent on the software type (i.e. .pkg).
- `post_install_script.path` is the script Fleet will run on hosts after the software install. There is no default.

> Without specifying a hash, Fleet downloads each installer for each team on each GitOps run.

#### Example

##### With URL

`lib/software-name.package.yml`:

```yaml
url: https://dl.tailscale.com/stable/tailscale-setup-1.72.0.exe
install_script:
  path: ../lib/software/tailscale-install-script.ps1
uninstall_script:
  path: ../lib/software/tailscale-uninstall-script.ps1
post_install_script:
  path: ../lib/software/tailscale-config-script.ps1
```

##### With hash

You can view the hash for existing software in the software detail page in the Fleet UI. It is also returned after uploading a new software item via the API.

```yaml
# Mozilla Firefox (Firefox 136.0.1.pkg) version 136.0.1
- hash_sha256: fd22528a87f3cfdb81aca981953aa5c8d7084581b9209bb69abf69c09a0afaaf
```

### app_store_apps

- `app_store_id` is the ID of the Apple App Store app. You can find this at the end of the app's App Store URL. For example, "Bear - Markdown Notes" URL is "https://apps.apple.com/us/app/bear-markdown-notes/id1016366447" and the `app_store_id` is `1016366447`.
  + Make sure to include only the ID itself, and not the `id` prefix shown in the URL. The ID must be wrapped in quotes as shown in the example so that it is processed as a string.
- `self_service` only applies to macOS, and is ignored for other platforms. For example, if the app is supported on macOS, iOS, and iPadOS, and `self_service` is set to `true`, it will be self-service on macOS workstations but not iPhones or iPads.
- `categories` is an array of categories. See [supported categories](#labels-and-categories).

Currently, one app for each of an App Store app's supported platforms are added. For example, adding [Bear](https://apps.apple.com/us/app/bear-markdown-notes/id1016366447) (supported on iOS and iPadOS) adds both the iOS and iPadOS apps to your software that's available to install in Fleet. Specifying specific platforms is only supported using Fleet's UI or [API](https://fleetdm.com/docs/rest-api/rest-api) (YAML coming soon).

### fleet_maintained_apps

- `fleet_maintained_apps` is a list of Fleet-maintained apps. Provide the `slug` field to include a Fleet-maintained app on a team. To find the `slug`, head to **Software > Add software** and select a Fleet-maintained app, then select **Show details**. You can also see the [list of app slugs on GitHub](https://github.com/fleetdm/fleet/blob/main/ee/maintained-apps/outputs/apps.json).

<<<<<<< HEAD
The below fields are all optional.

- `self_service` specifies whether end users can install from **Fleet Desktop > Self-service**.
- `pre_install_query.path` is the osquery query Fleet runs before installing the software. Software will be installed only if the [query returns results](https://fleetdm.com/tables).
- `post_install_script.path` is the script that, if supplied, Fleet will run on hosts after the software installs.

The below fields are optional, and if omitted will default to values specified in [the app's metadata on GitHub](https://github.com/fleetdm/fleet/tree/main/ee/maintained-apps/outputs).

- `install_script.path` specifies the command Fleet will run on hosts to install software.
- `uninstall_script.path` is the script Fleet will run on hosts to uninstall software.
- `categories` is an array of categories, from [supported categories](#labels-and-categories).
=======
Currently, Fleet-maintained apps will be updated to the latest version published by Fleet when GitOps runs, [with the exception of Chrome](https://github.com/fleetdm/fleet/issues/30325).
>>>>>>> c35cf2ea

## org_settings and team_settings

Currently, managing users and ticket destinations (Jira and Zendesk) are only supported using Fleet's UI or [API](https://fleetdm.com/docs/rest-api/rest-api).

### features

The `features` section of the configuration YAML lets you define what predefined queries are sent to the hosts and later on processed by Fleet for different functionalities.
- `additional_queries` adds extra host details. This information will be updated at the same time as other host details and is returned by the API when host objects are returned (default: empty).
- `enable_host_users` specifies whether or not Fleet collects user data from hosts (default: `true`).
- `enable_software_inventory` specifies whether or not Fleet collects software inventory from hosts (default: `true`).

#### Example

```yaml
org_settings:
  features:
    additional_queries:
      time: SELECT * FROM time
      macs: SELECT mac FROM interface_details
    enable_host_users: true
    enable_software_inventory: true
```

### fleet_desktop

Direct end users to a custom URL when they select **About Fleet** in the Fleet Desktop dropdown (default: [https://fleetdm.com/transparency](https://fleetdm.com/transparency)).

Can only be configured for all teams (`org_settings`).

#### Example

```yaml
org_settings:
  fleet_desktop:
    transparency_url: https://example.org/transparency
```

### host_expiry_settings

The `host_expiry_settings` section lets you define if and when hosts should be automatically deleted from Fleet if they have not checked in.
- `host_expiry_enabled` (default: `false`)
- `host_expiry_window` if a host has not communicated with Fleet in the specified number of days, it will be removed. Must be > `0` when host expiry is enabled (default: `0`).

#### Example

```yaml
org_settings:
  host_expiry_settings:
  	host_expiry_enabled: true
    host_expiry_window: 10
```

### org_info

- `org_name` is the name of your organization (default: `""`)
- `org_logo_url` is a public URL of the logo for your organization (default: Fleet logo).
- `org_logo_url_light_background` is a public URL of the logo for your organization that can be used with light backgrounds (default: Fleet logo).
- `contact_url` is a URL that appears in error messages presented to end users (default: `"https://fleetdm.com/company/contact"`)

Can only be configured for all teams (`org_settings`).

To get the best results for your logos (`org_logo_url` and `org_logo_url_light_background`), use the following sizes:
- For square logos, use a PNG that's 256x256 pixels (px).
- For rectangular logos (wordmark), use a PNG that's 516x256 pixels (px).

#### Example

```yaml
org_settings:
  org_info:
    org_name: Fleet
    org_logo_url: https://example.com/logo.png
    org_logo_url_light_background: https://example.com/logo-light.png
    contact_url: https://fleetdm.com/company/contact
```

### secrets

The `secrets` section defines the valid secrets that hosts can use to enroll to Fleet. Supply one of these secrets when generating the fleetd agent you'll use to [enroll hosts](https://fleetdm.com/docs/using-fleet/enroll-hosts).

#### Example

```yaml
org_settings:
  secrets: 
  - secret: $ENROLL_SECRET
```

### server_settings

- `ai_features_disabled` disables AI-assisted policy descriptions and resolutions. (default: `false`)
- `enable_analytics` specifies whether or not to enable Fleet's [usage statistics](https://fleetdm.com/docs/using-fleet/usage-statistics). (default: `true`)
- `live_query_disabled` disables the ability to run live queries (ad hoc queries executed via the UI or fleetctl). (default: `false`)
- `query_reports_disabled` disables query reports and deletes existing reports. (default: `false`)
- `query_report_cap` sets the maximum number of results to store per query report before the report is clipped. If increasing this cap, we recommend enabling reports for one query at a time and monitoring your infrastructure. (default: `1000`)
- `scripts_disabled` blocks access to run scripts. Scripts may still be added in the UI and CLI. (default: `false`)
- `server_url` is the base URL of the Fleet instance. If this URL changes and Apple (macOS, iOS, iPadOS) hosts already have MDM turned on, the end users will have to turn MDM off and back on to use MDM features. (default: provided during Fleet setup)


Can only be configured for all teams (`org_settings`).

#### Example

```yaml
org_settings:
  server_settings:
    ai_features_disabled: false
    enable_analytics: true
    live_query_disabled: false
    query_reports_disabled: false
    scripts_disabled: false
    server_url: https://instance.fleet.com
```


### sso_settings

The `sso_settings` section lets you define [single sign-on (SSO)](https://fleetdm.com/docs/deploying/configuration#configuring-single-sign-on-sso) settings.

- `enable_sso` (default: `false`)
- `idp_name` is the human-friendly name for the identity provider that will provide single sign-on authentication (default: `""`).
- `idp_image_url` is an optional link to an image such as a logo for the identity provider. (default: `""`).
- `entity_id` is the entity ID: a Uniform Resource Identifier (URI) that you use to identify Fleet when configuring the identity provider. It must exactly match the Entity ID field used in identity provider configuration (default: `""`).
- `metadata` is the metadata (in XML format) provided by the identity provider. (default: `""`)
- `metadata_url` is the URL that references the identity provider metadata. Only one of  `metadata` or `metadata_url` is required (default: `""`).
- `enable_jit_provisioning` specifies whether or not to enable [just-in-time user provisioning](https://fleetdm.com/docs/deploy/single-sign-on-sso#just-in-time-jit-user-provisioning) (default: `false`).
- `enable_sso_idp_login` specifies whether or not to allow single sign-on login initiated by identity provider (default: `false`).

Can only be configured for all teams (`org_settings`).

#### Example

```yaml
org_settings:
  sso_settings:
    enable_sso: true
    idp_name: Okta
    idp_image_url: https://www.okta.com/favicon.ico
    entity_id: https://example.okta.com
    metadata: $SSO_METADATA
    enable_jit_provisioning: true # Available in Fleet Premium
    enable_sso_idp_login: true
```

### integrations

The `integrations` section lets you configure your Google Calendar, Conditional Access (for hosts in "No team"), Jira, and Zendesk. After configuration, you can enable [automations](https://fleetdm.com/docs/using-fleet/automations) like calendar event and ticket creation for failing policies. Currently, enabling ticket creation is only available using Fleet's UI or [API](https://fleetdm.com/docs/rest-api/rest-api) (YAML files coming soon).

In addition, you can configure your [certificate authorities (CA)](https://fleetdm.com/guides/certificate-authorities) to help your end users connect to Wi-Fi.

#### Example

`default.yml`

```yaml
org_settings:
  integrations:
    conditional_access_enabled: true
    google_calendar:
      - api_key_json: $GOOGLE_CALENDAR_API_KEY_JSON
        domain: fleetdm.com
    jira:
      - url: https://example.atlassian.net
        username: user1
        api_token: $JIRA_API_TOKEN
        project_key: PJ1
    zendesk:
      - url: https://example.zendesk.com
        email: user1@example.com
        api_token: $ZENDESK_API_TOKEN
        group_id: 1234
    digicert:
      - name: DIGICERT_WIFI
        url: https://one.digicert.com
        api_token: $DIGICERT_API_TOKEN
        profile_id: 926dbcdd-41c4-4fe5-96c3-b6a7f0da81d8
        certificate_common_name: $FLEET_VAR_HOST_HARDWARE_SERIAL@example.com
        certificate_user_principal_names:
          - $FLEET_VAR_HOST_HARDWARE_SERIAL@example.com
        certificate_seat_id: $FLEET_VAR_HOST_HARDWARE_SERIAL@example.com
    ndes_scep_proxy:
      url: https://example.com/certsrv/mscep/mscep.dll
      admin_url: https://example.com/certsrv/mscep_admin/
      username: Administrator@example.com
      password: myPassword
    custom_scep_proxy:
      - name: SCEP_VPN
        url: https://example.com/scep
        challenge: $SCEP_VPN_CHALLENGE
```

`/teams/team-name.yml`

At the team level, there is the additional option to enable conditional access, which blocks third party app sign-ins on hosts failing policies. (Available in Fleet Premium. Must have Microsoft Entra connected.)

```yaml
integrations:
  conditional_access_enabled: true
```

For secrets, you can add [GitHub environment variables](https://docs.github.com/en/actions/learn-github-actions/variables#defining-environment-variables-for-a-single-workflow)

#### google_calendar

- `api_key_json` is the contents of the JSON file downloaded when you create your Google Workspace service account API key (default: `""`).
- `domain` is the primary domain used to identify your end user's work calendar (default: `""`).

#### jira

- `url` is the URL of your Jira (default: `""`)
- `username` is the username of your Jira account (default: `""`).
- `api_token` is the Jira API token (default: `""`).
- `project_key` is the project key location in your Jira project's URL. For example, in "jira.example.com/projects/EXMPL," "EXMPL" is the project key (default: `""`).

#### zendesk

- `url` is the URL of your Zendesk (default: `""`)
- `username` is the username of your Zendesk account (default: `""`).
- `api_token` is the Zendesk API token (default: `""`).
- `group_id`is found by selecting **Admin > People > Groups** in Zendesk. Find your group and select it. The group ID will appear in the search field.

#### digicert

> **Experimental feature**. This feature is undergoing rapid improvement, which may result in breaking changes to the API or configuration surface. It is not recommended for use in automated workflows.

- `name` is the name of certificate authority that will be used in variables in configuration profiles. Only letters, numbers, and underscores are allowed.
- `url` is the URL to DigiCert One instance (default: `https://one.digicert.com`).
- `api_token` is the token used to authenticate requests to DigiCert.
- `profile_id` is the ID of certificate profile in DigiCert.
- `certificate_common_name` is the certificate's CN.
- `certificate_user_principal_names` is the certificate's user principal names (UPN) attribute in Subject Alternative Name (SAN).
- `certificate_seat_id` is the ID of the DigiCert's seat. Seats are license units in DigiCert.

#### ndes_scep_proxy
- `url` is the URL of the NDES SCEP endpoint (default: `""`).
- `admin_url` is the URL of the NDES admin endpoint (default: `""`).
- `username` is the username of the NDES admin endpoint (default: `""`).
- `password` is the password of the NDES admin endpoint (default: `""`).

#### scep_proxy

> **Experimental feature**. This feature is undergoing rapid improvement, which may result in breaking changes to the API or configuration surface. It is not recommended for use in automated workflows.

- `name` is the name of certificate authority that will be used in variables in configuration profiles. Only letters, numbers, and underscores are allowed.
- `url` is the URL of the Simple Certificate Enrollment Protocol (SCEP) server.
- `challenge` is the static challenge password used to authenticate requests to SCEP server.

### webhook_settings

The `webhook_settings` section lets you define webhook settings for failing policy, vulnerability, and host status [automations](https://fleetdm.com/docs/using-fleet/automations).

#### activities_webhook

- `enable_activities_webhook` (default: `false`)
- `destination_url` is the URL to `POST` to when an activity is generated (default: `""`)

### Example

```yaml
org_settings:
  webhook_settings:
    activities_webhook:
      enable_activities_webhook: true
      destination_url: https://example.org/webhook_handler
```

#### failing_policies_webhook

> These settings can also be configured per-team when nested under `team_settings`. 

- `enable_failing_policies_webhook` (default: `false`)
- `destination_url` is the URL to `POST` to when the condition for the webhook triggers (default: `""`).
- `policy_ids` is the list of policies that will trigger a webhook.
- `host_batch_size` is the maximum number of host identifiers to send in one webhook request. A value of `0` means all host identifiers with a failing policy will be sent in a single request.

#### Example

```yaml
org_settings:
  webhook_settings:
    failing_policies_webhook:
      enable_failing_policies_webhook: true
      destination_url: https://example.org/webhook_handler
      host_batch_size: 0
      policy_ids:
        - 1
        - 2
        - 3
```

#### host_status_webhook

- `enable_host_status_webhook` (default: `false`)
- `destination_url` is the URL to `POST` to when the condition for the webhook triggers (default: `""`).
- `days_count` is the number of days that hosts need to be offline to count as part of the percentage (default: `0`).
- `host_percentage` is the percentage of hosts that need to be offline to trigger the webhook. (default: `0`).

#### Example

```yaml
org_settings:
  webhook_settings:
    host_status_webhook:
      enable_host_status_webhook: true
      destination_url: https://example.org/webhook_handler
      days_count: 7
      host_percentage: 25
```

#### vulnerabilities_webhook

- `enable_vulnerabilities_webhook` (default: `false`)
- `destination_url` is the URL to `POST` to when the condition for the webhook triggers (default: `""`).
- `host_batch_size` is the maximum number of host identifiers to send in one webhook request. A value of `0` means all host identifiers with a detected vulnerability will be sent in a single request.

#### Example

```yaml
org_settings:
  webhook_settings:
    vulnerabilities_webhook:
      enable_vulnerabilities_webhook: true
      destination_url: https://example.org/webhook_handler
      host_batch_size: 0
```

Can only be configured for all teams (`org_settings`).

### mdm

#### apple_business_manager

After [adding an Apple Business Manager (ABM) token via the UI](https://fleetdm.com/guides/macos-mdm-setup#automatic-enrollment), the `apple_business_manager` section lets you determine which team Apple devices are assigned to in Fleet when they appear in Apple Business Manager.

- `organization_name` is the organization name associated with the Apple Business Manager account.
- `macos_team` is the team where macOS hosts are automatically added when they appear in Apple Business Manager.
- `ios_team` is the the team where iOS hosts are automatically added when they appear in Apple Business Manager.
- `ipados_team` is the team where iPadOS hosts are automatically added when they appear in Apple Business Manager.

#### Example

```yaml
org_settings:
  mdm:
    apple_business_manager: # Available in Fleet Premium
    - organization_name: Fleet Device Management Inc.
      macos_team: 💻 Workstations
      ios_team: 📱🏢 Company-owned iPhones
      ipados_team: 🔳🏢 Company-owned iPads
```

> Apple Business Manager settings can only be configured for all teams (`org_settings`).

#### volume_purchasing_program

After you've uploaded a [Volume Purchasing Program](https://fleetdm.com/guides/macos-mdm-setup#volume-purchasing-program-vpp) (VPP) token, the  `volume_purchasing_program` section lets you configure the teams in Fleet that have access to that VPP token's App Store apps. Currently, adding a VPP token is only available using Fleet's UI.

- `location` is the name of the location in the Apple Business Manager account.
- `teams` is a list of team names. If you choose specific teams, App Store apps in this VPP account will only be available to install on hosts in these teams. If not specified, App Store apps are available to install on hosts in all teams.

#### Example

```yaml
org_settings:
  mdm:
    volume_purchasing_program: # Available in Fleet Premium
    - location: Fleet Device Management Inc.
      teams: 
      - 💻 Workstations
      - 💻🐣 Workstations (canary)
      - 📱🏢 Company-owned iPhones
      - 🔳🏢 Company-owned iPads
```

Can only be configured for all teams (`org_settings`).

#### end_user_authentication

The `end_user_authentication` section lets you define the identity provider (IdP) settings used for [end user authentication](https://fleetdm.com/guides/macos-setup-experience#end-user-authentication-and-eula) during Automated Device Enrollment (ADE).

Once the IdP settings are configured, you can use the [`controls.macos_setup.enable_end_user_authentication`](#macos-setup) key to control the end user experience during ADE.

Can only be configured for all teams (`org_settings`):

- `idp_name` is the human-friendly name for the identity provider that will provide single sign-on authentication (default: `""`).
- `entity_id` is the entity ID: a Uniform Resource Identifier (URI) that you use to identify Fleet when configuring the identity provider. It must exactly match the Entity ID field used in identity provider configuration (default: `""`).
- `metadata` is the metadata (in XML format) provided by the identity provider. (default: `""`)
- `metadata_url` is the URL that references the identity provider metadata. Only one of  `metadata` or `metadata_url` is required (default: `""`).

#### Example

```
org_settings:
  mdm:
    end_user_authentication:
      entity_id: https://example.okta.com
      idp_name: Okta
      metadata: $END_USER_SSO_METADATA
      metadata_url: ""
```

Can only be configured for all teams (`org_settings`).

##### end_user_license_agreement

You can require an end user to agree to an end user license agreement (EULA) before they can use their new Mac. `end_user_authentication` must be configured, and `controls.enable_end_user_authentication` must be set to `true`.

- `end_user_license_agreement` is the path to the PDF document.

##### Example

```yaml
org_settings:
  mdm:
    end_user_license_agreement: ./lib/eula.pdf
```

Can only be configured for all teams (`org_settings`).

##### apple_server_url

Update this URL if you're self-hosting Fleet and you want your hosts to talk to this URL for MDM features. (If not configured, hosts will use the base URL of the Fleet instance.)

If this URL changes and hosts already have MDM turned on, the end users will have to turn MDM off and back on to use MDM features.

##### Example

```yaml
org_settings:
  mdm:
    apple_server_url: https://instance.fleet.com
```

Can only be configured for all teams (`org_settings`).

#### yara_rules

The `yara_rules` section lets you define [YARA rules](https://virustotal.github.io/yara/) that will be served by Fleet's [authenticated
YARA rule](https://fleetdm.com/guides/remote-yara-rules) functionality.

##### Example

```yaml
org_settings:
  yara_rules:
    - path: ./lib/rule1.yar
    - path: ./lib/rule2.yar
```

Can only be configured for all teams (`org_settings`). To target rules to specific teams, target the
queries referencing the rules to the desired teams.

<meta name="title" value="GitOps">
<meta name="description" value="Reference documentation for Fleet's GitOps workflow. See examples and configuration options.">
<meta name="pageOrderInSection" value="1500"><|MERGE_RESOLUTION|>--- conflicted
+++ resolved
@@ -514,7 +514,8 @@
 
 - `fleet_maintained_apps` is a list of Fleet-maintained apps. Provide the `slug` field to include a Fleet-maintained app on a team. To find the `slug`, head to **Software > Add software** and select a Fleet-maintained app, then select **Show details**. You can also see the [list of app slugs on GitHub](https://github.com/fleetdm/fleet/blob/main/ee/maintained-apps/outputs/apps.json).
 
-<<<<<<< HEAD
+Currently, Fleet-maintained apps will be updated to the latest version published by Fleet when GitOps runs.
+
 The below fields are all optional.
 
 - `self_service` specifies whether end users can install from **Fleet Desktop > Self-service**.
@@ -526,9 +527,6 @@
 - `install_script.path` specifies the command Fleet will run on hosts to install software.
 - `uninstall_script.path` is the script Fleet will run on hosts to uninstall software.
 - `categories` is an array of categories, from [supported categories](#labels-and-categories).
-=======
-Currently, Fleet-maintained apps will be updated to the latest version published by Fleet when GitOps runs, [with the exception of Chrome](https://github.com/fleetdm/fleet/issues/30325).
->>>>>>> c35cf2ea
 
 ## org_settings and team_settings
 
