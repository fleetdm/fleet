# YAML files

Use Fleet's best practice GitOps workflow to manage your computers as code.

To learn how to set up a GitOps workflow see the [Fleet GitOps repo](https://github.com/fleetdm/fleet-gitops).

## File structure

- `default.yml` - File where you define the queries, policies and agent options for all hosts. If you're using Fleet Premium, this file updates queries and policies that run on all hosts ("All teams"). 
- `teams/no-team.yml` - File where you define the policies, controls, and software for hosts on "No team". Available in Fleet Premium. 
- `teams/` - Folder where you define your teams in Fleet. These `teams/team-name.yml` files define the controls, queries, policies, software, and agent options for hosts assigned to the specified team. Available in Fleet Premium.
- `lib/` - Folder where you define policies, queries, configuration profiles, scripts, and agent options. These files can be referenced in top level keys in the `default.yml` file and the files in the `teams/` folder.
- `.github/workflows/workflow.yml` - The GitHub workflow file where you can add [environment variables](https://docs.github.com/en/actions/learn-github-actions/variables#defining-environment-variables-for-a-single-workflow).

The following files are responsible for running the GitHub action or GitLab CI/CD. Most users don't need to edit these files.
- `gitops.sh` - The bash script that applies the latest configuration to Fleet. This script is used in the GitHub action file.
- `.github/gitops-action/action.yml` - The GitHub action that runs `gitops.sh`. This action is used in the GitHub workflow file. It can also be used in other workflows.
- `.gitlab-ci.yml` - The GitLab CI/CD file that applies the latest configuration to Fleet.

## Configuration options

The following are the required keys in the `default.yml` and any `teams/team-name.yml` files:

```yaml
name: # Only teams/team-name.yml. To edit a team's name, change `name` but don't change the filename.
policies:
queries:
agent_options:
controls: # Can be defined in teams/no-team.yml too.
org_settings: # Only default.yml
team_settings: # Only teams/team-name.yml
```

- [policies](#policies)
- [queries](#queries)
- [agent_options](#agent-options)
- [controls](#controls)
- [software](#software)
- [org_settings and team_settings](#org-settings-and-team-settings)

### policies

Polcies can be specified inline in your `default.yml` file or `teams/team-name.yml` files. They can also be specified in separate files in your `lib/` folder.
Policies defined in `default.yml` run on **all** hosts.
Policies defined in `teams/no-team.yml` run on hosts that belong to "No team".

#### Options

For possible options, see the parameters for the [Add policy API endpoint](https://fleetdm.com/docs/rest-api/rest-api#add-policy).

#### Example

##### Inline
  
`default.yml` or `teams/team-name.yml`

```yaml
policies:
  - name: macOS - Enable FileVault
    description: This policy checks if FileVault (disk encryption) is enabled.
    resolution: As an IT admin, turn on disk encryption in Fleet.
    query: SELECT 1 FROM filevault_status WHERE status = 'FileVault is On.';
    platform: darwin
    critical: false
    calendar_event_enabled: false
```

##### Separate file
 
`lib/policies-name.policies.yml`

```yaml
- name: macOS - Enable FileVault
  description: This policy checks if FileVault (disk encryption) is enabled.
  resolution: As an IT admin, turn on disk encryption in Fleet.
  query: SELECT 1 FROM filevault_status WHERE status = 'FileVault is On.';
  platform: darwin
  critical: false
  calendar_event_enabled: false
- name: macOS - Disable guest account
  description: This policy checks if the guest account is disabled.
  resolution: An an IT admin, deploy a macOS, login window profile with the DisableGuestAccount option set to true.
  query: SELECT 1 FROM managed_policies WHERE domain='com.apple.loginwindow' AND username = '' AND name='DisableGuestAccount' AND CAST(value AS INT) = 1;
  platform: darwin
  critical: false
  calendar_event_enabled: false
- name: Firefox on Linux installed and up to date
  platform: linux
  description: "This policy checks that Firefox is installed and up to date."
  resolution: "Install Firefox version 129.0.2 or higher."
  query: "SELECT 1 FROM deb_packages WHERE name = 'firefox' AND version_compare(version, '129.0.2') >= 0;"
  install_software:
    package_path: "../lib/linux-firefox.deb.package.yml"
```

`default.yml`, `teams/team-name.yml`, or `teams/no-team.yml`

```yaml
policies:
  - path: ../lib/policies-name.policies.yml
# path is relative to default.yml or teams/team-name.yml 
```

### queries

Queries can be specified inline in your `default.yml` file or `teams/team-name.yml` files. They can also be specified in separate files in your `lib/` folder.

Note that the `team_id` option isn't supported in GitOps.

#### Options

For possible options, see the parameters for the [Create query API endpoint](https://fleetdm.com/docs/rest-api/rest-api#create-query).

#### Example

##### Inline
  
`default.yml` or `teams/team-name.yml`

```yaml
queries:
  - name: Collect failed login attempts
    description: Lists the users at least one failed login attempt and timestamp of failed login. Number of failed login attempts reset to zero after a user successfully logs in.
    query: SELECT users.username, account_policy_data.failed_login_count, account_policy_data.failed_login_timestamp FROM users INNER JOIN account_policy_data using (uid) WHERE account_policy_data.failed_login_count > 0;
    platform: darwin,linux,windows
    interval: 300
    observer_can_run: false
    automations_enabled: false
```

##### Separate file
 
`lib/queries-name.queries.yml`

```yaml
- name: Collect failed login attempts
  description: Lists the users at least one failed login attempt and timestamp of failed login. Number of failed login attempts reset to zero after a user successfully logs in.
  query: SELECT users.username, account_policy_data.failed_login_count, account_policy_data.failed_login_timestamp FROM users INNER JOIN account_policy_data using (uid) WHERE account_policy_data.failed_login_count > 0;
  platform: darwin,linux,windows
  interval: 300
  observer_can_run: false
  automations_enabled: false
- name: Collect USB devices
  description: Collects the USB devices that are currently connected to macOS and Linux hosts.
  query: SELECT model, vendor FROM usb_devices;
  platform: darwin,linux
  interval: 300
  observer_can_run: true
  automations_enabled: false
```

`default.yml` or `teams/team-name.yml`

```yaml
queries:
  - path: ../lib/queries-name.queries.yml
# path is relative to default.yml or teams/team-name.yml
```

### agent_options

Agent options can be specified inline in your `default.yml` file or `teams/team-name.yml` files. They can also be specified in separate files in your `lib/` folder.

See "[Agent configuration](https://fleetdm.com/docs/configuration/agent-configuration)" to find all possible options.

#### Example

##### Inline
  
`default.yml` or `teams/team-name.yml`

```yaml
agent_options:
  config:
    decorators:
      load:
        - SELECT uuid AS host_uuid FROM system_info;
        - SELECT hostname AS hostname FROM system_info;
    options:
      disable_distributed: false
      distributed_interval: 10
      distributed_plugin: tls
      distributed_tls_max_attempts: 3
      logger_tls_endpoint: /api/osquery/log
      logger_tls_period: 10
      pack_delimiter: /
```

##### Separate file
 
`lib/agent-options.yml`

```yaml
config:
  decorators:
    load:
      - SELECT uuid AS host_uuid FROM system_info;
      - SELECT hostname AS hostname FROM system_info;
  options:
    disable_distributed: false
    distributed_interval: 10
    distributed_plugin: tls
    distributed_tls_max_attempts: 3
    logger_tls_endpoint: /api/osquery/log
    logger_tls_period: 10
    pack_delimiter: /
```

`default.yml` or `teams/team-name.yml`

> We want `-` for policies and queries because it’s an array. Agent Options we do not use `-` for `path`.

```yaml
queries:
  path: ../lib/agent-options.yml
# path is relative to default.yml or teams/team-name.yml
```

### controls

The `controls` section allows you to configure scripts and device management (MDM) features in Fleet.

Controls for hosts that are in "No team" can be defined in `default.yml` or in `teams/no-team.yml` (but not in both files).

- `scripts` is a list of paths to macOS, Windows, or Linux scripts.
- `windows_enabled_and_configured` specifies whether or not to turn on Windows MDM features (default: `false`). Can only be configured for all teams (`default.yml`).
- `enable_disk_encryption` specifies whether or not to enforce disk encryption on macOS and Windows hosts (default: `false`).

##### Example

```yaml
controls:
  scripts: 
    - path: ../lib/macos-script.sh 
    - path: ../lib/windows-script.ps1
    - path: ../lib/linux-script.sh
  windows_enabled_and_configured: true
  enable_disk_encryption: true # Available in Fleet Premium
  macos_updates: # Available in Fleet Premium
    deadline: "2023-06-13"
    minimum_version: 13.4.1
  windows_updates: # Available in Fleet Premium
    deadline_days: 5
    grace_period_days: 2
  macos_settings:
    custom_settings:
      - path: ../lib/macos-profile1.mobileconfig
        labels_exclude_any:
          - Label 1
      - path: ../lib/macos-profile2.json
        labels_include_all:
          - Label 2
  windows_settings:
    custom_settings
      - path: ../lib/windows-profile.xml
  macos_setup: # Available in Fleet Premium
    bootstrap_package: https://example.org/bootstrap_package.pkg
    enable_end_user_authentication: true
    macos_setup_assistant: ../lib/dep-profile.json
  macos_migration: # Available in Fleet Premium
    enable: true
    mode: voluntary
    webhook_url: https://example.org/webhook_handler
# paths are relative to default.yml or teams/team-name.yml 
```

#### macos_updates

- `deadline` specifies the deadline in the form of `YYYY-MM-DD`. The exact deadline time is at 04:00:00 (UTC-8) (default: `""`).
- `minimum_version` specifies the minimum required macOS version (default: `""`).

#### windows_updates

- `deadline_days` (default: null)
- `grace_period_days` (default: null)

#### ios_updates

- `deadline` specifies the deadline in the form of `YYYY-MM-DD`. The exact deadline time is at 04:00:00 (UTC-8) (default: `""`).
- `minimum_version` specifies the minimum required iOS version (default: `""`).

#### ipados_updates

- `deadline` specifies the deadline in the form of `YYYY-MM-DD`. The exact deadline time is at 04:00:00 (UTC-8) (default: `""`).
- `minimum_version` specifies the minimum required iPadOS version (default: `""`).

#### macos_settings and windows_settings

- `macos_settings.custom_settings` is a list of paths to macOS configuration profiles (.mobileconfig) or declaration profiles (.json).
- `windows_settings.custom_settings` is a list of paths to Windows configuration profiles (.xml).

Fleet supports adding [GitHub environment variables](https://docs.github.com/en/actions/learn-github-actions/variables#defining-environment-variables-for-a-single-workflow) in your configuration profiles. Use `$ENV_VARIABLE` format.

Use `labels_include_all` to only apply (scope) profiles to hosts that have all those labels or `labels_exclude_any` to apply profiles to hosts that don't have any of those labels.

#### macos_setup

The `macos_setup` section lets you control the out-of-the-box macOS [setup experience](https://fleetdm.com/guides/macos-setup-experience) for hosts that use Automated Device Enrollment (ADE).

- `bootstrap_package` is the URL to a bootstap package. Fleet will download the bootstrap package (default: `""`).
- `enable_end_user_authentication` specifies whether or not to require end user authentication when the user first sets up their macOS host. 
- `macos_setup_assistant` is a path to a custom automatic enrollment (ADE) profile (.json).

#### macos_migration

The `macos_migration` section lets you control the [end user migration workflow](https://fleetdm.com/docs/using-fleet/mdm-migration-guide#end-user-workflow) for macOS hosts that enrolled to your old MDM solution.

- `enable` specifies whether or not to enable end user migration workflow (default: `false`)
- `mode` specifies whether the end user initiates migration (`voluntary`) or they're nudged every 15-20 minutes to migrate (`forced`) (default: `""`).
- `webhook_url` is the URL that Fleet sends a webhook to when the end user selects **Start**. Receive this webhook using your automation tool (ex. Tines) to unenroll your end users from your old MDM solution.

Can only be configure for all teams (`default.yml`).

### software

> **Experimental feature**. This feature is undergoing rapid improvement, which may result in breaking changes to the API or configuration surface. It is not recommended for use in automated workflows.

The `software` section allows you to configure packages and Apple App Store apps that you want to install on your hosts.
Software for hosts that belong to "No team" have to be defined in `teams/no-team.yml`.
Software can also be specified in separate files in your `lib/` folder.

- `packages` is a list of software packages (.pkg, .msi, .exe, or .deb) and software specific options.
- `app_store_apps` is a list of Apple App Store apps.

#### Example

##### Inline

```yaml
software:
  packages:
   - url: https://github.com/organinzation/repository/package-1.pkg
     install_script:
       path: /lib/crowdstrike-install.sh 
      pre_install_query: 
        path: /lib/check-crowdstrike-configuration-profile.queries.yml
      post_install_script:
        path: /lib/crowdstrike-post-install.sh 
      self_service: true
    - url: https://github.com/organinzation/repository/package-2.msi
  app_store_apps:
   - app_store_id: '1091189122'
```

##### packages

- `url` specifies the URL at which the software is located. Fleet will download the software and upload it to S3 (default: `""`).
- `install_script.path` specifies the command Fleet will run on hosts to install software. The [default script](https://github.com/fleetdm/fleet/tree/main/pkg/file/scripts) is dependent on the software type (i.e. .pkg).
- `pre_install_query.path` is the osquery query Fleet runs before installing the software. Software will be installed only if the [query returns results](https://fleetdm.com/tables/account_policy_data) (default: `""`).
- `post_install_script.path` is the script Fleet will run on hosts after intalling software (default: `""`).
- `self_service` specifies whether or not end users can install from **Fleet Desktop > Self-service**.

##### app_store_apps

- `app_store_id` is the ID of the Apple App Store app. You can find this at the end of the app's App Store URL. For example, "Bear - Markdown Notes" URL is "https://apps.apple.com/us/app/bear-markdown-notes/id1016366447" and the `app_store_id` is `1016366447`.

> Make sure to include only the ID itself, and not the `id` prefix shown in the URL. The ID must be wrapped in quotes as shown in the example so that it is processed as a string. 

<<<<<<< HEAD
##### Separate file

`lib/software-name.package.yml`:

```yaml
url: https://dl.tailscale.com/stable/tailscale-setup-1.72.0.exe
install_script:
  path: ../lib/software/tailscale-install-script.ps1
self_service: true
```

`lib/software/tailscale-install-script.ps1`

```yaml
$exeFilePath = "${env:INSTALLER_PATH}"
$installProcess = Start-Process $exeFilePath `
  -ArgumentList "/quiet /norestart" `
    -PassThru -Verb RunAs -Wait
```

`default.yml`, `teams/team-name.yml`, or `teams/no-team.yml`

```yaml
software:
  packages:
    - path: ../lib/software-name.package.yml
# path is relative to default.yml or teams/team-name.yml
```

=======
>>>>>>> 31633148
### org_settings and team_settings

#### features

The `features` section of the configuration YAML lets you define what predefined queries are sent to the hosts and later on processed by Fleet for different functionalities.
- `additional_queries` adds extra host details. This information will be updated at the same time as other host details and is returned by the API when host objects are returned (default: empty).
- `enable_host_users` specifies whether or not Fleet collects user data from hosts (default: `true`).
- `enable_software_inventory` specifies whether or not Fleet collects softwre inventory from hosts (default: `true`).

##### Example

```yaml
org_settings:
  features:
    additional_queries:
      time: SELECT * FROM time
      macs: SELECT mac FROM interface_details
    enable_host_users: true
    enable_software_inventory: true
```

#### fleet_desktop

Direct end users to a custom URL when they select **Transparency** in the Fleet Desktop dropdown (default: [https://fleetdm.com/transparency](https://fleetdm.com/transparency)).

Can only be configured for all teams (`org_settings`).

##### Example

```yaml
org_settings:
  fleet_desktop:
    transparency_url: "https://example.org/transparency"
```

#### host_expiry_settings

The `host_expiry_settings` section lets you define if and when hosts should be automatically deleted from Fleet if they have not checked in.
- `host_expiry_enabled` (default: `false`)
- `host_expiry_window` if a host has not communicated with Fleet in the specified number of days, it will be removed. Must be > `0` when host expiry is enabled (default: `0`).

##### Example

```yaml
org_settings:
  host_expiry_settings:
  	host_expiry_enabled: true
    host_expiry_window: 10
```

#### org_info

- `name` is the name of your organization (default: `""`)
- `logo_url` is a public URL of the logo for your organization (default: Fleet logo).
- `org_logo_url_light_background` is a public URL of the logo for your organization that can be used with light backgrounds (default: Fleet logo).
- `contact_url` is a URL that appears in error messages presented to end users (default: `"https://fleetdm.com/company/contact"`)

Can only be configured for all teams (`org_settings`).

##### Example

```yaml
org_settings:
  org_info:
    org_name: Fleet
    org_logo_url: https://example.com/logo.png
    org_logo_url_light_background: https://example.com/logo-light.png
    contact_url: https://fleetdm.com/company/contact
```

#### secrets

The `secrets` section defines the valid secrets that hosts can use to enroll to Fleet. Supply one of these secrets when generating the fleetd agent you'll use to enroll hosts. Learn more [here](https://fleetdm.com/docs/using-fleet/enroll-hosts).

##### Example

```yaml
org_settings:
  secrets: 
  - $ENROLL_SECRET
```

#### server_settings

- `enable_analytics` specifies whether or not to enable Fleet's [usage statistics](https://fleetdm.com/docs/using-fleet/usage-statistics) (default: `true`).
- `live_query_disabled` disables the ability to run live queries (ad hoc queries executed via the UI or fleetctl) (default: `false`).
- `query_reports_disabled` disables query reports and deletes existing repors (default: `false`).
- `query_report_cap` sets the maximum number of results to store per query report before the report is clipped. If increasing this cap, we recommend enabling reports for one query at time and monitoring your infrastructure. (Default: `1000`)
- `scripts_disabled` blocks access to run scripts. Scripts may still be added in the UI and CLI (defaul: `false`).
- `server_url` is the base URL of the Fleet instance (default: provided during Fleet setup)

Can only be configured for all teams (`org_settings`).

##### Example

  ```yaml
org_settings:
  server_settings:
    enable_analytics: true
    live_query_disabled: false
    query_reports_disabled: false
    scripts_disabled: false
    server_url: https://instance.fleet.com
  ```


#### sso_settings

The `sso_settings` section lets you define single sign-on (SSO) settings. Learn more about SSO in Fleet [here](https://fleetdm.com/docs/deploying/configuration#configuring-single-sign-on-sso).

- `enable_sso` (default: `false`)
- `idp_name` is the human-friendly name for the identity provider that will provide single sign-on authentication (default: `""`).
- `entity_id` is the entity ID: a Uniform Resource Identifier (URI) that you use to identify Fleet when configuring the identity provider. It must exactly match the Entity ID field used in identity provider configuration (default: `""`).
- `metadata` is the metadata (in XML format) provided by the identity provider. (default: `""`)
- `metadata_url` is the URL that references the identity provider metadata. Only one of  `metadata` or `metadata_url` is required (default: `""`).
- `enable_jit_provisioning` specified whether or not to allow single sign-on login initiated by identity provider (default: `false`). 
- `enable_sso_idp_login` specifies whether or not to enables [just-in-time user provisioning](https://fleetdm.com/docs/deploy/single-sign-on-sso#just-in-time-jit-user-provisioning) (default: `false`).

Can only be configured for all teams (`org_settings`).

##### Example

```yaml
org_settings:
  sso_settings:
    enable_sso: true
    idp_name: SimpleSAML
    entity_id: https://example.com
    metadata: $SSO_METADATA
    enable_jit_provisioning: true # Available in Fleet Premium
    enable_sso_idp_login: true
```

#### integrations

The `integrations` section lets you define calendar events and ticket settings for failing policy and vulnerablity automations. Learn more about automations in Fleet [here](https://fleetdm.com/docs/using-fleet/automations).

##### Example

```yaml
org_settings:
  integrations:
    google_calendar:
      - api_key_json: $GOOGLE_CALENDAR_API_KEY_JSON
        domain: fleetdm.com
    jira:
      - url: https://example.atlassian.net
        username: user1
        api_token: $JIRA_API_TOKEN
        project_key: PJ1
    zendesk:
      - url: https://example.zendesk.com
        email: user1@example.com
        api_token: $ZENDESK_API_TOKEN
        group_id: 1234
```

For secrets, you can add [GitHub environment variables](https://docs.github.com/en/actions/learn-github-actions/variables#defining-environment-variables-for-a-single-workflow)

##### google_calendar

- `api_key_json` is the contents of the JSON file downloaded when you create your Google Workspace service account API key (default: `""`).
- `domain` is the primary domain used to identify your end user's work calendar (default: `""`).

##### jira

- `url` is the URL of your Jira (default: `""`)
- `username` is the username of your Jira account (default: `""`).
- `api_token` is the Jira API token (default: `""`).
- `project_key` is the project key location in your Jira project's URL. For example, in "jira.example.com/projects/EXMPL," "EXMPL" is the project key (default: `""`).

##### zendesk

  - `url` is the URL of your Zendesk (default: `""`)
- `username` is the username of your Zendesk account (default: `""`).
- `api_token` is the Zendesk API token (default: `""`).
- `group_id`is found by selecting **Admin > People > Groups** in Zendesk. Find your group and select it. The group ID will appear in the search field.

#### webhook_settings

The `webhook_settings` section lets you define webhook settings for failing policy, vulnerability, and host status automations. Learn more about automations in Fleet [here](https://fleetdm.com/docs/using-fleet/automations).

##### failing_policies_webhook

- `enable_failing_policies_webhook` (default: `false`)
- `destination_url` is the URL to `POST` to when the condition for the webhook triggers (default: `""`).
- `policy_ids` is the list of policies that will trigger a webhook.
- `host_batch_size` is the maximum number of hosts to batch in each webhook. A value of `0` means no batching (default: `0`).

##### Example

```yaml
org_settings:
  webhook_settings:
    failing_policies_webhook:
      enable_failing_policies_webhook: true
      destination_url: https://example.org/webhook_handler
      host_batch_size: 0
      policy_ids:
        - 1
        - 2
        - 3
```

##### host_status_webhook

- `enable_host_status_webhook` (default: `false`)
- `destination_url` is the URL to `POST` to when the condition for the webhook triggers (default: `""`).
- `days_count` is the number of days that hosts need to be offline to count as part of the percentage (default: `0`).
- `host_percentage` is the percentage of hosts that need to be offline to trigger the webhook. (default: `0`).

##### Example

```yaml
org_settings:
  webhook_settings:
    host_status_webhook:
      enable_host_status_webhook: true
      destination_url: https://example.org/webhook_handler
      days_count: 7
      host_percentage: 25
```

##### vulnerabilities_webhook

- `enable_vulnerabilities_webhook` (default: `false`)
- `destination_url` is the URL to `POST` to when the condition for the webhook triggers (default: `""`).
- `days_count` is the number of days that hosts need to be offline to count as part of the percentage (default: `0`).
- `host_batch_size` is the maximum number of hosts to batch in each webhook. A value of `0` means no batching (default: `0`).

##### Example

```yaml
org_settings:
  webhook_settings:
    vulnerabilities_webhook:
      enable_vulnerabilities_webhook: true
      destination_url: https://example.org/webhook_handler
      host_batch_size: 0
```

Can only be configured for all teams (`org_settings`).

#### mdm

##### apple_business_manager

- `organization_name` is the organization name associated with the Apple Business Manager account.
- `macos_team` is the team where macOS hosts are automatically added when they appear in Apple Business Manager.
- `ios_team` is the the team where iOS hosts are automatically added when they appear in Apple Business Manager.
- `ipados_team` is the team where iPadOS hosts are automatically added when they appear in Apple Business Manager.

##### Example

```yaml
org_settings:
  mdm:
    apple_business_manager: # Available in Fleet Premium
    - organization_name: Fleet Device Management Inc.
      macos_team: "💻 Workstations" 
      ios_team: "📱🏢 Company-owned iPhones"
      ipados_team: "🔳🏢 Company-owned iPads"
```

> Apple Business Manager settings can only be configured for all teams (`org_settings`).

##### volume_purchasing_program

- `location` is the name of the location in the Apple Business Manager account.
- `teams` is a list of team names. If you choose specific teams, App Store apps in this VPP account will only be available to install on hosts in these teams. If not specified, App Store apps are available to install on hosts in all teams.

##### Example

```yaml
org_settings:
  mdm:
    volume_purchasing_program: # Available in Fleet Premium
    - location: Fleet Device Management Inc.
      teams: 
      - "💻 Workstations" 
      - "💻🐣 Workstations (canary)"
      - "📱🏢 Company-owned iPhones"
      - "🔳🏢 Company-owned iPads"
```

Can only be configured for all teams (`org_settings`).

##### end_user_authentication

The `end_user_authentication` section lets you define the identity provider (IdP) settings used for end user authentication during Automated Device Enrollment (ADE). Learn more about end user authentication in Fleet [here](https://fleetdm.com/guides/macos-setup-experience#end-user-authentication-and-eula).

Once the IdP settings are configured, you can use the [`controls.macos_setup.enable_end_user_authentication`](#macos_setup) key to control the end user experience during ADE.

- `idp_name` is the human-friendly name for the identity provider that will provide single sign-on authentication (default: `""`).
- `entity_id` is the entity ID: a Uniform Resource Identifier (URI) that you use to identify Fleet when configuring the identity provider. It must exactly match the Entity ID field used in identity provider configuration (default: `""`).
- `metadata` is the metadata (in XML format) provided by the identity provider. (default: `""`)
- `metadata_url` is the URL that references the identity provider metadata. Only one of  `metadata` or `metadata_url` is required (default: `""`).

Can only be configured for all teams (`org_settings`).

<meta name="title" value="YAML files">
<meta name="description" value="Reference documentation for Fleet's GitOps workflow. See examples and configuration options.">
<meta name="pageOrderInSection" value="1500"><|MERGE_RESOLUTION|>--- conflicted
+++ resolved
@@ -356,7 +356,6 @@
 
 > Make sure to include only the ID itself, and not the `id` prefix shown in the URL. The ID must be wrapped in quotes as shown in the example so that it is processed as a string. 
 
-<<<<<<< HEAD
 ##### Separate file
 
 `lib/software-name.package.yml`:
@@ -386,8 +385,6 @@
 # path is relative to default.yml or teams/team-name.yml
 ```
 
-=======
->>>>>>> 31633148
 ### org_settings and team_settings
 
 #### features
@@ -688,6 +685,19 @@
 
 Can only be configured for all teams (`org_settings`).
 
+##### end_user_authentication
+
+The `end_user_authentication` section lets you define the identity provider (IdP) settings used for end user authentication during Automated Device Enrollment (ADE). Learn more about end user authentication in Fleet [here](https://fleetdm.com/guides/macos-setup-experience#end-user-authentication-and-eula).
+
+Once the IdP settings are configured, you can use the [`controls.macos_setup.enable_end_user_authentication`](#macos_setup) key to control the end user experience during ADE.
+
+- `idp_name` is the human-friendly name for the identity provider that will provide single sign-on authentication (default: `""`).
+- `entity_id` is the entity ID: a Uniform Resource Identifier (URI) that you use to identify Fleet when configuring the identity provider. It must exactly match the Entity ID field used in identity provider configuration (default: `""`).
+- `metadata` is the metadata (in XML format) provided by the identity provider. (default: `""`)
+- `metadata_url` is the URL that references the identity provider metadata. Only one of  `metadata` or `metadata_url` is required (default: `""`).
+
+Can only be configured for all teams (`org_settings`).
+
 <meta name="title" value="YAML files">
 <meta name="description" value="Reference documentation for Fleet's GitOps workflow. See examples and configuration options.">
 <meta name="pageOrderInSection" value="1500">