--- conflicted
+++ resolved
@@ -414,17 +414,13 @@
 Fleet supports adding [GitHub environment variables](https://docs.github.com/en/actions/learn-github-actions/variables#defining-environment-variables-for-a-single-workflow) in your configuration profiles. Use `$ENV_VARIABLE` format. Variables beginning with `$FLEET_VAR_` (currently available only for Apple profiles) are reserved for Fleet server. The server will replace these variables with the actual values when profiles are sent to hosts. Supported variables are:
 - `$FLEET_VAR_NDES_SCEP_CHALLENGE`
 - `$FLEET_VAR_NDES_SCEP_PROXY_URL`
-<<<<<<< HEAD
 - `$FLEET_VAR_HOST_END_USER_IDP_USERNAME`: host's IdP username.
 - `$FLEET_VAR_HOST_END_USER_IDP_USERNAME_LOCAL_PART`: local part of the email (e.g. john from john@example.com).
 - `$FLEET_VAR_HOST_END_USER_IDP_GROUPS`: comma separated IdP groups that host belongs to.
-=======
-- `$FLEET_VAR_HOST_END_USER_EMAIL_IDP`
 - `$FLEET_VAR_CUSTOM_SCEP_CHALLENGE_<CA_NAME>` (`<CA_NAME>` should be replaced with name of the certificate authority configured in [scep_proxy](#scep-proxy).)
 - `$FLEET_VAR_CUSTOM_SCEP_PROXY_URL_<CA_NAME>`
 - `$FLEET_VAR_DIGICERT_PASSWORD_<CA_NAME>` (`<CA_NAME>` should be replaced with name of the certificate authority configured in [digicert](#digicert).)
 - `$FLEET_VAR_DIGICERT_DATA_<CA_NAME>`
->>>>>>> 9527ea90
 
 Use `labels_include_all` to target hosts that have all labels, `labels_include_any` to target hosts that have any label, or `labels_exclude_any` to target hosts that don't have any of the labels. Only one of `labels_include_all`, `labels_include_any`, or `labels_exclude_any` can be specified. If none are specified, all hosts are targeted.
 
