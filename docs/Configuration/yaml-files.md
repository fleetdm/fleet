--- conflicted
+++ resolved
@@ -711,16 +711,13 @@
 
 Once the IdP settings are configured, you can use the [`controls.macos_setup.enable_end_user_authentication`](#macos-setup) key to control the end user experience during ADE.
 
-The IdP settings can only be configured for all teams (`org_settings`):
+Can only be configured for all teams (`org_settings`):
 
 - `idp_name` is the human-friendly name for the identity provider that will provide single sign-on authentication (default: `""`).
 - `entity_id` is the entity ID: a Uniform Resource Identifier (URI) that you use to identify Fleet when configuring the identity provider. It must exactly match the Entity ID field used in identity provider configuration (default: `""`).
 - `metadata` is the metadata (in XML format) provided by the identity provider. (default: `""`)
 - `metadata_url` is the URL that references the identity provider metadata. Only one of  `metadata` or `metadata_url` is required (default: `""`).
 
-<<<<<<< HEAD
-=======
-Can only be configured for all teams (`org_settings`).
 
 #### Example
 
@@ -737,7 +734,8 @@
       enable_end_user_authentication: true
 ```
 
->>>>>>> b38af054
+
+
 ##### apple_server_url
 
 Update this URL if you're self-hosting Fleet and you want your hosts to talk to this URL for MDM features. (If not configured, hosts will use the base URL of the Fleet instance.)
