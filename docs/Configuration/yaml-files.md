--- conflicted
+++ resolved
@@ -427,12 +427,8 @@
 | `$FLEET_VAR_HOST_END_USER_IDP_DEPARTMENT`          | macOS, iOS, iPadOS, Windows | Host's IdP department. When this changes, Fleet will automatically resend the profile. |
 | `$FLEET_VAR_HOST_UUID`                             | macOS, iOS, iPadOS, Windows | Host's hardware UUID. |
 | `$FLEET_VAR_HOST_HARDWARE_SERIAL`                  | macOS, iOS, iPadOS | Host's hardware serial number. |
-<<<<<<< HEAD
 | `$FLEET_VAR_HOST_PLATFORM`                         | macOS, iOS, iPadOS, Windows | Host's platform. Values are `"macos"`, `"ios"`, `"ipados"`, and `"windows"`. |
-| `$FLEET_VAR_CUSTOM_SCEP_CHALLENGE_<CA_NAME>`       | macOS, iOS, iPadOS, Windows | Fleet-managed one-time challenge password used during SCEP certificate configuration profile deployment. `<CA_NAME>` should be replaced with name of the certificate authority configured in [scep_proxy](#scep-proxy). |
-=======
 | `$FLEET_VAR_CUSTOM_SCEP_CHALLENGE_<CA_NAME>`       | macOS, iOS, iPadOS, Windows | Fleet-managed one-time challenge password used during SCEP certificate configuration profile deployment. `<CA_NAME>` should be replaced with name of the certificate authority configured in [custom_scep_proxy](#custom-scep-proxy). |
->>>>>>> d43e667a
 | `$FLEET_VAR_CUSTOM_SCEP_PROXY_URL_<CA_NAME>`       | macOS, iOS, iPadOS, Windows | Fleet-managed SCEP proxy endpoint URL used during SCEP certificate configuration profile deployment. |
 | `$FLEET_VAR_SCEP_RENEWAL_ID`       | macOS, iOS, iPadOS | Fleet-managed ID that's required to automatically renew Smallstep, Microsoft NDES, and custom SCEP certificates. The ID must be specified in the Organizational Unit (OU) field in the configuration profile. |
 | `$FLEET_VAR_DIGICERT_PASSWORD_<CA_NAME>`           | macOS, iOS, iPadOS | Fleet-managed password required to decode the base64-encoded certificate data issued by a specified DigiCert certificate authority during PKCS12 profile deployment. `<CA_NAME>` should be replaced with name of the certificate authority configured in [digicert](#digicert). |
