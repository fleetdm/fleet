# YAML files

Use Fleet's best practice GitOps workflow to manage your computers as code.

To learn how to set up a GitOps workflow see the [Fleet GitOps repo](https://github.com/fleetdm/fleet-gitops).

The following are the required keys in the `default.yml` and any `teams/team-name.yml` files:

```yaml
name: # Only teams/team-name.yml. To edit a team's name, change `name` but don't change the filename.
policies:
queries:
agent_options:
controls: # Can be defined in teams/no-team.yml too.
org_settings: # Only default.yml
team_settings: # Only teams/team-name.yml
```

Currently, managing labels and users is only supported using Fleet's UI or [API](https://fleetdm.com/docs/rest-api/rest-api) (YAML coming soon).

## policies

Policies can be specified inline in your `default.yml`, `teams/team-name.yml`, or `teams/no-team.yml` files. They can also be specified in separate files in your `lib/` folder.

### Options

For possible options, see the parameters for the [Add policy API endpoint](https://fleetdm.com/docs/rest-api/rest-api#add-policy).

### Example

#### Inline
  
`default.yml`, `teams/team-name.yml`, or `teams/no-team.yml`

```yaml
policies:
  - name: macOS - Enable FileVault
    description: This policy checks if FileVault (disk encryption) is enabled.
    resolution: As an IT admin, turn on disk encryption in Fleet.
    query: SELECT 1 FROM filevault_status WHERE status = 'FileVault is On.';
    platform: darwin
    critical: false
```

#### Separate file
 
`lib/policies-name.policies.yml`

```yaml
- name: macOS - Enable FileVault
  description: This policy checks if FileVault (disk encryption) is enabled.
  resolution: As an IT admin, turn on disk encryption in Fleet.
  query: SELECT 1 FROM filevault_status WHERE status = 'FileVault is On.';
  platform: darwin
  critical: false
  calendar_event_enabled: false
- name: macOS - Disable guest account
  description: This policy checks if the guest account is disabled.
  resolution: An an IT admin, deploy a macOS, login window profile with the DisableGuestAccount option set to true.
  query: SELECT 1 FROM managed_policies WHERE domain='com.apple.loginwindow' AND username = '' AND name='DisableGuestAccount' AND CAST(value AS INT) = 1;
  platform: darwin
  critical: false
  calendar_event_enabled: false
  run_script:
<<<<<<< HEAD
    path: "../lib/disable-guest-account.sh"
- name: Install Firefox on macOS
  platform: darwin
  description: "This policy checks that Firefox is installed."
  resolution: "Install Firefox app if not installed."
  query: "SELECT 1 FROM apps WHERE name = 'Firefox.app'"
  install_software:
    package_path: "../lib/firefox.package.yml"
- name: [Install software] Logic Pro
  platform: darwin
  description: "This policy checks that Logic Pro is installed"
  resolution: "Install Logic Pro App Store app if not installed"
  query: "SELECT 1 FROM apps WHERE name = 'Logic Pro'"
  install_software:
    package_path: ../lib/linux-firefox.deb.package.yml
    # app_store_id: "1487937127" (for App Store apps)
=======
    path: "./disable-guest-account.sh"
- name: Firefox on Linux installed and up to date
  platform: linux
  description: "This policy checks that Firefox is installed and up to date."
  resolution: "Install Firefox version 129.0.2 or higher."
  query: "SELECT 1 FROM deb_packages WHERE name = 'firefox' AND version_compare(version, '129.0.2') >= 0;"
  install_software:
    package_path: "./linux-firefox.deb.package.yml"
>>>>>>> c1fb4e7b
```

`default.yml` (for policies that neither install software nor run scripts), `teams/team-name.yml`, or `teams/no-team.yml`

```yaml
policies:
  - path: ../lib/policies-name.policies.yml
```

> Currently, the `run_script` and `install_software` policy automations can only be configured for a team (`teams/team-name.yml`) or "No team" (`teams/no-team.yml`). The automations can only be added to policies in which the script (or software) is defined in the same team (or "No team"). `calendar_event_enabled` can only be configured for policies on a team.

## queries

Queries can be specified inline in your `default.yml` file or `teams/team-name.yml` files. They can also be specified in separate files in your `lib/` folder.

Note that the `team_id` option isn't supported in GitOps.

### Options

For possible options, see the parameters for the [Create query API endpoint](https://fleetdm.com/docs/rest-api/rest-api#create-query).

### Example

#### Inline
  
`default.yml` or `teams/team-name.yml`

```yaml
queries:
  - name: Collect failed login attempts
    description: Lists the users at least one failed login attempt and timestamp of failed login. Number of failed login attempts reset to zero after a user successfully logs in.
    query: SELECT users.username, account_policy_data.failed_login_count, account_policy_data.failed_login_timestamp FROM users INNER JOIN account_policy_data using (uid) WHERE account_policy_data.failed_login_count > 0;
    platform: darwin,linux,windows
    interval: 300
    observer_can_run: false
    automations_enabled: false
```

#### Separate file
 
`lib/queries-name.queries.yml`

```yaml
- name: Collect failed login attempts
  description: Lists the users at least one failed login attempt and timestamp of failed login. Number of failed login attempts reset to zero after a user successfully logs in.
  query: SELECT users.username, account_policy_data.failed_login_count, account_policy_data.failed_login_timestamp FROM users INNER JOIN account_policy_data using (uid) WHERE account_policy_data.failed_login_count > 0;
  platform: darwin,linux,windows
  interval: 300
  observer_can_run: false
  automations_enabled: false
- name: Collect USB devices
  description: Collects the USB devices that are currently connected to macOS and Linux hosts.
  query: SELECT model, vendor FROM usb_devices;
  platform: darwin,linux
  interval: 300
  observer_can_run: true
  automations_enabled: false
```

`default.yml` or `teams/team-name.yml`

```yaml
queries:
  - path: ../lib/queries-name.queries.yml
```

## agent_options

Agent options can be specified inline in your `default.yml` file or `teams/team-name.yml` files. They can also be specified in separate files in your `lib/` folder.

See "[Agent configuration](https://fleetdm.com/docs/configuration/agent-configuration)" to find all possible options.

### Example

#### Inline
  
`default.yml` or `teams/team-name.yml`

```yaml
agent_options:
  config:
    decorators:
      load:
        - SELECT uuid AS host_uuid FROM system_info;
        - SELECT hostname AS hostname FROM system_info;
    options:
      disable_distributed: false
      distributed_interval: 10
      distributed_plugin: tls
      distributed_tls_max_attempts: 3
      logger_tls_endpoint: /api/osquery/log
      logger_tls_period: 10
      pack_delimiter: /
```

#### Separate file
 
`lib/agent-options.yml`

```yaml
config:
  decorators:
    load:
      - SELECT uuid AS host_uuid FROM system_info;
      - SELECT hostname AS hostname FROM system_info;
  options:
    disable_distributed: false
    distributed_interval: 10
    distributed_plugin: tls
    distributed_tls_max_attempts: 3
    logger_tls_endpoint: /api/osquery/log
    logger_tls_period: 10
    pack_delimiter: /
```

`default.yml` or `teams/team-name.yml`

> We want `-` for policies and queries because it’s an array. Agent Options we do not use `-` for `path`.

```yaml
agent_options:
  path: ../lib/agent-options.yml
```

## controls

The `controls` section allows you to configure scripts and device management (MDM) features in Fleet.

- `scripts` is a list of paths to macOS, Windows, or Linux scripts.
- `windows_enabled_and_configured` specifies whether or not to turn on Windows MDM features (default: `false`). Can only be configured for all teams (`default.yml`).
- `windows_migration_enabled` specifies whether or not to automatically migrate Windows hosts connected to another MDM solution. If `false`, MDM is only turned on after hosts are unenrolled from your old MDM solution (default: `false`). Can only be configured for all teams (`default.yml`).
- `enable_disk_encryption` specifies whether or not to enforce disk encryption on macOS, Windows, and Linux hosts (default: `false`).

#### Example

```yaml
controls:
  scripts: 
    - path: ../lib/macos-script.sh 
    - path: ../lib/windows-script.ps1
    - path: ../lib/linux-script.sh
  windows_enabled_and_configured: true
  windows_migration_enabled: true # Available in Fleet Premium
  enable_disk_encryption: true # Available in Fleet Premium
  macos_updates: # Available in Fleet Premium
    deadline: "2024-12-31"
    minimum_version: 15.1
  ios_updates: # Available in Fleet Premium
    deadline: "2024-12-31"
    minimum_version: 18.1
  ipados_updates: # Available in Fleet Premium
    deadline: "2024-12-31"
    minimum_version: 18.1
  windows_updates: # Available in Fleet Premium
    deadline_days: 5
    grace_period_days: 2
  macos_settings:
    custom_settings:
      - path: ../lib/macos-profile1.mobileconfig
        labels_exclude_any:
          - Macs on Sequoia
      - path: ../lib/macos-profile2.json
        labels_include_all:
          - Macs on Sonoma
      - path: ../lib/macos-profile3.mobileconfig
        labels_include_any:
          - Engineering
          - Product
  windows_settings:
    custom_settings:
      - path: ../lib/windows-profile.xml
  macos_setup: # Available in Fleet Premium
    bootstrap_package: https://example.org/bootstrap_package.pkg
    enable_end_user_authentication: true
    macos_setup_assistant: ../lib/dep-profile.json
    script: ../lib/macos-setup-script.sh
    software:
      - app_store_id: '1091189122'
      - package_path: ../lib/software/adobe-acrobat.software.yml
  macos_migration: # Available in Fleet Premium
    enable: true
    mode: voluntary
    webhook_url: https://example.org/webhook_handler
```

### macos_updates

- `deadline` specifies the deadline in `YYYY-MM-DD` format. The exact deadline is set to noon local time for hosts on macOS 14 and above, 20:00 UTC for hosts on older macOS versions. (default: `""`).
- `minimum_version` specifies the minimum required macOS version (default: `""`).

### ios_updates

- `deadline` specifies the deadline in `YYYY-MM-DD` format; the exact deadline is set to noon local time. (default: `""`).
- `minimum_version` specifies the minimum required iOS version (default: `""`).

### ipados_updates

- `deadline` specifies the deadline in `YYYY-MM-DD` format; the exact deadline is set to noon local time. (default: `""`).
- `minimum_version` specifies the minimum required iPadOS version (default: `""`).

### windows_updates

- `deadline_days` specifies the number of days before Windows installs updates (default: `null`)
- `grace_period_days` specifies the number of days before Windows restarts to install updates (default: `null`)

### macos_settings and windows_settings

- `macos_settings.custom_settings` is a list of paths to macOS configuration profiles (.mobileconfig) or declaration profiles (.json).
- `windows_settings.custom_settings` is a list of paths to Windows configuration profiles (.xml).

Fleet supports adding [GitHub environment variables](https://docs.github.com/en/actions/learn-github-actions/variables#defining-environment-variables-for-a-single-workflow) in your configuration profiles. Use `$ENV_VARIABLE` format. Variables beginning with `$FLEET_VAR_` are reserved for Fleet server. The server will replace these variables with the actual values when profiles are sent to hosts. Supported variables are:
- `$FLEET_VAR_NDES_SCEP_CHALLENGE`
- `$FLEET_VAR_NDES_SCEP_PROXY_URL`
- `$FLEET_VAR_HOST_END_USER_EMAIL_IDP`

Use `labels_include_all` to target hosts that have all labels in the array, `labels_include_any` to target hosts that have any label in the array, or `labels_exclude_any` to target hosts that don't have any of the labels in the array. Only one of `labels_include_all`, `labels_include_any`, or `labels_exclude_any` can be specified. If none are specified, all hosts are targeted.

### macos_setup

The `macos_setup` section lets you control the out-of-the-box macOS [setup experience](https://fleetdm.com/guides/macos-setup-experience) for hosts that use Automated Device Enrollment (ADE).

- `bootstrap_package` is the URL to a bootstap package. Fleet will download the bootstrap package (default: `""`).
- `enable_end_user_authentication` specifies whether or not to require end user authentication when the user first sets up their macOS host. 
- `macos_setup_assistant` is a path to a custom automatic enrollment (ADE) profile (.json).
- `script` is the path to a custom setup script to run after the host is first set up.
- `software` is a list of references to either a `package_path` matching a package in the `software` section below or an `app_store_id` to install when the host is first set up.

### macos_migration

The `macos_migration` section lets you control the [end user migration workflow](https://fleetdm.com/docs/using-fleet/mdm-migration-guide#end-user-workflow) for macOS hosts that enrolled to your old MDM solution.

- `enable` specifies whether or not to enable end user migration workflow (default: `false`)
- `mode` specifies whether the end user initiates migration (`voluntary`) or they're nudged every 15-20 minutes to migrate (`forced`) (default: `""`).
- `webhook_url` is the URL that Fleet sends a webhook to when the end user selects **Start**. Receive this webhook using your automation tool (ex. Tines) to unenroll your end users from your old MDM solution.

Can only be configured for all teams (`default.yml`).

## software

> **Experimental feature**. This feature is undergoing rapid improvement, which may result in breaking changes to the API or configuration surface. It is not recommended for use in automated workflows.

The `software` section allows you to configure packages and Apple App Store apps that you want to install on your hosts.

Currently, managing [Fleet-maintained apps](https://fleetdm.com/guides/install-fleet-maintained-apps-on-macos-hosts) is only supported using Fleet's UI or [API](https://fleetdm.com/docs/rest-api/rest-api) (YAML coming soon).

- `packages` is a list of paths to custom packages (.pkg, .msi, .exe, .rpm, or .deb).
- `app_store_apps` is a list of Apple App Store apps.

Currently, one app for each of an App Store app's supported platforms are added. For example, adding [Bear](https://apps.apple.com/us/app/bear-markdown-notes/id1016366447) (supported on iOS and iPadOS) adds both the iOS and iPadOS apps to your software that's available to install in Fleet. Specifying specific platforms is only supported using Fleet's UI or [API](https://fleetdm.com/docs/rest-api/rest-api) (YAML coming soon).

#### Example

`default.yml`, `teams/team-name.yml`, or `teams/no-team.yml`

```yaml
software:
  packages:
    - path: ../lib/software-name.package.yml
    - path: ../lib/software-name2.package.yml
      labels_include_any:
        - Engineering
        - Customer Support
  app_store_apps:
    - app_store_id: '1091189122'
      labels_include_any:
        - Product
        - Marketing
```

Use `labels_include_any` to target hosts that have any label in the array or `labels_exclude_any` to target hosts that don't have any label in the array. Only one of `labels_include_any` or `labels_exclude_any` can be specified. If neither are specified, all hosts are targeted.

### packages

- `url` specifies the URL at which the software is located. Fleet will download the software and upload it to S3 (default: `""`).
- `pre_install_query.path` is the osquery query Fleet runs before installing the software. Software will be installed only if the [query returns results](https://fleetdm.com/tables) (default: `""`).
- `install_script.path` specifies the command Fleet will run on hosts to install software. The [default script](https://github.com/fleetdm/fleet/tree/main/pkg/file/scripts) is dependent on the software type (i.e. .pkg).
- `uninstall_script.path` is the script Fleet will run on hosts to uninstall software. The [default script](https://github.com/fleetdm/fleet/tree/main/pkg/file/scripts) is dependent on the software type (i.e. .pkg).
- `post_install_script.path` is the script Fleet will run on hosts after the software install. There is no default.
- `self_service` specifies whether or not end users can install from **Fleet Desktop > Self-service**.

#### Example

`lib/software-name.package.yml`:

```yaml
url: https://dl.tailscale.com/stable/tailscale-setup-1.72.0.exe
install_script:
  path: ../lib/software/tailscale-install-script.ps1
uninstall_script:
  path: ../lib/software/tailscale-uninstall-script.ps1
post_install_script:
  path: ../lib/software/tailscale-config-script.ps1
self_service: true
```

### app_store_apps

- `app_store_id` is the ID of the Apple App Store app. You can find this at the end of the app's App Store URL. For example, "Bear - Markdown Notes" URL is "https://apps.apple.com/us/app/bear-markdown-notes/id1016366447" and the `app_store_id` is `1016366447`.

> Make sure to include only the ID itself, and not the `id` prefix shown in the URL. The ID must be wrapped in quotes as shown in the example so that it is processed as a string.

- `self_service` only applies to macOS, and is ignored for other platforms. For example, if the app is supported on macOS, iOS, and iPadOS, and `self_service` is set to `true`, it will be self-service on macOS workstations but not iPhones or iPads.

## org_settings and team_settings

### features

The `features` section of the configuration YAML lets you define what predefined queries are sent to the hosts and later on processed by Fleet for different functionalities.
- `additional_queries` adds extra host details. This information will be updated at the same time as other host details and is returned by the API when host objects are returned (default: empty).
- `enable_host_users` specifies whether or not Fleet collects user data from hosts (default: `true`).
- `enable_software_inventory` specifies whether or not Fleet collects softwre inventory from hosts (default: `true`).

#### Example

```yaml
org_settings:
  features:
    additional_queries:
      time: SELECT * FROM time
      macs: SELECT mac FROM interface_details
    enable_host_users: true
    enable_software_inventory: true
```

### fleet_desktop

Direct end users to a custom URL when they select **About Fleet** in the Fleet Desktop dropdown (default: [https://fleetdm.com/transparency](https://fleetdm.com/transparency)).

Can only be configured for all teams (`org_settings`).

#### Example

```yaml
org_settings:
  fleet_desktop:
    transparency_url: "https://example.org/transparency"
```

### host_expiry_settings

The `host_expiry_settings` section lets you define if and when hosts should be automatically deleted from Fleet if they have not checked in.
- `host_expiry_enabled` (default: `false`)
- `host_expiry_window` if a host has not communicated with Fleet in the specified number of days, it will be removed. Must be > `0` when host expiry is enabled (default: `0`).

#### Example

```yaml
org_settings:
  host_expiry_settings:
  	host_expiry_enabled: true
    host_expiry_window: 10
```

### org_info

- `org_name` is the name of your organization (default: `""`)
- `logo_url` is a public URL of the logo for your organization (default: Fleet logo).
- `org_logo_url_light_background` is a public URL of the logo for your organization that can be used with light backgrounds (default: Fleet logo).
- `contact_url` is a URL that appears in error messages presented to end users (default: `"https://fleetdm.com/company/contact"`)

Can only be configured for all teams (`org_settings`).

#### Example

```yaml
org_settings:
  org_info:
    org_name: Fleet
    org_logo_url: https://example.com/logo.png
    org_logo_url_light_background: https://example.com/logo-light.png
    contact_url: https://fleetdm.com/company/contact
```

### secrets

The `secrets` section defines the valid secrets that hosts can use to enroll to Fleet. Supply one of these secrets when generating the fleetd agent you'll use to enroll hosts. Learn more [here](https://fleetdm.com/docs/using-fleet/enroll-hosts).

#### Example

```yaml
org_settings:
  secrets: 
  - secret: $ENROLL_SECRET
```

### server_settings

- `ai_features_disabled` disables AI-assisted policy descriptions and resolutions. (default: `false`)
- `enable_analytics` specifies whether or not to enable Fleet's [usage statistics](https://fleetdm.com/docs/using-fleet/usage-statistics). (default: `true`)
- `live_query_disabled` disables the ability to run live queries (ad hoc queries executed via the UI or fleetctl). (default: `false`)
- `query_reports_disabled` disables query reports and deletes existing reports. (default: `false`)
- `query_report_cap` sets the maximum number of results to store per query report before the report is clipped. If increasing this cap, we recommend enabling reports for one query at a time and monitoring your infrastructure. (default: `1000`)
- `scripts_disabled` blocks access to run scripts. Scripts may still be added in the UI and CLI. (default: `false`)
- `server_url` is the base URL of the Fleet instance. If this URL changes and Apple (macOS, iOS, iPadOS) hosts already have MDM turned on, the end users will have to turn MDM off and back on to use MDM features. (default: provided during Fleet setup)


Can only be configured for all teams (`org_settings`).

#### Example

  ```yaml
org_settings:
  server_settings:
    ai_features_disabled: false
    enable_analytics: true
    live_query_disabled: false
    query_reports_disabled: false
    scripts_disabled: false
    server_url: https://instance.fleet.com
  ```


### sso_settings

The `sso_settings` section lets you define single sign-on (SSO) settings. Learn more about SSO in Fleet [here](https://fleetdm.com/docs/deploying/configuration#configuring-single-sign-on-sso).

- `enable_sso` (default: `false`)
- `idp_name` is the human-friendly name for the identity provider that will provide single sign-on authentication (default: `""`).
- `entity_id` is the entity ID: a Uniform Resource Identifier (URI) that you use to identify Fleet when configuring the identity provider. It must exactly match the Entity ID field used in identity provider configuration (default: `""`).
- `metadata` is the metadata (in XML format) provided by the identity provider. (default: `""`)
- `metadata_url` is the URL that references the identity provider metadata. Only one of  `metadata` or `metadata_url` is required (default: `""`).
- `enable_jit_provisioning` specified whether or not to allow single sign-on login initiated by identity provider (default: `false`). 
- `enable_sso_idp_login` specifies whether or not to enables [just-in-time user provisioning](https://fleetdm.com/docs/deploy/single-sign-on-sso#just-in-time-jit-user-provisioning) (default: `false`).

Can only be configured for all teams (`org_settings`).

#### Example

```yaml
org_settings:
  sso_settings:
    enable_sso: true
    idp_name: SimpleSAML
    entity_id: https://example.com
    metadata: $SSO_METADATA
    enable_jit_provisioning: true # Available in Fleet Premium
    enable_sso_idp_login: true
```

### integrations

The `integrations` section lets you configure your Google Calendar, Jira, and Zendesk. After configuration, you can enable [automations](https://fleetdm.com/docs/using-fleet/automations) like calendar event and ticket creation for failing policies. Currently, enabling ticket creation is only available using Fleet's UI or [API](https://fleetdm.com/docs/rest-api/rest-api) (YAML files coming soon).

In addition, you can configure your the SCEP server to help your end users connect to Wi-Fi. Learn more about SCEP and NDES in Fleet [here](https://fleetdm.com/guides/ndes-scep-proxy).

#### Example

```yaml
org_settings:
  integrations:
    google_calendar:
      - api_key_json: $GOOGLE_CALENDAR_API_KEY_JSON
        domain: fleetdm.com
    jira:
      - url: https://example.atlassian.net
        username: user1
        api_token: $JIRA_API_TOKEN
        project_key: PJ1
    zendesk:
      - url: https://example.zendesk.com
        email: user1@example.com
        api_token: $ZENDESK_API_TOKEN
        group_id: 1234
    ndes_scep_proxy:
      url: https://example.com/certsrv/mscep/mscep.dll
      admin_url: https://example.com/certsrv/mscep_admin/
      username: Administrator@example.com
      password: 'myPassword'
```

For secrets, you can add [GitHub environment variables](https://docs.github.com/en/actions/learn-github-actions/variables#defining-environment-variables-for-a-single-workflow)

#### google_calendar

- `api_key_json` is the contents of the JSON file downloaded when you create your Google Workspace service account API key (default: `""`).
- `domain` is the primary domain used to identify your end user's work calendar (default: `""`).

#### jira

- `url` is the URL of your Jira (default: `""`)
- `username` is the username of your Jira account (default: `""`).
- `api_token` is the Jira API token (default: `""`).
- `project_key` is the project key location in your Jira project's URL. For example, in "jira.example.com/projects/EXMPL," "EXMPL" is the project key (default: `""`).

#### zendesk

- `url` is the URL of your Zendesk (default: `""`)
- `username` is the username of your Zendesk account (default: `""`).
- `api_token` is the Zendesk API token (default: `""`).
- `group_id`is found by selecting **Admin > People > Groups** in Zendesk. Find your group and select it. The group ID will appear in the search field.

#### ndes_scep_proxy
- `url` is the URL of the NDES SCEP endpoint (default: `""`).
- `admin_url` is the URL of the NDES admin endpoint (default: `""`).
- `username` is the username of the NDES admin endpoint (default: `""`).
- `password` is the password of the NDES admin endpoint (default: `""`).

### webhook_settings

The `webhook_settings` section lets you define webhook settings for failing policy, vulnerability, and host status automations. Learn more about automations in Fleet [here](https://fleetdm.com/docs/using-fleet/automations).

#### activities_webhook

- `enable_activities_webhook` (default: `false`)
- `destination_url` is the URL to `POST` to when an activity is generated (default: `""`)

### Example

```yaml
org_settings:
  webhook_settings:
    activities_webhook:
      enable_activities_webhook: true
      destination_url: https://example.org/webhook_handler
```

#### failing_policies_webhook

- `enable_failing_policies_webhook` (default: `false`)
- `destination_url` is the URL to `POST` to when the condition for the webhook triggers (default: `""`).
- `policy_ids` is the list of policies that will trigger a webhook.
- `host_batch_size` is the maximum number of host identifiers to send in one webhook request. A value of `0` means all host identifiers with a failing policy will be sent in a single request.

#### Example

```yaml
org_settings:
  webhook_settings:
    failing_policies_webhook:
      enable_failing_policies_webhook: true
      destination_url: https://example.org/webhook_handler
      host_batch_size: 0
      policy_ids:
        - 1
        - 2
        - 3
```

#### host_status_webhook

- `enable_host_status_webhook` (default: `false`)
- `destination_url` is the URL to `POST` to when the condition for the webhook triggers (default: `""`).
- `days_count` is the number of days that hosts need to be offline to count as part of the percentage (default: `0`).
- `host_percentage` is the percentage of hosts that need to be offline to trigger the webhook. (default: `0`).

#### Example

```yaml
org_settings:
  webhook_settings:
    host_status_webhook:
      enable_host_status_webhook: true
      destination_url: https://example.org/webhook_handler
      days_count: 7
      host_percentage: 25
```

#### vulnerabilities_webhook

- `enable_vulnerabilities_webhook` (default: `false`)
- `destination_url` is the URL to `POST` to when the condition for the webhook triggers (default: `""`).
- `host_batch_size` is the maximum number of host identifiers to send in one webhook request. A value of `0` means all host identifiers with a detected vulnerability will be sent in a single request.

#### Example

```yaml
org_settings:
  webhook_settings:
    vulnerabilities_webhook:
      enable_vulnerabilities_webhook: true
      destination_url: https://example.org/webhook_handler
      host_batch_size: 0
```

Can only be configured for all teams (`org_settings`).

### mdm

#### apple_business_manager

After you've uploaded an Apple Business Manager (ABM) token, the `apple_business_manager` section lets you configure the teams in Fleet new hosts in ABM are automatically added to. Currently, adding an ABM token is only available using Fleet's UI. Learn more [here](https://fleetdm.com/guides/macos-mdm-setup#automatic-enrollment).

Currently, managing labels and users, ticket destinations (Jira and Zendesk), Apple Business Manager (ABM) are only supported using Fleet's UI or [API](https://fleetdm.com/docs/rest-api/rest-api) (YAML files coming soon).

- `organization_name` is the organization name associated with the Apple Business Manager account.
- `macos_team` is the team where macOS hosts are automatically added when they appear in Apple Business Manager.
- `ios_team` is the the team where iOS hosts are automatically added when they appear in Apple Business Manager.
- `ipados_team` is the team where iPadOS hosts are automatically added when they appear in Apple Business Manager.

#### Example

```yaml
org_settings:
  mdm:
    apple_business_manager: # Available in Fleet Premium
    - organization_name: Fleet Device Management Inc.
      macos_team: "💻 Workstations" 
      ios_team: "📱🏢 Company-owned iPhones"
      ipados_team: "🔳🏢 Company-owned iPads"
```

> Apple Business Manager settings can only be configured for all teams (`org_settings`).

#### volume_purchasing_program

After you've uploaded a Volume Purchasing Program (VPP) token, the  `volume_purchasing_program` section lets you configure the teams in Fleet that have access to that VPP token's App Store apps. Currently, adding a VPP token is only available using Fleet's UI. Learn more [here](https://fleetdm.com/guides/macos-mdm-setup#volume-purchasing-program-vpp).

- `location` is the name of the location in the Apple Business Manager account.
- `teams` is a list of team names. If you choose specific teams, App Store apps in this VPP account will only be available to install on hosts in these teams. If not specified, App Store apps are available to install on hosts in all teams.

#### Example

```yaml
org_settings:
  mdm:
    volume_purchasing_program: # Available in Fleet Premium
    - location: Fleet Device Management Inc.
      teams: 
      - "💻 Workstations" 
      - "💻🐣 Workstations (canary)"
      - "📱🏢 Company-owned iPhones"
      - "🔳🏢 Company-owned iPads"
```

Can only be configured for all teams (`org_settings`).

#### end_user_authentication

The `end_user_authentication` section lets you define the identity provider (IdP) settings used for end user authentication during Automated Device Enrollment (ADE). Learn more about end user authentication in Fleet [here](https://fleetdm.com/guides/macos-setup-experience#end-user-authentication-and-eula).

Once the IdP settings are configured, you can use the [`controls.macos_setup.enable_end_user_authentication`](#macos_setup) key to control the end user experience during ADE.

- `idp_name` is the human-friendly name for the identity provider that will provide single sign-on authentication (default: `""`).
- `entity_id` is the entity ID: a Uniform Resource Identifier (URI) that you use to identify Fleet when configuring the identity provider. It must exactly match the Entity ID field used in identity provider configuration (default: `""`).
- `metadata` is the metadata (in XML format) provided by the identity provider. (default: `""`)
- `metadata_url` is the URL that references the identity provider metadata. Only one of  `metadata` or `metadata_url` is required (default: `""`).

Can only be configured for all teams (`org_settings`).

#### end_user_authentication

The `end_user_authentication` section lets you define the identity provider (IdP) settings used for end user authentication during Automated Device Enrollment (ADE). Learn more about end user authentication in Fleet [here](https://fleetdm.com/guides/macos-setup-experience#end-user-authentication-and-eula).

Once the IdP settings are configured, you can use the [`controls.macos_setup.enable_end_user_authentication`](#macos_setup) key to control the end user experience during ADE.

- `idp_name` is the human-friendly name for the identity provider that will provide single sign-on authentication (default: `""`).
- `entity_id` is the entity ID: a Uniform Resource Identifier (URI) that you use to identify Fleet when configuring the identity provider. It must exactly match the Entity ID field used in identity provider configuration (default: `""`).
- `metadata` is the metadata (in XML format) provided by the identity provider. (default: `""`)
- `metadata_url` is the URL that references the identity provider metadata. Only one of  `metadata` or `metadata_url` is required (default: `""`).

Can only be configured for all teams (`org_settings`).

##### apple_server_url

Update this URL if you're self-hosting Fleet and you want your hosts to talk to this URL for MDM features. (If not configured, hosts will use the base URL of the Fleet instance.)

If this URL changes and hosts already have MDM turned on, the end users will have to turn MDM off and back on to use MDM features.

##### Example

```yaml
org_settings:
  mdm:
    apple_server_url: https://instance.fleet.com
```

Can only be configured for all teams (`org_settings`).

#### yara_rules

The `yara_rules` section lets you define [YARA rules](https://virustotal.github.io/yara/) that will be served by Fleet's authenticated
YARA rule functionality. Learn more about authenticated YARA rules in Fleet
[here](https://fleetdm.com/guides/remote-yara-rules).

##### Example

```yaml
org_settings:
  yara_rules:
    - path: ./lib/rule1.yar
    - path: ./lib/rule2.yar
```

Can only be configured for all teams (`org_settings`). To target rules to specific teams, target the
queries referencing the rules to the desired teams.

<meta name="title" value="YAML files">
<meta name="description" value="Reference documentation for Fleet's GitOps workflow. See examples and configuration options.">
<meta name="pageOrderInSection" value="1500"><|MERGE_RESOLUTION|>--- conflicted
+++ resolved
@@ -62,33 +62,22 @@
   critical: false
   calendar_event_enabled: false
   run_script:
-<<<<<<< HEAD
-    path: "../lib/disable-guest-account.sh"
+    path: "./disable-guest-account.sh"
 - name: Install Firefox on macOS
   platform: darwin
   description: "This policy checks that Firefox is installed."
   resolution: "Install Firefox app if not installed."
   query: "SELECT 1 FROM apps WHERE name = 'Firefox.app'"
   install_software:
-    package_path: "../lib/firefox.package.yml"
+    package_path: "./firefox.package.yml"
 - name: [Install software] Logic Pro
   platform: darwin
   description: "This policy checks that Logic Pro is installed"
   resolution: "Install Logic Pro App Store app if not installed"
   query: "SELECT 1 FROM apps WHERE name = 'Logic Pro'"
   install_software:
-    package_path: ../lib/linux-firefox.deb.package.yml
+    package_path: ./linux-firefox.deb.package.yml
     # app_store_id: "1487937127" (for App Store apps)
-=======
-    path: "./disable-guest-account.sh"
-- name: Firefox on Linux installed and up to date
-  platform: linux
-  description: "This policy checks that Firefox is installed and up to date."
-  resolution: "Install Firefox version 129.0.2 or higher."
-  query: "SELECT 1 FROM deb_packages WHERE name = 'firefox' AND version_compare(version, '129.0.2') >= 0;"
-  install_software:
-    package_path: "./linux-firefox.deb.package.yml"
->>>>>>> c1fb4e7b
 ```
 
 `default.yml` (for policies that neither install software nor run scripts), `teams/team-name.yml`, or `teams/no-team.yml`
