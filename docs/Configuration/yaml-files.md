--- conflicted
+++ resolved
@@ -712,12 +712,9 @@
 - `group_id`is found by selecting **Admin > People > Groups** in Zendesk. Find your group and select it. The group ID will appear in the search field.
 
 #### digicert
-<<<<<<< HEAD
 
 > **Experimental feature**. This feature is undergoing rapid improvement, which may result in breaking changes to the API or configuration surface. It is not recommended for use in automated workflows.
 
-=======
->>>>>>> 008eff27
 - `name` is the name of certificate authority that will be used in variables in configuration profiles. Only letters, numbers, and underscores are allowed.
 - `url` is the URL to DigiCert One instance (default: `https://one.digicert.com`).
 - `api_token` is the token used to authenticate requests to DigiCert.
@@ -733,12 +730,9 @@
 - `password` is the password of the NDES admin endpoint (default: `""`).
 
 #### scep_proxy
-<<<<<<< HEAD
 
 > **Experimental feature**. This feature is undergoing rapid improvement, which may result in breaking changes to the API or configuration surface. It is not recommended for use in automated workflows.
 
-=======
->>>>>>> 008eff27
 - `name` is the name of certificate authority that will be used in variables in configuration profiles. Only letters, numbers, and underscores are allowed.
 - `url` is the URL of the Simple Certificate Enrollment Protocol (SCEP) server.
 - `challenge` is the static challenge password used to authenticate requests to SCEP server.
