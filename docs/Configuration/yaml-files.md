--- conflicted
+++ resolved
@@ -535,7 +535,6 @@
 - `fleet_maintained_apps` is a list of Fleet-maintained apps. Provide the `slug` field to include a Fleet-maintained app on a team. To find the `slug`, head to **Software > Add software** and select a Fleet-maintained app, then select **Show details**. You can also see the [list of app slugs on GitHub](https://github.com/fleetdm/fleet/blob/main/ee/maintained-apps/outputs/apps.json).
 
 Currently, Fleet-maintained apps will be updated to the latest version published by Fleet when GitOps runs.
-<<<<<<< HEAD
 
 The below fields are all optional.
 
@@ -548,8 +547,6 @@
 - `install_script.path` specifies the command Fleet will run on hosts to install software.
 - `uninstall_script.path` is the script Fleet will run on hosts to uninstall software.
 - `categories` is an array of categories, from [supported categories](#labels-and-categories).
-=======
->>>>>>> 4b3ec36f
 
 ## org_settings and team_settings
 
