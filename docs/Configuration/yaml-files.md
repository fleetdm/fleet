# GitOps

Use Fleet's best practice GitOps workflow to manage your computers as code. To learn how to set up a GitOps workflow see the [Fleet GitOps repo](https://github.com/fleetdm/fleet-gitops).

Fleet GitOps workflow is designed to be applied to all teams at once. However, the flow can be customized to only modify specific teams and/or global settings.

Users with global admin permissions may apply GitOps configurations globally and to all teams, while users whose permissions are scoped to specific teams may apply settings to only the teams they have permission to modify.

Any settings not defined in your YAML files (including missing or misspelled keys) will be reset to the default values, which may include deleting assets such as software packages.

The following are the required keys in the `default.yml` and any `teams/team-name.yml` files:

```yaml
name: # Only teams/team-name.yml. To edit a team's name, change `name` but don't change the filename.
policies:
queries:
agent_options:
controls: # Can be defined in teams/no-team.yml too.
software: # Can be defined in teams/no-team.yml too
org_settings: # Only default.yml
team_settings: # Required in teams/team-name.yml, but can be defined in teams/no-team.yml, where it is limited to webhook_settings
```
Paths in YAML files are always relative to the file you’re editing.

For example:
```yaml
# If the file is in the same directory:
package_path: package_name.yml

# If the file is in a different directory:
package_path: ../software/package_name.yml
```

You may also wish to create specialized API-Only users which may modify configurations through GitOps, but cannot access fleet through the UI. These specialized users can be created through `fleetctl user create` with the `--api-only` flag, and then assigned the `GitOps` role, and given global or team scope in the UI.

## labels

Labels can be specified in your `default.yml` file using inline configuration or references to separate files in your `lib/` folder.

- `name` specifies the label's name.
- `description` specifies the label's description.
- `platform` specifies platforms for the label to target. Provides an additional filter. Choices for platform are `darwin`, `windows`, `ubuntu`, and `centos`. All platforms are included by default and this option is represented by an empty string. Only supported if `label_membership_type` is `dynamic`.
- `label_membership_type` specifies label type which determines. Choices for platform are `dynamic` , `manual`, and `host_vitals`.
- `query` is the query in SQL syntax used to filter the hosts. Only supported if `label_membership_type` is `dynamic`.
- `hosts` is a list of host identifiers (`id`, `hardware_serial`, or `uuid`). The label will apply to any host with a matching identifier. Only supported if `label_membership_type` is `manual`.
- `criteria` - is the criteria for adding hosts to a host vitals label. Hosts with `vital` data matching the specified `value` will be added to the label. See [criteria](https://fleetdm.com/docs/rest-api/rest-api#criteria) documentation for details.

Only one of `query`, `hosts`, or `critera` can be specified. If none are specified, a manual label with no hosts will be created.

The `hostname` host identifier is deprecated. Please use a host's `id`, `hardware_serial`, or `uuid` instead.

> `labels` is an optional key: if included, existing labels not listed will be deleted. If the `label` key is omitted, existing labels will stay intact. For this reason, enabling [GitOps mode](https://fleetdm.com/learn-more-about/ui-gitops-mode) _does not_ restrict creating/editing labels via the UI.
>
> Any labels referenced in other sections (like [policies](https://fleetdm.com/docs/configuration/yaml-files#policies), [queries](https://fleetdm.com/docs/configuration/yaml-files#queries) or [software](https://fleetdm.com/docs/configuration/yaml-files#software)) _must_ be specified in the `labels` section.

### Example

#### Inline

`default.yml`

```yaml
labels:
  - name: Arm64
    platform: darwin,windows
    description: Hosts on the Arm64 architecture
    query: "SELECT 1 FROM system_info WHERE cpu_type LIKE 'arm64%' OR cpu_type LIKE 'aarch64%'"
    label_membership_type: dynamic
  - name: C-Suite
    description: Hosts belonging to the C-Suite
    label_membership_type: manual
    hosts:
      - "IR7M6ZGQJM"
      - "JMFWY8VZ09"
  - name: Engineering department
    description: Hosts used by engineers
    label_membership_type: host_vitals
    criteria:
      vital: end_user_idp_department
      value: Engineering
```

#### Separate file

`lib/labels-name.labels.yml`

```yaml
- name: Arm64
  description: Hosts on the Arm64 architecture
  query: SELECT 1 FROM system_info WHERE cpu_type LIKE "arm64%" OR cpu_type LIKE "aarch64%"
  label_membership_type: dynamic
- name: C-Suite
  description: Hosts belonging to the C-Suite
  label_membership_type: manual
  hosts:
      - "IR7M6ZGQJM"
      - "JMFWY8VZ09"
  - name: Engineering department
    description: Hosts used by engineers
    label_membership_type: host_vitals
    criteria:
      vital: end_user_idp_department
      value: Engineering
```

`default.yml`

```yaml
labels:
  - path: ./lib/labels-name.labels.yml
```


## policies

Policies can be specified inline in your `default.yml`, `teams/team-name.yml`, or `teams/no-team.yml` files. They can also be specified in separate files in your `lib/` folder.

### Options

For possible options, see the parameters for the [Add policy API endpoint](https://fleetdm.com/docs/rest-api/rest-api#add-policy)

In Fleet Premium you can trigger software installs or script runs on policy failure:

- For software installs, specify either `install_software.package_path` or `install_software.hash_sha256` in your YAML. If `install_software.package_path` only one package can be specified in the package YAML.
- For script runs, specify `run_script.path`.

> Specifying one package without a list is deprecated as of Fleet 4.73. It is maintained for backwards compatibility. Please use a list instead even if you're only specifying one package.

### Example

#### Inline

`default.yml`, `teams/team-name.yml`, or `teams/no-team.yml`

```yaml
policies:
  - name: macOS - Enable FileVault
    description: This policy checks if FileVault (disk encryption) is enabled.
    resolution: As an IT admin, turn on disk encryption in Fleet.
    query: "SELECT 1 FROM filevault_status WHERE status = 'FileVault is On.';"
    platform: darwin
    critical: false
    calendar_events_enabled: false
    conditional_access_enabled: true
    labels_include_any:
      - Engineering
      - Customer Support
```

#### Separate file

`lib/policies-name.policies.yml`

```yaml
- name: macOS - Enable FileVault
  description: This policy checks if FileVault (disk encryption) is enabled.
  resolution: As an IT admin, turn on disk encryption in Fleet.
  query: "SELECT 1 FROM filevault_status WHERE status = 'FileVault is On.';"
  platform: darwin
  critical: false
  calendar_events_enabled: false
  conditional_access_enabled: true
- name: macOS - Disable guest account
  description: This policy checks if the guest account is disabled.
  resolution: As an IT admin, deploy a macOS, login window profile with the DisableGuestAccount option set to true.
  query: "SELECT 1 FROM managed_policies WHERE domain='com.apple.mcx' AND username = '' AND name='DisableGuestAccount' AND CAST(value AS INT) = 1;"
  platform: darwin
  critical: false
  calendar_events_enabled: false
  run_script:
    path: ./disable-guest-account.sh
- name: Install Firefox on macOS
  platform: darwin
  description: This policy checks that Firefox is installed.
  resolution: Install Firefox app if not installed.
  query: "SELECT 1 FROM apps WHERE name = 'Firefox.app'"
  install_software:
    package_path: ./firefox.package.yml
- name: [Install software] Logic Pro
  platform: darwin
  description: This policy checks that Logic Pro is installed
  resolution: Install Logic Pro App Store app if not installed
  query: "SELECT 1 FROM apps WHERE name = 'Logic Pro'"
  install_software:
    package_path: ./linux-firefox.deb.package.yml
    # app_store_id: "1487937127" (for App Store apps)
```

`default.yml` (for policies that neither install software nor run scripts), `teams/team-name.yml`, or `teams/no-team.yml`

```yaml
policies:
  - path: ../lib/policies-name.policies.yml
```

> Currently, the `run_script` and `install_software` policy automations can only be configured for a team (`teams/team-name.yml`) or "No team" (`teams/no-team.yml`). The automations can only be added to policies in which the script (or software) is defined in the same team (or "No team"). `calendar_events_enabled` can only be configured for policies on a team.

## queries

Queries can be specified inline in your `default.yml` file or `teams/team-name.yml` files. They can also be specified in separate files in your `lib/` folder.

Note that the `team_id` option isn't supported in GitOps.

### Options

For possible options, see the parameters for the [Create query API endpoint](https://fleetdm.com/docs/rest-api/rest-api#create-query).

### Example

#### Inline

`default.yml` or `teams/team-name.yml`

```yaml
queries:
  - name: Collect failed login attempts
    description: Lists the users at least one failed login attempt and timestamp of failed login. Number of failed login attempts reset to zero after a user successfully logs in.
    query: SELECT users.username, account_policy_data.failed_login_count, account_policy_data.failed_login_timestamp FROM users INNER JOIN account_policy_data using (uid) WHERE account_policy_data.failed_login_count > 0;
    platform: darwin,linux,windows
    interval: 300
    observer_can_run: false
    automations_enabled: false
    labels_include_any:
      - Engineering
      - Customer Support
```

#### Separate file

`lib/queries-name.queries.yml`

```yaml
- name: Collect failed login attempts
  description: Lists the users at least one failed login attempt and timestamp of failed login. Number of failed login attempts reset to zero after a user successfully logs in.
  query: SELECT users.username, account_policy_data.failed_login_count, account_policy_data.failed_login_timestamp FROM users INNER JOIN account_policy_data using (uid) WHERE account_policy_data.failed_login_count > 0;
  platform: darwin,linux,windows
  interval: 300
  observer_can_run: false
  automations_enabled: false
- name: Collect USB devices
  description: Collects the USB devices that are currently connected to macOS and Linux hosts.
  query: SELECT model, vendor FROM usb_devices;
  platform: darwin,linux
  interval: 300
  observer_can_run: true
  automations_enabled: false
```

`default.yml` or `teams/team-name.yml`

```yaml
queries:
  - path: ../lib/queries-name.queries.yml
    labels_include_any:
      - Engineering
      - Customer Support
```

## agent_options

Agent options can be specified inline in your `default.yml` file or `teams/team-name.yml` files. They can also be specified in separate files in your `lib/` folder.

See "[Agent configuration](https://fleetdm.com/docs/configuration/agent-configuration)" to find all possible options.

### Example

#### Inline

`default.yml` or `teams/team-name.yml`

```yaml
agent_options:
  config:
    decorators:
      load:
        - SELECT uuid AS host_uuid FROM system_info;
        - SELECT hostname AS hostname FROM system_info;
    options:
      disable_distributed: false
      distributed_interval: 10
      distributed_plugin: tls
      distributed_tls_max_attempts: 3
      logger_tls_endpoint: /api/osquery/log
      logger_tls_period: 10
      pack_delimiter: /
```

#### Separate file

`lib/agent-options.yml`

```yaml
config:
  decorators:
    load:
      - SELECT uuid AS host_uuid FROM system_info;
      - SELECT hostname AS hostname FROM system_info;
  options:
    disable_distributed: false
    distributed_interval: 10
    distributed_plugin: tls
    distributed_tls_max_attempts: 3
    logger_tls_endpoint: /api/osquery/log
    logger_tls_period: 10
    pack_delimiter: /
```

`default.yml` or `teams/team-name.yml`

> We want `-` for policies and queries because it’s an array. Agent Options we do not use `-` for `path`.

```yaml
agent_options:
  path: ../lib/agent-options.yml
```

## controls

The `controls` section allows you to configure scripts and device management (MDM) features in Fleet.

- `scripts` is a list of paths to macOS, Windows, or Linux scripts.
- `windows_enabled_and_configured` specifies whether or not to turn on Windows MDM features (default: `false`). Can only be configured for all teams (`default.yml`).
- `windows_migration_enabled` specifies whether or not to automatically migrate Windows hosts connected to another MDM solution. If `false`, MDM is only turned on after hosts are unenrolled from your old MDM solution (default: `false`). Can only be configured for all teams (`default.yml`).
- `enable_disk_encryption` specifies whether or not to enforce disk encryption on macOS, Windows, and Linux hosts (default: `false`).
- `windows_require_bitlocker_pin` specifies whether or not to require end users on Windows hosts to set a BitLocker PIN. When set, this PIN is required to unlock Windows host during startup. `enable_disk_encryption` must be set to `true`. (default: `false`).

#### Example

```yaml
controls:
  scripts:
    - path: ../lib/macos-script.sh
    - path: ../lib/windows-script.ps1
    - path: ../lib/linux-script.sh
  windows_enabled_and_configured: true
  windows_migration_enabled: true # Available in Fleet Premium
  enable_disk_encryption: true # Available in Fleet Premium
  macos_updates: # Available in Fleet Premium
    deadline: "2024-12-31"
    minimum_version: "15.1"
  ios_updates: # Available in Fleet Premium
    deadline: "2024-12-31"
    minimum_version: "18.1"
  ipados_updates: # Available in Fleet Premium
    deadline: "2024-12-31"
    minimum_version: "18.1"
  windows_updates: # Available in Fleet Premium
    deadline_days: 5
    grace_period_days: 2
  macos_settings:
    custom_settings:
      - path: ../lib/macos-profile1.mobileconfig
        labels_exclude_any: # Available in Fleet Premium
          - Macs on Sequoia
      - path: ../lib/macos-profile2.json
        labels_include_all: # Available in Fleet Premium
          - Macs on Sonoma
      - path: ../lib/macos-profile3.mobileconfig
        labels_include_any: # Available in Fleet Premium
          - Engineering
          - Product
  windows_settings:
    custom_settings:
      - path: ../lib/windows-profile.xml
  android_settings:
    custom_settings:
      - path: ../lib/android-profile.json
  macos_setup: # Available in Fleet Premium
    bootstrap_package: https://example.org/bootstrap_package.pkg
    enable_end_user_authentication: true
    enable_release_device_manually: true
    macos_setup_assistant: ../lib/dep-profile.json
    script: ../lib/macos-setup-script.sh
  macos_migration: # Available in Fleet Premium
    enable: true
    mode: voluntary
    webhook_url: https://example.org/webhook_handler
```

### macos_updates

- `deadline` specifies the deadline in `YYYY-MM-DD` format. The exact deadline is set to noon local time for hosts on macOS 14 and above, 20:00 UTC for hosts on older macOS versions. (default: `""`).
- `minimum_version` specifies the minimum required macOS version (default: `""`).

### ios_updates

- `deadline` specifies the deadline in `YYYY-MM-DD` format; the exact deadline is set to noon local time. (default: `""`).
- `minimum_version` specifies the minimum required iOS version (default: `""`).

### ipados_updates

- `deadline` specifies the deadline in `YYYY-MM-DD` format; the exact deadline is set to noon local time. (default: `""`).
- `minimum_version` specifies the minimum required iPadOS version (default: `""`).

### windows_updates

- `deadline_days` specifies the number of days before Windows installs updates (default: `null`)
- `grace_period_days` specifies the number of days before Windows restarts to install updates (default: `null`)

### macos_settings, windows_settings and android_settings

- `macos_settings.custom_settings` is a list of paths to macOS, iOS, and iPadOS configuration profiles (.mobileconfig) or declaration profiles (.json).
- `windows_settings.custom_settings` is a list of paths to Windows configuration profiles (.xml).
- `android_settings.custom_settings` is a list of paths to Android configuration profiles (.json).


Use `labels_include_all` to target hosts that have all labels, `labels_include_any` to target hosts that have any label, or `labels_exclude_any` to target hosts that don't have any of the labels. Only one of `labels_include_all`, `labels_include_any`, or `labels_exclude_any` can be specified. If none are specified, all hosts are targeted.

#### Variables

For macOS configuration profiles, you can use any of Apple's [built-in variables](https://support.apple.com/en-my/guide/deployment/dep04666af94/1/web/1.0) in [Automated Certificate Management Environment (ACME)](https://developer.apple.com/documentation/devicemanagement/acmecertificate), [Simple Certificate Enrolment Protocol (SCEP)](https://developer.apple.com/documentation/devicemanagement/scep), or [VPN](https://developer.apple.com/documentation/devicemanagement/vpn) payloads.

Fleet also supports adding [GitHub](https://docs.github.com/en/actions/learn-github-actions/variables#defining-environment-variables-for-a-single-workflow) or [GitLab](https://docs.gitlab.com/ci/variables/) environment variables in your configuration profiles. Use `$ENV_VARIABLE` format.

In Fleet Premium, you can use reserved variables beginning with `$FLEET_VAR_`. Fleet will populate these variables when profiles are sent to hosts. Supported variables are:

| Name | Platforms | Description |
| ---- | --------- | ----------- |
| <span style="display: inline-block; min-width: 240px;">`$FLEET_VAR_NDES_SCEP_CHALLENGE`</span> | macOS, iOS, iPadOS | Fleet-managed one-time NDES challenge password used during SCEP certificate configuration profile deployment. |
| `$FLEET_VAR_NDES_SCEP_PROXY_URL`                   | macOS, iOS, iPadOS | Fleet-managed NDES SCEP proxy endpoint URL used during SCEP certificate configuration profile deployment. |
<<<<<<< HEAD
| `$FLEET_VAR_HOST_END_USER_IDP_USERNAME`            | macOS, iOS, iPadOS | Host's IdP username. When this changes, Fleet will automatically resend the profile. |
| `$FLEET_VAR_HOST_END_USER_IDP_FULL_NAME`           | macOS, iOS, iPadOS | Host's IdP full name. When this changes, Fleet will automatically resend the profile. |`            | macOS, iOS, iPadOS | Host's IdP username. When this changes, Fleet will automatically resend the profile. |
| `$FLEET_VAR_HOST_END_USER_IDP_USERNAME_LOCAL_PART` | macOS, iOS, iPadOS | Local part of the email (e.g. john from john@example.com). When this changes, Fleet will automatically resend the profile. |
| `$FLEET_VAR_HOST_END_USER_IDP_GROUPS`              | macOS, iOS, iPadOS | Comma separated IdP groups that host belongs to. When these change, Fleet will automatically resend the profile. |
| `$FLEET_VAR_HOST_END_USER_IDP_DEPARTMENT`          | macOS, iOS, iPadOS | Host's IdP department. When this changes, Fleet will automatically resend the profile. |
| `$FLEET_VAR_HOST_UUID`                             | macOS, iOS, iPadOS, Windows | Host's hardware UUID. |
=======
| `$FLEET_VAR_HOST_END_USER_IDP_USERNAME`            | macOS, iOS, iPadOS, Windows | Host's IdP username (e.g. "user@example.com"). When this changes, Fleet will automatically resend the profile. |
| `$FLEET_VAR_HOST_END_USER_IDP_FULL_NAME`           | macOS, iOS, iPadOS, Windows | Host's IdP full name. When this changes, Fleet will automatically resend the profile. |`            | macOS, iOS, iPadOS | Host's IdP username. When this changes, Fleet will automatically resend the profile. |
| `$FLEET_VAR_HOST_END_USER_IDP_USERNAME_LOCAL_PART` | macOS, iOS, iPadOS, Windows | Local part of the email (e.g. john from john@example.com). When this changes, Fleet will automatically resend the profile. |
| `$FLEET_VAR_HOST_END_USER_IDP_GROUPS`              | macOS, iOS, iPadOS, Windows | Comma separated IdP groups that host belongs to. When these change, Fleet will automatically resend the profile. |
| `$FLEET_VAR_HOST_END_USER_IDP_DEPARTMENT`          | macOS, iOS, iPadOS, Windows | Host's IdP department. When this changes, Fleet will automatically resend the profile. |
| `$FLEET_VAR_HOST_UUID`                             | Windows | Host's hardware UUID. (Equivalent of Apple's built-in `%HardwareUUID%`.) |
>>>>>>> 81ee8e98
| `$FLEET_VAR_HOST_HARDWARE_SERIAL`                  | macOS, iOS, iPadOS | Host's hardware serial number. |
| `$FLEET_VAR_CUSTOM_SCEP_CHALLENGE_<CA_NAME>`       | macOS, iOS, iPadOS, Windows | Fleet-managed one-time challenge password used during SCEP certificate configuration profile deployment. `<CA_NAME>` should be replaced with name of the certificate authority configured in [scep_proxy](#scep-proxy). |
| `$FLEET_VAR_CUSTOM_SCEP_PROXY_URL_<CA_NAME>`       | macOS, iOS, iPadOS, Windows | Fleet-managed SCEP proxy endpoint URL used during SCEP certificate configuration profile deployment. |
| `$FLEET_VAR_SCEP_RENEWAL_ID`       | macOS, iOS, iPadOS | Fleet-managed ID that's required to automatically renew Smallstep, Microsoft NDES, and custom SCEP certificates. The ID must be specified in the Organizational Unit (OU) field in the configuration profile. |
| `$FLEET_VAR_DIGICERT_PASSWORD_<CA_NAME>`           | macOS, iOS, iPadOS | Fleet-managed password required to decode the base64-encoded certificate data issued by a specified DigiCert certificate authority during PKCS12 profile deployment. `<CA_NAME>` should be replaced with name of the certificate authority configured in [digicert](#digicert). |
| `$FLEET_VAR_DIGICERT_DATA_<CA_NAME>`               | macOS, iOS, iPadOS | Fleet-managed base64-encoded certificate data issued by a specified DigiCert certificate authority during PKCS12 profile deployment. `<CA_NAME>` should be replaced with name of the certificate authority configured in [digicert](#digicert). |
| `$FLEET_VAR_SCEP_WINDOWS_CERTIFICATE_ID`               | Windows | ID used for SCEP configuration profile on Windows. It must be included in the `<LocURI>` field.|
| `$FLEET_VAR_SMALLSTEP_SCEP_CHALLENGE_<CA_NAME>`       | macOS, iOS, iPadOS | Fleet-managed one-time Smallstep challenge password used during SCEP certificate configuration profile deployment. `<CA_NAME>` should be replaced with name of the certificate authority configured in [scep_proxy](#scep-proxy). |
| `$FLEET_VAR_SMALLSTEP_SCEP_PROXY_URL_<CA_NAME>`       | macOS, iOS, iPadOS | Fleet-managed Smallstep SCEP proxy endpoint URL used during SCEP certificate configuration profile deployment. |

The dollar sign (`$`) can be escaped so it's not considered a variable by using a backslash (e.g. `\$100`). Additionally, `MY${variable}HERE` syntax can be used to put strings around the variable.

If certificate authority (CA) variables (ex. `$FLEET_VAR_DIGICERT_DATA_<CA_NAME>`) don't exist, GitOps dry runs will succeed but GitOps runs will fail.

### macos_setup

The `macos_setup` section lets you control the out-of-the-box macOS [setup experience](https://fleetdm.com/guides/setup-experience) for hosts that use Automated Device Enrollment (ADE).

> **Experimental feature.** The `manual_agent_install` feature is undergoing rapid improvement, which may result in breaking changes to the API or configuration surface. It is not recommended for use in automated workflows.

- `bootstrap_package` is the URL to a bootstrap package. Fleet will download the bootstrap package (default: `""`).
- `manual_agent_install` specifies whether Fleet's agent (fleetd) will be installed as part of setup experience. (default: `false`)
- `enable_end_user_authentication` specifies whether or not to require end user authentication when the user first sets up their macOS host. 
- `require_all_software` specifies whether to cancel setup on a macOS host if any software installs fail.
- `enable_release_device_manually` when enabled, you're responsible for sending the [`DeviceConfigured` command](https://developer.apple.com/documentation/devicemanagement/device-configured-command). End users will be stcuk in Setup Assistant until this command is sent.
- `macos_setup_assistant` is a path to a custom automatic enrollment (ADE) profile (.json).
- `script` is the path to a custom setup script to run after the host is first set up.

#### Example

`teams/team-name.yml`, or `teams/no-team.yml`

```yaml
macos_setup:
  bootstrap_package: "https://your-storage/package.pkg"
  manual_agent_install: false
  enable_end_user_authentication: true
  enable_release_device_manually: false
  macos_setup_assistant: "./setup_assistant.json"
  script: "./post_setup.sh"
```

### macos_migration

The `macos_migration` section lets you control the [end user migration workflow](https://fleetdm.com/docs/using-fleet/mdm-migration-guide#end-user-workflow) for macOS hosts that enrolled to your old MDM solution.

- `enable` specifies whether or not to enable end user migration workflow (default: `false`)
- `mode` specifies whether the end user initiates migration (`voluntary`) or they're nudged every 15-20 minutes to migrate (`forced`) (default: `""`).
- `webhook_url` is the URL that Fleet sends a webhook to when the end user selects **Start**. Receive this webhook using your automation tool (ex. Tines) to unenroll your end users from your old MDM solution.

Can only be configured for all teams (`default.yml`).

## software

> **Experimental feature**. This feature is undergoing rapid improvement, which may result in breaking changes to the API or configuration surface. It is not recommended for use in automated workflows.

The `software` section allows you to configure packages, store apps (Apple App Store and Google Play Store), and Fleet-maintained apps that you want to install on your hosts.

- `packages` is a list of paths to custom packages (.pkg, .msi, .exe, .deb, .rpm, .tar.gz, .sh, or .ps1).
- `app_store_apps` is a list of Apple App Store or Android Play Store apps.
- `fleet_maintained_apps` is a list of Fleet-maintained apps.

Currently, you can specify `install_software` in the [`policies` YAML](#policies) to automatically install a custom package or App Store app when a host fails a policy. [Automatic install support for Fleet-maintained apps](https://github.com/fleetdm/fleet/issues/29584) is coming soon.

Currently, Fleet only allows one package, Apple App Store app, or Fleet-maintained app for a specific software. This means, if you specify a Google Chrome for macOS twice in `packages` or once in `packages` and once in `fleet_maintained_apps`, only one of them will be added to Fleet.

#### Example

`teams/team-name.yml`, or `teams/no-team.yml`

```yaml
software:
  packages:
    - path: ../lib/software-name.package.yml
      categories:
        - Browsers
      self_service: true
      setup_experience: true
    - path: ../lib/software-name2.package.yml
  app_store_apps:
    - app_store_id: "1091189122"
      labels_include_any: # Available in Fleet Premium
        - Product
        - Marketing
      categories:
        - Communication
      setup_experience: true
  fleet_maintained_apps:
    - slug: slack/darwin
      install_script:
        path: ../lib/software/slack-install-script.sh
      uninstall_script:
        path: ../lib/software/slack-uninstall-script.sh
      post_install_script:
        path: ../lib/software/slack-config-script.sh
      self_service: true
      labels_include_any:
        - Design
        - Sales
      categories:
        - Communication
        - Productivity
      setup_experience: true
```

#### self_service, labels, categories, and setup_experience

<<<<<<< HEAD
- `self-service` specifies whether end users can install from **Fleet Desktop > Self-service** (default: `false`) on macOS or [self-service web app](https://fleetdm.com/learn-more-about/deploy-self-service-to-ios) on iOS/iPadOS.
=======
- `self_service` specifies whether end users can install from **Fleet Desktop > Self-service** (default: `false`). Currently, for App Store apps, this setting only applies to macOS and is ignored on other platforms. For example, if the app is supported on macOS, iOS, and iPadOS, and `self_service` is set to `true`, it will be available in self_service on macOS workstations but not on iPhones or iPads.
>>>>>>> 81ee8e98
- `labels_include_any` targets hosts that have **any** of the specified labels. `labels_exclude_any` targets hosts that have **none** of the specified labels. Only one of these fields can be set. If neither is set, all hosts are targeted.
- `categories` groups self-service software on your end users' **Fleet Desktop > My device** page. If none are set, Fleet-maintained apps get their [default categories](https://github.com/fleetdm/fleet/tree/main/ee/maintained-apps/outputs) and all other software only appears in the **All** group. Supported values:
  - `Browsers`: shown as **🌎 Browsers**
  - `Communication`: shown as **👬 Communication**
  - `Developer tools`: shown as **🧰 Developer tools**
  - `Productivity`: shown as **🖥️ Productivity**
- `setup_experience` installs the software when hosts enroll (default: `false`). Learn more in the [setup experience guide](https://fleetdm.com/guides/setup-experience).

### packages

- `url` specifies the URL at which the software is located. Fleet will download the software and upload it to S3.
- `hash_sha256` specifies the SHA256 hash of the package file. If provided, and if a software package with that hash has already been uploaded to Fleet, the existing package will be used and download will be skipped. If a package with that hash does not yet exist, Fleet will download the package, then verify that the hash matches, bailing out if it does not match.

> Without specifying a hash, Fleet downloads each installer for each team on each GitOps run.

> You can specify a hash alone to reference a software package that was previously uploaded to Fleet, whether via the UI or the API,. If a package with that hash isn't already in Fleet and visible to the user performing the GitOps run, the GitOps run will error.

- `display_name` is the package name that will be displayed in the UI. If not set, `name` will be used instead.
- `pre_install_query.path` is the osquery query Fleet runs before installing the software. Software will be installed only if the [query returns results](https://fleetdm.com/tables).
- `install_script.path` specifies the command Fleet will run on hosts to install software. The [default script](https://github.com/fleetdm/fleet/tree/main/pkg/file/scripts) is dependent on the software type (i.e. .pkg).
- `uninstall_script.path` is the script Fleet will run on hosts to uninstall software. The [default script](https://github.com/fleetdm/fleet/tree/main/pkg/file/scripts) is dependent on the software type (i.e. .pkg).
- `post_install_script.path` is the script Fleet will run on hosts after the software install. There is no default.
- `icon.path` is a relative path to the PNG icon that will be displayed in Fleet and on **Fleet Desktop > Self-service** instead of the default icon built into Fleet. It must be a square PNG with dimensions between 120x120 px and 1024x1024 px. Custom icons will only override the icon for the software title and team where they are added.

#### Example

##### URL

`lib/software-name.package.yml`:

```yaml
- url: https://dl.tailscale.com/stable/tailscale-setup-1.72.0.exe
  install_script:
    path: ../lib/software/tailscale-install-script.ps1
  uninstall_script:
    path: ../lib/software/tailscale-uninstall-script.ps1
  post_install_script:
    path: ../lib/software/tailscale-config-script.ps1
```

##### Hash

You can view the hash for existing software in the software detail page in the Fleet UI. It is also returned after uploading a new software item via the API.

```yaml
# Mozilla Firefox (Firefox 136.0.1.pkg) version 136.0.1
- hash_sha256: fd22528a87f3cfdb81aca981953aa5c8d7084581b9209bb69abf69c09a0afaaf
```

### app_store_apps

- `app_store_id` is the ID of the Apple App Store app. You can find this at the end of the app's App Store URL. For example, "Bear - Markdown Notes" URL is "https://apps.apple.com/us/app/bear-markdown-notes/id1016366447" and the `app_store_id` is `1016366447`.
  + Make sure to include only the ID itself, and not the `id` prefix shown in the URL. The ID must be wrapped in quotes as shown in the example so that it is processed as a string.
- `icon.path` is a relative path to the PNG icon that will be displayed in Fleet and on **Fleet Desktop > Self-service** instead of the default icon the icon sourced from Apple. It must be a square PNG with dimensions between 120x120 px and 1024x1024 px. Custom icons will only override the icon for the software title and team where they are added.

To add the same App Store app for multiple platforms, specify the `app_store_id` multiple times, along with the `platform` you want. If you don't specify a platform, one app for each available platform will be added (macOS, iOS, and iPadOS).

### fleet_maintained_apps

- `fleet_maintained_apps` is a list of Fleet-maintained apps. Provide the `slug` field to include a Fleet-maintained app on a team. To find the `slug`, head to **Software > Add software** and select a Fleet-maintained app, then select **Show details**. You can also see the [list of app slugs on GitHub](https://github.com/fleetdm/fleet/blob/main/ee/maintained-apps/outputs/apps.json).

Currently, Fleet-maintained apps will be updated to the latest version published by Fleet when GitOps runs.

The below fields are all optional.

- `self_service` specifies whether end users can install from **Fleet Desktop > Self-service**.
- `pre_install_query.path` is the osquery query Fleet runs before installing the software. Software will be installed only if the [query returns results](https://fleetdm.com/tables).
- `post_install_script.path` is the script that, if supplied, Fleet will run on hosts after the software installs.
- `icon.path` is a relative path to the PNG icon that will be displayed in Fleet and on **Fleet Desktop > Self-service** instead of the default icon the icon sourced from Apple. It must be a square PNG with dimensions between 120x120 px and 1024x1024 px. Custom icons will only override the icon for the software title and team where they are added.

The below fields are optional, and if omitted will default to values specified in [the app's metadata on GitHub](https://github.com/fleetdm/fleet/tree/main/ee/maintained-apps/outputs).

- `install_script.path` specifies the command Fleet will run on hosts to install software.
- `uninstall_script.path` is the script Fleet will run on hosts to uninstall software.
- `categories` is an array of categories, from [supported categories](#labels-and-categories).

## org_settings and team_settings

Currently, managing users and ticket destinations (Jira and Zendesk) are only supported using Fleet's UI or [API](https://fleetdm.com/docs/rest-api/rest-api).

### features

The `features` section of the configuration YAML lets you define what predefined queries are sent to the hosts and later on processed by Fleet for different functionalities.
- `additional_queries` adds extra host details. This information will be updated at the same time as other host details and is returned by the API when host objects are returned (default: empty).
- `enable_host_users` specifies whether or not Fleet collects user data from hosts (default: `true`).
- `enable_software_inventory` specifies whether or not Fleet collects software inventory from hosts (default: `true`).

Can only be configured for all teams (`org_settings`) and custom teams (`team_settings`).

#### Example

```yaml
org_settings:
  features:
    additional_queries:
      time: SELECT * FROM time
      macs: SELECT mac FROM interface_details
    enable_host_users: true
    enable_software_inventory: true
```

### fleet_desktop

Direct end users to a custom URL when they select **About Fleet** in the Fleet Desktop dropdown (default: [https://fleetdm.com/transparency](https://fleetdm.com/transparency)).

Can only be configured for all teams (`org_settings`).

#### Example

```yaml
org_settings:
  fleet_desktop:
    transparency_url: https://example.org/transparency
```

### host_expiry_settings

The `host_expiry_settings` section lets you define if and when hosts should be automatically deleted from Fleet if they have not checked in.
- `host_expiry_enabled` (default: `false`)
- `host_expiry_window` if a host has not communicated with Fleet in the specified number of days, it will be removed. Must be > `0` when host expiry is enabled (default: `0`).

Can only be configured for all teams (`org_settings`) and custom teams (`team_settings`).

#### Example

```yaml
org_settings:
  host_expiry_settings:
    host_expiry_enabled: true
    host_expiry_window: 10
```

### org_info

- `org_name` is the name of your organization (default: `""`)
- `org_logo_url` is a public URL of the logo for your organization (default: Fleet logo).
- `org_logo_url_light_background` is a public URL of the logo for your organization that can be used with light backgrounds (default: Fleet logo).
- `contact_url` is a URL or [file URI](https://en.wikipedia.org/wiki/File_URI_scheme) that appears in error messages presented to end users (default: `"https://fleetdm.com/company/contact"`)

Can only be configured for all teams (`org_settings`).

To get the best results for your logos (`org_logo_url` and `org_logo_url_light_background`), use the following sizes:
- For square logos, use a PNG that's 256x256 pixels (px).
- For rectangular logos (wordmark), use a PNG that's 516x256 pixels (px).

#### Example

```yaml
org_settings:
  org_info:
    org_name: Fleet
    org_logo_url: https://example.com/logo.png
    org_logo_url_light_background: https://example.com/logo-light.png
    contact_url: https://fleetdm.com/company/contact
```

### secrets

The `secrets` section defines the valid secrets that hosts can use to enroll to Fleet. Supply one of these secrets when generating the fleetd agent you'll use to [enroll hosts](https://fleetdm.com/docs/using-fleet/enroll-hosts).

Can only be configured for all teams (`org_settings`) and custom teams (`team_settings`).

#### Example

```yaml
org_settings:
  secrets:
  - secret: $ENROLL_SECRET
```

### server_settings

- `ai_features_disabled` disables AI-assisted policy descriptions and resolutions. (default: `false`)
- `enable_analytics` specifies whether or not to enable Fleet's [usage statistics](https://fleetdm.com/docs/using-fleet/usage-statistics). (default: `true`)
- `live_query_disabled` disables the ability to run live queries (ad hoc queries executed via the UI or fleetctl). (default: `false`)
- `query_reports_disabled` disables query reports and deletes existing reports. (default: `false`)
- `query_report_cap` sets the maximum number of results to store per query report before the report is clipped. If increasing this cap, we recommend enabling reports for one query at a time and monitoring your infrastructure. (default: `1000`)
- `scripts_disabled` blocks access to run scripts. Scripts may still be added in the UI and CLI. (default: `false`)
- `server_url` is the base URL of the Fleet instance. If this URL changes and Apple (macOS, iOS, iPadOS) hosts already have MDM turned on, the end users will have to turn MDM off and back on to use MDM features. (default: provided during Fleet setup)


Can only be configured for all teams (`org_settings`).

#### Example

```yaml
org_settings:
  server_settings:
    ai_features_disabled: false
    enable_analytics: true
    live_query_disabled: false
    query_reports_disabled: false
    scripts_disabled: false
    server_url: https://instance.fleet.com
```


### sso_settings

The `sso_settings` section lets you define [single sign-on (SSO)](https://fleetdm.com/docs/deploying/configuration#configuring-single-sign-on-sso) settings.

- `enable_sso` (default: `false`)
- `idp_name` is the human-friendly name for the identity provider that will provide single sign-on authentication (default: `""`).
- `idp_image_url` is an optional link to an image such as a logo for the identity provider. (default: `""`).
- `entity_id` is the entity ID: a Uniform Resource Identifier (URI) that you use to identify Fleet when configuring the identity provider. It must exactly match the Entity ID field used in identity provider configuration (default: `""`).
- `metadata` is the metadata (in XML format) provided by the identity provider. (default: `""`)
- `metadata_url` is the URL that references the identity provider metadata. Only one of  `metadata` or `metadata_url` is required (default: `""`).
- `enable_jit_provisioning` specifies whether or not to enable [just-in-time user provisioning](https://fleetdm.com/docs/deploy/single-sign-on-sso#just-in-time-jit-user-provisioning) (default: `false`).
- `enable_sso_idp_login` specifies whether or not to allow single sign-on login initiated by identity provider (default: `false`).
- `sso_server_url` is used if the URL your Fleet users (admins, maintainers, observers) use to login to Fleet via SSO is different than the base URL of your Fleet instance. If not configured, login via SSO will use the base URL of the Fleet instance.

Can only be configured for all teams (`org_settings`).

#### Example

```yaml
org_settings:
  sso_settings:
    enable_sso: true
    idp_name: Okta
    idp_image_url: https://www.okta.com/favicon.ico
    entity_id: https://example.okta.com
    metadata: $SSO_METADATA
    enable_jit_provisioning: true # Available in Fleet Premium
    enable_sso_idp_login: true
    sso_server_url: https://admin.example.com # Optional, SSO will only work from this URL
```

### integrations

The `integrations` section lets you configure your Google Calendar, Conditional Access (for hosts in "No team"), Jira, and Zendesk. After configuration, you can enable [automations](https://fleetdm.com/docs/using-fleet/automations) like calendar event and ticket creation for failing policies. Currently, enabling ticket creation is only available using Fleet's UI or [API](https://fleetdm.com/docs/rest-api/rest-api) (YAML files coming soon).

Can only be configured for all teams (`org_settings`) and custom teams (`team_settings`).

#### Example

`default.yml`

```yaml
org_settings:
  integrations:
    conditional_access_enabled: true
    google_calendar:
      - api_key_json: $GOOGLE_CALENDAR_API_KEY_JSON
        domain: fleetdm.com
    jira:
      - url: https://example.atlassian.net
        username: user1
        api_token: $JIRA_API_TOKEN
        project_key: PJ1
    zendesk:
      - url: https://example.zendesk.com
        email: user1@example.com
        api_token: $ZENDESK_API_TOKEN
        group_id: 1234
```

`/teams/team-name.yml`

At the team level, there is the additional option to enable conditional access, which blocks third party app sign-ins on hosts failing policies. (Available in Fleet Premium. Must have Microsoft Entra connected.)

```yaml
integrations:
  conditional_access_enabled: true
```

#### google_calendar

For all teams (`org_settings`):

- `api_key_json` is the contents of the JSON file downloaded when you create your Google Workspace service account API key (default: `""`).
- `domain` is the primary domain used to identify your end user's work calendar (default: `""`).

For custom teams (`team_settings`):

- `enable_calendar_events` to enable calendar events for a team (default: `false`).
- `webhook_url` is the webhook URL triggered during a user's calendar event (default: `""`).

#### jira

- `url` is the URL of your Jira (default: `""`)
- `username` is the username of your Jira account (default: `""`).
- `api_token` is the Jira API token (default: `""`).
- `project_key` is the project key location in your Jira project's URL. For example, in "jira.example.com/projects/EXMPL," "EXMPL" is the project key (default: `""`).

Can only be configured for all teams (`org_settings`). Use API to configure Jira for custom teams and default "No team".

#### zendesk

- `url` is the URL of your Zendesk (default: `""`)
- `username` is the username of your Zendesk account (default: `""`).
- `api_token` is the Zendesk API token (default: `""`).
- `group_id`is found by selecting **Admin > People > Groups** in Zendesk. Find your group and select it. The group ID will appear in the search field.

Can only be configured for all teams (`org_settings`). Use API to configure Zendesk for custom teams and default "No team".

### certificate_authorities

_Available in Fleet Premium._

This section lets you configure your [certificate authorities (CA)](https://fleetdm.com/guides/certificate-authorities) to help your end users connect to Wi-Fi and VPN.



#### Example

`default.yml`

```yaml
org_settings:
  certificate_authorities:
    digicert:
      - name: DIGICERT_WIFI
        url: https://one.digicert.com
        api_token: $DIGICERT_API_TOKEN
        profile_id: 926dbcdd-41c4-4fe5-96c3-b6a7f0da81d8
        certificate_common_name: $FLEET_VAR_HOST_HARDWARE_SERIAL@example.com
        certificate_user_principal_names:
          - $FLEET_VAR_HOST_HARDWARE_SERIAL@example.com
        certificate_seat_id: $FLEET_VAR_HOST_HARDWARE_SERIAL@example.com
    ndes_scep_proxy:
      url: https://example.com/certsrv/mscep/mscep.dll
      admin_url: https://example.com/certsrv/mscep_admin/
      username: Administrator@example.com
      password: myPassword
    custom_scep_proxy:
      - name: SCEP_VPN
        url: https://example.com/scep
        challenge: $SCEP_VPN_CHALLENGE
    custom_est_proxy:
      - name: SECTIGO_WIFI
        url: https://example.com/.well-known/est/abc123
        username: $SECTIGO_USERNAME_PASSWORD
        password: $SECTIGO_WIFI_PASSWORD
    hydrant: # Available in Fleet Premium
    - name: EST_WIFI
      url: https://example.com/est
      username: $EST_PROXY_USERNAME
      password: $EST_PROXY_PASSWORD
    hydrant:
      - name: HYDRANT_WIFI
        url: https://example.hydrantid.com/.well-known/est/abc123
        client_id: $HYDRANT_CLIENT_ID
        client_secret: $HYDRANT_CLIENT_SECRET
    smallstep:
      - name: SMALLSTEP_WIFI
        url: https://example.scep.smallstep.com/p/agents/integration-fleet
        challenge_url: https://example.scep.smallstep.com/xr9f4db7-83f1-48ab-8982-8b6870d4fl85/challenge
        username: $SMALLSTEP_USERNAME
        password: $SMALLSTEP_PASSWORD
```

#### digicert

- `name` is the name of certificate authority that will be used in variables in configuration profiles. Only letters, numbers, and underscores are allowed.
- `url` is the URL to DigiCert One instance (default: `https://one.digicert.com`).
- `api_token` is the token used to authenticate requests to DigiCert.
- `profile_id` is the ID of certificate profile in DigiCert.
- `certificate_common_name` is the certificate's CN.
- `certificate_user_principal_names` is the certificate's user principal names (UPN) attribute in Subject Alternative Name (SAN).
- `certificate_seat_id` is the ID of the DigiCert's seat. Seats are license units in DigiCert.

Can only be configured for all teams (`org_settings`).

#### ndes_scep_proxy

- `url` is the URL of the NDES SCEP endpoint (default: `""`).
- `admin_url` is the URL of the NDES admin endpoint (default: `""`).
- `username` is the username of the NDES admin endpoint (default: `""`).
- `password` is the password of the NDES admin endpoint (default: `""`).

Can only be configured for all teams (`org_settings`).

#### custom_scep_proxy

- `name` is the name of certificate authority that will be used in variables in configuration profiles. Only letters, numbers, and underscores are allowed.
- `url` is the URL of the Simple Certificate Enrollment Protocol (SCEP) server.
- `challenge` is the static challenge password used to authenticate requests to SCEP server.

#### custom_est_proxy

- `name` is the name of the certificate authority. Only letters, numbers, and underscores are allowed.
- `url` is the EST (Enrollment Over Secure Transport) endpoint's URL.
- `username` is the username used to authenticate with the EST endpoint.
- `password` is the password used to authenticate with the EST endpoint.

#### hydrant

- `name` is the name of the certificate authority that will be used in variables in configuration profiles. Only letters, numbers, and underscores are allowed.
- `url` is the EST (Enrollment Over Secure Transport) endpoint provided by Hydrant.
- `client_id` is the client ID provided by Hydrant.
- `client_secret` is the client secret provided by Hydrant.

#### custom_est_proxy

- `name` is the name of the certificate authority that will be used in variables in configuration profiles. Only letters, numbers, and underscores are allowed.
- `url` is the EST (Enrollment Over Secure Transport) endpoint.
- `username` is the username for the EST server.
- `password` is the password for the EST server.

#### smallstep

- `name` is the name of the certificate authority that will be used in variables in configuration profiles. Only letters, numbers, and underscores are allowed.
- `url` is the **SCEP URL** from Smallstep.
- `challenge_url` is the **Webhook URL** from Smallstep.
- `username` is the **Challenge Basic Authentication Username** from Smallstep.
- `password` is the **Challenge Basic Authentication Password** from Smallstep.

Can only be configured for all teams (`org_settings`).

#### smallstep

- `name` is the name of the certificate authority that will be used in variables in configuration profiles. Only letters, numbers, and underscores are allowed.
- `url` is the **SCEP URL** from Smallstep.
- `challenge_url` is the **Webhook URL** from Smallstep.
- `username` is the **Challenge Basic Authentication Username** from Smallstep.
- `password` is the **Challenge Basic Authentication Password** from Smallstep.

### webhook_settings

The `webhook_settings` section lets you define webhook settings for failing policy, vulnerability, and host status [automations](https://fleetdm.com/docs/using-fleet/automations).

#### activities_webhook

- `enable_activities_webhook` (default: `false`)
- `destination_url` is the URL to `POST` to when an activity is generated (default: `""`)

Can only be configured for all teams (`org_settings`) and custom teams (`team_settings`).

### Example

```yaml
org_settings:
  webhook_settings:
    activities_webhook:
      enable_activities_webhook: true
      destination_url: https://example.org/webhook_handler
```

#### failing_policies_webhook

> These settings can also be configured per-team when nested under `team_settings`.

- `enable_failing_policies_webhook` (default: `false`)
- `destination_url` is the URL to `POST` to when the condition for the webhook triggers (default: `""`).
- `policy_ids` is the list of policies that will trigger a webhook.
- `host_batch_size` is the maximum number of host identifiers to send in one webhook request. A value of `0` means all host identifiers with a failing policy will be sent in a single request.

#### Example

```yaml
org_settings:
  webhook_settings:
    failing_policies_webhook:
      enable_failing_policies_webhook: true
      destination_url: https://example.org/webhook_handler
      host_batch_size: 0
      policy_ids:
        - 1
        - 2
        - 3
```

#### host_status_webhook

- `enable_host_status_webhook` (default: `false`)
- `destination_url` is the URL to `POST` to when the condition for the webhook triggers (default: `""`).
- `days_count` is the number of days that hosts need to be offline to count as part of the percentage (default: `0`).
- `host_percentage` is the percentage of hosts that need to be offline to trigger the webhook. (default: `0`).

Can only be configured for all teams (`org_settings`) and custom teams (`team_settings`).

#### Example

```yaml
org_settings:
  webhook_settings:
    host_status_webhook:
      enable_host_status_webhook: true
      destination_url: https://example.org/webhook_handler
      days_count: 7
      host_percentage: 25
```

#### vulnerabilities_webhook

- `enable_vulnerabilities_webhook` (default: `false`)
- `destination_url` is the URL to `POST` to when the condition for the webhook triggers (default: `""`).
- `host_batch_size` is the maximum number of host identifiers to send in one webhook request. A value of `0` means all host identifiers with a detected vulnerability will be sent in a single request.

Can only be configured for all teams (`org_settings`).

#### Example

```yaml
org_settings:
  webhook_settings:
    vulnerabilities_webhook:
      enable_vulnerabilities_webhook: true
      destination_url: https://example.org/webhook_handler
      host_batch_size: 0
```

### mdm

#### apple_business_manager

After [adding an Apple Business Manager (ABM) token via the UI](https://fleetdm.com/guides/macos-mdm-setup#apple-business-manager), the `apple_business_manager` section lets you determine which team Apple hosts are assigned to in Fleet when they appear in Apple Business Manager.

- `organization_name` is the organization name associated with the Apple Business Manager account.
- `macos_team` is the team where macOS hosts are automatically added when they appear in Apple Business Manager. If not specified, defaults to "No team".
- `ios_team` is the the team where iOS hosts are automatically added when they appear in Apple Business Manager. If not specified, defaults to "No team".
- `ipados_team` is the team where iPadOS hosts are automatically added when they appear in Apple Business Manager. If not specified, defaults to "No team".

Can only be configured for all teams (`org_settings`).

#### Example

```yaml
org_settings:
  mdm:
    apple_business_manager: # Available in Fleet Premium
    - organization_name: Fleet Device Management Inc.
      macos_team: 💻 Workstations
      ios_team: 📱🏢 Company-owned iPhones
      ipados_team: 🔳🏢 Company-owned iPads
```

#### volume_purchasing_program

After you've uploaded a [Volume Purchasing Program](https://fleetdm.com/guides/macos-mdm-setup#volume-purchasing-program-vpp) (VPP) token, the  `volume_purchasing_program` section lets you configure the teams in Fleet that have access to that VPP token's App Store apps. Currently, adding a VPP token is only available using Fleet's UI.

- `location` is the name of the location in the Apple Business Manager account.
- `teams` is a list of team names. If you choose specific teams, App Store apps in this VPP account will only be available to install on hosts in these teams. If not specified, App Store apps are available to install on hosts in all teams.

Can only be configured for all teams (`org_settings`).

#### Example

```yaml
org_settings:
  mdm:
    volume_purchasing_program: # Available in Fleet Premium
    - location: Fleet Device Management Inc.
      teams:
      - 💻 Workstations
      - 💻🐣 Workstations (canary)
      - 📱🏢 Company-owned iPhones
      - 🔳🏢 Company-owned iPads
```

#### end_user_authentication

The `end_user_authentication` section lets you define the identity provider (IdP) settings used for [end user authentication](https://fleetdm.com/guides/setup-experience#end-user-authentication) during Automated Device Enrollment (ADE).

Once the IdP settings are configured, you can use the [`controls.macos_setup.enable_end_user_authentication`](#macos-setup) key to control the end user experience during ADE.

- `idp_name` is the human-friendly name for the identity provider that will provide single sign-on authentication (default: `""`).
- `entity_id` is the entity ID: a Uniform Resource Identifier (URI) that you use to identify Fleet when configuring the identity provider. It must exactly match the Entity ID field used in identity provider configuration (default: `""`).
- `metadata` is the metadata (in XML format) provided by the identity provider. (default: `""`)
- `metadata_url` is the URL that references the identity provider metadata. Only one of  `metadata` or `metadata_url` is required (default: `""`).

Can only be configured for all teams (`org_settings`):

#### Example

```
org_settings:
  mdm:
    end_user_authentication:
      entity_id: https://example.okta.com
      idp_name: Okta
      metadata: $END_USER_SSO_METADATA
      metadata_url: ""
```

##### end_user_license_agreement

You can require an end user to agree to an end user license agreement (EULA) before they can use their new Mac. `end_user_authentication` must be configured, and `controls.enable_end_user_authentication` must be set to `true`.

- `end_user_license_agreement` is the path to the PDF document.

Can only be configured for all teams (`org_settings`).

##### Example

```yaml
org_settings:
  mdm:
    end_user_license_agreement: ./lib/eula.pdf
```

##### apple_server_url

Update this URL if you're self-hosting Fleet and you want your hosts to talk to this URL for MDM features. (If not configured, hosts will use the base URL of the Fleet instance.)

If this URL changes and hosts already have MDM turned on, the end users will have to turn MDM off and back on to use MDM features.

Can only be configured for all teams (`org_settings`).

##### Example

```yaml
org_settings:
  mdm:
    apple_server_url: https://instance.fleet.com
```

#### yara_rules

The `yara_rules` section lets you define [YARA rules](https://virustotal.github.io/yara/) that will be served by Fleet's [authenticated
YARA rule](https://fleetdm.com/guides/remote-yara-rules) functionality.

Can only be configured for all teams (`org_settings`). To target rules to specific teams, target the
queries referencing the rules to the desired teams.

##### Example

```yaml
org_settings:
  yara_rules:
    - path: ./lib/rule1.yar
    - path: ./lib/rule2.yar
```


#### smtp_settings

If you're self hosting Fleet, the `smtp_settings` section lets you configure an e-mail (SMTP) server. This enables Fleet to send user invite and password reset emails.

If you're using Fleet's managed-cloud offering, an SMTP server is already setup for you.

For possible options, see the parameters for the [smtp_settings object in the API](https://fleetdm.com/docs/rest-api/rest-api#smtp-settings).

Can only be configured for all teams (`org_settings`).

##### Example

```yaml
org_settings:
  smtp_settings:
    enable_smtp: true
    sender_address: organization@example.com
    server: localhost
    port: 1025
    authentication_type: none
```

Can only be configured for all teams (`org_settings`).

Unlike other options, omitting `smtp_settings` or leaving it blank won't reset the values back to the default.

<meta name="title" value="GitOps">
<meta name="description" value="Reference documentation for Fleet's GitOps workflow. See examples and configuration options.">
<meta name="pageOrderInSection" value="1500"><|MERGE_RESOLUTION|>--- conflicted
+++ resolved
@@ -418,21 +418,12 @@
 | ---- | --------- | ----------- |
 | <span style="display: inline-block; min-width: 240px;">`$FLEET_VAR_NDES_SCEP_CHALLENGE`</span> | macOS, iOS, iPadOS | Fleet-managed one-time NDES challenge password used during SCEP certificate configuration profile deployment. |
 | `$FLEET_VAR_NDES_SCEP_PROXY_URL`                   | macOS, iOS, iPadOS | Fleet-managed NDES SCEP proxy endpoint URL used during SCEP certificate configuration profile deployment. |
-<<<<<<< HEAD
-| `$FLEET_VAR_HOST_END_USER_IDP_USERNAME`            | macOS, iOS, iPadOS | Host's IdP username. When this changes, Fleet will automatically resend the profile. |
-| `$FLEET_VAR_HOST_END_USER_IDP_FULL_NAME`           | macOS, iOS, iPadOS | Host's IdP full name. When this changes, Fleet will automatically resend the profile. |`            | macOS, iOS, iPadOS | Host's IdP username. When this changes, Fleet will automatically resend the profile. |
-| `$FLEET_VAR_HOST_END_USER_IDP_USERNAME_LOCAL_PART` | macOS, iOS, iPadOS | Local part of the email (e.g. john from john@example.com). When this changes, Fleet will automatically resend the profile. |
-| `$FLEET_VAR_HOST_END_USER_IDP_GROUPS`              | macOS, iOS, iPadOS | Comma separated IdP groups that host belongs to. When these change, Fleet will automatically resend the profile. |
-| `$FLEET_VAR_HOST_END_USER_IDP_DEPARTMENT`          | macOS, iOS, iPadOS | Host's IdP department. When this changes, Fleet will automatically resend the profile. |
-| `$FLEET_VAR_HOST_UUID`                             | macOS, iOS, iPadOS, Windows | Host's hardware UUID. |
-=======
 | `$FLEET_VAR_HOST_END_USER_IDP_USERNAME`            | macOS, iOS, iPadOS, Windows | Host's IdP username (e.g. "user@example.com"). When this changes, Fleet will automatically resend the profile. |
 | `$FLEET_VAR_HOST_END_USER_IDP_FULL_NAME`           | macOS, iOS, iPadOS, Windows | Host's IdP full name. When this changes, Fleet will automatically resend the profile. |`            | macOS, iOS, iPadOS | Host's IdP username. When this changes, Fleet will automatically resend the profile. |
 | `$FLEET_VAR_HOST_END_USER_IDP_USERNAME_LOCAL_PART` | macOS, iOS, iPadOS, Windows | Local part of the email (e.g. john from john@example.com). When this changes, Fleet will automatically resend the profile. |
 | `$FLEET_VAR_HOST_END_USER_IDP_GROUPS`              | macOS, iOS, iPadOS, Windows | Comma separated IdP groups that host belongs to. When these change, Fleet will automatically resend the profile. |
 | `$FLEET_VAR_HOST_END_USER_IDP_DEPARTMENT`          | macOS, iOS, iPadOS, Windows | Host's IdP department. When this changes, Fleet will automatically resend the profile. |
-| `$FLEET_VAR_HOST_UUID`                             | Windows | Host's hardware UUID. (Equivalent of Apple's built-in `%HardwareUUID%`.) |
->>>>>>> 81ee8e98
+| `$FLEET_VAR_HOST_UUID`                             | macOS, iOS, iPadOS, Windows | Host's hardware UUID. |
 | `$FLEET_VAR_HOST_HARDWARE_SERIAL`                  | macOS, iOS, iPadOS | Host's hardware serial number. |
 | `$FLEET_VAR_CUSTOM_SCEP_CHALLENGE_<CA_NAME>`       | macOS, iOS, iPadOS, Windows | Fleet-managed one-time challenge password used during SCEP certificate configuration profile deployment. `<CA_NAME>` should be replaced with name of the certificate authority configured in [scep_proxy](#scep-proxy). |
 | `$FLEET_VAR_CUSTOM_SCEP_PROXY_URL_<CA_NAME>`       | macOS, iOS, iPadOS, Windows | Fleet-managed SCEP proxy endpoint URL used during SCEP certificate configuration profile deployment. |
@@ -539,12 +530,8 @@
 ```
 
 #### self_service, labels, categories, and setup_experience
-
-<<<<<<< HEAD
+  
 - `self-service` specifies whether end users can install from **Fleet Desktop > Self-service** (default: `false`) on macOS or [self-service web app](https://fleetdm.com/learn-more-about/deploy-self-service-to-ios) on iOS/iPadOS.
-=======
-- `self_service` specifies whether end users can install from **Fleet Desktop > Self-service** (default: `false`). Currently, for App Store apps, this setting only applies to macOS and is ignored on other platforms. For example, if the app is supported on macOS, iOS, and iPadOS, and `self_service` is set to `true`, it will be available in self_service on macOS workstations but not on iPhones or iPads.
->>>>>>> 81ee8e98
 - `labels_include_any` targets hosts that have **any** of the specified labels. `labels_exclude_any` targets hosts that have **none** of the specified labels. Only one of these fields can be set. If neither is set, all hosts are targeted.
 - `categories` groups self-service software on your end users' **Fleet Desktop > My device** page. If none are set, Fleet-maintained apps get their [default categories](https://github.com/fleetdm/fleet/tree/main/ee/maintained-apps/outputs) and all other software only appears in the **All** group. Supported values:
   - `Browsers`: shown as **🌎 Browsers**
