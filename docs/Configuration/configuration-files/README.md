--- conflicted
+++ resolved
@@ -234,18 +234,15 @@
     secrets:
       - secret: RzTlxPvugG4o4O5IKS/HqEDJUmI1hwBoffff
       - secret: JZ/C/Z7ucq22dt/zjx2kEuDBN0iLjqfz
-<<<<<<< HEAD
     webhook_settings:
       host_status_webhook:
         days_count: 0
         destination_url: ""
         enable_host_status_webhook: false
         host_percentage: 0
-=======
     host_expiry_settings: 
       host_expiry_enabled: true 
       host_expiry_window: 14
->>>>>>> dda58e3d
     mdm:
       macos_updates:
         minimum_version: "12.3.1"
