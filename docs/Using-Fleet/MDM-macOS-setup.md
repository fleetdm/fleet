# macOS setup

<<<<<<< HEAD
In Fleet, you can customize the first-time macOS setup experience for your end users.

You can require end users to authenticate with your identity provider (IdP) and agree to an end user license agreement (EULA) before they can use their new Mac.
=======
In Fleet you can customize the first time macOS setup experience for your end users:

* Require end users to authenticate with your identity provider (IdP) and agree to an end user license agreement (EULA) before they can use their new Mac
>>>>>>> 73ea5b56

* Customize the macOS Setup Assistant by choosing to show or hide specific panes

* Bootstrap new Macs with your configuration management tool of choice (ex. Munki, Chef, or Puppet)

## End user authentication

> This feature is currently in development.

## Bootstrap package

_Available in Fleet Premium_

Fleet supports installing a single package on macOS hosts that automatically enroll to Fleet.

> In addition to installing the bootstrap package, Fleet automatically installs the fleetd agent on hosts that automatically enroll. This agent is responsible for reporting host vitals to Fleet and presenting Fleet Desktop to the end user.

To add a bootstrap package to Fleet, we will do the following steps:

1. Download or generate a package
2. Sign the package
3. Upload the package to Fleet

### Step 1: Download or generate a package

If you use Munki, Chef, Puppet, or another configuration management tool, download the client (agent) for your tool. You can find the client on each tool's GitHub or website. For example, you can download Munki, the Munki client on their [releases page on GitHub](https://github.com/munki/munki/releases). 

Make sure the file you download is a `.pkg` file.

If you plan to run a custom script during macOS setup, you'll need to generate a package. The [munkipkg tool](https://github.com/munki/munki-pkg) is a popular tool for generating packages.

Make sure the package you generate is a `.pkg` file.

### Step 2: Sign the package

1. Obtain an appropriate TLS/SSL certificate with signing capability. You can do this by:
   - Using an [Apple developer account](https://developer.apple.com/account).
     - [Link your developer account to
       Xcode](https://help.apple.com/xcode/mac/current/#/dev154b28f09) or [using your developer account](https://developer.apple.com/help/account/create-certificates/create-developer-id-certificates).
     - Ensure you choose "Developer ID Installer" as the certificate type.
     - Verify the certificate is saved to your macOS Keychain.

   - Acquiring a certificate from third parties that meet the requirements.
     - Follow their instructions for creating a TLS/SSL certificate with signing usage.
     - Add the resulting `.p12` to your keychain.
2. Sign your `pkg` with a valid Developer ID certificate:\
\
```productsign --sign "Developer ID Installer: Your Developer Name (SerialNumber)" /path/to/your.pkg /path/to/your-signed.pkg``` \

3. Upload the package to Apple's notary service for validation: \
\
     ```xcrun notarytool submit --keychain-profile "Your Keychain Name" --wait your-signed.pkg```\
\
This command will upload your package to the notary service, which will validate it and return a UUID that can be used to check its status later on.

4. Wait for the notary service to validate your package. You can use the UUID from the previous step
   to check the status of your package: \
\
```xcrun notarytool info --keychain-profile "Your Keychain Name" --wait <uuid>```\
\
The `--wait` flag will cause the command to poll the notary service until the validation is complete. If the validation is successful, the command will return a JSON object with information about the notarization.
5. Optional: Once your package has been notarized, staple the notarization ticket to it: \
\
```xcrun stapler staple your-signed.pkg```\
\
This command will attach the notarization ticket to your package, which will allow Gatekeeper to verify its authenticity even if it's not connected to the internet.

6. Verify that your package has been notarized and stapled correctly: \
\
```pkgutil –check-signature /path/to/installer.pkg```\
\
This command will return *Notarization: trusted by the Apple notary service* along with the
Certificate Chain.\
\
or\
\
```spctl -a -v your-signed.pkg```\
\
This command will use the `spctl` tool to verify that your package has been signed, notarized, and
stapled correctly. If everything is in order, the command will return "accepted."\
\
Your package can be safely distributed and installed on macOS devices managed by your MDM.

### Step 3: Upload the package to Fleet

Fleet supports installing a unique bootstrap package for each team. In Fleet, a team is a group of hosts.

1. Upload the package to a publicly accessible location on the internet. We'll point Fleet to this location so that Fleet can download the package.

2. Create a `team` YAML document if you don't already have one. Learn how [here](./configuration-files/README.md#teams). If you're uploading the package to a team that already exists, make sure the `name` key in your YAML document matches the name of the team.

> If you want to install a bootstrap package on hosts that are assigned to "No team," use the `config` YAML document. Learn how to create one [here](./configuration-files/README.md#organization-settings). 

3. Add an `mdm.macos_setup.bootstrap_package` key to your YAML document. This key accepts an absolute URL to the location of the bootstrap package. 

```yaml
apiVersion: v1
kind: team
spec:
  team:
    name: Workstations
    mdm:
      macos_setup:
        bootstrap_package: https://github.com/organinzation/repository/bootstrap-package.pkg
```

Run the fleetctl `apply -f <your-team-here>.yml` command to upload your bootstrap package to Fleet.

## macOS Setup Assistant

> This feature is currently in development.

<meta name="pageOrderInSection" value="1504">
<meta name="title" value="MDM macOS setup"><|MERGE_RESOLUTION|>--- conflicted
+++ resolved
@@ -1,14 +1,9 @@
 # macOS setup
 
-<<<<<<< HEAD
-In Fleet, you can customize the first-time macOS setup experience for your end users.
+In Fleet, you can customize the first-time macOS setup experience for your end users:
 
-You can require end users to authenticate with your identity provider (IdP) and agree to an end user license agreement (EULA) before they can use their new Mac.
-=======
-In Fleet you can customize the first time macOS setup experience for your end users:
-
+You can customize the macOS Setup Assistant and choose to show or hide specific panes.
 * Require end users to authenticate with your identity provider (IdP) and agree to an end user license agreement (EULA) before they can use their new Mac
->>>>>>> 73ea5b56
 
 * Customize the macOS Setup Assistant by choosing to show or hide specific panes
 
