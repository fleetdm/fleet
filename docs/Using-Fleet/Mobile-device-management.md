# Mobile device management (MDM)

MDM features are not ready for production and are currently in development. These features are disabled by default.

MDM features allow you to manage macOS updates and macOS settings on your hosts.

To use MDM features you have to connect Fleet to Apple Push Certificates Portal. See how [here](#set-up).

## macOS updates

Fleet uses [Nudge](https://github.com/macadmins/nudge) to encourage the installation of macOS updates.

When a minimum version and deadline is saved in Fleet, the end user sees the below window until their macOS version is at or above the minimum version. 

To set the macOS updates settings in the UI, visit the **Controls** section and then select the **macOS updates** tab. To set the macOS updates settings programmatically, use the configurations listed [here](https://fleetdm.com/docs/using-fleet/configuration-files#mdm-macos-updates).

![Fleet's architecture diagram](https://raw.githubusercontent.com/fleetdm/fleet/main/docs/images/nudge-window.png)

As the deadline gets closer, Fleet provides stronger encouragement.

If the end user has more than 1 day until the deadline, the Nudge window is shown everyday. The end user can defer the update and close the window.

If there is less than 1 day, the window is shown every 2 hours. The end user can defer and close the window.

If the end user is past the deadline, Fleet shows the window and end user can't close the window until they upgrade.

## macOS settings

### Disk encryption

In Fleet, you can enforce disk encryption on your macOS hosts. Apple calls this [FileVault](https://support.apple.com/en-us/HT204837). If turned on, hosts’ disk encryption keys will be stored in Fleet.

To enforce disk encryption, choose the "Fleet UI" or "fleetctl" method and follow the steps below.

Fleet UI:

1. In the Fleet UI, head to the **Controls > macOS settings > Disk encryption** page. Users with the maintainer and admin roles can access the settings pages.

2. Check the box next to **Turn on** and select **Save**.

`fleetctl` CLI:

1. Create a `config` YAML document if you don't have one already. Learn how [here](./configuration-files/README.md#organization-settings). This document is used to change settings in Fleet.

> If you want to enforce disk encryption on all macOS hosts in a specific team in Fleet, use the `team` YAML document. Learn how to create one [here](./configuration-files/README.md#teams).

2. Set the `mdm.macos_settings.disk_encryption` configuration option to `true`.

3. Run the `fleetctl apply -f <your-YAML-file-here>` command.

#### Viewing a disk encryption key

The disk encryption key allows you to reset a macOS host's password if you don't know it. This way, if you plan to prepare a host for a new employee, you can login to it and erase all its content and settings.

The key can be accessed by Fleet admin, maintainers, and observers. An event is tracked in the activity feed when a user views the key in Fleet.

How to view the disk encryption key:

1. Select a host on the **Hosts** page.

2. On the **Host details** page, select **Actions > Show disk encryption key**.

<<<<<<< HEAD
#### Unlock a macOS host using the disk encryption key

How to unlock a macOS host using the disk encryption key:

1. Restart the device while holding Command + R

2. Open Terminal

3. Unlock the disk encryption key by executing a command similar to:
```
security unlock-keychain <path to the secure copy of the 
FileVaultMaster.keychain file>
```

4. Locate the Logical Volume UUID of the encrypted disk by executing:
```
diskutil cs list
```

5. Unlock the encrypted drive with the Logical Volume UUID and disk encryption key by executing a command similar to:
```
diskutil cs unlockVolume <UUID> -recoveryKeychain <path to the secure copy of the FileVaultMaster.keychain file>
```
6. Turn off disk encryption by executing a command similar to: 
```
diskutil cs revert <UUID> -recoveryKeychain <path to the secure copy of the FileVaultMaster.keychain file>
```
=======
### Reset a macOS host's password using the disk encryption key
>>>>>>> c045678f

How to reset a macOS host's password using the disk encryption key:

1. Restart the host. If you just unlocked a host that was locked remotely, the host will automatically restart.

2. On the Mac's login screen, enter the incorrect password three times. After the third failed login attempt, the Mac will display a prompt below the password field with the following message: "If you forgot your password, you can reset it using your Recovery Key." Select the right facing arrow at the end of this prompt. 

3. Enter the disk encryption key. Note that Apple calls this "Recovery key." Learn how to find a host's disk encryption key [here in the docs](#viewing-a-disk-encryption-key).

4. The Mac will display a prompt to reset the password. Reset the password and save this password somewhere safe. If you plan to prepare this Mac for a new employee, you'll need this password to erase all content and settings on the Mac.

### Custom settings

In Fleet you can enforce custom settings on your macOS hosts using configuration profiles.

To enforce custom settings, first create configuration profiles with iMazing Profile editor and then add the profiles to Fleet. 

#### Create a configuration profiles with iMazing Profile Creator

How to create a configuration profile with iMazing Profile Creator:

1. Download and install [iMazing Profile Creator](https://imazing.com/profile-editor).

2. Open iMazing Profile Creator and select macOS in the top bar. Fleet only supports enforcing settings on macOS hosts.

3. Find and choose the settings you'd like to enforce on your macOS hosts. Fleet recommends limiting the scope of the settings in your profile so that it only includes settings from one tab in iMazing Profile Creator (ex. **Restrictions** tab). To enforce more settings, you can create and add additional profiles.

4. In iMazing Profile Creator, select the **General** tab. Enter a descriptive name in the **Name** field. When you add this profile to Fleet, Fleet will display this name in the Fleet UI. 

5. In your top menu bar select File > Save As... and save your configuration profile. Make sure the file is saved as .mobileconfig.

### Add configuration profiles to Fleet

In Fleet, you can add configuration profiles using the Fleet UI or fleetctl command-line tool.

The Fleet UI method is a good start if you're just getting familiar with Fleet.

The fleetctl CLI method enables managing configuration profiles in a git repository. This way you can enforce code review and benefit from git's change history.

Fleet UI:

1. In the Fleet UI, head to the **Controls > macOS settings > Custom settings** page.

2. Select **Upload** and choose your configuration profile. After your configuration profile is uploaded to Fleet, Fleet will apply the profile on your macOS hosts. The profile will be applied to new macOS hosts that enroll to Fleet.

fleetctl CLI:

1. Create a `config` YAML document if you don't have one already. Learn how [here](./configuration-files/README.md#organization-settings). This document is used to change settings in Fleet.

> If you want to add configuration profiles to all macOS hosts on a specific team in Fleet, use the `team` YAML document. Learn how to create one [here](./configuration-files/README.md#teams).

2. Add an `mdm.macos_settings.custom_settings` key to your YAML document. This key will hold an array of paths to your configuration profiles. See the below example `config` YAML document:

```yaml
apiVersion: v1
kind: config
spec:
  macos_settings:
    custom_settings:
      - /path/to/configuration_profile_A.mobileconfig
      - /path/to/configuration_profile_B.mobileconfig
    ...
```

3. Run the `fleetctl apply -f <your-config-here>.yml` command to add the configuration profiles to Fleet. Note that this will override any configuration profiles added using the Fleet UI method.

## Set up

To use MDM features, like enforcing settings and operating system version, you have to connect Fleet to Apple using Apple Push Notification service (APNs).

To use automatically enroll new Macs to Fleet, you have to connect Fleet to Apple Business Manager (ABM).

### Apple Push Notification service (APNs)

To connect Fleet to Apple, get these four files using the Fleet UI or the `fleetctl` command-line interface: An APNs certificate, APNs private key, Simple Certificate Enrollment Protocol (SCEP) certificate, and SCEP private key.

To do this, choose the "Fleet UI" or "fleetctl" method and follow the steps below.

Fleet UI:

1. Head to the **Settings > Integrations > Mobile device management (MDM)** page. Users with the admin role can access the settings pages.

2. Follow the instructions under **Apple Push Certificates Portal**.

`fleetctl` CLI:

1. Run `fleetctl generate mdm-apple --email <email> --org <org>`.

2. Follow the on-screen instructions.

> Take note of the Apple ID you use to sign into Apple Push Certificates Portal. You'll need to use the same Apple ID when renewing your APNs certificate. Apple requires that APNs certificates are renewed once every year. To renew, see the [APNs Renewal section](#apns-renewal) .

#### APNs Renewal

Apple requires that APNs certificates are renewed once every year. You can see the certificate's renewal date and other important APNs information using the Fleet UI or the `fleetctl` command-line interface:

Fleet UI:

1. Head to the **Settings > Integrations > Mobile device management (MDM)** page. Users with the admin role can access the settings pages.

2. Look at the **Apple Push Certificates Portal** section.

`fleetctl` CLI:

1. Run `fleetctl get mdm-apple`.

2. Look at the on-screen information.

How to renew the certificate if it's expired or about to expire:

1. Run the `fleetctl generate mdm-apple --email <email> --org <org>` command. Make sure you use the same Apple ID email address that you used when generating the original certificate.

2. Sign in to [Apple Push Certificates Portal](https://identity.apple.com) using the same Apple ID you used to get your original certificate. If you don't use the same Apple ID, you will have to turn MDM off and back on for all macOS hosts.

3. In the **Settings > Integrations > Mobile device management (MDM)** page, under Apple Push Certificates portal, find the serial number of your current certificate. In Apple Push Certificates Portal, click  **Renew** next to the certificate that has the matching serial number. If you don't renew and get a new certificate, you will have to turn MDM off and back on for all macOS hosts.

### Apple Business Manager (ABM)

_Available in Fleet Premium_

Connect Fleet to your ABM account to automatically enroll macOS hosts to Fleet when they’re first unboxed.

If a new macOS host that appears in ABM hasn't been unboxed, it will appear in Fleet with **MDM status** set to "Pending." These hosts will automatically enroll to the default team in Fleet. Learn how to update the default team [here](#default-team).

To connect Fleet to ABM, get these four files using the Fleet UI or the `fleetctl` command-line interface: An ABM certificate, private key and server token.

To do this, choose the "Fleet UI" or "fleetctl" method and follow the steps below.

Fleet UI:

1. In the Fleet UI, head to the **Settings > Integrations > Mobile device management (MDM)** page. Users with the admin role can access the settings pages.

2. Follow the instructions under **Apple Business Manager**.

`fleetctl` CLI:

1. Run `fleetctl generate mdm-apple-bm`.

2. Follow the on-screen instructions.

#### Default team

MacOS hosts purchases through Apple or authorized resellers will automatically enroll to the default team in Fleet when they're first unboxed. This means that Fleet will enforce the default team's settings on these hosts.

> After a host enrolls it can be transferred to a different team. Learn how [here](./Teams.md#transfer-hosts-to-a-team). Transferring a host automatically enforces the new team's settings and removes the old team's settings.

To change the default team, choose the "Fleet UI" or "fleetctl" method and follow the steps below.

Fleet UI:

1. In the Fleet UI, head to the **Settings > Integrations > Mobile device management (MDM)** page. Users with the admin role can access the settings pages.

2. In the Apple Business Manager section, select the **Edit team** button next to **Default team**.

3. Choose a team and select **Save**.

`fleetctl` CLI:

1. Create a `config` YAML document if you don't have one already. Learn how [here](./configuration-files/README.md#organization-settings). This document is used to change settings in Fleet.

2. Set the `mdm.apple_bm_default_team` configuration option to the desired team's name.

3. Run the `fleetctl apply -f <your-YAML-file-here>` command.

#### ABM Renewal

The Apple Business Manager server token expires after a year or whenever the account that downloaded the token has their password changed. To renew the token, follow the [instructions documented in this FAQ](https://fleetdm.com/docs/using-fleet/faq#how-can-i-renew-my-apple-business-manager-server-token).

## Migration

Only one MDM solution can be used for MDM features, like enforcing settings, on each of your macOS hosts. This section provides instructions for migrating away from your old MDM solution so that you can use Fleet for MDM features.

To migrate hosts from your old MDM solution to Fleet you’ll first have to [deploy Fleet](../Deploying/Introduction.md), [add your hosts](./Adding-hosts.md), and [connect Fleet to Apple](#set-up).

### Manually enrolled hosts

If you have macOS hosts that were manually enrolled to your old MDM solution, you can migrate them to Fleet.

> Make sure your end users have an admin account on their Mac. End users won't be able to migrate on their own if they have a standard account. 

How to migrate manually enrolled hosts:

1. In your old MDM solution, unenroll these hosts. MacOS does not allow multiple MDMs to be installed at once. This step is required to present end users with instructions to turn on MDM in Fleet.

2. The **My Device** page in Fleet Desktop will present end users with instructions to turn on MDM. Share [these guided instructions](#instructions-for-end-users) with your end users.

### Automatically enrolled (DEP) hosts

If you have macOS hosts that were automatically enrolled to your old MDM solution, you can migrate them to Fleet.

> Make sure your end users have an admin account on their Mac. End users won't be able to migrate on their own if they have a standard account. 

To check if you have hosts that were automatically enrolled, login to [Apple Business Manager](https://business.apple.com/) and select Devices.

How to migrate these hosts:

1. Connect Fleet to Apple Business Manager (ABM). Learn how [here](#apple-business-manager-abm).

2. In ABM, unassign these hosts' MDM server from the old MDM solution: In ABM, select **Devices** and then select **All Devices**. Then, select **Edit** next to **Edit MDM Server**, select **Unassign from the current MDM**, and select **Continue**. 

3. In ABM, assign these hosts' MDM server to Fleet: In ABM, select **Devices** and then select **All Devices**. Then, select **Edit** next to **Edit MDM Server**, select **Assign to the following MDM:**, select your Fleet server in the dropdown, and select **Continue**. 

4. In your old MDM solution, unenroll these hosts. MacOS does not allow multiple MDMs to be installed at once. This step is required to present end users with instructions to turn on MDM in Fleet.

5. The **My Device** page in Fleet Desktop will present end users with instructions to turn on MDM. Share [these guided instructions](#instructions-for-end-users) with your end users.

### FileVault recovery keys

In Fleet, you can enforce FileVault (disk encryption) to be on. If turned on, hosts’ disk encryption keys will be stored in Fleet. Learn how [here](#disk-encryption).

During migration from your old MDM solution, disk encryption will be turned off for your macOS hosts until they are enrolled to Fleet and MDM is turned on for these hosts.

If your old MDM solution enforced disk encryption, your end users will need to reset their disk encryption key for Fleet to be able to store the key. The **My device** page in Fleet Desktop will present users with instructions to reset their key. Share [these guided instructions](#how-to-turn-on-disk-encryption) with your end users.

### Activation Lock Bypass codes

In Fleet, the [Activation Lock](https://support.apple.com/en-us/HT208987) feature is disabled by default for automatically enrolled (DEP) hosts.

If a Mac has Activation Lock enabled, we recommend asking the end user to follow these instructions to disable Activation Lock before migrating this host to Fleet: https://support.apple.com/en-us/HT208987. 

This is because if the Activation Lock is enabled, you will need the Activation Lock bypass code to successfully wipe and reuse the Mac. 

Activation Lock bypass codes can only be retrieved from the Mac up to 30 days after the device is enrolled. This means that when migrating from your old MDM solution, it’s likely that you’ll be unable to retrieve the Activation Lock bypass code.

### Migrate settings

To enforce the same settings on your macOS hosts in Fleet as you did using your old MDM solution, you have to migrate these settings to Fleet.

If your old MDM solution enforced FileVault, follow [these instructions](#how-to-turn-on-disk-encryption) to enforce FileVault (disk encryption) using Fleet.

For all other settings you enforced, you have to first export these settings as configuration profiles from your old MDM solution. Then, you have to add the configuration profiles to Fleet.

How to export settings as configuration profiles:

1. Check if your MDM solution has a feature that allows you to export settings as configuration profiles. If it does, make sure these configuration profiles are exported as .mobileconfig files. If it doesn't, follow the instructions to create configuration profiles using iMazing Profile Creator [here](#create-a-configuration-profiles-with-imazing-profile-creator). Use iMazing Profile Creator to replicate the settings you enforced.

2. Follow the instructions to add configuration profiles to Fleet [here](#add-configuration-profiles-to-fleet).


### Instructions for end users

Your organization uses Fleet to check if all devices meet its security policies. 

Fleet includes device management features (called “MDM”) that allow your IT team to change settings remotely on your Mac. This lets your organization keep your Mac up to date so you don’t have to.

Want to know what your organization can see? Read about [transparency](https://fleetdm.com/transparency).

#### How to turn on MDM:

1. Select the Fleet icon in your menu bar and select **My device**.

![Fleet icon in menu bar](https://raw.githubusercontent.com/fleetdm/fleet/main/website/assets/images/articles/fleet-desktop-says-hello-world-cover-1600x900@2x.jpg)

2. On your **My device** page, select **Turn on MDM** the button and follow the instructions. If you don’t see the **Turn on MDM** button, select the purple **Refetch** button at the top of the page. If you still don't see the **Turn on MDM** button after a couple minutes, please contact your IT administrator. If the **My device page** presents you with an error, please contact your IT administrator.

![My device page - turn on MDM](https://raw.githubusercontent.com/fleetdm/fleet/main/docs/images/my-device-page-turn-on-mdm.png)

#### How to turn on disk encryption

1. Select the Fleet icon in your menu bar and select **My device**.

![Fleet icon in menu bar](https://raw.githubusercontent.com/fleetdm/fleet/main/website/assets/images/articles/fleet-desktop-says-hello-world-cover-1600x900@2x.jpg)

2. On your **My device** page, follow the disk encryption instructions in the yellow banner. If you don’t see the **Turn on MDM** button, select the purple **Refetch** button at the top of the page. If you still don't see the **Turn on MDM** button after a couple minutes, please contact your IT administrator. If the **My device page** presents you with an error, please contact your IT administrator.

![My device page - turn on disk encryption](https://raw.githubusercontent.com/fleetdm/fleet/main/docs/images/my-device-page-turn-on-disk-encryption.png)

## Support

In Fleet, MDM features are supported for Macs running macOS 12 (Monterey) and higher.

<meta name="pageOrderInSection" value="1500"><|MERGE_RESOLUTION|>--- conflicted
+++ resolved
@@ -60,37 +60,7 @@
 
 2. On the **Host details** page, select **Actions > Show disk encryption key**.
 
-<<<<<<< HEAD
-#### Unlock a macOS host using the disk encryption key
-
-How to unlock a macOS host using the disk encryption key:
-
-1. Restart the device while holding Command + R
-
-2. Open Terminal
-
-3. Unlock the disk encryption key by executing a command similar to:
-```
-security unlock-keychain <path to the secure copy of the 
-FileVaultMaster.keychain file>
-```
-
-4. Locate the Logical Volume UUID of the encrypted disk by executing:
-```
-diskutil cs list
-```
-
-5. Unlock the encrypted drive with the Logical Volume UUID and disk encryption key by executing a command similar to:
-```
-diskutil cs unlockVolume <UUID> -recoveryKeychain <path to the secure copy of the FileVaultMaster.keychain file>
-```
-6. Turn off disk encryption by executing a command similar to: 
-```
-diskutil cs revert <UUID> -recoveryKeychain <path to the secure copy of the FileVaultMaster.keychain file>
-```
-=======
 ### Reset a macOS host's password using the disk encryption key
->>>>>>> c045678f
 
 How to reset a macOS host's password using the disk encryption key:
 
