--- conflicted
+++ resolved
@@ -821,7 +821,6 @@
 
 Existing options will be overwritten by the application of this file.
 
-<<<<<<< HEAD
 ##### `command_line_flags` option
 
 > This feature requires [Orbit, the Fleet agent manager](https://fleetdm.com/announcements/introducing-orbit-your-fleet-agent-manager).
@@ -867,10 +866,7 @@
 
 
 
-##### Overrides option
-=======
 > In order for these options to be applied to your hosts, the `osquery` agent must be configured to use the `tls` config plugin and pointed to the correct endpoint. If you are using Orbit to enroll your hosts, this is done automatically. 
->>>>>>> 77a5d715
 
 ```
 "--config_plugin=tls",
