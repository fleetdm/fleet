--- conflicted
+++ resolved
@@ -113,19 +113,7 @@
 
 The `targets` field allows you to specify the `labels` field. With the `labels` field, the hosts that become members of the specified labels, upon enrolling to Fleet, will automatically become targets of the given pack.
 
-<<<<<<< HEAD
 ### Labels
-=======
-### Moving queries and packs from one Fleet environment to another
-
-When managing multiple Fleet environments, you may want to move queries and/or packs from one "exporter" environment to a another "importer" environment.
-
-1. Navigate to `~/.fleet/config` to find the context names for your "exporter" and "importer" environment. For the purpose of these instructions we will use the context names `exporter` and `importer` respectively.
-2. Run the command `fleetctl get queries --yaml --context exporter > queries.yaml && fleetctl apply -f queries.yml --context importer`. This will import all the queries from your exporter Fleet instance into your importer Fleet instance. _Note, this will also write a list of all queries in yaml syntax to a file names `queries.yml`._
-3. Run the command `fleetctl get packs --yaml --context exporter > packs.yaml && fleetctl apply -f packs.yml --context importer`. This will import all the packs from your exporter Fleet instance into your importer Fleet instance. _Note, this will also write a list of all packs in yaml syntax to a file names `packs.yml`._
-
-## Labels
->>>>>>> 973cf432
 
 The following file describes the labels which hosts should be automatically grouped into. The label resource should include the actual SQL query so that the label is self-contained:
 
