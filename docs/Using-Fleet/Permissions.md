--- conflicted
+++ resolved
@@ -6,7 +6,6 @@
 
 ## User permissions
 
-<<<<<<< HEAD
 | **Action**                                                                                                                                 | Observer | Observer+ | Maintainer | Admin |
 | ------------------------------------------------------------------------------------------------------------------------------------------ | -------- | --------- | ---------- | ----- |
 | View all [activity](https://fleetdm.com/docs/using-fleet/rest-api#activities)                                                              | ✅        | ✅         | ✅          | ✅     |
@@ -48,50 +47,7 @@
 | Generate Apple mobile device management (MDM) certificate signing request (CSR)                                                            |          |           |            | ✅     |
 | View disk encryption key for macOS hosts enrolled in Fleet's MDM                                                                           | ✅        | ✅         | ✅          | ✅     |
 | Create edit and delete configuration profiles for macOS hosts enrolled in Fleet's MDM                                                      |          |           | ✅          | ✅     |
-=======
-| **Action**                                                                                                                                 | Observer | Maintainer | Admin |
-| ------------------------------------------------------------------------------------------------------------------------------------------ | -------- | ---------- | ----- |
-| View all [activity](https://fleetdm.com/docs/using-fleet/rest-api#activities)                                                              | ✅       | ✅         | ✅    |
-| View all hosts                                                                                                                             | ✅       | ✅         | ✅    |
-| Filter hosts using [labels](https://fleetdm.com/docs/using-fleet/rest-api#labels)                                                          | ✅       | ✅         | ✅    |
-| Target hosts using labels                                                                                                                  | ✅       | ✅         | ✅    |
-| Add and delete hosts                                                                                                                       |          | ✅         | ✅    |
-| Transfer hosts between teams\*                                                                                                             |          | ✅         | ✅    |
-| Create, edit, and delete labels                                                                                                            |          | ✅         | ✅    |
-| View all software                                                                                                                          | ✅       | ✅         | ✅    |
-| Filter software by [vulnerabilities](https://fleetdm.com/docs/using-fleet/vulnerability-processing#vulnerability-processing)               | ✅       | ✅         | ✅    |
-| Filter hosts by software                                                                                                                   | ✅       | ✅         | ✅    |
-| Filter software by team\*                                                                                                                  | ✅       | ✅         | ✅    |
-| Manage [vulnerability automations](https://fleetdm.com/docs/using-fleet/automations#vulnerability-automations)                             |          |            | ✅    |
-| Run only designated, **observer can run** ,queries as live queries against all hosts                                                       | ✅       | ✅         | ✅    |
-| Run any query as [live query](https://fleetdm.com/docs/using-fleet/fleet-ui#run-a-query) against all hosts                                 |          | ✅         | ✅    |
-| Create, edit, and delete queries                                                                                                           |          | ✅         | ✅    |
-| View all queries                                                                                                                           | ✅       | ✅         | ✅    |
-| Add, edit, and remove queries from all schedules                                                                                           |          | ✅         | ✅    |
-| Create, edit, view, and delete packs                                                                                                       |          | ✅         | ✅    |
-| View all policies                                                                                                                          | ✅       | ✅         | ✅    |
-| Filter hosts using policies                                                                                                                | ✅       | ✅         | ✅    |
-| Create, edit, and delete policies for all hosts                                                                                            |          | ✅         | ✅    |
-| Create, edit, and delete policies for all hosts assigned to team\*                                                                         |          | ✅         | ✅    |
-| Manage [policy automations](https://fleetdm.com/docs/using-fleet/automations#policy-automations)                                           |          |            | ✅    |
-| Create, edit, view, and delete users                                                                                                       |          |            | ✅    |
-| Add and remove team members\*                                                                                                              |          |            | ✅    |
-| Create, edit, and delete teams\*                                                                                                           |          |            | ✅    |
-| Create, edit, and delete [enroll secrets](https://fleetdm.com/docs/deploying/faq#when-do-i-need-to-deploy-a-new-enroll-secret-to-my-hosts) |          | ✅         | ✅    |
-| Create, edit, and delete [enroll secrets for teams](https://fleetdm.com/docs/using-fleet/rest-api#get-enroll-secrets-for-a-team)\*         |          | ✅         | ✅    |
-| Read organization settings and agent options\** | ✅        | ✅          | ✅    |
-| Edit [organization settings](https://fleetdm.com/docs/using-fleet/configuration-files#organization-settings)                               |          |            | ✅    |
-| Edit [agent options](https://fleetdm.com/docs/using-fleet/configuration-files#agent-options)                                               |          |            | ✅    |
-| Edit [agent options for hosts assigned to teams](https://fleetdm.com/docs/using-fleet/configuration-files#team-agent-options)\*            |          |            | ✅    |
-| Initiate [file carving](https://fleetdm.com/docs/using-fleet/rest-api#file-carving)                                                        |          | ✅         | ✅    |
-| Retrieve contents from file carving                                                                                                        |          |            | ✅    |
-| View Apple mobile device management (MDM) certificate information                                                                          |          |            | ✅    |
-| View Apple business manager (BM) information                                                                                               |          |            | ✅    |
-| Generate Apple mobile device management (MDM) certificate signing request (CSR)                                                            |          |            | ✅    |
-| View disk encryption key for macOS hosts enrolled in Fleet's MDM                                                                           | ✅       | ✅         | ✅    |
-| Create edit and delete configuration profiles for macOS hosts enrolled in Fleet's MDM                                                      |          | ✅         | ✅    |
-| Execute MDM commands on macOS hosts enrolled in Fleet's MDM, and read command results                                                      |          | ✅         | ✅    |
->>>>>>> 77d63f12
+| Execute MDM commands on macOS hosts enrolled in Fleet's MDM, and read command results                                                      |          |           | ✅          | ✅     |
 
 \*Applies only to Fleet Premium
 
@@ -114,7 +70,6 @@
 
 Users that are members of multiple teams can be assigned different roles for each team. For example, a user can be given access to the "Workstations" team and assigned the "Observer" role. This same user can be given access to the "Servers" team and assigned the "Maintainer" role.
 
-<<<<<<< HEAD
 | **Action**                                                                                                                       | Team observer | Team observer+ | Team maintainer | Team admin |
 | -------------------------------------------------------------------------------------------------------------------------------- | ------------- | -------------- | --------------- | ---------- |
 | View hosts                                                                                                                       | ✅             | ✅              | ✅               | ✅          |
@@ -141,35 +96,7 @@
 | Initiate [file carving](https://fleetdm.com/docs/using-fleet/rest-api#file-carving)                                              |               |                | ✅               | ✅          |
 | View disk encryption key for macOS hosts enrolled in Fleet's MDM                                                                 | ✅             | ✅              | ✅               | ✅          |
 | Create edit and delete configuration profiles for macOS hosts enrolled in Fleet's MDM                                            |               |                | ✅               | ✅          |
-=======
-| **Action**                                                                                                                       | Team observer | Team maintainer | Team admin |
-| -------------------------------------------------------------------------------------------------------------------------------- | ------------- | --------------- | ---------- |
-| View hosts                                                                                                                       | ✅            | ✅              | ✅         |
-| Filter hosts using [labels](https://fleetdm.com/docs/using-fleet/rest-api#labels)                                                | ✅            | ✅              | ✅         |
-| Target hosts using labels                                                                                                        | ✅            | ✅              | ✅         |
-| Add and delete hosts                                                                                                             |               | ✅              | ✅         |
-| Filter software by [vulnerabilities](<(https://fleetdm.com/docs/using-fleet/vulnerability-processing#vulnerability-processing)>) | ✅            | ✅              | ✅         |
-| Filter hosts by software                                                                                                         | ✅            | ✅              | ✅         |
-| Filter software                                                                                                                  | ✅            | ✅              | ✅         |
-| Run only designated, **observer can run** ,queries as live queries against all hosts                                             | ✅            | ✅              | ✅         |
-| Run any query as [live query](https://fleetdm.com/docs/using-fleet/fleet-ui#run-a-query)                                         |               | ✅              | ✅         |
-| Create, edit, and delete only **self authored** queries                                                                          |               | ✅              | ✅         |
-| Add, edit, and remove queries from the schedule                                                                                  |               | ✅              | ✅         |
-| View policies                                                                                                                    | ✅            | ✅              | ✅         |
-| View global (inherited) policies                                                                                                 | ✅            | ✅              | ✅         |
-| Filter hosts using policies                                                                                                      | ✅            | ✅              | ✅         |
-| Create, edit, and delete policies                                                                                                |               | ✅              | ✅         |
-| Manage [policy automations](https://fleetdm.com/docs/using-fleet/automations#policy-automations)                                 |               |                 | ✅         |
-| Add and remove team members                                                                                                      |               |                 | ✅         |
-| Edit team name                                                                                                                   |               |                 | ✅         |
-| Create, edit, and delete [team enroll secrets](https://fleetdm.com/docs/using-fleet/rest-api#get-enroll-secrets-for-a-team)      |               | ✅              | ✅         |
-| Read agent options\* | ✅              | ✅         | ✅         |
-| Edit [agent options](https://fleetdm.com/docs/using-fleet/configuration-files#agent-options)                                     |               |                 | ✅         |
-| Initiate [file carving](https://fleetdm.com/docs/using-fleet/rest-api#file-carving)                                              |               | ✅              | ✅         |
-| View disk encryption key for macOS hosts enrolled in Fleet's MDM                                                                 | ✅            | ✅              | ✅         |
-| Create edit and delete configuration profiles for macOS hosts enrolled in Fleet's MDM                                            |               | ✅              | ✅         |
-| Execute MDM commands on macOS hosts enrolled in Fleet's MDM, and read command results                                            |               | ✅              | ✅         |
->>>>>>> 77d63f12
+| Execute MDM commands on macOS hosts enrolled in Fleet's MDM, and read command results                                            |               |                | ✅               | ✅          |
 
 \* Applies only to [Fleet REST API](https://fleetdm.com/docs/using-fleet/rest-api)
 
