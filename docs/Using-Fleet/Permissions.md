# Permissions

Users have different abilities depending on the access level they have.

## Roles

### Admin

Users with the admin role receive all permissions.

### Maintainer

Maintainers can manage most entities in Fleet, like queries, policies, labels and schedules.
Unlike admins, maintainers cannot edit higher level settings like application configuration, teams or users.

### Observer

The Observer role is a read-only role. It can access most entities in Fleet, like queries, policies, labels, schedules, application configuration, teams, etc.
They can also run queries configured with the `observer_can_run` flag set to `true`.

### Observer+

`Applies only to Fleet Premium`

Observer+ is an Observer with the added ability to run *any* query.

### GitOps

`Applies only to Fleet Premium`

GitOps is a modern approach to Continuous Deployment (CD) that uses Git as the single source of truth for declarative infrastructure and application configurations.
GitOps is an API-only and write-only role that can be used on CI/CD pipelines.

## User permissions

<<<<<<< HEAD
| **Action**                                                                                                                                 | Observer | Observer+*| Maintainer | Admin | GitOps*|
| ------------------------------------------------------------------------------------------------------------------------------------------ | -------- | --------- | ---------- | ----- | ------ |
| View all [activity](https://fleetdm.com/docs/using-fleet/rest-api#activities)                                                              | ✅        | ✅         | ✅          | ✅     |        |
| View all hosts                                                                                                                             | ✅        | ✅         | ✅          | ✅     |        |
| Filter hosts using [labels](https://fleetdm.com/docs/using-fleet/rest-api#labels)                                                          | ✅        | ✅         | ✅          | ✅     |        |
| Target hosts using labels                                                                                                                  | ✅        | ✅         | ✅          | ✅     |        |
| Add and delete hosts                                                                                                                       |          |           | ✅          | ✅     |        |
| Transfer hosts between teams\*                                                                                                             |          |           | ✅          | ✅     | ✅      |
| Create, edit, and delete labels                                                                                                            |          |           | ✅          | ✅     | ✅      |
| View all software                                                                                                                          | ✅        | ✅         | ✅          | ✅     |        |
| Filter software by [vulnerabilities](https://fleetdm.com/docs/using-fleet/vulnerability-processing#vulnerability-processing)               | ✅        | ✅         | ✅          | ✅     |        |
| Filter hosts by software                                                                                                                   | ✅        | ✅         | ✅          | ✅     |        |
| Filter software by team\*                                                                                                                  | ✅        | ✅         | ✅          | ✅     |        |
| Manage [vulnerability automations](https://fleetdm.com/docs/using-fleet/automations#vulnerability-automations)                             |          |           |            | ✅     | ✅      |
| Run queries designated "**observer can run**" as live queries against all hosts                                                       | ✅        | ✅         | ✅          | ✅     |        |
| Run any query as [live query](https://fleetdm.com/docs/using-fleet/fleet-ui#run-a-query) against all hosts                                 |          | ✅         | ✅          | ✅     |        |
| Create, edit, and delete queries                                                                                                           |          |           | ✅          | ✅     | ✅      |
| View all queries\**                                                                                                                        | ✅        | ✅         | ✅          | ✅     |        |
| Add, edit, and remove queries from all schedules                                                                                           |          |           | ✅          | ✅     | ✅      |
| Create, edit, view, and delete packs                                                                                                       |          |           | ✅          | ✅     | ✅      |
| View all policies                                                                                                                          | ✅        | ✅         | ✅          | ✅     |        |
| Filter hosts using policies                                                                                                                | ✅        | ✅         | ✅          | ✅     |        |
| Create, edit, and delete policies for all hosts                                                                                            |          |           | ✅          | ✅     | ✅      |
| Create, edit, and delete policies for all hosts assigned to team\*                                                                         |          |           | ✅          | ✅     | ✅      |
| Manage [policy automations](https://fleetdm.com/docs/using-fleet/automations#policy-automations)                                           |          |           |            | ✅     | ✅      |
| Create, edit, view, and delete users                                                                                                       |          |           |            | ✅     |        |
| Add and remove team members\*                                                                                                              |          |           |            | ✅     | ✅      |
| Create, edit, and delete teams\*                                                                                                           |          |           |            | ✅     | ✅      |
| Create, edit, and delete [enroll secrets](https://fleetdm.com/docs/deploying/faq#when-do-i-need-to-deploy-a-new-enroll-secret-to-my-hosts) |          |           | ✅          | ✅     | ✅      |
| Create, edit, and delete [enroll secrets for teams](https://fleetdm.com/docs/using-fleet/rest-api#get-enroll-secrets-for-a-team)\*         |          |           | ✅          | ✅     |        |
| Read organization settings and agent options\***                                                                                           | ✅        | ✅         | ✅          | ✅     |        |
| Edit [organization settings](https://fleetdm.com/docs/using-fleet/configuration-files#organization-settings)                               |          |           |            | ✅     | ✅      |
| Edit [agent options](https://fleetdm.com/docs/using-fleet/configuration-files#agent-options)                                               |          |           |            | ✅     | ✅      |
| Edit [agent options for hosts assigned to teams](https://fleetdm.com/docs/using-fleet/configuration-files#team-agent-options)\*            |          |           |            | ✅     | ✅      |
| Initiate [file carving](https://fleetdm.com/docs/using-fleet/rest-api#file-carving)                                                        |          |           | ✅          | ✅     |        |
| Retrieve contents from file carving                                                                                                        |          |           |            | ✅     |        |
| View Apple mobile device management (MDM) certificate information                                                                          |          |           |            | ✅     |        |
| View Apple business manager (BM) information                                                                                               |          |           |            | ✅     |        |
| Generate Apple mobile device management (MDM) certificate signing request (CSR)                                                            |          |           |            | ✅     |        |
| View disk encryption key for macOS hosts enrolled in Fleet's MDM                                                                           | ✅        | ✅         | ✅          | ✅     |        |
| Create edit and delete configuration profiles for macOS hosts enrolled in Fleet's MDM                                                      |          |           | ✅          | ✅     | ✅      |
| Execute MDM commands on macOS hosts enrolled in Fleet's MDM                                                                                |          |           | ✅          | ✅     |        |
| View results of MDM commands executed on macOS hosts enrolled in Fleet's MDM                                                               | ✅        | ✅         | ✅          | ✅     |        |
| Edit [MDM settings](https://fleetdm.com/docs/using-fleet/mdm-macos-settings)                                                               |          |           |            | ✅     | ✅      |
| Edit [MDM settings for teams](https://fleetdm.com/docs/using-fleet/mdm-macos-settings)                                                     |          |           |            | ✅     | ✅      |
| Upload an EULA file for MDM automatic enrollment\*                                                                                         |          |           |            | ✅     |         |
| View/download MDM macOS setup assistant\*                                                                                                  |          |           | ✅          | ✅     |        |
| Edit/upload MDM macOS setup assistant\*                                                                                                    |          |           | ✅          | ✅     |       |
| Enable/disable MDM macOS setup end user authentication\*                                                                                                    |          |           | ✅          | ✅     |       |
=======
| **Action**                                                                                                                                 | Observer | Observer+ *| Maintainer | Admin | GitOps *|
| ------------------------------------------------------------------------------------------------------------------------------------------ | -------- | ---------- | ---------- | ----- | ------- |
| View all [activity](https://fleetdm.com/docs/using-fleet/rest-api#activities)                                                              | ✅       | ✅         | ✅         | ✅    |         |
| View all hosts                                                                                                                             | ✅       | ✅         | ✅         | ✅    |         |
| Filter hosts using [labels](https://fleetdm.com/docs/using-fleet/rest-api#labels)                                                          | ✅       | ✅         | ✅         | ✅    |         |
| Target hosts using labels                                                                                                                  | ✅       | ✅         | ✅         | ✅    |         |
| Add and delete hosts                                                                                                                       |          |            | ✅         | ✅    |         |
| Transfer hosts between teams\*                                                                                                             |          |            | ✅         | ✅    | ✅      |
| Create, edit, and delete labels                                                                                                            |          |            | ✅         | ✅    | ✅      |
| View all software                                                                                                                          | ✅       | ✅         | ✅         | ✅    |         |
| Filter software by [vulnerabilities](https://fleetdm.com/docs/using-fleet/vulnerability-processing#vulnerability-processing)               | ✅       | ✅         | ✅         | ✅    |         |
| Filter hosts by software                                                                                                                   | ✅       | ✅         | ✅         | ✅    |         |
| Filter software by team\*                                                                                                                  | ✅       | ✅         | ✅         | ✅    |         |
| Manage [vulnerability automations](https://fleetdm.com/docs/using-fleet/automations#vulnerability-automations)                             |          |            |            | ✅    | ✅      |
| Run queries designated "**observer can run**" as live queries against all hosts                                                            | ✅       | ✅         | ✅         | ✅    |         |
| Run any query as [live query](https://fleetdm.com/docs/using-fleet/fleet-ui#run-a-query) against all hosts                                 |          | ✅         | ✅         | ✅    |         |
| Create, edit, and delete queries                                                                                                           |          |            | ✅         | ✅    | ✅      |
| View all queries\**                                                                                                                        | ✅       | ✅         | ✅         | ✅    |         |
| Add, edit, and remove queries from all schedules                                                                                           |          |            | ✅         | ✅    | ✅      |
| Create, edit, view, and delete packs                                                                                                       |          |            | ✅         | ✅    | ✅      |
| View all policies                                                                                                                          | ✅       | ✅         | ✅         | ✅    |         |
| Filter hosts using policies                                                                                                                | ✅       | ✅         | ✅         | ✅    |         |
| Create, edit, and delete policies for all hosts                                                                                            |          |            | ✅         | ✅    | ✅      |
| Create, edit, and delete policies for all hosts assigned to team\*                                                                         |          |            | ✅         | ✅    | ✅      |
| Manage [policy automations](https://fleetdm.com/docs/using-fleet/automations#policy-automations)                                           |          |            |            | ✅    | ✅      |
| Create, edit, view, and delete users                                                                                                       |          |            |            | ✅    |         |
| Add and remove team members\*                                                                                                              |          |            |            | ✅    | ✅      |
| Create, edit, and delete teams\*                                                                                                           |          |            |            | ✅    | ✅      |
| Create, edit, and delete [enroll secrets](https://fleetdm.com/docs/deploying/faq#when-do-i-need-to-deploy-a-new-enroll-secret-to-my-hosts) |          |            | ✅         | ✅    | ✅      |
| Create, edit, and delete [enroll secrets for teams](https://fleetdm.com/docs/using-fleet/rest-api#get-enroll-secrets-for-a-team)\*         |          |            | ✅         | ✅    |         |
| Read organization settings and agent options\***                                                                                           | ✅       | ✅         | ✅         | ✅    |         |
| Edit [organization settings](https://fleetdm.com/docs/using-fleet/configuration-files#organization-settings)                               |          |            |            | ✅    | ✅      |
| Edit [agent options](https://fleetdm.com/docs/using-fleet/configuration-files#agent-options)                                               |          |            |            | ✅    | ✅      |
| Edit [agent options for hosts assigned to teams](https://fleetdm.com/docs/using-fleet/configuration-files#team-agent-options)\*            |          |            |            | ✅    | ✅      |
| Initiate [file carving](https://fleetdm.com/docs/using-fleet/rest-api#file-carving)                                                        |          |            | ✅         | ✅    |         |
| Retrieve contents from file carving                                                                                                        |          |            |            | ✅    |         |
| View Apple mobile device management (MDM) certificate information                                                                          |          |            |            | ✅    |         |
| View Apple business manager (BM) information                                                                                               |          |            |            | ✅    |         |
| Generate Apple mobile device management (MDM) certificate signing request (CSR)                                                            |          |            |            | ✅    |         |
| View disk encryption key for macOS hosts                                                                                                   | ✅       | ✅         | ✅         | ✅    |         |
| Create edit and delete configuration profiles for macOS hosts                                                                              |          |            | ✅         | ✅    | ✅      |
| Execute MDM commands on macOS hosts***                                                                                                     |          |            | ✅         | ✅    |         |
| View results of MDM commands executed on macOS hosts***                                                                                    | ✅       | ✅         | ✅         | ✅    |         |
| Edit [MDM settings](https://fleetdm.com/docs/using-fleet/mdm-macos-settings)                                                               |          |            |            | ✅    | ✅      |
| Edit [MDM settings for teams](https://fleetdm.com/docs/using-fleet/mdm-macos-settings)                                                     |          |            |            | ✅    | ✅      |
| Upload an EULA file for MDM automatic enrollment\*                                                                                         |          |            |            | ✅    |         |
| View/download MDM macOS setup assistant\*                                                                                                  |          |            | ✅         | ✅    |         |
| Edit/upload MDM macOS setup assistant\*                                                                                                    |          |            | ✅         | ✅    |         |
| Enable/disable MDM macOS setup end user authentication\*                                                                                   |          |            | ✅         | ✅    |         |
>>>>>>> 60502ffd

\* Applies only to Fleet Premium

\** Global observers can view all queries but the UI and fleetctl only list the ones they can run (**observer can run**).

\*** Applies only to [Fleet REST API](https://fleetdm.com/docs/using-fleet/rest-api)

## Team member permissions

`Applies only to Fleet Premium`

Users in Fleet either have team access or global access.

Users with team access only have access to the [hosts](https://fleetdm.com/docs/using-fleet/rest-api#hosts), [software](https://fleetdm.com/docs/using-fleet/rest-api#software), [schedules](https://fleetdm.com/docs/using-fleet/fleet-ui#schedule-a-query) , and [policies](https://fleetdm.com/docs/using-fleet/rest-api#policies) assigned to
their team.

Users with global access have access to all
[hosts](https://fleetdm.com/docs/using-fleet/rest-api#hosts), [software](https://fleetdm.com/docs/using-fleet/rest-api#software), [queries](https://fleetdm.com/docs/using-fleet/rest-api#queries), [schedules](https://fleetdm.com/docs/using-fleet/fleet-ui#schedule-a-query) , and [policies](https://fleetdm.com/docs/using-fleet/rest-api#policies). Check out [the user permissions
table](#user-permissions) above for global user permissions.

Users can be a member of multiple teams in Fleet.

Users that are members of multiple teams can be assigned different roles for each team. For example, a user can be given access to the "Workstations" team and assigned the "Observer" role. This same user can be given access to the "Servers" team and assigned the "Maintainer" role.

| **Action**                                                                                                                       | Team observer | Team observer+ | Team maintainer | Team admin | Team GitOps |
| -------------------------------------------------------------------------------------------------------------------------------- | ------------- | -------------- | --------------- | ---------- | ----------- |
| View hosts                                                                                                                       | ✅            | ✅             | ✅              | ✅         |             |
| Filter hosts using [labels](https://fleetdm.com/docs/using-fleet/rest-api#labels)                                                | ✅            | ✅             | ✅              | ✅         |             |
| Target hosts using labels                                                                                                        | ✅            | ✅             | ✅              | ✅         |             |
| Add and delete hosts                                                                                                             |               |                | ✅              | ✅         |             |
| Filter software by [vulnerabilities](https://fleetdm.com/docs/using-fleet/vulnerability-processing#vulnerability-processing)     | ✅            | ✅             | ✅              | ✅         |             |
| Filter hosts by software                                                                                                         | ✅            | ✅             | ✅              | ✅         |             |
| Filter software                                                                                                                  | ✅            | ✅             | ✅              | ✅         |             |
| Run queries designated "**observer can run**" as live queries against hosts                                                      | ✅            | ✅             | ✅              | ✅         |             |
| Run any query as [live query](https://fleetdm.com/docs/using-fleet/fleet-ui#run-a-query)                                         |               | ✅             | ✅              | ✅         |             |
| Create, edit, and delete only **self authored** queries                                                                          |               |                | ✅              | ✅         | ✅          |
| View all queries\**                                                                                                              | ✅            | ✅             | ✅              | ✅         |             |
| Add, edit, and remove queries from the schedule                                                                                  |               |                | ✅              | ✅         | ✅          |
| View policies                                                                                                                    | ✅            | ✅             | ✅              | ✅         |             |
| View global (inherited) policies                                                                                                 | ✅            | ✅             | ✅              | ✅         |             |
| Run global (inherited) policies as a live policy                                                                                 |               |                | ✅              | ✅         |             |
| Filter hosts using policies                                                                                                      | ✅            | ✅             | ✅              | ✅         |             |
| Create, edit, and delete team policies                                                                                           |               |                | ✅              | ✅         | ✅          |
| Manage [policy automations](https://fleetdm.com/docs/using-fleet/automations#policy-automations)                                 |               |                |                 | ✅         | ✅          |
| Add and remove team members                                                                                                      |               |                |                 | ✅         | ✅          |
| Edit team name                                                                                                                   |               |                |                 | ✅         | ✅          |
| Create, edit, and delete [team enroll secrets](https://fleetdm.com/docs/using-fleet/rest-api#get-enroll-secrets-for-a-team)      |               |                | ✅              | ✅         |             |
| Read agent options\*                                                                                                             | ✅            | ✅             | ✅              | ✅         |             |
| Edit [agent options](https://fleetdm.com/docs/using-fleet/configuration-files#agent-options)                                     |               |                |                 | ✅         | ✅          |
| Initiate [file carving](https://fleetdm.com/docs/using-fleet/rest-api#file-carving)                                              |               |                | ✅              | ✅         |             |
| View disk encryption key for macOS hosts                                                                                         | ✅            | ✅             | ✅              | ✅         |             |
| Create edit and delete configuration profiles for macOS hosts                                                                    |               |                | ✅              | ✅         | ✅          |
| Execute MDM commands on macOS hosts, and read command results*                                                                   |               |                | ✅              | ✅         |             |
| Execute MDM commands on macOS hosts*                                                                                             |               |                | ✅              | ✅         |             |
| View results of MDM commands executed on macOS hosts*                                                                            | ✅            | ✅             | ✅              | ✅         |             |
| Edit [team MDM settings](https://fleetdm.com/docs/using-fleet/mdm-macos-settings)                                                |               |                |                 | ✅         | ✅          |
| View/download MDM macOS setup assistant                                                                                          |               |                | ✅              | ✅         |             |
| Edit/upload MDM macOS setup assistant                                                                                            |               |                | ✅              | ✅         |             |
| Enable/disable MDM macOS setup end user authentication                                                                           |               |                | ✅              | ✅         |             |

\* Applies only to [Fleet REST API](https://fleetdm.com/docs/using-fleet/rest-api)

\** Team observers can view all queries but the UI and fleetctl only list the ones they can run (**observer can run**).

<meta name="pageOrderInSection" value="900"><|MERGE_RESOLUTION|>--- conflicted
+++ resolved
@@ -33,58 +33,7 @@
 
 ## User permissions
 
-<<<<<<< HEAD
-| **Action**                                                                                                                                 | Observer | Observer+*| Maintainer | Admin | GitOps*|
-| ------------------------------------------------------------------------------------------------------------------------------------------ | -------- | --------- | ---------- | ----- | ------ |
-| View all [activity](https://fleetdm.com/docs/using-fleet/rest-api#activities)                                                              | ✅        | ✅         | ✅          | ✅     |        |
-| View all hosts                                                                                                                             | ✅        | ✅         | ✅          | ✅     |        |
-| Filter hosts using [labels](https://fleetdm.com/docs/using-fleet/rest-api#labels)                                                          | ✅        | ✅         | ✅          | ✅     |        |
-| Target hosts using labels                                                                                                                  | ✅        | ✅         | ✅          | ✅     |        |
-| Add and delete hosts                                                                                                                       |          |           | ✅          | ✅     |        |
-| Transfer hosts between teams\*                                                                                                             |          |           | ✅          | ✅     | ✅      |
-| Create, edit, and delete labels                                                                                                            |          |           | ✅          | ✅     | ✅      |
-| View all software                                                                                                                          | ✅        | ✅         | ✅          | ✅     |        |
-| Filter software by [vulnerabilities](https://fleetdm.com/docs/using-fleet/vulnerability-processing#vulnerability-processing)               | ✅        | ✅         | ✅          | ✅     |        |
-| Filter hosts by software                                                                                                                   | ✅        | ✅         | ✅          | ✅     |        |
-| Filter software by team\*                                                                                                                  | ✅        | ✅         | ✅          | ✅     |        |
-| Manage [vulnerability automations](https://fleetdm.com/docs/using-fleet/automations#vulnerability-automations)                             |          |           |            | ✅     | ✅      |
-| Run queries designated "**observer can run**" as live queries against all hosts                                                       | ✅        | ✅         | ✅          | ✅     |        |
-| Run any query as [live query](https://fleetdm.com/docs/using-fleet/fleet-ui#run-a-query) against all hosts                                 |          | ✅         | ✅          | ✅     |        |
-| Create, edit, and delete queries                                                                                                           |          |           | ✅          | ✅     | ✅      |
-| View all queries\**                                                                                                                        | ✅        | ✅         | ✅          | ✅     |        |
-| Add, edit, and remove queries from all schedules                                                                                           |          |           | ✅          | ✅     | ✅      |
-| Create, edit, view, and delete packs                                                                                                       |          |           | ✅          | ✅     | ✅      |
-| View all policies                                                                                                                          | ✅        | ✅         | ✅          | ✅     |        |
-| Filter hosts using policies                                                                                                                | ✅        | ✅         | ✅          | ✅     |        |
-| Create, edit, and delete policies for all hosts                                                                                            |          |           | ✅          | ✅     | ✅      |
-| Create, edit, and delete policies for all hosts assigned to team\*                                                                         |          |           | ✅          | ✅     | ✅      |
-| Manage [policy automations](https://fleetdm.com/docs/using-fleet/automations#policy-automations)                                           |          |           |            | ✅     | ✅      |
-| Create, edit, view, and delete users                                                                                                       |          |           |            | ✅     |        |
-| Add and remove team members\*                                                                                                              |          |           |            | ✅     | ✅      |
-| Create, edit, and delete teams\*                                                                                                           |          |           |            | ✅     | ✅      |
-| Create, edit, and delete [enroll secrets](https://fleetdm.com/docs/deploying/faq#when-do-i-need-to-deploy-a-new-enroll-secret-to-my-hosts) |          |           | ✅          | ✅     | ✅      |
-| Create, edit, and delete [enroll secrets for teams](https://fleetdm.com/docs/using-fleet/rest-api#get-enroll-secrets-for-a-team)\*         |          |           | ✅          | ✅     |        |
-| Read organization settings and agent options\***                                                                                           | ✅        | ✅         | ✅          | ✅     |        |
-| Edit [organization settings](https://fleetdm.com/docs/using-fleet/configuration-files#organization-settings)                               |          |           |            | ✅     | ✅      |
-| Edit [agent options](https://fleetdm.com/docs/using-fleet/configuration-files#agent-options)                                               |          |           |            | ✅     | ✅      |
-| Edit [agent options for hosts assigned to teams](https://fleetdm.com/docs/using-fleet/configuration-files#team-agent-options)\*            |          |           |            | ✅     | ✅      |
-| Initiate [file carving](https://fleetdm.com/docs/using-fleet/rest-api#file-carving)                                                        |          |           | ✅          | ✅     |        |
-| Retrieve contents from file carving                                                                                                        |          |           |            | ✅     |        |
-| View Apple mobile device management (MDM) certificate information                                                                          |          |           |            | ✅     |        |
-| View Apple business manager (BM) information                                                                                               |          |           |            | ✅     |        |
-| Generate Apple mobile device management (MDM) certificate signing request (CSR)                                                            |          |           |            | ✅     |        |
-| View disk encryption key for macOS hosts enrolled in Fleet's MDM                                                                           | ✅        | ✅         | ✅          | ✅     |        |
-| Create edit and delete configuration profiles for macOS hosts enrolled in Fleet's MDM                                                      |          |           | ✅          | ✅     | ✅      |
-| Execute MDM commands on macOS hosts enrolled in Fleet's MDM                                                                                |          |           | ✅          | ✅     |        |
-| View results of MDM commands executed on macOS hosts enrolled in Fleet's MDM                                                               | ✅        | ✅         | ✅          | ✅     |        |
-| Edit [MDM settings](https://fleetdm.com/docs/using-fleet/mdm-macos-settings)                                                               |          |           |            | ✅     | ✅      |
-| Edit [MDM settings for teams](https://fleetdm.com/docs/using-fleet/mdm-macos-settings)                                                     |          |           |            | ✅     | ✅      |
-| Upload an EULA file for MDM automatic enrollment\*                                                                                         |          |           |            | ✅     |         |
-| View/download MDM macOS setup assistant\*                                                                                                  |          |           | ✅          | ✅     |        |
-| Edit/upload MDM macOS setup assistant\*                                                                                                    |          |           | ✅          | ✅     |       |
-| Enable/disable MDM macOS setup end user authentication\*                                                                                                    |          |           | ✅          | ✅     |       |
-=======
-| **Action**                                                                                                                                 | Observer | Observer+ *| Maintainer | Admin | GitOps *|
+| **Action**                                                                                                                                 | Observer | Observer+* | Maintainer | Admin | GitOps* |
 | ------------------------------------------------------------------------------------------------------------------------------------------ | -------- | ---------- | ---------- | ----- | ------- |
 | View all [activity](https://fleetdm.com/docs/using-fleet/rest-api#activities)                                                              | ✅       | ✅         | ✅         | ✅    |         |
 | View all hosts                                                                                                                             | ✅       | ✅         | ✅         | ✅    |         |
@@ -133,7 +82,6 @@
 | View/download MDM macOS setup assistant\*                                                                                                  |          |            | ✅         | ✅    |         |
 | Edit/upload MDM macOS setup assistant\*                                                                                                    |          |            | ✅         | ✅    |         |
 | Enable/disable MDM macOS setup end user authentication\*                                                                                   |          |            | ✅         | ✅    |         |
->>>>>>> 60502ffd
 
 \* Applies only to Fleet Premium
 
