# Using Fleet FAQ

- [Using Fleet FAQ](#using-fleet-faq)
  - [How can I switch to Fleet from Kolide Fleet?](#how-can-i-switch-to-fleet-from-kolide-fleet)
  - [Has anyone stress tested Fleet? How many hosts can the Fleet server handle?](#has-anyone-stress-tested-fleet-how-many-hosts-can-the-fleet-server-handle)
  - [Can I target my hosts using their enroll secrets?](#can-i-target-my-hosts-using-their-enroll-secrets)
  - [How often do labels refresh? Is the refresh frequency configurable?](#how-often-do-labels-refresh-is-the-refresh-frequency-configurable)
  - [How do I revoke the authorization tokens for a user?](#how-do-i-revoke-the-authorization-tokens-for-a-user)
  - [How do I monitor the performance of my queries?](#how-do-i-monitor-the-performance-of-my-queries)
  - [How do I monitor a Fleet server?](#how-do-i-monitor-a-fleet-server)
  - [Why is the “Add User” button disabled?](#why-is-the-add-user-button-disabled)
  - [Can I disable password-based authentication in the Fleet UI?](#can-i-disable-password-based-authentication-in-the-fleet-ui)
  - [Where are my query results?](#where-are-my-query-results)
    - [Live queries](#live-queries)
    - [Scheduled queries](#scheduled-queries)
    - [What are my options for storing the osquery logs?](#what-are-my-options-for-storing-the-osquery-logs)
    - [Troubleshooting](#troubleshooting)
  - [Why does the same query come back faster sometimes?](#why-does-the-same-query-come-back-faster-sometimes)
  - [What happens if I have a query on a team policy and I also have it scheduled to run separately?](#what-happens-if-i-have-a-query-on-a-team-policy-and-i-also-have-it-scheduled-to-run-separately)
  - [Why aren’t my live queries being logged?](#why-arent-my-live-queries-being-logged)
  - [Why does my query work locally with osquery but not in Fleet?](#why-does-my-query-work-locally-with-osquery-but-not-in-fleet)
  - [Can I use the Fleet API to fetch results from a scheduled query?](#can-i-use-the-fleet-api-to-fetch-results-from-a-scheduled-query)
  - [How do I automatically assign a host to a team when it enrolls with Fleet?](#how-do-i-automatically-assign-a-host-to-a-team-when-it-enrolls-with-fleet)
  - [Why is my host not updating a policy's response?](#why-is-my-host-not-updating-a-policys-response)
  - [What should I do if my computer is showing up as an offline host?](#what-should-i-do-if-my-computer-is-showing-up-as-an-offline-host)
  - [How does Fleet deal with IP duplication?](#how-does-fleet-deal-with-ip-duplication)
  - [Can Orbit run alongside osquery?](#can-orbit-run-alongside-osquery)
  - [Can I control how fleetd handles updates?](#can-i-control-how-fleetd-handles-updates)
  - [When will the newest version of osquery be available to Orbit?](#when-will-the-newest-version-of-osquery-be-available-to-orbit)
  - [Where does Orbit get update information?](#where-does-orbit-get-update-information)
  - [Can I bundle osquery extensions into Orbit?](#can-i-bundle-osquery-extensions-into-orbit)
  - [What happens to osquery logs if my Fleet server or my logging destination is offline?](#what-happens-to-osquery-logs-if-my-fleet-server-or-my-logging-destination-is-offline)
  - [How does Fleet work with osquery extensions?](#how-does-fleet-work-with-osquery-extensions)
  - [Why do I see "Unknown Certificate Error" when adding hosts to my dev server?](#why-do-i-see-unknown-certificate-error-when-adding-hosts-to-my-dev-server)
  - [Can I hide known vulnerabilities that I feel are insignificant?](#can-i-hide-known-vulnerabilities-that-i-feel-are-insignificant)
  - [Can I create reports based on historical data in Fleet?](#can-i-create-reports-based-on-historical-data-in-fleet)
  - [When do I need fleetctl vs. the REST API vs. the Fleet UI?](#when-do-i-need-fleetctl-vs-the-rest-api-vs-the-fleet-ui)
  - [Why can't I run queries with `fleetctl` using a new API-only user?](#why-cant-i-run-queries-with-fleetctl-using-a-new-api-only-user)
  - [Can I audit actions taken in Fleet?](#can-i-audit-actions-taken-in-fleet)
  - [How often is the software inventory updated?](#how-often-is-the-software-inventory-updated)
  - [Can I group results from multiple hosts?](#can-i-group-results-from-multiple-hosts)
  - [How do I downgrade from Fleet Premium to Fleet Free?](#how-do-i-downgrade-from-fleet-premium-to-fleet-free)
  - [If I use a software orchestration tool (Ansible, Chef, Puppet, etc.) to manage agent options, do I have to apply the same options in the Fleet UI?](#if-i-use-a-software-orchestration-tool-ansible-chef-puppet-etc-to-manage-agent-options-do-i-have-to-apply-the-same-options-in-the-fleet-ui)
  - [How can I uninstall the osquery agent?](#how-can-i-uninstall-the-osquery-agent)
    - [MacOS](#macos)
    - [Windows](#windows)
    - [Ubuntu](#ubuntu)
    - [CentOS](#centos)
  - [How does Fleet determines online and offline status?](#how-does-fleet-determines-online-and-offline-status)
    - [Online hosts](#online-hosts)
    - [Offline hosts](#offline-hosts)
  - [Why aren't "additional queries" being applied to hosts enrolled in a team?](why-arent-additional-queries-being-applied-to-hosts-enrolled-in-a-team)
  - [Why am I seeing an error when using the `after` key in `api/v1/fleet/hosts`?](#why-am-i-seeing-an-error-when-using-the-after-key-in-apiv1fleethosts)
  - [What can I do if Fleet is slow or unresponsive after enabling a feature?](#what-can-i-do-if-fleet-is-slow-or-unresponseive-after-enabling-a-feature)
  - [Why am I seeing an "unsupported key" error when updating agent options?](#why-am-i-seeing-an-unsupported-key-error-when-updating-agent-options)
  - [How can I renew my Apple Business Manager server token?](#how-can-i-renew-my-apple-business-manager-server-token)
  - [Why am I getting errors when generating a .msi package on MacOS?](#why-am-i-getting-errors-when-generating-a-msi-package-on-macos)

## How can I switch to Fleet from Kolide Fleet?

To migrate to Fleet from Kolide Fleet, please follow the steps outlined in the [Upgrading Fleet section](https://fleetdm.com/docs/deploying/upgrading-fleet) of the documentation.

## Has anyone stress tested Fleet? How many hosts can the Fleet server handle?

Fleet has been stress tested to 150,000 online hosts and 400,000 total enrolled hosts. Production deployments exist with over 100,000 hosts and numerous production deployments manage tens of thousands of hosts.

It’s standard deployment practice to have multiple Fleet servers behind a load balancer. However, typically the MySQL database is the performance bottleneck and a single Fleet server can handle tens of thousands of hosts.

## Can I target my hosts using their enroll secrets?

<<<<<<< HEAD
No, currently, there’s no way to retrieve the name of the enroll secret with a query. This means that there's no way to create a label using your hosts' enroll secrets and then use this label as a
=======
No, currently, there’s no way to retrieve the name of the enroll secret with a query. This means
that there's no way to create a label using your hosts' enroll secrets and then use this label as a
>>>>>>> 96ea1d6a
target for live queries or scheduled queries.

Typically folks will use some other unique identifier to create labels that distinguish each type of device. As a workaround, [Fleet's manual labels](https://fleetdm.com/docs/using-fleet/fleetctl-cli#host-labels) provide a way to create groups of hosts without a query. These manual labels can then be used as targets for queries.

There is, however, a way to accomplish this even though the answer to the question remains "no": Teams. As of Fleet v4.0.0, you can group hosts in Teams either by enrolling them with a team specific secret, or by transferring hosts to a team. One the hosts you want to target are part of a team, you can create a query and target the team in question.

## How often do labels refresh? Is the refresh frequency configurable?

The update frequency for labels is configurable with the [—osquery_label_update_interval](https://fleetdm.com/docs/deploying/configuration#osquery-label-update-interval) flag (default 1 hour).

## How do I revoke the authorization tokens for a user?

Authorization tokens are revoked when the “require password reset” action is selected for that user. User-initiated password resets do not expire the existing tokens.

## How do I monitor the performance of my queries?

Fleet can live query the `osquery_schedule` table. Performing this live query allows you to get the performance data for your scheduled queries. Also consider scheduling a query to the `osquery_schedule` table to get these logs into your logging pipeline.

## How do I monitor a Fleet server?

Fleet provides standard interfaces for monitoring and alerting. See the [Monitoring Fleet](https://fleetdm.com/docs/using-fleet/monitoring-fleet) documentation for details.

## Why is the “Add User” button disabled?

The “Add User” button is disabled if SMTP (email) has not been configured for the Fleet server. Currently, there is no way to add new users without email capabilities.

One way to hack around this is to use a simulated mailserver like [Mailhog](https://github.com/mailhog/MailHog). You can retrieve the email that was “sent” in the Mailhog UI, and provide users with the invite URL manually.

## Can I disable password-based authentication in the Fleet UI?

Some folks like to enforce users with SAML SSO enabled to login only via the SSO and not via password.

There is no option in the Fleet UI for disabling password-based authentication.
However, users that have SSO enabled in Fleet will not be able to log in via password-based authentication.

If a user has SSO enabled, the Login page in the Fleet UI displays the “Email” and “Password” fields but on attempted password-based login, this user will receive an “Authentication failed” message.

## Where are my query results?

### Live queries

Live query results (executed in the web UI or `fleetctl query`) are pushed directly to the UI where the query is running. The results never go to a file unless you as the user manually save them.

### Scheduled queries

Scheduled query results from enrolled hosts can be logged by Fleet.
For results to go to Fleet, the osquery `--logger_plugin` flag must be set to `tls`.

### What are my options for storing the osquery logs?

Folks typically use Fleet to ship logs to data aggregation systems like Splunk, the ELK stack, and Graylog.

Fleet supports multiple logging destinations for scheduled query results and status logs. The `--osquery_result_log_plugin` and `--osquery_status_log_plugin` can be set to:
`filesystem`, `firehose`, `kinesis`, `lambda`, `pubsub`, `kafkarest`, and `stdout`.
See:
  - https://fleetdm.com/docs/deploying/configuration#osquery-result-log-plugin.
  - https://fleetdm.com/docs/deploying/configuration#osquery-status-log-plugin.

### Troubleshooting

Expecting results, but not seeing anything in the logs?

- Try scheduling a query that always returns results (eg. `SELECT * FROM time`).
- Check whether the query is scheduled in differential mode. If so, new results will only be logged when the result set changes.
- Ensure that the query is scheduled to run on the intended platforms, and that the tables queried are supported by those platforms.
- Use live query to `SELECT * FROM osquery_schedule` to check whether the query has been scheduled on the host.
- Look at the status logs provided by osquery. In a standard configuration these are available on the filesystem of the Fleet server at the path configurable by [`--filesystem_status_log_file`](https://fleetdm.com/docs/deploying/configuration#filesystem-status-log-file). This defaults to `/tmp/osquery_status`. The host will output a status log each time it executes the query.

## Why does the same query come back faster sometimes?

Don't worry, this behavior is expected; it's part of how osquery works.

Fleet and osquery work together by communicating with heartbeats. Depending on how close the next heartbeat is, Fleet might return results a few seconds faster or slower.
>By the way, to get around a phenomena called the "thundering herd problem", these heartbeats aren't exactly the same number of seconds apart each time. osquery implements a "splay", a few ± milliseconds that are added to or subtracted from the heartbeat interval to prevent these thundering herds. This helps prevent situations where many thousands of devices might unnecessarily attempt to communicate with the Fleet server at exactly the same time. (If you've ever used Socket.io, a similar phenomena can occur with that tool's automatic WebSocket reconnects.)

## What happens if I have a query on a team policy and I also have it scheduled to run separately?

Both queries will run as scheduled on applicable hosts. If there are any hosts that both the scheduled run and the policy apply to, they will be queried twice.

## Why aren’t my live queries being logged?

Live query results are never logged to the filesystem of the Fleet server. See [Where are my query results?](#where-are-my-query-results).

## Why does my query work locally with osquery but not in Fleet?

If you're seeing query results using `osqueryi` but not through Fleet, the most likely culprit is a permissions issue. Check out the [osquery docs](https://osquery.readthedocs.io/en/stable/deployment/process-auditing/#full-disk-access) for more details and instructions for setting up Full Disk Access.

## Can I use the Fleet API to fetch results from a scheduled query?

You cannot. Scheduled query results are logged to whatever logging plugin you have configured and are not stored in the Fleet DB.

However, the Fleet API exposes a significant amount of host information via the [`api/v1/fleet/hosts`](https://fleetdm.com/docs/using-fleet/rest-api#list-hosts) and the [`api/v1/fleet/hosts/{id}`](https://fleetdm.com/docs/using-fleet/rest-api#get-host) API endpoints. The `api/v1/fleet/hosts` [can even be configured to return additional host information](https://github.com/fleetdm/fleet/blob/9fb9da31f5462fa7dda4819a114bbdbc0252c347/docs/1-Using-Fleet/2-fleetctl-CLI.md#fleet-configuration-options).

For example, let's say you want to retrieve a host's OS version, installed software, and kernel version:

Each host’s OS version is available using the `api/v1/fleet/hosts` API endpoint. [Check out the API documentation for this endpoint](https://fleetdm.com/docs/using-fleet/rest-api#list-hosts).

The ability to view each host’s installed software was released behind a feature flag in Fleet 3.11.0 and called Software inventory. [Check out the feature flag documentation for instructions on turning on Software inventory in Fleet](https://fleetdm.com/docs/deploying/configuration#feature-flags).

Once the Software inventory feature is turned on, a list of a specific host’s installed software is available using the `api/v1/fleet/hosts/{id}` endpoint. [Check out the documentation for this endpoint](https://fleetdm.com/docs/using-fleet/rest-api#get-host).

It’s possible in Fleet to retrieve each host’s kernel version, using the Fleet API, through `additional_queries`. The Fleet configuration options YAML file includes an `additional_queries` property that allows you to append custom query results to the host details returned by the `api/v1/fleet/hosts` endpoint. [Check out an example configuration file with the additional_queries field](https://fleetdm.com/docs/using-fleet/fleetctl-cli#fleet-configuration-options).
## How do I automatically assign a host to a team when it enrolls with Fleet?

[Team enroll secrets](https://fleetdm.com/docs/using-fleet/teams#enroll-hosts-to-a-team) allow you to automatically assign a host to a team.

## Why is my host not updating a policy's response?

The following are reasons why a host may not be updating a policy's response:

* The policy's query includes tables that are not compatible with this host's platform. For example, if your policy's query contains the [`apps` table](https://osquery.io/schema/5.0.1/#apps), which is only compatible on hosts running macOS, this policy will not update its response if this host is running Windows or Linux.

* The policy's query includes invalid SQL syntax. If your policy's query includes invalid syntax, this policy will not update its response. You can check the syntax of your query by heading to the **Queries** page, selecting your query, and then selecting "Save."

## What should I do if my computer is showing up as an offline host?

If your device is showing up as an offline host in the Fleet instance, and you're sure that the computer has osquery running, we recommend trying the following:

* Try un-enrolling and re-enrolling the host. You can do this by uninstalling osquery on the host and then enrolling your device again using one of the [recommended methods](https://fleetdm.com/docs/using-fleet/adding-hosts).

## How does Fleet deal with IP duplication?

Fleet relies on UUIDs so any overlap with host IP addresses should not cause a problem. The only time this might be an issue is if you are running a query that involves a specific IP address that exists in multiple locations as it might return multiple results - [Fleet's teams feature](https://fleetdm.com/docs/using-fleet/teams) can be used to restrict queries to specific hosts.

## Can fleetd run alongside osquery?

Yes, fleetd can be run alongside an existing, separately-installed osqueryd. If you have an existing osqueryd installed on a given host, you don't have to remove it prior to installing fleetd.  The osquery instance provided by fleetd uses its own database directory that doesn't interfere with other osquery isntances installed on the host.

## Can I control how fleetd handles updates?

Yes, auto-updates can be disabled entirely by passing `--disable-updates` as a flag when running `fleetctl package` to generate your installer (easy) or by deploying a modified systemd file to your hosts (more complicated). We'd recommend the flag:

```
fleetctl package --fleetctl package --type=deb --fleet-url=https://localhost:8080 --enroll-secret=superRandomSecret --disable-updates
```

You can also indicate the [channels you would like Orbit to watch for updates](https://github.com/fleetdm/fleet/tree/main/orbit#update-channels) using the `--orbit-channel`, `--desktop-channel` , and `--osqueryd-channel` flags:

```
fleetctl package --fleetctl package --type=deb --fleet-url=https://localhost:8080 --enroll-secret=superRandomSecret --orbit-channel=edge --desktop-channel=stable --osquery-channel=4
```

You can specify a major (4), minor (4.0) or patch (4.6.0) version as well as the `stable`  or `edge` channels.

## When will the newest version of osquery be available to Orbit?

When a new osquery version is released, it is pushed to the `edge` channel for beta testing. As soon as that version is deemed stable by the osquery project, it is moved to the `stable` channel. Some versions may take a little longer than others to be tested and moved from `edge` to `stable`, especially when there are major changes.

## Where does Orbit get update information?

Orbit checks for update metadata and downloads binaries at `tuf.fleetctl.com`.

## Can I bundle osquery extensions into Orbit?

This isn't supported yet, but we're working on it!

## What happens to osquery logs if my Fleet server or my logging destination is offline?

If Fleet can't send logs to the destination, it will return an error to osquery. This causes osquery to retry sending the logs. The logs will then be stored in osquery's internal buffer until they are sent successfully, or they get expired if the `buffered_log_max`(defaults to 1,000,000 logs) is exceeded. Check out the [Remote logging buffering section](https://osquery.readthedocs.io/en/latest/deployment/remote/#remote-logging-buffering) on the osquery docs for more on this behavior.

## How does Fleet work with osquery extensions?

Any extension table available in a host enrolled to Fleet can be queried by Fleet. Note that the "compatible with" message may show an error because it won't know your extension table, but the query will still work, and Fleet will gracefully ignore errors from any incompatible hosts.

## Why do I see "Unknown Certificate Error" when adding hosts to my dev server?

If you are using a self-signed certificate on `localhost`, add the  `--insecure` flag when building your installation packages:

```
fleetctl package --fleetctl package --type=deb --fleet-url=https://localhost:8080 --enroll-secret=superRandomSecret --insecure
```

## Can I hide known vulnerabilities that I feel are insignificant?

This isn't currently supported, but we're working on it! You can track that issue [here](https://github.com/fleetdm/fleet/issues/3152).

## Can I create reports based on historical data in Fleet?

Currently, Fleet only stores the current state of your hosts (when they last communicated with Fleet). The best way at the moment to maintain historical data would be to use the [REST API](https://fleetdm.com/docs/using-fleet/rest-api) or the [`fleetctl` CLI](https://fleetdm.com/docs/using-fleet/fleetctl-cli) to retrieve it manually. Then save the data you need to your schedule.

## When do I need fleetctl vs. the REST API vs. the Fleet UI?

[fleetctl](https://fleetdm.com/docs/using-fleet/fleetctl-cli) is great for users that like to do things in a terminal (like iTerm on a Mac). Lots of tech folks are real power users of the terminal. It is also helpful for automating things like deployments.

The [REST API](https://fleetdm.com/docs/using-fleet/rest-api) is somewhat similar to fleetctl, but it tends to be used more by other computer programs rather than human users (although humans can use it too). For example, our [Fleet UI](https://fleetdm.com/docs/using-fleet/rest-api) talks to the server via the REST API. Folks can also use the REST API if they want to build their own programs that talk to the Fleet server.

The [Fleet UI](https://fleetdm.com/docs/using-fleet/fleet-ui) is built for human users to make interfacing with the Fleet server user-friendly and visually appealing. It also makes things simpler and more accessible to a broader range of users.

## Why can't I run queries with `fleetctl` using a new API-only user?

In versions prior to Fleet 4.13, a password reset is needed before a new API-only user can perform queries. You can find detailed instructions for setting that up [here](https://github.com/fleetdm/fleet/blob/a1eba3d5b945cb3339004dd1181526c137dc901c/docs/Using-Fleet/fleetctl-CLI.md#reset-the-password).

## Can I audit actions taken in Fleet?

The [REST API `activities` endpoint](https://fleetdm.com/docs/using-fleet/rest-api#activities) provides a full breakdown of actions taken on queries, policies, and teams (Available in Fleet Premium) through the UI, the REST API, or `fleetctl`.

## How often is the software inventory updated?

By default, Fleet will query hosts for software inventory hourly. If you'd like to set a different interval, you can update the [periodicity](https://fleetdm.com/docs/deploying/configuration#periodicity) in your vulnerabilities configuration.

## Can I group results from multiple hosts?

There are a few ways you can go about getting counts of hosts that meet specific criteria using the REST API. You can use [`GET /api/v1/fleet/hosts`](https://fleetdm.com/docs/using-fleet/rest-api#list-hosts) or the [`fleetctl` CLI](https://fleetdm.com/docs/using-fleet/fleetctl-cli#available-commands) to gather a list of all hosts and then work with that data however you'd like. For example, you could retrieve all hosts using `fleetctl get hosts` and then use `jq` to pull out the data you need. The following example would give you a count of hosts by their OS version:

```
$ fleetctl get hosts --json | jq '.spec .os_version' | sort | uniq -c

   1 "CentOS Stream 8.0.0"
   2 "Ubuntu 20.4.0"
   1 "macOS 11.5.2"
   1 "macOS 11.6.3"
   1 "macOS 12.1.0"
   3 "macOS 12.2.1"
   3 "macOS 12.3.0"
   6 "macOS 12.3.1"
```

## How do I downgrade from Fleet Premium to Fleet Free?

If you'd like to renew your Fleet Premium license key, please contact us [here](https://fleetdm.com/company/contact).

How to downgrade from Fleet Premium to Fleet Free:

First, back up your users and update all team-level users to global users:

1. Run the `fleetctl get user_roles > user_roles.yml` command. Save the `user_roles.yml` file so
   that, if you choose to upgrade later, you can restore user roles.
2. Head to the **Settings > Users** page in the Fleet UI.
3. For each user that has any team listed under the **Teams** column, select **Actions > Edit**,
   then select
   **Global user**, and then select **Save**. If a user shouldn't have global access, delete this user.

Next, move all team-level scheduled queries to the global level:
1. Head to the **Schedule** page in the Fleet UI.
2. For each scheduled query that belongs to a team, copy the name in the **Query** column, select
   **All teams** in the top dropdown, select **Schedule a query**, past the name in the **Select
   query** field, choose the frequency, and select **Schedule**.
3. Delete each scheduled query that belongs to a team because they will no longer run on any hosts
   following the downgrade process.

Next, move all team level policies to the global level:
1. Head to the **Policies** page in the Fleet UI.
2. For each policy that belongs to a team, copy the **Name**, **Description**, **Resolve**,
  and **Query**. Then, select **All teams** in the top dropdown, select **Add a policy**, select
  **create your own policy**, paste each item in the appropriate field, and select **Save**.
3. Delete each policy that belongs to a team because they will no longer run on any hosts
following the downgrade process.

Next, back up your teams:
1. Run the `fleetctl get teams > teams.yml` command. Save the `teams.yml` file so
that, if you choose to upgrade later, you can restore teams.
2. Head to the **Settings > Teams** page in the Fleet UI.
3. Delete all teams. This will move all hosts to the global level.

Lastly, remove your Fleet Premium license key:
1. Remove your license key from your Fleet configuration. Documentation on where the license key is
   located in your configuration is [here](https://fleetdm.com/docs/deploying/configuration#license).
2. Restart your Fleet server.

## If I use a software orchestration tool (Ansible, Chef, Puppet, etc.) to manage agent options, do I have to apply the same options in the Fleet UI?

No. The agent options set using your software orchestration tool will override the default agent options that appear in the **Settings > Organization settings > Agent options** page. On this page, if you hit the **Save** button, the options that appear in the Fleet UI will override the agent options set using your software orchestration.

## How can I uninstall the osquery agent?
To uninstall the osquery agent, follow the below instructions for your operating system.

### MacOS
Run the Orbit [cleanup script](https://github.com/fleetdm/fleet/blob/main/orbit/tools/cleanup/cleanup_macos.sh)

### Windows
Use the "Add or remove programs" dialog to remove Orbit.

### Ubuntu
Run `sudo apt remove fleet-osquery -y`

### CentOS
Run `sudo rpm -e fleet-osquery-X.Y.Z.x86_64`

## How does Fleet determines online and offline status?

### Online hosts

**Online** hosts will respond to a live query.

A host is online if it has connected successfully in a window of time set by `distributed_interval` (or `config_tls_refresh`, whichever is smaller).
A buffer of 60 seconds is added to the calculation to avoid unnecessary flapping between online/offline status (in case hosts take a bit longer than expected to connect to Fleet).
The values for `distributed_interval` and `config_tls_refresh` can be found in the **Settings > Organization settings > Agent options** page for global hosts
and in the **Settings > Teams > TEAM NAME > Agent options** page for hosts that belong to a team.

For example:

`distributed_interval=10, config_tls_refresh=30`
A host is considered online if it has connected to Fleet in the last 70 (10+60) seconds.

`distributed_interval=30, config_tls_refresh=20`
A host is considered online if it has connected to Fleet in the last 80 (20+60) seconds.

### Offline hosts

**Offline** hosts won't respond to a live query. These hosts may be shut down, asleep, or not connected to the internet.
A host could also be offline if there is a connection issue between the osquery agent running in the host and Fleet (see [What should I do if my computer is showing up as an offline host?](#what-should-i-do-if-my-computer-is-showing-up-as-an-offline-host)).

## Why aren't "additional queries" being applied to hosts enrolled in a team?

Changes were introduced in Fleet v4.20.0 that caused the `features.additional_queries` set in at the global level to no longer apply to hosts assigned to a team. If you would like those queries to be applied to hosts assigned to a team, you will need to be include these queries under `features.additional_queries` in each team's [configuration](https://fleetdm.com/docs/using-fleet/configuration-files#teams).

## Why am I seeing an error when using the `after` key in `api/v1/fleet/hosts`?

There is a [bug](https://github.com/fleetdm/fleet/issues/8443) in MySQL validation in some versions of Fleet when using the `created_at` and `updated_at` columns as `order_key` along with an `after` filter. Adding `h.` to the column in `order_key` will return your results.

```
{{host}}/api/v1/fleet/hosts?order_key=h.created_at&order_direction=desc&after=2022-10-22T20:22:03Z

```
## What can I do if Fleet is slow or unresponsive after enabling a feature?

Depending on your infrastructure capabilities, and the number of hosts enrolled into your Fleet instance, Fleet might be slow or unresponsive after globally enabling a feature like [software inventory](https://fleetdm.com/docs/deploying/configuration#software-inventory).

In those cases, we recommend a slow rollout by partially enabling the feature by teams using the `features` key of the [teams configuration](https://fleetdm.com/docs/using-fleet/configuration-files#teams).

## Why am I seeing an "unsupported key" error when updating agent options?

When updating agent options, you may see an error similar to this:

```
[...] unsupported key provided: "logger_plugin"
If you’re not using the latest osquery, use the fleetctl apply --force command to override validation.
```

This error indicates that you're providing a config option that isn't valid in the current version of osquery, typically because you're setting a command line flag through the configuration key. This has always been unsupported through the config plugin, but osquery has recently become more opinionated and Fleet now validates the configuration to make sure there aren't errors in the osquery agent.

If you are not using the latest version of osquery, you can create a config YAML file and apply it with `fleetctl` using the `--force` flag to override the validation:

```fleetctl apply --force -f config.yaml```

## How can I renew my Apple Business Manager server token?

> This feature is currently in development and is not ready for production use.

If you have configured Fleet with an Apple Business Manager server token for mobile device management (a Fleet Premium feature), you will eventually need to renew that token. [As documented in the Apple Business Manager User Guide](https://support.apple.com/en-ca/guide/apple-business-manager/axme0f8659ec/web), the token expires after a year or whenever the account that downloaded the token has their password changed.

When that happens, the token is rejected by Apple and must be renewed. The detailed steps are documented in the Apple documentation link above - in short, the Apple Business Manager Administrator or Content Manager must sign in to their account and download a new server token for the Fleet MDM server, and all Fleet instances must be restarted with that new token provided instead of the old one (see the [MDM configuration documentation](https://fleetdm.com/docs/deploying/configuration#mdm-mobile-device-management-in-progress) for details on how to do that).

## Why am I getting errors when generating a .msi package on my M1 Mac?

There are many challenges to generating .msi packages on any OS but Windows. Errors will frequently resolve after multiple attempts and we've added retries by default in recent versions of `fleetctl package`.  Package creation is much more reliable on Intel Macs, Linux and Windows. <|MERGE_RESOLUTION|>--- conflicted
+++ resolved
@@ -68,13 +68,7 @@
 
 ## Can I target my hosts using their enroll secrets?
 
-<<<<<<< HEAD
-No, currently, there’s no way to retrieve the name of the enroll secret with a query. This means that there's no way to create a label using your hosts' enroll secrets and then use this label as a
-=======
-No, currently, there’s no way to retrieve the name of the enroll secret with a query. This means
-that there's no way to create a label using your hosts' enroll secrets and then use this label as a
->>>>>>> 96ea1d6a
-target for live queries or scheduled queries.
+No, currently, there’s no way to retrieve the name of the enroll secret with a query. This means that there's no way to create a label using your hosts' enroll secrets and then use this label as atarget for live queries or scheduled queries.
 
 Typically folks will use some other unique identifier to create labels that distinguish each type of device. As a workaround, [Fleet's manual labels](https://fleetdm.com/docs/using-fleet/fleetctl-cli#host-labels) provide a way to create groups of hosts without a query. These manual labels can then be used as targets for queries.
 
