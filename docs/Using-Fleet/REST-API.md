--- conflicted
+++ resolved
@@ -3981,7 +3981,6 @@
 
 `Status: 200`
 
-<<<<<<< HEAD
 
 ### Upload a bootstrap package
 
@@ -4147,9 +4146,6 @@
 ```
 
 ### 
-=======
-###
->>>>>>> 391de295
 
 ---
 
