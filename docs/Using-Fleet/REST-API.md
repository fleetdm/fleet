# REST API

- [Authentication](#authentication)
- [Activities](#activities)
- [Fleet configuration](#fleet-configuration)
- [File carving](#file-carving)
- [Hosts](#hosts)
- [Labels](#labels)
- [Mobile device management (MDM)](#mobile-device-management-mdm)
- [Policies](#policies)
- [Queries](#queries)
- [Schedule](#schedule)
- [Sessions](#sessions)
- [Software](#software)
- [Targets](#targets)
- [Teams](#teams)
- [Translator](#translator)
- [Users](#users)
- [API errors](#api-responses)

Use the Fleet APIs to automate Fleet.

This page includes a list of available resources and their API routes.

## Authentication

- [Retrieve your API token](#retrieve-your-api-token)
- [Log in](#log-in)
- [Log out](#log-out)
- [Forgot password](#forgot-password)
- [Change password](#change-password)
- [Reset password](#reset-password)
- [Me](#me)
- [SSO config](#sso-config)
- [Initiate SSO](#initiate-sso)
- [SSO callback](#sso-callback)

### Retrieve your API token

All API requests to the Fleet server require API token authentication unless noted in the documentation. API tokens are tied to your Fleet user account.

To get an API token, retrieve it from the "Account settings" > "Get API token" in the Fleet UI (`/profile`). Or, you can send a request to the [login API endpoint](#log-in) to get your token.

Then, use that API token to authenticate all subsequent API requests by sending it in the "Authorization" request header, prefixed with "Bearer ":

```
Authorization: Bearer <your token>
```

> For SSO users, email/password login is disabled. The API token can instead be retrieved from the "My account" page in the UI (/profile). On this page, choose "Get API token".

### Log in

Authenticates the user with the specified credentials. Use the token returned from this endpoint to authenticate further API requests.

`POST /api/v1/fleet/login`

> This API endpoint is not available to SSO users, since email/password login is disabled for SSO users. To get an API token for an SSO user, you can use the Fleet UI.

#### Parameters

| Name     | Type   | In   | Description                                   |
| -------- | ------ | ---- | --------------------------------------------- |
| email    | string | body | **Required**. The user's email.               |
| password | string | body | **Required**. The user's plain text password. |

#### Example

`POST /api/v1/fleet/login`

##### Request body

```json
{
  "email": "janedoe@example.com",
  "password": "VArCjNW7CfsxGp67"
}
```

##### Default response

`Status: 200`

```json
{
  "user": {
    "created_at": "2020-11-13T22:57:12Z",
    "updated_at": "2020-11-13T22:57:12Z",
    "id": 1,
    "name": "Jane Doe",
    "email": "janedoe@example.com",
    "enabled": true,
    "force_password_reset": false,
    "gravatar_url": "",
    "sso_enabled": false,
    "global_role": "admin",
    "teams": []
  },
  "token": "{your token}"
}
```

---

### Log out

Logs out the authenticated user.

`POST /api/v1/fleet/logout`

#### Example

`POST /api/v1/fleet/logout`

##### Default response

`Status: 200`

---

### Forgot password

Sends a password reset email to the specified email. Requires that SMTP or SES is configured for your Fleet server.

`POST /api/v1/fleet/forgot_password`

#### Parameters

| Name  | Type   | In   | Description                                                             |
| ----- | ------ | ---- | ----------------------------------------------------------------------- |
| email | string | body | **Required**. The email of the user requesting the reset password link. |

#### Example

`POST /api/v1/fleet/forgot_password`

##### Request body

```json
{
  "email": "janedoe@example.com"
}
```

##### Default response

`Status: 200`

##### Unknown error

`Status: 500`

```json
{
  "message": "Unknown Error",
  "errors": [
    {
      "name": "base",
      "reason": "email not configured"
    }
  ]
}
```

---

### Change password

`POST /api/v1/fleet/change_password`

Changes the password for the authenticated user.

#### Parameters

| Name         | Type   | In   | Description                            |
| ------------ | ------ | ---- | -------------------------------------- |
| old_password | string | body | **Required**. The user's old password. |
| new_password | string | body | **Required**. The user's new password. |

#### Example

`POST /api/v1/fleet/change_password`

##### Request body

```json
{
  "old_password": "VArCjNW7CfsxGp67",
  "new_password": "zGq7mCLA6z4PzArC"
}
```

##### Default response

`Status: 200`

##### Validation failed

`Status: 422 Unprocessable entity`

```json
{
  "message": "Validation Failed",
  "errors": [
    {
      "name": "old_password",
      "reason": "old password does not match"
    }
  ]
}
```

### Reset password

Resets a user's password. Which user is determined by the password reset token used. The password reset token can be found in the password reset email sent to the desired user.

`POST /api/v1/fleet/reset_password`

#### Parameters

| Name                      | Type   | In   | Description                                                               |
| ------------------------- | ------ | ---- | ------------------------------------------------------------------------- |
| new_password              | string | body | **Required**. The new password.                                           |
| new_password_confirmation | string | body | **Required**. Confirmation for the new password.                          |
| password_reset_token      | string | body | **Required**. The token provided to the user in the password reset email. |

#### Example

`POST /api/v1/fleet/reset_password`

##### Request body

```json
{
  "new_password": "abc123",
  "new_password_confirmation": "abc123",
  "password_reset_token": "UU5EK0JhcVpsRkY3NTdsaVliMEZDbHJ6TWdhK3oxQ1Q="
}
```

##### Default response

`Status: 200`


---

### Me

Retrieves the user data for the authenticated user.

`GET /api/v1/fleet/me`

#### Example

`GET /api/v1/fleet/me`

##### Default response

`Status: 200`

```json
{
  "user": {
    "created_at": "2020-11-13T22:57:12Z",
    "updated_at": "2020-11-16T23:49:41Z",
    "id": 1,
    "name": "Jane Doe",
    "email": "janedoe@example.com",
    "global_role": "admin",
    "enabled": true,
    "force_password_reset": false,
    "gravatar_url": "",
    "sso_enabled": false,
    "teams": []
  }
}
```

---

### Perform required password reset

Resets the password of the authenticated user. Requires that `force_password_reset` is set to `true` prior to the request.

`POST /api/v1/fleet/perform_required_password_reset`

#### Example

`POST /api/v1/fleet/perform_required_password_reset`

##### Request body

```json
{
  "new_password": "sdPz8CV5YhzH47nK"
}
```

##### Default response

`Status: 200`

```json
{
  "user": {
    "created_at": "2020-11-13T22:57:12Z",
    "updated_at": "2020-11-17T00:09:23Z",
    "id": 1,
    "name": "Jane Doe",
    "email": "janedoe@example.com",
    "enabled": true,
    "force_password_reset": false,
    "gravatar_url": "",
    "sso_enabled": false,
    "global_role": "admin",
    "teams": []
  }
}
```

---

### SSO config

Gets the current SSO configuration.

`GET /api/v1/fleet/sso`

#### Example

`GET /api/v1/fleet/sso`

##### Default response

`Status: 200`

```json
{
  "settings": {
    "idp_name": "IDP Vendor 1",
    "idp_image_url": "",
    "sso_enabled": false
  }
}
```

---

### Initiate SSO

`POST /api/v1/fleet/sso`

#### Parameters

| Name      | Type   | In   | Description                                                                 |
| --------- | ------ | ---- | --------------------------------------------------------------------------- |
| relay_url | string | body | **Required**. The relative url to be navigated to after successful sign in. |

#### Example

`POST /api/v1/fleet/sso`

##### Request body

```json
{
  "relay_url": "/hosts/manage"
}
```

##### Default response

`Status: 200`

##### Unknown error

`Status: 500`

```json
{
  "message": "Unknown Error",
  "errors": [
    {
      "name": "base",
      "reason": "InitiateSSO getting metadata: Get \"https://idp.example.org/idp-meta.xml\": dial tcp: lookup idp.example.org on [2001:558:feed::1]:53: no such host"
    }
  ]
}
```

### SSO callback

This is the callback endpoint that the identity provider will use to send security assertions to Fleet. This is where Fleet receives and processes the response from the identify provider.

`POST /api/v1/fleet/sso/callback`

#### Parameters

| Name         | Type   | In   | Description                                                 |
| ------------ | ------ | ---- | ----------------------------------------------------------- |
| SAMLResponse | string | body | **Required**. The SAML response from the identity provider. |

#### Example

`POST /api/v1/fleet/sso/callback`

##### Request body

```json
{
  "SAMLResponse": "<SAML response from IdP>"
}
```

##### Default response

`Status: 200`


---

## Activities

### List activities

Returns a list of the activities that have been performed in Fleet as well as additional meta data
for pagination. The following types of activity are included:

- Created pack
- Edited pack
- Deleted pack
- Applied pack with fleetctl
- Created policy
- Edited policy
- Deleted policy
- Applied policy with fleetctl
- Created saved query
- Edited saved query
- Deleted saved query
- Applied query with fleetctl
- Ran live query
- Created team - _Available in Fleet Premium_
- Deleted team - _Available in Fleet Premium_

`GET /api/v1/fleet/activities`

#### Parameters

| Name            | Type    | In    | Description                                                 |
|:--------------- |:------- |:----- |:------------------------------------------------------------|
| page            | integer | query | Page number of the results to fetch.                                                                                          |
| per_page        | integer | query | Results per page.                                                                                                             |
| order_key       | string  | query | What to order results by. Can be any column in the `activites` table.                                                         |
| order_direction | string  | query | **Requires `order_key`**. The direction of the order given the order key. Options include `asc` and `desc`. Default is `asc`. |

#### Example

`GET /api/v1/fleet/activities?page=0&per_page=10&order_key=created_at&order_direction=desc`

##### Default response

```json
{
  "activities": [
    {
      "created_at": "2021-07-30T13:41:07Z",
      "id": 24,
      "actor_full_name": "name",
      "actor_id": 1,
      "actor_gravatar": "",
      "actor_email": "name@example.com",
      "type": "live_query",
      "details": {
        "targets_count": 231
      }
    },
    {
      "created_at": "2021-07-29T15:35:33Z",
      "id": 23,
      "actor_full_name": "name",
      "actor_id": 1,
      "actor_gravatar": "",
      "actor_email": "name@example.com",
      "type": "deleted_multiple_saved_query",
      "details": {
        "query_ids": [
          2,
          24,
          25
        ]
      }
    },
    {
      "created_at": "2021-07-29T14:40:30Z",
      "id": 22,
      "actor_full_name": "name",
      "actor_id": 1,
      "actor_gravatar": "",
      "actor_email": "name@example.com",
      "type": "created_team",
      "details": {
        "team_id": 3,
        "team_name": "Oranges"
      }
    },
    {
      "created_at": "2021-07-29T14:40:27Z",
      "id": 21,
      "actor_full_name": "name",
      "actor_id": 1,
      "actor_gravatar": "",
      "actor_email": "name@example.com",
      "type": "created_team",
      "details": {
        "team_id": 2,
        "team_name": "Apples"
      }
    },
    {
      "created_at": "2021-07-27T14:35:08Z",
      "id": 20,
      "actor_full_name": "name",
      "actor_id": 1,
      "actor_gravatar": "",
      "actor_email": "name@example.com",
      "type": "created_pack",
      "details": {
        "pack_id": 2,
        "pack_name": "New pack"
      }
    },
    {
      "created_at": "2021-07-27T13:25:21Z",
      "id": 19,
      "actor_full_name": "name",
      "actor_id": 1,
      "actor_gravatar": "",
      "actor_email": "name@example.com",
      "type": "live_query",
      "details": {
        "targets_count": 14
      }
    },
    {
      "created_at": "2021-07-27T13:25:14Z",
      "id": 18,
      "actor_full_name": "name",
      "actor_id": 1,
      "actor_gravatar": "",
      "actor_email": "name@example.com",
      "type": "live_query",
      "details": {
        "targets_count": 14
      }
    },
    {
      "created_at": "2021-07-26T19:28:24Z",
      "id": 17,
      "actor_full_name": "name",
      "actor_id": 1,
      "actor_gravatar": "",
      "actor_email": "name@example.com",
      "type": "live_query",
      "details": {
        "target_counts": 1
      }
    },
    {
      "created_at": "2021-07-26T17:27:37Z",
      "id": 16,
      "actor_full_name": "name",
      "actor_id": 1,
      "actor_gravatar": "",
      "actor_email": "name@example.com",
      "type": "live_query",
      "details": {
        "target_counts": 14
      }
    },
    {
      "created_at": "2021-07-26T17:27:08Z",
      "id": 15,
      "actor_full_name": "name",
      "actor_id": 1,
      "actor_gravatar": "",
      "actor_email": "name@example.com",
      "type": "live_query",
      "details": {
        "target_counts": 14
      }
    }
  ],
  "meta": {
    "has_next_results": true,
    "has_previous_results": false
  }
}

```

---

## File carving

- [List carves](#list-carves)
- [Get carve](#get-carve)
- [Get carve block](#get-carve-block)

Fleet supports osquery's file carving functionality as of Fleet 3.3.0. This allows the Fleet server to request files (and sets of files) from osquery agents, returning the full contents to Fleet.

To initiate a file carve using the Fleet API, you can use the [live query](#run-live-query) endpoint to run a query against the `carves` table.

For more information on executing a file carve in Fleet, go to the [File carving with Fleet docs](https://fleetdm.com/docs/using-fleet/fleetctl-cli#file-carving-with-fleet).

### List carves

Retrieves a list of the non expired carves. Carve contents remain available for 24 hours after the first data is provided from the osquery client.

`GET /api/v1/fleet/carves`

#### Parameters

None.

#### Example

`GET /api/v1/fleet/carves`

##### Default response

`Status: 200`

```json
{
  "carves": [
    {
      "id": 1,
      "created_at": "2021-02-23T22:52:01Z",
      "host_id": 7,
      "name": "macbook-pro.local-2021-02-23T22:52:01Z-fleet_distributed_query_30",
      "block_count": 1,
      "block_size": 2000000,
      "carve_size": 2048,
      "carve_id": "c6958b5f-4c10-4dc8-bc10-60aad5b20dc8",
      "request_id": "fleet_distributed_query_30",
      "session_id": "065a1dc3-40ad-441c-afff-80c2ad7dac28",
      "expired": false,
      "max_block": 0
    },
    {
      "id": 2,
      "created_at": "2021-02-23T22:53:03Z",
      "host_id": 7,
      "name": "macbook-pro.local-2021-02-23T22:53:03Z-fleet_distributed_query_31",
      "block_count": 2,
      "block_size": 2000000,
      "carve_size": 3400704,
      "carve_id": "2b9170b9-4e11-4569-a97c-2f18d18bec7a",
      "request_id": "fleet_distributed_query_31",
      "session_id": "f73922ed-40a4-4e98-a50a-ccda9d3eb755",
      "expired": false,
      "max_block": 1,
      "error": "S3 multipart carve upload: EntityTooSmall: Your proposed upload is smaller than the minimum allowed object size"
    }
  ]
}
```

### Get carve

Retrieves the specified carve.

`GET /api/v1/fleet/carves/{id}`

#### Parameters

| Name | Type    | In   | Description                           |
| ---- | ------- | ---- | ------------------------------------- |
| id   | integer | path | **Required.** The desired carve's ID. |

#### Example

`GET /api/v1/fleet/carves/1`

##### Default response

`Status: 200`

```json
{
  "carve": {
    "id": 1,
    "created_at": "2021-02-23T22:52:01Z",
    "host_id": 7,
    "name": "macbook-pro.local-2021-02-23T22:52:01Z-fleet_distributed_query_30",
    "block_count": 1,
    "block_size": 2000000,
    "carve_size": 2048,
    "carve_id": "c6958b5f-4c10-4dc8-bc10-60aad5b20dc8",
    "request_id": "fleet_distributed_query_30",
    "session_id": "065a1dc3-40ad-441c-afff-80c2ad7dac28",
    "expired": false,
    "max_block": 0
  }
}
```

### Get carve block

Retrieves the specified carve block. This endpoint retrieves the data that was carved.

`GET /api/v1/fleet/carves/{id}/block/{block_id}`

#### Parameters

| Name     | Type    | In   | Description                                 |
| -------- | ------- | ---- | ------------------------------------------- |
| id       | integer | path | **Required.** The desired carve's ID.       |
| block_id | integer | path | **Required.** The desired carve block's ID. |

#### Example

`GET /api/v1/fleet/carves/1/block/0`

##### Default response

`Status: 200`

```json
{
    "data": "aG9zdHMAAAAAAAAAAAAAAAAAAAAAAAAAAAAAAAAAAAAAAAAAAAAAAAAAAAAAAAAA..."
}
```
---

## Fleet configuration

- [Get certificate](#get-certificate)
- [Get configuration](#get-configuration)
- [Modify configuration](#modify-configuration)
- [Get global enroll secrets](#get-global-enroll-secrets)
- [Modify global enroll secrets](#modify-global-enroll-secrets)
- [Get enroll secrets for a team](#get-enroll-secrets-for-a-team)
- [Modify enroll secrets for a team](#modify-enroll-secrets-for-a-team)
- [Create invite](#create-invite)
- [List invites](#list-invites)
- [Delete invite](#delete-invite)
- [Verify invite](#verify-invite)
- [Update invite](#update-invite)
- [Version](#version)

The Fleet server exposes a handful of API endpoints that handle the configuration of Fleet as well as endpoints that manage invitation and enroll secret operations. All the following endpoints require prior authentication meaning you must first log in successfully before calling any of the endpoints documented below.

### Get certificate

Returns the Fleet certificate.

`GET /api/v1/fleet/config/certificate`

#### Parameters

None.

#### Example

`GET /api/v1/fleet/config/certificate`

##### Default response

`Status: 200`

```json
{
  "certificate_chain": <certificate_chain>
}
```

### Get configuration

Returns all information about the Fleet's configuration.

`GET /api/v1/fleet/config`

#### Parameters

None.

#### Example

`GET /api/v1/fleet/config`

##### Default response

`Status: 200`

```json
{
  "org_info": {
    "org_name": "fleet",
    "org_logo_url": ""
  },
  "server_settings": {
    "server_url": "https://localhost:8080",
    "live_query_disabled": false,
    "enable_analytics": true
  },
  "smtp_settings": {
    "enable_smtp": false,
    "configured": false,
    "sender_address": "",
    "server": "",
    "port": 587,
    "authentication_type": "authtype_username_password",
    "user_name": "",
    "password": "********",
    "enable_ssl_tls": true,
    "authentication_method": "authmethod_plain",
    "domain": "",
    "verify_ssl_certs": true,
    "enable_start_tls": true
  },
  "sso_settings": {
    "entity_id": "",
    "issuer_uri": "",
    "idp_image_url": "",
    "metadata": "",
    "metadata_url": "",
    "idp_name": "",
    "enable_sso": false,
    "enable_sso_idp_login": false,
    "enable_jit_provisioning": false
  },
  "host_expiry_settings": {
    "host_expiry_enabled": false,
    "host_expiry_window": 0
  },
  "features": {
    "additional_queries": null
  },
  "mdm": {
    "apple_bm_default_team": "",
    "apple_bm_terms_expired": false,
    "macos_updates": {
      "minimum_version": "12.3.1",
      "deadline": "2022-01-01"
    }
  },
  "agent_options": {
    "spec": {
      "config": {
        "options": {
          "pack_delimiter": "/",
          "logger_tls_period": 10,
          "distributed_plugin": "tls",
          "disable_distributed": false,
          "logger_tls_endpoint": "/api/v1/osquery/log",
          "distributed_interval": 10,
          "distributed_tls_max_attempts": 3
        },
        "decorators": {
          "load": [
            "SELECT uuid AS host_uuid FROM system_info;",
            "SELECT hostname AS hostname FROM system_info;"
          ]
        }
      },
      "overrides": {},
      "command_line_flags": {}
    }
  },
  "license": {
     "tier": "free",
     "expiration": "0001-01-01T00:00:00Z"
   },
  "logging": {
      "debug": false,
      "json": false,
      "result": {
          "plugin": "firehose",
          "config": {
              "region": "us-east-1",
              "status_stream": "",
              "result_stream": "result-topic"
          }
      },
      "status": {
          "plugin": "filesystem",
          "config": {
              "status_log_file": "foo_status",
              "result_log_file": "",
              "enable_log_rotation": false,
              "enable_log_compression": false
          }
      }
  },
  "vulnerability_settings": {
    "databases_path": ""
  },
  "webhook_settings": {
    "host_status_webhook": {
      "enable_host_status_webhook": true,
      "destination_url": "https://server.com",
      "host_percentage": 5,
      "days_count": 7
    },
    "failing_policies_webhook":{
      "enable_failing_policies_webhook":true,
      "destination_url": "https://server.com",
      "policy_ids": [1, 2, 3],
      "host_batch_size": 1000
    },
    "vulnerabilities_webhook":{
      "enable_vulnerabilities_webhook":true,
      "destination_url": "https://server.com",
      "host_batch_size": 1000
    }
  },
  "integrations": {
    "jira": null
  },
  "mdm": {
    "apple_bm_terms_expired": false,
    "enabled_and_configured": false,
    "apple_bm_default_team": "",
    "macos_updates": {
      "minimum_version": "12.3.1",
      "deadline": "2022-01-01"
    }
  },
  "logging": {
    "debug": false,
    "json": false,
    "result": {
        "plugin": "filesystem",
        "config": {
          "status_log_file": "/var/folders/xh/bxm1d2615tv3vrg4zrxq540h0000gn/T/osquery_status",
          "result_log_file": "/var/folders/xh/bxm1d2615tv3vrg4zrxq540h0000gn/T/osquery_result",
          "enable_log_rotation": false,
          "enable_log_compression": false
        }
      },
    "status": {
      "plugin": "filesystem",
      "config": {
        "status_log_file": "/var/folders/xh/bxm1d2615tv3vrg4zrxq540h0000gn/T/osquery_status",
        "result_log_file": "/var/folders/xh/bxm1d2615tv3vrg4zrxq540h0000gn/T/osquery_result",
        "enable_log_rotation": false,
        "enable_log_compression": false
      }
    }
  },
  "update_interval": {
    "osquery_detail": 3600000000000,
    "osquery_policy": 3600000000000
  },
  "vulnerabilities": {
    "cpe_database_url": "",
    "current_instance_checks": "auto",
    "cve_feed_prefix_url": "",
    "databases_path": "",
    "disable_data_sync": false,
    "periodicity": 3600000000000,
    "recent_vulnerability_max_age": 2592000000000000
  }
}
```

### Modify configuration

Modifies the Fleet's configuration with the supplied information.

`PATCH /api/v1/fleet/config`

#### Parameters

| Name                              | Type    | In    | Description                                                                                                                                                                            |
| ---------------------             | ------- | ----  | -------------------------------------------------------------------------------------------------------------------------------------------------------------------------------------- |
| org_name                          | string  | body  | _Organization information_. The organization name.                                                                                                                                     |
| org_logo_url                      | string  | body  | _Organization information_. The URL for the organization logo.                                                                                                                         |
| server_url                        | string  | body  | _Server settings_. The Fleet server URL.                                                                                                                                               |
| live_query_disabled               | boolean | body  | _Server settings_. Whether the live query capabilities are disabled.                                                                                                                   |
| enable_smtp                       | boolean | body  | _SMTP settings_. Whether SMTP is enabled for the Fleet app.                                                                                                                            |
| sender_address                    | string  | body  | _SMTP settings_. The sender email address for the Fleet app. An invitation email is an example of the emails that may use this sender address                                          |
| server                            | string  | body  | _SMTP settings_. The SMTP server for the Fleet app.                                                                                                                                    |
| port                              | integer | body  | _SMTP settings_. The SMTP port for the Fleet app.                                                                                                                                      |
| authentication_type               | string  | body  | _SMTP settings_. The authentication type used by the SMTP server. Options include `"authtype_username_and_password"` or `"none"`                                                       |
| username_name                     | string  | body  | _SMTP settings_. The username used to authenticate requests made to the SMTP server.                                                                                                   |
| password                          | string  | body  | _SMTP settings_. The password used to authenticate requests made to the SMTP server.                                                                                                   |
| enable_ssl_tls                    | boolean | body  | _SMTP settings_. Whether or not SSL and TLS are enabled for the SMTP server.                                                                                                           |
| authentication_method             | string  | body  | _SMTP settings_. The authentication method used to make authenticate requests to SMTP server. Options include `"authmethod_plain"`, `"authmethod_cram_md5"`, and `"authmethod_login"`. |
| domain                            | string  | body  | _SMTP settings_. The domain for the SMTP server.                                                                                                                                       |
| verify_ssl_certs                  | boolean | body  | _SMTP settings_. Whether or not SSL certificates are verified by the SMTP server. Turn this off (not recommended) if you use a self-signed certificate.                                |
| enabled_start_tls                 | boolean | body  | _SMTP settings_. Detects if STARTTLS is enabled in your SMTP server and starts to use it.                                                                                              |
| enabled_sso                       | boolean | body  | _SSO settings_. Whether or not SSO is enabled for the Fleet application. If this value is true, you must also include most of the SSO settings parameters below.                       |
| entity_id                         | string  | body  | _SSO settings_. The required entity ID is a URI that you use to identify Fleet when configuring the identity provider.                                                                 |
| issuer_uri                        | string  | body  | _SSO settings_. The URI you provide here must exactly match the Entity ID field used in the identity provider configuration.                                                           |
| idp_image_url                     | string  | body  | _SSO settings_. An optional link to an image such as a logo for the identity provider.                                                                                                 |
| metadata                          | string  | body  | _SSO settings_. Metadata provided by the identity provider. Either metadata or a metadata URL must be provided.                                                                        |
| metadata_url                      | string  | body  | _SSO settings_. A URL that references the identity provider metadata. If available from the identity provider, this is the preferred means of providing metadata.                      |
| host_expiry_enabled               | boolean | body  | _Host expiry settings_. When enabled, allows automatic cleanup of hosts that have not communicated with Fleet in some number of days.                                                  |
| host_expiry_window                | integer | body  | _Host expiry settings_. If a host has not communicated with Fleet in the specified number of days, it will be removed.                                                                 |
| agent_options                     | objects | body  | The agent_options spec that is applied to all hosts. In Fleet 4.0.0 the `api/v1/fleet/spec/osquery_options` endpoints were removed.                                                    |
| transparency_url                  | string  | body  | _Fleet Desktop_. The URL used to display transparency information to users of Fleet Desktop. **Requires Fleet Premium license**                                                           |
| enable_host_status_webhook        | boolean | body  | _webhook_settings.host_status_webhook settings_. Whether or not the host status webhook is enabled.                                                                 |
| destination_url                   | string  | body  | _webhook_settings.host_status_webhook settings_. The URL to deliver the webhook request to.                                                     |
| host_percentage                   | integer | body  | _webhook_settings.host_status_webhook settings_. The minimum percentage of hosts that must fail to check in to Fleet in order to trigger the webhook request.                                                              |
| days_count                        | integer | body  | _webhook_settings.host_status_webhook settings_. The minimum number of days that the configured `host_percentage` must fail to check in to Fleet in order to trigger the webhook request.                                |
| enable_failing_policies_webhook   | boolean | body  | _webhook_settings.failing_policies_webhook settings_. Whether or not the failing policies webhook is enabled. |
| destination_url                   | string  | body  | _webhook_settings.failing_policies_webhook settings_. The URL to deliver the webhook requests to.                                                     |
| policy_ids                        | array   | body  | _webhook_settings.failing_policies_webhook settings_. List of policy IDs to enable failing policies webhook.                                                              |
| host_batch_size                   | integer | body  | _webhook_settings.failing_policies_webhook settings_. Maximum number of hosts to batch on failing policy webhook requests. The default, 0, means no batching (all hosts failing a policy are sent on one request). |
| enable_vulnerabilities_webhook    | boolean | body  | _webhook_settings.vulnerabilities_webhook settings_. Whether or not the vulnerabilities webhook is enabled. |
| destination_url                   | string  | body  | _webhook_settings.vulnerabilities_webhook settings_. The URL to deliver the webhook requests to.                                                     |
| host_batch_size                   | integer | body  | _webhook_settings.vulnerabilities_webhook settings_. Maximum number of hosts to batch on vulnerabilities webhook requests. The default, 0, means no batching (all vulnerable hosts are sent on one request). |
| enable_software_vulnerabilities   | boolean | body  | _integrations.jira[] settings_. Whether or not Jira integration is enabled for software vulnerabilities. Only one vulnerability automation can be enabled at a given time (enable_vulnerabilities_webhook and enable_software_vulnerabilities). |
| enable_failing_policies           | boolean | body  | _integrations.jira[] settings_. Whether or not Jira integration is enabled for failing policies. Only one failing policy automation can be enabled at a given time (enable_failing_policies_webhook and enable_failing_policies). |
| url                               | string  | body  | _integrations.jira[] settings_. The URL of the Jira server to integrate with. |
| username                          | string  | body  | _integrations.jira[] settings_. The Jira username to use for this Jira integration. |
| api_token                         | string  | body  | _integrations.jira[] settings_. The API token of the Jira username to use for this Jira integration. |
| project_key                       | string  | body  | _integrations.jira[] settings_. The Jira project key to use for this integration. Jira tickets will be created in this project. |
| enable_software_vulnerabilities   | boolean | body  | _integrations.zendesk[] settings_. Whether or not Zendesk integration is enabled for software vulnerabilities. Only one vulnerability automation can be enabled at a given time (enable_vulnerabilities_webhook and enable_software_vulnerabilities). |
| enable_failing_policies           | boolean | body  | _integrations.zendesk[] settings_. Whether or not Zendesk integration is enabled for failing policies. Only one failing policy automation can be enabled at a given time (enable_failing_policies_webhook and enable_failing_policies). |
| url                               | string  | body  | _integrations.zendesk[] settings_. The URL of the Zendesk server to integrate with. |
| email                             | string  | body  | _integrations.zendesk[] settings_. The Zendesk user email to use for this Zendesk integration. |
| api_token                         | string  | body  | _integrations.zendesk[] settings_. The Zendesk API token to use for this Zendesk integration. |
| group_id                          | integer | body  | _integrations.zendesk[] settings_. The Zendesk group id to use for this integration. Zendesk tickets will be created in this group. |
| apple_bm_default_team             | string  | body  | _mdm settings_. The default team to use with Apple Business Manager. **Requires Fleet Premium license** |
| minimum_version                   | string  | body  | _mdm.macos_updates settings_. Hosts that belong to no team and are enrolled into Fleet's MDM will be nudged until their macOS is at or above this version. **Requires Fleet Premium license** |
| deadline                          | string  | body  | _mdm.macos_updates settings_. Hosts that belong to no team and are enrolled into Fleet's MDM won't be able to dismiss the Nudge window once this deadline is past. **Requires Fleet Premium license** |
| custom_settings                   | list    | body  | _mdm.macos_settings settings_. Hosts that belong to no team and are enrolled into Fleet's MDM will have those custom profiles applied. |
| enable_disk_encryption            | boolean | body  | _mdm.macos_settings settings_. Hosts that belong to no team and are enrolled into Fleet's MDM will have disk encryption enabled if set to true. **Requires Fleet Premium license** |
| additional_queries                | boolean | body  | Whether or not additional queries are enabled on hosts.                                                                                                                                |
| force                             | bool    | query | Force apply the agent options even if there are validation errors.                                                                                                 |
| dry_run                           | bool    | query | Validate the configuration and return any validation errors, but do not apply the changes.                                                                         |

#### Example

`PATCH /api/v1/fleet/config`

##### Request body

```json
{
  "org_info": {
    "org_name": "Fleet Device Management",
    "org_logo_url": "https://fleetdm.com/logo.png"
  },
  "smtp_settings": {
    "enable_smtp": true,
    "server": "localhost",
    "port": "1025"
  }
}
```

##### Default response

`Status: 200`

```json
{
  "org_info": {
    "org_name": "Fleet Device Management",
    "org_logo_url": "https://fleetdm.com/logo.png"
  },
  "server_settings": {
    "server_url": "https://localhost:8080",
    "live_query_disabled": false
  },
  "smtp_settings": {
    "enable_smtp": true,
    "configured": true,
    "sender_address": "",
    "server": "localhost",
    "port": 1025,
    "authentication_type": "authtype_username_none",
    "user_name": "",
    "password": "********",
    "enable_ssl_tls": true,
    "authentication_method": "authmethod_plain",
    "domain": "",
    "verify_ssl_certs": true,
    "enable_start_tls": true
  },
  "sso_settings": {
    "entity_id": "",
    "issuer_uri": "",
    "idp_image_url": "",
    "metadata": "",
    "metadata_url": "",
    "idp_name": "",
    "enable_sso": false
  },
  "host_expiry_settings": {
    "host_expiry_enabled": false,
    "host_expiry_window": 0
  },
  "features": {
    "additional_queries": null
  },
  "license": {
    "tier": "free",
    "expiration": "0001-01-01T00:00:00Z"
  },
  "mdm": {
    "apple_bm_default_team": "",
    "apple_bm_terms_expired": false,
    "enabled_and_configured": false,
    "macos_updates": {
      "minimum_version": "12.3.1",
      "deadline": "2022-01-01"
    },
    "macos_settings": {
      "custom_settings": ["path/to/profile1.mobileconfig"],
      "enable_disk_encryption": true
    }
  },
  "agent_options": {
    "config": {
      "options": {
        "pack_delimiter": "/",
        "logger_tls_period": 10,
        "distributed_plugin": "tls",
        "disable_distributed": false,
        "logger_tls_endpoint": "/api/v1/osquery/log",
        "distributed_interval": 10,
        "distributed_tls_max_attempts": 3
      },
      "decorators": {
        "load": [
          "SELECT uuid AS host_uuid FROM system_info;",
          "SELECT hostname AS hostname FROM system_info;"
        ]
      }
    },
    "overrides": {},
    "command_line_flags": {}
  },
  "vulnerability_settings": {
    "databases_path": ""
  },
  "webhook_settings": {
    "host_status_webhook": {
      "enable_host_status_webhook": true,
      "destination_url": "https://server.com",
      "host_percentage": 5,
      "days_count": 7
    },
    "failing_policies_webhook":{
      "enable_failing_policies_webhook":true,
      "destination_url": "https://server.com",
      "policy_ids": [1, 2, 3],
      "host_batch_size": 1000
    },
    "vulnerabilities_webhook":{
      "enable_vulnerabilities_webhook":true,
      "destination_url": "https://server.com",
      "host_batch_size": 1000
    }
  },
  "integrations": {
    "jira": [
      {
        "url": "https://jiraserver.com",
        "username": "some_user",
        "password": "sec4et!",
        "project_key": "jira_project",
        "enable_software_vulnerabilities": false
      }
    ]
  },
  "logging": {
      "debug": false,
      "json": false,
      "result": {
          "plugin": "firehose",
          "config": {
              "region": "us-east-1",
              "status_stream": "",
              "result_stream": "result-topic"
          }
      },
      "status": {
          "plugin": "filesystem",
          "config": {
              "status_log_file": "foo_status",
              "result_log_file": "",
              "enable_log_rotation": false,
              "enable_log_compression": false
          }
      }
  }
}
```

### Get global enroll secrets

Returns the valid global enroll secrets.

`GET /api/v1/fleet/spec/enroll_secret`

#### Parameters

None.

#### Example

`GET /api/v1/fleet/spec/enroll_secret`

##### Default response

`Status: 200`

```json
{
    "spec": {
        "secrets": [
            {
                "secret": "vhPzPOnCMOMoqSrLxKxzSADyqncayacB",
                "created_at": "2021-11-12T20:24:57Z"
            },
            {
                "secret": "jZpexWGiXmXaFAKdrdttFHdJBqEnqlVF",
                "created_at": "2021-11-12T20:24:57Z"
            }
        ]
    }
}
```

### Modify global enroll secrets

Replaces all existing global enroll secrets.

`POST /api/v1/fleet/spec/enroll_secret`

#### Parameters

| Name      | Type    | In   | Description                                                        |
| --------- | ------- | ---- | ------------------------------------------------------------------ |
| spec      | object  | body | **Required**. Attribute "secrets" must be a list of enroll secrets |

#### Example

Replace all global enroll secrets with a new enroll secret.

`POST /api/v1/fleet/spec/enroll_secret`

##### Request body

```json
{
    "spec": {
        "secrets": [
            {
                "secret": "KuSkYFsHBQVlaFtqOLwoUIWniHhpvEhP"
            }
        ]
    }
}
```

##### Default response

`Status: 200`

```json
{}
```

#### Example

Delete all global enroll secrets.

`POST /api/v1/fleet/spec/enroll_secret`

##### Request body

```json
{
    "spec": {
        "secrets": []
    }
}
```

##### Default response

`Status: 200`

```json
{}
```

### Get enroll secrets for a team

Returns the valid team enroll secrets.

`GET /api/v1/fleet/teams/{id}/secrets`

#### Parameters

None.

#### Example

`GET /api/v1/fleet/teams/1/secrets`

##### Default response

`Status: 200`

```json
{
  "secrets": [
    {
      "created_at": "2021-06-16T22:05:49Z",
      "secret": "aFtH2Nq09hrvi73ErlWNQfa7M53D3rPR",
      "team_id": 1
    }
  ]
}
```


### Modify enroll secrets for a team

Replaces all existing team enroll secrets.

`PATCH /api/v1/fleet/teams/{id}/secrets`

#### Parameters

| Name      | Type    | In   | Description                            |
| --------- | ------- | ---- | -------------------------------------- |
| id        | integer | path | **Required**. The team's id.           |
| secrets   | array   | body | **Required**. A list of enroll secrets |

#### Example

Replace all of a team's existing enroll secrets with a new enroll secret

`PATCH /api/v1/fleet/teams/2/secrets`

##### Request body

```json
{
  "secrets": [
    {
      "secret": "n07v32y53c237734m3n201153c237"
    }
  ]
}
```

##### Default response

`Status: 200`

```json
{
  "secrets": [
    {
      "secret": "n07v32y53c237734m3n201153c237",
      "created_at": "0001-01-01T00:00:00Z"
    }
  ]
}
```

#### Example

Delete all of a team's existing enroll secrets

`PATCH /api/v1/fleet/teams/2/secrets`

##### Request body

```json
{
  "secrets": []
}
```

##### Default response

`Status: 200`

```json
{
  "secrets": null
}
```

### Create invite

`POST /api/v1/fleet/invites`

#### Parameters

| Name        | Type    | In   | Description                                                                                                                                           |
| ----------- | ------- | ---- | ----------------------------------------------------------------------------------------------------------------------------------------------------- |
| global_role | string  | body | Role the user will be granted. Either a global role is needed, or a team role.                                                                        |
| email       | string  | body | **Required.** The email of the invited user. This email will receive the invitation link.                                                             |
| name        | string  | body | **Required.** The name of the invited user.                                                                                                           |
| sso_enabled | boolean | body | **Required.** Whether or not SSO will be enabled for the invited user.                                                                                |
| teams       | list    | body | _Available in Fleet Premium_ A list of the teams the user is a member of. Each item includes the team's ID and the user's role in the specified team. |

#### Example

##### Request body

```json
{
  "email": "john_appleseed@example.com",
  "name": "John",
  "sso_enabled": false,
  "global_role": null,
  "teams": [
    {
      "id": 2,
      "role": "observer"
    },
    {
      "id": 3,
      "role": "maintainer"
    }
  ]
}
```

`POST /api/v1/fleet/invites`

##### Default response

`Status: 200`

```json
{
  "invite": {
    "created_at": "0001-01-01T00:00:00Z",
    "updated_at": "0001-01-01T00:00:00Z",
    "id": 3,
    "invited_by": 1,
    "email": "john_appleseed@example.com",
    "name": "John",
    "sso_enabled": false,
    "teams": [
      {
        "id": 10,
        "created_at": "0001-01-01T00:00:00Z",
        "name": "Apples",
        "description": "",
        "agent_options": null,
        "user_count": 0,
        "host_count": 0,
        "role": "observer"
      },
      {
        "id": 14,
        "created_at": "0001-01-01T00:00:00Z",
        "name": "Best of the Best Engineering",
        "description": "",
        "agent_options": null,
        "user_count": 0,
        "host_count": 0,
        "role": "maintainer"
      }
    ]
  }
}
```

### List invites

Returns a list of the active invitations in Fleet.

`GET /api/v1/fleet/invites`

#### Parameters

| Name            | Type   | In    | Description                                                                                                                   |
| --------------- | ------ | ----- | ----------------------------------------------------------------------------------------------------------------------------- |
| order_key       | string | query | What to order results by. Can be any column in the invites table.                                                             |
| order_direction | string | query | **Requires `order_key`**. The direction of the order given the order key. Options include `asc` and `desc`. Default is `asc`. |
| query           | string | query | Search query keywords. Searchable fields include `name` and `email`.                                                          |

#### Example

`GET /api/v1/fleet/invites`

##### Default response

`Status: 200`

```json
{
  "invites": [
    {
      "created_at": "0001-01-01T00:00:00Z",
      "updated_at": "0001-01-01T00:00:00Z",
      "id": 3,
      "email": "john_appleseed@example.com",
      "name": "John",
      "sso_enabled": false,
      "global_role": "admin",
      "teams": []
    },
    {
      "created_at": "0001-01-01T00:00:00Z",
      "updated_at": "0001-01-01T00:00:00Z",
      "id": 4,
      "email": "bob_marks@example.com",
      "name": "Bob",
      "sso_enabled": false,
      "global_role": "admin",
      "teams": []
    }
  ]
}
```

### Delete invite

Delete the specified invite from Fleet.

`DELETE /api/v1/fleet/invites/{id}`

#### Parameters

| Name | Type    | In   | Description                  |
| ---- | ------- | ---- | ---------------------------- |
| id   | integer | path | **Required.** The user's id. |

#### Example

`DELETE /api/v1/fleet/invites/{id}`

##### Default response

`Status: 200`


### Verify invite

Verify the specified invite.

`GET /api/v1/fleet/invites/{token}`

#### Parameters

| Name  | Type    | In   | Description                            |
| ----- | ------- | ---- | -------------------------------------- |
| token | integer | path | **Required.** The user's invite token. |

#### Example

`GET /api/v1/fleet/invites/{token}`

##### Default response

`Status: 200`

```json
{
    "invite": {
        "created_at": "2021-01-15T00:58:33Z",
        "updated_at": "2021-01-15T00:58:33Z",
        "id": 4,
        "email": "steve@example.com",
        "name": "Steve",
        "sso_enabled": false,
        "global_role": "admin",
        "teams": []
    }
}
```

##### Not found

`Status: 404`

```json
{
    "message": "Resource Not Found",
    "errors": [
        {
            "name": "base",
            "reason": "Invite with token <token> was not found in the datastore"
        }
    ]
}
```

### Update invite

`PATCH /api/v1/fleet/invites/{id}`

#### Parameters

| Name        | Type    | In   | Description                                                                                                                                           |
| ----------- | ------- | ---- | ----------------------------------------------------------------------------------------------------------------------------------------------------- |
| global_role | string  | body | Role the user will be granted. Either a global role is needed, or a team role.                                                                        |
| email       | string  | body | The email of the invited user. Updates on the email won't resend the invitation.                                                             |
| name        | string  | body | The name of the invited user.                                                                                                           |
| sso_enabled | boolean | body | Whether or not SSO will be enabled for the invited user.                                                                                |
| teams       | list    | body | _Available in Fleet Premium_ A list of the teams the user is a member of. Each item includes the team's ID and the user's role in the specified team. |

#### Example

`PATCH /api/v1/fleet/invites/123`

##### Request body

```json
{
  "email": "john_appleseed@example.com",
  "name": "John",
  "sso_enabled": false,
  "global_role": null,
  "teams": [
    {
      "id": 2,
      "role": "observer"
    },
    {
      "id": 3,
      "role": "maintainer"
    }
  ]
}
```

##### Default response

`Status: 200`

```json
{
  "invite": {
    "created_at": "0001-01-01T00:00:00Z",
    "updated_at": "0001-01-01T00:00:00Z",
    "id": 3,
    "invited_by": 1,
    "email": "john_appleseed@example.com",
    "name": "John",
    "sso_enabled": false,
    "teams": [
      {
        "id": 10,
        "created_at": "0001-01-01T00:00:00Z",
        "name": "Apples",
        "description": "",
        "agent_options": null,
        "user_count": 0,
        "host_count": 0,
        "role": "observer"
      },
      {
        "id": 14,
        "created_at": "0001-01-01T00:00:00Z",
        "name": "Best of the Best Engineering",
        "description": "",
        "agent_options": null,
        "user_count": 0,
        "host_count": 0,
        "role": "maintainer"
      }
    ]
  }
}
```

### Version

Get version and build information from the Fleet server.

`GET /api/v1/fleet/version`

#### Parameters

None.

#### Example

`GET /api/v1/fleet/version`

##### Default response

`Status: 200`

```json
{
  "version": "3.9.0-93-g1b67826f-dirty",
  "branch": "version",
  "revision": "1b67826fe4bf40b2f45ec53e01db9bf467752e74",
  "go_version": "go1.15.7",
  "build_date": "2021-03-27T00:28:48Z",
  "build_user": "zwass"
}
```

---

## Hosts

- [On the different timestamps in the host data structure](#on-the-different-timestamps-in-the-host-data-structure)
- [List hosts](#list-hosts)
- [Count hosts](#count-hosts)
- [Get hosts summary](#get-hosts-summary)
- [Get host](#get-host)
- [Get host by identifier](#get-host-by-identifier)
- [Delete host](#delete-host)
- [Refetch host](#refetch-host)
- [Transfer hosts to a team](#transfer-hosts-to-a-team)
- [Transfer hosts to a team by filter](#transfer-hosts-to-a-team-by-filter)
- [Bulk delete hosts by filter or ids](#bulk-delete-hosts-by-filter-or-ids)
- [Get host's Google Chrome profiles](#get-hosts-google-chrome-profiles)
- [Get host's mobile device management (MDM) information](#get-hosts-mobile-device-management-mdm-information)
- [Get mobile device management (MDM) summary](#get-mobile-device-management-mdm-summary)
- [Get host's macadmin mobile device management (MDM) and Munki information](#get-hosts-macadmin-mobile-device-management-mdm-and-munki-information)
- [Get aggregated host's mobile device management (MDM) and Munki information](#get-aggregated-hosts-macadmin-mobile-device-management-mdm-and-munki-information)
- [Get host OS versions](#get-host-os-versions)
- [Get hosts report in CSV](#get-hosts-report-in-csv)
- [Get host's disk encryption key](#get-hosts-disk-encryption-key)

### On the different timestamps in the host data structure

Hosts have a set of timestamps usually named with an "_at" suffix, such as created_at, enrolled_at, etc. Before we go
through each of them and what they mean, we need to understand a bit more about how the host data structure is
represented in the database.

The table `hosts` is the main one. It holds the core data for a host. A host doesn't exist if there is no row for it in
this table. This table also holds most of the timestamps, but it doesn't hold all of the host data. This is an important
detail as we'll see below.

There's adjacent tables to this one that usually follow the name convention `host_<extra data descriptor>`. Examples of
this are: `host_additional` that holds additional query results, `host_software` that links a host with many rows from
the `software` table.

- `created_at`: the time the row in the database was created, which usually corresponds to the first enrollment of the host.
- `updated_at`: the last time the row in the database for the `hosts` table was updated.
- `detail_updated_at`: the last time Fleet updated host data, based on the results from the detail queries (this includes updates to host associated tables, e.g. `host_users`).
- `label_updated_at`: the last time Fleet updated the label membership for the host based on the results from the queries ran.
- `last_enrolled_at`: the last time the host enrolled to Fleet.
- `policy_updated_at`: the last time we updated the policy results for the host based on the queries ran.
- `seen_time`: the last time the host contacted the fleet server, regardless of what operation it was for.
- `software_updated_at`: the last time software changed for the host in any way.

### List hosts

`GET /api/v1/fleet/hosts`

#### Parameters

| Name                    | Type    | In    | Description                                                                                                                                                                                                                                                                                                                                 |
| ----------------------- | ------- | ----- | ------------------------------------------------------------------------------------------------------------------------------------------------------------------------------------------------------------------------------------------------------------------------------------------------------------------------------------------- |
| page                    | integer | query | Page number of the results to fetch.                                                                                                                                                                                                                                                                                                        |
| per_page                | integer | query | Results per page.                                                                                                                                                                                                                                                                                                                           |
| order_key               | string  | query | What to order results by. Can be any column in the hosts table.                                                                                                                                                                                                                                                                             |
| after                   | string  | query | The value to get results after. This needs `order_key` defined, as that's the column that would be used.                                                                                                                                                                                                                                     |
| order_direction         | string  | query | **Requires `order_key`**. The direction of the order given the order key. Options include `asc` and `desc`. Default is `asc`.                                                                                                                                                                                                               |
| status                  | string  | query | Indicates the status of the hosts to return. Can either be `new`, `online`, `offline`, `mia` or `missing`.                                                                                                                                                                                                                                  |
| query                   | string  | query | Search query keywords. Searchable fields include `hostname`, `machine_serial`, `uuid`, `ipv4` and the hosts' email addresses (only searched if the query looks like an email address, i.e. contains an `@`, no space, etc.).                                                                                                                |
| additional_info_filters | string  | query | A comma-delimited list of fields to include in each host's additional information object. See [Fleet Configuration Options](https://fleetdm.com/docs/using-fleet/fleetctl-cli#fleet-configuration-options) for an example configuration with hosts' additional information. Use `*` to get all stored fields.                                                  |
| team_id                 | integer | query | _Available in Fleet Premium_ Filters the hosts to only include hosts in the specified team.                                                                                                                                                                                                                                                 |
| policy_id               | integer | query | The ID of the policy to filter hosts by.                                                                                                                                                                                                                                                                                                    |
| policy_response         | string  | query | Valid options are `passing` or `failing`.  `policy_id` must also be specified with `policy_response`.                                                                                                                                                                                                                                       |
| software_id             | integer | query | The ID of the software to filter hosts by.                                                                                                                                                                                                                                                                                                  |
| os_id                   | integer | query | The ID of the operating system to filter hosts by.                                                                                                                                                                                                                                                                                          |
| os_name                 | string  | query | The name of the operating system to filter hosts by. `os_version` must also be specified with `os_name`                                                                                                                                                                                                                                     |
| os_version              | string  | query | The version of the operating system to filter hosts by. `os_name` must also be specified with `os_version`                                                                                                                                                                                                                                  |
| device_mapping          | boolean | query | Indicates whether `device_mapping` should be included for each host. See ["Get host's Google Chrome profiles](#get-hosts-google-chrome-profiles) for more information about this feature.                                                                                                                                                  |
| mdm_id                  | integer | query | The ID of the _mobile device management_ (MDM) solution to filter hosts by (that is, filter hosts that use a specific MDM provider and URL).                                                                                                                                                                                                |
| mdm_name                | string  | query | The name of the _mobile device management_ (MDM) solution to filter hosts by (that is, filter hosts that use a specific MDM provider).                                                                                                                                                                                                |
| mdm_enrollment_status   | string  | query | The _mobile device management_ (MDM) enrollment status to filter hosts by. Can be one of 'manual', 'automatic', 'enrolled', 'pending', or 'unenrolled'.                                                                                                                                                                                                             |
| macos_settings          | string  | query | Filters the hosts by the status of the _mobile device management_ (MDM) profiles applied to hosts. Can be one of 'latest', 'pending', or 'failing'. **Note: If this filter is used in Fleet Premium without a team id filter, the results include only hosts that are not assigned to any team.**                                                                                                                                                                                                             |
| munki_issue_id          | integer | query | The ID of the _munki issue_ (a Munki-reported error or warning message) to filter hosts by (that is, filter hosts that are affected by that corresponding error or warning message).                                                                                                                                                        |
| low_disk_space          | integer | query | _Available in Fleet Premium_ Filters the hosts to only include hosts with less GB of disk space available than this value. Must be a number between 1-100.                                                                                                                                                                                  |
| disable_failing_policies| boolean | query | If "true", hosts will return failing policies as 0 regardless of whether there are any that failed for the host. This is meant to be used when increased performance is needed in exchange for the extra information.                                                                                                                       |
| macos_settings_disk_encryption | string | query | Filters the hosts by the status of the macOS disk encryption MDM profile on the host. Can be one of `applied`, `action_required`, `enforcing`, `failed`, or `removing_enforcement`. |
| bootstrap_package       | string | query | _Available in Fleet Premium_ Filters the hosts by the status of the MDM bootstrap package on the host. Can be one of `installed`, `pending`, or `failed`. |

If `additional_info_filters` is not specified, no `additional` information will be returned.

If `software_id` is specified, an additional top-level key `"software"` is returned with the software object corresponding to the `software_id`. See [List all software](#list-all-software) response payload for details about this object.

If `mdm_id` is specified, an additional top-level key `"mobile_device_management_solution"` is returned with the information corresponding to the `mdm_id`.

If `mdm_id`, `mdm_name` or `mdm_enrollment_status` is specified, then Windows Servers are excluded from the results.

If `munki_issue_id` is specified, an additional top-level key `"munki_issue"` is returned with the information corresponding to the `munki_issue_id`.

If `after` is being used with `created_at` or `updated_at`, the table must be specified in `order_key`. Those columns become `h.created_at` and `h.updated_at`.

#### Example

`GET /api/v1/fleet/hosts?page=0&per_page=100&order_key=hostname&query=2ce`

##### Request query parameters

```json
{
  "page": 0,
  "per_page": 100,
  "order_key": "hostname"
}
```

##### Default response

`Status: 200`

```json
{
  "hosts": [
    {
      "created_at": "2020-11-05T05:09:44Z",
      "updated_at": "2020-11-05T06:03:39Z",
      "id": 1,
      "detail_updated_at": "2020-11-05T05:09:45Z",
      "software_updated_at": "2020-11-05T05:09:44Z",
      "label_updated_at": "2020-11-05T05:14:51Z",
      "seen_time": "2020-11-05T06:03:39Z",
      "hostname": "2ceca32fe484",
      "uuid": "392547dc-0000-0000-a87a-d701ff75bc65",
      "platform": "centos",
      "osquery_version": "2.7.0",
      "os_version": "CentOS Linux 7",
      "build": "",
      "platform_like": "rhel fedora",
      "code_name": "",
      "uptime": 8305000000000,
      "memory": 2084032512,
      "cpu_type": "6",
      "cpu_subtype": "142",
      "cpu_brand": "Intel(R) Core(TM) i5-8279U CPU @ 2.40GHz",
      "cpu_physical_cores": 4,
      "cpu_logical_cores": 4,
      "hardware_vendor": "",
      "hardware_model": "",
      "hardware_version": "",
      "hardware_serial": "",
      "computer_name": "2ceca32fe484",
      "display_name": "2ceca32fe484",
      "public_ip": "",
      "primary_ip": "",
      "primary_mac": "",
      "distributed_interval": 10,
      "config_tls_refresh": 10,
      "logger_tls_period": 8,
      "additional": {},
      "status": "offline",
      "display_text": "2ceca32fe484",
      "team_id": null,
      "team_name": null,
      "pack_stats": null,
      "issues": {
        "failing_policies_count": 2,
        "total_issues_count": 2
      },
      "geolocation": {
        "country_iso": "US",
        "city_name": "New York",
        "geometry": {
          "type": "point",
          "coordinates": [40.6799, -74.0028]
        }
      },
      "mdm": {
        "encryption_key_available": false,
        "enrollment_status": null,
        "name": "",
        "server_url": null
      }
    }
  ]
}
```

> Note: the response above assumes a [GeoIP database is configured](https://fleetdm.com/docs/deploying/configuration#geoip), otherwise the `geolocation` object won't be included.

Response payload with the `mdm_id` filter provided:

```json
{
  "hosts": [...],
  "mobile_device_management_solution": {
    "server_url": "http://some.url/mdm",
    "name": "MDM Vendor Name",
    "id": 999
  }
}
```

Response payload with the `munki_issue_id` filter provided:

```json
{
  "hosts": [...],
  "munki_issue": {
    "id": 1,
    "name": "Could not retrieve managed install primary manifest",
    "type": "error"
  }
}
```

### Count hosts

`GET /api/v1/fleet/hosts/count`

#### Parameters

| Name                    | Type    | In    | Description                                                                                                                                                                                                                                                                                                                                 |
| ----------------------- | ------- | ----- | ------------------------------------------------------------------------------------------------------------------------------------------------------------------------------------------------------------------------------------------------------------------------------------------------------------------------------------------- |
| order_key               | string  | query | What to order results by. Can be any column in the hosts table.                                                                                                                                                                                                                                                                             |
| order_direction         | string  | query | **Requires `order_key`**. The direction of the order given the order key. Options include `asc` and `desc`. Default is `asc`.                                                                                                                                                                                                               |
| after                   | string  | query | The value to get results after. This needs `order_key` defined, as that's the column that would be used.                                                                                                                                                                                                                                    |
| status                  | string  | query | Indicates the status of the hosts to return. Can either be `new`, `online`, `offline`, `mia` or `missing`.                                                                                                                                                                                                                                  |
| query                   | string  | query | Search query keywords. Searchable fields include `hostname`, `machine_serial`, `uuid`, `ipv4` and the hosts' email addresses (only searched if the query looks like an email address, i.e. contains an `@`, no space, etc.).                                                                                                                |
| team_id                 | integer | query | _Available in Fleet Premium_ Filters the hosts to only include hosts in the specified team.                                                                                                                                                                                                                                                 |
| policy_id               | integer | query | The ID of the policy to filter hosts by.                                                                                                                                                                                                                                                                                                    |
| policy_response         | string  | query | Valid options are `passing` or `failing`.  `policy_id` must also be specified with `policy_response`.                                                                                                                                                                                                                                       |
| software_id             | integer | query | The ID of the software to filter hosts by.                                                                                                                                                                                                                                                                                                  |
| os_id                   | integer | query | The ID of the operating system to filter hosts by.                                                                                                                                                                                                                                                                                          |
| os_name                 | string  | query | The name of the operating system to filter hosts by. `os_version` must also be specified with `os_name`                                                                                                                                                                                                                                     |
| os_version              | string  | query | The version of the operating system to filter hosts by. `os_name` must also be specified with `os_version`                                                                                                                                                                                                                                  |
| label_id                | integer | query | A valid label ID. Can only be used in combination with `order_key`, `order_direction`, `after`, `status`, `query` and `team_id`.                                                                                                                                                                                                            |
| mdm_id                  | integer | query | The ID of the _mobile device management_ (MDM) solution to filter hosts by (that is, filter hosts that use a specific MDM provider and URL).                                                                                                                                                                                                |
| mdm_name                | string  | query | The name of the _mobile device management_ (MDM) solution to filter hosts by (that is, filter hosts that use a specific MDM provider).                                                                                                                                                                                                |
| mdm_enrollment_status   | string  | query | The _mobile device management_ (MDM) enrollment status to filter hosts by. Can be one of 'manual', 'automatic', 'enrolled', 'pending', or 'unenrolled'.                                                                                                                                                                                                             |
| macos_settings          | string  | query | Filters the hosts by the status of the _mobile device management_ (MDM) profiles applied to hosts. Can be one of 'latest', 'pending', or 'failing'. **Note: If this filter is used in Fleet Premium without a team id filter, the results include only hosts that are not assigned to any team.**                                                                                                                                                                                                             |
| munki_issue_id          | integer | query | The ID of the _munki issue_ (a Munki-reported error or warning message) to filter hosts by (that is, filter hosts that are affected by that corresponding error or warning message).                                                                                                                                                        |
| low_disk_space          | integer | query | _Available in Fleet Premium_ Filters the hosts to only include hosts with less GB of disk space available than this value. Must be a number between 1-100.                                                                                                                                                                                  |
| macos_settings_disk_encryption | string | query | Filters the hosts by the status of the macOS disk encryption MDM profile on the host. Can be one of `applied`, `action_required`, `enforcing`, `failed`, or `removing_enforcement`. |
| bootstrap_package       | string | query | _Available in Fleet Premium_ Filters the hosts by the status of the MDM bootstrap package on the host. Can be one of `installed`, `pending`, or `failed`. **Note: If this filter is used in Fleet Premium without a team id filter, the results include only hosts that are not assigned to any team.** |

If `additional_info_filters` is not specified, no `additional` information will be returned.

If `mdm_id`, `mdm_name` or `mdm_enrollment_status` is specified, then Windows Servers are excluded from the results.

#### Example

`GET /api/v1/fleet/hosts/count?page=0&per_page=100&order_key=hostname&query=2ce`

##### Request query parameters

```json
{
  "page": 0,
  "per_page": 100,
  "order_key": "hostname"
}
```

##### Default response

`Status: 200`

```json
{
  "count": 123
}
```

### Get hosts summary

Returns the count of all hosts organized by status. `online_count` includes all hosts currently enrolled in Fleet. `offline_count` includes all hosts that haven't checked into Fleet recently. `mia_count` includes all hosts that haven't been seen by Fleet in more than 30 days. `new_count` includes the hosts that have been enrolled to Fleet in the last 24 hours.

`GET /api/v1/fleet/host_summary`

#### Parameters

| Name            | Type    | In    | Description                                                                     |
| --------------- | ------- | ----  | ------------------------------------------------------------------------------- |
| team_id         | integer | query | The ID of the team whose host counts should be included. Defaults to all teams. |
| platform        | string  | query | Platform to filter by when counting. Defaults to all platforms.                 |
| low_disk_space  | integer | query | _Available in Fleet Premium_ Returns the count of hosts with less GB of disk space available than this value. Must be a number between 1-100. |

#### Example

`GET /api/v1/fleet/host_summary?team_id=1&low_disk_space=32`

##### Default response

`Status: 200`

```json
{
  "team_id": 1,
  "totals_hosts_count": 2408,
  "online_count": 2267,
  "offline_count": 141,
  "mia_count": 0,
  "missing_30_days_count": 0,
  "new_count": 0,
  "all_linux_count": 1204,
  "low_disk_space_count": 12,
  "builtin_labels": [
    {
      "id": 6,
      "name": "All Hosts",
      "description": "All hosts which have enrolled in Fleet",
      "label_type": "builtin"
    },
    {
      "id": 7,
      "name": "macOS",
      "description": "All macOS hosts",
      "label_type": "builtin"
    },
    {
      "id": 8,
      "name": "Ubuntu Linux",
      "description": "All Ubuntu hosts",
      "label_type": "builtin"
    },
    {
      "id": 9,
      "name": "CentOS Linux",
      "description": "All CentOS hosts",
      "label_type": "builtin"
    },
    {
      "id": 10,
      "name": "MS Windows",
      "description": "All Windows hosts",
      "label_type": "builtin"
    },
    {
      "id": 11,
      "name": "Red Hat Linux",
      "description": "All Red Hat Enterprise Linux hosts",
      "label_type": "builtin"
    },
    {
      "id": 12,
      "name": "All Linux",
      "description": "All Linux distributions",
      "label_type": "builtin"
    }
  ],
  "platforms": [
    {
      "platform": "linux",
      "hosts_count": 1204
    },
    {
      "platform": "darwin",
      "hosts_count": 1204
    }
  ]
}
```

### Get host

Returns the information of the specified host.

`GET /api/v1/fleet/hosts/{id}`

#### Parameters

| Name | Type    | In   | Description                  |
| ---- | ------- | ---- | ---------------------------- |
| id   | integer | path | **Required**. The host's id. |

#### Example

`GET /api/v1/fleet/hosts/121`

##### Default response

`Status: 200`

```json
{
  "host": {
    "created_at": "2021-08-19T02:02:22Z",
    "updated_at": "2021-08-19T21:14:58Z",
    "software": [
      {
        "id": 408,
        "name": "osquery",
        "version": "4.5.1",
        "source": "rpm_packages",
        "generated_cpe": "",
        "vulnerabilities": null
      },
      {
        "id": 1146,
        "name": "tar",
        "version": "1.30",
        "source": "rpm_packages",
        "generated_cpe": "",
        "vulnerabilities": null
      },
      {
        "id": 321,
        "name": "SomeApp.app",
        "version": "1.0",
        "source": "apps",
        "bundle_identifier": "com.some.app",
        "last_opened_at": "2021-08-18T21:14:00Z",
        "generated_cpe": "",
        "vulnerabilities": null
      }
    ],
    "id": 1,
    "detail_updated_at": "2021-08-19T21:07:53Z",
    "software_updated_at": "2020-11-05T05:09:44Z",
    "label_updated_at": "2021-08-19T21:07:53Z",
    "last_enrolled_at": "2021-08-19T02:02:22Z",
    "seen_time": "2021-08-19T21:14:58Z",
    "refetch_requested": false,
    "hostname": "23cfc9caacf0",
    "uuid": "309a4b7d-0000-0000-8e7f-26ae0815ede8",
    "platform": "rhel",
    "osquery_version": "4.5.1",
    "os_version": "CentOS Linux 8.3.2011",
    "build": "",
    "platform_like": "rhel",
    "code_name": "",
    "uptime": 210671000000000,
    "memory": 16788398080,
    "cpu_type": "x86_64",
    "cpu_subtype": "158",
    "cpu_brand": "Intel(R) Core(TM) i9-9980HK CPU @ 2.40GHz",
    "cpu_physical_cores": 12,
    "cpu_logical_cores": 12,
    "hardware_vendor": "",
    "hardware_model": "",
    "hardware_version": "",
    "hardware_serial": "",
    "computer_name": "23cfc9caacf0",
    "display_name": "23cfc9caacf0",
    "public_ip": "",
    "primary_ip": "172.27.0.6",
    "primary_mac": "02:42:ac:1b:00:06",
    "distributed_interval": 10,
    "config_tls_refresh": 10,
    "logger_tls_period": 10,
    "team_id": null,
    "pack_stats": null,
    "team_name": null,
    "additional": {},
    "gigs_disk_space_available": 46.1,
    "percent_disk_space_available": 73,
    "disk_encryption_enabled": true,
    "users": [
      {
        "uid": 0,
        "username": "root",
        "type": "",
        "groupname": "root",
        "shell": "/bin/bash"
      },
      {
        "uid": 1,
        "username": "bin",
        "type": "",
        "groupname": "bin",
        "shell": "/sbin/nologin"
      }
    ],
    "labels": [
      {
        "created_at": "2021-08-19T02:02:17Z",
        "updated_at": "2021-08-19T02:02:17Z",
        "id": 6,
        "name": "All Hosts",
        "description": "All hosts which have enrolled in Fleet",
        "query": "SELECT 1;",
        "platform": "",
        "label_type": "builtin",
        "label_membership_type": "dynamic"
      },
      {
        "created_at": "2021-08-19T02:02:17Z",
        "updated_at": "2021-08-19T02:02:17Z",
        "id": 9,
        "name": "CentOS Linux",
        "description": "All CentOS hosts",
        "query": "SELECT 1 FROM os_version WHERE platform = 'centos' OR name LIKE '%centos%'",
        "platform": "",
        "label_type": "builtin",
        "label_membership_type": "dynamic"
      },
      {
        "created_at": "2021-08-19T02:02:17Z",
        "updated_at": "2021-08-19T02:02:17Z",
        "id": 12,
        "name": "All Linux",
        "description": "All Linux distributions",
        "query": "SELECT 1 FROM osquery_info WHERE build_platform LIKE '%ubuntu%' OR build_distro LIKE '%centos%';",
        "platform": "",
        "label_type": "builtin",
        "label_membership_type": "dynamic"
      }
    ],
    "packs": [],
    "status": "online",
    "display_text": "23cfc9caacf0",
    "policies": [
      {
        "id": 1,
        "name": "SomeQuery",
        "query": "SELECT * FROM foo;",
        "description": "this is a query",
        "resolution": "fix with these steps...",
        "platform": "windows,linux",
        "response": "pass",
        "critical": false
      },
      {
        "id": 2,
        "name": "SomeQuery2",
        "query": "SELECT * FROM bar;",
        "description": "this is another query",
        "resolution": "fix with these other steps...",
        "platform": "darwin",
        "response": "fail",
        "critical": false
      },
      {
        "id": 3,
        "name": "SomeQuery3",
        "query": "SELECT * FROM baz;",
        "description": "",
        "resolution": "",
        "platform": "",
        "response": "",
        "critical": false
      }
    ],
    "issues": {
      "failing_policies_count": 2,
      "total_issues_count": 2
    },
    "batteries": [
      {
        "cycle_count": 999,
        "health": "Normal"
      }
    ],
    "geolocation": {
      "country_iso": "US",
      "city_name": "New York",
      "geometry": {
        "type": "point",
        "coordinates": [40.6799, -74.0028]
      }
    },
    "mdm": {
      "encryption_key_available": false,
      "enrollment_status": null,
      "name": "",
      "server_url": null,
      "macos_settings": {
        "disk_encryption": null,
        "action_required": null
      },
      "macos_setup": {
        "bootstrap_package_status": "installed",
        "detail": ""
      },
      "profiles": [
        {
          "profile_id": 999,
          "name": "profile1",
          "status": "applied",
          "operation_type": "install",
          "detail": ""
        }
      ]
    }
  }
}
```

> Note: the response above assumes a [GeoIP database is configured](https://fleetdm.com/docs/deploying/configuration#geoip), otherwise the `geolocation` object won't be included.

### Get host by identifier

Returns the information of the host specified using the `uuid`, `osquery_host_id`, `hostname`, or
`node_key` as an identifier

`GET /api/v1/fleet/hosts/identifier/{identifier}`

#### Parameters

| Name       | Type              | In   | Description                                                                   |
| ---------- | ----------------- | ---- | ----------------------------------------------------------------------------- |
| identifier | integer or string | path | **Required**. The host's `uuid`, `osquery_host_id`, `hostname`, or `node_key` |

#### Example

`GET /api/v1/fleet/hosts/identifier/392547dc-0000-0000-a87a-d701ff75bc65`

##### Default response

`Status: 200`

```json
{
  "host": {
    "created_at": "2022-02-10T02:29:13Z",
    "updated_at": "2022-10-14T17:07:11Z",
    "software": [
      {
          "id": 16923,
          "name": "Automat",
          "version": "0.8.0",
          "source": "python_packages",
          "generated_cpe": "",
          "vulnerabilities": null
      }
    ],
    "id": 33,
    "detail_updated_at": "2022-10-14T17:07:12Z",
    "label_updated_at": "2022-10-14T17:07:12Z",
    "policy_updated_at": "2022-10-14T17:07:12Z",
    "last_enrolled_at": "2022-02-10T02:29:13Z",
    "software_updated_at": "2020-11-05T05:09:44Z",
    "seen_time": "2022-10-14T17:45:41Z",
    "refetch_requested": false,
    "hostname": "23cfc9caacf0",
    "uuid": "392547dc-0000-0000-a87a-d701ff75bc65",
    "platform": "ubuntu",
    "osquery_version": "5.5.1",
    "os_version": "Ubuntu 20.04.3 LTS",
    "build": "",
    "platform_like": "debian",
    "code_name": "focal",
    "uptime": 20807520000000000,
    "memory": 1024360448,
    "cpu_type": "x86_64",
    "cpu_subtype": "63",
    "cpu_brand": "DO-Regular",
    "cpu_physical_cores": 1,
    "cpu_logical_cores": 1,
    "hardware_vendor": "",
    "hardware_model": "",
    "hardware_version": "",
    "hardware_serial": "",
    "computer_name": "23cfc9caacf0",
    "public_ip": "",
    "primary_ip": "172.27.0.6",
    "primary_mac": "02:42:ac:1b:00:06",
    "distributed_interval": 10,
    "config_tls_refresh": 60,
    "logger_tls_period": 10,
    "team_id": 2,
    "pack_stats": [
      {
        "pack_id": 1,
        "pack_name": "Global",
        "type": "global",
        "query_stats": [
          {
            "scheduled_query_name": "Get running processes (with user_name)",
            "scheduled_query_id": 49,
            "query_name": "Get running processes (with user_name)",
            "pack_name": "Global",
            "pack_id": 1,
            "average_memory": 260000,
            "denylisted": false,
            "executions": 1,
            "interval": 86400,
            "last_executed": "2022-10-14T10:00:01Z",
            "output_size": 198,
            "system_time": 20,
            "user_time": 80,
            "wall_time": 0
          }
        ]
      }
    ],
    "team_name": null,
    "gigs_disk_space_available": 19.29,
    "percent_disk_space_available": 74,
    "issues": {
        "total_issues_count": 0,
        "failing_policies_count": 0
    },
    "labels": [
            {
            "created_at": "2021-09-14T05:11:02Z",
            "updated_at": "2021-09-14T05:11:02Z",
            "id": 12,
            "name": "All Linux",
            "description": "All Linux distributions",
            "query": "SELECT 1 FROM osquery_info WHERE build_platform LIKE '%ubuntu%' OR build_distro LIKE '%centos%';",
            "platform": "",
            "label_type": "builtin",
            "label_membership_type": "dynamic"
        }
    ],
    "packs": [
          {
            "created_at": "2021-09-17T05:28:54Z",
            "updated_at": "2021-09-17T05:28:54Z",
            "id": 1,
            "name": "Global",
            "description": "Global pack",
            "disabled": false,
            "type": "global",
            "labels": null,
            "label_ids": null,
            "hosts": null,
            "host_ids": null,
            "teams": null,
            "team_ids": null
        }
    ],
    "policies": [
      {
            "id": 142,
            "name": "Full disk encryption enabled (macOS)",
            "query": "SELECT 1 FROM disk_encryption WHERE user_uuid IS NOT '' AND filevault_status = 'on' LIMIT 1;",
            "description": "Checks to make sure that full disk encryption (FileVault) is enabled on macOS devices.",
            "author_id": 31,
            "author_name": "",
            "author_email": "",
            "team_id": null,
            "resolution": "To enable full disk encryption, on the failing device, select System Preferences > Security & Privacy > FileVault > Turn On FileVault.",
            "platform": "darwin,linux",
            "created_at": "2022-09-02T18:52:19Z",
            "updated_at": "2022-09-02T18:52:19Z",
            "response": "fail",
            "critical": false
        }
    ],
    "batteries": [
      {
        "cycle_count": 999,
        "health": "Normal"
      }
    ],
    "geolocation": {
      "country_iso": "US",
      "city_name": "New York",
      "geometry": {
        "type": "point",
        "coordinates": [40.6799, -74.0028]
      }
    },
    "status": "online",
    "display_text": "dogfood-ubuntu-box",
    "display_name": "dogfood-ubuntu-box",
    "mdm": {
      "encryption_key_available": false,
      "enrollment_status": null,
      "name": "",
      "server_url": null,
      "macos_settings": {
        "disk_encryption": null,
        "action_required": null
      },
      "macos_setup": {
        "bootstrap_package_status": "installed",
        "detail": ""
      },
      "profiles": [
        {
          "profile_id": 999,
          "name": "profile1",
          "status": "applied",
          "operation_type": "install",
          "detail": ""
        }
      ]
    }
  }
}
```

> Note: the response above assumes a [GeoIP database is configured](https://fleetdm.com/docs/deploying/configuration#geoip), otherwise the `geolocation` object won't be included.

### Delete host

Deletes the specified host from Fleet. Note that a deleted host will fail authentication with the previous node key, and in most osquery configurations will attempt to re-enroll automatically. If the host still has a valid enroll secret, it will re-enroll successfully.

`DELETE /api/v1/fleet/hosts/{id}`

#### Parameters

| Name | Type    | In   | Description                  |
| ---- | ------- | ---- | ---------------------------- |
| id   | integer | path | **Required**. The host's id. |

#### Example

`DELETE /api/v1/fleet/hosts/121`

##### Default response

`Status: 200`


### Refetch host

Flags the host details, labels and policies to be refetched the next time the host checks in for distributed queries. Note that we cannot be certain when the host will actually check in and update the query results. Further requests to the host APIs will indicate that the refetch has been requested through the `refetch_requested` field on the host object.

`POST /api/v1/fleet/hosts/{id}/refetch`

#### Parameters

| Name | Type    | In   | Description                  |
| ---- | ------- | ---- | ---------------------------- |
| id   | integer | path | **Required**. The host's id. |

#### Example

`POST /api/v1/fleet/hosts/121/refetch`

##### Default response

`Status: 200`


### Transfer hosts to a team

_Available in Fleet Premium_

`POST /api/v1/fleet/hosts/transfer`

#### Parameters

| Name    | Type    | In   | Description                                                             |
| ------- | ------- | ---- | ----------------------------------------------------------------------- |
| team_id | integer | body | **Required**. The ID of the team you'd like to transfer the host(s) to. |
| hosts   | array   | body | **Required**. A list of host IDs.                                       |

#### Example

`POST /api/v1/fleet/hosts/transfer`

##### Request body

```json
{
  "team_id": 1,
  "hosts": [3, 2, 4, 6, 1, 5, 7]
}
```

##### Default response

`Status: 200`


### Transfer hosts to a team by filter

_Available in Fleet Premium_

`POST /api/v1/fleet/hosts/transfer/filter`

#### Parameters

| Name    | Type    | In   | Description                                                                                                                                                                                                                                                                                                                        |
| ------- | ------- | ---- | ---------------------------------------------------------------------------------------------------------------------------------------------------------------------------------------------------------------------------------------------------------------------------------------------------------------------------------- |
| team_id | integer | body | **Required**. The ID of the team you'd like to transfer the host(s) to.                                                                                                                                                                                                                                                            |
| filters | object  | body | **Required** Contains any of the following three properties: `query` for search query keywords. Searchable fields include `hostname`, `machine_serial`, `uuid`, and `ipv4`. `status` to indicate the status of the hosts to return. Can either be `new`, `online`, `offline`, `mia` or `missing`. `label_id` to indicate the selected label. `label_id` and `status` cannot be used at the same time. |

#### Example

`POST /api/v1/fleet/hosts/transfer/filter`

##### Request body

```json
{
  "team_id": 1,
  "filters": {
    "status": "online"
  }
}
```

##### Default response

`Status: 200`

### Bulk delete hosts by filter or ids

`POST /api/v1/fleet/hosts/delete`

#### Parameters

| Name    | Type    | In   | Description                                                                                                                                                                                                                                                                                                                        |
| ------- | ------- | ---- | ---------------------------------------------------------------------------------------------------------------------------------------------------------------------------------------------------------------------------------------------------------------------------------------------------------------------------------- |
| ids     | list    | body | A list of the host IDs you'd like to delete. If `ids` is specified, `filters` cannot be specified.                                                                                                                                                                                                                                                           |
| filters | object  | body | Contains any of the following four properties: `query` for search query keywords. Searchable fields include `hostname`, `machine_serial`, `uuid`, and `ipv4`. `status` to indicate the status of the hosts to return. Can either be `new`, `online`, `offline`, `mia` or `missing`. `label_id` to indicate the selected label. `team_id` to indicate the selected team. If `filters` is specified, `id` cannot be specified. `label_id` and `status` cannot be used at the same time. |

Either ids or filters are required.

Request (`ids` is specified):

```json
{
  "ids": [1]
}
```

Request (`filters` is specified):
```json
{
  "filters": {
    "status": "online",
    "label_id": 1,
    "team_id": 1,
    "query": "abc"
  }
}
```

#### Example

`POST /api/v1/fleet/hosts/delete`

##### Request body

```json
{
  "filters": {
    "status": "online",
    "team_id": 1
  }
}
```

##### Default response

`Status: 200`

### Get host's Google Chrome profiles

Retrieves a host's Google Chrome profile information which can be used to link a host to a specific user by email.

Requires [Fleetd](https://fleetdm.com/docs/using-fleet/orbit), the osquery manager from Fleet. Fleetd can be built with [fleetctl](https://fleetdm.com/docs/using-fleet/adding-hosts#osquery-installer).

`GET /api/v1/fleet/hosts/{id}/device_mapping`

#### Parameters

| Name       | Type              | In   | Description                                                                   |
| ---------- | ----------------- | ---- | ----------------------------------------------------------------------------- |
| id         | integer           | path | **Required**. The host's `id`.                                                |

#### Example

`GET /api/v1/fleet/hosts/1/device_mapping`

##### Default response

`Status: 200`

```json
{
  "host_id": 1,
  "device_mapping": [
    {
      "email": "user@example.com",
      "source": "google_chrome_profiles"
    }
  ]
}
```

---

### Get host's mobile device management (MDM) information

Currently supports Windows and MacOS. On MacOS this requires the [macadmins osquery
extension](https://github.com/macadmins/osquery-extension) which comes bundled
in [Fleet's osquery installers](https://fleetdm.com/docs/using-fleet/adding-hosts#osquery-installer).

Retrieves a host's MDM enrollment status and MDM server URL.

If the host exists but is not enrolled to an MDM server, then this API returns `null`.

`GET /api/v1/fleet/hosts/{id}/mdm`

#### Parameters

| Name    | Type    | In   | Description                                                                                                                                                                                                                                                                                                                        |
| ------- | ------- | ---- | -------------------------------------------------------------------------------- |
| id      | integer | path | **Required** The id of the host to get the details for                           |

#### Example

`GET /api/v1/fleet/hosts/32/mdm`

##### Default response

`Status: 200`

```json
{
  "enrollment_status": "On (automatic)",
  "server_url": "some.mdm.com",
  "name": "Some MDM",
  "id": 3
}
```

---

### Get mobile device management (MDM) summary

Currently supports Windows and MacOS. On MacOS this requires the [macadmins osquery
extension](https://github.com/macadmins/osquery-extension) which comes bundled
in [Fleet's osquery installers](https://fleetdm.com/docs/using-fleet/adding-hosts#osquery-installer).

Retrieves MDM enrollment summary. Windows servers are excluded from the aggregated data.

`GET /api/v1/fleet/hosts/summary/mdm`

#### Parameters

| Name     | Type    | In    | Description                                                                                                                                                                                                                                                                                                                        |
| -------- | ------- | ----- | -------------------------------------------------------------------------------- |
| team_id  | integer | query | _Available in Fleet Premium_ Filter by team                                      |
| platform | string  | query | Filter by platform ("windows" or "darwin")                                       |

A `team_id` of `0` returns the statistics for hosts that are not part of any team. A `null` or missing `team_id` returns statistics for all hosts regardless of the team.

#### Example

`GET /api/v1/fleet/hosts/summary/mdm?team_id=1&platform=windows`

##### Default response

`Status: 200`

```json
{
  "counts_updated_at": "2021-03-21T12:32:44Z",
  "mobile_device_management_enrollment_status": {
    "enrolled_manual_hosts_count": 0,
    "enrolled_automated_hosts_count": 2,
    "unenrolled_hosts_count": 0,
    "hosts_count": 2
  },
  "mobile_device_management_solution": [
    {
      "id": 2,
      "name": "Solution1",
      "server_url": "solution1.com",
      "hosts_count": 1
    },
    {
      "id": 3,
      "name": "Solution2",
      "server_url": "solution2.com",
      "hosts_count": 1
    }
  ]
}
```

---

### Get host's macadmin mobile device management (MDM) and Munki information

Requires the [macadmins osquery
extension](https://github.com/macadmins/osquery-extension) which comes bundled
in [Fleet's osquery
installers](https://fleetdm.com/docs/using-fleet/adding-hosts#osquery-installer).
Currently supported only on macOS.

Retrieves a host's MDM enrollment status, MDM server URL, and Munki version.

`GET /api/v1/fleet/hosts/{id}/macadmins`

#### Parameters

| Name    | Type    | In   | Description                                                                                                                                                                                                                                                                                                                        |
| ------- | ------- | ---- | -------------------------------------------------------------------------------- |
| id      | integer | path | **Required** The id of the host to get the details for                           |

#### Example

`GET /api/v1/fleet/hosts/32/macadmins`

##### Default response

`Status: 200`

```json
{
  "macadmins": {
    "munki": {
      "version": "1.2.3"
    },
    "munki_issues": [
      {
        "id": 1,
        "name": "Could not retrieve managed install primary manifest",
        "type": "error",
        "created_at": "2022-08-01T05:09:44Z"
      },
      {
        "id": 2,
        "name": "Could not process item Figma for optional install. No pkginfo found in catalogs: release",
        "type": "warning",
        "created_at": "2022-08-01T05:09:44Z"
      }
    ],
    "mobile_device_management": {
      "enrollment_status": "On (automatic)",
      "server_url": "http://some.url/mdm",
      "name": "MDM Vendor Name",
      "id": 999
    }
  }
}
```

---

### Get aggregated host's macadmin mobile device management (MDM) and Munki information

Requires the [macadmins osquery
extension](https://github.com/macadmins/osquery-extension) which comes bundled
in [Fleet's osquery
installers](https://fleetdm.com/docs/using-fleet/adding-hosts#osquery-installer).
Currently supported only on macOS.


Retrieves aggregated host's MDM enrollment status and Munki versions.

`GET /api/v1/fleet/macadmins`

#### Parameters

| Name    | Type    | In    | Description                                                                                                                                                                                                                                                                                                                        |
| ------- | ------- | ----- | ---------------------------------------------------------------------------------------------------------------- |
| team_id | integer | query | _Available in Fleet Premium_ Filters the aggregate host information to only include hosts in the specified team. |                           |

A `team_id` of `0` returns the statistics for hosts that are not part of any team. A `null` or missing `team_id` returns statistics for all hosts regardless of the team.

#### Example

`GET /api/v1/fleet/macadmins`

##### Default response

`Status: 200`

```json
{
  "macadmins": {
    "counts_updated_at": "2021-03-21T12:32:44Z",
    "munki_versions": [
      {
        "version": "5.5",
        "hosts_count": 8360
      },
      {
        "version": "5.4",
        "hosts_count": 1700
      },
      {
        "version": "5.3",
        "hosts_count": 400
      },
      {
        "version": "5.2.3",
        "hosts_count": 112
      },
      {
        "version": "5.2.2",
        "hosts_count": 50
      }
    ],
    "munki_issues": [
      {
        "id": 1,
        "name": "Could not retrieve managed install primary manifest",
        "type": "error",
        "hosts_count": 2851
      },
      {
        "id": 2,
        "name": "Could not process item Figma for optional install. No pkginfo found in catalogs: release",
        "type": "warning",
        "hosts_count": 1983
      }
    ],
    "mobile_device_management_enrollment_status": {
      "enrolled_manual_hosts_count": 124,
      "enrolled_automated_hosts_count": 124,
      "unenrolled_hosts_count": 112
    },
    "mobile_device_management_solution": [
      {
        "id": 1,
        "name": "SimpleMDM",
        "hosts_count": 8360,
        "server_url": "https://a.simplemdm.com/mdm"
      },
      {
        "id": 2,
        "name": "Intune",
        "hosts_count": 1700,
        "server_url": "https://enrollment.manage.microsoft.com"
      }
    ]
  }
}
```

### Get host OS versions

Retrieves the aggregated host OS versions information.

`GET /api/v1/fleet/os_versions`

#### Parameters

| Name                | Type     | In    | Description                                                                                                                          |
| ---      | ---      | ---   | ---                                                                                                                                  |
| team_id             | integer | query | _Available in Fleet Premium_ Filters the hosts to only include hosts in the specified team. If not provided, all hosts are included. |
| platform            | string   | query | Filters the hosts to the specified platform |
| os_name     | string | query | The name of the operating system to filter hosts by. `os_version` must also be specified with `os_name`                                                 |
| os_version    | string | query | The version of the operating system to filter hosts by. `os_name` must also be specified with `os_version`                                                 |

##### Default response

`Status: 200`

```json
{
  "counts_updated_at": "2022-03-22T21:38:31Z",
  "os_versions": [
    {
      "hosts_count": 1,
      "name": "CentOS 6.10.0",
      "name_only": "CentOS",
      "version": "6.10.0",
      "platform": "rhel",
      "os_id": 1
    },
    {
      "hosts_count": 1,
      "name": "CentOS Linux 7.9.2009",
      "name_only": "CentOS",
      "version": "7.9.2009",
      "platform": "rhel",
      "os_id": 2
    },
    {
      "hosts_count": 1,
      "name": "CentOS Linux 8.3.2011",
      "name_only": "CentOS",
      "version": "8.2.2011",
      "platform": "rhel",
      "os_id": 3
    },
    {
      "hosts_count": 1,
      "name": "Debian GNU/Linux 10.0.0",
      "name_only": "Debian GNU/Linux",
      "version": "10.0.0",
      "platform": "debian",
      "os_id": 4
    },
    {
      "hosts_count": 1,
      "name": "Debian GNU/Linux 9.0.0",
      "name_only": "Debian GNU/Linux",
      "version": "9.0.0",
      "platform": "debian",
      "os_id": 5
    },
    {
      "hosts_count": 1,
      "name": "Ubuntu 16.4.0 LTS",
      "name_only": "Ubuntu",
      "version": "16.4.0 LTS",
      "platform": "ubuntu",
      "os_id": 6
    }
  ]
}
```

### Get hosts report in CSV

Returns the list of hosts corresponding to the search criteria in CSV format, ready for download when
requested by a web browser.

`GET /api/v1/fleet/hosts/report`

#### Parameters

| Name                    | Type    | In    | Description                                                                                                                                                                                                                                                                                                                                 |
| ----------------------- | ------- | ----- | ------------------------------------------------------------------------------------------------------------------------------------------------------------------------------------------------------------------------------------------------------------------------------------------------------------------------------------------- |
| format                  | string  | query | **Required**, must be "csv" (only supported format for now).                                                                                                                                                                                                                                                                                |
| columns                 | string  | query | Comma-delimited list of columns to include in the report (returns all columns if none is specified).                                                                                                                                                                                                                                        |
| order_key               | string  | query | What to order results by. Can be any column in the hosts table.                                                                                                                                                                                                                                                                             |
| order_direction         | string  | query | **Requires `order_key`**. The direction of the order given the order key. Options include `asc` and `desc`. Default is `asc`.                                                                                                                                                                                                               |
| status                  | string  | query | Indicates the status of the hosts to return. Can either be `new`, `online`, `offline`, `mia` or `missing`.                                                                                                                                                                                                                                  |
| query                   | string  | query | Search query keywords. Searchable fields include `hostname`, `machine_serial`, `uuid`, `ipv4` and the hosts' email addresses (only searched if the query looks like an email address, i.e. contains an `@`, no space, etc.).                                                                                                                |
| team_id                 | integer | query | _Available in Fleet Premium_ Filters the hosts to only include hosts in the specified team.                                                                                                                                                                                                                                                 |
| policy_id               | integer | query | The ID of the policy to filter hosts by.                                                                                                                                                                                                                                                                                                    |
| policy_response         | string  | query | Valid options are `passing` or `failing`.  `policy_id` must also be specified with `policy_response`.                                                                                                                                                                                                                                       |
| software_id             | integer | query | The ID of the software to filter hosts by.                                                                                                                                                                                                                                                                                                  |
| os_id                   | integer | query | The ID of the operating system to filter hosts by.                                                                                                                                                                                                                                                                                          |
| os_name                 | string  | query | The name of the operating system to filter hosts by. `os_version` must also be specified with `os_name`                                                                                                                                                                                                                                     |
| os_version              | string  | query | The version of the operating system to filter hosts by. `os_name` must also be specified with `os_version`                                                                                                                                                                                                                                  |
| mdm_id                  | integer | query | The ID of the _mobile device management_ (MDM) solution to filter hosts by (that is, filter hosts that use a specific MDM provider and URL).                                                                                                                                                                                                |
| mdm_name                | string  | query | The name of the _mobile device management_ (MDM) solution to filter hosts by (that is, filter hosts that use a specific MDM provider).                                                                                                                                                                                                |
| mdm_enrollment_status   | string  | query | The _mobile device management_ (MDM) enrollment status to filter hosts by. Can be one of 'manual', 'automatic', 'enrolled', 'pending', or 'unenrolled'.                                                                                                                                                                                                             |
| macos_settings          | string  | query | Filters the hosts by the status of the _mobile device management_ (MDM) profiles applied to hosts. Can be one of 'latest', 'pending', or 'failing'. **Note: If this filter is used in Fleet Premium without a team id filter, the results include only hosts that are not assigned to any team.**                                                                                                                                                                                                             |
| munki_issue_id          | integer | query | The ID of the _munki issue_ (a Munki-reported error or warning message) to filter hosts by (that is, filter hosts that are affected by that corresponding error or warning message).                                                                                                                                                        |
| low_disk_space          | integer | query | _Available in Fleet Premium_ Filters the hosts to only include hosts with less GB of disk space available than this value. Must be a number between 1-100.                                                                                                                                                                                  |
| label_id                | integer | query | A valid label ID. Can only be used in combination with `order_key`, `order_direction`, `status`, `query` and `team_id`.                                                                                                                                                                                                                     |
| bootstrap_package       | string | query | _Available in Fleet Premium_ Filters the hosts by the status of the MDM bootstrap package on the host. Can be one of `installed`, `pending`, or `failed`. **Note: If this filter is used in Fleet Premium without a team id filter, the results include only hosts that are not assigned to any team.** |

If `mdm_id`, `mdm_name` or `mdm_enrollment_status` is specified, then Windows Servers are excluded from the results.

#### Example

`GET /api/v1/fleet/hosts/report?software_id=123&format=csv&columns=hostname,primary_ip,platform`

##### Default response

`Status: 200`

```csv
created_at,updated_at,id,detail_updated_at,label_updated_at,policy_updated_at,last_enrolled_at,seen_time,refetch_requested,hostname,uuid,platform,osquery_version,os_version,build,platform_like,code_name,uptime,memory,cpu_type,cpu_subtype,cpu_brand,cpu_physical_cores,cpu_logical_cores,hardware_vendor,hardware_model,hardware_version,hardware_serial,computer_name,primary_ip_id,primary_ip,primary_mac,distributed_interval,config_tls_refresh,logger_tls_period,team_id,team_name,gigs_disk_space_available,percent_disk_space_available,issues,device_mapping,status,display_text
2022-03-15T17:23:56Z,2022-03-15T17:23:56Z,1,2022-03-15T17:23:56Z,2022-03-15T17:23:56Z,2022-03-15T17:23:56Z,2022-03-15T17:23:56Z,2022-03-15T17:23:56Z,false,foo.local0,a4fc55a1-b5de-409c-a2f4-441f564680d3,debian,,,,,,0s,0,,,,0,0,,,,,,,,,0,0,0,,,0,0,0,,,,
2022-03-15T17:23:56Z,2022-03-15T17:23:56Z,2,2022-03-15T17:23:56Z,2022-03-15T17:23:56Z,2022-03-15T17:23:56Z,2022-03-15T17:23:56Z,2022-03-15T17:22:56Z,false,foo.local1,689539e5-72f0-4bf7-9cc5-1530d3814660,rhel,,,,,,0s,0,,,,0,0,,,,,,,,,0,0,0,,,0,0,0,,,,
2022-03-15T17:23:56Z,2022-03-15T17:23:56Z,3,2022-03-15T17:23:56Z,2022-03-15T17:23:56Z,2022-03-15T17:23:56Z,2022-03-15T17:23:56Z,2022-03-15T17:21:56Z,false,foo.local2,48ebe4b0-39c3-4a74-a67f-308f7b5dd171,linux,,,,,,0s,0,,,,0,0,,,,,,,,,0,0,0,,,0,0,0,,,,
```

### Get host's disk encryption key

Requires the [macadmins osquery extension](https://github.com/macadmins/osquery-extension) which comes bundled
in [Fleet's osquery installers](https://fleetdm.com/docs/using-fleet/adding-hosts#osquery-installer).

Requires Fleet's MDM properly [enabled and configured](./Mobile-device-management.md).

Retrieves the disk encryption key for a host.

`GET /api/v1/fleet/mdm/hosts/:id/encryption_key`

#### Parameters

| Name | Type    | In   | Description                                                        |
| ---- | ------- | ---- | ------------------------------------------------------------------ |
| id   | integer | path | **Required** The id of the host to get the disk encryption key for |


#### Example

`GET /api/v1/fleet/mdm/hosts/8/encryption_key`

##### Default response

`Status: 200`

```json
{
  "host_id": 8,
  "encryption_key": {
    "key": "5ADZ-HTZ8-LJJ4-B2F8-JWH3-YPBT",
    "updated_at": "2022-12-01T05:31:43Z"
  }
}
```

---


## Labels

- [Create label](#create-label)
- [Modify label](#modify-label)
- [Get label](#get-label)
- [Get labels summary](#get-labels-summary)
- [List labels](#list-labels)
- [List hosts in a label](#list-hosts-in-a-label)
- [Delete label](#delete-label)
- [Delete label by ID](#delete-label-by-id)

### Create label

Creates a dynamic label.

`POST /api/v1/fleet/labels`

#### Parameters

| Name        | Type   | In   | Description                                                                                                                                                                                                                                  |
| ----------- | ------ | ---- | -------------------------------------------------------------------------------------------------------------------------------------------------------------------------------------------------------------------------------------------- |
| name        | string | body | **Required**. The label's name.                                                                                                                                                                                                              |
| description | string | body | The label's description.                                                                                                                                                                                                                     |
| query       | string | body | **Required**. The query in SQL syntax used to filter the hosts.                                                                                                                                                                              |
| platform    | string | body | The specific platform for the label to target. Provides an additional filter. Choices for platform are `darwin`, `windows`, `ubuntu`, and `centos`. All platforms are included by default and this option is represented by an empty string. |

#### Example

`POST /api/v1/fleet/labels`

##### Request body

```json
{
  "name": "Ubuntu hosts",
  "description": "Filters ubuntu hosts",
  "query": "SELECT 1 FROM os_version WHERE platform = 'ubuntu';",
  "platform": ""
}
```

##### Default response

`Status: 200`

```json
{
  "label": {
    "created_at": "0001-01-01T00:00:00Z",
    "updated_at": "0001-01-01T00:00:00Z",
    "id": 1,
    "name": "Ubuntu hosts",
    "description": "Filters ubuntu hosts",
    "query": "SELECT 1 FROM os_version WHERE platform = 'ubuntu';",
    "label_type": "regular",
    "label_membership_type": "dynamic",
    "display_text": "Ubuntu hosts",
    "count": 0,
    "host_ids": null
  }
}
```

### Modify label

Modifies the specified label. Note: Label queries and platforms are immutable. To change these, you must delete the label and create a new label.

`PATCH /api/v1/fleet/labels/{id}`

#### Parameters

| Name        | Type    | In   | Description                   |
| ----------- | ------- | ---- | ----------------------------- |
| id          | integer | path | **Required**. The label's id. |
| name        | string  | body | The label's name.             |
| description | string  | body | The label's description.      |

#### Example

`PATCH /api/v1/fleet/labels/1`

##### Request body

```json
{
  "name": "macOS label",
  "description": "Now this label only includes macOS machines",
  "platform": "darwin"
}
```

##### Default response

`Status: 200`

```json
{
  "label": {
    "created_at": "0001-01-01T00:00:00Z",
    "updated_at": "0001-01-01T00:00:00Z",
    "id": 1,
    "name": "Ubuntu hosts",
    "description": "Filters ubuntu hosts",
    "query": "SELECT 1 FROM os_version WHERE platform = 'ubuntu';",
    "platform": "darwin",
    "label_type": "regular",
    "label_membership_type": "dynamic",
    "display_text": "Ubuntu hosts",
    "count": 0,
    "host_ids": null
  }
}
```

### Get label

Returns the specified label.

`GET /api/v1/fleet/labels/{id}`

#### Parameters

| Name | Type    | In   | Description                   |
| ---- | ------- | ---- | ----------------------------- |
| id   | integer | path | **Required**. The label's id. |

#### Example

`GET /api/v1/fleet/labels/1`

##### Default response

`Status: 200`

```json
{
  "label": {
    "created_at": "2021-02-09T22:09:43Z",
    "updated_at": "2021-02-09T22:15:58Z",
    "id": 12,
    "name": "Ubuntu",
    "description": "Filters ubuntu hosts",
    "query": "SELECT 1 FROM os_version WHERE platform = 'ubuntu';",
    "label_type": "regular",
    "label_membership_type": "dynamic",
    "display_text": "Ubuntu",
    "count": 0,
    "host_ids": null
  }
}
```

### Get labels summary

Returns a list of all the labels in Fleet.

`GET /api/v1/fleet/labels/summary`

#### Example

`GET /api/v1/fleet/labels/summary`

##### Default response

`Status: 200`

```json
{
  "labels": [
    {
      "id": 6,
      "name": "All Hosts",
      "description": "All hosts which have enrolled in Fleet",
      "label_type": "builtin"
    },
    {
      "id": 7,
      "name": "macOS",
      "description": "All macOS hosts",
      "label_type": "builtin"
    },
    {
      "id": 8,
      "name": "Ubuntu Linux",
      "description": "All Ubuntu hosts",
      "label_type": "builtin"
    },
    {
      "id": 9,
      "name": "CentOS Linux",
      "description": "All CentOS hosts",
      "label_type": "builtin"
    },
    {
      "id": 10,
      "name": "MS Windows",
      "description": "All Windows hosts",
      "label_type": "builtin"
    }
  ]
}
```

### List labels

Returns a list of all the labels in Fleet.

`GET /api/v1/fleet/labels`

#### Parameters

| Name            | Type    | In    | Description   |
| --------------- | ------- | ----- |------------------------------------- |
| order_key       | string  | query | What to order results by. Can be any column in the labels table.                                                  |
| order_direction | string  | query | **Requires `order_key`**. The direction of the order given the order key. Options include `asc` and `desc`. Default is `asc`. |

#### Example

`GET /api/v1/fleet/labels`

##### Default response

`Status: 200`

```json
{
  "labels": [
    {
      "created_at": "2021-02-02T23:55:25Z",
      "updated_at": "2021-02-02T23:55:25Z",
      "id": 6,
      "name": "All Hosts",
      "description": "All hosts which have enrolled in Fleet",
      "query": "SELECT 1;",
      "label_type": "builtin",
      "label_membership_type": "dynamic",
      "host_count": 7,
      "display_text": "All Hosts",
      "count": 7,
      "host_ids": null
    },
    {
      "created_at": "2021-02-02T23:55:25Z",
      "updated_at": "2021-02-02T23:55:25Z",
      "id": 7,
      "name": "macOS",
      "description": "All macOS hosts",
      "query": "SELECT 1 FROM os_version WHERE platform = 'darwin';",
      "platform": "darwin",
      "label_type": "builtin",
      "label_membership_type": "dynamic",
      "host_count": 1,
      "display_text": "macOS",
      "count": 1,
      "host_ids": null
    },
    {
      "created_at": "2021-02-02T23:55:25Z",
      "updated_at": "2021-02-02T23:55:25Z",
      "id": 8,
      "name": "Ubuntu Linux",
      "description": "All Ubuntu hosts",
      "query": "SELECT 1 FROM os_version WHERE platform = 'ubuntu';",
      "platform": "ubuntu",
      "label_type": "builtin",
      "label_membership_type": "dynamic",
      "host_count": 3,
      "display_text": "Ubuntu Linux",
      "count": 3,
      "host_ids": null
    },
    {
      "created_at": "2021-02-02T23:55:25Z",
      "updated_at": "2021-02-02T23:55:25Z",
      "id": 9,
      "name": "CentOS Linux",
      "description": "All CentOS hosts",
      "query": "SELECT 1 FROM os_version WHERE platform = 'centos' OR name LIKE '%centos%'",
      "label_type": "builtin",
      "label_membership_type": "dynamic",
      "host_count": 3,
      "display_text": "CentOS Linux",
      "count": 3,
      "host_ids": null
    },
    {
      "created_at": "2021-02-02T23:55:25Z",
      "updated_at": "2021-02-02T23:55:25Z",
      "id": 10,
      "name": "MS Windows",
      "description": "All Windows hosts",
      "query": "SELECT 1 FROM os_version WHERE platform = 'windows';",
      "platform": "windows",
      "label_type": "builtin",
      "label_membership_type": "dynamic",
      "display_text": "MS Windows",
      "count": 0,
      "host_ids": null
    }
  ]
}
```

### List hosts in a label

Returns a list of the hosts that belong to the specified label.

`GET /api/v1/fleet/labels/{id}/hosts`

#### Parameters

| Name                     | Type    | In    | Description                                                                                                                                                                                                                |
| ---------------          | ------- | ----- | -----------------------------------------------------------------------------------------------------------------------------                                                                                              |
| id                       | integer | path  | **Required**. The label's id.                                                                                                                                                                                              |
| page                     | integer | query | Page number of the results to fetch.                                                                                                                                                                                       |
| per_page                 | integer | query | Results per page.                                                                                                                                                                                                          |
| order_key                | string  | query | What to order results by. Can be any column in the hosts table.                                                                                                                                                            |
| order_direction          | string  | query | **Requires `order_key`**. The direction of the order given the order key. Options include `asc` and `desc`. Default is `asc`.                                                                                              |
| after                    | string  | query | The value to get results after. This needs `order_key` defined, as that's the column that would be used.                                                                                                                   |
| status                   | string  | query | Indicates the status of the hosts to return. Can either be `new`, `online`, `offline`, `mia` or `missing`.                                                                                                                 |
| query                    | string  | query | Search query keywords. Searchable fields include `hostname`, `machine_serial`, `uuid`, and `ipv4`.                                                                                                                         |
| team_id                  | integer | query | _Available in Fleet Premium_ Filters the hosts to only include hosts in the specified team.                                                                                                                                |
| disable_failing_policies | boolean | query | If "true", hosts will return failing policies as 0 regardless of whether there are any that failed for the host. This is meant to be used when increased performance is needed in exchange for the extra information.      |
| mdm_id                   | integer | query | The ID of the _mobile device management_ (MDM) solution to filter hosts by (that is, filter hosts that use a specific MDM provider and URL).      |
| mdm_name                 | string  | query | The name of the _mobile device management_ (MDM) solution to filter hosts by (that is, filter hosts that use a specific MDM provider).      |
| mdm_enrollment_status    | string  | query | The _mobile device management_ (MDM) enrollment status to filter hosts by. Can be one of 'manual', 'automatic', 'enrolled', 'pending', or 'unenrolled'.                                                                                                                                                                                                             |
| macos_settings           | string  | query | Filters the hosts by the status of the _mobile device management_ (MDM) profiles applied to hosts. Can be one of 'latest', 'pending', or 'failing'. **Note: If this filter is used in Fleet Premium without a team id filter, the results include only hosts that are not assigned to any team.**                                                                                                                                                                                                             |
| low_disk_space           | integer | query | _Available in Fleet Premium_ Filters the hosts to only include hosts with less GB of disk space available than this value. Must be a number between 1-100.                                                                 |
| macos_settings_disk_encryption | string | query | Filters the hosts by the status of the macOS disk encryption MDM profile on the host. Can be one of `applied`, `action_required`, `enforcing`, `failed`, or `removing_enforcement`. |
| bootstrap_package       | string | query | _Available in Fleet Premium_ Filters the hosts by the status of the MDM bootstrap package on the host. Can be one of `installed`, `pending`, or `failed`. **Note: If this filter is used in Fleet Premium without a team id filter, the results include only hosts that are not assigned to any team.** |

If `mdm_id`, `mdm_name` or `mdm_enrollment_status` is specified, then Windows Servers are excluded from the results.

#### Example

`GET /api/v1/fleet/labels/6/hosts&query=floobar`

##### Default response

`Status: 200`

```json
{
  "hosts": [
    {
      "created_at": "2021-02-03T16:11:43Z",
      "updated_at": "2021-02-03T21:58:19Z",
      "id": 2,
      "detail_updated_at": "2021-02-03T21:58:10Z",
      "label_updated_at": "2021-02-03T21:58:10Z",
      "last_enrolled_at": "2021-02-03T16:11:43Z",
      "software_updated_at": "2020-11-05T05:09:44Z",
      "seen_time": "2021-02-03T21:58:20Z",
      "refetch_requested": false,
      "hostname": "floobar42",
      "uuid": "a2064cef-0000-0000-afb9-283e3c1d487e",
      "platform": "ubuntu",
      "osquery_version": "4.5.1",
      "os_version": "Ubuntu 20.4.0",
      "build": "",
      "platform_like": "debian",
      "code_name": "",
      "uptime": 32688000000000,
      "memory": 2086899712,
      "cpu_type": "x86_64",
      "cpu_subtype": "142",
      "cpu_brand": "Intel(R) Core(TM) i5-8279U CPU @ 2.40GHz",
      "cpu_physical_cores": 4,
      "cpu_logical_cores": 4,
      "hardware_vendor": "",
      "hardware_model": "",
      "hardware_version": "",
      "hardware_serial": "",
      "computer_name": "e2e7f8d8983d",
      "display_name": "e2e7f8d8983d",
      "primary_ip": "172.20.0.2",
      "primary_mac": "02:42:ac:14:00:02",
      "distributed_interval": 10,
      "config_tls_refresh": 10,
      "logger_tls_period": 10,
      "team_id": null,
      "pack_stats": null,
      "team_name": null,
      "status": "offline",
      "display_text": "e2e7f8d8983d",
      "mdm": {
        "encryption_key_available": false,
        "enrollment_status": null,
        "name": "",
        "server_url": null
      }
    }
  ]
}
```

### Delete label

Deletes the label specified by name.

`DELETE /api/v1/fleet/labels/{name}`

#### Parameters

| Name | Type   | In   | Description                     |
| ---- | ------ | ---- | ------------------------------- |
| name | string | path | **Required**. The label's name. |

#### Example

`DELETE /api/v1/fleet/labels/ubuntu_label`

##### Default response

`Status: 200`


### Delete label by ID

Deletes the label specified by ID.

`DELETE /api/v1/fleet/labels/id/{id}`

#### Parameters

| Name | Type    | In   | Description                   |
| ---- | ------- | ---- | ----------------------------- |
| id   | integer | path | **Required**. The label's id. |

#### Example

`DELETE /api/v1/fleet/labels/id/13`

##### Default response

`Status: 200`

---

## Mobile device management (MDM)

These API endpoints are used to automate MDM features in Fleet. Read more about MDM features in Fleet [here](./Mobile-device-management.md).

- [Add custom macOS setting (configuration profile)](#add-custom-macos-setting-configuration-profile)
- [List custom macOS settings (configuration profiles)](#list-custom-macos-settings-configuration-profiles)
- [Download custom macOS setting (configuration profile)](#download-custom-macos-setting-configuration-profile)
- [Delete custom macOS setting (configuration profile)](#delete-custom-macos-setting-configuration-profile)
- [Update disk encryption enforcement](#update-disk-encryption-enforcement)
- [Get disk encryption statistics](#get-disk-encryption-statistics)
- [Get macOS settings statistics](#get-macos-settings-statistics)
- [Run custom MDM command](#run-custom-mdm-command)
- [Get custom MDM command results](#get-custom-mdm-command-results)
- [List custom MDM commands](#list-custom-mdm-commands)
- [Get Apple Push Notification service (APNs)](#get-apple-push-notification-service-apns)
- [Get Apple Business Manager (ABM)](#get-apple-business-manager-abm)
- [Turn off MDM for a host](#turn-off-mdm-for-a-host)
- [Upload a bootstrap package](#upload-a-bootstrap-package)
- [Get metadata about a bootstrap package](#get-metadata-about-a-bootstrap-package)
- [Delete a bootstrap package](#delete-a-bootstrap-package)
- [Download a bootstrap package](#download-a-bootstrap-package)

### Add custom macOS setting (configuration profile)

Add a configuration profile to enforce custom settings on macOS hosts.

`POST /api/v1/fleet/mdm/apple/profiles`

#### Parameters

| Name                      | Type     | In   | Description                                                               |
| ------------------------- | -------- | ---- | ------------------------------------------------------------------------- |
| profile                   | file     | form | **Required**. The mobileconfig file containing the profile.               |
| team_id                   | string   | form | _Available in Fleet Premium_ The team id for the profile. If specified, the profile is applied to only hosts that are assigned to the specified team. If not specified, the profile is applied to only to hosts that are not assigned to any team. |

#### Example

Add a new configuration profile to be applied to macOS hosts enrolled to Fleet's MDM that are
assigned to a team. Note that in this example the form data specifies`team_id` in addition to
`profile`.

`POST /api/v1/fleet/mdm/apple/profiles`

##### Request headers

```
Content-Length: 850
Content-Type: multipart/form-data; boundary=------------------------f02md47480und42y
```

##### Request body

```
--------------------------f02md47480und42y
Content-Disposition: form-data; name="team_id"

1
--------------------------f02md47480und42y
Content-Disposition: form-data; name="profile"; filename="Foo.mobileconfig"
Content-Type: application/octet-stream

<?xml version="1.0" encoding="UTF-8"?>
<!DOCTYPE plist PUBLIC "-//Apple//DTD PLIST 1.0//EN" "http://www.apple.com/DTDs/PropertyList-1.0.dtd">
<plist version="1.0">
<dict>
	<key>PayloadContent</key>
	<array/>
	<key>PayloadDisplayName</key>
	<string>Example profile</string>
	<key>PayloadIdentifier</key>
	<string>com.example.profile</string>
	<key>PayloadType</key>
	<string>Configuration</string>
	<key>PayloadUUID</key>
	<string>0BBF3E23-7F56-48FC-A2B6-5ACC598A4A69</string>
	<key>PayloadVersion</key>
	<integer>1</integer>
</dict>
</plist>
--------------------------f02md47480und42y--

```

##### Default response

`Status: 200`

```json
{
  "profile_id": 42
}
```

###### Additional notes
If the response is `Status: 409 Conflict`, the body may include additional error details in the case
of duplicate payload display name or duplicate payload identifier.


### List custom macOS settings (configuration profiles)

Get a list of the configuration profiles in Fleet.

For Fleet Premium, the list can
optionally be filtered by team ID. If no team ID is specified, team profiles are excluded from the
results (i.e., only profiles that are associated with "No team" are listed).

`GET /api/v1/fleet/mdm/apple/profiles`

#### Parameters

| Name                      | Type   | In    | Description                                                               |
| ------------------------- | ------ | ----- | ------------------------------------------------------------------------- |
| team_id                   | string | query | _Available in Fleet Premium_ The team id to filter profiles.              |

#### Example

List all configuration profiles for macOS hosts enrolled to Fleet's MDM that are not assigned to any team.

`GET /api/v1/fleet/mdm/apple/profiles`

##### Default response

`Status: 200`

```json
{
  "profiles": [
    {
        "profile_id": 1337,
        "team_id": 0,
        "name": "Example profile",
        "identifier": "com.example.profile",
        "created_at": "2023-03-31T00:00:00Z",
        "updated_at": "2023-03-31T00:00:00Z"
    }
  ]
}
```

### Download custom macOS setting (configuration profile)

`GET /api/v1/fleet/mdm/apple/profiles/{profile_id}`

#### Parameters

| Name                      | Type    | In    | Description                                                               |
| ------------------------- | ------- | ----- | ------------------------------------------------------------------------- |
| profile_id                | integer | url   | **Required** The id of the profile to download.                           |

#### Example

`GET /api/v1/fleet/mdm/apple/profiles/42`

##### Default response

`Status: 200`

**Note** To confirm success, it is important for clients to match content length with the response
header (this is done automatically by most clients, including the browser) rather than relying
solely on the response status code returned by this endpoint.

##### Example response headers

```
	Content-Length: 542
	Content-Type: application/octet-stream
	Content-Disposition: attachment;filename="2023-03-31 Example profile.mobileconfig"
```

###### Example response body
```
<?xml version="1.0" encoding="UTF-8"?>
<!DOCTYPE plist PUBLIC "-//Apple//DTD PLIST 1.0//EN" "http://www.apple.com/DTDs/PropertyList-1.0.dtd">
<plist version="1.0">
<dict>
	<key>PayloadContent</key>
	<array/>
	<key>PayloadDisplayName</key>
	<string>Example profile</string>
	<key>PayloadIdentifier</key>
	<string>com.example.profile</string>
	<key>PayloadType</key>
	<string>Configuration</string>
	<key>PayloadUUID</key>
	<string>0BBF3E23-7F56-48FC-A2B6-5ACC598A4A69</string>
	<key>PayloadVersion</key>
	<integer>1</integer>
</dict>
</plist>
```

### Delete custom macOS setting (configuration profile)

`DELETE /api/v1/fleet/mdm/apple/profiles/{profile_id}`

#### Parameters

| Name                      | Type    | In    | Description                                                               |
| ------------------------- | ------- | ----- | ------------------------------------------------------------------------- |
| profile_id                | integer | url   | **Required** The id of the profile to delete.                             |

#### Example

`DELETE /api/v1/fleet/mdm/apple/profiles/42`

##### Default response

`Status: 200`

### Update disk encryption enforcement

_Available in Fleet Premium_

`PATCH /api/v1/fleet/mdm/apple/settings`

#### Parameters

| Name                   | Type    | In    | Description                                                                                 |
| -------------          | ------  | ----  | --------------------------------------------------------------------------------------      |
| team_id                | integer | body  | The team ID to apply the settings to. Settings applied to hosts in no team if absent.       |
| enable_disk_encryption | boolean | body  | Whether disk encryption should be enforced on devices that belong to the team (or no team). |

#### Example

`PATCH /api/v1/fleet/mdm/apple/settings`

##### Default response

`204`

### Get disk encryption statistics

_Available in Fleet Premium_

Get aggregate status counts of disk encryption enforced on hosts.

The summary can optionally be filtered by team id.

`GET /api/v1/fleet/mdm/apple/filevault/summary`

#### Parameters

| Name                      | Type   | In    | Description                                                               |
| ------------------------- | ------ | ----- | ------------------------------------------------------------------------- |
| team_id                   | string | query | _Available in Fleet Premium_ The team id to filter the summary.            |

#### Example

Get aggregate status counts of Apple disk encryption profiles applying to macOS hosts enrolled to Fleet's MDM that are not assigned to any team.

`GET /api/v1/fleet/mdm/apple/filevault/summary`

##### Default response

`Status: 200`

```json
{
  "applied": 123,
  "action_required": 123,
  "enforcing": 123,
  "failed": 123,
  "removing_enforcement": 123
}
```

### Get macOS settings statistics

Get aggregate status counts of all macOS settings (configuraiton profiles and disk encryption) enforced on hosts.

For Fleet Premium uses, the statistics can
optionally be filtered by team id. If no team id is specified, team profiles are excluded from the
results (i.e., only profiles that are associated with "No team" are listed).

`GET /api/v1/fleet/mdm/apple/profiles/summary`

#### Parameters

| Name                      | Type   | In    | Description                                                               |
| ------------------------- | ------ | ----- | ------------------------------------------------------------------------- |
| team_id                   | string | query | _Available in Fleet Premium_ The team id to filter profiles.              |

#### Example

Get aggregate status counts of MDM profiles applying to macOS hosts enrolled to Fleet's MDM that are not assigned to any team.

`GET /api/v1/fleet/mdm/apple/profiles/summary`

##### Default response

`Status: 200`

```json
{
  "latest": 123,
  "failing": 123,
  "pending": 123
}
```

### Run custom MDM command

This endpoint tells Fleet to run a custom an MDM command, on the targeted macOS hosts, the next time they come online.

`POST /api/v1/fleet/mdm/apple/enqueue`

#### Parameters

| Name                      | Type   | In    | Description                                                               |
| ------------------------- | ------ | ----- | ------------------------------------------------------------------------- |
| command                   | string | json  | A base64-encoded MDM command as described in [Apple's documentation](https://developer.apple.com/documentation/devicemanagement/commands_and_queries) |
| device_ids                | array  | json  | An array of host UUIDs enrolled in Fleet's MDM on which the command should run.                   |

Note that the `EraseDevice` and `DeviceLock` commands are _available in Fleet Premium_ only.

#### Example

`POST /api/v1/fleet/mdm/apple/enqueue`

##### Default response

`Status: 200`

```json
{
  "command_uuid": "a2064cef-0000-1234-afb9-283e3c1d487e",
  "request_type": "ProfileList"
}
```

### Get custom MDM command results

This endpoint returns the results for a specific custom MDM command.

`GET /api/v1/fleet/mdm/apple/commandresults`

#### Parameters

| Name                      | Type   | In    | Description                                                               |
| ------------------------- | ------ | ----- | ------------------------------------------------------------------------- |
| command_uuid              | string | query | The unique identifier of the command.                                     |

#### Example

`GET /api/v1/fleet/mdm/apple/commandresults?command_uuid=a2064cef-0000-1234-afb9-283e3c1d487e`

##### Default response

`Status: 200`

```json
{
  "results": [
    {
      "device_id": "145cafeb-87c7-4869-84d5-e4118a927746",
      "command_uuid": "a2064cef-0000-1234-afb9-283e3c1d487e",
      "status": "Acknowledged",
      "updated_at": "2023-04-04:00:00Z",
      "request_type": "ProfileList",
      "hostname": "mycomputer",
      "result": "PD94bWwgdmVyc2lvbj0iMS4wIiBlbmNvZGluZz0iVVRGLTgiPz4KPCFET0NUWVBFIHBsaXN0IFBVQkxJQyAiLS8vQXBwbGUvL0RURCBQTElTVCAxLjAvL0VOIiAiaHR0cDovL3d3dy5hcHBsZS5jb20vRFREcy9Qcm9wZXJ0eUxpc3QtMS4wLmR0ZCI-CjxwbGlzdCB2ZXJzaW9uPSIxLjAiPgo8ZGljdD4KICAgIDxrZXk-Q29tbWFuZDwva2V5PgogICAgPGRpY3Q-CiAgICAgICAgPGtleT5NYW5hZ2VkT25seTwva2V5PgogICAgICAgIDxmYWxzZS8-CiAgICAgICAgPGtleT5SZXF1ZXN0VHlwZTwva2V5PgogICAgICAgIDxzdHJpbmc-UHJvZmlsZUxpc3Q8L3N0cmluZz4KICAgIDwvZGljdD4KICAgIDxrZXk-Q29tbWFuZFVVSUQ8L2tleT4KICAgIDxzdHJpbmc-MDAwMV9Qcm9maWxlTGlzdDwvc3RyaW5nPgo8L2RpY3Q-CjwvcGxpc3Q-"
    }
  ]
}
```

### List custom MDM commands

This endpoint returns the list of custom MDM commands that have been executed.

`GET /api/v1/fleet/mdm/apple/commands`

#### Parameters

| Name                      | Type    | In    | Description                                                               |
| ------------------------- | ------  | ----- | ------------------------------------------------------------------------- |
| page                      | integer | query | Page number of the results to fetch.                                      |
| per_page                  | integer | query | Results per page.                                                         |
| order_key                 | string  | query | What to order results by. Can be any field listed in the `results` array example below. |
| order_direction           | string  | query | **Requires `order_key`**. The direction of the order given the order key. Options include `asc` and `desc`. Default is `asc`. |

#### Example

`GET /api/v1/fleet/mdm/apple/commands?per_page=5

##### Default response

`Status: 200`

```json
{
  "results": [
    {
      "device_id": "145cafeb-87c7-4869-84d5-e4118a927746",
      "command_uuid": "a2064cef-0000-1234-afb9-283e3c1d487e",
      "status": "Acknowledged",
      "updated_at": "2023-04-04:00:00Z",
      "request_type": "ProfileList",
      "hostname": "mycomputer"
    }
  ]
}
```

### Get Apple Push Notification service (APNs)

`GET /api/v1/fleet/mdm/apple`

#### Parameters

None.

#### Example

`GET /api/v1/fleet/mdm/apple`

##### Default response

`Status: 200`

```json
{
  "common_name": "APSP:04u52i98aewuh-xxxx-xxxx-xxxx-xxxx",
  "serial_number": "1234567890987654321",
  "issuer": "Apple Application Integration 2 Certification Authority",
  "renew_date": "2023-09-30T00:00:00Z"
}
```

### Get Apple Business Manager (ABM)

_Available in Fleet Premium_

`GET /api/v1/fleet/mdm/apple_bm`

#### Parameters

None.

#### Example

`GET /api/v1/fleet/mdm/apple_bm`

##### Default response

`Status: 200`

```json
{
  "apple_id": "apple@example.com",
  "org_name": "Fleet Device Management",
  "mdm_server_url": "https://example.com/mdm/apple/mdm",
  "renew_date": "2023-11-29T00:00:00Z",
  "default_team": ""
}
```

### Turn off MDM for a host

`PATCH /api/v1/fleet/mdm/hosts/{id}/unenroll`

#### Parameters

| Name | Type    | In   | Description                           |
| ---- | ------- | ---- | ------------------------------------- |
| id   | integer | path | **Required.** The host's ID in Fleet. |

#### Example

`PATCH /api/v1/fleet/mdm/hosts/42/unenroll`

##### Default response

`Status: 200`


### Upload a bootstrap package

_Available in Fleet Premium_

Upload a bootstrap package that will be automatically installed during DEP setup.

`POST /api/v1/fleet/mdm/apple/bootstrap`

#### Parameters

| Name    | Type   | In   | Description                                                                                                                                                                                                            |
| ------- | ------ | ---- | ---------------------------------------------------------------------------------------------------------------------------------------------------------------------------------------------------------------------- |
| package | file   | form | **Required**. The bootstrap package installer. It must be a signed `pkg` file.                                                                                                                                         |
| team_id | string | form | The team id for the package. If specified, the package will be installed to hosts that are assigned to the specified team. If not specified, the package will be installed to hosts that are not assigned to any team. |

#### Example

Upload a bootstrap package that will be installed to macOS hosts enrolled to MDM that are
assigned to a team. Note that in this example the form data specifies `team_id` in addition to
`package`.

<<<<<<< HEAD
`POST /api/v1/fleet/mdm/apple/bootstrap`
=======
`POST /api/v1/fleet/mdm/apple/profiles`
>>>>>>> b49dda1b

##### Request headers

```
Content-Length: 850
Content-Type: multipart/form-data; boundary=------------------------f02md47480und42y
```

##### Request body

```
--------------------------f02md47480und42y
Content-Disposition: form-data; name="team_id"
1
--------------------------f02md47480und42y
Content-Disposition: form-data; name="package"; filename="bootstrap-package.pkg"
Content-Type: application/octet-stream
<BINARY_DATA>
--------------------------f02md47480und42y--
```

##### Default response

`Status: 200`

### Get metadata about a bootstrap package

_Available in Fleet Premium_

Get information about a bootstrap package that was uploaded to Fleet.

`GET /api/v1/fleet/mdm/apple/bootstrap/{team_id}/metadata`

#### Parameters

| Name    | Type   | In  | Description                                                                                                                                               |
| ------- | ------ | --- | --------------------------------------------------------------------------------------------------------------------------------------------------------- |
| team_id | string | url | **Required** The team id for the package. Zero (0) can be specified to get information about the bootstrap package for hosts that don't belong to a team. |

#### Example

`GET /api/v1/fleet/mdm/apple/bootstrap/0/metadata`

##### Default response

`Status: 200`

```json
{
  "name": "bootstrap-package.pkg",
  "team_id": 0,
  "sha256": "6bebb4433322fd52837de9e4787de534b4089ac645b0692dfb74d000438da4a3",
<<<<<<< HEAD
  "token": "AA598E2A-7952-46E3-B89D-526D45F7E233"
}
```

=======
  "token": "AA598E2A-7952-46E3-B89D-526D45F7E233",
  "created_at": "2023-04-20T13:02:05Z"
}
```

In the response above:

- `token` is the value you can use to [download a bootstrap package](#download-a-bootstrap-package)
- `sha256` is the SHA256 digest of the bytes of the bootstrap package file.

>>>>>>> b49dda1b
### Delete a bootstrap package

_Available in Fleet Premium_

Delete a team's bootstrap package.

`DELETE /api/v1/fleet/mdm/apple/bootstrap/{team_id}`

#### Parameters

| Name    | Type   | In  | Description                                                                                                                                               |
| ------- | ------ | --- | --------------------------------------------------------------------------------------------------------------------------------------------------------- |
| team_id | string | url | **Required** The team id for the package. Zero (0) can be specified to get information about the bootstrap package for hosts that don't belong to a team. |


#### Example

`DELETE /api/v1/fleet/mdm/apple/bootstrap/1`

##### Default response

`Status: 200`

### Download a bootstrap package

_Available in Fleet Premium_

Download a bootstrap package.

`GET /api/v1/fleet/mdm/apple/bootstrap`

#### Parameters

| Name  | Type   | In    | Description                                      |
| ----- | ------ | ----- | ------------------------------------------------ |
| token | string | query | **Required** The token of the bootstrap package. |

#### Example

`GET /api/v1/fleet/mdm/apple/bootstrap?token=AA598E2A-7952-46E3-B89D-526D45F7E233`

##### Default response

`Status: 200`

```
Status: 200
Content-Type: application/octet-stream
Content-Disposition: attachment
Content-Length: <length>
Body: <blob>
```

<<<<<<< HEAD
### Get a summary of bootstrap package status
=======
### Get a summary of bootstrap package status 
>>>>>>> b49dda1b

_Available in Fleet Premium_

Get aggregate status counts of bootstrap packages delivered to DEP enrolled hosts.

The summary can optionally be filtered by team id.

`GET /api/v1/fleet/mdm/apple/bootstrap/summary`

#### Parameters

| Name                      | Type   | In    | Description                                                               |
| ------------------------- | ------ | ----- | ------------------------------------------------------------------------- |
| team_id                   | string | query | The team id to filter the summary.                                        |

#### Example

`GET /api/v1/fleet/mdm/apple/bootstrap/summary`

##### Default response

`Status: 200`

```json
{
<<<<<<< HEAD
  "applied": 10,
=======
  "installed": 10,
>>>>>>> b49dda1b
  "failed": 1,
  "pending": 4
}
```
<<<<<<< HEAD

###
=======
>>>>>>> b49dda1b

---

## Policies

- [List policies](#list-policies)
- [Get policy by ID](#get-policy-by-id)
- [Add policy](#add-policy)
- [Remove policies](#remove-policies)
- [Edit policy](#edit-policy)
- [Run automation for all failing hosts of a policy](#run-automation-for-all-failing-hosts-of-a-policy)

Policies are yes or no questions you can ask about your hosts.

Policies in Fleet are defined by osquery queries.

A passing host answers "yes" to a policy if the host returns results for a policy's query.

A failing host answers "no" to a policy if the host does not return results for a policy's query.

For example, a policy might ask “Is Gatekeeper enabled on macOS devices?“ This policy's osquery query might look like the following: `SELECT 1 FROM gatekeeper WHERE assessments_enabled = 1;`

### List policies

`GET /api/v1/fleet/global/policies`

#### Example

`GET /api/v1/fleet/global/policies`

##### Default response

`Status: 200`

```json
{
  "policies": [
    {
      "id": 1,
      "name": "Gatekeeper enabled",
      "query": "SELECT 1 FROM gatekeeper WHERE assessments_enabled = 1;",
      "description": "Checks if gatekeeper is enabled on macOS devices",
      "critical": false,
      "author_id": 42,
      "author_name": "John",
      "author_email": "john@example.com",
      "team_id": null,
      "resolution": "Resolution steps",
      "platform": "darwin",
      "created_at": "2021-12-15T15:23:57Z",
      "updated_at": "2021-12-15T15:23:57Z",
      "passing_host_count": 2000,
      "failing_host_count": 300
    },
    {
      "id": 2,
      "name": "Windows machines with encrypted hard disks",
      "query": "SELECT 1 FROM bitlocker_info WHERE protection_status = 1;",
      "description": "Checks if the hard disk is encrypted on Windows devices",
      "critical": true,
      "author_id": 43,
      "author_name": "Alice",
      "author_email": "alice@example.com",
      "team_id": null,
      "resolution": "Resolution steps",
      "platform": "windows",
      "created_at": "2021-12-31T14:52:27Z",
      "updated_at": "2022-02-10T20:59:35Z",
      "passing_host_count": 2300,
      "failing_host_count": 0
    }
  ]
}
```

### Get policy by ID

`GET /api/v1/fleet/global/policies/{id}`

#### Parameters

| Name               | Type    | In   | Description                                                                                                   |
| ------------------ | ------- | ---- | ------------------------------------------------------------------------------------------------------------- |
| id                 | integer | path | **Required.** The policy's ID.                                                                                |

#### Example

`GET /api/v1/fleet/global/policies/1`

##### Default response

`Status: 200`

```json
{
  "policy": {
      "id": 1,
      "name": "Gatekeeper enabled",
      "query": "SELECT 1 FROM gatekeeper WHERE assessments_enabled = 1;",
      "description": "Checks if gatekeeper is enabled on macOS devices",
      "critical": false,
      "author_id": 42,
      "author_name": "John",
      "author_email": "john@example.com",
      "team_id": null,
      "resolution": "Resolution steps",
      "platform": "darwin",
      "created_at": "2021-12-15T15:23:57Z",
      "updated_at": "2021-12-15T15:23:57Z",
      "passing_host_count": 2000,
      "failing_host_count": 300
    }
}
```

### Add policy

There are two ways of adding a policy:
1. by setting "name", "query", "description". This is the preferred way.
2. (Legacy) re-using the data of an existing query, by setting "query_id". If "query_id" is set,
then "query" must not be set, and "name" and "description" are ignored.

An error is returned if both "query" and "query_id" are set on the request.

`POST /api/v1/fleet/global/policies`

#### Parameters

| Name        | Type    | In   | Description                          |
| ----------  | ------- | ---- | ------------------------------------ |
| name        | string  | body | The query's name.                    |
| query       | string  | body | The query in SQL.                    |
| description | string  | body | The query's description.             |
| resolution  | string  | body | The resolution steps for the policy. |
| query_id    | integer | body | An existing query's ID (legacy).     |
| platform    | string  | body | Comma-separated target platforms, currently supported values are "windows", "linux", "darwin". The default, an empty string means target all platforms. |
| critical    | boolean | body | _Available in Fleet Premium_ Mark policy as critical/high impact. |

Either `query` or `query_id` must be provided.

#### Example Add Policy

`POST /api/v1/fleet/global/policies`

#### Request body

```json
{
  "name": "Gatekeeper enabled",
  "query": "SELECT 1 FROM gatekeeper WHERE assessments_enabled = 1;",
  "description": "Checks if gatekeeper is enabled on macOS devices",
  "resolution": "Resolution steps",
  "platform": "darwin",
  "critical": true
}
```

##### Default response

`Status: 200`

```json
{
  "policy": {
    "id": 43,
    "name": "Gatekeeper enabled",
    "query": "SELECT 1 FROM gatekeeper WHERE assessments_enabled = 1;",
    "description": "Checks if gatekeeper is enabled on macOS devices",
    "critical": true,
    "author_id": 42,
    "author_name": "John",
    "author_email": "john@example.com",
    "team_id": null,
    "resolution": "Resolution steps",
    "platform": "darwin",
    "created_at": "2022-03-17T20:15:55Z",
    "updated_at": "2022-03-17T20:15:55Z",
    "passing_host_count": 0,
    "failing_host_count": 0
  }
}
```

#### Example Legacy Add Policy

`POST /api/v1/fleet/global/policies`

#### Request body

```json
{
  "query_id": 12
}
```

Where `query_id` references an existing `query`.

##### Default response

`Status: 200`

```json
{
  "policy": {
    "id": 43,
    "name": "Gatekeeper enabled",
    "query": "SELECT 1 FROM gatekeeper WHERE assessments_enabled = 1;",
    "description": "Checks if gatekeeper is enabled on macOS devices",
    "critical": true,
    "author_id": 42,
    "author_name": "John",
    "author_email": "john@example.com",
    "team_id": null,
    "resolution": "Resolution steps",
    "platform": "darwin",
    "created_at": "2022-03-17T20:15:55Z",
    "updated_at": "2022-03-17T20:15:55Z",
    "passing_host_count": 0,
    "failing_host_count": 0
  }
}
```

### Remove policies

`POST /api/v1/fleet/global/policies/delete`

#### Parameters

| Name     | Type    | In   | Description                                       |
| -------- | ------- | ---- | ------------------------------------------------- |
| ids      | list    | body | **Required.** The IDs of the policies to delete.  |

#### Example

`POST /api/v1/fleet/global/policies/delete`

#### Request body

```json
{
  "ids": [ 1 ]
}
```

##### Default response

`Status: 200`

```json
{
  "deleted": 1
}
```

### Edit policy

`PATCH /api/v1/fleet/global/policies/{policy_id}`

#### Parameters

| Name        | Type    | In   | Description                          |
| ----------  | ------- | ---- | ------------------------------------ |
| id          | integer | path | The policy's ID.                     |
| name        | string  | body | The query's name.                    |
| query       | string  | body | The query in SQL.                    |
| description | string  | body | The query's description.             |
| resolution  | string  | body | The resolution steps for the policy. |
| platform    | string  | body | Comma-separated target platforms, currently supported values are "windows", "linux", "darwin". The default, an empty string means target all platforms. |
| critical    | boolean | body | _Available in Fleet Premium_ Mark policy as critical/high impact. |

#### Example Edit Policy

`PATCH /api/v1/fleet/global/policies/42`

##### Request body

```json
{
  "name": "Gatekeeper enabled",
  "query": "SELECT 1 FROM gatekeeper WHERE assessments_enabled = 1;",
  "description": "Checks if gatekeeper is enabled on macOS devices",
  "critical": true,
  "resolution": "Resolution steps",
  "platform": "darwin"
}
```

##### Default response

`Status: 200`

```json
{
  "policy": {
    "id": 42,
    "name": "Gatekeeper enabled",
    "query": "SELECT 1 FROM gatekeeper WHERE assessments_enabled = 1;",
    "description": "Checks if gatekeeper is enabled on macOS devices",
    "critical": true,
    "author_id": 43,
    "author_name": "John",
    "author_email": "john@example.com",
    "team_id": null,
    "resolution": "Resolution steps",
    "platform": "darwin",
    "created_at": "2022-03-17T20:15:55Z",
    "updated_at": "2022-03-17T20:15:55Z",
    "passing_host_count": 0,
    "failing_host_count": 0
  }
}
```

### Run Automation for all failing hosts of a policy.

Normally automations (Webhook/Integrations) runs on all hosts when a policy-check
fails but didn't fail before. This feature to mark policies to call automation for
all hosts that already fail the policy, too and possibly again.

`POST /api/v1/fleet/automations/reset`

#### Parameters

| Name        | Type     | In   | Description                                              |
| ----------  | -------- | ---- | -------------------------------------------------------- |
| team_ids    | list     | body | Run automation for all hosts in policies of these teams  |
| policy_ids  | list     | body | Run automations for all hosts these policies             |

_Teams are available in Fleet Premium_

#### Example Edit Policy

`POST /api/v1/fleet/automations/reset`

##### Request body

```json
{
    "team_ids": [1],
    "policy_ids": [1, 2, 3]
}
```

##### Default response

`Status: 200`

```json
{}
```

---

### Team policies

- [List team policies](#list-team-policies)
- [Get team policy by ID](#get-team-policy-by-id)
- [Add team policy](#add-team-policy)
- [Remove team policies](#remove-team-policies)
- [Edit team policy](#edit-team-policy)

_Available in Fleet Premium_

Team policies work the same as policies, but at the team level.

### List team policies

`GET /api/v1/fleet/teams/{id}/policies`

#### Parameters

| Name               | Type    | In   | Description                                                                                                   |
| ------------------ | ------- | ---- | ------------------------------------------------------------------------------------------------------------- |
| id                 | integer | url  | Required. Defines what team id to operate on                                                                            |

#### Example

`GET /api/v1/fleet/teams/1/policies`

##### Default response

`Status: 200`

```json
{
  "policies": [
    {
      "id": 1,
      "name": "Gatekeeper enabled",
      "query": "SELECT 1 FROM gatekeeper WHERE assessments_enabled = 1;",
      "description": "Checks if gatekeeper is enabled on macOS devices",
      "critical": true,
      "author_id": 42,
      "author_name": "John",
      "author_email": "john@example.com",
      "team_id": 1,
      "resolution": "Resolution steps",
      "platform": "darwin",
      "created_at": "2021-12-16T14:37:37Z",
      "updated_at": "2021-12-16T16:39:00Z",
      "passing_host_count": 2000,
      "failing_host_count": 300
    },
    {
      "id": 2,
      "name": "Windows machines with encrypted hard disks",
      "query": "SELECT 1 FROM bitlocker_info WHERE protection_status = 1;",
      "description": "Checks if the hard disk is encrypted on Windows devices",
      "critical": false,
      "author_id": 43,
      "author_name": "Alice",
      "author_email": "alice@example.com",
      "team_id": 1,
      "resolution": "Resolution steps",
      "platform": "windows",
      "created_at": "2021-12-16T14:37:37Z",
      "updated_at": "2021-12-16T16:39:00Z",
      "passing_host_count": 2300,
      "failing_host_count": 0
    }
  ],
  "inherited_policies": [
    {
      "id": 136,
      "name": "Arbitrary Test Policy (all platforms) (all teams)",
      "query": "SELECT 1 FROM osquery_info WHERE 1=1;",
      "description": "If you're seeing this, mostly likely this is because someone is testing out failing policies in dogfood. You can ignore this.",
      "critical": true,
      "author_id": 77,
      "author_name": "Test Admin",
      "author_email": "test@admin.com",
      "team_id": null,
      "resolution": "To make it pass, change \"1=0\" to \"1=1\". To make it fail, change \"1=1\" to \"1=0\".",
      "platform": "darwin,windows,linux",
      "created_at": "2022-08-04T19:30:18Z",
      "updated_at": "2022-08-30T15:08:26Z",
      "passing_host_count": 10,
      "failing_host_count": 9
    }
  ]
}
```

### Get team policy by ID

`GET /api/v1/fleet/teams/{team_id}/policies/{id}`

#### Parameters

| Name               | Type    | In   | Description                                                                                                   |
| ------------------ | ------- | ---- | ------------------------------------------------------------------------------------------------------------- |
| team_id            | integer | url  | Defines what team id to operate on                                                                            |
| id                 | integer | path | **Required.** The policy's ID.                                                                                |

#### Example

`GET /api/v1/fleet/teams/1/policies/43`

##### Default response

`Status: 200`

```json
{
  "policy": {
    "id": 43,
    "name": "Gatekeeper enabled",
    "query": "SELECT 1 FROM gatekeeper WHERE assessments_enabled = 1;",
    "description": "Checks if gatekeeper is enabled on macOS devices",
    "critical": true,
    "author_id": 42,
    "author_name": "John",
    "author_email": "john@example.com",
    "team_id": 1,
    "resolution": "Resolution steps",
    "platform": "darwin",
    "created_at": "2021-12-16T14:37:37Z",
    "updated_at": "2021-12-16T16:39:00Z",
    "passing_host_count": 0,
    "failing_host_count": 0
  }
}
```

### Add team policy

The semantics for creating a team policy are the same as for global policies, see [Add policy](#add-policy).

`POST /api/v1/fleet/teams/{team_id}/policies`

#### Parameters

| Name        | Type    | In   | Description                          |
| ----------  | ------- | ---- | ------------------------------------ |
| team_id     | integer | url  | Defines what team id to operate on.  |
| name        | string  | body | The query's name.                    |
| query       | string  | body | The query in SQL.                    |
| description | string  | body | The query's description.             |
| resolution  | string  | body | The resolution steps for the policy. |
| query_id    | integer | body | An existing query's ID (legacy).     |
| platform    | string  | body | Comma-separated target platforms, currently supported values are "windows", "linux", "darwin". The default, an empty string means target all platforms. |
| critical    | boolean | body | _Available in Fleet Premium_ Mark policy as critical/high impact. |

Either `query` or `query_id` must be provided.

#### Example

`POST /api/v1/fleet/teams/1/policies`

##### Request body

```json
{
  "name": "Gatekeeper enabled",
  "query": "SELECT 1 FROM gatekeeper WHERE assessments_enabled = 1;",
  "description": "Checks if gatekeeper is enabled on macOS devices",
  "critical": true,
  "resolution": "Resolution steps",
  "platform": "darwin"
}
```

##### Default response

`Status: 200`

```json
{
  "policy": {
    "id": 43,
    "name": "Gatekeeper enabled",
    "query": "SELECT 1 FROM gatekeeper WHERE assessments_enabled = 1;",
    "description": "Checks if gatekeeper is enabled on macOS devices",
    "critical": true,
    "author_id": 42,
    "author_name": "John",
    "author_email": "john@example.com",
    "team_id": 1,
    "resolution": "Resolution steps",
    "platform": "darwin",
    "created_at": "2021-12-16T14:37:37Z",
    "updated_at": "2021-12-16T16:39:00Z",
    "passing_host_count": 0,
    "failing_host_count": 0
  }
}
```

### Remove team policies

`POST /api/v1/fleet/teams/{team_id}/policies/delete`

#### Parameters

| Name     | Type    | In   | Description                                       |
| -------- | ------- | ---- | ------------------------------------------------- |
| team_id  | integer | url  | Defines what team id to operate on                |
| ids      | list    | body | **Required.** The IDs of the policies to delete.  |

#### Example

`POST /api/v1/fleet/teams/1/policies/delete`

##### Request body

```json
{
  "ids": [ 1 ]
}
```

##### Default response

`Status: 200`

```json
{
  "deleted": 1
}
```

### Edit team policy

`PATCH /api/v1/fleet/teams/{team_id}/policies/{policy_id}`

#### Parameters

| Name        | Type    | In   | Description                          |
| ----------  | ------- | ---- | ------------------------------------ |
| team_id     | integer | path | The team's ID.                       |
| policy_id   | integer | path | The policy's ID.                     |
| name        | string  | body | The query's name.                    |
| query       | string  | body | The query in SQL.                    |
| description | string  | body | The query's description.             |
| resolution  | string  | body | The resolution steps for the policy. |
| platform    | string  | body | Comma-separated target platforms, currently supported values are "windows", "linux", "darwin". The default, an empty string means target all platforms. |
| critical    | boolean | body | _Available in Fleet Premium_ Mark policy as critical/high impact. |

#### Example Edit Policy

`PATCH /api/v1/fleet/teams/2/policies/42`

##### Request body

```json
{
  "name": "Gatekeeper enabled",
  "query": "SELECT 1 FROM gatekeeper WHERE assessments_enabled = 1;",
  "description": "Checks if gatekeeper is enabled on macOS devices",
  "critical": true,
  "resolution": "Resolution steps",
  "platform": "darwin"
}
```

##### Default response

`Status: 200`

```json
{
  "policy": {
    "id": 42,
    "name": "Gatekeeper enabled",
    "query": "SELECT 1 FROM gatekeeper WHERE assessments_enabled = 1;",
    "description": "Checks if gatekeeper is enabled on macOS devices",
    "critical": true,
    "author_id": 43,
    "author_name": "John",
    "author_email": "john@example.com",
    "resolution": "Resolution steps",
    "platform": "darwin",
    "team_id": 2,
    "created_at": "2021-12-16T14:37:37Z",
    "updated_at": "2021-12-16T16:39:00Z",
    "passing_host_count": 0,
    "failing_host_count": 0
  }
}
```

---

## Queries

- [Get query](#get-query)
- [List queries](#list-queries)
- [Create query](#create-query)
- [Modify query](#modify-query)
- [Delete query](#delete-query)
- [Delete query by ID](#delete-query-by-id)
- [Delete queries](#delete-queries)
- [Run live query](#run-live-query)

### Get query

Returns the query specified by ID.

`GET /api/v1/fleet/queries/{id}`

#### Parameters

| Name | Type    | In   | Description                                |
| ---- | ------- | ---- | ------------------------------------------ |
| id   | integer | path | **Required**. The id of the desired query. |

#### Example

`GET /api/v1/fleet/queries/31`

##### Default response

`Status: 200`

```json
{
  "query": {
    "created_at": "2021-01-19T17:08:24Z",
    "updated_at": "2021-01-19T17:08:24Z",
    "id": 31,
    "name": "centos_hosts",
    "description": "",
    "query": "select 1 from os_version where platform = \"centos\";",
    "saved": true,
    "observer_can_run": true,
    "author_id": 1,
    "author_name": "John",
    "author_email": "john@example.com",
    "packs": [
      {
        "created_at": "2021-01-19T17:08:31Z",
        "updated_at": "2021-01-19T17:08:31Z",
        "id": 14,
        "name": "test_pack",
        "description": "",
        "platform": "",
        "disabled": false
      }
    ]
  }
}
```

### List queries

Returns a list of all queries in the Fleet instance.

`GET /api/v1/fleet/queries`

#### Parameters

| Name            | Type   | In    | Description                                                                                                                   |
| --------------- | ------ | ----- | ----------------------------------------------------------------------------------------------------------------------------- |
| order_key       | string | query | What to order results by. Can be any column in the queries table.                                                             |
| order_direction | string | query | **Requires `order_key`**. The direction of the order given the order key. Options include `asc` and `desc`. Default is `asc`. |

#### Example

`GET /api/v1/fleet/queries`

##### Default response

`Status: 200`

```json
{
"queries": [
  {
    "created_at": "2021-01-04T21:19:57Z",
    "updated_at": "2021-01-04T21:19:57Z",
    "id": 1,
    "name": "query1",
    "description": "query",
    "query": "SELECT * FROM osquery_info",
    "saved": true,
    "observer_can_run": true,
    "author_id": 1,
    "author_name": "noah",
    "author_email": "noah@example.com",
    "packs": [
      {
        "created_at": "2021-01-05T21:13:04Z",
        "updated_at": "2021-01-07T19:12:54Z",
        "id": 1,
        "name": "Pack",
        "description": "Pack",
        "platform": "",
        "disabled": true
      }
    ],
    "stats": {
      "system_time_p50": 1.32,
      "system_time_p95": 4.02,
      "user_time_p50": 3.55,
      "user_time_p95": 3.00,
      "total_executions": 3920
    }
  },
  {
    "created_at": "2021-01-19T17:08:24Z",
    "updated_at": "2021-01-19T17:08:24Z",
    "id": 3,
    "name": "osquery_schedule",
    "description": "Report performance stats for each file in the query schedule.",
    "query": "select name, interval, executions, output_size, wall_time, (user_time/executions) as avg_user_time, (system_time/executions) as avg_system_time, average_memory, last_executed from osquery_schedule;",
    "saved": true,
    "observer_can_run": true,
    "author_id": 1,
    "author_name": "noah",
    "author_email": "noah@example.com",
    "packs": [
      {
        "created_at": "2021-01-19T17:08:31Z",
        "updated_at": "2021-01-19T17:08:31Z",
        "id": 14,
        "name": "test_pack",
        "description": "",
        "platform": "",
        "disabled": false
      }
    ]
  }
]}
```

### Create query

`POST /api/v1/fleet/queries`

#### Parameters

| Name             | Type   | In   | Description                                                                                                                                            |
| ---------------- | ------ | ---- | ------------------------------------------------------------------------------------------------------------------------------------------------------ |
| name             | string | body | **Required**. The name of the query.                                                                                                                   |
| query            | string | body | **Required**. The query in SQL syntax.                                                                                                                 |
| description      | string | body | The query's description.                                                                                                                               |
| observer_can_run | bool   | body | Whether or not users with the `observer` role can run the query. In Fleet 4.0.0, 3 user roles were introduced (`admin`, `maintainer`, and `observer`). This field is only relevant for the `observer` role. The `observer_plus` role can run any query and is not limited by this flag (`observer_plus` role was added in Fleet 4.30.0). |

#### Example

`POST /api/v1/fleet/queries`

##### Request body

```json
{
  "description": "This is a new query.",
  "name": "new_query",
  "query": "SELECT * FROM osquery_info"
}
```

##### Default response

`Status: 200`

```json
{
  "query": {
    "created_at": "0001-01-01T00:00:00Z",
    "updated_at": "0001-01-01T00:00:00Z",
    "id": 288,
    "name": "new_query",
    "description": "This is a new query.",
    "query": "SELECT * FROM osquery_info",
    "saved": true,
    "author_id": 1,
    "author_name": "",
    "author_email": "",
    "observer_can_run": true,
    "packs": []
  }
}
```

### Modify query

Returns the query specified by ID.

`PATCH /api/v1/fleet/queries/{id}`

#### Parameters

| Name             | Type    | In   | Description                                                                                                                                            |
| ---------------- | ------- | ---- | ------------------------------------------------------------------------------------------------------------------------------------------------------ |
| id               | integer | path | **Required.** The ID of the query.                                                                                                                     |
| name             | string  | body | The name of the query.                                                                                                                                 |
| query            | string  | body | The query in SQL syntax.                                                                                                                               |
| description      | string  | body | The query's description.                                                                                                                               |
| observer_can_run | bool    | body | Whether or not users with the `observer` role can run the query. In Fleet 4.0.0, 3 user roles were introduced (`admin`, `maintainer`, and `observer`). This field is only relevant for the `observer` role. The `observer_plus` role can run any query and is not limited by this flag (`observer_plus` role was added in Fleet 4.30.0). |

#### Example

`PATCH /api/v1/fleet/queries/2`

##### Request body

```json
{
  "name": "new_title_for_my_query"
}
```

##### Default response

`Status: 200`

```json
{
  "query": {
    "created_at": "2021-01-22T17:23:27Z",
    "updated_at": "2021-01-22T17:23:27Z",
    "id": 288,
    "name": "new_title_for_my_query",
    "description": "This is a new query.",
    "query": "SELECT * FROM osquery_info",
    "saved": true,
    "author_id": 1,
    "author_name": "noah",
    "observer_can_run": true,
    "packs": []
  }
}
```

### Delete query

Deletes the query specified by name.

`DELETE /api/v1/fleet/queries/{name}`

#### Parameters

| Name | Type   | In   | Description                          |
| ---- | ------ | ---- | ------------------------------------ |
| name | string | path | **Required.** The name of the query. |

#### Example

`DELETE /api/v1/fleet/queries/{name}`

##### Default response

`Status: 200`


### Delete query by ID

Deletes the query specified by ID.

`DELETE /api/v1/fleet/queries/id/{id}`

#### Parameters

| Name | Type    | In   | Description                        |
| ---- | ------- | ---- | ---------------------------------- |
| id   | integer | path | **Required.** The ID of the query. |

#### Example

`DELETE /api/v1/fleet/queries/id/28`

##### Default response

`Status: 200`


### Delete queries

Deletes the queries specified by ID. Returns the count of queries successfully deleted.

`POST /api/v1/fleet/queries/delete`

#### Parameters

| Name | Type | In   | Description                           |
| ---- | ---- | ---- | ------------------------------------- |
| ids  | list | body | **Required.** The IDs of the queries. |

#### Example

`POST /api/v1/fleet/queries/delete`

##### Request body

```json
{
  "ids": [
    2, 24, 25
  ]
}
```

##### Default response

`Status: 200`

```json
{
  "deleted": 3
}
```

### Run live query

Run one or more live queries against the specified hosts and responds with the results
collected after 25 seconds.

If multiple queries are provided, they run concurrently. Response time is capped at 25 seconds from
when the API request was received, regardless of how many queries you are running, and regardless
whether all results have been gathered or not. This API does not return any results until the fixed
time period elapses, at which point all of the collected results are returned.

The fixed time period is configurable via environment variable on the Fleet server (eg.
`FLEET_LIVE_QUERY_REST_PERIOD=90s`). If setting a higher value, be sure that you do not exceed your
load balancer timeout.

> WARNING: This API endpoint collects responses in-memory (RAM) on the Fleet compute instance handling this request, which can overflow if the result set is large enough.  This has the potential to crash the process and/or cause an autoscaling event in your cloud provider, depending on how Fleet is deployed.

`GET /api/v1/fleet/queries/run`

#### Parameters


| Name      | Type   | In   | Description                                   |
| --------- | ------ | ---- | --------------------------------------------- |
| query_ids | array  | body | **Required**. The IDs of the saved queries to run. |
| host_ids  | array  | body | **Required**. The IDs of the hosts to target. |

#### Example

`GET /api/v1/fleet/queries/run`

##### Request body

```json
{
  "query_ids": [ 1, 2 ],
  "host_ids": [ 1, 4, 34, 27 ]
}
```

##### Default response

```json
{
  "summary": {
    "targeted_host_count": 4,
    "responded_host_count": 2
  },
  "live_query_results": [
    {
      "query_id": 2,
      "results": [
        {
          "host_id": 1,
          "rows": [
            {
              "build_distro": "10.12",
              "build_platform": "darwin",
              "config_hash": "7bb99fa2c8a998c9459ec71da3a84d66c592d6d3",
              "config_valid": "1",
              "extensions": "active",
              "instance_id": "9a2ec7bf-4946-46ea-93bf-455e0bcbd068",
              "pid": "23413",
              "platform_mask": "21",
              "start_time": "1635194306",
              "uuid": "4C182AC7-75F7-5AF4-A74B-1E165ED35742",
              "version": "4.9.0",
              "watcher": "23412"
            }
          ],
          "error": null
        },
        {
          "host_id": 2,
          "rows": [],
          "error": "no such table: os_version"
        }
      ]
    }
  ]
}
```
---

## Schedule

- [Get schedule](#get-schedule)
- [Add query to schedule](#add-query-to-schedule)
- [Edit query in schedule](#edit-query-in-schedule)
- [Remove query from schedule](#remove-query-from-schedule)

Scheduling queries in Fleet is the best practice for collecting data from hosts.

These API routes let you control your scheduled queries.

### Get schedule

`GET /api/v1/fleet/global/schedule`

#### Parameters

None.

#### Example

`GET /api/v1/fleet/global/schedule`

##### Default response

`Status: 200`

```json
{
  "global_schedule": [
    {
      "created_at": "0001-01-01T00:00:00Z",
      "updated_at": "0001-01-01T00:00:00Z",
      "id": 4,
      "pack_id": 1,
      "name": "arp_cache",
      "query_id": 2,
      "query_name": "arp_cache",
      "query": "select * from arp_cache;",
      "interval": 120,
      "snapshot": true,
      "removed": null,
      "platform": "",
      "version": "",
      "shard": null,
      "denylist": null,
      "stats": {
        "system_time_p50": 1.32,
        "system_time_p95": 4.02,
        "user_time_p50": 3.55,
        "user_time_p95": 3.00,
        "total_executions": 3920
      }
    },
    {
      "created_at": "0001-01-01T00:00:00Z",
      "updated_at": "0001-01-01T00:00:00Z",
      "id": 5,
      "pack_id": 1,
      "name": "disk_encryption",
      "query_id": 7,
      "query_name": "disk_encryption",
      "query": "select * from disk_encryption;",
      "interval": 86400,
      "snapshot": true,
      "removed": null,
      "platform": "",
      "version": "",
      "shard": null,
      "denylist": null,
      "stats": {
        "system_time_p50": 1.32,
        "system_time_p95": 4.02,
        "user_time_p50": 3.55,
        "user_time_p95": 3.00,
        "total_executions": 3920
      }
    }
  ]
}
```

### Add query to schedule

`POST /api/v1/fleet/global/schedule`

#### Parameters

| Name     | Type    | In   | Description                                                                                                                      |
| -------- | ------- | ---- | -------------------------------------------------------------------------------------------------------------------------------- |
| query_id | integer | body | **Required.** The query's ID.                                                                                                    |
| interval | integer | body | **Required.** The amount of time, in seconds, the query waits before running.                                                    |
| snapshot | boolean | body | **Required.** Whether the queries logs show everything in its current state.                                                     |
| removed  | boolean | body | Whether "removed" actions should be logged. Default is `null`.                                                                   |
| platform | string  | body | The computer platform where this query will run (other platforms ignored). Empty value runs on all platforms. Default is `null`. |
| shard    | integer | body | Restrict this query to a percentage (1-100) of target hosts. Default is `null`.                                                  |
| version  | string  | body | The minimum required osqueryd version installed on a host. Default is `null`.                                                    |

#### Example

`POST /api/v1/fleet/global/schedule`

##### Request body

```json
{
  "interval": 86400,
  "query_id": 2,
  "snapshot": true
}
```

##### Default response

`Status: 200`

```json
{
  "scheduled": {
    "created_at": "0001-01-01T00:00:00Z",
    "updated_at": "0001-01-01T00:00:00Z",
    "id": 1,
    "pack_id": 5,
    "name": "arp_cache",
    "query_id": 2,
    "query_name": "arp_cache",
    "query": "select * from arp_cache;",
    "interval": 86400,
    "snapshot": true,
    "removed": null,
    "platform": "",
    "version": "",
    "shard": null,
    "denylist": null
  }
}
```

> Note that the `pack_id` is included in the response object because Fleet's Schedule feature uses [osquery query packs](https://osquery.readthedocs.io/en/stable/deployment/configuration/#query-packs) under the hood.

### Edit query in schedule

`PATCH /api/v1/fleet/global/schedule/{id}`

#### Parameters

| Name     | Type    | In   | Description                                                                                                   |
| -------- | ------- | ---- | ------------------------------------------------------------------------------------------------------------- |
| id       | integer | path | **Required.** The scheduled query's ID.                                                                       |
| interval | integer | body | The amount of time, in seconds, the query waits before running.                                               |
| snapshot | boolean | body | Whether the queries logs show everything in its current state.                                                |
| removed  | boolean | body | Whether "removed" actions should be logged.                                                                   |
| platform | string  | body | The computer platform where this query will run (other platforms ignored). Empty value runs on all platforms. |
| shard    | integer | body | Restrict this query to a percentage (1-100) of target hosts.                                                  |
| version  | string  | body | The minimum required osqueryd version installed on a host.                                                    |

#### Example

`PATCH /api/v1/fleet/global/schedule/5`

##### Request body

```json
{
  "interval": 604800
}
```

##### Default response

`Status: 200`

```json
{
  "scheduled": {
    "created_at": "2021-07-16T14:40:15Z",
    "updated_at": "2021-07-16T14:40:15Z",
    "id": 5,
    "pack_id": 1,
    "name": "arp_cache",
    "query_id": 2,
    "query_name": "arp_cache",
    "query": "select * from arp_cache;",
    "interval": 604800,
    "snapshot": true,
    "removed": null,
    "platform": "",
    "shard": null,
    "denylist": null
  }
}
```

### Remove query from schedule

`DELETE /api/v1/fleet/global/schedule/{id}`

#### Parameters

None.

#### Example

`DELETE /api/v1/fleet/global/schedule/5`

##### Default response

`Status: 200`


---

### Team schedule

- [Get team schedule](#get-team-schedule)
- [Add query to team schedule](#add-query-to-team-schedule)
- [Edit query in team schedule](#edit-query-in-team-schedule)
- [Remove query from team schedule](#remove-query-from-team-schedule)

`In Fleet 4.2.0, the Team Schedule feature was introduced.`

This allows you to easily configure scheduled queries that will impact a whole team of devices.

#### Get team schedule

`GET /api/v1/fleet/teams/{id}/schedule`

#### Parameters

| Name            | Type    | In    | Description                                                                                                                   |
| --------------- | ------- | ----- | ----------------------------------------------------------------------------------------------------------------------------- |
| id              | integer | path  | **Required**. The team's ID.                                                                                                  |
| page            | integer | query | Page number of the results to fetch.                                                                                          |
| per_page        | integer | query | Results per page.                                                                                                             |
| order_key       | string  | query | What to order results by. Can be any column in the `activites` table.                                                         |
| order_direction | string  | query | **Requires `order_key`**. The direction of the order given the order key. Options include `asc` and `desc`. Default is `asc`. |

#### Example

`GET /api/v1/fleet/teams/2/schedule`

##### Default response

`Status: 200`

```json
{
  "scheduled": [
    {
      "created_at": "0001-01-01T00:00:00Z",
      "updated_at": "0001-01-01T00:00:00Z",
      "id": 4,
      "pack_id": 2,
      "name": "arp_cache",
      "query_id": 2,
      "query_name": "arp_cache",
      "query": "select * from arp_cache;",
      "interval": 120,
      "snapshot": true,
      "platform": "",
      "version": "",
      "removed": null,
      "shard": null,
      "denylist": null,
      "stats": {
        "system_time_p50": 1.32,
        "system_time_p95": 4.02,
        "user_time_p50": 3.55,
        "user_time_p95": 3.00,
        "total_executions": 3920
      }
    },
    {
      "created_at": "0001-01-01T00:00:00Z",
      "updated_at": "0001-01-01T00:00:00Z",
      "id": 5,
      "pack_id": 3,
      "name": "disk_encryption",
      "query_id": 7,
      "query_name": "disk_encryption",
      "query": "select * from disk_encryption;",
      "interval": 86400,
      "snapshot": true,
      "removed": null,
      "platform": "",
      "version": "",
      "shard": null,
      "denylist": null,
      "stats": {
        "system_time_p50": 1.32,
        "system_time_p95": 4.02,
        "user_time_p50": 3.55,
        "user_time_p95": 3.00,
        "total_executions": 3920
      }
    }
  ]
}
```

#### Add query to team schedule

`POST /api/v1/fleet/teams/{id}/schedule`

#### Parameters

| Name     | Type    | In   | Description                                                                                                                      |
| -------- | ------- | ---- | -------------------------------------------------------------------------------------------------------------------------------- |
| id       | integer | path | **Required.** The teams's ID.                                                                                                    |
| query_id | integer | body | **Required.** The query's ID.                                                                                                    |
| interval | integer | body | **Required.** The amount of time, in seconds, the query waits before running.                                                    |
| snapshot | boolean | body | **Required.** Whether the queries logs show everything in its current state.                                                     |
| removed  | boolean | body | Whether "removed" actions should be logged. Default is `null`.                                                                   |
| platform | string  | body | The computer platform where this query will run (other platforms ignored). Empty value runs on all platforms. Default is `null`. |
| shard    | integer | body | Restrict this query to a percentage (1-100) of target hosts. Default is `null`.                                                  |
| version  | string  | body | The minimum required osqueryd version installed on a host. Default is `null`.                                                    |

#### Example

`POST /api/v1/fleet/teams/2/schedule`

##### Request body

```json
{
  "interval": 86400,
  "query_id": 2,
  "snapshot": true
}
```

##### Default response

`Status: 200`

```json
{
  "scheduled": {
    "created_at": "0001-01-01T00:00:00Z",
    "updated_at": "0001-01-01T00:00:00Z",
    "id": 1,
    "pack_id": 5,
    "name": "arp_cache",
    "query_id": 2,
    "query_name": "arp_cache",
    "query": "select * from arp_cache;",
    "interval": 86400,
    "snapshot": true,
    "removed": null,
    "shard": null,
    "denylist": null
  }
}
```

#### Edit query in team schedule

`PATCH /api/v1/fleet/teams/{team_id}/schedule/{scheduled_query_id}`

#### Parameters

| Name               | Type    | In   | Description                                                                                                   |
| ------------------ | ------- | ---- | ------------------------------------------------------------------------------------------------------------- |
| team_id            | integer | path | **Required.** The team's ID.                                                                                  |
| scheduled_query_id | integer | path | **Required.** The scheduled query's ID.                                                                       |
| interval           | integer | body | The amount of time, in seconds, the query waits before running.                                               |
| snapshot           | boolean | body | Whether the queries logs show everything in its current state.                                                |
| removed            | boolean | body | Whether "removed" actions should be logged.                                                                   |
| platform           | string  | body | The computer platform where this query will run (other platforms ignored). Empty value runs on all platforms. |
| shard              | integer | body | Restrict this query to a percentage (1-100) of target hosts.                                                  |
| version            | string  | body | The minimum required osqueryd version installed on a host.                                                    |

#### Example

`PATCH /api/v1/fleet/teams/2/schedule/5`

##### Request body

```json
{
  "interval": 604800
}
```

##### Default response

`Status: 200`

```json
{
  "scheduled": {
    "created_at": "2021-07-16T14:40:15Z",
    "updated_at": "2021-07-16T14:40:15Z",
    "id": 5,
    "pack_id": 1,
    "name": "arp_cache",
    "query_id": 2,
    "query_name": "arp_cache",
    "query": "select * from arp_cache;",
    "interval": 604800,
    "snapshot": true,
    "removed": null,
    "platform": "",
    "shard": null,
    "denylist": null
  }
}
```

#### Remove query from team schedule

`DELETE /api/v1/fleet/teams/{team_id}/schedule/{scheduled_query_id}`

#### Parameters

| Name               | Type    | In   | Description                             |
| ------------------ | ------- | ---- | --------------------------------------- |
| team_id            | integer | path | **Required.** The team's ID.            |
| scheduled_query_id | integer | path | **Required.** The scheduled query's ID. |

#### Example

`DELETE /api/v1/fleet/teams/2/schedule/5`

##### Default response

`Status: 200`


---

## Sessions

- [Get session info](#get-session-info)
- [Delete session](#delete-session)

### Get session info

Returns the session information for the session specified by ID.

`GET /api/v1/fleet/sessions/{id}`

#### Parameters

| Name | Type    | In   | Description                                  |
| ---- | ------- | ---- | -------------------------------------------- |
| id   | integer | path | **Required**. The ID of the desired session. |

#### Example

`GET /api/v1/fleet/sessions/1`

##### Default response

`Status: 200`

```json
{
  "session_id": 1,
  "user_id": 1,
  "created_at": "2021-03-02T18:41:34Z"
}
```

### Delete session

Deletes the session specified by ID. When the user associated with the session next attempts to access Fleet, they will be asked to log in.

`DELETE /api/v1/fleet/sessions/{id}`

#### Parameters

| Name | Type    | In   | Description                                  |
| ---- | ------- | ---- | -------------------------------------------- |
| id   | integer | path | **Required**. The id of the desired session. |

#### Example

`DELETE /api/v1/fleet/sessions/1`

##### Default response

`Status: 200`


---

## Software

- [List all software](#list-all-software)
- [Count software](#count-software)
### List all software

`GET /api/v1/fleet/software`

#### Parameters

| Name                    | Type    | In    | Description                                                                                                                                                                |
| ----------------------- | ------- | ----- | -------------------------------------------------------------------------------------------------------------------------------------------------------------------------- |
| page                    | integer | query | Page number of the results to fetch.                                                                                                                                       |
| per_page                | integer | query | Results per page.                                                                                                                                                          |
| order_key               | string  | query | What to order results by. Allowed fields are `name`, `hosts_count`, `cve_published`, `cvss_score`, `epss_probability` and `cisa_known_exploit`. Default is `hosts_count` (descending).      |
| order_direction         | string  | query | **Requires `order_key`**. The direction of the order given the order key. Options include `asc` and `desc`. Default is `asc`.                                              |
| query                   | string  | query | Search query keywords. Searchable fields include `name`, `version`, and `cve`.                                                                                             |
| team_id                 | integer | query | _Available in Fleet Premium_ Filters the software to only include the software installed on the hosts that are assigned to the specified team.                             |
| vulnerable              | bool    | query | If true or 1, only list software that has detected vulnerabilities. Default is `false`.                                                                                    |

#### Example

`GET /api/v1/fleet/software`

##### Default response

`Status: 200`

```json
{
    "counts_updated_at": "2022-01-01 12:32:00",
    "software": [
      {
        "id": 1,
        "name": "glibc",
        "version": "2.12",
        "source": "rpm_packages",
        "release": "1.212.el6",
        "vendor": "CentOS",
        "arch": "x86_64",
        "generated_cpe": "cpe:2.3:a:gnu:glibc:2.12:*:*:*:*:*:*:*",
        "vulnerabilities": [
          {
            "cve": "CVE-2009-5155",
            "details_link": "https://nvd.nist.gov/vuln/detail/CVE-2009-5155",
            "cvss_score": 7.5,
            "epss_probability": 0.01537,
            "cisa_known_exploit": false,
            "cve_published": "2022-01-01 12:32:00"
          }
        ],
        "hosts_count": 1
      }
    ]
}
```

### Count software

`GET /api/v1/fleet/software/count`

#### Parameters

| Name                    | Type    | In    | Description                                                                                                                                                                                                                                                                                                                                 |
| ----------------------- | ------- | ----- | ------------------------------------------------------------------------------------------------------------------------------------------------------------------------------------------------------------------------------------------------------------------------------------------------------------------------------------------- |
| query                   | string  | query | Search query keywords. Searchable fields include `name`, `version`, and `cve`.                                                                                                                                                                                                                                                               |
| team_id                 | integer | query | _Available in Fleet Premium_ Filters the software to only include the software installed on the hosts that are assigned to the specified team.                                                                                                                                                                                              |
| vulnerable              | bool    | query | If true or 1, only list software that has detected vulnerabilities.                                                                                                                                                                                                                                                                         |

#### Example

`GET /api/v1/fleet/software/count`

##### Default response

`Status: 200`

```json
{
  "count": 43
}
```
---

## Targets

In Fleet, targets are used to run queries against specific hosts or groups of hosts. Labels are used to create groups in Fleet.

### Search targets

The search targets endpoint returns two lists. The first list includes the possible target hosts in Fleet given the search query provided and the hosts already selected as targets. The second list includes the possible target labels in Fleet given the search query provided and the labels already selected as targets.

The returned lists are filtered based on the hosts the requesting user has access to.

`POST /api/v1/fleet/targets`

#### Parameters

| Name     | Type    | In   | Description                                                                                                                                                                |
| -------- | ------- | ---- | -------------------------------------------------------------------------------------------------------------------------------------------------------------------------- |
| query    | string  | body | The search query. Searchable items include a host's hostname or IPv4 address and labels.                                                                                   |
| query_id | integer | body | The saved query (if any) that will be run. The `observer_can_run` property on the query and the user's roles effect which targets are included.                            |
| selected | object  | body | The targets already selected. The object includes a `hosts` property which contains a list of host IDs, a `labels` with label IDs and/or a `teams` property with team IDs. |

#### Example

`POST /api/v1/fleet/targets`

##### Request body

```json
{
  "query": "172",
  "selected": {
    "hosts": [],
    "labels": [7]
  },
  "include_observer": true
}
```

##### Default response

```json
{
  "targets": {
    "hosts": [
      {
        "created_at": "2021-02-03T16:11:43Z",
        "updated_at": "2021-02-03T21:58:19Z",
        "id": 3,
        "detail_updated_at": "2021-02-03T21:58:10Z",
        "label_updated_at": "2021-02-03T21:58:10Z",
        "last_enrolled_at": "2021-02-03T16:11:43Z",
        "software_updated_at": "2020-11-05T05:09:44Z",
        "seen_time": "2021-02-03T21:58:20Z",
        "hostname": "7a2f41482833",
        "uuid": "a2064cef-0000-0000-afb9-283e3c1d487e",
        "platform": "rhel",
        "osquery_version": "4.5.1",
        "os_version": "CentOS 6.10.0",
        "build": "",
        "platform_like": "rhel",
        "code_name": "",
        "uptime": 32688000000000,
        "memory": 2086899712,
        "cpu_type": "x86_64",
        "cpu_subtype": "142",
        "cpu_brand": "Intel(R) Core(TM) i5-8279U CPU @ 2.40GHz",
        "cpu_physical_cores": 4,
        "cpu_logical_cores": 4,
        "hardware_vendor": "",
        "hardware_model": "",
        "hardware_version": "",
        "hardware_serial": "",
        "computer_name": "7a2f41482833",
        "display_name": "7a2f41482833",
        "primary_ip": "172.20.0.3",
        "primary_mac": "02:42:ac:14:00:03",
        "distributed_interval": 10,
        "config_tls_refresh": 10,
        "logger_tls_period": 10,
        "additional": {},
        "status": "offline",
        "display_text": "7a2f41482833"
      },
      {
        "created_at": "2021-02-03T16:11:43Z",
        "updated_at": "2021-02-03T21:58:19Z",
        "id": 4,
        "detail_updated_at": "2021-02-03T21:58:10Z",
        "label_updated_at": "2021-02-03T21:58:10Z",
        "last_enrolled_at": "2021-02-03T16:11:43Z",
        "software_updated_at": "2020-11-05T05:09:44Z",
        "seen_time": "2021-02-03T21:58:20Z",
        "hostname": "78c96e72746c",
        "uuid": "a2064cef-0000-0000-afb9-283e3c1d487e",
        "platform": "ubuntu",
        "osquery_version": "4.5.1",
        "os_version": "Ubuntu 16.4.0",
        "build": "",
        "platform_like": "debian",
        "code_name": "",
        "uptime": 32688000000000,
        "memory": 2086899712,
        "cpu_type": "x86_64",
        "cpu_subtype": "142",
        "cpu_brand": "Intel(R) Core(TM) i5-8279U CPU @ 2.40GHz",
        "cpu_physical_cores": 4,
        "cpu_logical_cores": 4,
        "hardware_vendor": "",
        "hardware_model": "",
        "hardware_version": "",
        "hardware_serial": "",
        "computer_name": "78c96e72746c",
        "display_name": "78c96e72746c",
        "primary_ip": "172.20.0.7",
        "primary_mac": "02:42:ac:14:00:07",
        "distributed_interval": 10,
        "config_tls_refresh": 10,
        "logger_tls_period": 10,
        "additional": {},
        "status": "offline",
        "display_text": "78c96e72746c"
      }
    ],
    "labels": [
      {
        "created_at": "2021-02-02T23:55:25Z",
        "updated_at": "2021-02-02T23:55:25Z",
        "id": 6,
        "name": "All Hosts",
        "description": "All hosts which have enrolled in Fleet",
        "query": "SELECT 1;",
        "label_type": "builtin",
        "label_membership_type": "dynamic",
        "host_count": 5,
        "display_text": "All Hosts",
        "count": 5
      }
    ],
    "teams": [
      {
        "id": 1,
        "created_at": "2021-05-27T20:02:20Z",
        "name": "Client Platform Engineering",
        "description": "",
        "agent_options": null,
        "user_count": 4,
        "host_count": 2,
        "display_text": "Client Platform Engineering",
        "count": 2
      }
    ]
  },
  "targets_count": 1,
  "targets_online": 1,
  "targets_offline": 0,
  "targets_missing_in_action": 0
}
```

---

## Teams

- [List teams](#list-teams)
- [Get team](#get-team)
- [Create team](#create-team)
- [Modify team](#modify-team)
- [Modify team's agent options](#modify-teams-agent-options)
- [Delete team](#delete-team)

### List teams

_Available in Fleet Premium_

`GET /api/v1/fleet/teams`

#### Parameters

| Name            | Type    | In    | Description                                                                                                                   |
| --------------- | ------- | ----- | ----------------------------------------------------------------------------------------------------------------------------- |
| page            | integer | query | Page number of the results to fetch.                                                                                          |
| per_page        | integer | query | Results per page.                                                                                                             |
| order_key       | string  | query | What to order results by. Can be any column in the `teams` table.                                                             |
| order_direction | string  | query | **Requires `order_key`**. The direction of the order given the order key. Options include `asc` and `desc`. Default is `asc`. |
| query           | string  | query | Search query keywords. Searchable fields include `name`.                                                                      |

#### Example

`GET /api/v1/fleet/teams`

##### Default response

`Status: 200`

```json
{
  "teams": [
    {
      "id": 1,
      "created_at": "2021-07-28T15:58:21Z",
      "name": "workstations",
      "description": "",
      "agent_options": {
        "config": {
          "options": {
            "pack_delimiter": "/",
            "logger_tls_period": 10,
            "distributed_plugin": "tls",
            "disable_distributed": false,
            "logger_tls_endpoint": "/api/v1/osquery/log",
            "distributed_interval": 10,
            "distributed_tls_max_attempts": 3
          },
          "decorators": {
            "load": [
              "SELECT uuid AS host_uuid FROM system_info;",
              "SELECT hostname AS hostname FROM system_info;"
            ]
          }
        },
        "overrides": {},
        "command_line_flags": {}
      },
      "user_count": 0,
      "host_count": 0,
      "secrets": [
        {
          "secret": "",
          "created_at": "2021-07-28T15:58:21Z",
          "team_id": 10
        }
      ]
    },
    {
      "id": 2,
      "created_at": "2021-08-05T21:41:42Z",
      "name": "servers",
      "description": "",
      "agent_options": {
        "spec": {
          "config": {
            "options": {
              "pack_delimiter": "/",
              "logger_tls_period": 10,
              "distributed_plugin": "tls",
              "disable_distributed": false,
              "logger_tls_endpoint": "/api/v1/osquery/log",
              "distributed_interval": 10,
              "distributed_tls_max_attempts": 3
            },
            "decorators": {
              "load": [
                "SELECT uuid AS host_uuid FROM system_info;",
                "SELECT hostname AS hostname FROM system_info;"
              ]
            }
          },
          "overrides": {},
          "command_line_flags": {}
        },
        "user_count": 0,
        "host_count": 0,
        "secrets": [
          {
            "secret": "+ncixtnZB+IE0OrbrkCLeul3U8LMVITd",
            "created_at": "2021-08-05T21:41:42Z",
            "team_id": 15
          }
        ]
      }
    }
  ]
}
```

### Get team

_Available in Fleet Premium_

`GET /api/v1/fleet/teams/{id}`

#### Parameters

| Name | Type    | In   | Description                          |
| ---- | ------  | ---- | ------------------------------------ |
| id   | integer | path | **Required.** The desired team's ID. |

#### Example

`GET /api/v1/fleet/teams/1`

##### Default response

`Status: 200`

```json
{
  "team": {
    "name": "Workstations",
    "id": 1,
    "user_count": 4,
    "host_count": 0,
    "agent_options": {
      "config": {
        "options": {
          "pack_delimiter": "/",
          "logger_tls_period": 10,
          "distributed_plugin": "tls",
          "disable_distributed": false,
          "logger_tls_endpoint": "/api/v1/osquery/log",
          "distributed_interval": 10,
          "distributed_tls_max_attempts": 3
        },
        "decorators": {
          "load": [
            "SELECT uuid AS host_uuid FROM system_info;",
            "SELECT hostname AS hostname FROM system_info;"
          ]
        }
      },
      "overrides": {},
      "command_line_flags": {}
    },
    "webhook_settings": {
      "failing_policies_webhook": {
        "enable_failing_policies_webhook": false,
        "destination_url": "",
        "policy_ids": null,
        "host_batch_size": 0
      }
    },
    "mdm": {
      "macos_settings": {
        "custom_settings": [],
        "enable_disk_encryption": false
      }
    }
  }
}
```

### Create team

_Available in Fleet Premium_

`POST /api/v1/fleet/teams`

#### Parameters

| Name | Type   | In   | Description                    |
| ---- | ------ | ---- | ------------------------------ |
| name | string | body | **Required.** The team's name. |

#### Example

`POST /api/v1/fleet/teams`

##### Request body

```json
{
  "name": "workstations"
}
```

##### Default response

`Status: 200`

```json
{
  "teams": [
    {
      "name": "workstations",
      "id": 1,
      "user_count": 0,
      "host_count": 0,
      "agent_options": {
        "config": {
          "options": {
            "pack_delimiter": "/",
            "logger_tls_period": 10,
            "distributed_plugin": "tls",
            "disable_distributed": false,
            "logger_tls_endpoint": "/api/v1/osquery/log",
            "distributed_interval": 10,
            "distributed_tls_max_attempts": 3
          },
          "decorators": {
            "load": [
              "SELECT uuid AS host_uuid FROM system_info;",
              "SELECT hostname AS hostname FROM system_info;"
            ]
          }
        },
        "overrides": {},
        "command_line_flags": {}
      },
      "webhook_settings": {
        "failing_policies_webhook": {
          "enable_failing_policies_webhook": false,
          "destination_url": "",
          "policy_ids": null,
          "host_batch_size": 0
        }
      }
    }
  ]
}
```

### Modify team

_Available in Fleet Premium_

`PATCH /api/v1/fleet/teams/{id}`

#### Parameters

| Name                                                    | Type    | In   | Description                                                                                                                                                                                               |
| ------------------------------------------------------- | ------- | ---- | --------------------------------------------------------------------------------------------------------------------------------------------------------------------------------------------------------- |
| id                                                      | integer | path | **Required.** The desired team's ID.                                                                                                                                                                      |
| name                                                    | string  | body | The team's name.                                                                                                                                                                                          |
| host_ids                                                | list    | body | A list of hosts that belong to the team.                                                                                                                                                                  |
| user_ids                                                | list    | body | A list of users that are members of the team.                                                                                                                                                             |
| webhook_settings                                        | object  | body | Webhook settings contains for the team.                                                                                                                                                                   |
| &nbsp;&nbsp;failing_policies_webhook                    | object  | body | Failing policies webhook settings.                                                                                                                                                                        |
| &nbsp;&nbsp;&nbsp;&nbsp;enable_failing_policies_webhook | boolean | body | Whether or not the failing policies webhook is enabled.                                                                                                                                                   |
| &nbsp;&nbsp;&nbsp;&nbsp;destination_url                 | string  | body | The URL to deliver the webhook requests to.                                                                                                                                                               |
| &nbsp;&nbsp;&nbsp;&nbsp;policy_ids                      | array   | body | List of policy IDs to enable failing policies webhook.                                                                                                                                                    |
| &nbsp;&nbsp;&nbsp;&nbsp;host_batch_size                 | integer | body | Maximum number of hosts to batch on failing policy webhook requests. The default, 0, means no batching (all hosts failing a policy are sent on one request).                                              |
| integrations                                            | object  | body | Integrations settings for the team. Note that integrations referenced here must already exist globally, created by a call to [Modify configuration](#modify-configuration).                               |
| &nbsp;&nbsp;jira                                        | array   | body | Jira integrations configuration.                                                                                                                                                                          |
| &nbsp;&nbsp;&nbsp;&nbsp;url                             | string  | body | The URL of the Jira server to use.                                                                                                                                                                        |
| &nbsp;&nbsp;&nbsp;&nbsp;project_key                     | string  | body | The project key of the Jira integration to use. Jira tickets will be created in this project.                                                                                                             |
| &nbsp;&nbsp;&nbsp;&nbsp;enable_failing_policies         | boolean | body | Whether or not that Jira integration is enabled for failing policies. Only one failing policy automation can be enabled at a given time (enable_failing_policies_webhook and enable_failing_policies).    |
| &nbsp;&nbsp;zendesk                                     | array   | body | Zendesk integrations configuration.                                                                                                                                                                       |
| &nbsp;&nbsp;&nbsp;&nbsp;url                             | string  | body | The URL of the Zendesk server to use.                                                                                                                                                                     |
| &nbsp;&nbsp;&nbsp;&nbsp;group_id                        | integer | body | The Zendesk group id to use. Zendesk tickets will be created in this group.                                                                                                                               |
| &nbsp;&nbsp;&nbsp;&nbsp;enable_failing_policies         | boolean | body | Whether or not that Zendesk integration is enabled for failing policies. Only one failing policy automation can be enabled at a given time (enable_failing_policies_webhook and enable_failing_policies). |
| mdm                                                     | object  | body | MDM settings for the team.                                                                                                                                                                                |
| &nbsp;&nbsp;macos_updates                               | object  | body | MacOS updates settings.                                                                                                                                                                                   |
| &nbsp;&nbsp;&nbsp;&nbsp;minimum_version                 | string  | body | Hosts that belong to this team and are enrolled into Fleet's MDM will be nudged until their macOS is at or above this version.                                                                            |
| &nbsp;&nbsp;&nbsp;&nbsp;deadline                        | string  | body | Hosts that belong to this team and are enrolled into Fleet's MDM won't be able to dismiss the Nudge window once this deadline is past.                                                                    |
| &nbsp;&nbsp;macos_settings                              | object  | body | MacOS-specific settings.                                                                                                                                                                                  |
| &nbsp;&nbsp;&nbsp;&nbsp;enable_disk_encryption          | boolean | body | Hosts that belong to this team and are enrolled into Fleet's MDM will have disk encryption enabled if set to true.                                                                                        |


#### Example (add users to a team)

`PATCH /api/v1/fleet/teams/1`

##### Request body

```json
{
  "user_ids": [1, 17, 22, 32]
}
```

##### Default response

`Status: 200`

```json
{
  "team": {
    "name": "Workstations",
    "id": 1,
    "user_count": 4,
    "host_count": 0,
    "agent_options": {
      "config": {
        "options": {
          "pack_delimiter": "/",
          "logger_tls_period": 10,
          "distributed_plugin": "tls",
          "disable_distributed": false,
          "logger_tls_endpoint": "/api/v1/osquery/log",
          "distributed_interval": 10,
          "distributed_tls_max_attempts": 3
        },
        "decorators": {
          "load": [
            "SELECT uuid AS host_uuid FROM system_info;",
            "SELECT hostname AS hostname FROM system_info;"
          ]
        }
      },
      "overrides": {},
      "command_line_flags": {}
    },
    "webhook_settings": {
      "failing_policies_webhook": {
        "enable_failing_policies_webhook": false,
        "destination_url": "",
        "policy_ids": null,
        "host_batch_size": 0
      }
    },
    "mdm": {
      "macos_updates": {
        "minimum_version": "12.3.1",
        "deadline": "2022-01-01"
      },
      "macos_settings": {
        "custom_settings": [],
        "enable_disk_encryption": false
      }
    }
  }
}
```

#### Example (transfer hosts to a team)

`PATCH /api/v1/fleet/teams/1`

##### Request body

```json
{
  "host_ids": [3, 6, 7, 8, 9, 20, 32, 44]
}
```

##### Default response

`Status: 200`

```json
{
  "team": {
    "name": "Workstations",
    "id": 1,
    "user_count": 4,
    "host_count": 8,
    "agent_options": {
      "config": {
        "options": {
          "pack_delimiter": "/",
          "logger_tls_period": 10,
          "distributed_plugin": "tls",
          "disable_distributed": false,
          "logger_tls_endpoint": "/api/v1/osquery/log",
          "distributed_interval": 10,
          "distributed_tls_max_attempts": 3
        },
        "decorators": {
          "load": [
            "SELECT uuid AS host_uuid FROM system_info;",
            "SELECT hostname AS hostname FROM system_info;"
          ]
        }
      },
      "overrides": {},
      "command_line_flags": {}
    },
    "webhook_settings": {
      "failing_policies_webhook": {
        "enable_failing_policies_webhook": false,
        "destination_url": "",
        "policy_ids": null,
        "host_batch_size": 0
      }
    }
  }
}
```

### Modify team's agent options

_Available in Fleet Premium_

`POST /api/v1/fleet/teams/{id}/agent_options`

#### Parameters

| Name                             | Type    | In    | Description                                                                                                                                                  |
| ---                              | ---     | ---   | ---                                                                                                                                                          |
| id                               | integer | path  | **Required.** The desired team's ID.                                                                                                                         |
| force                            | bool    | query | Force apply the options even if there are validation errors.                                                                                                 |
| dry_run                          | bool    | query | Validate the options and return any validation errors, but do not apply the changes.                                                                         |
| _JSON data_                      | object  | body  | The JSON to use as agent options for this team. See [Agent options](https://fleetdm.com/docs/using-fleet/configuration-files#agent-options) for details.                              |

#### Example

`POST /api/v1/fleet/teams/1/agent_options`

##### Request body

```json
{
  "config": {
    "options": {
      "pack_delimiter": "/",
      "logger_tls_period": 20,
      "distributed_plugin": "tls",
      "disable_distributed": false,
      "logger_tls_endpoint": "/api/v1/osquery/log",
      "distributed_interval": 60,
      "distributed_tls_max_attempts": 3
    },
    "decorators": {
      "load": [
        "SELECT uuid AS host_uuid FROM system_info;",
        "SELECT hostname AS hostname FROM system_info;"
      ]
    }
  },
  "overrides": {},
  "command_line_flags": {}
}
```

##### Default response

`Status: 200`

```json
{
  "team": {
    "name": "Workstations",
    "id": 1,
    "user_count": 4,
    "host_count": 8,
    "agent_options": {
      "config": {
        "options": {
          "pack_delimiter": "/",
          "logger_tls_period": 20,
          "distributed_plugin": "tls",
          "disable_distributed": false,
          "logger_tls_endpoint": "/api/v1/osquery/log",
          "distributed_interval": 60,
          "distributed_tls_max_attempts": 3
        },
        "decorators": {
          "load": [
            "SELECT uuid AS host_uuid FROM system_info;",
            "SELECT hostname AS hostname FROM system_info;"
          ]
        }
      },
      "overrides": {},
      "command_line_flags": {}
    },
    "webhook_settings": {
      "failing_policies_webhook": {
        "enable_failing_policies_webhook": false,
        "destination_url": "",
        "policy_ids": null,
        "host_batch_size": 0
      }
    }
  }
}
```

### Delete team

_Available in Fleet Premium_

`DELETE /api/v1/fleet/teams/{id}`

#### Parameters

| Name | Type    | In   | Description                          |
| ---- | ------  | ---- | ------------------------------------ |
| id   | integer | path | **Required.** The desired team's ID. |

#### Example

`DELETE /api/v1/fleet/teams/1`

#### Default response

`Status: 200`

---

## Translator

- [Translate IDs](#translate-ids)

### Translate IDs

Transforms a host name into a host id. For example, the Fleet UI use this endpoint when sending live queries to a set of hosts.

`POST /api/v1/fleet/translate`

#### Parameters

| Name | Type  | In   | Description                              |
| ---- | ----- | ---- | ---------------------------------------- |
| list | array | body | **Required** list of items to translate. |

#### Example

`POST /api/v1/fleet/translate`

##### Request body

```json
{
  "list": [
    {
      "type": "user",
      "payload": {
        "identifier": "some@email.com"
      }
    },
    {
      "type": "label",
      "payload": {
        "identifier": "labelA"
      }
    },
    {
      "type": "team",
      "payload": {
        "identifier": "team1"
      }
    },
    {
      "type": "host",
      "payload": {
        "identifier": "host-ABC"
      }
    }
  ]
}
```

##### Default response

`Status: 200`

```json
{
  "list": [
    {
      "type": "user",
      "payload": {
        "identifier": "some@email.com",
        "id": 32
      }
    },
    {
      "type": "label",
      "payload": {
        "identifier": "labelA",
        "id": 1
      }
    },
    {
      "type": "team",
      "payload": {
        "identifier": "team1",
        "id": 22
      }
    },
    {
      "type": "host",
      "payload": {
        "identifier": "host-ABC",
        "id": 45
      }
    }
  ]
}
```
---

## Users

- [List all users](#list-all-users)
- [Create a user account with an invitation](#create-a-user-account-with-an-invitation)
- [Create a user account without an invitation](#create-a-user-account-without-an-invitation)
- [Get user information](#get-user-information)
- [Modify user](#modify-user)
- [Delete user](#delete-user)
- [Require password reset](#require-password-reset)
- [List a user's sessions](#list-a-users-sessions)
- [Delete a user's sessions](#delete-a-users-sessions)

The Fleet server exposes a handful of API endpoints that handles common user management operations. All the following endpoints require prior authentication meaning you must first log in successfully before calling any of the endpoints documented below.

### List all users

Returns a list of all enabled users

`GET /api/v1/fleet/users`

#### Parameters

| Name            | Type    | In    | Description                                                                                                                   |
| --------------- | ------- | ----- | ----------------------------------------------------------------------------------------------------------------------------- |
| query           | string  | query | Search query keywords. Searchable fields include `name` and `email`.                                                          |
| order_key       | string  | query | What to order results by. Can be any column in the users table.                                                               |
| order_direction | string  | query | **Requires `order_key`**. The direction of the order given the order key. Options include `asc` and `desc`. Default is `asc`. |
| page            | integer | query | Page number of the results to fetch.                                                                                          |
| query           | string  | query | Search query keywords. Searchable fields include `name` and `email`.                                                          |
| per_page        | integer | query | Results per page.                                                                                                             |
| team_id         | string  | query | _Available in Fleet Premium_ Filters the users to only include users in the specified team.                                   |

#### Example

`GET /api/v1/fleet/users`

##### Request query parameters

None.

##### Default response

`Status: 200`

```json
{
  "users": [
    {
      "created_at": "2020-12-10T03:52:53Z",
      "updated_at": "2020-12-10T03:52:53Z",
      "id": 1,
      "name": "Jane Doe",
      "email": "janedoe@example.com",
      "force_password_reset": false,
      "gravatar_url": "",
      "sso_enabled": false,
      "global_role": null,
      "api_only": false,
      "teams": [
        {
          "id": 1,
          "created_at": "0001-01-01T00:00:00Z",
          "name": "workstations",
          "description": "",
          "role": "admin"
        }
      ]
    }
  ]
}
```

##### Failed authentication

`Status: 401 Authentication Failed`

```json
{
  "message": "Authentication Failed",
  "errors": [
    {
      "name": "base",
      "reason": "Authentication failed"
    }
  ]
}
```

### Create a user account with an invitation

Creates a user account after an invited user provides registration information and submits the form.

`POST /api/v1/fleet/users`

#### Parameters

| Name                  | Type   | In   | Description                                                                                                                                                                                                                                                                                                                                              |
| --------------------- | ------ | ---- | -------------------------------------------------------------------------------------------------------------------------------------------------------------------------------------------------------------------------------------------------------------------------------------------------------------------------------------------------------- |
| email                 | string | body | **Required**. The email address of the user.                                                                                                                                                                                                                                                                                                             |
| invite_token          | string | body | **Required**. Token provided to the user in the invitation email.                                                                                                                                                                                                                                                                                        |
| name                  | string | body | **Required**. The name of the user.                                                                                                                                                                                                                                                                                                                      |
| password              | string | body | The password chosen by the user (if not SSO user).                                                                                                                                                                                                                                                                                                       |
| password_confirmation | string | body | Confirmation of the password chosen by the user.                                                                                                                                                                                                                                                                                                         |
| global_role           | string | body | The role assigned to the user. In Fleet 4.0.0, 3 user roles were introduced (`admin`, `maintainer`, and `observer`). In Fleet 4.30.0 and 4.31.0, the `observer_plus` and `gitops` roles were introduced respectively. If `global_role` is specified, `teams` cannot be specified. For more information, see [Permissions](Permissions.md).                                                                                                                                                                        |
| teams                 | array  | body | _Available in Fleet Premium_ The teams and respective roles assigned to the user. Should contain an array of objects in which each object includes the team's `id` and the user's `role` on each team. In Fleet 4.0.0, 3 user roles were introduced (`admin`, `maintainer`, and `observer`). In Fleet 4.30.0 and 4.31.0, the `observer_plus` and `gitops` roles were introduced respectively. If `teams` is specified, `global_role` cannot be specified. For more information, see [Permissions](Permissions.md). |

#### Example

`POST /api/v1/fleet/users`

##### Request query parameters

```json
{
  "email": "janedoe@example.com",
  "invite_token": "SjdReDNuZW5jd3dCbTJtQTQ5WjJTc2txWWlEcGpiM3c=",
  "name": "janedoe",
  "password": "test-123",
  "password_confirmation": "test-123",
  "teams": [
    {
      "id": 2,
      "role": "observer"
    },
    {
      "id": 4,
      "role": "observer"
    }
  ]
}
```

##### Default response

`Status: 200`

```json
{
  "user": {
    "created_at": "0001-01-01T00:00:00Z",
    "updated_at": "0001-01-01T00:00:00Z",
    "id": 2,
    "name": "janedoe",
    "email": "janedoe@example.com",
    "enabled": true,
    "force_password_reset": false,
    "gravatar_url": "",
    "sso_enabled": false,
    "global_role": "admin",
    "teams": []
  }
}
```

##### Failed authentication

`Status: 401 Authentication Failed`

```json
{
  "message": "Authentication Failed",
  "errors": [
    {
      "name": "base",
      "reason": "Authentication failed"
    }
  ]
}
```

##### Expired or used invite code

`Status: 404 Resource Not Found`

```json
{
  "message": "Resource Not Found",
  "errors": [
    {
      "name": "base",
      "reason": "Invite with token SjdReDNuZW5jd3dCbTJtQTQ5WjJTc2txWWlEcGpiM3c= was not found in the datastore"
    }
  ]
}
```

##### Validation failed

`Status: 422 Validation Failed`

The same error will be returned whenever one of the required parameters fails the validation.

```json
{
  "message": "Validation Failed",
  "errors": [
    {
      "name": "name",
      "reason": "cannot be empty"
    }
  ]
}
```

### Create a user account without an invitation

Creates a user account without requiring an invitation, the user is enabled immediately.
By default, the user will be forced to reset its password upon first login.

`POST /api/v1/fleet/users/admin`

#### Parameters

| Name        | Type    | In   | Description                                                                                                                                                                                                                                                                                                                                              |
| ----------- | ------- | ---- | -------------------------------------------------------------------------------------------------------------------------------------------------------------------------------------------------------------------------------------------------------------------------------------------------------------------------------------------------------- |
| email       | string  | body | **Required**. The user's email address.                                                                                                                                                                                                                                                                                                                  |
| name        | string  | body | **Required**. The user's full name or nickname.                                                                                                                                                                                                                                                                                                          |
| password    | string  | body | The user's password (required for non-SSO users).                                                                                                                                                                                                                                                                                                        |
| sso_enabled | boolean | body | Whether or not SSO is enabled for the user.                                                                                                                                                                                                                                                                                                              |
| api_only    | boolean | body | User is an "API-only" user (cannot use web UI) if true.                                                                                                                                                                                                                                                                                                  |
| global_role | string | body | The role assigned to the user. In Fleet 4.0.0, 3 user roles were introduced (`admin`, `maintainer`, and `observer`). In Fleet 4.30.0 and 4.31.0, the `observer_plus` and `gitops` roles were introduced respectively. If `global_role` is specified, `teams` cannot be specified. For more information, see [Permissions](Permissions.md).                                                                                                                                                                        |
| admin_forced_password_reset    | boolean | body | Sets whether the user will be forced to reset its password upon first login (default=true) |
| teams                          | array   | body | _Available in Fleet Premium_ The teams and respective roles assigned to the user. Should contain an array of objects in which each object includes the team's `id` and the user's `role` on each team. In Fleet 4.0.0, 3 user roles were introduced (`admin`, `maintainer`, and `observer`). In Fleet 4.30.0 and 4.31.0, the `observer_plus` and `gitops` roles were introduced respectively. If `teams` is specified, `global_role` cannot be specified. For more information, see [Permissions](Permissions.md). |

#### Example

`POST /api/v1/fleet/users/admin`

##### Request body

```json
{
  "name": "Jane Doe",
  "email": "janedoe@example.com",
  "password": "test-123",
  "teams": [
    {
      "id": 2,
      "role": "observer"
    },
    {
      "id": 3,
      "role": "maintainer"
    }
  ]
}
```

##### Default response

`Status: 200`

```json
{
  "user": {
    "created_at": "0001-01-01T00:00:00Z",
    "updated_at": "0001-01-01T00:00:00Z",
    "id": 5,
    "name": "Jane Doe",
    "email": "janedoe@example.com",
    "enabled": true,
    "force_password_reset": false,
    "gravatar_url": "",
    "sso_enabled": false,
    "api_only": false,
    "global_role": null,
    "teams": [
      {
        "id": 2,
        "role": "observer"
      },
      {
        "id": 3,
        "role": "maintainer"
      }
    ]
  }
}
```

##### User doesn't exist

`Status: 404 Resource Not Found`

```json
{
  "message": "Resource Not Found",
  "errors": [
    {
      "name": "base",
      "reason": "User with id=1 was not found in the datastore"
    }
  ]
}
```

### Get user information

Returns all information about a specific user.

`GET /api/v1/fleet/users/{id}`

#### Parameters

| Name | Type    | In   | Description                  |
| ---- | ------- | ---- | ---------------------------- |
| id   | integer | path | **Required**. The user's id. |

#### Example

`GET /api/v1/fleet/users/2`

##### Request query parameters

```json
{
  "id": 1
}
```

##### Default response

`Status: 200`

```json
{
  "user": {
    "created_at": "2020-12-10T05:20:25Z",
    "updated_at": "2020-12-10T05:24:27Z",
    "id": 2,
    "name": "Jane Doe",
    "email": "janedoe@example.com",
    "force_password_reset": false,
    "gravatar_url": "",
    "sso_enabled": false,
    "global_role": "admin",
    "api_only": false,
    "teams": []
  }
}
```

##### User doesn't exist

`Status: 404 Resource Not Found`

```json
{
  "message": "Resource Not Found",
  "errors": [
    {
      "name": "base",
      "reason": "User with id=5 was not found in the datastore"
    }
  ]
}
```

### Modify user

`PATCH /api/v1/fleet/users/{id}`

#### Parameters

| Name        | Type    | In   | Description                                                                                                                                                                                                                                                                                                                                              |
| ----------- | ------- | ---- | -------------------------------------------------------------------------------------------------------------------------------------------------------------------------------------------------------------------------------------------------------------------------------------------------------------------------------------------------------- |
| id          | integer | path | **Required**. The user's id.                                                                                                                                                                                                                                                                                                                             |
| name        | string  | body | The user's name.                                                                                                                                                                                                                                                                                                                                         |
| position    | string  | body | The user's position.                                                                                                                                                                                                                                                                                                                                     |
| email       | string  | body | The user's email.                                                                                                                                                                                                                                                                                                                                        |
| sso_enabled | boolean | body | Whether or not SSO is enabled for the user.                                                                                                                                                                                                                                                                                                              |
| api_only    | boolean | body | User is an "API-only" user (cannot use web UI) if true.                                                                                                                                                                                                                                                                                                  |
| password    | string  | body | The user's current password, required to change the user's own email or password (not required for an admin to modify another user).                                                                                                                                                                                                                     |
| new_password| string  | body | The user's new password. |
| global_role | string  | body | The role assigned to the user. In Fleet 4.0.0, 3 user roles were introduced (`admin`, `maintainer`, and `observer`). If `global_role` is specified, `teams` cannot be specified.                                                                                                                                                                         |
| teams       | array   | body | _Available in Fleet Premium_ The teams and respective roles assigned to the user. Should contain an array of objects in which each object includes the team's `id` and the user's `role` on each team. In Fleet 4.0.0, 3 user roles were introduced (`admin`, `maintainer`, and `observer`). If `teams` is specified, `global_role` cannot be specified. |

#### Example

`PATCH /api/v1/fleet/users/2`

##### Request body

```json
{
  "name": "Jane Doe",
  "global_role": "admin"
}
```

##### Default response

`Status: 200`

```json
{
  "user": {
    "created_at": "2021-02-03T16:11:06Z",
    "updated_at": "2021-02-03T16:11:06Z",
    "id": 2,
    "name": "Jane Doe",
    "email": "janedoe@example.com",
    "global_role": "admin",
    "force_password_reset": false,
    "gravatar_url": "",
    "sso_enabled": false,
    "api_only": false,
    "teams": []
  }
}
```

#### Example (modify a user's teams)

`PATCH /api/v1/fleet/users/2`

##### Request body

```json
{
  "teams": [
    {
      "id": 1,
      "role": "observer"
    },
    {
      "id": 2,
      "role": "maintainer"
    }
  ]
}
```

##### Default response

`Status: 200`

```json
{
  "user": {
    "created_at": "2021-02-03T16:11:06Z",
    "updated_at": "2021-02-03T16:11:06Z",
    "id": 2,
    "name": "Jane Doe",
    "email": "janedoe@example.com",
    "enabled": true,
    "force_password_reset": false,
    "gravatar_url": "",
    "sso_enabled": false,
    "global_role": "admin",
    "teams": [
      {
        "id": 2,
        "role": "observer"
      },
      {
        "id": 3,
        "role": "maintainer"
      }
    ]
  }
}
```

### Delete user

Delete the specified user from Fleet.

`DELETE /api/v1/fleet/users/{id}`

#### Parameters

| Name | Type    | In   | Description                  |
| ---- | ------- | ---- | ---------------------------- |
| id   | integer | path | **Required**. The user's id. |

#### Example

`DELETE /api/v1/fleet/users/3`

##### Default response

`Status: 200`


### Require password reset

The selected user is logged out of Fleet and required to reset their password during the next attempt to log in. This also revokes all active Fleet API tokens for this user. Returns the user object.

`POST /api/v1/fleet/users/{id}/require_password_reset`

#### Parameters

| Name  | Type    | In   | Description                                                                                    |
| ----- | ------- | ---- | ---------------------------------------------------------------------------------------------- |
| id    | integer | path | **Required**. The user's id.                                                                   |
| reset | boolean | body | Whether or not the user is required to reset their password during the next attempt to log in. |

#### Example

`POST /api/v1/fleet/users/{id}/require_password_reset`

##### Request body

```json
{
  "require": true
}
```

##### Default response

`Status: 200`

```json
{
  "user": {
    "created_at": "2021-02-23T22:23:34Z",
    "updated_at": "2021-02-23T22:28:52Z",
    "id": 2,
    "name": "Jane Doe",
    "email": "janedoe@example.com",
    "force_password_reset": true,
    "gravatar_url": "",
    "sso_enabled": false,
    "global_role": "observer",
    "teams": []
  }
}
```

### List a user's sessions

Returns a list of the user's sessions in Fleet.

`GET /api/v1/fleet/users/{id}/sessions`

#### Parameters

None.

#### Example

`GET /api/v1/fleet/users/1/sessions`

##### Default response

`Status: 200`

```json
{
  "sessions": [
    {
      "session_id": 2,
      "user_id": 1,
      "created_at": "2021-02-03T16:12:50Z"
    },
    {
      "session_id": 3,
      "user_id": 1,
      "created_at": "2021-02-09T23:40:23Z"
    },
    {
      "session_id": 6,
      "user_id": 1,
      "created_at": "2021-02-23T22:23:58Z"
    }
  ]
}
```

### Delete a user's sessions

Deletes the selected user's sessions in Fleet. Also deletes the user's API token.

`DELETE /api/v1/fleet/users/{id}/sessions`

#### Parameters

| Name | Type    | In   | Description                               |
| ---- | ------- | ---- | ----------------------------------------- |
| id   | integer | path | **Required**. The ID of the desired user. |

#### Example

`DELETE /api/v1/fleet/users/1/sessions`

##### Default response

`Status: 200`

## Debug

- [Get a summary of errors](#get-a-summary-of-errors)
- [Get database information](#get-database-information)
- [Get profiling information](#get-profiling-information)

The Fleet server exposes a handful of API endpoints to retrieve debug information about the server itself in order to help troubleshooting. All the following endpoints require prior authentication meaning you must first log in successfully before calling any of the endpoints documented below.

### Get a summary of errors

Returns a set of all the errors that happened in the server during the interval of time defined by the [logging_error_retention_period](https://fleetdm.com/docs/deploying/configuration#logging-error-retention-period) configuration.

The server only stores and returns a single instance of each error.

`GET /debug/errors`

#### Parameters

| Name  | Type    | In    | Description                                                                       |
| ----- | ------- | ----- | --------------------------------------------------------------------------------- |
| flush | boolean | query | Whether or not clear the errors from Redis after reading them. Default is `false` |

#### Example

`GET /debug/errors?flush=true`

##### Default response

`Status: 200`

```json
[
  {
    "count": "3",
    "chain": [
      {
        "message": "Authorization header required"
      },
      {
        "message": "missing FleetError in chain",
        "data": {
          "timestamp": "2022-06-03T14:16:01-03:00"
        },
        "stack": [
          "github.com/fleetdm/fleet/v4/server/contexts/ctxerr.Handle (ctxerr.go:262)",
          "github.com/fleetdm/fleet/v4/server/service.encodeError (transport_error.go:80)",
          "github.com/go-kit/kit/transport/http.Server.ServeHTTP (server.go:124)"
        ]
      }
    ]
  }
]
```

### Get database information

Returns information about the current state of the database; valid keys are:

- `locks`: returns transaction locking information.
- `innodb-status`: returns InnoDB status information.
- `process-list`: returns running processes (queries, etc).

`GET /debug/db/{key}`

#### Parameters

None.

### Get profiling information

Returns runtime profiling data of the server in the format expected by `go tools pprof`. The responses are equivalent to those returned by the Go `http/pprof` package.

Valid keys are: `cmdline`, `profile`, `symbol` and `trace`.

`GET /debug/pprof/{key}`

#### Parameters

None.

## API errors

Fleet returns API errors as a JSON document with the following fields:
- `message`: This field contains the kind of error (bad request error, authorization error, etc.).
- `errors`: List of errors with `name` and `reason` keys.
- `uuid`: Unique identifier for the error. This identifier can be matched to Fleet logs which might contain more information about the cause of the error.

Sample of an error when trying to send an empty body on a request that expects a JSON body:
```sh
$ curl -k -H "Authorization: Bearer $TOKEN" -H 'Content-Type:application/json' "https://localhost:8080/api/v1/fleet/sso" -d ''
```
Response:
```json
{
  "message": "Bad request",
  "errors": [
    {
      "name": "base",
      "reason": "Expected JSON Body"
    }
  ],
  "uuid": "c0532a64-bec2-4cf9-aa37-96fe47ead814"
}
```

---
<meta name="pageOrderInSection" value="400"><|MERGE_RESOLUTION|>--- conflicted
+++ resolved
@@ -4015,11 +4015,7 @@
 assigned to a team. Note that in this example the form data specifies `team_id` in addition to
 `package`.
 
-<<<<<<< HEAD
 `POST /api/v1/fleet/mdm/apple/bootstrap`
-=======
-`POST /api/v1/fleet/mdm/apple/profiles`
->>>>>>> b49dda1b
 
 ##### Request headers
 
@@ -4072,12 +4068,6 @@
   "name": "bootstrap-package.pkg",
   "team_id": 0,
   "sha256": "6bebb4433322fd52837de9e4787de534b4089ac645b0692dfb74d000438da4a3",
-<<<<<<< HEAD
-  "token": "AA598E2A-7952-46E3-B89D-526D45F7E233"
-}
-```
-
-=======
   "token": "AA598E2A-7952-46E3-B89D-526D45F7E233",
   "created_at": "2023-04-20T13:02:05Z"
 }
@@ -4088,7 +4078,6 @@
 - `token` is the value you can use to [download a bootstrap package](#download-a-bootstrap-package)
 - `sha256` is the SHA256 digest of the bytes of the bootstrap package file.
 
->>>>>>> b49dda1b
 ### Delete a bootstrap package
 
 _Available in Fleet Premium_
@@ -4142,11 +4131,7 @@
 Body: <blob>
 ```
 
-<<<<<<< HEAD
 ### Get a summary of bootstrap package status
-=======
-### Get a summary of bootstrap package status 
->>>>>>> b49dda1b
 
 _Available in Fleet Premium_
 
@@ -4172,20 +4157,11 @@
 
 ```json
 {
-<<<<<<< HEAD
-  "applied": 10,
-=======
   "installed": 10,
->>>>>>> b49dda1b
   "failed": 1,
   "pending": 4
 }
 ```
-<<<<<<< HEAD
-
-###
-=======
->>>>>>> b49dda1b
 
 ---
 
