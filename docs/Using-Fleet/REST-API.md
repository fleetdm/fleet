--- conflicted
+++ resolved
@@ -4017,11 +4017,7 @@
 assigned to a team. Note that in this example the form data specifies `team_id` in addition to
 `package`.
 
-<<<<<<< HEAD
-`POST /api/v1/fleet/mdm/apple/bootstrap`
-=======
 `POST /api/v1/fleet/mdm/apple/profiles`
->>>>>>> 443d2471
 
 ##### Request headers
 
@@ -4137,11 +4133,7 @@
 Body: <blob>
 ```
 
-<<<<<<< HEAD
 ### Get a summary of bootstrap package status
-=======
-### Get a summary of bootstrap package status 
->>>>>>> 443d2471
 
 _Available in Fleet Premium_
 
