# REST API

- [Authentication](#authentication)
- [Activities](#activities)
- [Fleet configuration](#fleet-configuration)
- [File carving](#file-carving)
- [Hosts](#hosts)
- [Labels](#labels)
- [Mobile device management (MDM)](#mobile-device-management-mdm)
- [Policies](#policies)
- [Queries](#queries)
- [Schedule](#schedule)
- [Sessions](#sessions)
- [Software](#software)
- [Targets](#targets)
- [Teams](#teams)
- [Translator](#translator)
- [Users](#users)
- [API errors](#api-responses)

Use the Fleet APIs to automate Fleet.

This page includes a list of available resources and their API routes.

## Authentication

- [Retrieve your API token](#retrieve-your-api-token)
- [Log in](#log-in)
- [Log out](#log-out)
- [Forgot password](#forgot-password)
- [Change password](#change-password)
- [Reset password](#reset-password)
- [Me](#me)
- [SSO config](#sso-config)
- [Initiate SSO](#initiate-sso)
- [SSO callback](#sso-callback)

### Retrieve your API token

All API requests to the Fleet server require API token authentication unless noted in the documentation. API tokens are tied to your Fleet user account.

To get an API token, retrieve it from the "Account settings" > "Get API token" in the Fleet UI (`/profile`). Or, you can send a request to the [login API endpoint](#log-in) to get your token.

Then, use that API token to authenticate all subsequent API requests by sending it in the "Authorization" request header, prefixed with "Bearer ":

```
Authorization: Bearer <your token>
```

> For SSO users, email/password login is disabled. The API token can instead be retrieved from the "My account" page in the UI (/profile). On this page, choose "Get API token".

### Log in

Authenticates the user with the specified credentials. Use the token returned from this endpoint to authenticate further API requests.

`POST /api/v1/fleet/login`

> This API endpoint is not available to SSO users, since email/password login is disabled for SSO users. To get an API token for an SSO user, you can use the Fleet UI.

#### Parameters

| Name     | Type   | In   | Description                                   |
| -------- | ------ | ---- | --------------------------------------------- |
| email    | string | body | **Required**. The user's email.               |
| password | string | body | **Required**. The user's plain text password. |

#### Example

`POST /api/v1/fleet/login`

##### Request body

```json
{
  "email": "janedoe@example.com",
  "password": "VArCjNW7CfsxGp67"
}
```

##### Default response

`Status: 200`

```json
{
  "user": {
    "created_at": "2020-11-13T22:57:12Z",
    "updated_at": "2020-11-13T22:57:12Z",
    "id": 1,
    "name": "Jane Doe",
    "email": "janedoe@example.com",
    "enabled": true,
    "force_password_reset": false,
    "gravatar_url": "",
    "sso_enabled": false,
    "global_role": "admin",
    "teams": []
  },
  "token": "{your token}"
}
```

---

### Log out

Logs out the authenticated user.

`POST /api/v1/fleet/logout`

#### Example

`POST /api/v1/fleet/logout`

##### Default response

`Status: 200`

---

### Forgot password

Sends a password reset email to the specified email. Requires that SMTP or SES is configured for your Fleet server.

`POST /api/v1/fleet/forgot_password`

#### Parameters

| Name  | Type   | In   | Description                                                             |
| ----- | ------ | ---- | ----------------------------------------------------------------------- |
| email | string | body | **Required**. The email of the user requesting the reset password link. |

#### Example

`POST /api/v1/fleet/forgot_password`

##### Request body

```json
{
  "email": "janedoe@example.com"
}
```

##### Default response

`Status: 200`

##### Unknown error

`Status: 500`

```json
{
  "message": "Unknown Error",
  "errors": [
    {
      "name": "base",
      "reason": "email not configured"
    }
  ]
}
```

---

### Change password

`POST /api/v1/fleet/change_password`

Changes the password for the authenticated user.

#### Parameters

| Name         | Type   | In   | Description                            |
| ------------ | ------ | ---- | -------------------------------------- |
| old_password | string | body | **Required**. The user's old password. |
| new_password | string | body | **Required**. The user's new password. |

#### Example

`POST /api/v1/fleet/change_password`

##### Request body

```json
{
  "old_password": "VArCjNW7CfsxGp67",
  "new_password": "zGq7mCLA6z4PzArC"
}
```

##### Default response

`Status: 200`

##### Validation failed

`Status: 422 Unprocessable entity`

```json
{
  "message": "Validation Failed",
  "errors": [
    {
      "name": "old_password",
      "reason": "old password does not match"
    }
  ]
}
```

### Reset password

Resets a user's password. Which user is determined by the password reset token used. The password reset token can be found in the password reset email sent to the desired user.

`POST /api/v1/fleet/reset_password`

#### Parameters

| Name                      | Type   | In   | Description                                                               |
| ------------------------- | ------ | ---- | ------------------------------------------------------------------------- |
| new_password              | string | body | **Required**. The new password.                                           |
| new_password_confirmation | string | body | **Required**. Confirmation for the new password.                          |
| password_reset_token      | string | body | **Required**. The token provided to the user in the password reset email. |

#### Example

`POST /api/v1/fleet/reset_password`

##### Request body

```json
{
  "new_password": "abc123",
  "new_password_confirmation": "abc123",
  "password_reset_token": "UU5EK0JhcVpsRkY3NTdsaVliMEZDbHJ6TWdhK3oxQ1Q="
}
```

##### Default response

`Status: 200`


---

### Me

Retrieves the user data for the authenticated user.

`GET /api/v1/fleet/me`

#### Example

`GET /api/v1/fleet/me`

##### Default response

`Status: 200`

```json
{
  "user": {
    "created_at": "2020-11-13T22:57:12Z",
    "updated_at": "2020-11-16T23:49:41Z",
    "id": 1,
    "name": "Jane Doe",
    "email": "janedoe@example.com",
    "global_role": "admin",
    "enabled": true,
    "force_password_reset": false,
    "gravatar_url": "",
    "sso_enabled": false,
    "teams": []
  }
}
```

---

### Perform required password reset

Resets the password of the authenticated user. Requires that `force_password_reset` is set to `true` prior to the request.

`POST /api/v1/fleet/perform_required_password_reset`

#### Example

`POST /api/v1/fleet/perform_required_password_reset`

##### Request body

```json
{
  "new_password": "sdPz8CV5YhzH47nK"
}
```

##### Default response

`Status: 200`

```json
{
  "user": {
    "created_at": "2020-11-13T22:57:12Z",
    "updated_at": "2020-11-17T00:09:23Z",
    "id": 1,
    "name": "Jane Doe",
    "email": "janedoe@example.com",
    "enabled": true,
    "force_password_reset": false,
    "gravatar_url": "",
    "sso_enabled": false,
    "global_role": "admin",
    "teams": []
  }
}
```

---

### SSO config

Gets the current SSO configuration.

`GET /api/v1/fleet/sso`

#### Example

`GET /api/v1/fleet/sso`

##### Default response

`Status: 200`

```json
{
  "settings": {
    "idp_name": "IDP Vendor 1",
    "idp_image_url": "",
    "sso_enabled": false
  }
}
```

---

### Initiate SSO

`POST /api/v1/fleet/sso`

#### Parameters

| Name      | Type   | In   | Description                                                                 |
| --------- | ------ | ---- | --------------------------------------------------------------------------- |
| relay_url | string | body | **Required**. The relative url to be navigated to after successful sign in. |

#### Example

`POST /api/v1/fleet/sso`

##### Request body

```json
{
  "relay_url": "/hosts/manage"
}
```

##### Default response

`Status: 200`

##### Unknown error

`Status: 500`

```json
{
  "message": "Unknown Error",
  "errors": [
    {
      "name": "base",
      "reason": "InitiateSSO getting metadata: Get \"https://idp.example.org/idp-meta.xml\": dial tcp: lookup idp.example.org on [2001:558:feed::1]:53: no such host"
    }
  ]
}
```

### SSO callback

This is the callback endpoint that the identity provider will use to send security assertions to Fleet. This is where Fleet receives and processes the response from the identify provider.

`POST /api/v1/fleet/sso/callback`

#### Parameters

| Name         | Type   | In   | Description                                                 |
| ------------ | ------ | ---- | ----------------------------------------------------------- |
| SAMLResponse | string | body | **Required**. The SAML response from the identity provider. |

#### Example

`POST /api/v1/fleet/sso/callback`

##### Request body

```json
{
  "SAMLResponse": "<SAML response from IdP>"
}
```

##### Default response

`Status: 200`


---

## Activities

### List activities

Returns a list of the activities that have been performed in Fleet as well as additional meta data
for pagination. The following types of activity are included:

- Created pack
- Edited pack
- Deleted pack
- Applied pack with fleetctl
- Created policy
- Edited policy
- Deleted policy
- Applied policy with fleetctl
- Created saved query
- Edited saved query
- Deleted saved query
- Applied query with fleetctl
- Ran live query
- Created team - _Available in Fleet Premium_
- Deleted team - _Available in Fleet Premium_

`GET /api/v1/fleet/activities`

#### Parameters

| Name            | Type    | In    | Description                                                 |
|:--------------- |:------- |:----- |:------------------------------------------------------------|
| page            | integer | query | Page number of the results to fetch.                                                                                          |
| per_page        | integer | query | Results per page.                                                                                                             |
| order_key       | string  | query | What to order results by. Can be any column in the `activites` table.                                                         |
| order_direction | string  | query | **Requires `order_key`**. The direction of the order given the order key. Options include `asc` and `desc`. Default is `asc`. |

#### Example

`GET /api/v1/fleet/activities?page=0&per_page=10&order_key=created_at&order_direction=desc`

##### Default response

```json
{
  "activities": [
    {
      "created_at": "2021-07-30T13:41:07Z",
      "id": 24,
      "actor_full_name": "name",
      "actor_id": 1,
      "actor_gravatar": "",
      "actor_email": "name@example.com",
      "type": "live_query",
      "details": {
        "targets_count": 231
      }
    },
    {
      "created_at": "2021-07-29T15:35:33Z",
      "id": 23,
      "actor_full_name": "name",
      "actor_id": 1,
      "actor_gravatar": "",
      "actor_email": "name@example.com",
      "type": "deleted_multiple_saved_query",
      "details": {
        "query_ids": [
          2,
          24,
          25
        ]
      }
    },
    {
      "created_at": "2021-07-29T14:40:30Z",
      "id": 22,
      "actor_full_name": "name",
      "actor_id": 1,
      "actor_gravatar": "",
      "actor_email": "name@example.com",
      "type": "created_team",
      "details": {
        "team_id": 3,
        "team_name": "Oranges"
      }
    },
    {
      "created_at": "2021-07-29T14:40:27Z",
      "id": 21,
      "actor_full_name": "name",
      "actor_id": 1,
      "actor_gravatar": "",
      "actor_email": "name@example.com",
      "type": "created_team",
      "details": {
        "team_id": 2,
        "team_name": "Apples"
      }
    },
    {
      "created_at": "2021-07-27T14:35:08Z",
      "id": 20,
      "actor_full_name": "name",
      "actor_id": 1,
      "actor_gravatar": "",
      "actor_email": "name@example.com",
      "type": "created_pack",
      "details": {
        "pack_id": 2,
        "pack_name": "New pack"
      }
    },
    {
      "created_at": "2021-07-27T13:25:21Z",
      "id": 19,
      "actor_full_name": "name",
      "actor_id": 1,
      "actor_gravatar": "",
      "actor_email": "name@example.com",
      "type": "live_query",
      "details": {
        "targets_count": 14
      }
    },
    {
      "created_at": "2021-07-27T13:25:14Z",
      "id": 18,
      "actor_full_name": "name",
      "actor_id": 1,
      "actor_gravatar": "",
      "actor_email": "name@example.com",
      "type": "live_query",
      "details": {
        "targets_count": 14
      }
    },
    {
      "created_at": "2021-07-26T19:28:24Z",
      "id": 17,
      "actor_full_name": "name",
      "actor_id": 1,
      "actor_gravatar": "",
      "actor_email": "name@example.com",
      "type": "live_query",
      "details": {
        "target_counts": 1
      }
    },
    {
      "created_at": "2021-07-26T17:27:37Z",
      "id": 16,
      "actor_full_name": "name",
      "actor_id": 1,
      "actor_gravatar": "",
      "actor_email": "name@example.com",
      "type": "live_query",
      "details": {
        "target_counts": 14
      }
    },
    {
      "created_at": "2021-07-26T17:27:08Z",
      "id": 15,
      "actor_full_name": "name",
      "actor_id": 1,
      "actor_gravatar": "",
      "actor_email": "name@example.com",
      "type": "live_query",
      "details": {
        "target_counts": 14
      }
    }
  ],
  "meta": {
    "has_next_results": true,
    "has_previous_results": false
  }
}

```

---

## File carving

- [List carves](#list-carves)
- [Get carve](#get-carve)
- [Get carve block](#get-carve-block)

Fleet supports osquery's file carving functionality as of Fleet 3.3.0. This allows the Fleet server to request files (and sets of files) from osquery agents, returning the full contents to Fleet.

To initiate a file carve using the Fleet API, you can use the [live query](#run-live-query) endpoint to run a query against the `carves` table.

For more information on executing a file carve in Fleet, go to the [File carving with Fleet docs](https://fleetdm.com/docs/using-fleet/fleetctl-cli#file-carving-with-fleet).

### List carves

Retrieves a list of the non expired carves. Carve contents remain available for 24 hours after the first data is provided from the osquery client.

`GET /api/v1/fleet/carves`

#### Parameters

None.

#### Example

`GET /api/v1/fleet/carves`

##### Default response

`Status: 200`

```json
{
  "carves": [
    {
      "id": 1,
      "created_at": "2021-02-23T22:52:01Z",
      "host_id": 7,
      "name": "macbook-pro.local-2021-02-23T22:52:01Z-fleet_distributed_query_30",
      "block_count": 1,
      "block_size": 2000000,
      "carve_size": 2048,
      "carve_id": "c6958b5f-4c10-4dc8-bc10-60aad5b20dc8",
      "request_id": "fleet_distributed_query_30",
      "session_id": "065a1dc3-40ad-441c-afff-80c2ad7dac28",
      "expired": false,
      "max_block": 0
    },
    {
      "id": 2,
      "created_at": "2021-02-23T22:53:03Z",
      "host_id": 7,
      "name": "macbook-pro.local-2021-02-23T22:53:03Z-fleet_distributed_query_31",
      "block_count": 2,
      "block_size": 2000000,
      "carve_size": 3400704,
      "carve_id": "2b9170b9-4e11-4569-a97c-2f18d18bec7a",
      "request_id": "fleet_distributed_query_31",
      "session_id": "f73922ed-40a4-4e98-a50a-ccda9d3eb755",
      "expired": false,
      "max_block": 1,
      "error": "S3 multipart carve upload: EntityTooSmall: Your proposed upload is smaller than the minimum allowed object size"
    }
  ]
}
```

### Get carve

Retrieves the specified carve.

`GET /api/v1/fleet/carves/{id}`

#### Parameters

| Name | Type    | In   | Description                           |
| ---- | ------- | ---- | ------------------------------------- |
| id   | integer | path | **Required.** The desired carve's ID. |

#### Example

`GET /api/v1/fleet/carves/1`

##### Default response

`Status: 200`

```json
{
  "carve": {
    "id": 1,
    "created_at": "2021-02-23T22:52:01Z",
    "host_id": 7,
    "name": "macbook-pro.local-2021-02-23T22:52:01Z-fleet_distributed_query_30",
    "block_count": 1,
    "block_size": 2000000,
    "carve_size": 2048,
    "carve_id": "c6958b5f-4c10-4dc8-bc10-60aad5b20dc8",
    "request_id": "fleet_distributed_query_30",
    "session_id": "065a1dc3-40ad-441c-afff-80c2ad7dac28",
    "expired": false,
    "max_block": 0
  }
}
```

### Get carve block

Retrieves the specified carve block. This endpoint retrieves the data that was carved.

`GET /api/v1/fleet/carves/{id}/block/{block_id}`

#### Parameters

| Name     | Type    | In   | Description                                 |
| -------- | ------- | ---- | ------------------------------------------- |
| id       | integer | path | **Required.** The desired carve's ID.       |
| block_id | integer | path | **Required.** The desired carve block's ID. |

#### Example

`GET /api/v1/fleet/carves/1/block/0`

##### Default response

`Status: 200`

```json
{
    "data": "aG9zdHMAAAAAAAAAAAAAAAAAAAAAAAAAAAAAAAAAAAAAAAAAAAAAAAAAAAAAAAAA..."
}
```
---

## Fleet configuration

- [Get certificate](#get-certificate)
- [Get configuration](#get-configuration)
- [Modify configuration](#modify-configuration)
- [Get global enroll secrets](#get-global-enroll-secrets)
- [Modify global enroll secrets](#modify-global-enroll-secrets)
- [Get enroll secrets for a team](#get-enroll-secrets-for-a-team)
- [Modify enroll secrets for a team](#modify-enroll-secrets-for-a-team)
- [Create invite](#create-invite)
- [List invites](#list-invites)
- [Delete invite](#delete-invite)
- [Verify invite](#verify-invite)
- [Update invite](#update-invite)
- [Version](#version)

The Fleet server exposes a handful of API endpoints that handle the configuration of Fleet as well as endpoints that manage invitation and enroll secret operations. All the following endpoints require prior authentication meaning you must first log in successfully before calling any of the endpoints documented below.

### Get certificate

Returns the Fleet certificate.

`GET /api/v1/fleet/config/certificate`

#### Parameters

None.

#### Example

`GET /api/v1/fleet/config/certificate`

##### Default response

`Status: 200`

```json
{
  "certificate_chain": <certificate_chain>
}
```

### Get configuration

Returns all information about the Fleet's configuration.

`GET /api/v1/fleet/config`

#### Parameters

None.

#### Example

`GET /api/v1/fleet/config`

##### Default response

`Status: 200`

```json
{
  "org_info": {
    "org_name": "fleet",
    "org_logo_url": ""
  },
  "server_settings": {
    "server_url": "https://localhost:8080",
    "live_query_disabled": false,
    "enable_analytics": true
  },
  "smtp_settings": {
    "enable_smtp": false,
    "configured": false,
    "sender_address": "",
    "server": "",
    "port": 587,
    "authentication_type": "authtype_username_password",
    "user_name": "",
    "password": "********",
    "enable_ssl_tls": true,
    "authentication_method": "authmethod_plain",
    "domain": "",
    "verify_ssl_certs": true,
    "enable_start_tls": true
  },
  "sso_settings": {
    "entity_id": "",
    "issuer_uri": "",
    "idp_image_url": "",
    "metadata": "",
    "metadata_url": "",
    "idp_name": "",
    "enable_sso": false,
    "enable_sso_idp_login": false,
    "enable_jit_provisioning": false
  },
  "host_expiry_settings": {
    "host_expiry_enabled": false,
    "host_expiry_window": 0
  },
  "features": {
    "additional_queries": null
  },
  "mdm": {
    "apple_bm_default_team": "",
    "apple_bm_terms_expired": false,
    "macos_updates": {
      "minimum_version": "12.3.1",
      "deadline": "2022-01-01"
    }
  },
  "agent_options": {
    "spec": {
      "config": {
        "options": {
          "pack_delimiter": "/",
          "logger_tls_period": 10,
          "distributed_plugin": "tls",
          "disable_distributed": false,
          "logger_tls_endpoint": "/api/v1/osquery/log",
          "distributed_interval": 10,
          "distributed_tls_max_attempts": 3
        },
        "decorators": {
          "load": [
            "SELECT uuid AS host_uuid FROM system_info;",
            "SELECT hostname AS hostname FROM system_info;"
          ]
        }
      },
      "overrides": {},
      "command_line_flags": {}
    }
  },
  "license": {
     "tier": "free",
     "expiration": "0001-01-01T00:00:00Z"
   },
  "logging": {
      "debug": false,
      "json": false,
      "result": {
          "plugin": "firehose",
          "config": {
              "region": "us-east-1",
              "status_stream": "",
              "result_stream": "result-topic"
          }
      },
      "status": {
          "plugin": "filesystem",
          "config": {
              "status_log_file": "foo_status",
              "result_log_file": "",
              "enable_log_rotation": false,
              "enable_log_compression": false
          }
      }
  },
  "vulnerability_settings": {
    "databases_path": ""
  },
  "webhook_settings": {
    "host_status_webhook": {
      "enable_host_status_webhook": true,
      "destination_url": "https://server.com",
      "host_percentage": 5,
      "days_count": 7
    },
    "failing_policies_webhook":{
      "enable_failing_policies_webhook":true,
      "destination_url": "https://server.com",
      "policy_ids": [1, 2, 3],
      "host_batch_size": 1000
    },
    "vulnerabilities_webhook":{
      "enable_vulnerabilities_webhook":true,
      "destination_url": "https://server.com",
      "host_batch_size": 1000
    }
  },
  "integrations": {
    "jira": null
  },
  "mdm": {
    "apple_bm_terms_expired": false,
    "enabled_and_configured": false,
    "apple_bm_default_team": "",
    "macos_updates": {
      "minimum_version": "12.3.1",
      "deadline": "2022-01-01"
    }
  },
  "logging": {
    "debug": false,
    "json": false,
    "result": {
        "plugin": "filesystem",
        "config": {
          "status_log_file": "/var/folders/xh/bxm1d2615tv3vrg4zrxq540h0000gn/T/osquery_status",
          "result_log_file": "/var/folders/xh/bxm1d2615tv3vrg4zrxq540h0000gn/T/osquery_result",
          "enable_log_rotation": false,
          "enable_log_compression": false
        }
      },
    "status": {
      "plugin": "filesystem",
      "config": {
        "status_log_file": "/var/folders/xh/bxm1d2615tv3vrg4zrxq540h0000gn/T/osquery_status",
        "result_log_file": "/var/folders/xh/bxm1d2615tv3vrg4zrxq540h0000gn/T/osquery_result",
        "enable_log_rotation": false,
        "enable_log_compression": false
      }
    }
  },
  "update_interval": {
    "osquery_detail": 3600000000000,
    "osquery_policy": 3600000000000
  },
  "vulnerabilities": {
    "cpe_database_url": "",
    "current_instance_checks": "auto",
    "cve_feed_prefix_url": "",
    "databases_path": "",
    "disable_data_sync": false,
    "periodicity": 3600000000000,
    "recent_vulnerability_max_age": 2592000000000000
  }
}
```

### Modify configuration

Modifies the Fleet's configuration with the supplied information.

`PATCH /api/v1/fleet/config`

#### Parameters

| Name                              | Type    | In    | Description                                                                                                                                                                            |
| ---------------------             | ------- | ----  | -------------------------------------------------------------------------------------------------------------------------------------------------------------------------------------- |
| org_name                          | string  | body  | _Organization information_. The organization name.                                                                                                                                     |
| org_logo_url                      | string  | body  | _Organization information_. The URL for the organization logo.                                                                                                                         |
| server_url                        | string  | body  | _Server settings_. The Fleet server URL.                                                                                                                                               |
| live_query_disabled               | boolean | body  | _Server settings_. Whether the live query capabilities are disabled.                                                                                                                   |
| enable_smtp                       | boolean | body  | _SMTP settings_. Whether SMTP is enabled for the Fleet app.                                                                                                                            |
| sender_address                    | string  | body  | _SMTP settings_. The sender email address for the Fleet app. An invitation email is an example of the emails that may use this sender address                                          |
| server                            | string  | body  | _SMTP settings_. The SMTP server for the Fleet app.                                                                                                                                    |
| port                              | integer | body  | _SMTP settings_. The SMTP port for the Fleet app.                                                                                                                                      |
| authentication_type               | string  | body  | _SMTP settings_. The authentication type used by the SMTP server. Options include `"authtype_username_and_password"` or `"none"`                                                       |
| username_name                     | string  | body  | _SMTP settings_. The username used to authenticate requests made to the SMTP server.                                                                                                   |
| password                          | string  | body  | _SMTP settings_. The password used to authenticate requests made to the SMTP server.                                                                                                   |
| enable_ssl_tls                    | boolean | body  | _SMTP settings_. Whether or not SSL and TLS are enabled for the SMTP server.                                                                                                           |
| authentication_method             | string  | body  | _SMTP settings_. The authentication method used to make authenticate requests to SMTP server. Options include `"authmethod_plain"`, `"authmethod_cram_md5"`, and `"authmethod_login"`. |
| domain                            | string  | body  | _SMTP settings_. The domain for the SMTP server.                                                                                                                                       |
| verify_ssl_certs                  | boolean | body  | _SMTP settings_. Whether or not SSL certificates are verified by the SMTP server. Turn this off (not recommended) if you use a self-signed certificate.                                |
| enabled_start_tls                 | boolean | body  | _SMTP settings_. Detects if STARTTLS is enabled in your SMTP server and starts to use it.                                                                                              |
| enabled_sso                       | boolean | body  | _SSO settings_. Whether or not SSO is enabled for the Fleet application. If this value is true, you must also include most of the SSO settings parameters below.                       |
| entity_id                         | string  | body  | _SSO settings_. The required entity ID is a URI that you use to identify Fleet when configuring the identity provider.                                                                 |
| issuer_uri                        | string  | body  | _SSO settings_. The URI you provide here must exactly match the Entity ID field used in the identity provider configuration.                                                           |
| idp_image_url                     | string  | body  | _SSO settings_. An optional link to an image such as a logo for the identity provider.                                                                                                 |
| metadata                          | string  | body  | _SSO settings_. Metadata provided by the identity provider. Either metadata or a metadata URL must be provided.                                                                        |
| metadata_url                      | string  | body  | _SSO settings_. A URL that references the identity provider metadata. If available from the identity provider, this is the preferred means of providing metadata.                      |
| host_expiry_enabled               | boolean | body  | _Host expiry settings_. When enabled, allows automatic cleanup of hosts that have not communicated with Fleet in some number of days.                                                  |
| host_expiry_window                | integer | body  | _Host expiry settings_. If a host has not communicated with Fleet in the specified number of days, it will be removed.                                                                 |
| agent_options                     | objects | body  | The agent_options spec that is applied to all hosts. In Fleet 4.0.0 the `api/v1/fleet/spec/osquery_options` endpoints were removed.                                                    |
| transparency_url                  | string  | body  | _Fleet Desktop_. The URL used to display transparency information to users of Fleet Desktop. **Requires Fleet Premium license**                                                           |
| enable_host_status_webhook        | boolean | body  | _webhook_settings.host_status_webhook settings_. Whether or not the host status webhook is enabled.                                                                 |
| destination_url                   | string  | body  | _webhook_settings.host_status_webhook settings_. The URL to deliver the webhook request to.                                                     |
| host_percentage                   | integer | body  | _webhook_settings.host_status_webhook settings_. The minimum percentage of hosts that must fail to check in to Fleet in order to trigger the webhook request.                                                              |
| days_count                        | integer | body  | _webhook_settings.host_status_webhook settings_. The minimum number of days that the configured `host_percentage` must fail to check in to Fleet in order to trigger the webhook request.                                |
| enable_failing_policies_webhook   | boolean | body  | _webhook_settings.failing_policies_webhook settings_. Whether or not the failing policies webhook is enabled. |
| destination_url                   | string  | body  | _webhook_settings.failing_policies_webhook settings_. The URL to deliver the webhook requests to.                                                     |
| policy_ids                        | array   | body  | _webhook_settings.failing_policies_webhook settings_. List of policy IDs to enable failing policies webhook.                                                              |
| host_batch_size                   | integer | body  | _webhook_settings.failing_policies_webhook settings_. Maximum number of hosts to batch on failing policy webhook requests. The default, 0, means no batching (all hosts failing a policy are sent on one request). |
| enable_vulnerabilities_webhook    | boolean | body  | _webhook_settings.vulnerabilities_webhook settings_. Whether or not the vulnerabilities webhook is enabled. |
| destination_url                   | string  | body  | _webhook_settings.vulnerabilities_webhook settings_. The URL to deliver the webhook requests to.                                                     |
| host_batch_size                   | integer | body  | _webhook_settings.vulnerabilities_webhook settings_. Maximum number of hosts to batch on vulnerabilities webhook requests. The default, 0, means no batching (all vulnerable hosts are sent on one request). |
| enable_software_vulnerabilities   | boolean | body  | _integrations.jira[] settings_. Whether or not Jira integration is enabled for software vulnerabilities. Only one vulnerability automation can be enabled at a given time (enable_vulnerabilities_webhook and enable_software_vulnerabilities). |
| enable_failing_policies           | boolean | body  | _integrations.jira[] settings_. Whether or not Jira integration is enabled for failing policies. Only one failing policy automation can be enabled at a given time (enable_failing_policies_webhook and enable_failing_policies). |
| url                               | string  | body  | _integrations.jira[] settings_. The URL of the Jira server to integrate with. |
| username                          | string  | body  | _integrations.jira[] settings_. The Jira username to use for this Jira integration. |
| api_token                         | string  | body  | _integrations.jira[] settings_. The API token of the Jira username to use for this Jira integration. |
| project_key                       | string  | body  | _integrations.jira[] settings_. The Jira project key to use for this integration. Jira tickets will be created in this project. |
| enable_software_vulnerabilities   | boolean | body  | _integrations.zendesk[] settings_. Whether or not Zendesk integration is enabled for software vulnerabilities. Only one vulnerability automation can be enabled at a given time (enable_vulnerabilities_webhook and enable_software_vulnerabilities). |
| enable_failing_policies           | boolean | body  | _integrations.zendesk[] settings_. Whether or not Zendesk integration is enabled for failing policies. Only one failing policy automation can be enabled at a given time (enable_failing_policies_webhook and enable_failing_policies). |
| url                               | string  | body  | _integrations.zendesk[] settings_. The URL of the Zendesk server to integrate with. |
| email                             | string  | body  | _integrations.zendesk[] settings_. The Zendesk user email to use for this Zendesk integration. |
| api_token                         | string  | body  | _integrations.zendesk[] settings_. The Zendesk API token to use for this Zendesk integration. |
| group_id                          | integer | body  | _integrations.zendesk[] settings_. The Zendesk group id to use for this integration. Zendesk tickets will be created in this group. |
| apple_bm_default_team             | string  | body  | _mdm settings_. The default team to use with Apple Business Manager. **Requires Fleet Premium license** |
| minimum_version                   | string  | body  | _mdm.macos_updates settings_. Hosts that belong to no team and are enrolled into Fleet's MDM will be nudged until their macOS is at or above this version. **Requires Fleet Premium license** |
| deadline                          | string  | body  | _mdm.macos_updates settings_. Hosts that belong to no team and are enrolled into Fleet's MDM won't be able to dismiss the Nudge window once this deadline is past. **Requires Fleet Premium license** |
| custom_settings                   | list    | body  | _mdm.macos_settings settings_. Hosts that belong to no team and are enrolled into Fleet's MDM will have those custom profiles applied. |
| enable_disk_encryption            | boolean | body  | _mdm.macos_settings settings_. Hosts that belong to no team and are enrolled into Fleet's MDM will have disk encryption enabled if set to true. **Requires Fleet Premium license** |
| additional_queries                | boolean | body  | Whether or not additional queries are enabled on hosts.                                                                                                                                |
| force                             | bool    | query | Force apply the agent options even if there are validation errors.                                                                                                 |
| dry_run                           | bool    | query | Validate the configuration and return any validation errors, but do not apply the changes.                                                                         |

#### Example

`PATCH /api/v1/fleet/config`

##### Request body

```json
{
  "org_info": {
    "org_name": "Fleet Device Management",
    "org_logo_url": "https://fleetdm.com/logo.png"
  },
  "smtp_settings": {
    "enable_smtp": true,
    "server": "localhost",
    "port": "1025"
  }
}
```

##### Default response

`Status: 200`

```json
{
  "org_info": {
    "org_name": "Fleet Device Management",
    "org_logo_url": "https://fleetdm.com/logo.png"
  },
  "server_settings": {
    "server_url": "https://localhost:8080",
    "live_query_disabled": false
  },
  "smtp_settings": {
    "enable_smtp": true,
    "configured": true,
    "sender_address": "",
    "server": "localhost",
    "port": 1025,
    "authentication_type": "authtype_username_none",
    "user_name": "",
    "password": "********",
    "enable_ssl_tls": true,
    "authentication_method": "authmethod_plain",
    "domain": "",
    "verify_ssl_certs": true,
    "enable_start_tls": true
  },
  "sso_settings": {
    "entity_id": "",
    "issuer_uri": "",
    "idp_image_url": "",
    "metadata": "",
    "metadata_url": "",
    "idp_name": "",
    "enable_sso": false
  },
  "host_expiry_settings": {
    "host_expiry_enabled": false,
    "host_expiry_window": 0
  },
  "features": {
    "additional_queries": null
  },
  "license": {
    "tier": "free",
    "expiration": "0001-01-01T00:00:00Z"
  },
  "mdm": {
    "apple_bm_default_team": "",
    "apple_bm_terms_expired": false,
    "enabled_and_configured": false,
    "macos_updates": {
      "minimum_version": "12.3.1",
      "deadline": "2022-01-01"
    },
    "macos_settings": {
      "custom_settings": ["path/to/profile1.mobileconfig"],
      "enable_disk_encryption": true
    }
  },
  "agent_options": {
    "config": {
      "options": {
        "pack_delimiter": "/",
        "logger_tls_period": 10,
        "distributed_plugin": "tls",
        "disable_distributed": false,
        "logger_tls_endpoint": "/api/v1/osquery/log",
        "distributed_interval": 10,
        "distributed_tls_max_attempts": 3
      },
      "decorators": {
        "load": [
          "SELECT uuid AS host_uuid FROM system_info;",
          "SELECT hostname AS hostname FROM system_info;"
        ]
      }
    },
    "overrides": {},
    "command_line_flags": {}
  },
  "vulnerability_settings": {
    "databases_path": ""
  },
  "webhook_settings": {
    "host_status_webhook": {
      "enable_host_status_webhook": true,
      "destination_url": "https://server.com",
      "host_percentage": 5,
      "days_count": 7
    },
    "failing_policies_webhook":{
      "enable_failing_policies_webhook":true,
      "destination_url": "https://server.com",
      "policy_ids": [1, 2, 3],
      "host_batch_size": 1000
    },
    "vulnerabilities_webhook":{
      "enable_vulnerabilities_webhook":true,
      "destination_url": "https://server.com",
      "host_batch_size": 1000
    }
  },
  "integrations": {
    "jira": [
      {
        "url": "https://jiraserver.com",
        "username": "some_user",
        "password": "sec4et!",
        "project_key": "jira_project",
        "enable_software_vulnerabilities": false
      }
    ]
  },
  "logging": {
      "debug": false,
      "json": false,
      "result": {
          "plugin": "firehose",
          "config": {
              "region": "us-east-1",
              "status_stream": "",
              "result_stream": "result-topic"
          }
      },
      "status": {
          "plugin": "filesystem",
          "config": {
              "status_log_file": "foo_status",
              "result_log_file": "",
              "enable_log_rotation": false,
              "enable_log_compression": false
          }
      }
  }
}
```

### Get global enroll secrets

Returns the valid global enroll secrets.

`GET /api/v1/fleet/spec/enroll_secret`

#### Parameters

None.

#### Example

`GET /api/v1/fleet/spec/enroll_secret`

##### Default response

`Status: 200`

```json
{
    "spec": {
        "secrets": [
            {
                "secret": "vhPzPOnCMOMoqSrLxKxzSADyqncayacB",
                "created_at": "2021-11-12T20:24:57Z"
            },
            {
                "secret": "jZpexWGiXmXaFAKdrdttFHdJBqEnqlVF",
                "created_at": "2021-11-12T20:24:57Z"
            }
        ]
    }
}
```

### Modify global enroll secrets

Replaces all existing global enroll secrets.

`POST /api/v1/fleet/spec/enroll_secret`

#### Parameters

| Name      | Type    | In   | Description                                                        |
| --------- | ------- | ---- | ------------------------------------------------------------------ |
| spec      | object  | body | **Required**. Attribute "secrets" must be a list of enroll secrets |

#### Example

Replace all global enroll secrets with a new enroll secret.

`POST /api/v1/fleet/spec/enroll_secret`

##### Request body

```json
{
    "spec": {
        "secrets": [
            {
                "secret": "KuSkYFsHBQVlaFtqOLwoUIWniHhpvEhP"
            }
        ]
    }
}
```

##### Default response

`Status: 200`

```json
{}
```

#### Example

Delete all global enroll secrets.

`POST /api/v1/fleet/spec/enroll_secret`

##### Request body

```json
{
    "spec": {
        "secrets": []
    }
}
```

##### Default response

`Status: 200`

```json
{}
```

### Get enroll secrets for a team

Returns the valid team enroll secrets.

`GET /api/v1/fleet/teams/{id}/secrets`

#### Parameters

None.

#### Example

`GET /api/v1/fleet/teams/1/secrets`

##### Default response

`Status: 200`

```json
{
  "secrets": [
    {
      "created_at": "2021-06-16T22:05:49Z",
      "secret": "aFtH2Nq09hrvi73ErlWNQfa7M53D3rPR",
      "team_id": 1
    }
  ]
}
```


### Modify enroll secrets for a team

Replaces all existing team enroll secrets.

`PATCH /api/v1/fleet/teams/{id}/secrets`

#### Parameters

| Name      | Type    | In   | Description                            |
| --------- | ------- | ---- | -------------------------------------- |
| id        | integer | path | **Required**. The team's id.           |
| secrets   | array   | body | **Required**. A list of enroll secrets |

#### Example

Replace all of a team's existing enroll secrets with a new enroll secret

`PATCH /api/v1/fleet/teams/2/secrets`

##### Request body

```json
{
  "secrets": [
    {
      "secret": "n07v32y53c237734m3n201153c237"
    }
  ]
}
```

##### Default response

`Status: 200`

```json
{
  "secrets": [
    {
      "secret": "n07v32y53c237734m3n201153c237",
      "created_at": "0001-01-01T00:00:00Z"
    }
  ]
}
```

#### Example

Delete all of a team's existing enroll secrets

`PATCH /api/v1/fleet/teams/2/secrets`

##### Request body

```json
{
  "secrets": []
}
```

##### Default response

`Status: 200`

```json
{
  "secrets": null
}
```

### Create invite

`POST /api/v1/fleet/invites`

#### Parameters

| Name        | Type    | In   | Description                                                                                                                                           |
| ----------- | ------- | ---- | ----------------------------------------------------------------------------------------------------------------------------------------------------- |
| global_role | string  | body | Role the user will be granted. Either a global role is needed, or a team role.                                                                        |
| email       | string  | body | **Required.** The email of the invited user. This email will receive the invitation link.                                                             |
| name        | string  | body | **Required.** The name of the invited user.                                                                                                           |
| sso_enabled | boolean | body | **Required.** Whether or not SSO will be enabled for the invited user.                                                                                |
| teams       | list    | body | _Available in Fleet Premium_ A list of the teams the user is a member of. Each item includes the team's ID and the user's role in the specified team. |

#### Example

##### Request body

```json
{
  "email": "john_appleseed@example.com",
  "name": "John",
  "sso_enabled": false,
  "global_role": null,
  "teams": [
    {
      "id": 2,
      "role": "observer"
    },
    {
      "id": 3,
      "role": "maintainer"
    }
  ]
}
```

`POST /api/v1/fleet/invites`

##### Default response

`Status: 200`

```json
{
  "invite": {
    "created_at": "0001-01-01T00:00:00Z",
    "updated_at": "0001-01-01T00:00:00Z",
    "id": 3,
    "invited_by": 1,
    "email": "john_appleseed@example.com",
    "name": "John",
    "sso_enabled": false,
    "teams": [
      {
        "id": 10,
        "created_at": "0001-01-01T00:00:00Z",
        "name": "Apples",
        "description": "",
        "agent_options": null,
        "user_count": 0,
        "host_count": 0,
        "role": "observer"
      },
      {
        "id": 14,
        "created_at": "0001-01-01T00:00:00Z",
        "name": "Best of the Best Engineering",
        "description": "",
        "agent_options": null,
        "user_count": 0,
        "host_count": 0,
        "role": "maintainer"
      }
    ]
  }
}
```

### List invites

Returns a list of the active invitations in Fleet.

`GET /api/v1/fleet/invites`

#### Parameters

| Name            | Type   | In    | Description                                                                                                                   |
| --------------- | ------ | ----- | ----------------------------------------------------------------------------------------------------------------------------- |
| order_key       | string | query | What to order results by. Can be any column in the invites table.                                                             |
| order_direction | string | query | **Requires `order_key`**. The direction of the order given the order key. Options include `asc` and `desc`. Default is `asc`. |
| query           | string | query | Search query keywords. Searchable fields include `name` and `email`.                                                          |

#### Example

`GET /api/v1/fleet/invites`

##### Default response

`Status: 200`

```json
{
  "invites": [
    {
      "created_at": "0001-01-01T00:00:00Z",
      "updated_at": "0001-01-01T00:00:00Z",
      "id": 3,
      "email": "john_appleseed@example.com",
      "name": "John",
      "sso_enabled": false,
      "global_role": "admin",
      "teams": []
    },
    {
      "created_at": "0001-01-01T00:00:00Z",
      "updated_at": "0001-01-01T00:00:00Z",
      "id": 4,
      "email": "bob_marks@example.com",
      "name": "Bob",
      "sso_enabled": false,
      "global_role": "admin",
      "teams": []
    }
  ]
}
```

### Delete invite

Delete the specified invite from Fleet.

`DELETE /api/v1/fleet/invites/{id}`

#### Parameters

| Name | Type    | In   | Description                  |
| ---- | ------- | ---- | ---------------------------- |
| id   | integer | path | **Required.** The user's id. |

#### Example

`DELETE /api/v1/fleet/invites/{id}`

##### Default response

`Status: 200`


### Verify invite

Verify the specified invite.

`GET /api/v1/fleet/invites/{token}`

#### Parameters

| Name  | Type    | In   | Description                            |
| ----- | ------- | ---- | -------------------------------------- |
| token | integer | path | **Required.** The user's invite token. |

#### Example

`GET /api/v1/fleet/invites/{token}`

##### Default response

`Status: 200`

```json
{
    "invite": {
        "created_at": "2021-01-15T00:58:33Z",
        "updated_at": "2021-01-15T00:58:33Z",
        "id": 4,
        "email": "steve@example.com",
        "name": "Steve",
        "sso_enabled": false,
        "global_role": "admin",
        "teams": []
    }
}
```

##### Not found

`Status: 404`

```json
{
    "message": "Resource Not Found",
    "errors": [
        {
            "name": "base",
            "reason": "Invite with token <token> was not found in the datastore"
        }
    ]
}
```

### Update invite

`PATCH /api/v1/fleet/invites/{id}`

#### Parameters

| Name        | Type    | In   | Description                                                                                                                                           |
| ----------- | ------- | ---- | ----------------------------------------------------------------------------------------------------------------------------------------------------- |
| global_role | string  | body | Role the user will be granted. Either a global role is needed, or a team role.                                                                        |
| email       | string  | body | The email of the invited user. Updates on the email won't resend the invitation.                                                             |
| name        | string  | body | The name of the invited user.                                                                                                           |
| sso_enabled | boolean | body | Whether or not SSO will be enabled for the invited user.                                                                                |
| teams       | list    | body | _Available in Fleet Premium_ A list of the teams the user is a member of. Each item includes the team's ID and the user's role in the specified team. |

#### Example

`PATCH /api/v1/fleet/invites/123`

##### Request body

```json
{
  "email": "john_appleseed@example.com",
  "name": "John",
  "sso_enabled": false,
  "global_role": null,
  "teams": [
    {
      "id": 2,
      "role": "observer"
    },
    {
      "id": 3,
      "role": "maintainer"
    }
  ]
}
```

##### Default response

`Status: 200`

```json
{
  "invite": {
    "created_at": "0001-01-01T00:00:00Z",
    "updated_at": "0001-01-01T00:00:00Z",
    "id": 3,
    "invited_by": 1,
    "email": "john_appleseed@example.com",
    "name": "John",
    "sso_enabled": false,
    "teams": [
      {
        "id": 10,
        "created_at": "0001-01-01T00:00:00Z",
        "name": "Apples",
        "description": "",
        "agent_options": null,
        "user_count": 0,
        "host_count": 0,
        "role": "observer"
      },
      {
        "id": 14,
        "created_at": "0001-01-01T00:00:00Z",
        "name": "Best of the Best Engineering",
        "description": "",
        "agent_options": null,
        "user_count": 0,
        "host_count": 0,
        "role": "maintainer"
      }
    ]
  }
}
```

### Version

Get version and build information from the Fleet server.

`GET /api/v1/fleet/version`

#### Parameters

None.

#### Example

`GET /api/v1/fleet/version`

##### Default response

`Status: 200`

```json
{
  "version": "3.9.0-93-g1b67826f-dirty",
  "branch": "version",
  "revision": "1b67826fe4bf40b2f45ec53e01db9bf467752e74",
  "go_version": "go1.15.7",
  "build_date": "2021-03-27T00:28:48Z",
  "build_user": "zwass"
}
```

---

## Hosts

- [On the different timestamps in the host data structure](#on-the-different-timestamps-in-the-host-data-structure)
- [List hosts](#list-hosts)
- [Count hosts](#count-hosts)
- [Get hosts summary](#get-hosts-summary)
- [Get host](#get-host)
- [Get host by identifier](#get-host-by-identifier)
- [Delete host](#delete-host)
- [Refetch host](#refetch-host)
- [Transfer hosts to a team](#transfer-hosts-to-a-team)
- [Transfer hosts to a team by filter](#transfer-hosts-to-a-team-by-filter)
- [Bulk delete hosts by filter or ids](#bulk-delete-hosts-by-filter-or-ids)
- [Get host's Google Chrome profiles](#get-hosts-google-chrome-profiles)
- [Get host's mobile device management (MDM) information](#get-hosts-mobile-device-management-mdm-information)
- [Get mobile device management (MDM) summary](#get-mobile-device-management-mdm-summary)
- [Get host's macadmin mobile device management (MDM) and Munki information](#get-hosts-macadmin-mobile-device-management-mdm-and-munki-information)
- [Get aggregated host's mobile device management (MDM) and Munki information](#get-aggregated-hosts-macadmin-mobile-device-management-mdm-and-munki-information)
- [Get host OS versions](#get-host-os-versions)
- [Get hosts report in CSV](#get-hosts-report-in-csv)
- [Get host's disk encryption key](#get-hosts-disk-encryption-key)

### On the different timestamps in the host data structure

Hosts have a set of timestamps usually named with an "_at" suffix, such as created_at, enrolled_at, etc. Before we go
through each of them and what they mean, we need to understand a bit more about how the host data structure is
represented in the database.

The table `hosts` is the main one. It holds the core data for a host. A host doesn't exist if there is no row for it in
this table. This table also holds most of the timestamps, but it doesn't hold all of the host data. This is an important
detail as we'll see below.

There's adjacent tables to this one that usually follow the name convention `host_<extra data descriptor>`. Examples of
this are: `host_additional` that holds additional query results, `host_software` that links a host with many rows from
the `software` table.

- `created_at`: the time the row in the database was created, which usually corresponds to the first enrollment of the host.
- `updated_at`: the last time the row in the database for the `hosts` table was updated.
- `detail_updated_at`: the last time Fleet updated host data, based on the results from the detail queries (this includes updates to host associated tables, e.g. `host_users`).
- `label_updated_at`: the last time Fleet updated the label membership for the host based on the results from the queries ran.
- `last_enrolled_at`: the last time the host enrolled to Fleet.
- `policy_updated_at`: the last time we updated the policy results for the host based on the queries ran.
- `seen_time`: the last time the host contacted the fleet server, regardless of what operation it was for.
- `software_updated_at`: the last time software changed for the host in any way.

### List hosts

`GET /api/v1/fleet/hosts`

#### Parameters

| Name                    | Type    | In    | Description                                                                                                                                                                                                                                                                                                                                 |
| ----------------------- | ------- | ----- | ------------------------------------------------------------------------------------------------------------------------------------------------------------------------------------------------------------------------------------------------------------------------------------------------------------------------------------------- |
| page                    | integer | query | Page number of the results to fetch.                                                                                                                                                                                                                                                                                                        |
| per_page                | integer | query | Results per page.                                                                                                                                                                                                                                                                                                                           |
| order_key               | string  | query | What to order results by. Can be any column in the hosts table.                                                                                                                                                                                                                                                                             |
| after                   | string  | query | The value to get results after. This needs `order_key` defined, as that's the column that would be used.                                                                                                                                                                                                                                     |
| order_direction         | string  | query | **Requires `order_key`**. The direction of the order given the order key. Options include `asc` and `desc`. Default is `asc`.                                                                                                                                                                                                               |
| status                  | string  | query | Indicates the status of the hosts to return. Can either be `new`, `online`, `offline`, `mia` or `missing`.                                                                                                                                                                                                                                  |
| query                   | string  | query | Search query keywords. Searchable fields include `hostname`, `machine_serial`, `uuid`, `ipv4` and the hosts' email addresses (only searched if the query looks like an email address, i.e. contains an `@`, no space, etc.).                                                                                                                |
| additional_info_filters | string  | query | A comma-delimited list of fields to include in each host's additional information object. See [Fleet Configuration Options](https://fleetdm.com/docs/using-fleet/fleetctl-cli#fleet-configuration-options) for an example configuration with hosts' additional information. Use `*` to get all stored fields.                                                  |
| team_id                 | integer | query | _Available in Fleet Premium_ Filters the hosts to only include hosts in the specified team.                                                                                                                                                                                                                                                 |
| policy_id               | integer | query | The ID of the policy to filter hosts by.                                                                                                                                                                                                                                                                                                    |
| policy_response         | string  | query | Valid options are `passing` or `failing`.  `policy_id` must also be specified with `policy_response`.                                                                                                                                                                                                                                       |
| software_id             | integer | query | The ID of the software to filter hosts by.                                                                                                                                                                                                                                                                                                  |
| os_id                   | integer | query | The ID of the operating system to filter hosts by.                                                                                                                                                                                                                                                                                          |
| os_name                 | string  | query | The name of the operating system to filter hosts by. `os_version` must also be specified with `os_name`                                                                                                                                                                                                                                     |
| os_version              | string  | query | The version of the operating system to filter hosts by. `os_name` must also be specified with `os_version`                                                                                                                                                                                                                                  |
| device_mapping          | boolean | query | Indicates whether `device_mapping` should be included for each host. See ["Get host's Google Chrome profiles](#get-hosts-google-chrome-profiles) for more information about this feature.                                                                                                                                                  |
| mdm_id                  | integer | query | The ID of the _mobile device management_ (MDM) solution to filter hosts by (that is, filter hosts that use a specific MDM provider and URL).                                                                                                                                                                                                |
| mdm_name                | string  | query | The name of the _mobile device management_ (MDM) solution to filter hosts by (that is, filter hosts that use a specific MDM provider).                                                                                                                                                                                                |
| mdm_enrollment_status   | string  | query | The _mobile device management_ (MDM) enrollment status to filter hosts by. Can be one of 'manual', 'automatic', 'enrolled', 'pending', or 'unenrolled'.                                                                                                                                                                                                             |
| macos_settings          | string  | query | Filters the hosts by the status of the _mobile device management_ (MDM) profiles applied to hosts. Can be one of 'latest', 'pending', or 'failing'. **Note: If this filter is used in Fleet Premium without a team id filter, the results include only hosts that are not assigned to any team.**                                                                                                                                                                                                             |
| munki_issue_id          | integer | query | The ID of the _munki issue_ (a Munki-reported error or warning message) to filter hosts by (that is, filter hosts that are affected by that corresponding error or warning message).                                                                                                                                                        |
| low_disk_space          | integer | query | _Available in Fleet Premium_ Filters the hosts to only include hosts with less GB of disk space available than this value. Must be a number between 1-100.                                                                                                                                                                                  |
| disable_failing_policies| boolean | query | If "true", hosts will return failing policies as 0 regardless of whether there are any that failed for the host. This is meant to be used when increased performance is needed in exchange for the extra information.                                                                                                                       |
| macos_settings_disk_encryption | string | query | Filters the hosts by the status of the macOS disk encryption MDM profile on the host. Can be one of `applied`, `action_required`, `enforcing`, `failed`, or `removing_enforcement`. |

If `additional_info_filters` is not specified, no `additional` information will be returned.

If `software_id` is specified, an additional top-level key `"software"` is returned with the software object corresponding to the `software_id`. See [List all software](#list-all-software) response payload for details about this object.

If `mdm_id` is specified, an additional top-level key `"mobile_device_management_solution"` is returned with the information corresponding to the `mdm_id`.

If `mdm_id`, `mdm_name` or `mdm_enrollment_status` is specified, then Windows Servers are excluded from the results.

If `munki_issue_id` is specified, an additional top-level key `"munki_issue"` is returned with the information corresponding to the `munki_issue_id`.

If `after` is being used with `created_at` or `updated_at`, the table must be specified in `order_key`. Those columns become `h.created_at` and `h.updated_at`.

#### Example

`GET /api/v1/fleet/hosts?page=0&per_page=100&order_key=hostname&query=2ce`

##### Request query parameters

```json
{
  "page": 0,
  "per_page": 100,
  "order_key": "hostname"
}
```

##### Default response

`Status: 200`

```json
{
  "hosts": [
    {
      "created_at": "2020-11-05T05:09:44Z",
      "updated_at": "2020-11-05T06:03:39Z",
      "id": 1,
      "detail_updated_at": "2020-11-05T05:09:45Z",
      "software_updated_at": "2020-11-05T05:09:44Z",
      "label_updated_at": "2020-11-05T05:14:51Z",
      "seen_time": "2020-11-05T06:03:39Z",
      "hostname": "2ceca32fe484",
      "uuid": "392547dc-0000-0000-a87a-d701ff75bc65",
      "platform": "centos",
      "osquery_version": "2.7.0",
      "os_version": "CentOS Linux 7",
      "build": "",
      "platform_like": "rhel fedora",
      "code_name": "",
      "uptime": 8305000000000,
      "memory": 2084032512,
      "cpu_type": "6",
      "cpu_subtype": "142",
      "cpu_brand": "Intel(R) Core(TM) i5-8279U CPU @ 2.40GHz",
      "cpu_physical_cores": 4,
      "cpu_logical_cores": 4,
      "hardware_vendor": "",
      "hardware_model": "",
      "hardware_version": "",
      "hardware_serial": "",
      "computer_name": "2ceca32fe484",
      "display_name": "2ceca32fe484",
      "public_ip": "",
      "primary_ip": "",
      "primary_mac": "",
      "distributed_interval": 10,
      "config_tls_refresh": 10,
      "logger_tls_period": 8,
      "additional": {},
      "status": "offline",
      "display_text": "2ceca32fe484",
      "team_id": null,
      "team_name": null,
      "pack_stats": null,
      "issues": {
        "failing_policies_count": 2,
        "total_issues_count": 2
      },
      "geolocation": {
        "country_iso": "US",
        "city_name": "New York",
        "geometry": {
          "type": "point",
          "coordinates": [40.6799, -74.0028]
        }
      },
      "mdm": {
        "encryption_key_available": false,
        "enrollment_status": null,
        "name": "",
        "server_url": null
      }
    }
  ]
}
```

> Note: the response above assumes a [GeoIP database is configured](https://fleetdm.com/docs/deploying/configuration#geoip), otherwise the `geolocation` object won't be included.

Response payload with the `mdm_id` filter provided:

```json
{
  "hosts": [...],
  "mobile_device_management_solution": {
    "server_url": "http://some.url/mdm",
    "name": "MDM Vendor Name",
    "id": 999
  }
}
```

Response payload with the `munki_issue_id` filter provided:

```json
{
  "hosts": [...],
  "munki_issue": {
    "id": 1,
    "name": "Could not retrieve managed install primary manifest",
    "type": "error"
  }
}
```

### Count hosts

`GET /api/v1/fleet/hosts/count`

#### Parameters

| Name                    | Type    | In    | Description                                                                                                                                                                                                                                                                                                                                 |
| ----------------------- | ------- | ----- | ------------------------------------------------------------------------------------------------------------------------------------------------------------------------------------------------------------------------------------------------------------------------------------------------------------------------------------------- |
| order_key               | string  | query | What to order results by. Can be any column in the hosts table.                                                                                                                                                                                                                                                                             |
| order_direction         | string  | query | **Requires `order_key`**. The direction of the order given the order key. Options include `asc` and `desc`. Default is `asc`.                                                                                                                                                                                                               |
| after                   | string  | query | The value to get results after. This needs `order_key` defined, as that's the column that would be used.                                                                                                                                                                                                                                    |
| status                  | string  | query | Indicates the status of the hosts to return. Can either be `new`, `online`, `offline`, `mia` or `missing`.                                                                                                                                                                                                                                  |
| query                   | string  | query | Search query keywords. Searchable fields include `hostname`, `machine_serial`, `uuid`, `ipv4` and the hosts' email addresses (only searched if the query looks like an email address, i.e. contains an `@`, no space, etc.).                                                                                                                |
| team_id                 | integer | query | _Available in Fleet Premium_ Filters the hosts to only include hosts in the specified team.                                                                                                                                                                                                                                                 |
| policy_id               | integer | query | The ID of the policy to filter hosts by.                                                                                                                                                                                                                                                                                                    |
| policy_response         | string  | query | Valid options are `passing` or `failing`.  `policy_id` must also be specified with `policy_response`.                                                                                                                                                                                                                                       |
| software_id             | integer | query | The ID of the software to filter hosts by.                                                                                                                                                                                                                                                                                                  |
| os_id                   | integer | query | The ID of the operating system to filter hosts by.                                                                                                                                                                                                                                                                                          |
| os_name                 | string  | query | The name of the operating system to filter hosts by. `os_version` must also be specified with `os_name`                                                                                                                                                                                                                                     |
| os_version              | string  | query | The version of the operating system to filter hosts by. `os_name` must also be specified with `os_version`                                                                                                                                                                                                                                  |
| label_id                | integer | query | A valid label ID. Can only be used in combination with `order_key`, `order_direction`, `after`, `status`, `query` and `team_id`.                                                                                                                                                                                                            |
| mdm_id                  | integer | query | The ID of the _mobile device management_ (MDM) solution to filter hosts by (that is, filter hosts that use a specific MDM provider and URL).                                                                                                                                                                                                |
| mdm_name                | string  | query | The name of the _mobile device management_ (MDM) solution to filter hosts by (that is, filter hosts that use a specific MDM provider).                                                                                                                                                                                                |
| mdm_enrollment_status   | string  | query | The _mobile device management_ (MDM) enrollment status to filter hosts by. Can be one of 'manual', 'automatic', 'enrolled', 'pending', or 'unenrolled'.                                                                                                                                                                                                             |
| macos_settings          | string  | query | Filters the hosts by the status of the _mobile device management_ (MDM) profiles applied to hosts. Can be one of 'latest', 'pending', or 'failing'. **Note: If this filter is used in Fleet Premium without a team id filter, the results include only hosts that are not assigned to any team.**                                                                                                                                                                                                             |
| munki_issue_id          | integer | query | The ID of the _munki issue_ (a Munki-reported error or warning message) to filter hosts by (that is, filter hosts that are affected by that corresponding error or warning message).                                                                                                                                                        |
| low_disk_space          | integer | query | _Available in Fleet Premium_ Filters the hosts to only include hosts with less GB of disk space available than this value. Must be a number between 1-100.                                                                                                                                                                                  |
| macos_settings_disk_encryption | string | query | Filters the hosts by the status of the macOS disk encryption MDM profile on the host. Can be one of `applied`, `action_required`, `enforcing`, `failed`, or `removing_enforcement`. |

If `additional_info_filters` is not specified, no `additional` information will be returned.

If `mdm_id`, `mdm_name` or `mdm_enrollment_status` is specified, then Windows Servers are excluded from the results.

#### Example

`GET /api/v1/fleet/hosts/count?page=0&per_page=100&order_key=hostname&query=2ce`

##### Request query parameters

```json
{
  "page": 0,
  "per_page": 100,
  "order_key": "hostname"
}
```

##### Default response

`Status: 200`

```json
{
  "count": 123
}
```

### Get hosts summary

Returns the count of all hosts organized by status. `online_count` includes all hosts currently enrolled in Fleet. `offline_count` includes all hosts that haven't checked into Fleet recently. `mia_count` includes all hosts that haven't been seen by Fleet in more than 30 days. `new_count` includes the hosts that have been enrolled to Fleet in the last 24 hours.

`GET /api/v1/fleet/host_summary`

#### Parameters

| Name            | Type    | In    | Description                                                                     |
| --------------- | ------- | ----  | ------------------------------------------------------------------------------- |
| team_id         | integer | query | The ID of the team whose host counts should be included. Defaults to all teams. |
| platform        | string  | query | Platform to filter by when counting. Defaults to all platforms.                 |
| low_disk_space  | integer | query | _Available in Fleet Premium_ Returns the count of hosts with less GB of disk space available than this value. Must be a number between 1-100. |

#### Example

`GET /api/v1/fleet/host_summary?team_id=1&low_disk_space=32`

##### Default response

`Status: 200`

```json
{
  "team_id": 1,
  "totals_hosts_count": 2408,
  "online_count": 2267,
  "offline_count": 141,
  "mia_count": 0,
  "missing_30_days_count": 0,
  "new_count": 0,
  "all_linux_count": 1204,
  "low_disk_space_count": 12,
  "builtin_labels": [
    {
      "id": 6,
      "name": "All Hosts",
      "description": "All hosts which have enrolled in Fleet",
      "label_type": "builtin"
    },
    {
      "id": 7,
      "name": "macOS",
      "description": "All macOS hosts",
      "label_type": "builtin"
    },
    {
      "id": 8,
      "name": "Ubuntu Linux",
      "description": "All Ubuntu hosts",
      "label_type": "builtin"
    },
    {
      "id": 9,
      "name": "CentOS Linux",
      "description": "All CentOS hosts",
      "label_type": "builtin"
    },
    {
      "id": 10,
      "name": "MS Windows",
      "description": "All Windows hosts",
      "label_type": "builtin"
    },
    {
      "id": 11,
      "name": "Red Hat Linux",
      "description": "All Red Hat Enterprise Linux hosts",
      "label_type": "builtin"
    },
    {
      "id": 12,
      "name": "All Linux",
      "description": "All Linux distributions",
      "label_type": "builtin"
    }
  ],
  "platforms": [
    {
      "platform": "linux",
      "hosts_count": 1204
    },
    {
      "platform": "darwin",
      "hosts_count": 1204
    }
  ]
}
```

### Get host

Returns the information of the specified host.

`GET /api/v1/fleet/hosts/{id}`

#### Parameters

| Name | Type    | In   | Description                  |
| ---- | ------- | ---- | ---------------------------- |
| id   | integer | path | **Required**. The host's id. |

#### Example

`GET /api/v1/fleet/hosts/121`

##### Default response

`Status: 200`

```json
{
  "host": {
    "created_at": "2021-08-19T02:02:22Z",
    "updated_at": "2021-08-19T21:14:58Z",
    "software": [
      {
        "id": 408,
        "name": "osquery",
        "version": "4.5.1",
        "source": "rpm_packages",
        "generated_cpe": "",
        "vulnerabilities": null
      },
      {
        "id": 1146,
        "name": "tar",
        "version": "1.30",
        "source": "rpm_packages",
        "generated_cpe": "",
        "vulnerabilities": null
      },
      {
        "id": 321,
        "name": "SomeApp.app",
        "version": "1.0",
        "source": "apps",
        "bundle_identifier": "com.some.app",
        "last_opened_at": "2021-08-18T21:14:00Z",
        "generated_cpe": "",
        "vulnerabilities": null
      }
    ],
    "id": 1,
    "detail_updated_at": "2021-08-19T21:07:53Z",
    "software_updated_at": "2020-11-05T05:09:44Z",
    "label_updated_at": "2021-08-19T21:07:53Z",
    "last_enrolled_at": "2021-08-19T02:02:22Z",
    "seen_time": "2021-08-19T21:14:58Z",
    "refetch_requested": false,
    "hostname": "23cfc9caacf0",
    "uuid": "309a4b7d-0000-0000-8e7f-26ae0815ede8",
    "platform": "rhel",
    "osquery_version": "4.5.1",
    "os_version": "CentOS Linux 8.3.2011",
    "build": "",
    "platform_like": "rhel",
    "code_name": "",
    "uptime": 210671000000000,
    "memory": 16788398080,
    "cpu_type": "x86_64",
    "cpu_subtype": "158",
    "cpu_brand": "Intel(R) Core(TM) i9-9980HK CPU @ 2.40GHz",
    "cpu_physical_cores": 12,
    "cpu_logical_cores": 12,
    "hardware_vendor": "",
    "hardware_model": "",
    "hardware_version": "",
    "hardware_serial": "",
    "computer_name": "23cfc9caacf0",
    "display_name": "23cfc9caacf0",
    "public_ip": "",
    "primary_ip": "172.27.0.6",
    "primary_mac": "02:42:ac:1b:00:06",
    "distributed_interval": 10,
    "config_tls_refresh": 10,
    "logger_tls_period": 10,
    "team_id": null,
    "pack_stats": null,
    "team_name": null,
    "additional": {},
    "gigs_disk_space_available": 46.1,
    "percent_disk_space_available": 73,
    "disk_encryption_enabled": true,
    "users": [
      {
        "uid": 0,
        "username": "root",
        "type": "",
        "groupname": "root",
        "shell": "/bin/bash"
      },
      {
        "uid": 1,
        "username": "bin",
        "type": "",
        "groupname": "bin",
        "shell": "/sbin/nologin"
      }
    ],
    "labels": [
      {
        "created_at": "2021-08-19T02:02:17Z",
        "updated_at": "2021-08-19T02:02:17Z",
        "id": 6,
        "name": "All Hosts",
        "description": "All hosts which have enrolled in Fleet",
        "query": "SELECT 1;",
        "platform": "",
        "label_type": "builtin",
        "label_membership_type": "dynamic"
      },
      {
        "created_at": "2021-08-19T02:02:17Z",
        "updated_at": "2021-08-19T02:02:17Z",
        "id": 9,
        "name": "CentOS Linux",
        "description": "All CentOS hosts",
        "query": "SELECT 1 FROM os_version WHERE platform = 'centos' OR name LIKE '%centos%'",
        "platform": "",
        "label_type": "builtin",
        "label_membership_type": "dynamic"
      },
      {
        "created_at": "2021-08-19T02:02:17Z",
        "updated_at": "2021-08-19T02:02:17Z",
        "id": 12,
        "name": "All Linux",
        "description": "All Linux distributions",
        "query": "SELECT 1 FROM osquery_info WHERE build_platform LIKE '%ubuntu%' OR build_distro LIKE '%centos%';",
        "platform": "",
        "label_type": "builtin",
        "label_membership_type": "dynamic"
      }
    ],
    "packs": [],
    "status": "online",
    "display_text": "23cfc9caacf0",
    "policies": [
      {
        "id": 1,
        "name": "SomeQuery",
        "query": "SELECT * FROM foo;",
        "description": "this is a query",
        "resolution": "fix with these steps...",
        "platform": "windows,linux",
        "response": "pass",
        "critical": false
      },
      {
        "id": 2,
        "name": "SomeQuery2",
        "query": "SELECT * FROM bar;",
        "description": "this is another query",
        "resolution": "fix with these other steps...",
        "platform": "darwin",
        "response": "fail",
        "critical": false
      },
      {
        "id": 3,
        "name": "SomeQuery3",
        "query": "SELECT * FROM baz;",
        "description": "",
        "resolution": "",
        "platform": "",
        "response": "",
        "critical": false
      }
    ],
    "issues": {
      "failing_policies_count": 2,
      "total_issues_count": 2
    },
    "batteries": [
      {
        "cycle_count": 999,
        "health": "Normal"
      }
    ],
    "geolocation": {
      "country_iso": "US",
      "city_name": "New York",
      "geometry": {
        "type": "point",
        "coordinates": [40.6799, -74.0028]
      }
    },
    "mdm": {
      "encryption_key_available": false,
      "enrollment_status": null,
      "name": "",
      "server_url": null,
      "macos_settings": {
        "disk_encryption": null,
        "action_required": null
      },
      "profiles": [
        {
          "profile_id": 999,
          "name": "profile1",
          "status": "applied",
          "operation_type": "install",
          "detail": ""
        }
      ]
    }
  }
}
```

> Note: the response above assumes a [GeoIP database is configured](https://fleetdm.com/docs/deploying/configuration#geoip), otherwise the `geolocation` object won't be included.

### Get host by identifier

Returns the information of the host specified using the `uuid`, `osquery_host_id`, `hostname`, or
`node_key` as an identifier

`GET /api/v1/fleet/hosts/identifier/{identifier}`

#### Parameters

| Name       | Type              | In   | Description                                                                   |
| ---------- | ----------------- | ---- | ----------------------------------------------------------------------------- |
| identifier | integer or string | path | **Required**. The host's `uuid`, `osquery_host_id`, `hostname`, or `node_key` |

#### Example

`GET /api/v1/fleet/hosts/identifier/392547dc-0000-0000-a87a-d701ff75bc65`

##### Default response

`Status: 200`

```json
{
  "host": {
    "created_at": "2022-02-10T02:29:13Z",
    "updated_at": "2022-10-14T17:07:11Z",
    "software": [
      {
          "id": 16923,
          "name": "Automat",
          "version": "0.8.0",
          "source": "python_packages",
          "generated_cpe": "",
          "vulnerabilities": null
      }
    ],
    "id": 33,
    "detail_updated_at": "2022-10-14T17:07:12Z",
    "label_updated_at": "2022-10-14T17:07:12Z",
    "policy_updated_at": "2022-10-14T17:07:12Z",
    "last_enrolled_at": "2022-02-10T02:29:13Z",
    "software_updated_at": "2020-11-05T05:09:44Z",
    "seen_time": "2022-10-14T17:45:41Z",
    "refetch_requested": false,
    "hostname": "23cfc9caacf0",
    "uuid": "392547dc-0000-0000-a87a-d701ff75bc65",
    "platform": "ubuntu",
    "osquery_version": "5.5.1",
    "os_version": "Ubuntu 20.04.3 LTS",
    "build": "",
    "platform_like": "debian",
    "code_name": "focal",
    "uptime": 20807520000000000,
    "memory": 1024360448,
    "cpu_type": "x86_64",
    "cpu_subtype": "63",
    "cpu_brand": "DO-Regular",
    "cpu_physical_cores": 1,
    "cpu_logical_cores": 1,
    "hardware_vendor": "",
    "hardware_model": "",
    "hardware_version": "",
    "hardware_serial": "",
    "computer_name": "23cfc9caacf0",
    "public_ip": "",
    "primary_ip": "172.27.0.6",
    "primary_mac": "02:42:ac:1b:00:06",
    "distributed_interval": 10,
    "config_tls_refresh": 60,
    "logger_tls_period": 10,
    "team_id": 2,
    "pack_stats": [
      {
        "pack_id": 1,
        "pack_name": "Global",
        "type": "global",
        "query_stats": [
          {
            "scheduled_query_name": "Get running processes (with user_name)",
            "scheduled_query_id": 49,
            "query_name": "Get running processes (with user_name)",
            "pack_name": "Global",
            "pack_id": 1,
            "average_memory": 260000,
            "denylisted": false,
            "executions": 1,
            "interval": 86400,
            "last_executed": "2022-10-14T10:00:01Z",
            "output_size": 198,
            "system_time": 20,
            "user_time": 80,
            "wall_time": 0
          }
        ]
      }
    ],
    "team_name": null,
    "gigs_disk_space_available": 19.29,
    "percent_disk_space_available": 74,
    "issues": {
        "total_issues_count": 0,
        "failing_policies_count": 0
    },
    "labels": [
            {
            "created_at": "2021-09-14T05:11:02Z",
            "updated_at": "2021-09-14T05:11:02Z",
            "id": 12,
            "name": "All Linux",
            "description": "All Linux distributions",
            "query": "SELECT 1 FROM osquery_info WHERE build_platform LIKE '%ubuntu%' OR build_distro LIKE '%centos%';",
            "platform": "",
            "label_type": "builtin",
            "label_membership_type": "dynamic"
        }
    ],
    "packs": [
          {
            "created_at": "2021-09-17T05:28:54Z",
            "updated_at": "2021-09-17T05:28:54Z",
            "id": 1,
            "name": "Global",
            "description": "Global pack",
            "disabled": false,
            "type": "global",
            "labels": null,
            "label_ids": null,
            "hosts": null,
            "host_ids": null,
            "teams": null,
            "team_ids": null
        }
    ],
    "policies": [
      {
            "id": 142,
            "name": "Full disk encryption enabled (macOS)",
            "query": "SELECT 1 FROM disk_encryption WHERE user_uuid IS NOT '' AND filevault_status = 'on' LIMIT 1;",
            "description": "Checks to make sure that full disk encryption (FileVault) is enabled on macOS devices.",
            "author_id": 31,
            "author_name": "",
            "author_email": "",
            "team_id": null,
            "resolution": "To enable full disk encryption, on the failing device, select System Preferences > Security & Privacy > FileVault > Turn On FileVault.",
            "platform": "darwin,linux",
            "created_at": "2022-09-02T18:52:19Z",
            "updated_at": "2022-09-02T18:52:19Z",
            "response": "fail",
            "critical": false
        }
    ],
    "batteries": [
      {
        "cycle_count": 999,
        "health": "Normal"
      }
    ],
    "geolocation": {
      "country_iso": "US",
      "city_name": "New York",
      "geometry": {
        "type": "point",
        "coordinates": [40.6799, -74.0028]
      }
    },
    "status": "online",
    "display_text": "dogfood-ubuntu-box",
    "display_name": "dogfood-ubuntu-box",
    "mdm": {
      "encryption_key_available": false,
      "enrollment_status": null,
      "name": "",
      "server_url": null,
      "macos_settings": {
        "disk_encryption": null,
        "action_required": null
      },
      "profiles": [
        {
          "profile_id": 999,
          "name": "profile1",
          "status": "applied",
          "operation_type": "install",
          "detail": ""
        }
      ]
    }
  }
}
```

> Note: the response above assumes a [GeoIP database is configured](https://fleetdm.com/docs/deploying/configuration#geoip), otherwise the `geolocation` object won't be included.

### Delete host

Deletes the specified host from Fleet. Note that a deleted host will fail authentication with the previous node key, and in most osquery configurations will attempt to re-enroll automatically. If the host still has a valid enroll secret, it will re-enroll successfully.

`DELETE /api/v1/fleet/hosts/{id}`

#### Parameters

| Name | Type    | In   | Description                  |
| ---- | ------- | ---- | ---------------------------- |
| id   | integer | path | **Required**. The host's id. |

#### Example

`DELETE /api/v1/fleet/hosts/121`

##### Default response

`Status: 200`


### Refetch host

Flags the host details, labels and policies to be refetched the next time the host checks in for distributed queries. Note that we cannot be certain when the host will actually check in and update the query results. Further requests to the host APIs will indicate that the refetch has been requested through the `refetch_requested` field on the host object.

`POST /api/v1/fleet/hosts/{id}/refetch`

#### Parameters

| Name | Type    | In   | Description                  |
| ---- | ------- | ---- | ---------------------------- |
| id   | integer | path | **Required**. The host's id. |

#### Example

`POST /api/v1/fleet/hosts/121/refetch`

##### Default response

`Status: 200`


### Transfer hosts to a team

_Available in Fleet Premium_

`POST /api/v1/fleet/hosts/transfer`

#### Parameters

| Name    | Type    | In   | Description                                                             |
| ------- | ------- | ---- | ----------------------------------------------------------------------- |
| team_id | integer | body | **Required**. The ID of the team you'd like to transfer the host(s) to. |
| hosts   | array   | body | **Required**. A list of host IDs.                                       |

#### Example

`POST /api/v1/fleet/hosts/transfer`

##### Request body

```json
{
  "team_id": 1,
  "hosts": [3, 2, 4, 6, 1, 5, 7]
}
```

##### Default response

`Status: 200`


### Transfer hosts to a team by filter

_Available in Fleet Premium_

`POST /api/v1/fleet/hosts/transfer/filter`

#### Parameters

| Name    | Type    | In   | Description                                                                                                                                                                                                                                                                                                                        |
| ------- | ------- | ---- | ---------------------------------------------------------------------------------------------------------------------------------------------------------------------------------------------------------------------------------------------------------------------------------------------------------------------------------- |
| team_id | integer | body | **Required**. The ID of the team you'd like to transfer the host(s) to.                                                                                                                                                                                                                                                            |
| filters | object  | body | **Required** Contains any of the following three properties: `query` for search query keywords. Searchable fields include `hostname`, `machine_serial`, `uuid`, and `ipv4`. `status` to indicate the status of the hosts to return. Can either be `new`, `online`, `offline`, `mia` or `missing`. `label_id` to indicate the selected label. `label_id` and `status` cannot be used at the same time. |

#### Example

`POST /api/v1/fleet/hosts/transfer/filter`

##### Request body

```json
{
  "team_id": 1,
  "filters": {
    "status": "online"
  }
}
```

##### Default response

`Status: 200`

### Bulk delete hosts by filter or ids

`POST /api/v1/fleet/hosts/delete`

#### Parameters

| Name    | Type    | In   | Description                                                                                                                                                                                                                                                                                                                        |
| ------- | ------- | ---- | ---------------------------------------------------------------------------------------------------------------------------------------------------------------------------------------------------------------------------------------------------------------------------------------------------------------------------------- |
| ids     | list    | body | A list of the host IDs you'd like to delete. If `ids` is specified, `filters` cannot be specified.                                                                                                                                                                                                                                                           |
| filters | object  | body | Contains any of the following four properties: `query` for search query keywords. Searchable fields include `hostname`, `machine_serial`, `uuid`, and `ipv4`. `status` to indicate the status of the hosts to return. Can either be `new`, `online`, `offline`, `mia` or `missing`. `label_id` to indicate the selected label. `team_id` to indicate the selected team. If `filters` is specified, `id` cannot be specified. `label_id` and `status` cannot be used at the same time. |

Either ids or filters are required.

Request (`ids` is specified):

```json
{
  "ids": [1]
}
```

Request (`filters` is specified):
```json
{
  "filters": {
    "status": "online",
    "label_id": 1,
    "team_id": 1,
    "query": "abc"
  }
}
```

#### Example

`POST /api/v1/fleet/hosts/delete`

##### Request body

```json
{
  "filters": {
    "status": "online",
    "team_id": 1
  }
}
```

##### Default response

`Status: 200`

### Get host's Google Chrome profiles

Retrieves a host's Google Chrome profile information which can be used to link a host to a specific user by email.

Requires [Fleetd](https://fleetdm.com/docs/using-fleet/orbit), the osquery manager from Fleet. Fleetd can be built with [fleetctl](https://fleetdm.com/docs/using-fleet/adding-hosts#osquery-installer).

`GET /api/v1/fleet/hosts/{id}/device_mapping`

#### Parameters

| Name       | Type              | In   | Description                                                                   |
| ---------- | ----------------- | ---- | ----------------------------------------------------------------------------- |
| id         | integer           | path | **Required**. The host's `id`.                                                |

#### Example

`GET /api/v1/fleet/hosts/1/device_mapping`

##### Default response

`Status: 200`

```json
{
  "host_id": 1,
  "device_mapping": [
    {
      "email": "user@example.com",
      "source": "google_chrome_profiles"
    }
  ]
}
```

---

### Get host's mobile device management (MDM) information

Currently supports Windows and MacOS. On MacOS this requires the [macadmins osquery
extension](https://github.com/macadmins/osquery-extension) which comes bundled
in [Fleet's osquery installers](https://fleetdm.com/docs/using-fleet/adding-hosts#osquery-installer).

Retrieves a host's MDM enrollment status and MDM server URL.

If the host exists but is not enrolled to an MDM server, then this API returns `null`.

`GET /api/v1/fleet/hosts/{id}/mdm`

#### Parameters

| Name    | Type    | In   | Description                                                                                                                                                                                                                                                                                                                        |
| ------- | ------- | ---- | -------------------------------------------------------------------------------- |
| id      | integer | path | **Required** The id of the host to get the details for                           |

#### Example

`GET /api/v1/fleet/hosts/32/mdm`

##### Default response

`Status: 200`

```json
{
  "enrollment_status": "On (automatic)",
  "server_url": "some.mdm.com",
  "name": "Some MDM",
  "id": 3
}
```

---

### Get mobile device management (MDM) summary

Currently supports Windows and MacOS. On MacOS this requires the [macadmins osquery
extension](https://github.com/macadmins/osquery-extension) which comes bundled
in [Fleet's osquery installers](https://fleetdm.com/docs/using-fleet/adding-hosts#osquery-installer).

Retrieves MDM enrollment summary. Windows servers are excluded from the aggregated data.

`GET /api/v1/fleet/hosts/summary/mdm`

#### Parameters

| Name     | Type    | In    | Description                                                                                                                                                                                                                                                                                                                        |
| -------- | ------- | ----- | -------------------------------------------------------------------------------- |
| team_id  | integer | query | _Available in Fleet Premium_ Filter by team                                      |
| platform | string  | query | Filter by platform ("windows" or "darwin")                                       |

A `team_id` of `0` returns the statistics for hosts that are not part of any team. A `null` or missing `team_id` returns statistics for all hosts regardless of the team.

#### Example

`GET /api/v1/fleet/hosts/summary/mdm?team_id=1&platform=windows`

##### Default response

`Status: 200`

```json
{
  "counts_updated_at": "2021-03-21T12:32:44Z",
  "mobile_device_management_enrollment_status": {
    "enrolled_manual_hosts_count": 0,
    "enrolled_automated_hosts_count": 2,
    "unenrolled_hosts_count": 0,
    "hosts_count": 2
  },
  "mobile_device_management_solution": [
    {
      "id": 2,
      "name": "Solution1",
      "server_url": "solution1.com",
      "hosts_count": 1
    },
    {
      "id": 3,
      "name": "Solution2",
      "server_url": "solution2.com",
      "hosts_count": 1
    }
  ]
}
```

---

### Get host's macadmin mobile device management (MDM) and Munki information

Requires the [macadmins osquery
extension](https://github.com/macadmins/osquery-extension) which comes bundled
in [Fleet's osquery
installers](https://fleetdm.com/docs/using-fleet/adding-hosts#osquery-installer).
Currently supported only on macOS.

Retrieves a host's MDM enrollment status, MDM server URL, and Munki version.

`GET /api/v1/fleet/hosts/{id}/macadmins`

#### Parameters

| Name    | Type    | In   | Description                                                                                                                                                                                                                                                                                                                        |
| ------- | ------- | ---- | -------------------------------------------------------------------------------- |
| id      | integer | path | **Required** The id of the host to get the details for                           |

#### Example

`GET /api/v1/fleet/hosts/32/macadmins`

##### Default response

`Status: 200`

```json
{
  "macadmins": {
    "munki": {
      "version": "1.2.3"
    },
    "munki_issues": [
      {
        "id": 1,
        "name": "Could not retrieve managed install primary manifest",
        "type": "error",
        "created_at": "2022-08-01T05:09:44Z"
      },
      {
        "id": 2,
        "name": "Could not process item Figma for optional install. No pkginfo found in catalogs: release",
        "type": "warning",
        "created_at": "2022-08-01T05:09:44Z"
      }
    ],
    "mobile_device_management": {
      "enrollment_status": "On (automatic)",
      "server_url": "http://some.url/mdm",
      "name": "MDM Vendor Name",
      "id": 999
    }
  }
}
```

---

### Get aggregated host's macadmin mobile device management (MDM) and Munki information

Requires the [macadmins osquery
extension](https://github.com/macadmins/osquery-extension) which comes bundled
in [Fleet's osquery
installers](https://fleetdm.com/docs/using-fleet/adding-hosts#osquery-installer).
Currently supported only on macOS.


Retrieves aggregated host's MDM enrollment status and Munki versions.

`GET /api/v1/fleet/macadmins`

#### Parameters

| Name    | Type    | In    | Description                                                                                                                                                                                                                                                                                                                        |
| ------- | ------- | ----- | ---------------------------------------------------------------------------------------------------------------- |
| team_id | integer | query | _Available in Fleet Premium_ Filters the aggregate host information to only include hosts in the specified team. |                           |

A `team_id` of `0` returns the statistics for hosts that are not part of any team. A `null` or missing `team_id` returns statistics for all hosts regardless of the team.

#### Example

`GET /api/v1/fleet/macadmins`

##### Default response

`Status: 200`

```json
{
  "macadmins": {
    "counts_updated_at": "2021-03-21T12:32:44Z",
    "munki_versions": [
      {
        "version": "5.5",
        "hosts_count": 8360
      },
      {
        "version": "5.4",
        "hosts_count": 1700
      },
      {
        "version": "5.3",
        "hosts_count": 400
      },
      {
        "version": "5.2.3",
        "hosts_count": 112
      },
      {
        "version": "5.2.2",
        "hosts_count": 50
      }
    ],
    "munki_issues": [
      {
        "id": 1,
        "name": "Could not retrieve managed install primary manifest",
        "type": "error",
        "hosts_count": 2851
      },
      {
        "id": 2,
        "name": "Could not process item Figma for optional install. No pkginfo found in catalogs: release",
        "type": "warning",
        "hosts_count": 1983
      }
    ],
    "mobile_device_management_enrollment_status": {
      "enrolled_manual_hosts_count": 124,
      "enrolled_automated_hosts_count": 124,
      "unenrolled_hosts_count": 112
    },
    "mobile_device_management_solution": [
      {
        "id": 1,
        "name": "SimpleMDM",
        "hosts_count": 8360,
        "server_url": "https://a.simplemdm.com/mdm"
      },
      {
        "id": 2,
        "name": "Intune",
        "hosts_count": 1700,
        "server_url": "https://enrollment.manage.microsoft.com"
      }
    ]
  }
}
```

### Get host OS versions

Retrieves the aggregated host OS versions information.

`GET /api/v1/fleet/os_versions`

#### Parameters

| Name                | Type     | In    | Description                                                                                                                          |
| ---      | ---      | ---   | ---                                                                                                                                  |
| team_id             | integer | query | _Available in Fleet Premium_ Filters the hosts to only include hosts in the specified team. If not provided, all hosts are included. |
| platform            | string   | query | Filters the hosts to the specified platform |
| os_name     | string | query | The name of the operating system to filter hosts by. `os_version` must also be specified with `os_name`                                                 |
| os_version    | string | query | The version of the operating system to filter hosts by. `os_name` must also be specified with `os_version`                                                 |

##### Default response

`Status: 200`

```json
{
  "counts_updated_at": "2022-03-22T21:38:31Z",
  "os_versions": [
    {
      "hosts_count": 1,
      "name": "CentOS 6.10.0",
      "name_only": "CentOS",
      "version": "6.10.0",
      "platform": "rhel",
      "os_id": 1
    },
    {
      "hosts_count": 1,
      "name": "CentOS Linux 7.9.2009",
      "name_only": "CentOS",
      "version": "7.9.2009",
      "platform": "rhel",
      "os_id": 2
    },
    {
      "hosts_count": 1,
      "name": "CentOS Linux 8.3.2011",
      "name_only": "CentOS",
      "version": "8.2.2011",
      "platform": "rhel",
      "os_id": 3
    },
    {
      "hosts_count": 1,
      "name": "Debian GNU/Linux 10.0.0",
      "name_only": "Debian GNU/Linux",
      "version": "10.0.0",
      "platform": "debian",
      "os_id": 4
    },
    {
      "hosts_count": 1,
      "name": "Debian GNU/Linux 9.0.0",
      "name_only": "Debian GNU/Linux",
      "version": "9.0.0",
      "platform": "debian",
      "os_id": 5
    },
    {
      "hosts_count": 1,
      "name": "Ubuntu 16.4.0 LTS",
      "name_only": "Ubuntu",
      "version": "16.4.0 LTS",
      "platform": "ubuntu",
      "os_id": 6
    }
  ]
}
```

### Get hosts report in CSV

Returns the list of hosts corresponding to the search criteria in CSV format, ready for download when
requested by a web browser.

`GET /api/v1/fleet/hosts/report`

#### Parameters

| Name                    | Type    | In    | Description                                                                                                                                                                                                                                                                                                                                 |
| ----------------------- | ------- | ----- | ------------------------------------------------------------------------------------------------------------------------------------------------------------------------------------------------------------------------------------------------------------------------------------------------------------------------------------------- |
| format                  | string  | query | **Required**, must be "csv" (only supported format for now).                                                                                                                                                                                                                                                                                |
| columns                 | string  | query | Comma-delimited list of columns to include in the report (returns all columns if none is specified).                                                                                                                                                                                                                                        |
| order_key               | string  | query | What to order results by. Can be any column in the hosts table.                                                                                                                                                                                                                                                                             |
| order_direction         | string  | query | **Requires `order_key`**. The direction of the order given the order key. Options include `asc` and `desc`. Default is `asc`.                                                                                                                                                                                                               |
| status                  | string  | query | Indicates the status of the hosts to return. Can either be `new`, `online`, `offline`, `mia` or `missing`.                                                                                                                                                                                                                                  |
| query                   | string  | query | Search query keywords. Searchable fields include `hostname`, `machine_serial`, `uuid`, `ipv4` and the hosts' email addresses (only searched if the query looks like an email address, i.e. contains an `@`, no space, etc.).                                                                                                                |
| team_id                 | integer | query | _Available in Fleet Premium_ Filters the hosts to only include hosts in the specified team.                                                                                                                                                                                                                                                 |
| policy_id               | integer | query | The ID of the policy to filter hosts by.                                                                                                                                                                                                                                                                                                    |
| policy_response         | string  | query | Valid options are `passing` or `failing`.  `policy_id` must also be specified with `policy_response`.                                                                                                                                                                                                                                       |
| software_id             | integer | query | The ID of the software to filter hosts by.                                                                                                                                                                                                                                                                                                  |
| os_id                   | integer | query | The ID of the operating system to filter hosts by.                                                                                                                                                                                                                                                                                          |
| os_name                 | string  | query | The name of the operating system to filter hosts by. `os_version` must also be specified with `os_name`                                                                                                                                                                                                                                     |
| os_version              | string  | query | The version of the operating system to filter hosts by. `os_name` must also be specified with `os_version`                                                                                                                                                                                                                                  |
| mdm_id                  | integer | query | The ID of the _mobile device management_ (MDM) solution to filter hosts by (that is, filter hosts that use a specific MDM provider and URL).                                                                                                                                                                                                |
| mdm_name                | string  | query | The name of the _mobile device management_ (MDM) solution to filter hosts by (that is, filter hosts that use a specific MDM provider).                                                                                                                                                                                                |
| mdm_enrollment_status   | string  | query | The _mobile device management_ (MDM) enrollment status to filter hosts by. Can be one of 'manual', 'automatic', 'enrolled', 'pending', or 'unenrolled'.                                                                                                                                                                                                             |
| macos_settings          | string  | query | Filters the hosts by the status of the _mobile device management_ (MDM) profiles applied to hosts. Can be one of 'latest', 'pending', or 'failing'. **Note: If this filter is used in Fleet Premium without a team id filter, the results include only hosts that are not assigned to any team.**                                                                                                                                                                                                             |
| munki_issue_id          | integer | query | The ID of the _munki issue_ (a Munki-reported error or warning message) to filter hosts by (that is, filter hosts that are affected by that corresponding error or warning message).                                                                                                                                                        |
| low_disk_space          | integer | query | _Available in Fleet Premium_ Filters the hosts to only include hosts with less GB of disk space available than this value. Must be a number between 1-100.                                                                                                                                                                                  |
| label_id                | integer | query | A valid label ID. Can only be used in combination with `order_key`, `order_direction`, `status`, `query` and `team_id`.                                                                                                                                                                                                                     |

If `mdm_id`, `mdm_name` or `mdm_enrollment_status` is specified, then Windows Servers are excluded from the results.

#### Example

`GET /api/v1/fleet/hosts/report?software_id=123&format=csv&columns=hostname,primary_ip,platform`

##### Default response

`Status: 200`

```csv
created_at,updated_at,id,detail_updated_at,label_updated_at,policy_updated_at,last_enrolled_at,seen_time,refetch_requested,hostname,uuid,platform,osquery_version,os_version,build,platform_like,code_name,uptime,memory,cpu_type,cpu_subtype,cpu_brand,cpu_physical_cores,cpu_logical_cores,hardware_vendor,hardware_model,hardware_version,hardware_serial,computer_name,primary_ip_id,primary_ip,primary_mac,distributed_interval,config_tls_refresh,logger_tls_period,team_id,team_name,gigs_disk_space_available,percent_disk_space_available,issues,device_mapping,status,display_text
2022-03-15T17:23:56Z,2022-03-15T17:23:56Z,1,2022-03-15T17:23:56Z,2022-03-15T17:23:56Z,2022-03-15T17:23:56Z,2022-03-15T17:23:56Z,2022-03-15T17:23:56Z,false,foo.local0,a4fc55a1-b5de-409c-a2f4-441f564680d3,debian,,,,,,0s,0,,,,0,0,,,,,,,,,0,0,0,,,0,0,0,,,,
2022-03-15T17:23:56Z,2022-03-15T17:23:56Z,2,2022-03-15T17:23:56Z,2022-03-15T17:23:56Z,2022-03-15T17:23:56Z,2022-03-15T17:23:56Z,2022-03-15T17:22:56Z,false,foo.local1,689539e5-72f0-4bf7-9cc5-1530d3814660,rhel,,,,,,0s,0,,,,0,0,,,,,,,,,0,0,0,,,0,0,0,,,,
2022-03-15T17:23:56Z,2022-03-15T17:23:56Z,3,2022-03-15T17:23:56Z,2022-03-15T17:23:56Z,2022-03-15T17:23:56Z,2022-03-15T17:23:56Z,2022-03-15T17:21:56Z,false,foo.local2,48ebe4b0-39c3-4a74-a67f-308f7b5dd171,linux,,,,,,0s,0,,,,0,0,,,,,,,,,0,0,0,,,0,0,0,,,,
```

### Get host's disk encryption key

Requires the [macadmins osquery extension](https://github.com/macadmins/osquery-extension) which comes bundled
in [Fleet's osquery installers](https://fleetdm.com/docs/using-fleet/adding-hosts#osquery-installer).

Requires Fleet's MDM properly [enabled and configured](./Mobile-device-management.md).

Retrieves the disk encryption key for a host.

`GET /api/v1/fleet/mdm/hosts/:id/encryption_key`

#### Parameters

| Name | Type    | In   | Description                                                        |
| ---- | ------- | ---- | ------------------------------------------------------------------ |
| id   | integer | path | **Required** The id of the host to get the disk encryption key for |


#### Example

`GET /api/v1/fleet/mdm/hosts/8/encryption_key`

##### Default response

`Status: 200`

```json
{
  "host_id": 8,
  "encryption_key": {
    "key": "5ADZ-HTZ8-LJJ4-B2F8-JWH3-YPBT",
    "updated_at": "2022-12-01T05:31:43Z"
  }
}
```

---


## Labels

- [Create label](#create-label)
- [Modify label](#modify-label)
- [Get label](#get-label)
- [Get labels summary](#get-labels-summary)
- [List labels](#list-labels)
- [List hosts in a label](#list-hosts-in-a-label)
- [Delete label](#delete-label)
- [Delete label by ID](#delete-label-by-id)

### Create label

Creates a dynamic label.

`POST /api/v1/fleet/labels`

#### Parameters

| Name        | Type   | In   | Description                                                                                                                                                                                                                                  |
| ----------- | ------ | ---- | -------------------------------------------------------------------------------------------------------------------------------------------------------------------------------------------------------------------------------------------- |
| name        | string | body | **Required**. The label's name.                                                                                                                                                                                                              |
| description | string | body | The label's description.                                                                                                                                                                                                                     |
| query       | string | body | **Required**. The query in SQL syntax used to filter the hosts.                                                                                                                                                                              |
| platform    | string | body | The specific platform for the label to target. Provides an additional filter. Choices for platform are `darwin`, `windows`, `ubuntu`, and `centos`. All platforms are included by default and this option is represented by an empty string. |

#### Example

`POST /api/v1/fleet/labels`

##### Request body

```json
{
  "name": "Ubuntu hosts",
  "description": "Filters ubuntu hosts",
  "query": "SELECT 1 FROM os_version WHERE platform = 'ubuntu';",
  "platform": ""
}
```

##### Default response

`Status: 200`

```json
{
  "label": {
    "created_at": "0001-01-01T00:00:00Z",
    "updated_at": "0001-01-01T00:00:00Z",
    "id": 1,
    "name": "Ubuntu hosts",
    "description": "Filters ubuntu hosts",
    "query": "SELECT 1 FROM os_version WHERE platform = 'ubuntu';",
    "label_type": "regular",
    "label_membership_type": "dynamic",
    "display_text": "Ubuntu hosts",
    "count": 0,
    "host_ids": null
  }
}
```

### Modify label

Modifies the specified label. Note: Label queries and platforms are immutable. To change these, you must delete the label and create a new label.

`PATCH /api/v1/fleet/labels/{id}`

#### Parameters

| Name        | Type    | In   | Description                   |
| ----------- | ------- | ---- | ----------------------------- |
| id          | integer | path | **Required**. The label's id. |
| name        | string  | body | The label's name.             |
| description | string  | body | The label's description.      |

#### Example

`PATCH /api/v1/fleet/labels/1`

##### Request body

```json
{
  "name": "macOS label",
  "description": "Now this label only includes macOS machines",
  "platform": "darwin"
}
```

##### Default response

`Status: 200`

```json
{
  "label": {
    "created_at": "0001-01-01T00:00:00Z",
    "updated_at": "0001-01-01T00:00:00Z",
    "id": 1,
    "name": "Ubuntu hosts",
    "description": "Filters ubuntu hosts",
    "query": "SELECT 1 FROM os_version WHERE platform = 'ubuntu';",
    "platform": "darwin",
    "label_type": "regular",
    "label_membership_type": "dynamic",
    "display_text": "Ubuntu hosts",
    "count": 0,
    "host_ids": null
  }
}
```

### Get label

Returns the specified label.

`GET /api/v1/fleet/labels/{id}`

#### Parameters

| Name | Type    | In   | Description                   |
| ---- | ------- | ---- | ----------------------------- |
| id   | integer | path | **Required**. The label's id. |

#### Example

`GET /api/v1/fleet/labels/1`

##### Default response

`Status: 200`

```json
{
  "label": {
    "created_at": "2021-02-09T22:09:43Z",
    "updated_at": "2021-02-09T22:15:58Z",
    "id": 12,
    "name": "Ubuntu",
    "description": "Filters ubuntu hosts",
    "query": "SELECT 1 FROM os_version WHERE platform = 'ubuntu';",
    "label_type": "regular",
    "label_membership_type": "dynamic",
    "display_text": "Ubuntu",
    "count": 0,
    "host_ids": null
  }
}
```

### Get labels summary

Returns a list of all the labels in Fleet.

`GET /api/v1/fleet/labels/summary`

#### Example

`GET /api/v1/fleet/labels/summary`

##### Default response

`Status: 200`

```json
{
  "labels": [
    {
      "id": 6,
      "name": "All Hosts",
      "description": "All hosts which have enrolled in Fleet",
      "label_type": "builtin"
    },
    {
      "id": 7,
      "name": "macOS",
      "description": "All macOS hosts",
      "label_type": "builtin"
    },
    {
      "id": 8,
      "name": "Ubuntu Linux",
      "description": "All Ubuntu hosts",
      "label_type": "builtin"
    },
    {
      "id": 9,
      "name": "CentOS Linux",
      "description": "All CentOS hosts",
      "label_type": "builtin"
    },
    {
      "id": 10,
      "name": "MS Windows",
      "description": "All Windows hosts",
      "label_type": "builtin"
    }
  ]
}
```

### List labels

Returns a list of all the labels in Fleet.

`GET /api/v1/fleet/labels`

#### Parameters

| Name            | Type    | In    | Description   |
| --------------- | ------- | ----- |------------------------------------- |
| order_key       | string  | query | What to order results by. Can be any column in the labels table.                                                  |
| order_direction | string  | query | **Requires `order_key`**. The direction of the order given the order key. Options include `asc` and `desc`. Default is `asc`. |

#### Example

`GET /api/v1/fleet/labels`

##### Default response

`Status: 200`

```json
{
  "labels": [
    {
      "created_at": "2021-02-02T23:55:25Z",
      "updated_at": "2021-02-02T23:55:25Z",
      "id": 6,
      "name": "All Hosts",
      "description": "All hosts which have enrolled in Fleet",
      "query": "SELECT 1;",
      "label_type": "builtin",
      "label_membership_type": "dynamic",
      "host_count": 7,
      "display_text": "All Hosts",
      "count": 7,
      "host_ids": null
    },
    {
      "created_at": "2021-02-02T23:55:25Z",
      "updated_at": "2021-02-02T23:55:25Z",
      "id": 7,
      "name": "macOS",
      "description": "All macOS hosts",
      "query": "SELECT 1 FROM os_version WHERE platform = 'darwin';",
      "platform": "darwin",
      "label_type": "builtin",
      "label_membership_type": "dynamic",
      "host_count": 1,
      "display_text": "macOS",
      "count": 1,
      "host_ids": null
    },
    {
      "created_at": "2021-02-02T23:55:25Z",
      "updated_at": "2021-02-02T23:55:25Z",
      "id": 8,
      "name": "Ubuntu Linux",
      "description": "All Ubuntu hosts",
      "query": "SELECT 1 FROM os_version WHERE platform = 'ubuntu';",
      "platform": "ubuntu",
      "label_type": "builtin",
      "label_membership_type": "dynamic",
      "host_count": 3,
      "display_text": "Ubuntu Linux",
      "count": 3,
      "host_ids": null
    },
    {
      "created_at": "2021-02-02T23:55:25Z",
      "updated_at": "2021-02-02T23:55:25Z",
      "id": 9,
      "name": "CentOS Linux",
      "description": "All CentOS hosts",
      "query": "SELECT 1 FROM os_version WHERE platform = 'centos' OR name LIKE '%centos%'",
      "label_type": "builtin",
      "label_membership_type": "dynamic",
      "host_count": 3,
      "display_text": "CentOS Linux",
      "count": 3,
      "host_ids": null
    },
    {
      "created_at": "2021-02-02T23:55:25Z",
      "updated_at": "2021-02-02T23:55:25Z",
      "id": 10,
      "name": "MS Windows",
      "description": "All Windows hosts",
      "query": "SELECT 1 FROM os_version WHERE platform = 'windows';",
      "platform": "windows",
      "label_type": "builtin",
      "label_membership_type": "dynamic",
      "display_text": "MS Windows",
      "count": 0,
      "host_ids": null
    }
  ]
}
```

### List hosts in a label

Returns a list of the hosts that belong to the specified label.

`GET /api/v1/fleet/labels/{id}/hosts`

#### Parameters

| Name                     | Type    | In    | Description                                                                                                                                                                                                                |
| ---------------          | ------- | ----- | -----------------------------------------------------------------------------------------------------------------------------                                                                                              |
| id                       | integer | path  | **Required**. The label's id.                                                                                                                                                                                              |
| page                     | integer | query | Page number of the results to fetch.                                                                                                                                                                                       |
| per_page                 | integer | query | Results per page.                                                                                                                                                                                                          |
| order_key                | string  | query | What to order results by. Can be any column in the hosts table.                                                                                                                                                            |
| order_direction          | string  | query | **Requires `order_key`**. The direction of the order given the order key. Options include `asc` and `desc`. Default is `asc`.                                                                                              |
| after                    | string  | query | The value to get results after. This needs `order_key` defined, as that's the column that would be used.                                                                                                                   |
| status                   | string  | query | Indicates the status of the hosts to return. Can either be `new`, `online`, `offline`, `mia` or `missing`.                                                                                                                 |
| query                    | string  | query | Search query keywords. Searchable fields include `hostname`, `machine_serial`, `uuid`, and `ipv4`.                                                                                                                         |
| team_id                  | integer | query | _Available in Fleet Premium_ Filters the hosts to only include hosts in the specified team.                                                                                                                                |
| disable_failing_policies | boolean | query | If "true", hosts will return failing policies as 0 regardless of whether there are any that failed for the host. This is meant to be used when increased performance is needed in exchange for the extra information.      |
| mdm_id                   | integer | query | The ID of the _mobile device management_ (MDM) solution to filter hosts by (that is, filter hosts that use a specific MDM provider and URL).      |
| mdm_name                 | string  | query | The name of the _mobile device management_ (MDM) solution to filter hosts by (that is, filter hosts that use a specific MDM provider).      |
| mdm_enrollment_status    | string  | query | The _mobile device management_ (MDM) enrollment status to filter hosts by. Can be one of 'manual', 'automatic', 'enrolled', 'pending', or 'unenrolled'.                                                                                                                                                                                                             |
| macos_settings           | string  | query | Filters the hosts by the status of the _mobile device management_ (MDM) profiles applied to hosts. Can be one of 'latest', 'pending', or 'failing'. **Note: If this filter is used in Fleet Premium without a team id filter, the results include only hosts that are not assigned to any team.**                                                                                                                                                                                                             |
| low_disk_space           | integer | query | _Available in Fleet Premium_ Filters the hosts to only include hosts with less GB of disk space available than this value. Must be a number between 1-100.                                                                 |
| macos_settings_disk_encryption | string | query | Filters the hosts by the status of the macOS disk encryption MDM profile on the host. Can be one of `applied`, `action_required`, `enforcing`, `failed`, or `removing_enforcement`. |

If `mdm_id`, `mdm_name` or `mdm_enrollment_status` is specified, then Windows Servers are excluded from the results.

#### Example

`GET /api/v1/fleet/labels/6/hosts&query=floobar`

##### Default response

`Status: 200`

```json
{
  "hosts": [
    {
      "created_at": "2021-02-03T16:11:43Z",
      "updated_at": "2021-02-03T21:58:19Z",
      "id": 2,
      "detail_updated_at": "2021-02-03T21:58:10Z",
      "label_updated_at": "2021-02-03T21:58:10Z",
      "last_enrolled_at": "2021-02-03T16:11:43Z",
      "software_updated_at": "2020-11-05T05:09:44Z",
      "seen_time": "2021-02-03T21:58:20Z",
      "refetch_requested": false,
      "hostname": "floobar42",
      "uuid": "a2064cef-0000-0000-afb9-283e3c1d487e",
      "platform": "ubuntu",
      "osquery_version": "4.5.1",
      "os_version": "Ubuntu 20.4.0",
      "build": "",
      "platform_like": "debian",
      "code_name": "",
      "uptime": 32688000000000,
      "memory": 2086899712,
      "cpu_type": "x86_64",
      "cpu_subtype": "142",
      "cpu_brand": "Intel(R) Core(TM) i5-8279U CPU @ 2.40GHz",
      "cpu_physical_cores": 4,
      "cpu_logical_cores": 4,
      "hardware_vendor": "",
      "hardware_model": "",
      "hardware_version": "",
      "hardware_serial": "",
      "computer_name": "e2e7f8d8983d",
      "display_name": "e2e7f8d8983d",
      "primary_ip": "172.20.0.2",
      "primary_mac": "02:42:ac:14:00:02",
      "distributed_interval": 10,
      "config_tls_refresh": 10,
      "logger_tls_period": 10,
      "team_id": null,
      "pack_stats": null,
      "team_name": null,
      "status": "offline",
      "display_text": "e2e7f8d8983d",
      "mdm": {
        "encryption_key_available": false,
        "enrollment_status": null,
        "name": "",
        "server_url": null
      }
    }
  ]
}
```

### Delete label

Deletes the label specified by name.

`DELETE /api/v1/fleet/labels/{name}`

#### Parameters

| Name | Type   | In   | Description                     |
| ---- | ------ | ---- | ------------------------------- |
| name | string | path | **Required**. The label's name. |

#### Example

`DELETE /api/v1/fleet/labels/ubuntu_label`

##### Default response

`Status: 200`


### Delete label by ID

Deletes the label specified by ID.

`DELETE /api/v1/fleet/labels/id/{id}`

#### Parameters

| Name | Type    | In   | Description                   |
| ---- | ------- | ---- | ----------------------------- |
| id   | integer | path | **Required**. The label's id. |

#### Example

`DELETE /api/v1/fleet/labels/id/13`

##### Default response

`Status: 200`

---

## Mobile device management (MDM)

These API endpoints are used to automate MDM features in Fleet. Read more about MDM features in Fleet [here](./Mobile-device-management.md).

- [Add custom macOS setting (configuration profile)](#add-custom-macos-setting-configuration-profile)
- [List custom macOS settings (configuration profiles)](#list-custom-macos-settings-configuration-profiles)
- [Download custom macOS setting (configuration profile)](#download-custom-macos-setting-configuration-profile)
- [Delete custom macOS setting (configuration profile)](#delete-custom-macos-setting-configuration-profile)
- [Update disk encryption enforcement](#update-disk-encryption-enforcement)
- [Get disk encryption statistics](#get-disk-encryption-statistics)
- [Get macOS settings statistics](#get-macos-settings-statistics)
- [Run custom MDM command](#run-custom-mdm-command)
- [Get custom MDM command results](#get-custom-mdm-command-results)
- [List custom MDM commands](#list-custom-mdm-commands)
- [Get Apple Push Notification service (APNs)](#get-apple-push-notification-service-apns)
- [Get Apple Business Manager (ABM)](#get-apple-business-manager-abm)
- [Turn off MDM for a host](#turn-off-mdm-for-a-host)
- [Upload a bootstrap package](#upload-a-bootstrap-package)
- [Get metadata about a bootstrap package](#get-metadata-about-a-bootstrap-package)
- [Delete a bootstrap package](#delete-a-bootstrap-package)
- [Download a bootstrap package](#download-a-bootstrap-package)

### Add custom macOS setting (configuration profile)

Add a configuration profile to enforce custom settings on macOS hosts.

`POST /api/v1/fleet/mdm/apple/profiles`

#### Parameters

| Name                      | Type     | In   | Description                                                               |
| ------------------------- | -------- | ---- | ------------------------------------------------------------------------- |
| profile                   | file     | form | **Required**. The mobileconfig file containing the profile.               |
| team_id                   | string   | form | _Available in Fleet Premium_ The team id for the profile. If specified, the profile is applied to only hosts that are assigned to the specified team. If not specified, the profile is applied to only to hosts that are not assigned to any team. |

#### Example

Add a new configuration profile to be applied to macOS hosts enrolled to Fleet's MDM that are
assigned to a team. Note that in this example the form data specifies`team_id` in addition to
`profile`.

`POST /api/v1/fleet/mdm/apple/profiles`

##### Request headers

```
Content-Length: 850
Content-Type: multipart/form-data; boundary=------------------------f02md47480und42y
```

##### Request body

```
--------------------------f02md47480und42y
Content-Disposition: form-data; name="team_id"

1
--------------------------f02md47480und42y
Content-Disposition: form-data; name="profile"; filename="Foo.mobileconfig"
Content-Type: application/octet-stream

<?xml version="1.0" encoding="UTF-8"?>
<!DOCTYPE plist PUBLIC "-//Apple//DTD PLIST 1.0//EN" "http://www.apple.com/DTDs/PropertyList-1.0.dtd">
<plist version="1.0">
<dict>
	<key>PayloadContent</key>
	<array/>
	<key>PayloadDisplayName</key>
	<string>Example profile</string>
	<key>PayloadIdentifier</key>
	<string>com.example.profile</string>
	<key>PayloadType</key>
	<string>Configuration</string>
	<key>PayloadUUID</key>
	<string>0BBF3E23-7F56-48FC-A2B6-5ACC598A4A69</string>
	<key>PayloadVersion</key>
	<integer>1</integer>
</dict>
</plist>
--------------------------f02md47480und42y--

```

##### Default response

`Status: 200`

```json
{
  "profile_id": 42
}
```

###### Additional notes
If the response is `Status: 409 Conflict`, the body may include additional error details in the case
of duplicate payload display name or duplicate payload identifier.


### List custom macOS settings (configuration profiles)

Get a list of the configuration profiles in Fleet.

For Fleet Premium, the list can
optionally be filtered by team ID. If no team ID is specified, team profiles are excluded from the
results (i.e., only profiles that are associated with "No team" are listed).

`GET /api/v1/fleet/mdm/apple/profiles`

#### Parameters

| Name                      | Type   | In    | Description                                                               |
| ------------------------- | ------ | ----- | ------------------------------------------------------------------------- |
| team_id                   | string | query | _Available in Fleet Premium_ The team id to filter profiles.              |

#### Example

List all configuration profiles for macOS hosts enrolled to Fleet's MDM that are not assigned to any team.

`GET /api/v1/fleet/mdm/apple/profiles`

##### Default response

`Status: 200`

```json
{
  "profiles": [
    {
        "profile_id": 1337,
        "team_id": 0,
        "name": "Example profile",
        "identifier": "com.example.profile",
        "created_at": "2023-03-31T00:00:00Z",
        "updated_at": "2023-03-31T00:00:00Z"
    }
  ]
}
```

### Download custom macOS setting (configuration profile)

`GET /api/v1/fleet/mdm/apple/profiles/{profile_id}`

#### Parameters

| Name                      | Type    | In    | Description                                                               |
| ------------------------- | ------- | ----- | ------------------------------------------------------------------------- |
| profile_id                | integer | url   | **Required** The id of the profile to download.                           |

#### Example

`GET /api/v1/fleet/mdm/apple/profiles/42`

##### Default response

`Status: 200`

**Note** To confirm success, it is important for clients to match content length with the response
header (this is done automatically by most clients, including the browser) rather than relying
solely on the response status code returned by this endpoint.

##### Example response headers

```
	Content-Length: 542
	Content-Type: application/octet-stream
	Content-Disposition: attachment;filename="2023-03-31 Example profile.mobileconfig"
```

###### Example response body
```
<?xml version="1.0" encoding="UTF-8"?>
<!DOCTYPE plist PUBLIC "-//Apple//DTD PLIST 1.0//EN" "http://www.apple.com/DTDs/PropertyList-1.0.dtd">
<plist version="1.0">
<dict>
	<key>PayloadContent</key>
	<array/>
	<key>PayloadDisplayName</key>
	<string>Example profile</string>
	<key>PayloadIdentifier</key>
	<string>com.example.profile</string>
	<key>PayloadType</key>
	<string>Configuration</string>
	<key>PayloadUUID</key>
	<string>0BBF3E23-7F56-48FC-A2B6-5ACC598A4A69</string>
	<key>PayloadVersion</key>
	<integer>1</integer>
</dict>
</plist>
```

### Delete custom macOS setting (configuration profile)

`DELETE /api/v1/fleet/mdm/apple/profiles/{profile_id}`

#### Parameters

| Name                      | Type    | In    | Description                                                               |
| ------------------------- | ------- | ----- | ------------------------------------------------------------------------- |
| profile_id                | integer | url   | **Required** The id of the profile to delete.                             |

#### Example

`DELETE /api/v1/fleet/mdm/apple/profiles/42`

##### Default response

`Status: 200`

### Update disk encryption enforcement

_Available in Fleet Premium_

`PATCH /api/v1/fleet/mdm/apple/settings`

#### Parameters

| Name                   | Type    | In    | Description                                                                                 |
| -------------          | ------  | ----  | --------------------------------------------------------------------------------------      |
| team_id                | integer | body  | The team ID to apply the settings to. Settings applied to hosts in no team if absent.       |
| enable_disk_encryption | boolean | body  | Whether disk encryption should be enforced on devices that belong to the team (or no team). |

#### Example

`PATCH /api/v1/fleet/mdm/apple/settings`

##### Default response

`204`

### Get disk encryption statistics

_Available in Fleet Premium_

Get aggregate status counts of disk encryption enforced on hosts.

The summary can optionally be filtered by team id.

`GET /api/v1/fleet/mdm/apple/filevault/summary`

#### Parameters

| Name                      | Type   | In    | Description                                                               |
| ------------------------- | ------ | ----- | ------------------------------------------------------------------------- |
| team_id                   | string | query | _Available in Fleet Premium_ The team id to filter the summary.            |

#### Example

Get aggregate status counts of Apple disk encryption profiles applying to macOS hosts enrolled to Fleet's MDM that are not assigned to any team.

`GET /api/v1/fleet/mdm/apple/filevault/summary`

##### Default response

`Status: 200`

```json
{
  "applied": 123,
  "action_required": 123,
  "enforcing": 123,
  "failed": 123,
  "removing_enforcement": 123
}
```

### Get macOS settings statistics

Get aggregate status counts of all macOS settings (configuraiton profiles and disk encryption) enforced on hosts.

For Fleet Premium uses, the statistics can
optionally be filtered by team id. If no team id is specified, team profiles are excluded from the
results (i.e., only profiles that are associated with "No team" are listed).

`GET /api/v1/fleet/mdm/apple/profiles/summary`

#### Parameters

| Name                      | Type   | In    | Description                                                               |
| ------------------------- | ------ | ----- | ------------------------------------------------------------------------- |
| team_id                   | string | query | _Available in Fleet Premium_ The team id to filter profiles.              |

#### Example

Get aggregate status counts of MDM profiles applying to macOS hosts enrolled to Fleet's MDM that are not assigned to any team.

`GET /api/v1/fleet/mdm/apple/profiles/summary`

##### Default response

`Status: 200`

```json
{
  "latest": 123,
  "failing": 123,
  "pending": 123
}
```

### Run custom MDM command

This endpoint tells Fleet to run a custom an MDM command, on the targeted macOS hosts, the next time they come online.

`POST /api/v1/fleet/mdm/apple/enqueue`

#### Parameters

| Name                      | Type   | In    | Description                                                               |
| ------------------------- | ------ | ----- | ------------------------------------------------------------------------- |
| command                   | string | json  | A base64-encoded MDM command as described in [Apple's documentation](https://developer.apple.com/documentation/devicemanagement/commands_and_queries) |
| device_ids                | array  | json  | An array of host UUIDs enrolled in Fleet's MDM on which the command should run.                   |

Note that the `EraseDevice` and `DeviceLock` commands are _available in Fleet Premium_ only.

#### Example

`POST /api/v1/fleet/mdm/apple/enqueue`

##### Default response

`Status: 200`

```json
{
  "command_uuid": "a2064cef-0000-1234-afb9-283e3c1d487e",
  "request_type": "ProfileList"
}
```

### Get custom MDM command results

This endpoint returns the results for a specific custom MDM command.

`GET /api/v1/fleet/mdm/apple/commandresults`

#### Parameters

| Name                      | Type   | In    | Description                                                               |
| ------------------------- | ------ | ----- | ------------------------------------------------------------------------- |
| command_uuid              | string | query | The unique identifier of the command.                                     |

#### Example

`GET /api/v1/fleet/mdm/apple/commandresults?command_uuid=a2064cef-0000-1234-afb9-283e3c1d487e`

##### Default response

`Status: 200`

```json
{
  "results": [
    {
      "device_id": "145cafeb-87c7-4869-84d5-e4118a927746",
      "command_uuid": "a2064cef-0000-1234-afb9-283e3c1d487e",
      "status": "Acknowledged",
      "updated_at": "2023-04-04:00:00Z",
      "request_type": "ProfileList",
      "hostname": "mycomputer",
      "result": "PD94bWwgdmVyc2lvbj0iMS4wIiBlbmNvZGluZz0iVVRGLTgiPz4KPCFET0NUWVBFIHBsaXN0IFBVQkxJQyAiLS8vQXBwbGUvL0RURCBQTElTVCAxLjAvL0VOIiAiaHR0cDovL3d3dy5hcHBsZS5jb20vRFREcy9Qcm9wZXJ0eUxpc3QtMS4wLmR0ZCI-CjxwbGlzdCB2ZXJzaW9uPSIxLjAiPgo8ZGljdD4KICAgIDxrZXk-Q29tbWFuZDwva2V5PgogICAgPGRpY3Q-CiAgICAgICAgPGtleT5NYW5hZ2VkT25seTwva2V5PgogICAgICAgIDxmYWxzZS8-CiAgICAgICAgPGtleT5SZXF1ZXN0VHlwZTwva2V5PgogICAgICAgIDxzdHJpbmc-UHJvZmlsZUxpc3Q8L3N0cmluZz4KICAgIDwvZGljdD4KICAgIDxrZXk-Q29tbWFuZFVVSUQ8L2tleT4KICAgIDxzdHJpbmc-MDAwMV9Qcm9maWxlTGlzdDwvc3RyaW5nPgo8L2RpY3Q-CjwvcGxpc3Q-"
    }
  ]
}
```

### List custom MDM commands

This endpoint returns the list of custom MDM commands that have been executed.

`GET /api/v1/fleet/mdm/apple/commands`

#### Parameters

| Name                      | Type    | In    | Description                                                               |
| ------------------------- | ------  | ----- | ------------------------------------------------------------------------- |
| page                      | integer | query | Page number of the results to fetch.                                      |
| per_page                  | integer | query | Results per page.                                                         |
| order_key                 | string  | query | What to order results by. Can be any field listed in the `results` array example below. |
| order_direction           | string  | query | **Requires `order_key`**. The direction of the order given the order key. Options include `asc` and `desc`. Default is `asc`. |

#### Example

`GET /api/v1/fleet/mdm/apple/commands?per_page=5

##### Default response

`Status: 200`

```json
{
  "results": [
    {
      "device_id": "145cafeb-87c7-4869-84d5-e4118a927746",
      "command_uuid": "a2064cef-0000-1234-afb9-283e3c1d487e",
      "status": "Acknowledged",
      "updated_at": "2023-04-04:00:00Z",
      "request_type": "ProfileList",
      "hostname": "mycomputer"
    }
  ]
}
```

### Get Apple Push Notification service (APNs)

`GET /api/v1/fleet/mdm/apple`

#### Parameters

None.

#### Example

`GET /api/v1/fleet/mdm/apple`

##### Default response

`Status: 200`

```json
{
  "common_name": "APSP:04u52i98aewuh-xxxx-xxxx-xxxx-xxxx",
  "serial_number": "1234567890987654321",
  "issuer": "Apple Application Integration 2 Certification Authority",
  "renew_date": "2023-09-30T00:00:00Z"
}
```

### Get Apple Business Manager (ABM)

_Available in Fleet Premium_

`GET /api/v1/fleet/mdm/apple_bm`

#### Parameters

None.

#### Example

`GET /api/v1/fleet/mdm/apple_bm`

##### Default response

`Status: 200`

```json
{
  "apple_id": "apple@example.com",
  "org_name": "Fleet Device Management",
  "mdm_server_url": "https://example.com/mdm/apple/mdm",
  "renew_date": "2023-11-29T00:00:00Z",
  "default_team": ""
}
```

### Turn off MDM for a host

`PATCH /api/v1/fleet/mdm/hosts/{id}/unenroll`

#### Parameters

| Name | Type    | In   | Description                           |
| ---- | ------- | ---- | ------------------------------------- |
| id   | integer | path | **Required.** The host's ID in Fleet. |

#### Example

`PATCH /api/v1/fleet/mdm/hosts/42/unenroll`

##### Default response

`Status: 200`

<<<<<<< HEAD
###
=======

### Upload a bootstrap package

_Available in Fleet Premium_

Upload a bootstrap package that will be automatically installed during DEP setup.

`POST /api/v1/fleet/mdm/apple/bootstrap`

#### Parameters

| Name    | Type   | In   | Description                                                                                                                                                                                                            |
| ------- | ------ | ---- | ---------------------------------------------------------------------------------------------------------------------------------------------------------------------------------------------------------------------- |
| package | file   | form | **Required**. The bootstrap package installer. It must be a signed `pkg` file.                                                                                                                                         |
| team_id | string | form | The team id for the package. If specified, the package will be installed to hosts that are assigned to the specified team. If not specified, the package will be installed to hosts that are not assigned to any team. |

#### Example

Upload a bootstrap package that will be installed to macOS hosts enrolled to MDM that are
assigned to a team. Note that in this example the form data specifies `team_id` in addition to
`package`.

`POST /api/v1/fleet/mdm/apple/profiles`

##### Request headers

```
Content-Length: 850
Content-Type: multipart/form-data; boundary=------------------------f02md47480und42y
```

##### Request body

```
--------------------------f02md47480und42y
Content-Disposition: form-data; name="team_id"
1
--------------------------f02md47480und42y
Content-Disposition: form-data; name="package"; filename="bootstrap-package.pkg"
Content-Type: application/octet-stream
<BINARY_DATA>
--------------------------f02md47480und42y--
```

##### Default response

`Status: 200`

### Get metadata about a bootstrap package

_Available in Fleet Premium_

Get information about a bootstrap package that was uploaded to Fleet.

`GET /api/v1/fleet/mdm/apple/bootstrap/{team_id}/metadata`

#### Parameters

| Name    | Type   | In  | Description                                                                                                                                               |
| ------- | ------ | --- | --------------------------------------------------------------------------------------------------------------------------------------------------------- |
| team_id | string | url | **Required** The team id for the package. Zero (0) can be specified to get information about the bootstrap package for hosts that don't belong to a team. |

#### Example

`GET /api/v1/fleet/mdm/apple/bootstrap/0/metadata`

##### Default response

`Status: 200`

```json
{
  "name": "bootstrap-package.pkg",
  "team_id": 0,
  "sha256": "6bebb4433322fd52837de9e4787de534b4089ac645b0692dfb74d000438da4a3",
  "token": "AA598E2A-7952-46E3-B89D-526D45F7E233"
}
```

### Delete a bootstrap package

_Available in Fleet Premium_

Delete a team's bootstrap package.

`DELETE /api/v1/fleet/mdm/apple/bootstrap/{team_id}`

#### Parameters

| Name    | Type   | In  | Description                                                                                                                                               |
| ------- | ------ | --- | --------------------------------------------------------------------------------------------------------------------------------------------------------- |
| team_id | string | url | **Required** The team id for the package. Zero (0) can be specified to get information about the bootstrap package for hosts that don't belong to a team. |


#### Example

`DELETE /api/v1/fleet/mdm/apple/bootstrap/1`

##### Default response

`Status: 200`

### Download a bootstrap package

_Available in Fleet Premium_

Download a bootstrap package.

`GET /api/v1/fleet/mdm/apple/bootstrap`

#### Parameters

| Name  | Type   | In    | Description                                      |
| ----- | ------ | ----- | ------------------------------------------------ |
| token | string | query | **Required** The token of the bootstrap package. |

#### Example

`GET /api/v1/fleet/mdm/apple/bootstrap?token=AA598E2A-7952-46E3-B89D-526D45F7E233`

##### Default response

`Status: 200`

```
Status: 200
Content-Type: application/octet-stream
Content-Disposition: attachment
Content-Length: <length>
Body: <blob>
```

### Get a summary of bootstrap package status 

_Available in Fleet Premium_

Get aggregate status counts of bootstrap packages delivered to DEP enrolled hosts.

The summary can optionally be filtered by team id.

`GET /api/v1/fleet/mdm/apple/bootstrap/summary`

#### Parameters

| Name                      | Type   | In    | Description                                                               |
| ------------------------- | ------ | ----- | ------------------------------------------------------------------------- |
| team_id                   | string | query | The team id to filter the summary.                                        |

#### Example

`GET /api/v1/fleet/mdm/apple/bootstrap/summary`

##### Default response

`Status: 200`

```json
{
  "applied": 10,
  "failed": 1,
  "pending": 4
}
```

### 
>>>>>>> d5f9fa34

---

## Policies

- [List policies](#list-policies)
- [Get policy by ID](#get-policy-by-id)
- [Add policy](#add-policy)
- [Remove policies](#remove-policies)
- [Edit policy](#edit-policy)
- [Run automation for all failing hosts of a policy](#run-automation-for-all-failing-hosts-of-a-policy)

Policies are yes or no questions you can ask about your hosts.

Policies in Fleet are defined by osquery queries.

A passing host answers "yes" to a policy if the host returns results for a policy's query.

A failing host answers "no" to a policy if the host does not return results for a policy's query.

For example, a policy might ask “Is Gatekeeper enabled on macOS devices?“ This policy's osquery query might look like the following: `SELECT 1 FROM gatekeeper WHERE assessments_enabled = 1;`

### List policies

`GET /api/v1/fleet/global/policies`

#### Example

`GET /api/v1/fleet/global/policies`

##### Default response

`Status: 200`

```json
{
  "policies": [
    {
      "id": 1,
      "name": "Gatekeeper enabled",
      "query": "SELECT 1 FROM gatekeeper WHERE assessments_enabled = 1;",
      "description": "Checks if gatekeeper is enabled on macOS devices",
      "critical": false,
      "author_id": 42,
      "author_name": "John",
      "author_email": "john@example.com",
      "team_id": null,
      "resolution": "Resolution steps",
      "platform": "darwin",
      "created_at": "2021-12-15T15:23:57Z",
      "updated_at": "2021-12-15T15:23:57Z",
      "passing_host_count": 2000,
      "failing_host_count": 300
    },
    {
      "id": 2,
      "name": "Windows machines with encrypted hard disks",
      "query": "SELECT 1 FROM bitlocker_info WHERE protection_status = 1;",
      "description": "Checks if the hard disk is encrypted on Windows devices",
      "critical": true,
      "author_id": 43,
      "author_name": "Alice",
      "author_email": "alice@example.com",
      "team_id": null,
      "resolution": "Resolution steps",
      "platform": "windows",
      "created_at": "2021-12-31T14:52:27Z",
      "updated_at": "2022-02-10T20:59:35Z",
      "passing_host_count": 2300,
      "failing_host_count": 0
    }
  ]
}
```

### Get policy by ID

`GET /api/v1/fleet/global/policies/{id}`

#### Parameters

| Name               | Type    | In   | Description                                                                                                   |
| ------------------ | ------- | ---- | ------------------------------------------------------------------------------------------------------------- |
| id                 | integer | path | **Required.** The policy's ID.                                                                                |

#### Example

`GET /api/v1/fleet/global/policies/1`

##### Default response

`Status: 200`

```json
{
  "policy": {
      "id": 1,
      "name": "Gatekeeper enabled",
      "query": "SELECT 1 FROM gatekeeper WHERE assessments_enabled = 1;",
      "description": "Checks if gatekeeper is enabled on macOS devices",
      "critical": false,
      "author_id": 42,
      "author_name": "John",
      "author_email": "john@example.com",
      "team_id": null,
      "resolution": "Resolution steps",
      "platform": "darwin",
      "created_at": "2021-12-15T15:23:57Z",
      "updated_at": "2021-12-15T15:23:57Z",
      "passing_host_count": 2000,
      "failing_host_count": 300
    }
}
```

### Add policy

There are two ways of adding a policy:
1. by setting "name", "query", "description". This is the preferred way.
2. (Legacy) re-using the data of an existing query, by setting "query_id". If "query_id" is set,
then "query" must not be set, and "name" and "description" are ignored.

An error is returned if both "query" and "query_id" are set on the request.

`POST /api/v1/fleet/global/policies`

#### Parameters

| Name        | Type    | In   | Description                          |
| ----------  | ------- | ---- | ------------------------------------ |
| name        | string  | body | The query's name.                    |
| query       | string  | body | The query in SQL.                    |
| description | string  | body | The query's description.             |
| resolution  | string  | body | The resolution steps for the policy. |
| query_id    | integer | body | An existing query's ID (legacy).     |
| platform    | string  | body | Comma-separated target platforms, currently supported values are "windows", "linux", "darwin". The default, an empty string means target all platforms. |
| critical    | boolean | body | _Available in Fleet Premium_ Mark policy as critical/high impact. |

Either `query` or `query_id` must be provided.

#### Example Add Policy

`POST /api/v1/fleet/global/policies`

#### Request body

```json
{
  "name": "Gatekeeper enabled",
  "query": "SELECT 1 FROM gatekeeper WHERE assessments_enabled = 1;",
  "description": "Checks if gatekeeper is enabled on macOS devices",
  "resolution": "Resolution steps",
  "platform": "darwin",
  "critical": true
}
```

##### Default response

`Status: 200`

```json
{
  "policy": {
    "id": 43,
    "name": "Gatekeeper enabled",
    "query": "SELECT 1 FROM gatekeeper WHERE assessments_enabled = 1;",
    "description": "Checks if gatekeeper is enabled on macOS devices",
    "critical": true,
    "author_id": 42,
    "author_name": "John",
    "author_email": "john@example.com",
    "team_id": null,
    "resolution": "Resolution steps",
    "platform": "darwin",
    "created_at": "2022-03-17T20:15:55Z",
    "updated_at": "2022-03-17T20:15:55Z",
    "passing_host_count": 0,
    "failing_host_count": 0
  }
}
```

#### Example Legacy Add Policy

`POST /api/v1/fleet/global/policies`

#### Request body

```json
{
  "query_id": 12
}
```

Where `query_id` references an existing `query`.

##### Default response

`Status: 200`

```json
{
  "policy": {
    "id": 43,
    "name": "Gatekeeper enabled",
    "query": "SELECT 1 FROM gatekeeper WHERE assessments_enabled = 1;",
    "description": "Checks if gatekeeper is enabled on macOS devices",
    "critical": true,
    "author_id": 42,
    "author_name": "John",
    "author_email": "john@example.com",
    "team_id": null,
    "resolution": "Resolution steps",
    "platform": "darwin",
    "created_at": "2022-03-17T20:15:55Z",
    "updated_at": "2022-03-17T20:15:55Z",
    "passing_host_count": 0,
    "failing_host_count": 0
  }
}
```

### Remove policies

`POST /api/v1/fleet/global/policies/delete`

#### Parameters

| Name     | Type    | In   | Description                                       |
| -------- | ------- | ---- | ------------------------------------------------- |
| ids      | list    | body | **Required.** The IDs of the policies to delete.  |

#### Example

`POST /api/v1/fleet/global/policies/delete`

#### Request body

```json
{
  "ids": [ 1 ]
}
```

##### Default response

`Status: 200`

```json
{
  "deleted": 1
}
```

### Edit policy

`PATCH /api/v1/fleet/global/policies/{policy_id}`

#### Parameters

| Name        | Type    | In   | Description                          |
| ----------  | ------- | ---- | ------------------------------------ |
| id          | integer | path | The policy's ID.                     |
| name        | string  | body | The query's name.                    |
| query       | string  | body | The query in SQL.                    |
| description | string  | body | The query's description.             |
| resolution  | string  | body | The resolution steps for the policy. |
| platform    | string  | body | Comma-separated target platforms, currently supported values are "windows", "linux", "darwin". The default, an empty string means target all platforms. |
| critical    | boolean | body | _Available in Fleet Premium_ Mark policy as critical/high impact. |

#### Example Edit Policy

`PATCH /api/v1/fleet/global/policies/42`

##### Request body

```json
{
  "name": "Gatekeeper enabled",
  "query": "SELECT 1 FROM gatekeeper WHERE assessments_enabled = 1;",
  "description": "Checks if gatekeeper is enabled on macOS devices",
  "critical": true,
  "resolution": "Resolution steps",
  "platform": "darwin"
}
```

##### Default response

`Status: 200`

```json
{
  "policy": {
    "id": 42,
    "name": "Gatekeeper enabled",
    "query": "SELECT 1 FROM gatekeeper WHERE assessments_enabled = 1;",
    "description": "Checks if gatekeeper is enabled on macOS devices",
    "critical": true,
    "author_id": 43,
    "author_name": "John",
    "author_email": "john@example.com",
    "team_id": null,
    "resolution": "Resolution steps",
    "platform": "darwin",
    "created_at": "2022-03-17T20:15:55Z",
    "updated_at": "2022-03-17T20:15:55Z",
    "passing_host_count": 0,
    "failing_host_count": 0
  }
}
```

### Run Automation for all failing hosts of a policy.

Normally automations (Webhook/Integrations) runs on all hosts when a policy-check
fails but didn't fail before. This feature to mark policies to call automation for
all hosts that already fail the policy, too and possibly again.

`POST /api/v1/fleet/automations/reset`

#### Parameters

| Name        | Type     | In   | Description                                              |
| ----------  | -------- | ---- | -------------------------------------------------------- |
| team_ids    | list     | body | Run automation for all hosts in policies of these teams  |
| policy_ids  | list     | body | Run automations for all hosts these policies             |

_Teams are available in Fleet Premium_

#### Example Edit Policy

`POST /api/v1/fleet/automations/reset`

##### Request body

```json
{
    "team_ids": [1],
    "policy_ids": [1, 2, 3]
}
```

##### Default response

`Status: 200`

```json
{}
```

---

### Team policies

- [List team policies](#list-team-policies)
- [Get team policy by ID](#get-team-policy-by-id)
- [Add team policy](#add-team-policy)
- [Remove team policies](#remove-team-policies)
- [Edit team policy](#edit-team-policy)

_Available in Fleet Premium_

Team policies work the same as policies, but at the team level.

### List team policies

`GET /api/v1/fleet/teams/{id}/policies`

#### Parameters

| Name               | Type    | In   | Description                                                                                                   |
| ------------------ | ------- | ---- | ------------------------------------------------------------------------------------------------------------- |
| id                 | integer | url  | Required. Defines what team id to operate on                                                                            |

#### Example

`GET /api/v1/fleet/teams/1/policies`

##### Default response

`Status: 200`

```json
{
  "policies": [
    {
      "id": 1,
      "name": "Gatekeeper enabled",
      "query": "SELECT 1 FROM gatekeeper WHERE assessments_enabled = 1;",
      "description": "Checks if gatekeeper is enabled on macOS devices",
      "critical": true,
      "author_id": 42,
      "author_name": "John",
      "author_email": "john@example.com",
      "team_id": 1,
      "resolution": "Resolution steps",
      "platform": "darwin",
      "created_at": "2021-12-16T14:37:37Z",
      "updated_at": "2021-12-16T16:39:00Z",
      "passing_host_count": 2000,
      "failing_host_count": 300
    },
    {
      "id": 2,
      "name": "Windows machines with encrypted hard disks",
      "query": "SELECT 1 FROM bitlocker_info WHERE protection_status = 1;",
      "description": "Checks if the hard disk is encrypted on Windows devices",
      "critical": false,
      "author_id": 43,
      "author_name": "Alice",
      "author_email": "alice@example.com",
      "team_id": 1,
      "resolution": "Resolution steps",
      "platform": "windows",
      "created_at": "2021-12-16T14:37:37Z",
      "updated_at": "2021-12-16T16:39:00Z",
      "passing_host_count": 2300,
      "failing_host_count": 0
    }
  ],
  "inherited_policies": [
    {
      "id": 136,
      "name": "Arbitrary Test Policy (all platforms) (all teams)",
      "query": "SELECT 1 FROM osquery_info WHERE 1=1;",
      "description": "If you're seeing this, mostly likely this is because someone is testing out failing policies in dogfood. You can ignore this.",
      "critical": true,
      "author_id": 77,
      "author_name": "Test Admin",
      "author_email": "test@admin.com",
      "team_id": null,
      "resolution": "To make it pass, change \"1=0\" to \"1=1\". To make it fail, change \"1=1\" to \"1=0\".",
      "platform": "darwin,windows,linux",
      "created_at": "2022-08-04T19:30:18Z",
      "updated_at": "2022-08-30T15:08:26Z",
      "passing_host_count": 10,
      "failing_host_count": 9
    }
  ]
}
```

### Get team policy by ID

`GET /api/v1/fleet/teams/{team_id}/policies/{id}`

#### Parameters

| Name               | Type    | In   | Description                                                                                                   |
| ------------------ | ------- | ---- | ------------------------------------------------------------------------------------------------------------- |
| team_id            | integer | url  | Defines what team id to operate on                                                                            |
| id                 | integer | path | **Required.** The policy's ID.                                                                                |

#### Example

`GET /api/v1/fleet/teams/1/policies/43`

##### Default response

`Status: 200`

```json
{
  "policy": {
    "id": 43,
    "name": "Gatekeeper enabled",
    "query": "SELECT 1 FROM gatekeeper WHERE assessments_enabled = 1;",
    "description": "Checks if gatekeeper is enabled on macOS devices",
    "critical": true,
    "author_id": 42,
    "author_name": "John",
    "author_email": "john@example.com",
    "team_id": 1,
    "resolution": "Resolution steps",
    "platform": "darwin",
    "created_at": "2021-12-16T14:37:37Z",
    "updated_at": "2021-12-16T16:39:00Z",
    "passing_host_count": 0,
    "failing_host_count": 0
  }
}
```

### Add team policy

The semantics for creating a team policy are the same as for global policies, see [Add policy](#add-policy).

`POST /api/v1/fleet/teams/{team_id}/policies`

#### Parameters

| Name        | Type    | In   | Description                          |
| ----------  | ------- | ---- | ------------------------------------ |
| team_id     | integer | url  | Defines what team id to operate on.  |
| name        | string  | body | The query's name.                    |
| query       | string  | body | The query in SQL.                    |
| description | string  | body | The query's description.             |
| resolution  | string  | body | The resolution steps for the policy. |
| query_id    | integer | body | An existing query's ID (legacy).     |
| platform    | string  | body | Comma-separated target platforms, currently supported values are "windows", "linux", "darwin". The default, an empty string means target all platforms. |
| critical    | boolean | body | _Available in Fleet Premium_ Mark policy as critical/high impact. |

Either `query` or `query_id` must be provided.

#### Example

`POST /api/v1/fleet/teams/1/policies`

##### Request body

```json
{
  "name": "Gatekeeper enabled",
  "query": "SELECT 1 FROM gatekeeper WHERE assessments_enabled = 1;",
  "description": "Checks if gatekeeper is enabled on macOS devices",
  "critical": true,
  "resolution": "Resolution steps",
  "platform": "darwin"
}
```

##### Default response

`Status: 200`

```json
{
  "policy": {
    "id": 43,
    "name": "Gatekeeper enabled",
    "query": "SELECT 1 FROM gatekeeper WHERE assessments_enabled = 1;",
    "description": "Checks if gatekeeper is enabled on macOS devices",
    "critical": true,
    "author_id": 42,
    "author_name": "John",
    "author_email": "john@example.com",
    "team_id": 1,
    "resolution": "Resolution steps",
    "platform": "darwin",
    "created_at": "2021-12-16T14:37:37Z",
    "updated_at": "2021-12-16T16:39:00Z",
    "passing_host_count": 0,
    "failing_host_count": 0
  }
}
```

### Remove team policies

`POST /api/v1/fleet/teams/{team_id}/policies/delete`

#### Parameters

| Name     | Type    | In   | Description                                       |
| -------- | ------- | ---- | ------------------------------------------------- |
| team_id  | integer | url  | Defines what team id to operate on                |
| ids      | list    | body | **Required.** The IDs of the policies to delete.  |

#### Example

`POST /api/v1/fleet/teams/1/policies/delete`

##### Request body

```json
{
  "ids": [ 1 ]
}
```

##### Default response

`Status: 200`

```json
{
  "deleted": 1
}
```

### Edit team policy

`PATCH /api/v1/fleet/teams/{team_id}/policies/{policy_id}`

#### Parameters

| Name        | Type    | In   | Description                          |
| ----------  | ------- | ---- | ------------------------------------ |
| team_id     | integer | path | The team's ID.                       |
| policy_id   | integer | path | The policy's ID.                     |
| name        | string  | body | The query's name.                    |
| query       | string  | body | The query in SQL.                    |
| description | string  | body | The query's description.             |
| resolution  | string  | body | The resolution steps for the policy. |
| platform    | string  | body | Comma-separated target platforms, currently supported values are "windows", "linux", "darwin". The default, an empty string means target all platforms. |
| critical    | boolean | body | _Available in Fleet Premium_ Mark policy as critical/high impact. |

#### Example Edit Policy

`PATCH /api/v1/fleet/teams/2/policies/42`

##### Request body

```json
{
  "name": "Gatekeeper enabled",
  "query": "SELECT 1 FROM gatekeeper WHERE assessments_enabled = 1;",
  "description": "Checks if gatekeeper is enabled on macOS devices",
  "critical": true,
  "resolution": "Resolution steps",
  "platform": "darwin"
}
```

##### Default response

`Status: 200`

```json
{
  "policy": {
    "id": 42,
    "name": "Gatekeeper enabled",
    "query": "SELECT 1 FROM gatekeeper WHERE assessments_enabled = 1;",
    "description": "Checks if gatekeeper is enabled on macOS devices",
    "critical": true,
    "author_id": 43,
    "author_name": "John",
    "author_email": "john@example.com",
    "resolution": "Resolution steps",
    "platform": "darwin",
    "team_id": 2,
    "created_at": "2021-12-16T14:37:37Z",
    "updated_at": "2021-12-16T16:39:00Z",
    "passing_host_count": 0,
    "failing_host_count": 0
  }
}
```

---

## Queries

- [Get query](#get-query)
- [List queries](#list-queries)
- [Create query](#create-query)
- [Modify query](#modify-query)
- [Delete query](#delete-query)
- [Delete query by ID](#delete-query-by-id)
- [Delete queries](#delete-queries)
- [Run live query](#run-live-query)

### Get query

Returns the query specified by ID.

`GET /api/v1/fleet/queries/{id}`

#### Parameters

| Name | Type    | In   | Description                                |
| ---- | ------- | ---- | ------------------------------------------ |
| id   | integer | path | **Required**. The id of the desired query. |

#### Example

`GET /api/v1/fleet/queries/31`

##### Default response

`Status: 200`

```json
{
  "query": {
    "created_at": "2021-01-19T17:08:24Z",
    "updated_at": "2021-01-19T17:08:24Z",
    "id": 31,
    "name": "centos_hosts",
    "description": "",
    "query": "select 1 from os_version where platform = \"centos\";",
    "saved": true,
    "observer_can_run": true,
    "author_id": 1,
    "author_name": "John",
    "author_email": "john@example.com",
    "packs": [
      {
        "created_at": "2021-01-19T17:08:31Z",
        "updated_at": "2021-01-19T17:08:31Z",
        "id": 14,
        "name": "test_pack",
        "description": "",
        "platform": "",
        "disabled": false
      }
    ]
  }
}
```

### List queries

Returns a list of all queries in the Fleet instance.

`GET /api/v1/fleet/queries`

#### Parameters

| Name            | Type   | In    | Description                                                                                                                   |
| --------------- | ------ | ----- | ----------------------------------------------------------------------------------------------------------------------------- |
| order_key       | string | query | What to order results by. Can be any column in the queries table.                                                             |
| order_direction | string | query | **Requires `order_key`**. The direction of the order given the order key. Options include `asc` and `desc`. Default is `asc`. |

#### Example

`GET /api/v1/fleet/queries`

##### Default response

`Status: 200`

```json
{
"queries": [
  {
    "created_at": "2021-01-04T21:19:57Z",
    "updated_at": "2021-01-04T21:19:57Z",
    "id": 1,
    "name": "query1",
    "description": "query",
    "query": "SELECT * FROM osquery_info",
    "saved": true,
    "observer_can_run": true,
    "author_id": 1,
    "author_name": "noah",
    "author_email": "noah@example.com",
    "packs": [
      {
        "created_at": "2021-01-05T21:13:04Z",
        "updated_at": "2021-01-07T19:12:54Z",
        "id": 1,
        "name": "Pack",
        "description": "Pack",
        "platform": "",
        "disabled": true
      }
    ],
    "stats": {
      "system_time_p50": 1.32,
      "system_time_p95": 4.02,
      "user_time_p50": 3.55,
      "user_time_p95": 3.00,
      "total_executions": 3920
    }
  },
  {
    "created_at": "2021-01-19T17:08:24Z",
    "updated_at": "2021-01-19T17:08:24Z",
    "id": 3,
    "name": "osquery_schedule",
    "description": "Report performance stats for each file in the query schedule.",
    "query": "select name, interval, executions, output_size, wall_time, (user_time/executions) as avg_user_time, (system_time/executions) as avg_system_time, average_memory, last_executed from osquery_schedule;",
    "saved": true,
    "observer_can_run": true,
    "author_id": 1,
    "author_name": "noah",
    "author_email": "noah@example.com",
    "packs": [
      {
        "created_at": "2021-01-19T17:08:31Z",
        "updated_at": "2021-01-19T17:08:31Z",
        "id": 14,
        "name": "test_pack",
        "description": "",
        "platform": "",
        "disabled": false
      }
    ]
  }
]}
```

### Create query

`POST /api/v1/fleet/queries`

#### Parameters

| Name             | Type   | In   | Description                                                                                                                                            |
| ---------------- | ------ | ---- | ------------------------------------------------------------------------------------------------------------------------------------------------------ |
| name             | string | body | **Required**. The name of the query.                                                                                                                   |
| query            | string | body | **Required**. The query in SQL syntax.                                                                                                                 |
| description      | string | body | The query's description.                                                                                                                               |
| observer_can_run | bool   | body | Whether or not users with the `observer` role can run the query. In Fleet 4.0.0, 3 user roles were introduced (`admin`, `maintainer`, and `observer`). This field is only relevant for the `observer` role. The `observer_plus` role can run any query and is not limited by this flag (`observer_plus` role was added in Fleet 4.30.0). |

#### Example

`POST /api/v1/fleet/queries`

##### Request body

```json
{
  "description": "This is a new query.",
  "name": "new_query",
  "query": "SELECT * FROM osquery_info"
}
```

##### Default response

`Status: 200`

```json
{
  "query": {
    "created_at": "0001-01-01T00:00:00Z",
    "updated_at": "0001-01-01T00:00:00Z",
    "id": 288,
    "name": "new_query",
    "description": "This is a new query.",
    "query": "SELECT * FROM osquery_info",
    "saved": true,
    "author_id": 1,
    "author_name": "",
    "author_email": "",
    "observer_can_run": true,
    "packs": []
  }
}
```

### Modify query

Returns the query specified by ID.

`PATCH /api/v1/fleet/queries/{id}`

#### Parameters

| Name             | Type    | In   | Description                                                                                                                                            |
| ---------------- | ------- | ---- | ------------------------------------------------------------------------------------------------------------------------------------------------------ |
| id               | integer | path | **Required.** The ID of the query.                                                                                                                     |
| name             | string  | body | The name of the query.                                                                                                                                 |
| query            | string  | body | The query in SQL syntax.                                                                                                                               |
| description      | string  | body | The query's description.                                                                                                                               |
| observer_can_run | bool    | body | Whether or not users with the `observer` role can run the query. In Fleet 4.0.0, 3 user roles were introduced (`admin`, `maintainer`, and `observer`). This field is only relevant for the `observer` role. The `observer_plus` role can run any query and is not limited by this flag (`observer_plus` role was added in Fleet 4.30.0). |

#### Example

`PATCH /api/v1/fleet/queries/2`

##### Request body

```json
{
  "name": "new_title_for_my_query"
}
```

##### Default response

`Status: 200`

```json
{
  "query": {
    "created_at": "2021-01-22T17:23:27Z",
    "updated_at": "2021-01-22T17:23:27Z",
    "id": 288,
    "name": "new_title_for_my_query",
    "description": "This is a new query.",
    "query": "SELECT * FROM osquery_info",
    "saved": true,
    "author_id": 1,
    "author_name": "noah",
    "observer_can_run": true,
    "packs": []
  }
}
```

### Delete query

Deletes the query specified by name.

`DELETE /api/v1/fleet/queries/{name}`

#### Parameters

| Name | Type   | In   | Description                          |
| ---- | ------ | ---- | ------------------------------------ |
| name | string | path | **Required.** The name of the query. |

#### Example

`DELETE /api/v1/fleet/queries/{name}`

##### Default response

`Status: 200`


### Delete query by ID

Deletes the query specified by ID.

`DELETE /api/v1/fleet/queries/id/{id}`

#### Parameters

| Name | Type    | In   | Description                        |
| ---- | ------- | ---- | ---------------------------------- |
| id   | integer | path | **Required.** The ID of the query. |

#### Example

`DELETE /api/v1/fleet/queries/id/28`

##### Default response

`Status: 200`


### Delete queries

Deletes the queries specified by ID. Returns the count of queries successfully deleted.

`POST /api/v1/fleet/queries/delete`

#### Parameters

| Name | Type | In   | Description                           |
| ---- | ---- | ---- | ------------------------------------- |
| ids  | list | body | **Required.** The IDs of the queries. |

#### Example

`POST /api/v1/fleet/queries/delete`

##### Request body

```json
{
  "ids": [
    2, 24, 25
  ]
}
```

##### Default response

`Status: 200`

```json
{
  "deleted": 3
}
```

### Run live query

Run one or more live queries against the specified hosts and responds with the results
collected after 25 seconds.

If multiple queries are provided, they run concurrently. Response time is capped at 25 seconds from
when the API request was received, regardless of how many queries you are running, and regardless
whether all results have been gathered or not. This API does not return any results until the fixed
time period elapses, at which point all of the collected results are returned.

The fixed time period is configurable via environment variable on the Fleet server (eg.
`FLEET_LIVE_QUERY_REST_PERIOD=90s`). If setting a higher value, be sure that you do not exceed your
load balancer timeout.

> WARNING: This API endpoint collects responses in-memory (RAM) on the Fleet compute instance handling this request, which can overflow if the result set is large enough.  This has the potential to crash the process and/or cause an autoscaling event in your cloud provider, depending on how Fleet is deployed.

`GET /api/v1/fleet/queries/run`

#### Parameters


| Name      | Type   | In   | Description                                   |
| --------- | ------ | ---- | --------------------------------------------- |
| query_ids | array  | body | **Required**. The IDs of the saved queries to run. |
| host_ids  | array  | body | **Required**. The IDs of the hosts to target. |

#### Example

`GET /api/v1/fleet/queries/run`

##### Request body

```json
{
  "query_ids": [ 1, 2 ],
  "host_ids": [ 1, 4, 34, 27 ]
}
```

##### Default response

```json
{
  "summary": {
    "targeted_host_count": 4,
    "responded_host_count": 2
  },
  "live_query_results": [
    {
      "query_id": 2,
      "results": [
        {
          "host_id": 1,
          "rows": [
            {
              "build_distro": "10.12",
              "build_platform": "darwin",
              "config_hash": "7bb99fa2c8a998c9459ec71da3a84d66c592d6d3",
              "config_valid": "1",
              "extensions": "active",
              "instance_id": "9a2ec7bf-4946-46ea-93bf-455e0bcbd068",
              "pid": "23413",
              "platform_mask": "21",
              "start_time": "1635194306",
              "uuid": "4C182AC7-75F7-5AF4-A74B-1E165ED35742",
              "version": "4.9.0",
              "watcher": "23412"
            }
          ],
          "error": null
        },
        {
          "host_id": 2,
          "rows": [],
          "error": "no such table: os_version"
        }
      ]
    }
  ]
}
```
---

## Schedule

- [Get schedule](#get-schedule)
- [Add query to schedule](#add-query-to-schedule)
- [Edit query in schedule](#edit-query-in-schedule)
- [Remove query from schedule](#remove-query-from-schedule)

Scheduling queries in Fleet is the best practice for collecting data from hosts.

These API routes let you control your scheduled queries.

### Get schedule

`GET /api/v1/fleet/global/schedule`

#### Parameters

None.

#### Example

`GET /api/v1/fleet/global/schedule`

##### Default response

`Status: 200`

```json
{
  "global_schedule": [
    {
      "created_at": "0001-01-01T00:00:00Z",
      "updated_at": "0001-01-01T00:00:00Z",
      "id": 4,
      "pack_id": 1,
      "name": "arp_cache",
      "query_id": 2,
      "query_name": "arp_cache",
      "query": "select * from arp_cache;",
      "interval": 120,
      "snapshot": true,
      "removed": null,
      "platform": "",
      "version": "",
      "shard": null,
      "denylist": null,
      "stats": {
        "system_time_p50": 1.32,
        "system_time_p95": 4.02,
        "user_time_p50": 3.55,
        "user_time_p95": 3.00,
        "total_executions": 3920
      }
    },
    {
      "created_at": "0001-01-01T00:00:00Z",
      "updated_at": "0001-01-01T00:00:00Z",
      "id": 5,
      "pack_id": 1,
      "name": "disk_encryption",
      "query_id": 7,
      "query_name": "disk_encryption",
      "query": "select * from disk_encryption;",
      "interval": 86400,
      "snapshot": true,
      "removed": null,
      "platform": "",
      "version": "",
      "shard": null,
      "denylist": null,
      "stats": {
        "system_time_p50": 1.32,
        "system_time_p95": 4.02,
        "user_time_p50": 3.55,
        "user_time_p95": 3.00,
        "total_executions": 3920
      }
    }
  ]
}
```

### Add query to schedule

`POST /api/v1/fleet/global/schedule`

#### Parameters

| Name     | Type    | In   | Description                                                                                                                      |
| -------- | ------- | ---- | -------------------------------------------------------------------------------------------------------------------------------- |
| query_id | integer | body | **Required.** The query's ID.                                                                                                    |
| interval | integer | body | **Required.** The amount of time, in seconds, the query waits before running.                                                    |
| snapshot | boolean | body | **Required.** Whether the queries logs show everything in its current state.                                                     |
| removed  | boolean | body | Whether "removed" actions should be logged. Default is `null`.                                                                   |
| platform | string  | body | The computer platform where this query will run (other platforms ignored). Empty value runs on all platforms. Default is `null`. |
| shard    | integer | body | Restrict this query to a percentage (1-100) of target hosts. Default is `null`.                                                  |
| version  | string  | body | The minimum required osqueryd version installed on a host. Default is `null`.                                                    |

#### Example

`POST /api/v1/fleet/global/schedule`

##### Request body

```json
{
  "interval": 86400,
  "query_id": 2,
  "snapshot": true
}
```

##### Default response

`Status: 200`

```json
{
  "scheduled": {
    "created_at": "0001-01-01T00:00:00Z",
    "updated_at": "0001-01-01T00:00:00Z",
    "id": 1,
    "pack_id": 5,
    "name": "arp_cache",
    "query_id": 2,
    "query_name": "arp_cache",
    "query": "select * from arp_cache;",
    "interval": 86400,
    "snapshot": true,
    "removed": null,
    "platform": "",
    "version": "",
    "shard": null,
    "denylist": null
  }
}
```

> Note that the `pack_id` is included in the response object because Fleet's Schedule feature uses [osquery query packs](https://osquery.readthedocs.io/en/stable/deployment/configuration/#query-packs) under the hood.

### Edit query in schedule

`PATCH /api/v1/fleet/global/schedule/{id}`

#### Parameters

| Name     | Type    | In   | Description                                                                                                   |
| -------- | ------- | ---- | ------------------------------------------------------------------------------------------------------------- |
| id       | integer | path | **Required.** The scheduled query's ID.                                                                       |
| interval | integer | body | The amount of time, in seconds, the query waits before running.                                               |
| snapshot | boolean | body | Whether the queries logs show everything in its current state.                                                |
| removed  | boolean | body | Whether "removed" actions should be logged.                                                                   |
| platform | string  | body | The computer platform where this query will run (other platforms ignored). Empty value runs on all platforms. |
| shard    | integer | body | Restrict this query to a percentage (1-100) of target hosts.                                                  |
| version  | string  | body | The minimum required osqueryd version installed on a host.                                                    |

#### Example

`PATCH /api/v1/fleet/global/schedule/5`

##### Request body

```json
{
  "interval": 604800
}
```

##### Default response

`Status: 200`

```json
{
  "scheduled": {
    "created_at": "2021-07-16T14:40:15Z",
    "updated_at": "2021-07-16T14:40:15Z",
    "id": 5,
    "pack_id": 1,
    "name": "arp_cache",
    "query_id": 2,
    "query_name": "arp_cache",
    "query": "select * from arp_cache;",
    "interval": 604800,
    "snapshot": true,
    "removed": null,
    "platform": "",
    "shard": null,
    "denylist": null
  }
}
```

### Remove query from schedule

`DELETE /api/v1/fleet/global/schedule/{id}`

#### Parameters

None.

#### Example

`DELETE /api/v1/fleet/global/schedule/5`

##### Default response

`Status: 200`


---

### Team schedule

- [Get team schedule](#get-team-schedule)
- [Add query to team schedule](#add-query-to-team-schedule)
- [Edit query in team schedule](#edit-query-in-team-schedule)
- [Remove query from team schedule](#remove-query-from-team-schedule)

`In Fleet 4.2.0, the Team Schedule feature was introduced.`

This allows you to easily configure scheduled queries that will impact a whole team of devices.

#### Get team schedule

`GET /api/v1/fleet/teams/{id}/schedule`

#### Parameters

| Name            | Type    | In    | Description                                                                                                                   |
| --------------- | ------- | ----- | ----------------------------------------------------------------------------------------------------------------------------- |
| id              | integer | path  | **Required**. The team's ID.                                                                                                  |
| page            | integer | query | Page number of the results to fetch.                                                                                          |
| per_page        | integer | query | Results per page.                                                                                                             |
| order_key       | string  | query | What to order results by. Can be any column in the `activites` table.                                                         |
| order_direction | string  | query | **Requires `order_key`**. The direction of the order given the order key. Options include `asc` and `desc`. Default is `asc`. |

#### Example

`GET /api/v1/fleet/teams/2/schedule`

##### Default response

`Status: 200`

```json
{
  "scheduled": [
    {
      "created_at": "0001-01-01T00:00:00Z",
      "updated_at": "0001-01-01T00:00:00Z",
      "id": 4,
      "pack_id": 2,
      "name": "arp_cache",
      "query_id": 2,
      "query_name": "arp_cache",
      "query": "select * from arp_cache;",
      "interval": 120,
      "snapshot": true,
      "platform": "",
      "version": "",
      "removed": null,
      "shard": null,
      "denylist": null,
      "stats": {
        "system_time_p50": 1.32,
        "system_time_p95": 4.02,
        "user_time_p50": 3.55,
        "user_time_p95": 3.00,
        "total_executions": 3920
      }
    },
    {
      "created_at": "0001-01-01T00:00:00Z",
      "updated_at": "0001-01-01T00:00:00Z",
      "id": 5,
      "pack_id": 3,
      "name": "disk_encryption",
      "query_id": 7,
      "query_name": "disk_encryption",
      "query": "select * from disk_encryption;",
      "interval": 86400,
      "snapshot": true,
      "removed": null,
      "platform": "",
      "version": "",
      "shard": null,
      "denylist": null,
      "stats": {
        "system_time_p50": 1.32,
        "system_time_p95": 4.02,
        "user_time_p50": 3.55,
        "user_time_p95": 3.00,
        "total_executions": 3920
      }
    }
  ]
}
```

#### Add query to team schedule

`POST /api/v1/fleet/teams/{id}/schedule`

#### Parameters

| Name     | Type    | In   | Description                                                                                                                      |
| -------- | ------- | ---- | -------------------------------------------------------------------------------------------------------------------------------- |
| id       | integer | path | **Required.** The teams's ID.                                                                                                    |
| query_id | integer | body | **Required.** The query's ID.                                                                                                    |
| interval | integer | body | **Required.** The amount of time, in seconds, the query waits before running.                                                    |
| snapshot | boolean | body | **Required.** Whether the queries logs show everything in its current state.                                                     |
| removed  | boolean | body | Whether "removed" actions should be logged. Default is `null`.                                                                   |
| platform | string  | body | The computer platform where this query will run (other platforms ignored). Empty value runs on all platforms. Default is `null`. |
| shard    | integer | body | Restrict this query to a percentage (1-100) of target hosts. Default is `null`.                                                  |
| version  | string  | body | The minimum required osqueryd version installed on a host. Default is `null`.                                                    |

#### Example

`POST /api/v1/fleet/teams/2/schedule`

##### Request body

```json
{
  "interval": 86400,
  "query_id": 2,
  "snapshot": true
}
```

##### Default response

`Status: 200`

```json
{
  "scheduled": {
    "created_at": "0001-01-01T00:00:00Z",
    "updated_at": "0001-01-01T00:00:00Z",
    "id": 1,
    "pack_id": 5,
    "name": "arp_cache",
    "query_id": 2,
    "query_name": "arp_cache",
    "query": "select * from arp_cache;",
    "interval": 86400,
    "snapshot": true,
    "removed": null,
    "shard": null,
    "denylist": null
  }
}
```

#### Edit query in team schedule

`PATCH /api/v1/fleet/teams/{team_id}/schedule/{scheduled_query_id}`

#### Parameters

| Name               | Type    | In   | Description                                                                                                   |
| ------------------ | ------- | ---- | ------------------------------------------------------------------------------------------------------------- |
| team_id            | integer | path | **Required.** The team's ID.                                                                                  |
| scheduled_query_id | integer | path | **Required.** The scheduled query's ID.                                                                       |
| interval           | integer | body | The amount of time, in seconds, the query waits before running.                                               |
| snapshot           | boolean | body | Whether the queries logs show everything in its current state.                                                |
| removed            | boolean | body | Whether "removed" actions should be logged.                                                                   |
| platform           | string  | body | The computer platform where this query will run (other platforms ignored). Empty value runs on all platforms. |
| shard              | integer | body | Restrict this query to a percentage (1-100) of target hosts.                                                  |
| version            | string  | body | The minimum required osqueryd version installed on a host.                                                    |

#### Example

`PATCH /api/v1/fleet/teams/2/schedule/5`

##### Request body

```json
{
  "interval": 604800
}
```

##### Default response

`Status: 200`

```json
{
  "scheduled": {
    "created_at": "2021-07-16T14:40:15Z",
    "updated_at": "2021-07-16T14:40:15Z",
    "id": 5,
    "pack_id": 1,
    "name": "arp_cache",
    "query_id": 2,
    "query_name": "arp_cache",
    "query": "select * from arp_cache;",
    "interval": 604800,
    "snapshot": true,
    "removed": null,
    "platform": "",
    "shard": null,
    "denylist": null
  }
}
```

#### Remove query from team schedule

`DELETE /api/v1/fleet/teams/{team_id}/schedule/{scheduled_query_id}`

#### Parameters

| Name               | Type    | In   | Description                             |
| ------------------ | ------- | ---- | --------------------------------------- |
| team_id            | integer | path | **Required.** The team's ID.            |
| scheduled_query_id | integer | path | **Required.** The scheduled query's ID. |

#### Example

`DELETE /api/v1/fleet/teams/2/schedule/5`

##### Default response

`Status: 200`


---

## Sessions

- [Get session info](#get-session-info)
- [Delete session](#delete-session)

### Get session info

Returns the session information for the session specified by ID.

`GET /api/v1/fleet/sessions/{id}`

#### Parameters

| Name | Type    | In   | Description                                  |
| ---- | ------- | ---- | -------------------------------------------- |
| id   | integer | path | **Required**. The ID of the desired session. |

#### Example

`GET /api/v1/fleet/sessions/1`

##### Default response

`Status: 200`

```json
{
  "session_id": 1,
  "user_id": 1,
  "created_at": "2021-03-02T18:41:34Z"
}
```

### Delete session

Deletes the session specified by ID. When the user associated with the session next attempts to access Fleet, they will be asked to log in.

`DELETE /api/v1/fleet/sessions/{id}`

#### Parameters

| Name | Type    | In   | Description                                  |
| ---- | ------- | ---- | -------------------------------------------- |
| id   | integer | path | **Required**. The id of the desired session. |

#### Example

`DELETE /api/v1/fleet/sessions/1`

##### Default response

`Status: 200`


---

## Software

- [List all software](#list-all-software)
- [Count software](#count-software)
### List all software

`GET /api/v1/fleet/software`

#### Parameters

| Name                    | Type    | In    | Description                                                                                                                                                                |
| ----------------------- | ------- | ----- | -------------------------------------------------------------------------------------------------------------------------------------------------------------------------- |
| page                    | integer | query | Page number of the results to fetch.                                                                                                                                       |
| per_page                | integer | query | Results per page.                                                                                                                                                          |
| order_key               | string  | query | What to order results by. Allowed fields are `name`, `hosts_count`, `cve_published`, `cvss_score`, `epss_probability` and `cisa_known_exploit`. Default is `hosts_count` (descending).      |
| order_direction         | string  | query | **Requires `order_key`**. The direction of the order given the order key. Options include `asc` and `desc`. Default is `asc`.                                              |
| query                   | string  | query | Search query keywords. Searchable fields include `name`, `version`, and `cve`.                                                                                             |
| team_id                 | integer | query | _Available in Fleet Premium_ Filters the software to only include the software installed on the hosts that are assigned to the specified team.                             |
| vulnerable              | bool    | query | If true or 1, only list software that has detected vulnerabilities. Default is `false`.                                                                                    |

#### Example

`GET /api/v1/fleet/software`

##### Default response

`Status: 200`

```json
{
    "counts_updated_at": "2022-01-01 12:32:00",
    "software": [
      {
        "id": 1,
        "name": "glibc",
        "version": "2.12",
        "source": "rpm_packages",
        "release": "1.212.el6",
        "vendor": "CentOS",
        "arch": "x86_64",
        "generated_cpe": "cpe:2.3:a:gnu:glibc:2.12:*:*:*:*:*:*:*",
        "vulnerabilities": [
          {
            "cve": "CVE-2009-5155",
            "details_link": "https://nvd.nist.gov/vuln/detail/CVE-2009-5155",
            "cvss_score": 7.5,
            "epss_probability": 0.01537,
            "cisa_known_exploit": false,
            "cve_published": "2022-01-01 12:32:00"
          }
        ],
        "hosts_count": 1
      }
    ]
}
```

### Count software

`GET /api/v1/fleet/software/count`

#### Parameters

| Name                    | Type    | In    | Description                                                                                                                                                                                                                                                                                                                                 |
| ----------------------- | ------- | ----- | ------------------------------------------------------------------------------------------------------------------------------------------------------------------------------------------------------------------------------------------------------------------------------------------------------------------------------------------- |
| query                   | string  | query | Search query keywords. Searchable fields include `name`, `version`, and `cve`.                                                                                                                                                                                                                                                               |
| team_id                 | integer | query | _Available in Fleet Premium_ Filters the software to only include the software installed on the hosts that are assigned to the specified team.                                                                                                                                                                                              |
| vulnerable              | bool    | query | If true or 1, only list software that has detected vulnerabilities.                                                                                                                                                                                                                                                                         |

#### Example

`GET /api/v1/fleet/software/count`

##### Default response

`Status: 200`

```json
{
  "count": 43
}
```
---

## Targets

In Fleet, targets are used to run queries against specific hosts or groups of hosts. Labels are used to create groups in Fleet.

### Search targets

The search targets endpoint returns two lists. The first list includes the possible target hosts in Fleet given the search query provided and the hosts already selected as targets. The second list includes the possible target labels in Fleet given the search query provided and the labels already selected as targets.

The returned lists are filtered based on the hosts the requesting user has access to.

`POST /api/v1/fleet/targets`

#### Parameters

| Name     | Type    | In   | Description                                                                                                                                                                |
| -------- | ------- | ---- | -------------------------------------------------------------------------------------------------------------------------------------------------------------------------- |
| query    | string  | body | The search query. Searchable items include a host's hostname or IPv4 address and labels.                                                                                   |
| query_id | integer | body | The saved query (if any) that will be run. The `observer_can_run` property on the query and the user's roles effect which targets are included.                            |
| selected | object  | body | The targets already selected. The object includes a `hosts` property which contains a list of host IDs, a `labels` with label IDs and/or a `teams` property with team IDs. |

#### Example

`POST /api/v1/fleet/targets`

##### Request body

```json
{
  "query": "172",
  "selected": {
    "hosts": [],
    "labels": [7]
  },
  "include_observer": true
}
```

##### Default response

```json
{
  "targets": {
    "hosts": [
      {
        "created_at": "2021-02-03T16:11:43Z",
        "updated_at": "2021-02-03T21:58:19Z",
        "id": 3,
        "detail_updated_at": "2021-02-03T21:58:10Z",
        "label_updated_at": "2021-02-03T21:58:10Z",
        "last_enrolled_at": "2021-02-03T16:11:43Z",
        "software_updated_at": "2020-11-05T05:09:44Z",
        "seen_time": "2021-02-03T21:58:20Z",
        "hostname": "7a2f41482833",
        "uuid": "a2064cef-0000-0000-afb9-283e3c1d487e",
        "platform": "rhel",
        "osquery_version": "4.5.1",
        "os_version": "CentOS 6.10.0",
        "build": "",
        "platform_like": "rhel",
        "code_name": "",
        "uptime": 32688000000000,
        "memory": 2086899712,
        "cpu_type": "x86_64",
        "cpu_subtype": "142",
        "cpu_brand": "Intel(R) Core(TM) i5-8279U CPU @ 2.40GHz",
        "cpu_physical_cores": 4,
        "cpu_logical_cores": 4,
        "hardware_vendor": "",
        "hardware_model": "",
        "hardware_version": "",
        "hardware_serial": "",
        "computer_name": "7a2f41482833",
        "display_name": "7a2f41482833",
        "primary_ip": "172.20.0.3",
        "primary_mac": "02:42:ac:14:00:03",
        "distributed_interval": 10,
        "config_tls_refresh": 10,
        "logger_tls_period": 10,
        "additional": {},
        "status": "offline",
        "display_text": "7a2f41482833"
      },
      {
        "created_at": "2021-02-03T16:11:43Z",
        "updated_at": "2021-02-03T21:58:19Z",
        "id": 4,
        "detail_updated_at": "2021-02-03T21:58:10Z",
        "label_updated_at": "2021-02-03T21:58:10Z",
        "last_enrolled_at": "2021-02-03T16:11:43Z",
        "software_updated_at": "2020-11-05T05:09:44Z",
        "seen_time": "2021-02-03T21:58:20Z",
        "hostname": "78c96e72746c",
        "uuid": "a2064cef-0000-0000-afb9-283e3c1d487e",
        "platform": "ubuntu",
        "osquery_version": "4.5.1",
        "os_version": "Ubuntu 16.4.0",
        "build": "",
        "platform_like": "debian",
        "code_name": "",
        "uptime": 32688000000000,
        "memory": 2086899712,
        "cpu_type": "x86_64",
        "cpu_subtype": "142",
        "cpu_brand": "Intel(R) Core(TM) i5-8279U CPU @ 2.40GHz",
        "cpu_physical_cores": 4,
        "cpu_logical_cores": 4,
        "hardware_vendor": "",
        "hardware_model": "",
        "hardware_version": "",
        "hardware_serial": "",
        "computer_name": "78c96e72746c",
        "display_name": "78c96e72746c",
        "primary_ip": "172.20.0.7",
        "primary_mac": "02:42:ac:14:00:07",
        "distributed_interval": 10,
        "config_tls_refresh": 10,
        "logger_tls_period": 10,
        "additional": {},
        "status": "offline",
        "display_text": "78c96e72746c"
      }
    ],
    "labels": [
      {
        "created_at": "2021-02-02T23:55:25Z",
        "updated_at": "2021-02-02T23:55:25Z",
        "id": 6,
        "name": "All Hosts",
        "description": "All hosts which have enrolled in Fleet",
        "query": "SELECT 1;",
        "label_type": "builtin",
        "label_membership_type": "dynamic",
        "host_count": 5,
        "display_text": "All Hosts",
        "count": 5
      }
    ],
    "teams": [
      {
        "id": 1,
        "created_at": "2021-05-27T20:02:20Z",
        "name": "Client Platform Engineering",
        "description": "",
        "agent_options": null,
        "user_count": 4,
        "host_count": 2,
        "display_text": "Client Platform Engineering",
        "count": 2
      }
    ]
  },
  "targets_count": 1,
  "targets_online": 1,
  "targets_offline": 0,
  "targets_missing_in_action": 0
}
```

---

## Teams

- [List teams](#list-teams)
- [Get team](#get-team)
- [Create team](#create-team)
- [Modify team](#modify-team)
- [Modify team's agent options](#modify-teams-agent-options)
- [Delete team](#delete-team)

### List teams

_Available in Fleet Premium_

`GET /api/v1/fleet/teams`

#### Parameters

| Name            | Type    | In    | Description                                                                                                                   |
| --------------- | ------- | ----- | ----------------------------------------------------------------------------------------------------------------------------- |
| page            | integer | query | Page number of the results to fetch.                                                                                          |
| per_page        | integer | query | Results per page.                                                                                                             |
| order_key       | string  | query | What to order results by. Can be any column in the `teams` table.                                                             |
| order_direction | string  | query | **Requires `order_key`**. The direction of the order given the order key. Options include `asc` and `desc`. Default is `asc`. |
| query           | string  | query | Search query keywords. Searchable fields include `name`.                                                                      |

#### Example

`GET /api/v1/fleet/teams`

##### Default response

`Status: 200`

```json
{
  "teams": [
    {
      "id": 1,
      "created_at": "2021-07-28T15:58:21Z",
      "name": "workstations",
      "description": "",
      "agent_options": {
        "config": {
          "options": {
            "pack_delimiter": "/",
            "logger_tls_period": 10,
            "distributed_plugin": "tls",
            "disable_distributed": false,
            "logger_tls_endpoint": "/api/v1/osquery/log",
            "distributed_interval": 10,
            "distributed_tls_max_attempts": 3
          },
          "decorators": {
            "load": [
              "SELECT uuid AS host_uuid FROM system_info;",
              "SELECT hostname AS hostname FROM system_info;"
            ]
          }
        },
        "overrides": {},
        "command_line_flags": {}
      },
      "user_count": 0,
      "host_count": 0,
      "secrets": [
        {
          "secret": "",
          "created_at": "2021-07-28T15:58:21Z",
          "team_id": 10
        }
      ]
    },
    {
      "id": 2,
      "created_at": "2021-08-05T21:41:42Z",
      "name": "servers",
      "description": "",
      "agent_options": {
        "spec": {
          "config": {
            "options": {
              "pack_delimiter": "/",
              "logger_tls_period": 10,
              "distributed_plugin": "tls",
              "disable_distributed": false,
              "logger_tls_endpoint": "/api/v1/osquery/log",
              "distributed_interval": 10,
              "distributed_tls_max_attempts": 3
            },
            "decorators": {
              "load": [
                "SELECT uuid AS host_uuid FROM system_info;",
                "SELECT hostname AS hostname FROM system_info;"
              ]
            }
          },
          "overrides": {},
          "command_line_flags": {}
        },
        "user_count": 0,
        "host_count": 0,
        "secrets": [
          {
            "secret": "+ncixtnZB+IE0OrbrkCLeul3U8LMVITd",
            "created_at": "2021-08-05T21:41:42Z",
            "team_id": 15
          }
        ]
      }
    }
  ]
}
```

### Get team

_Available in Fleet Premium_

`GET /api/v1/fleet/teams/{id}`

#### Parameters

| Name | Type    | In   | Description                          |
| ---- | ------  | ---- | ------------------------------------ |
| id   | integer | path | **Required.** The desired team's ID. |

#### Example

`GET /api/v1/fleet/teams/1`

##### Default response

`Status: 200`

```json
{
  "team": {
    "name": "Workstations",
    "id": 1,
    "user_count": 4,
    "host_count": 0,
    "agent_options": {
      "config": {
        "options": {
          "pack_delimiter": "/",
          "logger_tls_period": 10,
          "distributed_plugin": "tls",
          "disable_distributed": false,
          "logger_tls_endpoint": "/api/v1/osquery/log",
          "distributed_interval": 10,
          "distributed_tls_max_attempts": 3
        },
        "decorators": {
          "load": [
            "SELECT uuid AS host_uuid FROM system_info;",
            "SELECT hostname AS hostname FROM system_info;"
          ]
        }
      },
      "overrides": {},
      "command_line_flags": {}
    },
    "webhook_settings": {
      "failing_policies_webhook": {
        "enable_failing_policies_webhook": false,
        "destination_url": "",
        "policy_ids": null,
        "host_batch_size": 0
      }
    },
    "mdm": {
      "macos_settings": {
        "custom_settings": [],
        "enable_disk_encryption": false
      }
    }
  }
}
```

### Create team

_Available in Fleet Premium_

`POST /api/v1/fleet/teams`

#### Parameters

| Name | Type   | In   | Description                    |
| ---- | ------ | ---- | ------------------------------ |
| name | string | body | **Required.** The team's name. |

#### Example

`POST /api/v1/fleet/teams`

##### Request body

```json
{
  "name": "workstations"
}
```

##### Default response

`Status: 200`

```json
{
  "teams": [
    {
      "name": "workstations",
      "id": 1,
      "user_count": 0,
      "host_count": 0,
      "agent_options": {
        "config": {
          "options": {
            "pack_delimiter": "/",
            "logger_tls_period": 10,
            "distributed_plugin": "tls",
            "disable_distributed": false,
            "logger_tls_endpoint": "/api/v1/osquery/log",
            "distributed_interval": 10,
            "distributed_tls_max_attempts": 3
          },
          "decorators": {
            "load": [
              "SELECT uuid AS host_uuid FROM system_info;",
              "SELECT hostname AS hostname FROM system_info;"
            ]
          }
        },
        "overrides": {},
        "command_line_flags": {}
      },
      "webhook_settings": {
        "failing_policies_webhook": {
          "enable_failing_policies_webhook": false,
          "destination_url": "",
          "policy_ids": null,
          "host_batch_size": 0
        }
      }
    }
  ]
}
```

### Modify team

_Available in Fleet Premium_

`PATCH /api/v1/fleet/teams/{id}`

#### Parameters

| Name                                                    | Type    | In   | Description                                                                                                                                                                                               |
| ------------------------------------------------------- | ------- | ---- | --------------------------------------------------------------------------------------------------------------------------------------------------------------------------------------------------------- |
| id                                                      | integer | path | **Required.** The desired team's ID.                                                                                                                                                                      |
| name                                                    | string  | body | The team's name.                                                                                                                                                                                          |
| host_ids                                                | list    | body | A list of hosts that belong to the team.                                                                                                                                                                  |
| user_ids                                                | list    | body | A list of users that are members of the team.                                                                                                                                                             |
| webhook_settings                                        | object  | body | Webhook settings contains for the team.                                                                                                                                                                   |
| &nbsp;&nbsp;failing_policies_webhook                    | object  | body | Failing policies webhook settings.                                                                                                                                                                        |
| &nbsp;&nbsp;&nbsp;&nbsp;enable_failing_policies_webhook | boolean | body | Whether or not the failing policies webhook is enabled.                                                                                                                                                   |
| &nbsp;&nbsp;&nbsp;&nbsp;destination_url                 | string  | body | The URL to deliver the webhook requests to.                                                                                                                                                               |
| &nbsp;&nbsp;&nbsp;&nbsp;policy_ids                      | array   | body | List of policy IDs to enable failing policies webhook.                                                                                                                                                    |
| &nbsp;&nbsp;&nbsp;&nbsp;host_batch_size                 | integer | body | Maximum number of hosts to batch on failing policy webhook requests. The default, 0, means no batching (all hosts failing a policy are sent on one request).                                              |
| integrations                                            | object  | body | Integrations settings for the team. Note that integrations referenced here must already exist globally, created by a call to [Modify configuration](#modify-configuration).                               |
| &nbsp;&nbsp;jira                                        | array   | body | Jira integrations configuration.                                                                                                                                                                          |
| &nbsp;&nbsp;&nbsp;&nbsp;url                             | string  | body | The URL of the Jira server to use.                                                                                                                                                                        |
| &nbsp;&nbsp;&nbsp;&nbsp;project_key                     | string  | body | The project key of the Jira integration to use. Jira tickets will be created in this project.                                                                                                             |
| &nbsp;&nbsp;&nbsp;&nbsp;enable_failing_policies         | boolean | body | Whether or not that Jira integration is enabled for failing policies. Only one failing policy automation can be enabled at a given time (enable_failing_policies_webhook and enable_failing_policies).    |
| &nbsp;&nbsp;zendesk                                     | array   | body | Zendesk integrations configuration.                                                                                                                                                                       |
| &nbsp;&nbsp;&nbsp;&nbsp;url                             | string  | body | The URL of the Zendesk server to use.                                                                                                                                                                     |
| &nbsp;&nbsp;&nbsp;&nbsp;group_id                        | integer | body | The Zendesk group id to use. Zendesk tickets will be created in this group.                                                                                                                               |
| &nbsp;&nbsp;&nbsp;&nbsp;enable_failing_policies         | boolean | body | Whether or not that Zendesk integration is enabled for failing policies. Only one failing policy automation can be enabled at a given time (enable_failing_policies_webhook and enable_failing_policies). |
| mdm                                                     | object  | body | MDM settings for the team.                                                                                                                                                                                |
| &nbsp;&nbsp;macos_updates                               | object  | body | MacOS updates settings.                                                                                                                                                                                   |
| &nbsp;&nbsp;&nbsp;&nbsp;minimum_version                 | string  | body | Hosts that belong to this team and are enrolled into Fleet's MDM will be nudged until their macOS is at or above this version.                                                                            |
| &nbsp;&nbsp;&nbsp;&nbsp;deadline                        | string  | body | Hosts that belong to this team and are enrolled into Fleet's MDM won't be able to dismiss the Nudge window once this deadline is past.                                                                    |
| &nbsp;&nbsp;macos_settings                              | object  | body | MacOS-specific settings.                                                                                                                                                                                  |
| &nbsp;&nbsp;&nbsp;&nbsp;enable_disk_encryption          | boolean | body | Hosts that belong to this team and are enrolled into Fleet's MDM will have disk encryption enabled if set to true.                                                                                        |


#### Example (add users to a team)

`PATCH /api/v1/fleet/teams/1`

##### Request body

```json
{
  "user_ids": [1, 17, 22, 32]
}
```

##### Default response

`Status: 200`

```json
{
  "team": {
    "name": "Workstations",
    "id": 1,
    "user_count": 4,
    "host_count": 0,
    "agent_options": {
      "config": {
        "options": {
          "pack_delimiter": "/",
          "logger_tls_period": 10,
          "distributed_plugin": "tls",
          "disable_distributed": false,
          "logger_tls_endpoint": "/api/v1/osquery/log",
          "distributed_interval": 10,
          "distributed_tls_max_attempts": 3
        },
        "decorators": {
          "load": [
            "SELECT uuid AS host_uuid FROM system_info;",
            "SELECT hostname AS hostname FROM system_info;"
          ]
        }
      },
      "overrides": {},
      "command_line_flags": {}
    },
    "webhook_settings": {
      "failing_policies_webhook": {
        "enable_failing_policies_webhook": false,
        "destination_url": "",
        "policy_ids": null,
        "host_batch_size": 0
      }
    },
    "mdm": {
      "macos_updates": {
        "minimum_version": "12.3.1",
        "deadline": "2022-01-01"
      },
      "macos_settings": {
        "custom_settings": [],
        "enable_disk_encryption": false
      }
    }
  }
}
```

#### Example (transfer hosts to a team)

`PATCH /api/v1/fleet/teams/1`

##### Request body

```json
{
  "host_ids": [3, 6, 7, 8, 9, 20, 32, 44]
}
```

##### Default response

`Status: 200`

```json
{
  "team": {
    "name": "Workstations",
    "id": 1,
    "user_count": 4,
    "host_count": 8,
    "agent_options": {
      "config": {
        "options": {
          "pack_delimiter": "/",
          "logger_tls_period": 10,
          "distributed_plugin": "tls",
          "disable_distributed": false,
          "logger_tls_endpoint": "/api/v1/osquery/log",
          "distributed_interval": 10,
          "distributed_tls_max_attempts": 3
        },
        "decorators": {
          "load": [
            "SELECT uuid AS host_uuid FROM system_info;",
            "SELECT hostname AS hostname FROM system_info;"
          ]
        }
      },
      "overrides": {},
      "command_line_flags": {}
    },
    "webhook_settings": {
      "failing_policies_webhook": {
        "enable_failing_policies_webhook": false,
        "destination_url": "",
        "policy_ids": null,
        "host_batch_size": 0
      }
    }
  }
}
```

### Modify team's agent options

_Available in Fleet Premium_

`POST /api/v1/fleet/teams/{id}/agent_options`

#### Parameters

| Name                             | Type    | In    | Description                                                                                                                                                  |
| ---                              | ---     | ---   | ---                                                                                                                                                          |
| id                               | integer | path  | **Required.** The desired team's ID.                                                                                                                         |
| force                            | bool    | query | Force apply the options even if there are validation errors.                                                                                                 |
| dry_run                          | bool    | query | Validate the options and return any validation errors, but do not apply the changes.                                                                         |
| _JSON data_                      | object  | body  | The JSON to use as agent options for this team. See [Agent options](https://fleetdm.com/docs/using-fleet/configuration-files#agent-options) for details.                              |

#### Example

`POST /api/v1/fleet/teams/1/agent_options`

##### Request body

```json
{
  "config": {
    "options": {
      "pack_delimiter": "/",
      "logger_tls_period": 20,
      "distributed_plugin": "tls",
      "disable_distributed": false,
      "logger_tls_endpoint": "/api/v1/osquery/log",
      "distributed_interval": 60,
      "distributed_tls_max_attempts": 3
    },
    "decorators": {
      "load": [
        "SELECT uuid AS host_uuid FROM system_info;",
        "SELECT hostname AS hostname FROM system_info;"
      ]
    }
  },
  "overrides": {},
  "command_line_flags": {}
}
```

##### Default response

`Status: 200`

```json
{
  "team": {
    "name": "Workstations",
    "id": 1,
    "user_count": 4,
    "host_count": 8,
    "agent_options": {
      "config": {
        "options": {
          "pack_delimiter": "/",
          "logger_tls_period": 20,
          "distributed_plugin": "tls",
          "disable_distributed": false,
          "logger_tls_endpoint": "/api/v1/osquery/log",
          "distributed_interval": 60,
          "distributed_tls_max_attempts": 3
        },
        "decorators": {
          "load": [
            "SELECT uuid AS host_uuid FROM system_info;",
            "SELECT hostname AS hostname FROM system_info;"
          ]
        }
      },
      "overrides": {},
      "command_line_flags": {}
    },
    "webhook_settings": {
      "failing_policies_webhook": {
        "enable_failing_policies_webhook": false,
        "destination_url": "",
        "policy_ids": null,
        "host_batch_size": 0
      }
    }
  }
}
```

### Delete team

_Available in Fleet Premium_

`DELETE /api/v1/fleet/teams/{id}`

#### Parameters

| Name | Type    | In   | Description                          |
| ---- | ------  | ---- | ------------------------------------ |
| id   | integer | path | **Required.** The desired team's ID. |

#### Example

`DELETE /api/v1/fleet/teams/1`

#### Default response

`Status: 200`

---

## Translator

- [Translate IDs](#translate-ids)

### Translate IDs

Transforms a host name into a host id. For example, the Fleet UI use this endpoint when sending live queries to a set of hosts.

`POST /api/v1/fleet/translate`

#### Parameters

| Name | Type  | In   | Description                              |
| ---- | ----- | ---- | ---------------------------------------- |
| list | array | body | **Required** list of items to translate. |

#### Example

`POST /api/v1/fleet/translate`

##### Request body

```json
{
  "list": [
    {
      "type": "user",
      "payload": {
        "identifier": "some@email.com"
      }
    },
    {
      "type": "label",
      "payload": {
        "identifier": "labelA"
      }
    },
    {
      "type": "team",
      "payload": {
        "identifier": "team1"
      }
    },
    {
      "type": "host",
      "payload": {
        "identifier": "host-ABC"
      }
    }
  ]
}
```

##### Default response

`Status: 200`

```json
{
  "list": [
    {
      "type": "user",
      "payload": {
        "identifier": "some@email.com",
        "id": 32
      }
    },
    {
      "type": "label",
      "payload": {
        "identifier": "labelA",
        "id": 1
      }
    },
    {
      "type": "team",
      "payload": {
        "identifier": "team1",
        "id": 22
      }
    },
    {
      "type": "host",
      "payload": {
        "identifier": "host-ABC",
        "id": 45
      }
    }
  ]
}
```
---

## Users

- [List all users](#list-all-users)
- [Create a user account with an invitation](#create-a-user-account-with-an-invitation)
- [Create a user account without an invitation](#create-a-user-account-without-an-invitation)
- [Get user information](#get-user-information)
- [Modify user](#modify-user)
- [Delete user](#delete-user)
- [Require password reset](#require-password-reset)
- [List a user's sessions](#list-a-users-sessions)
- [Delete a user's sessions](#delete-a-users-sessions)

The Fleet server exposes a handful of API endpoints that handles common user management operations. All the following endpoints require prior authentication meaning you must first log in successfully before calling any of the endpoints documented below.

### List all users

Returns a list of all enabled users

`GET /api/v1/fleet/users`

#### Parameters

| Name            | Type    | In    | Description                                                                                                                   |
| --------------- | ------- | ----- | ----------------------------------------------------------------------------------------------------------------------------- |
| query           | string  | query | Search query keywords. Searchable fields include `name` and `email`.                                                          |
| order_key       | string  | query | What to order results by. Can be any column in the users table.                                                               |
| order_direction | string  | query | **Requires `order_key`**. The direction of the order given the order key. Options include `asc` and `desc`. Default is `asc`. |
| page            | integer | query | Page number of the results to fetch.                                                                                          |
| query           | string  | query | Search query keywords. Searchable fields include `name` and `email`.                                                          |
| per_page        | integer | query | Results per page.                                                                                                             |
| team_id         | string  | query | _Available in Fleet Premium_ Filters the users to only include users in the specified team.                                   |

#### Example

`GET /api/v1/fleet/users`

##### Request query parameters

None.

##### Default response

`Status: 200`

```json
{
  "users": [
    {
      "created_at": "2020-12-10T03:52:53Z",
      "updated_at": "2020-12-10T03:52:53Z",
      "id": 1,
      "name": "Jane Doe",
      "email": "janedoe@example.com",
      "force_password_reset": false,
      "gravatar_url": "",
      "sso_enabled": false,
      "global_role": null,
      "api_only": false,
      "teams": [
        {
          "id": 1,
          "created_at": "0001-01-01T00:00:00Z",
          "name": "workstations",
          "description": "",
          "role": "admin"
        }
      ]
    }
  ]
}
```

##### Failed authentication

`Status: 401 Authentication Failed`

```json
{
  "message": "Authentication Failed",
  "errors": [
    {
      "name": "base",
      "reason": "Authentication failed"
    }
  ]
}
```

### Create a user account with an invitation

Creates a user account after an invited user provides registration information and submits the form.

`POST /api/v1/fleet/users`

#### Parameters

| Name                  | Type   | In   | Description                                                                                                                                                                                                                                                                                                                                              |
| --------------------- | ------ | ---- | -------------------------------------------------------------------------------------------------------------------------------------------------------------------------------------------------------------------------------------------------------------------------------------------------------------------------------------------------------- |
| email                 | string | body | **Required**. The email address of the user.                                                                                                                                                                                                                                                                                                             |
| invite_token          | string | body | **Required**. Token provided to the user in the invitation email.                                                                                                                                                                                                                                                                                        |
| name                  | string | body | **Required**. The name of the user.                                                                                                                                                                                                                                                                                                                      |
| password              | string | body | The password chosen by the user (if not SSO user).                                                                                                                                                                                                                                                                                                       |
| password_confirmation | string | body | Confirmation of the password chosen by the user.                                                                                                                                                                                                                                                                                                         |
| global_role           | string | body | The role assigned to the user. In Fleet 4.0.0, 3 user roles were introduced (`admin`, `maintainer`, and `observer`). In Fleet 4.30.0 and 4.31.0, the `observer_plus` and `gitops` roles were introduced respectively. If `global_role` is specified, `teams` cannot be specified. For more information, see [Permissions](Permissions.md).                                                                                                                                                                        |
| teams                 | array  | body | _Available in Fleet Premium_ The teams and respective roles assigned to the user. Should contain an array of objects in which each object includes the team's `id` and the user's `role` on each team. In Fleet 4.0.0, 3 user roles were introduced (`admin`, `maintainer`, and `observer`). In Fleet 4.30.0 and 4.31.0, the `observer_plus` and `gitops` roles were introduced respectively. If `teams` is specified, `global_role` cannot be specified. For more information, see [Permissions](Permissions.md). |

#### Example

`POST /api/v1/fleet/users`

##### Request query parameters

```json
{
  "email": "janedoe@example.com",
  "invite_token": "SjdReDNuZW5jd3dCbTJtQTQ5WjJTc2txWWlEcGpiM3c=",
  "name": "janedoe",
  "password": "test-123",
  "password_confirmation": "test-123",
  "teams": [
    {
      "id": 2,
      "role": "observer"
    },
    {
      "id": 4,
      "role": "observer"
    }
  ]
}
```

##### Default response

`Status: 200`

```json
{
  "user": {
    "created_at": "0001-01-01T00:00:00Z",
    "updated_at": "0001-01-01T00:00:00Z",
    "id": 2,
    "name": "janedoe",
    "email": "janedoe@example.com",
    "enabled": true,
    "force_password_reset": false,
    "gravatar_url": "",
    "sso_enabled": false,
    "global_role": "admin",
    "teams": []
  }
}
```

##### Failed authentication

`Status: 401 Authentication Failed`

```json
{
  "message": "Authentication Failed",
  "errors": [
    {
      "name": "base",
      "reason": "Authentication failed"
    }
  ]
}
```

##### Expired or used invite code

`Status: 404 Resource Not Found`

```json
{
  "message": "Resource Not Found",
  "errors": [
    {
      "name": "base",
      "reason": "Invite with token SjdReDNuZW5jd3dCbTJtQTQ5WjJTc2txWWlEcGpiM3c= was not found in the datastore"
    }
  ]
}
```

##### Validation failed

`Status: 422 Validation Failed`

The same error will be returned whenever one of the required parameters fails the validation.

```json
{
  "message": "Validation Failed",
  "errors": [
    {
      "name": "name",
      "reason": "cannot be empty"
    }
  ]
}
```

### Create a user account without an invitation

Creates a user account without requiring an invitation, the user is enabled immediately.
By default, the user will be forced to reset its password upon first login.

`POST /api/v1/fleet/users/admin`

#### Parameters

| Name        | Type    | In   | Description                                                                                                                                                                                                                                                                                                                                              |
| ----------- | ------- | ---- | -------------------------------------------------------------------------------------------------------------------------------------------------------------------------------------------------------------------------------------------------------------------------------------------------------------------------------------------------------- |
| email       | string  | body | **Required**. The user's email address.                                                                                                                                                                                                                                                                                                                  |
| name        | string  | body | **Required**. The user's full name or nickname.                                                                                                                                                                                                                                                                                                          |
| password    | string  | body | The user's password (required for non-SSO users).                                                                                                                                                                                                                                                                                                        |
| sso_enabled | boolean | body | Whether or not SSO is enabled for the user.                                                                                                                                                                                                                                                                                                              |
| api_only    | boolean | body | User is an "API-only" user (cannot use web UI) if true.                                                                                                                                                                                                                                                                                                  |
| global_role | string | body | The role assigned to the user. In Fleet 4.0.0, 3 user roles were introduced (`admin`, `maintainer`, and `observer`). In Fleet 4.30.0 and 4.31.0, the `observer_plus` and `gitops` roles were introduced respectively. If `global_role` is specified, `teams` cannot be specified. For more information, see [Permissions](Permissions.md).                                                                                                                                                                        |
| admin_forced_password_reset    | boolean | body | Sets whether the user will be forced to reset its password upon first login (default=true) |
| teams                          | array   | body | _Available in Fleet Premium_ The teams and respective roles assigned to the user. Should contain an array of objects in which each object includes the team's `id` and the user's `role` on each team. In Fleet 4.0.0, 3 user roles were introduced (`admin`, `maintainer`, and `observer`). In Fleet 4.30.0 and 4.31.0, the `observer_plus` and `gitops` roles were introduced respectively. If `teams` is specified, `global_role` cannot be specified. For more information, see [Permissions](Permissions.md). |

#### Example

`POST /api/v1/fleet/users/admin`

##### Request body

```json
{
  "name": "Jane Doe",
  "email": "janedoe@example.com",
  "password": "test-123",
  "teams": [
    {
      "id": 2,
      "role": "observer"
    },
    {
      "id": 3,
      "role": "maintainer"
    }
  ]
}
```

##### Default response

`Status: 200`

```json
{
  "user": {
    "created_at": "0001-01-01T00:00:00Z",
    "updated_at": "0001-01-01T00:00:00Z",
    "id": 5,
    "name": "Jane Doe",
    "email": "janedoe@example.com",
    "enabled": true,
    "force_password_reset": false,
    "gravatar_url": "",
    "sso_enabled": false,
    "api_only": false,
    "global_role": null,
    "teams": [
      {
        "id": 2,
        "role": "observer"
      },
      {
        "id": 3,
        "role": "maintainer"
      }
    ]
  }
}
```

##### User doesn't exist

`Status: 404 Resource Not Found`

```json
{
  "message": "Resource Not Found",
  "errors": [
    {
      "name": "base",
      "reason": "User with id=1 was not found in the datastore"
    }
  ]
}
```

### Get user information

Returns all information about a specific user.

`GET /api/v1/fleet/users/{id}`

#### Parameters

| Name | Type    | In   | Description                  |
| ---- | ------- | ---- | ---------------------------- |
| id   | integer | path | **Required**. The user's id. |

#### Example

`GET /api/v1/fleet/users/2`

##### Request query parameters

```json
{
  "id": 1
}
```

##### Default response

`Status: 200`

```json
{
  "user": {
    "created_at": "2020-12-10T05:20:25Z",
    "updated_at": "2020-12-10T05:24:27Z",
    "id": 2,
    "name": "Jane Doe",
    "email": "janedoe@example.com",
    "force_password_reset": false,
    "gravatar_url": "",
    "sso_enabled": false,
    "global_role": "admin",
    "api_only": false,
    "teams": []
  }
}
```

##### User doesn't exist

`Status: 404 Resource Not Found`

```json
{
  "message": "Resource Not Found",
  "errors": [
    {
      "name": "base",
      "reason": "User with id=5 was not found in the datastore"
    }
  ]
}
```

### Modify user

`PATCH /api/v1/fleet/users/{id}`

#### Parameters

| Name        | Type    | In   | Description                                                                                                                                                                                                                                                                                                                                              |
| ----------- | ------- | ---- | -------------------------------------------------------------------------------------------------------------------------------------------------------------------------------------------------------------------------------------------------------------------------------------------------------------------------------------------------------- |
| id          | integer | path | **Required**. The user's id.                                                                                                                                                                                                                                                                                                                             |
| name        | string  | body | The user's name.                                                                                                                                                                                                                                                                                                                                         |
| position    | string  | body | The user's position.                                                                                                                                                                                                                                                                                                                                     |
| email       | string  | body | The user's email.                                                                                                                                                                                                                                                                                                                                        |
| sso_enabled | boolean | body | Whether or not SSO is enabled for the user.                                                                                                                                                                                                                                                                                                              |
| api_only    | boolean | body | User is an "API-only" user (cannot use web UI) if true.                                                                                                                                                                                                                                                                                                  |
| password    | string  | body | The user's current password, required to change the user's own email or password (not required for an admin to modify another user).                                                                                                                                                                                                                     |
| new_password| string  | body | The user's new password. |
| global_role | string  | body | The role assigned to the user. In Fleet 4.0.0, 3 user roles were introduced (`admin`, `maintainer`, and `observer`). If `global_role` is specified, `teams` cannot be specified.                                                                                                                                                                         |
| teams       | array   | body | _Available in Fleet Premium_ The teams and respective roles assigned to the user. Should contain an array of objects in which each object includes the team's `id` and the user's `role` on each team. In Fleet 4.0.0, 3 user roles were introduced (`admin`, `maintainer`, and `observer`). If `teams` is specified, `global_role` cannot be specified. |

#### Example

`PATCH /api/v1/fleet/users/2`

##### Request body

```json
{
  "name": "Jane Doe",
  "global_role": "admin"
}
```

##### Default response

`Status: 200`

```json
{
  "user": {
    "created_at": "2021-02-03T16:11:06Z",
    "updated_at": "2021-02-03T16:11:06Z",
    "id": 2,
    "name": "Jane Doe",
    "email": "janedoe@example.com",
    "global_role": "admin",
    "force_password_reset": false,
    "gravatar_url": "",
    "sso_enabled": false,
    "api_only": false,
    "teams": []
  }
}
```

#### Example (modify a user's teams)

`PATCH /api/v1/fleet/users/2`

##### Request body

```json
{
  "teams": [
    {
      "id": 1,
      "role": "observer"
    },
    {
      "id": 2,
      "role": "maintainer"
    }
  ]
}
```

##### Default response

`Status: 200`

```json
{
  "user": {
    "created_at": "2021-02-03T16:11:06Z",
    "updated_at": "2021-02-03T16:11:06Z",
    "id": 2,
    "name": "Jane Doe",
    "email": "janedoe@example.com",
    "enabled": true,
    "force_password_reset": false,
    "gravatar_url": "",
    "sso_enabled": false,
    "global_role": "admin",
    "teams": [
      {
        "id": 2,
        "role": "observer"
      },
      {
        "id": 3,
        "role": "maintainer"
      }
    ]
  }
}
```

### Delete user

Delete the specified user from Fleet.

`DELETE /api/v1/fleet/users/{id}`

#### Parameters

| Name | Type    | In   | Description                  |
| ---- | ------- | ---- | ---------------------------- |
| id   | integer | path | **Required**. The user's id. |

#### Example

`DELETE /api/v1/fleet/users/3`

##### Default response

`Status: 200`


### Require password reset

The selected user is logged out of Fleet and required to reset their password during the next attempt to log in. This also revokes all active Fleet API tokens for this user. Returns the user object.

`POST /api/v1/fleet/users/{id}/require_password_reset`

#### Parameters

| Name  | Type    | In   | Description                                                                                    |
| ----- | ------- | ---- | ---------------------------------------------------------------------------------------------- |
| id    | integer | path | **Required**. The user's id.                                                                   |
| reset | boolean | body | Whether or not the user is required to reset their password during the next attempt to log in. |

#### Example

`POST /api/v1/fleet/users/{id}/require_password_reset`

##### Request body

```json
{
  "require": true
}
```

##### Default response

`Status: 200`

```json
{
  "user": {
    "created_at": "2021-02-23T22:23:34Z",
    "updated_at": "2021-02-23T22:28:52Z",
    "id": 2,
    "name": "Jane Doe",
    "email": "janedoe@example.com",
    "force_password_reset": true,
    "gravatar_url": "",
    "sso_enabled": false,
    "global_role": "observer",
    "teams": []
  }
}
```

### List a user's sessions

Returns a list of the user's sessions in Fleet.

`GET /api/v1/fleet/users/{id}/sessions`

#### Parameters

None.

#### Example

`GET /api/v1/fleet/users/1/sessions`

##### Default response

`Status: 200`

```json
{
  "sessions": [
    {
      "session_id": 2,
      "user_id": 1,
      "created_at": "2021-02-03T16:12:50Z"
    },
    {
      "session_id": 3,
      "user_id": 1,
      "created_at": "2021-02-09T23:40:23Z"
    },
    {
      "session_id": 6,
      "user_id": 1,
      "created_at": "2021-02-23T22:23:58Z"
    }
  ]
}
```

### Delete a user's sessions

Deletes the selected user's sessions in Fleet. Also deletes the user's API token.

`DELETE /api/v1/fleet/users/{id}/sessions`

#### Parameters

| Name | Type    | In   | Description                               |
| ---- | ------- | ---- | ----------------------------------------- |
| id   | integer | path | **Required**. The ID of the desired user. |

#### Example

`DELETE /api/v1/fleet/users/1/sessions`

##### Default response

`Status: 200`

## Debug

- [Get a summary of errors](#get-a-summary-of-errors)
- [Get database information](#get-database-information)
- [Get profiling information](#get-profiling-information)

The Fleet server exposes a handful of API endpoints to retrieve debug information about the server itself in order to help troubleshooting. All the following endpoints require prior authentication meaning you must first log in successfully before calling any of the endpoints documented below.

### Get a summary of errors

Returns a set of all the errors that happened in the server during the interval of time defined by the [logging_error_retention_period](https://fleetdm.com/docs/deploying/configuration#logging-error-retention-period) configuration.

The server only stores and returns a single instance of each error.

`GET /debug/errors`

#### Parameters

| Name  | Type    | In    | Description                                                                       |
| ----- | ------- | ----- | --------------------------------------------------------------------------------- |
| flush | boolean | query | Whether or not clear the errors from Redis after reading them. Default is `false` |

#### Example

`GET /debug/errors?flush=true`

##### Default response

`Status: 200`

```json
[
  {
    "count": "3",
    "chain": [
      {
        "message": "Authorization header required"
      },
      {
        "message": "missing FleetError in chain",
        "data": {
          "timestamp": "2022-06-03T14:16:01-03:00"
        },
        "stack": [
          "github.com/fleetdm/fleet/v4/server/contexts/ctxerr.Handle (ctxerr.go:262)",
          "github.com/fleetdm/fleet/v4/server/service.encodeError (transport_error.go:80)",
          "github.com/go-kit/kit/transport/http.Server.ServeHTTP (server.go:124)"
        ]
      }
    ]
  }
]
```

### Get database information

Returns information about the current state of the database; valid keys are:

- `locks`: returns transaction locking information.
- `innodb-status`: returns InnoDB status information.
- `process-list`: returns running processes (queries, etc).

`GET /debug/db/{key}`

#### Parameters

None.

### Get profiling information

Returns runtime profiling data of the server in the format expected by `go tools pprof`. The responses are equivalent to those returned by the Go `http/pprof` package.

Valid keys are: `cmdline`, `profile`, `symbol` and `trace`.

`GET /debug/pprof/{key}`

#### Parameters

None.

## API errors

Fleet returns API errors as a JSON document with the following fields:
- `message`: This field contains the kind of error (bad request error, authorization error, etc.).
- `errors`: List of errors with `name` and `reason` keys.
- `uuid`: Unique identifier for the error. This identifier can be matched to Fleet logs which might contain more information about the cause of the error.

Sample of an error when trying to send an empty body on a request that expects a JSON body:
```sh
$ curl -k -H "Authorization: Bearer $TOKEN" -H 'Content-Type:application/json' "https://localhost:8080/api/v1/fleet/sso" -d ''
```
Response:
```json
{
  "message": "Bad request",
  "errors": [
    {
      "name": "base",
      "reason": "Expected JSON Body"
    }
  ],
  "uuid": "c0532a64-bec2-4cf9-aa37-96fe47ead814"
}
```

---
<meta name="pageOrderInSection" value="400"><|MERGE_RESOLUTION|>--- conflicted
+++ resolved
@@ -3981,9 +3981,6 @@
 
 `Status: 200`
 
-<<<<<<< HEAD
-###
-=======
 
 ### Upload a bootstrap package
 
@@ -4116,7 +4113,7 @@
 Body: <blob>
 ```
 
-### Get a summary of bootstrap package status 
+### Get a summary of bootstrap package status
 
 _Available in Fleet Premium_
 
@@ -4148,8 +4145,7 @@
 }
 ```
 
-### 
->>>>>>> d5f9fa34
+###
 
 ---
 
