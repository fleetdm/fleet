# REST API

- [Overview](#overview)
- [Authentication](#authentication)
- [Activities](#activities)
- [Fleet configuration](#fleet-configuration)
- [File carving](#file-carving)
- [Hosts](#hosts)
- [Labels](#labels)
- [Packs](#packs)
- [Policies](#policies)
- [Queries](#queries)
- [Schedule](#schedule)
- [Sessions](#sessions)
- [Software](#software)
- [Targets](#targets)
- [Teams](#teams)
- [Translator](#translator)
- [Users](#users)

## Overview

Fleet is powered by a Go API server which serves three types of endpoints:

- Endpoints starting with `/api/v1/osquery/` are osquery TLS server API endpoints. All of these endpoints are used for talking to osqueryd agents and that's it.
- Endpoints starting with `/api/v1/fleet/` are endpoints to interact with the Fleet data model (packs, queries, scheduled queries, labels, hosts, etc) as well as application endpoints (configuring settings, logging in, session management, etc).
- All other endpoints are served by the React single page application bundle.
  The React app uses React Router to determine whether or not the URI is a valid
  route and what to do.

### fleetctl

Many of the operations that a user may wish to perform with an API are currently best performed via the [fleetctl](./fleetctl-CLI.md) tooling. These CLI tools allow updating of the osquery configuration entities, as well as performing live queries.

### Current API

The general idea with the current API is that there are many entities throughout the Fleet application, such as:

- Queries
- Packs
- Labels
- Hosts

Each set of objects follows a similar REST access pattern.

- You can `GET /api/v1/fleet/packs` to get all packs
- You can `GET /api/v1/fleet/packs/1` to get a specific pack.
- You can `DELETE /api/v1/fleet/packs/1` to delete a specific pack.
- You can `POST /api/v1/fleet/packs` (with a valid body) to create a new pack.
- You can `PATCH /api/v1/fleet/packs/1` (with a valid body) to modify a specific pack.

Queries, packs, scheduled queries, labels, invites, users, sessions all behave this way. Some objects, like invites, have additional HTTP methods for additional functionality. Some objects, such as scheduled queries, are merely a relationship between two other objects (in this case, a query and a pack) with some details attached.

All of these objects are put together and distributed to the appropriate osquery agents at the appropriate time. At this time, the best source of truth for the API is the [HTTP handler file](https://github.com/fleetdm/fleet/blob/main/server/service/handler.go) in the Go application. The REST API is exposed via a transport layer on top of an RPC service which is implemented using a micro-service library called [Go Kit](https://github.com/go-kit/kit). If using the Fleet API is important to you right now, being familiar with Go Kit would definitely be helpful.

> [Check out Fleet v3's REST API documentation](https://github.com/fleetdm/fleet/blob/0bd6903b2df084c9c727f281e86dff0cbc2e0c25/docs/1-Using-Fleet/3-REST-API.md), if you're using a version of Fleet below 4.0.0. Warning: Fleet v3's documentation is no longer being maintained.

## Authentication

- [Log in](#log-in)
- [Log out](#log-out)
- [Forgot password](#forgot-password)
- [Change password](#change-password)
- [Reset password](#reset-password)
- [Me](#me)
- [SSO config](#sso-config)
- [Initiate SSO](#initiate-sso)
- [SSO callback](#sso-callback)

All API requests to the Fleet server require API token authentication unless noted in the documentation. API tokens are tied to your Fleet user account.

To get an API token, retrieve it from the "Account settings" > "Get API token" in the Fleet UI (`/profile`). Or, you can send a request to the [login API endpoint](#log-in) to get your token.

Then, use that API token to authenticate all subsequent API requests by sending it in the "Authorization" request header, prefixed with "Bearer ":

```
Authorization: Bearer <your token>
```

> For SSO users, email/password login is disabled. The API token can instead be retrieved from the "My account" page in the UI (/profile). On this page, choose "Get API token".

### Log in

Authenticates the user with the specified credentials. Use the token returned from this endpoint to authenticate further API requests.

`POST /api/v1/fleet/login`

> This API endpoint is not available to SSO users, since email/password login is disabled for SSO users. To get an API token for an SSO user, you can use the Fleet UI.

#### Parameters

| Name     | Type   | In   | Description                                   |
| -------- | ------ | ---- | --------------------------------------------- |
| email    | string | body | **Required**. The user's email.               |
| password | string | body | **Required**. The user's plain text password. |

#### Example

`POST /api/v1/fleet/login`

##### Request body

```json
{
  "email": "janedoe@example.com",
  "password": "VArCjNW7CfsxGp67"
}
```

##### Default response

`Status: 200`

```json
{
  "user": {
    "created_at": "2020-11-13T22:57:12Z",
    "updated_at": "2020-11-13T22:57:12Z",
    "id": 1,
    "name": "Jane Doe",
    "email": "janedoe@example.com",
    "enabled": true,
    "force_password_reset": false,
    "gravatar_url": "",
    "sso_enabled": false,
    "global_role": "admin",
    "teams": []
  },
  "token": "{your token}"
}
```

---

### Log out

Logs out the authenticated user.

`POST /api/v1/fleet/logout`

#### Example

`POST /api/v1/fleet/logout`

##### Default response

`Status: 200`

---

### Forgot password

Sends a password reset email to the specified email. Requires that SMTP is configured for your Fleet server.

`POST /api/v1/fleet/forgot_password`

#### Parameters

| Name  | Type   | In   | Description                                                             |
| ----- | ------ | ---- | ----------------------------------------------------------------------- |
| email | string | body | **Required**. The email of the user requesting the reset password link. |

#### Example

`POST /api/v1/fleet/forgot_password`

##### Request body

```json
{
  "email": "janedoe@example.com"
}
```

##### Default response

`Status: 200`

##### Unknown error

`Status: 500`

```json
{
  "message": "Unknown Error",
  "errors": [
    {
      "name": "base",
      "reason": "email not configured",
    }
  ]
}
```

---

### Change password

`POST /api/v1/fleet/change_password`

Changes the password for the authenticated user.

#### Parameters

| Name         | Type   | In   | Description                            |
| ------------ | ------ | ---- | -------------------------------------- |
| old_password | string | body | **Required**. The user's old password. |
| new_password | string | body | **Required**. The user's new password. |

#### Example

`POST /api/v1/fleet/change_password`

##### Request body

```json
{
  "old_password": "VArCjNW7CfsxGp67",
  "new_password": "zGq7mCLA6z4PzArC"
}
```

##### Default response

`Status: 200`

##### Validation failed

`Status: 422 Unprocessable entity`

```json
{
  "message": "Validation Failed",
  "errors": [
    {
      "name": "old_password",
      "reason": "old password does not match"
    }
  ]
}
```

### Reset password

Resets a user's password. Which user is determined by the password reset token used. The password reset token can be found in the password reset email sent to the desired user.

`POST /api/v1/fleet/reset_password`

#### Parameters

| Name                      | Type   | In   | Description                                                               |
| ------------------------- | ------ | ---- | ------------------------------------------------------------------------- |
| new_password              | string | body | **Required**. The new password.                                           |
| new_password_confirmation | string | body | **Required**. Confirmation for the new password.                          |
| password_reset_token      | string | body | **Required**. The token provided to the user in the password reset email. |

#### Example

`POST /api/v1/fleet/reset_password`

##### Request body

```json
{
  "new_password": "abc123",
  "new_password_confirmation": "abc123",
  "password_reset_token": "UU5EK0JhcVpsRkY3NTdsaVliMEZDbHJ6TWdhK3oxQ1Q="
}
```

##### Default response

`Status: 200`


---

### Me

Retrieves the user data for the authenticated user.

`GET /api/v1/fleet/me`

#### Example

`GET /api/v1/fleet/me`

##### Default response

`Status: 200`

```json
{
  "user": {
    "created_at": "2020-11-13T22:57:12Z",
    "updated_at": "2020-11-16T23:49:41Z",
    "id": 1,
    "name": "Jane Doe",
    "email": "janedoe@example.com",
    "global_role": "admin",
    "enabled": true,
    "force_password_reset": false,
    "gravatar_url": "",
    "sso_enabled": false,
    "teams": []
  }
}
```

---

### Perform required password reset

Resets the password of the authenticated user. Requires that `force_password_reset` is set to `true` prior to the request.

`POST /api/v1/fleet/perform_required_password_reset`

#### Example

`POST /api/v1/fleet/perform_required_password_reset`

##### Request body

```json
{
  "new_password": "sdPz8CV5YhzH47nK"
}
```

##### Default response

`Status: 200`

```json
{
  "user": {
    "created_at": "2020-11-13T22:57:12Z",
    "updated_at": "2020-11-17T00:09:23Z",
    "id": 1,
    "name": "Jane Doe",
    "email": "janedoe@example.com",
    "enabled": true,
    "force_password_reset": false,
    "gravatar_url": "",
    "sso_enabled": false,
    "global_role": "admin",
    "teams": []
  }
}
```

---

### SSO config

Gets the current SSO configuration.

`GET /api/v1/fleet/sso`

#### Example

`GET /api/v1/fleet/sso`

##### Default response

`Status: 200`

```json
{
  "settings": {
    "idp_name": "IDP Vendor 1",
    "idp_image_url": "",
    "sso_enabled": false
  }
}
```

---

### Initiate SSO

`POST /api/v1/fleet/sso`

#### Parameters

| Name      | Type   | In   | Description                                                                 |
| --------- | ------ | ---- | --------------------------------------------------------------------------- |
| relay_url | string | body | **Required**. The relative url to be navigated to after successful sign in. |

#### Example

`POST /api/v1/fleet/sso`

##### Request body

```json
{
  "relay_url": "/hosts/manage"
}
```

##### Default response

`Status: 200`

##### Unknown error

`Status: 500`

```json
{
  "message": "Unknown Error",
  "errors": [
    {
      "name": "base",
      "reason": "InitiateSSO getting metadata: Get \"https://idp.example.org/idp-meta.xml\": dial tcp: lookup idp.example.org on [2001:558:feed::1]:53: no such host"
    }
  ]
}
```

### SSO callback

This is the callback endpoint that the identity provider will use to send security assertions to Fleet. This is where Fleet receives and processes the response from the identify provider.

`POST /api/v1/fleet/sso/callback`

#### Parameters

| Name         | Type   | In   | Description                                                 |
| ------------ | ------ | ---- | ----------------------------------------------------------- |
| SAMLResponse | string | body | **Required**. The SAML response from the identity provider. |

#### Example

`POST /api/v1/fleet/sso/callback`

##### Request body

```json
{
  "SAMLResponse": "<SAML response from IdP>"
}
```

##### Default response

`Status: 200`


---

## Activities

### List activities

Returns a list of the activities that have been performed in Fleet. The following types of activity are included:

- Created pack
- Edited pack
- Deleted pack
- Applied pack with fleetctl
- Created policy
- Edited policy
- Deleted policy
- Applied policy with fleetctl
- Created saved query
- Edited saved query
- Deleted saved query
- Applied query with fleetctl
- Ran live query
- Created team - _Available in Fleet Premium_
- Deleted team - _Available in Fleet Premium_

`GET /api/v1/fleet/activities`

#### Parameters

| Name            | Type    | In    | Description                                                                                                                   |
| --------------- | ------- | ----- | ----------------------------------------------------------------------------------------------------------------------------- |
| page            | integer | query | Page number of the results to fetch.                                                                                          |
| per_page        | integer | query | Results per page.                                                                                                             |
| order_key       | string  | query | What to order results by. Can be any column in the `activites` table.                                                         |
| order_direction | string  | query | **Requires `order_key`**. The direction of the order given the order key. Options include `asc` and `desc`. Default is `asc`. |

#### Example

`GET /api/v1/fleet/activities?page=0&per_page=10&order_key=created_at&order_direction=desc`

##### Default response

```json
{
  "activities": [
    {
      "created_at": "2021-07-30T13:41:07Z",
      "id": 24,
      "actor_full_name": "name",
      "actor_id": 1,
      "actor_gravatar": "",
      "actor_email": "name@example.com",
      "type": "live_query",
      "details": {
        "targets_count": 231
      }
    },
    {
      "created_at": "2021-07-29T15:35:33Z",
      "id": 23,
      "actor_full_name": "name",
      "actor_id": 1,
      "actor_gravatar": "",
      "actor_email": "name@example.com",
      "type": "deleted_multiple_saved_query",
      "details": {
        "query_ids": [
          2,
          24,
          25
        ]
      }
    },
    {
      "created_at": "2021-07-29T14:40:30Z",
      "id": 22,
      "actor_full_name": "name",
      "actor_id": 1,
      "actor_gravatar": "",
      "actor_email": "name@example.com",
      "type": "created_team",
      "details": {
        "team_id": 3,
        "team_name": "Oranges"
      }
    },
    {
      "created_at": "2021-07-29T14:40:27Z",
      "id": 21,
      "actor_full_name": "name",
      "actor_id": 1,
      "actor_gravatar": "",
      "actor_email": "name@example.com",
      "type": "created_team",
      "details": {
        "team_id": 2,
        "team_name": "Apples"
      }
    },
    {
      "created_at": "2021-07-27T14:35:08Z",
      "id": 20,
      "actor_full_name": "name",
      "actor_id": 1,
      "actor_gravatar": "",
      "actor_email": "name@example.com",
      "type": "created_pack",
      "details": {
        "pack_id": 2,
        "pack_name": "New pack"
      }
    },
    {
      "created_at": "2021-07-27T13:25:21Z",
      "id": 19,
      "actor_full_name": "name",
      "actor_id": 1,
      "actor_gravatar": "",
      "actor_email": "name@example.com",
      "type": "live_query",
      "details": {
        "targets_count": 14
      }
    },
    {
      "created_at": "2021-07-27T13:25:14Z",
      "id": 18,
      "actor_full_name": "name",
      "actor_id": 1,
      "actor_gravatar": "",
      "actor_email": "name@example.com",
      "type": "live_query",
      "details": {
        "targets_count": 14
      }
    },
    {
      "created_at": "2021-07-26T19:28:24Z",
      "id": 17,
      "actor_full_name": "name",
      "actor_id": 1,
      "actor_gravatar": "",
      "actor_email": "name@example.com",
      "type": "live_query",
      "details": {
        "target_counts": 1
      }
    },
    {
      "created_at": "2021-07-26T17:27:37Z",
      "id": 16,
      "actor_full_name": "name",
      "actor_id": 1,
      "actor_gravatar": "",
      "actor_email": "name@example.com",
      "type": "live_query",
      "details": {
        "target_counts": 14
      }
    },
    {
      "created_at": "2021-07-26T17:27:08Z",
      "id": 15,
      "actor_full_name": "name",
      "actor_id": 1,
      "actor_gravatar": "",
      "actor_email": "name@example.com",
      "type": "live_query",
      "details": {
        "target_counts": 14
      }
    }
  ]
}

```

---

## File carving

- [List carves](#list-carves)
- [Get carve](#get-carve)
- [Get carve block](#get-carve-block)

Fleet supports osquery's file carving functionality as of Fleet 3.3.0. This allows the Fleet server to request files (and sets of files) from osquery agents, returning the full contents to Fleet.

To initiate a file carve using the Fleet API, you can use the [live query](#run-live-query) or [scheduled query](#add-scheduled-query-to-a-pack) endpoints to run a query against the `carves` table.

For more information on executing a file carve in Fleet, go to the [File carving with Fleet docs](../Using-Fleet/fleetctl-CLI.md#file-carving-with-fleet).

### List carves

Retrieves a list of the non expired carves. Carve contents remain available for 24 hours after the first data is provided from the osquery client.

`GET /api/v1/fleet/carves`

#### Parameters

None.

#### Example

`GET /api/v1/fleet/carves`

##### Default response

`Status: 200`

```json
{
  "carves": [
    {
      "id": 1,
      "created_at": "2021-02-23T22:52:01Z",
      "host_id": 7,
      "name": "macbook-pro.local-2021-02-23T22:52:01Z-fleet_distributed_query_30",
      "block_count": 1,
      "block_size": 2000000,
      "carve_size": 2048,
      "carve_id": "c6958b5f-4c10-4dc8-bc10-60aad5b20dc8",
      "request_id": "fleet_distributed_query_30",
      "session_id": "065a1dc3-40ad-441c-afff-80c2ad7dac28",
      "expired": false,
      "max_block": 0
    },
    {
      "id": 2,
      "created_at": "2021-02-23T22:53:03Z",
      "host_id": 7,
      "name": "macbook-pro.local-2021-02-23T22:53:03Z-fleet_distributed_query_31",
      "block_count": 2,
      "block_size": 2000000,
      "carve_size": 3400704,
      "carve_id": "2b9170b9-4e11-4569-a97c-2f18d18bec7a",
      "request_id": "fleet_distributed_query_31",
      "session_id": "f73922ed-40a4-4e98-a50a-ccda9d3eb755",
      "expired": false,
      "max_block": 1
    }
  ]
}
```

### Get carve

Retrieves the specified carve.

`GET /api/v1/fleet/carves/{id}`

#### Parameters

| Name | Type    | In   | Description                           |
| ---- | ------- | ---- | ------------------------------------- |
| id   | integer | path | **Required.** The desired carve's ID. |

#### Example

`GET /api/v1/fleet/carves/1`

##### Default response

`Status: 200`

```json
{
  "carve": {
    "id": 1,
    "created_at": "2021-02-23T22:52:01Z",
    "host_id": 7,
    "name": "macbook-pro.local-2021-02-23T22:52:01Z-fleet_distributed_query_30",
    "block_count": 1,
    "block_size": 2000000,
    "carve_size": 2048,
    "carve_id": "c6958b5f-4c10-4dc8-bc10-60aad5b20dc8",
    "request_id": "fleet_distributed_query_30",
    "session_id": "065a1dc3-40ad-441c-afff-80c2ad7dac28",
    "expired": false,
    "max_block": 0
  }
}
```

### Get carve block

Retrieves the specified carve block. This endpoint retrieves the data that was carved.

`GET /api/v1/fleet/carves/{id}/block/{block_id}`

#### Parameters

| Name     | Type    | In   | Description                                 |
| -------- | ------- | ---- | ------------------------------------------- |
| id       | integer | path | **Required.** The desired carve's ID.       |
| block_id | integer | path | **Required.** The desired carve block's ID. |

#### Example

`GET /api/v1/fleet/carves/1/block/0`

##### Default response

`Status: 200`

```json
{
    "data": "aG9zdHMAAAAAAAAAAAAAAAAAAAAAAAAAAAAAAAAAAAAAAAAAAAAAAAAAAAAAAAAA..."
}
```
---

## Fleet configuration

- [Get certificate](#get-certificate)
- [Get configuration](#get-configuration)
- [Modify configuration](#modify-configuration)
- [Get global enroll secrets](#get-global-enroll-secrets)
- [Modify global enroll secrets](#modify-global-enroll-secrets)
- [Get enroll secrets for a team](#get-enroll-secrets-for-a-team)
- [Modify enroll secrets for a team](i#modify-enroll-secrets-for-a-team)
- [Create invite](#create-invite)
- [List invites](#list-invites)
- [Delete invite](#delete-invite)
- [Verify invite](#verify-invite)
- [Update invite](#update-invite)
- [Version](#version)

The Fleet server exposes a handful of API endpoints that handle the configuration of Fleet as well as endpoints that manage invitation and enroll secret operations. All the following endpoints require prior authentication meaning you must first log in successfully before calling any of the endpoints documented below.

### Get certificate

Returns the Fleet certificate.

`GET /api/v1/fleet/config/certificate`

#### Parameters

None.

#### Example

`GET /api/v1/fleet/config/certificate`

##### Default response

`Status: 200`

```json
{
  "certificate_chain": <certificate_chain>
}
```

### Get configuration

Returns all information about the Fleet's configuration.

`GET /api/v1/fleet/config`

#### Parameters

None.

#### Example

`GET /api/v1/fleet/config`

##### Default response

`Status: 200`

```json
{
<<<<<<< HEAD
  "host": {
    "created_at": "2021-08-19T02:02:22Z",
    "updated_at": "2021-08-19T21:14:58Z",
    "software": [
      {
        "id": 408,
        "name": "osquery",
        "version": "4.5.1",
        "source": "rpm_packages",
        "generated_cpe": "",
        "vulnerabilities": null
      },
      {
        "id": 1146,
        "name": "tar",
        "version": "1.30",
        "source": "rpm_packages",
        "generated_cpe": "",
        "vulnerabilities": null
      },
      {
        "id": 321,
        "name": "SomeApp.app",
        "version": "1.0",
        "source": "apps",
        "bundle_identifier": "com.some.app",
        "last_opened_at": "2021-08-18T21:14:00Z",
        "generated_cpe": "",
        "vulnerabilities": null
      }
    ],
    "id": 1,
    "detail_updated_at": "2021-08-19T21:07:53Z",
    "label_updated_at": "2021-08-19T21:07:53Z",
    "last_enrolled_at": "2021-08-19T02:02:22Z",
    "seen_time": "2021-08-19T21:14:58Z",
    "refetch_requested": false,
    "hostname": "23cfc9caacf0",
    "uuid": "309a4b7d-0000-0000-8e7f-26ae0815ede8",
    "platform": "rhel",
    "osquery_version": "4.5.1",
    "os_version": "CentOS Linux 8.3.2011",
    "build": "",
    "platform_like": "rhel",
    "code_name": "",
    "uptime": 210671000000000,
    "memory": 16788398080,
    "cpu_type": "x86_64",
    "cpu_subtype": "158",
    "cpu_brand": "Intel(R) Core(TM) i9-9980HK CPU @ 2.40GHz",
    "cpu_physical_cores": 12,
    "cpu_logical_cores": 12,
    "hardware_vendor": "",
    "hardware_model": "",
    "hardware_version": "",
    "hardware_serial": "",
    "computer_name": "23cfc9caacf0",
    "public_ip": "",
    "primary_ip": "172.27.0.6",
    "primary_mac": "02:42:ac:1b:00:06",
    "distributed_interval": 10,
    "config_tls_refresh": 10,
    "logger_tls_period": 10,
    "team_id": null,
    "pack_stats": null,
    "team_name": null,
    "additional": {},
    "gigs_disk_space_available": 46.1,
    "percent_disk_space_available": 73,
    "users": [
      {
        "uid": 0,
        "username": "root",
        "type": "",
        "groupname": "root",
        "shell": "/bin/bash"
      },
      {
        "uid": 1,
        "username": "bin",
        "type": "",
        "groupname": "bin",
        "shell": "/sbin/nologin"
      }
    ],
    "labels": [
      {
        "created_at": "2021-08-19T02:02:17Z",
        "updated_at": "2021-08-19T02:02:17Z",
        "id": 6,
        "name": "All Hosts",
        "description": "All hosts which have enrolled in Fleet",
        "query": "SELECT 1;",
        "platform": "",
        "label_type": "builtin",
        "label_membership_type": "dynamic"
      },
      {
        "created_at": "2021-08-19T02:02:17Z",
        "updated_at": "2021-08-19T02:02:17Z",
        "id": 9,
        "name": "CentOS Linux",
        "description": "All CentOS hosts",
        "query": "SELECT 1 FROM os_version WHERE platform = 'centos' OR name LIKE '%centos%'",
        "platform": "",
        "label_type": "builtin",
        "label_membership_type": "dynamic"
      },
      {
        "created_at": "2021-08-19T02:02:17Z",
        "updated_at": "2021-08-19T02:02:17Z",
        "id": 12,
        "name": "All Linux",
        "description": "All Linux distributions",
        "query": "SELECT 1 FROM osquery_info WHERE build_platform LIKE '%ubuntu%' OR build_distro LIKE '%centos%';",
        "platform": "",
        "label_type": "builtin",
        "label_membership_type": "dynamic"
      }
    ],
    "packs": [],
    "status": "online",
    "display_text": "23cfc9caacf0",
    "policies": [
      {
        "id": 1,
        "name": "SomeQuery",
        "query": "SELECT * FROM foo;",
        "description": "this is a query",
        "resolution": "fix with these steps...",
        "platform": "windows,linux",
        "response": "pass"
      },
      {
        "id": 2,
        "name": "SomeQuery2",
        "query": "SELECT * FROM bar;",
        "description": "this is another query",
        "resolution": "fix with these other steps...",
        "platform": "darwin",
        "response": "fail"
      },
      {
        "id": 3,
        "name": "SomeQuery3",
        "query": "SELECT * FROM baz;",
        "description": "",
        "resolution": "",
        "platform": "",
        "response": ""
      }
    ],
    "issues": {
      "failing_policies_count": 2,
      "total_issues_count": 2
    }
  }
}
```

### Get host by identifier

Returns the information of the host specified using the `uuid`, `osquery_host_id`, `hostname`, or
`node_key` as an identifier

`GET /api/v1/fleet/hosts/identifier/{identifier}`

#### Parameters

| Name       | Type              | In   | Description                                                                   |
| ---------- | ----------------- | ---- | ----------------------------------------------------------------------------- |
| identifier | integer or string | path | **Required**. The host's `uuid`, `osquery_host_id`, `hostname`, or `node_key` |

#### Example

`GET /api/v1/fleet/hosts/identifier/392547dc-0000-0000-a87a-d701ff75bc65`

##### Default response

`Status: 200`

```json
{
  "host": {
    "created_at": "2020-11-05T05:09:44Z",
    "updated_at": "2020-11-05T06:03:39Z",
    "id": 1,
    "detail_updated_at": "2020-11-05T05:09:45Z",
    "label_updated_at": "2020-11-05T05:14:51Z",
    "seen_time": "2020-11-05T06:03:39Z",
    "hostname": "2ceca32fe484",
    "uuid": "392547dc-0000-0000-a87a-d701ff75bc65",
    "platform": "centos",
    "osquery_version": "2.7.0",
    "os_version": "CentOS Linux 7",
    "build": "",
    "platform_like": "rhel fedora",
    "code_name": "",
    "uptime": 8305000000000,
    "memory": 2084032512,
    "cpu_type": "6",
    "cpu_subtype": "142",
    "cpu_brand": "Intel(R) Core(TM) i5-8279U CPU @ 2.40GHz",
    "cpu_physical_cores": 4,
    "cpu_logical_cores": 4,
    "hardware_vendor": "",
    "hardware_model": "",
    "hardware_version": "",
    "hardware_serial": "",
    "computer_name": "2ceca32fe484",
    "primary_ip": "",
    "primary_mac": "",
    "distributed_interval": 10,
    "config_tls_refresh": 10,
    "logger_tls_period": 8,
    "additional": {},
    "status": "offline",
    "display_text": "2ceca32fe484",
    "team_id": null,
    "team_name": null,
    "gigs_disk_space_available": 45.86,
    "percent_disk_space_available": 73,
    "pack_stats": null,
  }
}
```

### Delete host

Deletes the specified host from Fleet. Note that a deleted host will fail authentication with the previous node key, and in most osquery configurations will attempt to re-enroll automatically. If the host still has a valid enroll secret, it will re-enroll successfully.

`DELETE /api/v1/fleet/hosts/{id}`

#### Parameters

| Name | Type    | In   | Description                  |
| ---- | ------- | ---- | ---------------------------- |
| id   | integer | path | **Required**. The host's id. |

#### Example

`DELETE /api/v1/fleet/hosts/121`

##### Default response

`Status: 200`


### Refetch host

Flags the host details, labels and policies to be refetched the next time the host checks in for distributed queries. Note that we cannot be certain when the host will actually check in and update the query results. Further requests to the host APIs will indicate that the refetch has been requested through the `refetch_requested` field on the host object.

`POST /api/v1/fleet/hosts/{id}/refetch`

#### Parameters

| Name | Type    | In   | Description                  |
| ---- | ------- | ---- | ---------------------------- |
| id   | integer | path | **Required**. The host's id. |

#### Example

`POST /api/v1/fleet/hosts/121/refetch`

##### Default response

`Status: 200`


### Transfer hosts to a team

_Available in Fleet Premium_

`POST /api/v1/fleet/hosts/transfer`

#### Parameters

| Name    | Type    | In   | Description                                                             |
| ------- | ------- | ---- | ----------------------------------------------------------------------- |
| team_id | integer | body | **Required**. The ID of the team you'd like to transfer the host(s) to. |
| hosts   | array   | body | **Required**. A list of host IDs.                                       |

#### Example

`POST /api/v1/fleet/hosts/transfer`

##### Request body

```json
{
  "team_id": 1,
  "hosts": [3, 2, 4, 6, 1, 5, 7]
}
```

##### Default response

`Status: 200`


### Transfer hosts to a team by filter

_Available in Fleet Premium_

`POST /api/v1/fleet/hosts/transfer/filter`

#### Parameters

| Name    | Type    | In   | Description                                                                                                                                                                                                                                                                                                                        |
| ------- | ------- | ---- | ---------------------------------------------------------------------------------------------------------------------------------------------------------------------------------------------------------------------------------------------------------------------------------------------------------------------------------- |
| team_id | integer | body | **Required**. The ID of the team you'd like to transfer the host(s) to.                                                                                                                                                                                                                                                            |
| filters | object  | body | **Required** Contains any of the following three properties: `query` for search query keywords. Searchable fields include `hostname`, `machine_serial`, `uuid`, and `ipv4`. `status` to indicate the status of the hosts to return. Can either be `new`, `online`, `offline`, or `mia`. `label_id` to indicate the selected label. |

#### Example

`POST /api/v1/fleet/hosts/transfer/filter`

##### Request body

```json
{
  "team_id": 1,
  "filters": {
    "status": "online"
  }
}
```

##### Default response

`Status: 200`

### Bulk delete hosts by filter or ids

`POST /api/v1/fleet/hosts/delete`

#### Parameters

| Name    | Type    | In   | Description                                                                                                                                                                                                                                                                                                                        |
| ------- | ------- | ---- | ---------------------------------------------------------------------------------------------------------------------------------------------------------------------------------------------------------------------------------------------------------------------------------------------------------------------------------- |
| ids     | list    | body | A list of the host IDs you'd like to delete. If `ids` is specified, `filters` cannot be specified.                                                                                                                                                                                                                                                           |
| filters | object  | body | Contains any of the following four properties: `query` for search query keywords. Searchable fields include `hostname`, `machine_serial`, `uuid`, and `ipv4`. `status` to indicate the status of the hosts to return. Can either be `new`, `online`, `offline`, or `mia`. `label_id` to indicate the selected label. `team_id` to indicate the selected team. If `filters` is specified, `id` cannot be specified. `label_id` and `status` cannot be used at the same time. |

Either ids or filters are required.

Request (`ids` is specified):

```json
{
  "ids": [1]
}
```

Request (`filters` is specified):
```json
{
  "filters": {
    "status": "online",
    "label_id": 1,
    "team_id": 1,
    "query": "abc"
  }
}
```

#### Example

`POST /api/v1/fleet/hosts/delete`

##### Request body

```json
{
  "filters": {
    "status": "online",
    "team_id": 1
  }
}
```

##### Default response

`Status: 200`

### Get host's Google Chrome profiles

Requires the [macadmins osquery
extension](https://github.com/macadmins/osquery-extension) which comes bundled
in [Fleet's osquery
installers](https://fleetdm.com/docs/using-fleet/adding-hosts#osquery-installer).
Currently supported only on macOS.


Retrieves a host's Google Chrome profile information which can be used to link a host to a specific
user by email.

`GET /api/v1/fleet/hosts/{id}/device_mapping`

#### Parameters

| Name       | Type              | In   | Description                                                                   |
| ---------- | ----------------- | ---- | ----------------------------------------------------------------------------- |
| id         | integer           | path | **Required**. The host's `id`.                                                |

#### Example

`GET /api/v1/fleet/hosts/1/device_mapping`

##### Default response

`Status: 200`

```json
{
  "host_id": 1,
  "device_mapping": [
    {
      "email": "user@example.com",
      "source": "google_chrome_profiles"
    }
  ]
}
```

---

### Get host's mobile device management (MDM) and Munki information

Requires the [macadmins osquery
extension](https://github.com/macadmins/osquery-extension) which comes bundled
in [Fleet's osquery
installers](https://fleetdm.com/docs/using-fleet/adding-hosts#osquery-installer).
Currently supported only on macOS.

Retrieves a host's MDM enrollment status, MDM server URL, and Munki version.

`GET /api/v1/fleet/hosts/{id}/macadmins`

#### Parameters

| Name    | Type    | In   | Description                                                                                                                                                                                                                                                                                                                        |
| ------- | ------- | ---- | -------------------------------------------------------------------------------- |
| id      | integer | path | **Required** The id of the host to get the details for                           |

#### Example

`GET /api/v1/fleet/hosts/32/macadmins`

##### Default response

`Status: 200`

```json
{
  "macadmins": {
    "munki": {
      "version": "1.2.3"
    },
    "mobile_device_management": {
      "enrollment_status": "Enrolled (automated)",
      "server_url": "http://some.url/mdm"
    }
  }
}
```

---

### Get aggregated host's mobile device management (MDM) and Munki information

Requires the [macadmins osquery
extension](https://github.com/macadmins/osquery-extension) which comes bundled
in [Fleet's osquery
installers](https://fleetdm.com/docs/using-fleet/adding-hosts#osquery-installer).
Currently supported only on macOS.


Retrieves aggregated host's MDM enrollment status and Munki versions.

`GET /api/v1/fleet/macadmins`

#### Parameters

| Name    | Type    | In    | Description                                                                                                                                                                                                                                                                                                                        |
| ------- | ------- | ----- | ---------------------------------------------------------------------------------------------------------------- |
| team_id | integer | query | _Available in Fleet Premium_ Filters the aggregate host information to only include hosts in the specified team. |                           |

#### Example

`GET /api/v1/fleet/macadmins`

##### Default response

`Status: 200`

```json
{
  "macadmins": {
    "counts_updated_at": "2021-03-21 12:32:44",
    "munki_versions": [
      {
        "version": "5.5",
        "hosts_count": 8360
      },
      {
        "version": "5.4",
        "hosts_count": 1700
      },
      {
        "version": "5.3",
        "hosts_count": 400
=======
  "org_info": {
    "org_name": "fleet",
    "org_logo_url": ""
  },
  "server_settings": {
    "server_url": "https://localhost:8080",
    "live_query_disabled": false,
    "enable_analytics": true
  },
  "smtp_settings": {
    "enable_smtp": false,
    "configured": false,
    "sender_address": "",
    "server": "",
    "port": 587,
    "authentication_type": "authtype_username_password",
    "user_name": "",
    "password": "********",
    "enable_ssl_tls": true,
    "authentication_method": "authmethod_plain",
    "domain": "",
    "verify_ssl_certs": true,
    "enable_start_tls": true
  },
  "sso_settings": {
    "entity_id": "",
    "issuer_uri": "",
    "idp_image_url": "",
    "metadata": "",
    "metadata_url": "",
    "idp_name": "",
    "enable_sso": false,
    "enable_sso_idp_login": false
  },
  "host_expiry_settings": {
    "host_expiry_enabled": false,
    "host_expiry_window": 0
  },
  "host_settings": {
    "additional_queries": null
  },
  "agent_options": {
    "spec": {
      "config": {
        "options": {
          "logger_plugin": "tls",
          "pack_delimiter": "/",
          "logger_tls_period": 10,
          "distributed_plugin": "tls",
          "disable_distributed": false,
          "logger_tls_endpoint": "/api/v1/osquery/log",
          "distributed_interval": 10,
          "distributed_tls_max_attempts": 3
        },
        "decorators": {
          "load": [
            "SELECT uuid AS host_uuid FROM system_info;",
            "SELECT hostname AS hostname FROM system_info;"
          ]
        }
>>>>>>> 3ba104e8
      },
      "overrides": {}
    }
  },
  "license": {
    "tier": "free",
    "expiration": "0001-01-01T00:00:00Z"
  },
  "logging": {
      "debug": false,
      "json": false,
      "result": {
          "plugin": "firehose",
          "config": {
              "region": "us-east-1",
              "status_stream": "",
              "result_stream": "result-topic"
          }
      },
      "status": {
          "plugin": "filesystem",
          "config": {
              "status_log_file": "foo_status",
              "result_log_file": "",
              "enable_log_rotation": false,
              "enable_log_compression": false
          }
      }
  },
  "license": {
    "tier": "free",
    "organization": "fleet",
    "device_count": 100,
    "expiration": "2021-12-31T19:00:00-05:00",
    "note": ""
  },
  "vulnerability_settings": {
    "databases_path": ""
  },
  "webhook_settings": {
    "host_status_webhook": {
      "enable_host_status_webhook": true,
      "destination_url": "https://server.com",
      "host_percentage": 5,
      "days_count": 7
    },
    "failing_policies_webhook":{
      "enable_failing_policies_webhook":true,
      "destination_url": "https://server.com",
      "policy_ids": [1, 2, 3],
      "host_batch_size": 1000
    },
    "vulnerabilities_webhook":{
      "enable_vulnerabilities_webhook":true,
      "destination_url": "https://server.com",
      "host_batch_size": 1000
    }
<<<<<<< HEAD
  ]
}
```

### Get hosts report in CSV

Returns the list of hosts corresponding to the search criteria in CSV format, ready for download when
requested by a web browser.

`GET /api/v1/fleet/hosts/report`

#### Parameters

| Name                    | Type    | In    | Description                                                                                                                                                                                                                                                                                                                                 |
| ----------------------- | ------- | ----- | ------------------------------------------------------------------------------------------------------------------------------------------------------------------------------------------------------------------------------------------------------------------------------------------------------------------------------------------- |
| format                  | string  | query | **Required**, must be "csv" (only supported format for now).                                                                                                                                                                                                                                                                                |
| order_key               | string  | query | What to order results by. Can be any column in the hosts table.                                                                                                                                                                                                                                                                             |
| order_direction         | string  | query | **Requires `order_key`**. The direction of the order given the order key. Options include `asc` and `desc`. Default is `asc`.                                                                                                                                                                                                               |
| status                  | string  | query | Indicates the status of the hosts to return. Can either be `new`, `online`, `offline`, or `mia`.                                                                                                                                                                                                                                            |
| query                   | string  | query | Search query keywords. Searchable fields include `hostname`, `machine_serial`, `uuid`, `ipv4` and the hosts' email addresses (only searched if the query looks like an email address, i.e. contains an `@`, no space, etc.).                                                                                                                |
| team_id                 | integer | query | _Available in Fleet Premium_ Filters the hosts to only include hosts in the specified team.                                                                                                                                                                                                                                                 |
| policy_id               | integer | query | The ID of the policy to filter hosts by. `policy_response` must also be specified with `policy_id`.                                                                                                                                                                                                                                         |
| policy_response         | string  | query | Valid options are `passing` or `failing`.  `policy_id` must also be specified with `policy_response`.                                                                                                                                                                                                                                       |
| software_id             | integer | query | The ID of the software to filter hosts by.                                                                                                                                                                                                                                                                                                  |
| label_id                | integer | query | A valid label ID. It cannot be used alongside policy filters.                                                                                                                                                                                                                                                                               |

#### Example

`GET /api/v1/fleet/hosts/report?software_id=123&format=csv`

##### Default response

`Status: 200`

```csv
created_at,updated_at,id,detail_updated_at,label_updated_at,policy_updated_at,last_enrolled_at,seen_time,refetch_requested,hostname,uuid,platform,osquery_version,os_version,build,platform_like,code_name,uptime,memory,cpu_type,cpu_subtype,cpu_brand,cpu_physical_cores,cpu_logical_cores,hardware_vendor,hardware_model,hardware_version,hardware_serial,computer_name,primary_ip_id,primary_ip,primary_mac,distributed_interval,config_tls_refresh,logger_tls_period,team_id,team_name,gigs_disk_space_available,percent_disk_space_available
2022-03-15T17:23:56Z,2022-03-15T17:23:56Z,1,2022-03-15T17:23:56Z,2022-03-15T17:23:56Z,2022-03-15T17:23:56Z,2022-03-15T17:23:56Z,2022-03-15T17:23:56Z,false,foo.local0,a4fc55a1-b5de-409c-a2f4-441f564680d3,debian,,,,,,0s,0,,,,0,0,,,,,,,,,0,0,0,,,0,0
2022-03-15T17:23:56Z,2022-03-15T17:23:56Z,2,2022-03-15T17:23:56Z,2022-03-15T17:23:56Z,2022-03-15T17:23:56Z,2022-03-15T17:23:56Z,2022-03-15T17:22:56Z,false,foo.local1,689539e5-72f0-4bf7-9cc5-1530d3814660,rhel,,,,,,0s,0,,,,0,0,,,,,,,,,0,0,0,,,0,0
2022-03-15T17:23:56Z,2022-03-15T17:23:56Z,3,2022-03-15T17:23:56Z,2022-03-15T17:23:56Z,2022-03-15T17:23:56Z,2022-03-15T17:23:56Z,2022-03-15T17:21:56Z,false,foo.local2,48ebe4b0-39c3-4a74-a67f-308f7b5dd171,linux,,,,,,0s,0,,,,0,0,,,,,,,,,0,0,0,,,0,0
```

---


## Labels

- [Create label](#create-label)
- [Modify label](#modify-label)
- [Get label](#get-label)
- [List labels](#list-labels)
- [List hosts in a label](#list-hosts-in-a-label)
- [Delete label](#delete-label)
- [Delete label by ID](#delete-label-by-id)

### Create label

Creates a dynamic label.

`POST /api/v1/fleet/labels`

#### Parameters

| Name        | Type   | In   | Description                                                                                                                                                                                                                                  |
| ----------- | ------ | ---- | -------------------------------------------------------------------------------------------------------------------------------------------------------------------------------------------------------------------------------------------- |
| name        | string | body | **Required**. The label's name.                                                                                                                                                                                                              |
| description | string | body | The label's description.                                                                                                                                                                                                                     |
| query       | string | body | **Required**. The query in SQL syntax used to filter the hosts.                                                                                                                                                                              |
| platform    | string | body | The specific platform for the label to target. Provides an additional filter. Choices for platform are `darwin`, `windows`, `ubuntu`, and `centos`. All platforms are included by default and this option is represented by an empty string. |

#### Example

`POST /api/v1/fleet/labels`

##### Request body

```json
{
  "name": "Ubuntu hosts",
  "description": "Filters ubuntu hosts",
  "query": "SELECT 1 FROM os_version WHERE platform = 'ubuntu';",
  "platform": ""
}
```

##### Default response

`Status: 200`

```json
{
  "label": {
    "created_at": "0001-01-01T00:00:00Z",
    "updated_at": "0001-01-01T00:00:00Z",
    "id": 1,
    "name": "Ubuntu hosts",
    "description": "Filters ubuntu hosts",
    "query": "SELECT 1 FROM os_version WHERE platform = 'ubuntu';",
    "label_type": "regular",
    "label_membership_type": "dynamic",
    "display_text": "Ubuntu hosts",
    "count": 0,
    "host_ids": null
=======
  },
  "integrations": {
    "jira": null
  },
  "logging": {
    "debug": false,
    "json": false,
    "result": {
        "plugin": "filesystem",
        "config": {
          "status_log_file": "/var/folders/xh/bxm1d2615tv3vrg4zrxq540h0000gn/T/osquery_status",
          "result_log_file": "/var/folders/xh/bxm1d2615tv3vrg4zrxq540h0000gn/T/osquery_result",
          "enable_log_rotation": false,
          "enable_log_compression": false
        }
      },
    "status": {
      "plugin": "filesystem",
      "config": {
        "status_log_file": "/var/folders/xh/bxm1d2615tv3vrg4zrxq540h0000gn/T/osquery_status",
        "result_log_file": "/var/folders/xh/bxm1d2615tv3vrg4zrxq540h0000gn/T/osquery_result",
        "enable_log_rotation": false,
        "enable_log_compression": false
      }
    }
  },
  "update_interval": {
    "osquery_detail": 3600000000000,
    "osquery_policy": 3600000000000
  },
  "vulnerabilities": {
    "cpe_database_url": "",
    "current_instance_checks": "auto",
    "cve_feed_prefix_url": "",
    "databases_path": "",
    "disable_data_sync": false,
    "periodicity": 3600000000000,
    "recent_vulnerability_max_age": 2592000000000000
>>>>>>> 3ba104e8
  }
}
```

### Modify configuration

Modifies the Fleet's configuration with the supplied information.

`PATCH /api/v1/fleet/config`

#### Parameters

| Name                  | Type    | In   | Description                                                                                                                                                                            |
| --------------------- | ------- | ---- | -------------------------------------------------------------------------------------------------------------------------------------------------------------------------------------- |
| org_name              | string  | body | _Organization information_. The organization name.                                                                                                                                     |
| org_logo_url          | string  | body | _Organization information_. The URL for the organization logo.                                                                                                                         |
| server_url            | string  | body | _Server settings_. The Fleet server URL.                                                                                                                                               |
| live_query_disabled   | boolean | body | _Server settings_. Whether the live query capabilities are disabled.                                                                                                                   |
| enable_smtp           | boolean | body | _SMTP settings_. Whether SMTP is enabled for the Fleet app.                                                                                                                            |
| sender_address        | string  | body | _SMTP settings_. The sender email address for the Fleet app. An invitation email is an example of the emails that may use this sender address                                          |
| server                | string  | body | _SMTP settings_. The SMTP server for the Fleet app.                                                                                                                                    |
| port                  | integer | body | _SMTP settings_. The SMTP port for the Fleet app.                                                                                                                                      |
| authentication_type   | string  | body | _SMTP settings_. The authentication type used by the SMTP server. Options include `"authtype_username_and_password"` or `"none"`                                                       |
| username_name         | string  | body | _SMTP settings_. The username used to authenticate requests made to the SMTP server.                                                                                                   |
| password              | string  | body | _SMTP settings_. The password used to authenticate requests made to the SMTP server.                                                                                                   |
| enable_ssl_tls        | boolean | body | _SMTP settings_. Whether or not SSL and TLS are enabled for the SMTP server.                                                                                                           |
| authentication_method | string  | body | _SMTP settings_. The authentication method used to make authenticate requests to SMTP server. Options include `"authmethod_plain"`, `"authmethod_cram_md5"`, and `"authmethod_login"`. |
| domain                | string  | body | _SMTP settings_. The domain for the SMTP server.                                                                                                                                       |
| verify_ssl_certs      | boolean | body | _SMTP settings_. Whether or not SSL certificates are verified by the SMTP server. Turn this off (not recommended) if you use a self-signed certificate.                                |
| enabled_start_tls     | boolean | body | _SMTP settings_. Detects if STARTTLS is enabled in your SMTP server and starts to use it.                                                                                              |
| enabled_sso           | boolean | body | _SSO settings_. Whether or not SSO is enabled for the Fleet application. If this value is true, you must also include most of the SSO settings parameters below.                       |
| entity_id             | string  | body | _SSO settings_. The required entity ID is a URI that you use to identify Fleet when configuring the identity provider.                                                                 |
| issuer_uri            | string  | body | _SSO settings_. The URI you provide here must exactly match the Entity ID field used in the identity provider configuration.                                                           |
| idp_image_url         | string  | body | _SSO settings_. An optional link to an image such as a logo for the identity provider.                                                                                                 |
| metadata              | string  | body | _SSO settings_. Metadata provided by the identity provider. Either metadata or a metadata URL must be provided.                                                                        |
| metadata_url          | string  | body | _SSO settings_. A URL that references the identity provider metadata. If available from the identity provider, this is the preferred means of providing metadata.                      |
| host_expiry_enabled   | boolean | body | _Host expiry settings_. When enabled, allows automatic cleanup of hosts that have not communicated with Fleet in some number of days.                                                  |
| host_expiry_window    | integer | body | _Host expiry settings_. If a host has not communicated with Fleet in the specified number of days, it will be removed.                                                                 |
| agent_options         | objects | body | The agent_options spec that is applied to all hosts. In Fleet 4.0.0 the `api/v1/fleet/spec/osquery_options` endpoints were removed.                                                    |
| enable_host_status_webhook    | boolean | body | _webhook_settings.host_status_webhook settings_. Whether or not the host status webhook is enabled.                                                                 |
| destination_url       | string | body | _webhook_settings.host_status_webhook settings_. The URL to deliver the webhook request to.                                                     |
| host_percentage       | integer | body | _webhook_settings.host_status_webhook settings_. The minimum percentage of hosts that must fail to check in to Fleet in order to trigger the webhook request.                                                              |
| days_count            | integer | body | _webhook_settings.host_status_webhook settings_. The minimum number of days that the configured `host_percentage` must fail to check in to Fleet in order to trigger the webhook request.                                |
| enable_failing_policies_webhook   | boolean | body | _webhook_settings.failing_policies_webhook settings_. Whether or not the failing policies webhook is enabled. |
| destination_url       | string | body | _webhook_settings.failing_policies_webhook settings_. The URL to deliver the webhook requests to.                                                     |
| policy_ids            | array | body | _webhook_settings.failing_policies_webhook settings_. List of policy IDs to enable failing policies webhook.                                                              |
| host_batch_size       | integer | body | _webhook_settings.failing_policies_webhook settings_. Maximum number of hosts to batch on failing policy webhook requests. The default, 0, means no batching (all hosts failing a policy are sent on one request). |
| enable_vulnerabilities_webhook   | boolean | body | _webhook_settings.vulnerabilities_webhook settings_. Whether or not the vulnerabilities webhook is enabled. |
| destination_url       | string | body | _webhook_settings.vulnerabilities_webhook settings_. The URL to deliver the webhook requests to.                                                     |
| host_batch_size       | integer | body | _webhook_settings.vulnerabilities_webhook settings_. Maximum number of hosts to batch on vulnerabilities webhook requests. The default, 0, means no batching (all vulnerable hosts are sent on one request). |
| enable_software_vulnerabilities | boolean | body | _integrations.jira[] settings_. Whether or not that Jira integration is enabled. Only one vulnerabilities automation can be enabled at a given time (enable_vulnerabilities_webhook and enable_software_vulnerabilities). |
| url                   | string | body | _integrations.jira[] settings_. The URL of the Jira server to integrate with. |
| username              | string | body | _integrations.jira[] settings_. The Jira username to use for this Jira integration. |
| password              | string | body | _integrations.jira[] settings_. The password of the Jira username to use for this Jira integration. |
| project_key           | string | body | _integrations.jira[] settings_. The Jira project key to use for this integration. Jira tickets will be created in this project. |
| additional_queries    | boolean | body | Whether or not additional queries are enabled on hosts.                                                                                                                                |

#### Example

`PATCH /api/v1/fleet/config`

##### Request body

```json
{
<<<<<<< HEAD
  "name": "macOS label",
  "description": "Now this label only includes macOS machines",
  "platform": "darwin"
}
```

##### Default response

`Status: 200`

```json
{
  "label": {
    "created_at": "0001-01-01T00:00:00Z",
    "updated_at": "0001-01-01T00:00:00Z",
    "id": 1,
    "name": "Ubuntu hosts",
    "description": "Filters ubuntu hosts",
    "query": "SELECT 1 FROM os_version WHERE platform = 'ubuntu';",
    "platform": "darwin",
    "label_type": "regular",
    "label_membership_type": "dynamic",
    "display_text": "Ubuntu hosts",
    "count": 0,
    "host_ids": null
=======
  "org_info": {
    "org_name": "Fleet Device Management",
    "org_logo_url": "https://fleetdm.com/logo.png"
  },
  "smtp_settings": {
    "enable_smtp": true,
    "server": "localhost",
    "port": "1025"
>>>>>>> 3ba104e8
  }
}
```

##### Default response

`Status: 200`

```json
{
<<<<<<< HEAD
  "label": {
    "created_at": "2021-02-09T22:09:43Z",
    "updated_at": "2021-02-09T22:15:58Z",
    "id": 12,
    "name": "Ubuntu",
    "description": "Filters ubuntu hosts",
    "query": "SELECT 1 FROM os_version WHERE platform = 'ubuntu';",
    "label_type": "regular",
    "label_membership_type": "dynamic",
    "display_text": "Ubuntu",
    "count": 0,
    "host_ids": null
=======
  "org_info": {
    "org_name": "Fleet Device Management",
    "org_logo_url": "https://fleetdm.com/logo.png"
  },
  "server_settings": {
    "server_url": "https://localhost:8080",
    "live_query_disabled": false
  },
  "smtp_settings": {
    "enable_smtp": true,
    "configured": true,
    "sender_address": "",
    "server": "localhost",
    "port": 1025,
    "authentication_type": "authtype_username_none",
    "user_name": "",
    "password": "********",
    "enable_ssl_tls": true,
    "authentication_method": "authmethod_plain",
    "domain": "",
    "verify_ssl_certs": true,
    "enable_start_tls": true
  },
  "sso_settings": {
    "entity_id": "",
    "issuer_uri": "",
    "idp_image_url": "",
    "metadata": "",
    "metadata_url": "",
    "idp_name": "",
    "enable_sso": false
  },
  "host_expiry_settings": {
    "host_expiry_enabled": false,
    "host_expiry_window": 0
  },
  "host_settings": {
    "additional_queries": null
  },
  "license": {
    "tier": "free",
    "expiration": "0001-01-01T00:00:00Z"
  },
  "agent_options": {
    "spec": {
      "config": {
        "options": {
          "logger_plugin": "tls",
          "pack_delimiter": "/",
          "logger_tls_period": 10,
          "distributed_plugin": "tls",
          "disable_distributed": false,
          "logger_tls_endpoint": "/api/v1/osquery/log",
          "distributed_interval": 10,
          "distributed_tls_max_attempts": 3
        },
        "decorators": {
          "load": [
            "SELECT uuid AS host_uuid FROM system_info;",
            "SELECT hostname AS hostname FROM system_info;"
          ]
        }
      },
      "overrides": {}
    }
  },
    "vulnerability_settings": {
    "databases_path": ""
  },
  "webhook_settings": {
    "host_status_webhook": {
      "enable_host_status_webhook": true,
      "destination_url": "https://server.com",
      "host_percentage": 5,
      "days_count": 7
    },
    "failing_policies_webhook":{
      "enable_failing_policies_webhook":true,
      "destination_url": "https://server.com",
      "policy_ids": [1, 2, 3],
      "host_batch_size": 1000
    },
    "vulnerabilities_webhook":{
      "enable_vulnerabilities_webhook":true,
      "destination_url": "https://server.com",
      "host_batch_size": 1000
    }
  },
  "integrations": {
    "jira": [
      {
        "url": "https://jiraserver.com",
        "username": "some_user",
        "password": "sec4et!",
        "project_key": "jira_project",
        "enable_software_vulnerabilities": false
      }
    ]
  },
  "logging": {
      "debug": false,
      "json": false,
      "result": {
          "plugin": "firehose",
          "config": {
              "region": "us-east-1",
              "status_stream": "",
              "result_stream": "result-topic"
          }
      },
      "status": {
          "plugin": "filesystem",
          "config": {
              "status_log_file": "foo_status",
              "result_log_file": "",
              "enable_log_rotation": false,
              "enable_log_compression": false
          }
      }
>>>>>>> 3ba104e8
  }
}
```

### Get global enroll secrets

Returns the valid global enroll secrets.

`GET /api/v1/fleet/spec/enroll_secret`

#### Parameters

None.

#### Example

`GET /api/v1/fleet/spec/enroll_secret`

##### Default response

`Status: 200`

```json
{
<<<<<<< HEAD
  "labels": [
    {
      "created_at": "2021-02-02T23:55:25Z",
      "updated_at": "2021-02-02T23:55:25Z",
      "id": 6,
      "name": "All Hosts",
      "description": "All hosts which have enrolled in Fleet",
      "query": "SELECT 1;",
      "label_type": "builtin",
      "label_membership_type": "dynamic",
      "host_count": 7,
      "display_text": "All Hosts",
      "count": 7,
      "host_ids": null
    },
    {
      "created_at": "2021-02-02T23:55:25Z",
      "updated_at": "2021-02-02T23:55:25Z",
      "id": 7,
      "name": "macOS",
      "description": "All macOS hosts",
      "query": "SELECT 1 FROM os_version WHERE platform = 'darwin';",
      "platform": "darwin",
      "label_type": "builtin",
      "label_membership_type": "dynamic",
      "host_count": 1,
      "display_text": "macOS",
      "count": 1,
      "host_ids": null
    },
    {
      "created_at": "2021-02-02T23:55:25Z",
      "updated_at": "2021-02-02T23:55:25Z",
      "id": 8,
      "name": "Ubuntu Linux",
      "description": "All Ubuntu hosts",
      "query": "SELECT 1 FROM os_version WHERE platform = 'ubuntu';",
      "platform": "ubuntu",
      "label_type": "builtin",
      "label_membership_type": "dynamic",
      "host_count": 3,
      "display_text": "Ubuntu Linux",
      "count": 3,
      "host_ids": null
    },
    {
      "created_at": "2021-02-02T23:55:25Z",
      "updated_at": "2021-02-02T23:55:25Z",
      "id": 9,
      "name": "CentOS Linux",
      "description": "All CentOS hosts",
      "query": "SELECT 1 FROM os_version WHERE platform = 'centos' OR name LIKE '%centos%'",
      "label_type": "builtin",
      "label_membership_type": "dynamic",
      "host_count": 3,
      "display_text": "CentOS Linux",
      "count": 3,
      "host_ids": null
    },
    {
      "created_at": "2021-02-02T23:55:25Z",
      "updated_at": "2021-02-02T23:55:25Z",
      "id": 10,
      "name": "MS Windows",
      "description": "All Windows hosts",
      "query": "SELECT 1 FROM os_version WHERE platform = 'windows';",
      "platform": "windows",
      "label_type": "builtin",
      "label_membership_type": "dynamic",
      "display_text": "MS Windows",
      "count": 0,
      "host_ids": null
    },
  ]
=======
    "spec": {
        "secrets": [
            {
                "secret": "vhPzPOnCMOMoqSrLxKxzSADyqncayacB",
                "created_at": "2021-11-12T20:24:57Z"
            },
            {
                "secret": "jZpexWGiXmXaFAKdrdttFHdJBqEnqlVF",
                "created_at": "2021-11-12T20:24:57Z"
            }
        ]
    }
>>>>>>> 3ba104e8
}
```

### Modify global enroll secrets

Replaces all existing global enroll secrets.

`POST /api/v1/fleet/spec/enroll_secret`

#### Parameters

| Name      | Type    | In   | Description                                                        |
| --------- | ------- | ---- | ------------------------------------------------------------------ |
| spec      | object  | body | **Required**. Attribute "secrets" must be a list of enroll secrets |
#### Example

Replace all global enroll secrets with a new enroll secret.

`POST /api/v1/fleet/spec/enroll_secret`

##### Request body

```json
{
    "spec": {
        "secrets": [
            {
                "secret": "KuSkYFsHBQVlaFtqOLwoUIWniHhpvEhP",
            }
        ]
    }
}
```

##### Default response

`Status: 200`

```json
{}
```

#### Example

Delete all global enroll secrets.

`POST /api/v1/fleet/spec/enroll_secret`

##### Request body

```json
{
    "spec": {
        "secrets": []
    }
}
```

##### Default response

`Status: 200`

```json
{}
```

### Get enroll secrets for a team

Returns the valid team enroll secrets.

`GET /api/v1/fleet/teams/{id}/secrets`

#### Parameters

None.

#### Example

`GET /api/v1/fleet/teams/1/secrets`

##### Default response

`Status: 200`

```json
{
  "secrets": [
    {
      "created_at": "2021-06-16T22:05:49Z",
      "secret": "aFtH2Nq09hrvi73ErlWNQfa7M53D3rPR",
      "team_id": 1
    }
  ]
}
```


### Modify enroll secrets for a team

Replaces all existing team enroll secrets.

`PATCH /api/v1/fleet/teams/{id}/secrets`

#### Parameters

| Name      | Type    | In   | Description                            |
| --------- | ------- | ---- | -------------------------------------- |
| id        | integer | path | **Required**. The team's id.           |
| secrets   | array   | body | **Required**. A list of enroll secrets |

#### Example

Replace all of a team's existing enroll secrets with a new enroll secret

`PATCH /api/v1/fleet/teams/2/secrets`

##### Request body

```json
{
  "secrets": [
    {
      "secret": "n07v32y53c237734m3n201153c237",
    }
  ]
}
```

##### Default response

`Status: 200`

```json
{
  "secrets": [
    {
      "secret": "n07v32y53c237734m3n201153c237",
      "created_at": "0001-01-01T00:00:00Z",
    }
  ]
}
```

#### Example

Delete all of a team's existing enroll secrets

`PATCH /api/v1/fleet/teams/2/secrets`

##### Request body

```json
{
  "secrets": []
}
```

##### Default response

`Status: 200`

```json
{
  "secrets": null
}
```

### Create invite

`POST /api/v1/fleet/invites`

#### Parameters

| Name        | Type    | In   | Description                                                                                                                                           |
| ----------- | ------- | ---- | ----------------------------------------------------------------------------------------------------------------------------------------------------- |
| global_role | string  | body | Role the user will be granted. Either a global role is needed, or a team role.                                                                        |
| email       | string  | body | **Required.** The email of the invited user. This email will receive the invitation link.                                                             |
| name        | string  | body | **Required.** The name of the invited user.                                                                                                           |
| sso_enabled | boolean | body | **Required.** Whether or not SSO will be enabled for the invited user.                                                                                |
| teams       | list    | body | _Available in Fleet Premium_ A list of the teams the user is a member of. Each item includes the team's ID and the user's role in the specified team. |

#### Example

##### Request body

```json
{
  "email": "john_appleseed@example.com",
  "name": "John",
  "sso_enabled": false,
  "global_role": null,
  "teams": [
    {
      "id": 2,
      "role": "observer"
    },
    {
      "id": 3,
      "role": "maintainer"
    }
  ]
}
```

`POST /api/v1/fleet/invites`

##### Default response

`Status: 200`

```json
{
  "invite": {
    "created_at": "0001-01-01T00:00:00Z",
    "updated_at": "0001-01-01T00:00:00Z",
    "id": 3,
    "invited_by": 1,
    "email": "john_appleseed@example.com",
    "name": "John",
    "sso_enabled": false,
    "teams": [
      {
        "id": 10,
        "created_at": "0001-01-01T00:00:00Z",
        "name": "Apples",
        "description": "",
        "agent_options": null,
        "user_count": 0,
        "host_count": 0,
        "role": "observer"
      },
      {
        "id": 14,
        "created_at": "0001-01-01T00:00:00Z",
        "name": "Best of the Best Engineering",
        "description": "",
        "agent_options": null,
        "user_count": 0,
        "host_count": 0,
        "role": "maintainer"
      }
    ]
  }
}
```

### List invites

Returns a list of the active invitations in Fleet.

`GET /api/v1/fleet/invites`

#### Parameters

| Name            | Type   | In    | Description                                                                                                                   |
| --------------- | ------ | ----- | ----------------------------------------------------------------------------------------------------------------------------- |
| order_key       | string | query | What to order results by. Can be any column in the invites table.                                                             |
| order_direction | string | query | **Requires `order_key`**. The direction of the order given the order key. Options include `asc` and `desc`. Default is `asc`. |
| query           | string | query | Search query keywords. Searchable fields include `name` and `email`.                                                          |

#### Example

`GET /api/v1/fleet/invites`

##### Default response

`Status: 200`

```json
{
  "invites": [
    {
      "created_at": "0001-01-01T00:00:00Z",
      "updated_at": "0001-01-01T00:00:00Z",
      "id": 3,
      "email": "john_appleseed@example.com",
      "name": "John",
      "sso_enabled": false,
      "global_role": "admin",
      "teams": []
    },
    {
      "created_at": "0001-01-01T00:00:00Z",
      "updated_at": "0001-01-01T00:00:00Z",
      "id": 4,
      "email": "bob_marks@example.com",
      "name": "Bob",
      "sso_enabled": false,
      "global_role": "admin",
      "teams": []
    },
  ]
}
```

### Delete invite

Delete the specified invite from Fleet.

`DELETE /api/v1/fleet/invites/{id}`

#### Parameters

| Name | Type    | In   | Description                  |
| ---- | ------- | ---- | ---------------------------- |
| id   | integer | path | **Required.** The user's id. |

#### Example

`DELETE /api/v1/fleet/invites/{id}`

##### Default response

`Status: 200`


### Verify invite

Verify the specified invite.

`GET /api/v1/fleet/invites/{token}`

#### Parameters

| Name  | Type    | In   | Description                            |
| ----- | ------- | ---- | -------------------------------------- |
| token | integer | path | **Required.** The user's invite token. |

#### Example

`GET /api/v1/fleet/invites/{token}`

##### Default response

`Status: 200`

```json
{
    "invite": {
        "created_at": "2021-01-15T00:58:33Z",
        "updated_at": "2021-01-15T00:58:33Z",
        "id": 4,
        "email": "steve@example.com",
        "name": "Steve",
        "sso_enabled": false,
        "global_role": "admin",
        "teams": []
    }
}
```

##### Not found

`Status: 404`

```json
{
    "message": "Resource Not Found",
    "errors": [
        {
            "name": "base",
            "reason": "Invite with token <token> was not found in the datastore"
        }
    ]
}
```

### Update invite

`PATCH /api/v1/fleet/invites/{id}`

#### Parameters

| Name        | Type    | In   | Description                                                                                                                                           |
| ----------- | ------- | ---- | ----------------------------------------------------------------------------------------------------------------------------------------------------- |
| global_role | string  | body | Role the user will be granted. Either a global role is needed, or a team role.                                                                        |
| email       | string  | body | The email of the invited user. Updates on the email won't resend the invitation.                                                             |
| name        | string  | body | The name of the invited user.                                                                                                           |
| sso_enabled | boolean | body | Whether or not SSO will be enabled for the invited user.                                                                                |
| teams       | list    | body | _Available in Fleet Premium_ A list of the teams the user is a member of. Each item includes the team's ID and the user's role in the specified team. |

#### Example

`PATCH /api/v1/fleet/invites/123`

##### Request body

```json
{
  "email": "john_appleseed@example.com",
  "name": "John",
  "sso_enabled": false,
  "global_role": null,
  "teams": [
    {
      "id": 2,
      "role": "observer"
    },
    {
      "id": 3,
      "role": "maintainer"
    }
  ]
}
```

##### Default response

`Status: 200`

```json
{
  "invite": {
    "created_at": "0001-01-01T00:00:00Z",
    "updated_at": "0001-01-01T00:00:00Z",
    "id": 3,
    "invited_by": 1,
    "email": "john_appleseed@example.com",
    "name": "John",
    "sso_enabled": false,
    "teams": [
      {
        "id": 10,
        "created_at": "0001-01-01T00:00:00Z",
        "name": "Apples",
        "description": "",
        "agent_options": null,
        "user_count": 0,
        "host_count": 0,
        "role": "observer"
      },
      {
        "id": 14,
        "created_at": "0001-01-01T00:00:00Z",
        "name": "Best of the Best Engineering",
        "description": "",
        "agent_options": null,
        "user_count": 0,
        "host_count": 0,
        "role": "maintainer"
      }
    ]
  }
}
```

### Version

Get version and build information from the Fleet server.

`GET /api/v1/fleet/version`

#### Parameters

None.

#### Example

`GET /api/v1/fleet/version`

##### Default response

`Status: 200`

```json
{
  "version": "3.9.0-93-g1b67826f-dirty",
  "branch": "version",
  "revision": "1b67826fe4bf40b2f45ec53e01db9bf467752e74",
  "go_version": "go1.15.7",
  "build_date": "2021-03-27T00:28:48Z",
  "build_user": "zwass"
}
```

---

## Hosts

- [List hosts](#list-hosts)
- [Count hosts](#count-hosts)
- [Get hosts summary](#get-hosts-summary)
- [Get host](#get-host)
- [Get host by identifier](#get-host-by-identifier)
- [Delete host](#delete-host)
- [Refetch host](#refetch-host)
- [Transfer hosts to a team](#transfer-hosts-to-a-team)
- [Transfer hosts to a team by filter](#transfer-hosts-to-a-team-by-filter)
- [Bulk delete hosts by filter or ids](#bulk-delete-hosts-by-filter-or-ids)
- [Get host's Google Chrome profiles](#get-hosts-google-chrome-profiles)
- [Get host's mobile device management (MDM) and Munki information](#get-hosts-mobile-device-management-mdm-and-munki-information)
- [Get aggregated host's mobile device management (MDM) and Munki information](#get-aggregated-hosts-mobile-device-management-mdm-and-munki-information)
- [Get host OS versions](#get-host-os-versions)
- [Get hosts report in CSV](#get-hosts-report-in-csv)

### List hosts

`GET /api/v1/fleet/hosts`

#### Parameters

| Name                    | Type    | In    | Description                                                                                                                                                                                                                                                                                                                                 |
| ----------------------- | ------- | ----- | ------------------------------------------------------------------------------------------------------------------------------------------------------------------------------------------------------------------------------------------------------------------------------------------------------------------------------------------- |
| page                    | integer | query | Page number of the results to fetch.                                                                                                                                                                                                                                                                                                        |
| per_page                | integer | query | Results per page.                                                                                                                                                                                                                                                                                                                           |
| order_key               | string  | query | What to order results by. Can be any column in the hosts table.                                                                                                                                                                                                                                                                             |
| after                   | string  | query | The value to get results after. This needs order_key defined, as that's the column that would be used.                                                                                                                                                                                                                                      |
| order_direction         | string  | query | **Requires `order_key`**. The direction of the order given the order key. Options include `asc` and `desc`. Default is `asc`.                                                                                                                                                                                                               |
| status                  | string  | query | Indicates the status of the hosts to return. Can either be `new`, `online`, `offline`, or `mia`.                                                                                                                                                                                                                                            |
| query                   | string  | query | Search query keywords. Searchable fields include `hostname`, `machine_serial`, `uuid`, `ipv4` and the hosts' email addresses (only searched if the query looks like an email address, i.e. contains an `@`, no space, etc.).                                                                                                                |
| additional_info_filters | string  | query | A comma-delimited list of fields to include in each host's additional information object. See [Fleet Configuration Options](../Using-Fleet/fleetctl-CLI.md#fleet-configuration-options) for an example configuration with hosts' additional information. Use `*` to get all stored fields. |
| team_id                 | integer | query | _Available in Fleet Premium_ Filters the hosts to only include hosts in the specified team.                                                                                                                                                                                                                                                 |
| policy_id               | integer | query | The ID of the policy to filter hosts by. `policy_response` must also be specified with `policy_id`.                                                                                                                                                                                                                                         |
| policy_response         | string  | query | Valid options are `passing` or `failing`.  `policy_id` must also be specified with `policy_response`.                                                                                                                                                                                                                                       |
| software_id             | integer | query | The ID of the software to filter hosts by.                                                                                                                                                                                                                                         |

If `additional_info_filters` is not specified, no `additional` information will be returned.

#### Example

`GET /api/v1/fleet/hosts?page=0&per_page=100&order_key=hostname&query=2ce`

##### Request query parameters

```json
{
  "page": 0,
  "per_page": 100,
  "order_key": "hostname",
}
```

##### Default response

`Status: 200`

```json
{
  "hosts": [
    {
      "created_at": "2020-11-05T05:09:44Z",
      "updated_at": "2020-11-05T06:03:39Z",
      "id": 1,
      "detail_updated_at": "2020-11-05T05:09:45Z",
      "label_updated_at": "2020-11-05T05:14:51Z",
      "seen_time": "2020-11-05T06:03:39Z",
      "hostname": "2ceca32fe484",
      "uuid": "392547dc-0000-0000-a87a-d701ff75bc65",
      "platform": "centos",
      "osquery_version": "2.7.0",
      "os_version": "CentOS Linux 7",
      "build": "",
      "platform_like": "rhel fedora",
      "code_name": "",
      "uptime": 8305000000000,
      "memory": 2084032512,
      "cpu_type": "6",
      "cpu_subtype": "142",
      "cpu_brand": "Intel(R) Core(TM) i5-8279U CPU @ 2.40GHz",
      "cpu_physical_cores": 4,
      "cpu_logical_cores": 4,
      "hardware_vendor": "",
      "hardware_model": "",
      "hardware_version": "",
      "hardware_serial": "",
      "computer_name": "2ceca32fe484",
      "public_ip": "",
      "primary_ip": "",
      "primary_mac": "",
      "distributed_interval": 10,
      "config_tls_refresh": 10,
      "logger_tls_period": 8,
      "additional": {},
      "status": "offline",
      "display_text": "2ceca32fe484",
      "team_id": null,
      "team_name": null,
      "pack_stats": null,
      "issues": {
        "failing_policies_count": 2,
        "total_issues_count": 2
      }
    }
  ]
}
```

### Count hosts

`GET /api/v1/fleet/hosts/count`

#### Parameters

| Name                    | Type    | In    | Description                                                                                                                                                                                                                                                                                                                                 |
| ----------------------- | ------- | ----- | ------------------------------------------------------------------------------------------------------------------------------------------------------------------------------------------------------------------------------------------------------------------------------------------------------------------------------------------- |
| page                    | integer | query | Page number of the results to fetch.                                                                                                                                                                                                                                                                                                        |
| per_page                | integer | query | Results per page.                                                                                                                                                                                                                                                                                                                           |
| order_key               | string  | query | What to order results by. Can be any column in the hosts table.                                                                                                                                                                                                                                                                             |
| order_direction         | string  | query | **Requires `order_key`**. The direction of the order given the order key. Options include `asc` and `desc`. Default is `asc`.                                                                                                                                                                                                               |
| status                  | string  | query | Indicates the status of the hosts to return. Can either be `new`, `online`, `offline`, or `mia`.                                                                                                                                                                                                                                            |
| query                   | string  | query | Search query keywords. Searchable fields include `hostname`, `machine_serial`, `uuid`, `ipv4` and the hosts' email addresses (only searched if the query looks like an email address, i.e. contains an `@`, no space, etc.).                                                                                                                |
| additional_info_filters | string  | query | A comma-delimited list of fields to include in each host's additional information object. See [Fleet Configuration Options](../Using-Fleet/fleetctl-CLI.md#fleet-configuration-options) for an example configuration with hosts' additional information. Use `*` to get all stored fields.                                            |
| team_id                 | integer | query | _Available in Fleet Premium_ Filters the hosts to only include hosts in the specified team.                                                                                                                                                                                                                                                 |
| policy_id               | integer | query | The ID of the policy to filter hosts by. `policy_response` must also be specified with `policy_id`.                                                                                                                                                                                                                                         |
| policy_response         | string  | query | Valid options are `passing` or `failing`.  `policy_id` must also be specified with `policy_response`.                                                                                                                                                                                                                                       |
| label_id                | integer | query | A valid label ID. It cannot be used alongside policy filters.                                                                                                                                                                                                                                                                               |
| disable_failing_policies| string  | query | If "true", hosts will return failing policies as 0 regardless of whether there are any that failed for the host. This is meant to be used when increased performance is needed in exchange for the extra information.                                                                                                                       |

If `additional_info_filters` is not specified, no `additional` information will be returned.

#### Example

`GET /api/v1/fleet/hosts/count?page=0&per_page=100&order_key=hostname&query=2ce`

##### Request query parameters

```json
{
  "page": 0,
  "per_page": 100,
  "order_key": "hostname",
}
```

##### Default response

`Status: 200`

```json
{
  "count": 123
}
```

### Get hosts summary

Returns the count of all hosts organized by status. `online_count` includes all hosts currently enrolled in Fleet. `offline_count` includes all hosts that haven't checked into Fleet recently. `mia_count` includes all hosts that haven't been seen by Fleet in more than 30 days. `new_count` includes the hosts that have been enrolled to Fleet in the last 24 hours.

`GET /api/v1/fleet/host_summary`

#### Parameters

| Name     | Type    | In    | Description                                                                     |
| -------- | ------- | ----  | ------------------------------------------------------------------------------- |
| team_id  | integer | query | The ID of the team whose host counts should be included. Defaults to all teams. |
| platform | string  | query | Platform to filter by when counting. Defaults to all platforms.                 |

#### Example

`GET /api/v1/fleet/host_summary?team_id=1`

##### Default response

`Status: 200`

```json
{
  "team_id": 1,
  "totals_hosts_count": 2408,
  "platforms": [
    {
      "platform": "linux",
      "hosts_count": 1204
    },
    {
      "platform": "darwin",
      "hosts_count": 1204
    }
  ],
  "online_count": 2267,
  "offline_count": 141,
  "mia_count": 0,
  "new_count": 0
}
```

### Get host

Returns the information of the specified host.

The endpoint returns the host's installed `software` if the software inventory feature flag is turned on. This feature flag is turned off by default. [Check out the feature flag documentation](../Deploying/Configuration.md#feature-flags) for instructions on how to turn on the software inventory feature.

All the scheduled queries that are configured to run on the host (and their stats) are returned in
`pack_stats`. The `pack_stats[i].type` field can have the following values:
1. `"global"`: identifies the global pack.
2. `"team-$TEAM_ID"`: identifies a team's pack.
3. `"pack"`: identifies a user created pack.

If the scheduled queries haven't run on the host yet, the stats have zero values.

`GET /api/v1/fleet/hosts/{id}`

#### Parameters

| Name | Type    | In   | Description                  |
| ---- | ------- | ---- | ---------------------------- |
| id   | integer | path | **Required**. The host's id. |

#### Example

`GET /api/v1/fleet/hosts/121`

##### Default response

`Status: 200`

```json
{
  "host": {
    "created_at": "2021-08-19T02:02:22Z",
    "updated_at": "2021-08-19T21:14:58Z",
    "software": [
      {
        "id": 408,
        "name": "osquery",
        "version": "4.5.1",
        "source": "rpm_packages",
        "generated_cpe": "",
        "vulnerabilities": null
      },
      {
        "id": 1146,
        "name": "tar",
        "version": "1.30",
        "source": "rpm_packages",
        "generated_cpe": "",
        "vulnerabilities": null
      },
      {
        "id": 321,
        "name": "SomeApp.app",
        "version": "1.0",
        "source": "apps",
        "bundle_identifier": "com.some.app",
        "last_opened_at": "2021-08-18T21:14:00Z",
        "generated_cpe": "",
        "vulnerabilities": null
      }
    ],
    "id": 1,
    "detail_updated_at": "2021-08-19T21:07:53Z",
    "label_updated_at": "2021-08-19T21:07:53Z",
    "last_enrolled_at": "2021-08-19T02:02:22Z",
    "seen_time": "2021-08-19T21:14:58Z",
    "refetch_requested": false,
    "hostname": "23cfc9caacf0",
    "uuid": "309a4b7d-0000-0000-8e7f-26ae0815ede8",
    "platform": "rhel",
    "osquery_version": "4.5.1",
    "os_version": "CentOS Linux 8.3.2011",
    "build": "",
    "platform_like": "rhel",
    "code_name": "",
    "uptime": 210671000000000,
    "memory": 16788398080,
    "cpu_type": "x86_64",
    "cpu_subtype": "158",
    "cpu_brand": "Intel(R) Core(TM) i9-9980HK CPU @ 2.40GHz",
    "cpu_physical_cores": 12,
    "cpu_logical_cores": 12,
    "hardware_vendor": "",
    "hardware_model": "",
    "hardware_version": "",
    "hardware_serial": "",
    "computer_name": "23cfc9caacf0",
    "public_ip": "",
    "primary_ip": "172.27.0.6",
    "primary_mac": "02:42:ac:1b:00:06",
    "distributed_interval": 10,
    "config_tls_refresh": 10,
    "logger_tls_period": 10,
    "team_id": null,
    "pack_stats": null,
    "team_name": null,
    "additional": {},
    "gigs_disk_space_available": 46.1,
    "percent_disk_space_available": 73,
    "users": [
      {
        "uid": 0,
        "username": "root",
        "type": "",
        "groupname": "root",
        "shell": "/bin/bash"
      },
      {
        "uid": 1,
        "username": "bin",
        "type": "",
        "groupname": "bin",
        "shell": "/sbin/nologin"
      }
    ],
    "labels": [
      {
        "created_at": "2021-08-19T02:02:17Z",
        "updated_at": "2021-08-19T02:02:17Z",
        "id": 6,
        "name": "All Hosts",
        "description": "All hosts which have enrolled in Fleet",
        "query": "select 1;",
        "platform": "",
        "label_type": "builtin",
        "label_membership_type": "dynamic"
      },
      {
        "created_at": "2021-08-19T02:02:17Z",
        "updated_at": "2021-08-19T02:02:17Z",
        "id": 9,
        "name": "CentOS Linux",
        "description": "All CentOS hosts",
        "query": "select 1 from os_version where platform = 'centos' or name like '%centos%'",
        "platform": "",
        "label_type": "builtin",
        "label_membership_type": "dynamic"
      },
      {
        "created_at": "2021-08-19T02:02:17Z",
        "updated_at": "2021-08-19T02:02:17Z",
        "id": 12,
        "name": "All Linux",
        "description": "All Linux distributions",
        "query": "SELECT 1 FROM osquery_info WHERE build_platform LIKE '%ubuntu%' OR build_distro LIKE '%centos%';",
        "platform": "",
        "label_type": "builtin",
        "label_membership_type": "dynamic"
      }
    ],
    "packs": [],
    "status": "online",
    "display_text": "23cfc9caacf0",
    "policies": [
      {
        "id": 1,
        "name": "SomeQuery",
        "query": "select * from foo;",
        "description": "this is a query",
        "resolution": "fix with these steps...",
        "platform": "windows,linux",
        "response": "pass"
      },
      {
        "id": 2,
        "name": "SomeQuery2",
        "query": "select * from bar;",
        "description": "this is another query",
        "resolution": "fix with these other steps...",
        "platform": "darwin",
        "response": "fail"
      },
      {
        "id": 3,
        "name": "SomeQuery3",
        "query": "select * from baz;",
        "description": "",
        "resolution": "",
        "platform": "",
        "response": ""
      }
    ],
    "issues": {
      "failing_policies_count": 2,
      "total_issues_count": 2
    }
  }
}
```

### Get host by identifier

Returns the information of the host specified using the `uuid`, `osquery_host_id`, `hostname`, or
`node_key` as an identifier

`GET /api/v1/fleet/hosts/identifier/{identifier}`

#### Parameters

| Name       | Type              | In   | Description                                                                   |
| ---------- | ----------------- | ---- | ----------------------------------------------------------------------------- |
| identifier | integer or string | path | **Required**. The host's `uuid`, `osquery_host_id`, `hostname`, or `node_key` |

#### Example

`GET /api/v1/fleet/hosts/identifier/392547dc-0000-0000-a87a-d701ff75bc65`

##### Default response

`Status: 200`

```json
{
  "host": {
    "created_at": "2020-11-05T05:09:44Z",
    "updated_at": "2020-11-05T06:03:39Z",
    "id": 1,
    "detail_updated_at": "2020-11-05T05:09:45Z",
    "label_updated_at": "2020-11-05T05:14:51Z",
    "seen_time": "2020-11-05T06:03:39Z",
    "hostname": "2ceca32fe484",
    "uuid": "392547dc-0000-0000-a87a-d701ff75bc65",
    "platform": "centos",
    "osquery_version": "2.7.0",
    "os_version": "CentOS Linux 7",
    "build": "",
    "platform_like": "rhel fedora",
    "code_name": "",
    "uptime": 8305000000000,
    "memory": 2084032512,
    "cpu_type": "6",
    "cpu_subtype": "142",
    "cpu_brand": "Intel(R) Core(TM) i5-8279U CPU @ 2.40GHz",
    "cpu_physical_cores": 4,
    "cpu_logical_cores": 4,
    "hardware_vendor": "",
    "hardware_model": "",
    "hardware_version": "",
    "hardware_serial": "",
    "computer_name": "2ceca32fe484",
    "primary_ip": "",
    "primary_mac": "",
    "distributed_interval": 10,
    "config_tls_refresh": 10,
    "logger_tls_period": 8,
    "additional": {},
    "status": "offline",
    "display_text": "2ceca32fe484",
    "team_id": null,
    "team_name": null,
    "gigs_disk_space_available": 45.86,
    "percent_disk_space_available": 73,
    "pack_stats": null,
  }
}
```

### Delete host

Deletes the specified host from Fleet. Note that a deleted host will fail authentication with the previous node key, and in most osquery configurations will attempt to re-enroll automatically. If the host still has a valid enroll secret, it will re-enroll successfully.

`DELETE /api/v1/fleet/hosts/{id}`

#### Parameters

| Name | Type    | In   | Description                  |
| ---- | ------- | ---- | ---------------------------- |
| id   | integer | path | **Required**. The host's id. |

#### Example

`DELETE /api/v1/fleet/hosts/121`

##### Default response

`Status: 200`

<<<<<<< HEAD
```json
{
  "query": {
    "created_at": "2021-01-19T17:08:24Z",
    "updated_at": "2021-01-19T17:08:24Z",
    "id": 31,
    "name": "centos_hosts",
    "description": "",
    "query": "SELECT 1 FROM os_version WHERE platform = \"centos\";",
    "saved": true,
    "observer_can_run": true,
    "author_id": 1,
    "author_name": "John",
    "author_email": "john@example.com",
    "packs": [
      {
        "created_at": "2021-01-19T17:08:31Z",
        "updated_at": "2021-01-19T17:08:31Z",
        "id": 14,
        "name": "test_pack",
        "description": "",
        "platform": "",
        "disabled": false
      }
    ]
  }
}
```
=======
>>>>>>> 3ba104e8

### Refetch host

Flags the host details, labels and policies to be refetched the next time the host checks in for distributed queries. Note that we cannot be certain when the host will actually check in and update the query results. Further requests to the host APIs will indicate that the refetch has been requested through the `refetch_requested` field on the host object.

`POST /api/v1/fleet/hosts/{id}/refetch`

#### Parameters

| Name | Type    | In   | Description                  |
| ---- | ------- | ---- | ---------------------------- |
| id   | integer | path | **Required**. The host's id. |

#### Example

`POST /api/v1/fleet/hosts/121/refetch`

##### Default response

`Status: 200`

<<<<<<< HEAD
```json
{
"queries": [
  {
    "created_at": "2021-01-04T21:19:57Z",
    "updated_at": "2021-01-04T21:19:57Z",
    "id": 1,
    "name": "query1",
    "description": "query",
    "query": "SELECT * FROM osquery_info",
    "saved": true,
    "observer_can_run": true,
    "author_id": 1,
    "author_name": "noah",
    "author_email": "noah@example.com",
    "packs": [
      {
        "created_at": "2021-01-05T21:13:04Z",
        "updated_at": "2021-01-07T19:12:54Z",
        "id": 1,
        "name": "Pack",
        "description": "Pack",
        "platform": "",
        "disabled": true
      }
    ],
    "stats": {
      "system_time_p50": 1.32,
      "system_time_p95": 4.02,
      "user_time_p50": 3.55,
      "user_time_p95": 3.00,
      "total_executions": 3920
    }
  },
  {
    "created_at": "2021-01-19T17:08:24Z",
    "updated_at": "2021-01-19T17:08:24Z",
    "id": 3,
    "name": "osquery_schedule",
    "description": "Report performance stats for each file in the query schedule.",
    "query": "SELECT name, interval, executions, output_size, wall_time, (user_time/executions) AS avg_user_time, (system_time/executions) AS avg_system_time, average_memory, last_executed FROM osquery_schedule;",
    "saved": true,
    "observer_can_run": true,
    "author_id": 1,
    "author_name": "noah",
    "author_email": "noah@example.com",
    "packs": [
      {
        "created_at": "2021-01-19T17:08:31Z",
        "updated_at": "2021-01-19T17:08:31Z",
        "id": 14,
        "name": "test_pack",
        "description": "",
        "platform": "",
        "disabled": false
      }
    ]
  },
]
```
=======
>>>>>>> 3ba104e8

### Transfer hosts to a team

_Available in Fleet Premium_

`POST /api/v1/fleet/hosts/transfer`

#### Parameters

| Name    | Type    | In   | Description                                                             |
| ------- | ------- | ---- | ----------------------------------------------------------------------- |
| team_id | integer | body | **Required**. The ID of the team you'd like to transfer the host(s) to. |
| hosts   | array   | body | **Required**. A list of host IDs.                                       |

#### Example

`POST /api/v1/fleet/hosts/transfer`

##### Request body

```json
{
  "team_id": 1,
  "hosts": [3, 2, 4, 6, 1, 5, 7]
}
```

##### Default response

`Status: 200`


### Transfer hosts to a team by filter

_Available in Fleet Premium_

`POST /api/v1/fleet/hosts/transfer/filter`

#### Parameters

| Name    | Type    | In   | Description                                                                                                                                                                                                                                                                                                                        |
| ------- | ------- | ---- | ---------------------------------------------------------------------------------------------------------------------------------------------------------------------------------------------------------------------------------------------------------------------------------------------------------------------------------- |
| team_id | integer | body | **Required**. The ID of the team you'd like to transfer the host(s) to.                                                                                                                                                                                                                                                            |
| filters | object  | body | **Required** Contains any of the following three properties: `query` for search query keywords. Searchable fields include `hostname`, `machine_serial`, `uuid`, and `ipv4`. `status` to indicate the status of the hosts to return. Can either be `new`, `online`, `offline`, or `mia`. `label_id` to indicate the selected label. |

#### Example

`POST /api/v1/fleet/hosts/transfer/filter`

##### Request body

```json
{
  "team_id": 1,
  "filters": {
    "status": "online"
  }
}
```

##### Default response

`Status: 200`

### Bulk delete hosts by filter or ids

`POST /api/v1/fleet/hosts/delete`

#### Parameters

| Name    | Type    | In   | Description                                                                                                                                                                                                                                                                                                                        |
| ------- | ------- | ---- | ---------------------------------------------------------------------------------------------------------------------------------------------------------------------------------------------------------------------------------------------------------------------------------------------------------------------------------- |
| ids     | list    | body | A list of the host IDs you'd like to delete. If `ids` is specified, `filters` cannot be specified.                                                                                                                                                                                                                                                           |
| filters | object  | body | Contains any of the following four properties: `query` for search query keywords. Searchable fields include `hostname`, `machine_serial`, `uuid`, and `ipv4`. `status` to indicate the status of the hosts to return. Can either be `new`, `online`, `offline`, or `mia`. `label_id` to indicate the selected label. `team_id` to indicate the selected team. If `filters` is specified, `id` cannot be specified. `label_id` and `status` cannot be used at the same time. |

Either ids or filters are required.

Request (`ids` is specified):

```json
{
  "ids": [1]
}
```

Request (`filters` is specified):
```json
{
  "filters": {
    "status": "online",
    "label_id": 1,
    "team_id": 1,
    "query": "abc"
  }
}
```

#### Example

`POST /api/v1/fleet/hosts/delete`

##### Request body

```json
{
  "filters": {
    "status": "online",
    "team_id": 1
  }
}
```

##### Default response

`Status: 200`

### Get host's Google Chrome profiles

Requires the [macadmins osquery
extension](https://github.com/macadmins/osquery-extension) which comes bundled
in [Fleet's osquery
installers](https://fleetdm.com/docs/using-fleet/adding-hosts#osquery-installer).
Currently supported only on macOS.


Retrieves a host's Google Chrome profile information which can be used to link a host to a specific
user by email.

`GET /api/v1/fleet/hosts/{id}/device_mapping`

#### Parameters

| Name       | Type              | In   | Description                                                                   |
| ---------- | ----------------- | ---- | ----------------------------------------------------------------------------- |
| id         | integer           | path | **Required**. The host's `id`.                                                |

#### Example

`GET /api/v1/fleet/hosts/1/device_mapping`

##### Default response

`Status: 200`

```json
{
  "host_id": 1,
  "device_mapping": [
    {
      "email": "user@example.com",
      "source": "google_chrome_profiles"
    }
  ]
}
```

---

### Get host's mobile device management (MDM) and Munki information

Requires the [macadmins osquery
extension](https://github.com/macadmins/osquery-extension) which comes bundled
in [Fleet's osquery
installers](https://fleetdm.com/docs/using-fleet/adding-hosts#osquery-installer).
Currently supported only on macOS.

Retrieves a host's MDM enrollment status, MDM server URL, and Munki version.

`GET /api/v1/fleet/hosts/{id}/macadmins`

#### Parameters

| Name    | Type    | In   | Description                                                                                                                                                                                                                                                                                                                        |
| ------- | ------- | ---- | -------------------------------------------------------------------------------- |
| id      | integer | path | **Required** The id of the host to get the details for                           |

#### Example

`GET /api/v1/fleet/hosts/32/macadmins`

##### Default response

`Status: 200`

```json
{
  "macadmins": {
    "munki": {
      "version": "1.2.3"
    },
    "mobile_device_management": {
      "enrollment_status": "Enrolled (automated)",
      "server_url": "http://some.url/mdm"
    }
  }
}
```

---

### Get aggregated host's mobile device management (MDM) and Munki information

Requires the [macadmins osquery
extension](https://github.com/macadmins/osquery-extension) which comes bundled
in [Fleet's osquery
installers](https://fleetdm.com/docs/using-fleet/adding-hosts#osquery-installer).
Currently supported only on macOS.


Retrieves aggregated host's MDM enrollment status and Munki versions.

`GET /api/v1/fleet/macadmins`

#### Parameters

| Name    | Type    | In    | Description                                                                                                                                                                                                                                                                                                                        |
| ------- | ------- | ----- | ---------------------------------------------------------------------------------------------------------------- |
| team_id | integer | query | _Available in Fleet Premium_ Filters the aggregate host information to only include hosts in the specified team. |                           |

#### Example

`GET /api/v1/fleet/macadmins`

##### Default response

`Status: 200`

```json
{
  "macadmins": {
    "counts_updated_at": "2021-03-21 12:32:44",
    "munki_versions": [
      {
        "version": "5.5",
        "hosts_count": 8360
      },
      {
        "version": "5.4",
        "hosts_count": 1700
      },
      {
        "version": "5.3",
        "hosts_count": 400
      },
      {
        "version": "5.2.3",
        "hosts_count": 112
      },
      {
        "version": "5.2.2",
        "hosts_count": 50
      }
    ],
    "mobile_device_management_enrollment_status": {
      "enrolled_manual_hosts_count": 124,
      "enrolled_automatic_hosts_count": 124,
      "unenrolled_hosts_count": 112
    }
  }
}
```

### Get host OS versions

Retrieves the aggregated host OS versions information.

`GET /api/v1/fleet/os_versions`

#### Parameters

| Name     | Type     | In    | Description                                                                                                                          |
| ---      | ---      | ---   | ---                                                                                                                                  |
| team_id  | integery | query | _Available in Fleet Premium_ Filters the hosts to only include hosts in the specified team. If not provided, all hosts are included. |
| platform | string   | query | Filters the hosts to the specified platform                                                                                          |

##### Default response

`Status: 200`

```json
{
  "counts_updated_at": "2022-03-22T21:38:31Z",
  "os_versions": [
    {
      "hosts_count": 1,
      "name": "CentOS 6.10.0",
      "platform": "rhel"
    },
    {
      "hosts_count": 1,
      "name": "CentOS Linux 7.9.2009",
      "platform": "rhel"
    },
    {
      "hosts_count": 1,
      "name": "CentOS Linux 8.3.2011",
      "platform": "rhel"
    },
    {
      "hosts_count": 1,
      "name": "Debian GNU/Linux 10.0.0",
      "platform": "debian"
    },
    {
      "hosts_count": 1,
      "name": "Debian GNU/Linux 9.0.0",
      "platform": "debian"
    },
    {
      "hosts_count": 1,
      "name": "Ubuntu 16.4.0",
      "platform": "ubuntu"
    },
    {
      "hosts_count": 1,
      "name": "Ubuntu 18.4.0",
      "platform": "ubuntu"
    },
    {
      "hosts_count": 1,
      "name": "Ubuntu 20.4.0",
      "platform": "ubuntu"
    }
  ]
}
```

### Get hosts report in CSV

Returns the list of hosts corresponding to the search criteria in CSV format, ready for download when
requested by a web browser.

`GET /api/v1/fleet/hosts/report`

#### Parameters

| Name                    | Type    | In    | Description                                                                                                                                                                                                                                                                                                                                 |
| ----------------------- | ------- | ----- | ------------------------------------------------------------------------------------------------------------------------------------------------------------------------------------------------------------------------------------------------------------------------------------------------------------------------------------------- |
| format                  | string  | query | **Required**, must be "csv" (only supported format for now).                                                                                                                                                                                                                                                                                |
| order_key               | string  | query | What to order results by. Can be any column in the hosts table.                                                                                                                                                                                                                                                                             |
| order_direction         | string  | query | **Requires `order_key`**. The direction of the order given the order key. Options include `asc` and `desc`. Default is `asc`.                                                                                                                                                                                                               |
| status                  | string  | query | Indicates the status of the hosts to return. Can either be `new`, `online`, `offline`, or `mia`.                                                                                                                                                                                                                                            |
| query                   | string  | query | Search query keywords. Searchable fields include `hostname`, `machine_serial`, `uuid`, `ipv4` and the hosts' email addresses (only searched if the query looks like an email address, i.e. contains an `@`, no space, etc.).                                                                                                                |
| team_id                 | integer | query | _Available in Fleet Premium_ Filters the hosts to only include hosts in the specified team.                                                                                                                                                                                                                                                 |
| policy_id               | integer | query | The ID of the policy to filter hosts by. `policy_response` must also be specified with `policy_id`.                                                                                                                                                                                                                                         |
| policy_response         | string  | query | Valid options are `passing` or `failing`.  `policy_id` must also be specified with `policy_response`.                                                                                                                                                                                                                                       |
| software_id             | integer | query | The ID of the software to filter hosts by.                                                                                                                                                                                                                                                                                                  |
| label_id                | integer | query | A valid label ID. It cannot be used alongside policy filters.                                                                                                                                                                                                                                                                               |

#### Example

`GET /api/v1/fleet/hosts/report?software_id=123&format=csv`

##### Default response

`Status: 200`

```csv
created_at,updated_at,id,detail_updated_at,label_updated_at,policy_updated_at,last_enrolled_at,seen_time,refetch_requested,hostname,uuid,platform,osquery_version,os_version,build,platform_like,code_name,uptime,memory,cpu_type,cpu_subtype,cpu_brand,cpu_physical_cores,cpu_logical_cores,hardware_vendor,hardware_model,hardware_version,hardware_serial,computer_name,primary_ip_id,primary_ip,primary_mac,distributed_interval,config_tls_refresh,logger_tls_period,team_id,team_name,gigs_disk_space_available,percent_disk_space_available
2022-03-15T17:23:56Z,2022-03-15T17:23:56Z,1,2022-03-15T17:23:56Z,2022-03-15T17:23:56Z,2022-03-15T17:23:56Z,2022-03-15T17:23:56Z,2022-03-15T17:23:56Z,false,foo.local0,a4fc55a1-b5de-409c-a2f4-441f564680d3,debian,,,,,,0s,0,,,,0,0,,,,,,,,,0,0,0,,,0,0
2022-03-15T17:23:56Z,2022-03-15T17:23:56Z,2,2022-03-15T17:23:56Z,2022-03-15T17:23:56Z,2022-03-15T17:23:56Z,2022-03-15T17:23:56Z,2022-03-15T17:22:56Z,false,foo.local1,689539e5-72f0-4bf7-9cc5-1530d3814660,rhel,,,,,,0s,0,,,,0,0,,,,,,,,,0,0,0,,,0,0
2022-03-15T17:23:56Z,2022-03-15T17:23:56Z,3,2022-03-15T17:23:56Z,2022-03-15T17:23:56Z,2022-03-15T17:23:56Z,2022-03-15T17:23:56Z,2022-03-15T17:21:56Z,false,foo.local2,48ebe4b0-39c3-4a74-a67f-308f7b5dd171,linux,,,,,,0s,0,,,,0,0,,,,,,,,,0,0,0,,,0,0
```

---


## Labels

- [Create label](#create-label)
- [Modify label](#modify-label)
- [Get label](#get-label)
- [List labels](#list-labels)
- [List hosts in a label](#list-hosts-in-a-label)
- [Delete label](#delete-label)
- [Delete label by ID](#delete-label-by-id)

### Create label

Creates a dynamic label.

`POST /api/v1/fleet/labels`

#### Parameters

| Name        | Type   | In   | Description                                                                                                                                                                                                                                  |
| ----------- | ------ | ---- | -------------------------------------------------------------------------------------------------------------------------------------------------------------------------------------------------------------------------------------------- |
| name        | string | body | **Required**. The label's name.                                                                                                                                                                                                              |
| description | string | body | The label's description.                                                                                                                                                                                                                     |
| query       | string | body | **Required**. The query in SQL syntax used to filter the hosts.                                                                                                                                                                              |
| platform    | string | body | The specific platform for the label to target. Provides an additional filter. Choices for platform are `darwin`, `windows`, `ubuntu`, and `centos`. All platforms are included by default and this option is represented by an empty string. |

#### Example

`POST /api/v1/fleet/labels`

##### Request body

```json
{
  "name": "Ubuntu hosts",
  "description": "Filters ubuntu hosts",
  "query": "select 1 from os_version where platform = 'ubuntu';",
  "platform": ""
}
```

##### Default response

`Status: 200`

```json
{
<<<<<<< HEAD
  "global_schedule": [
    {
      "created_at": "0001-01-01T00:00:00Z",
      "updated_at": "0001-01-01T00:00:00Z",
      "id": 4,
      "pack_id": 1,
      "name": "arp_cache",
      "query_id": 2,
      "query_name": "arp_cache",
      "query": "SELECT * FROM arp_cache;",
      "interval": 120,
      "snapshot": true,
      "removed": null,
      "platform": "",
      "version": "",
      "shard": null,
      "denylist": null,
      "stats": {
        "system_time_p50": 1.32,
        "system_time_p95": 4.02,
        "user_time_p50": 3.55,
        "user_time_p95": 3.00,
        "total_executions": 3920
      }
    },
    {
      "created_at": "0001-01-01T00:00:00Z",
      "updated_at": "0001-01-01T00:00:00Z",
      "id": 5,
      "pack_id": 1,
      "name": "disk_encryption",
      "query_id": 7,
      "query_name": "disk_encryption",
      "query": "SELECT * FROM disk_encryption;",
      "interval": 86400,
      "snapshot": true,
      "removed": null,
      "platform": "",
      "version": "",
      "shard": null,
      "denylist": null,
      "stats": {
        "system_time_p50": 1.32,
        "system_time_p95": 4.02,
        "user_time_p50": 3.55,
        "user_time_p95": 3.00,
        "total_executions": 3920
      }
    }
  ]
=======
  "label": {
    "created_at": "0001-01-01T00:00:00Z",
    "updated_at": "0001-01-01T00:00:00Z",
    "id": 1,
    "name": "Ubuntu hosts",
    "description": "Filters ubuntu hosts",
    "query": "select 1 from os_version where platform = 'ubuntu';",
    "label_type": "regular",
    "label_membership_type": "dynamic",
    "display_text": "Ubuntu hosts",
    "count": 0,
    "host_ids": null
  }
>>>>>>> 3ba104e8
}
```

### Modify label

Modifies the specified label. Note: Label queries and platforms are immutable. To change these, you must delete the label and create a new label.

`PATCH /api/v1/fleet/labels/{id}`

#### Parameters

| Name        | Type    | In   | Description                   |
| ----------- | ------- | ---- | ----------------------------- |
| id          | integer | path | **Required**. The label's id. |
| name        | string  | body | The label's name.             |
| description | string  | body | The label's description.      |

#### Example

`PATCH /api/v1/fleet/labels/1`

##### Request body

```json
{
  "name": "macOS label",
  "description": "Now this label only includes macOS machines",
  "platform": "darwin"
}
```

##### Default response

`Status: 200`

```json
{
  "label": {
    "created_at": "0001-01-01T00:00:00Z",
    "updated_at": "0001-01-01T00:00:00Z",
    "id": 1,
<<<<<<< HEAD
    "pack_id": 5,
    "name": "arp_cache",
    "query_id": 2,
    "query_name": "arp_cache",
    "query": "SELECT * FROM arp_cache;",
    "interval": 86400,
    "snapshot": true,
    "removed": null,
    "platform": "",
    "version": "",
    "shard": null,
    "denylist": null
=======
    "name": "Ubuntu hosts",
    "description": "Filters ubuntu hosts",
    "query": "select 1 from os_version where platform = 'ubuntu';",
    "platform": "darwin",
    "label_type": "regular",
    "label_membership_type": "dynamic",
    "display_text": "Ubuntu hosts",
    "count": 0,
    "host_ids": null
>>>>>>> 3ba104e8
  }
}
```

### Get label

Returns the specified label.

`GET /api/v1/fleet/labels/{id}`

#### Parameters

| Name | Type    | In   | Description                   |
| ---- | ------- | ---- | ----------------------------- |
| id   | integer | path | **Required**. The label's id. |

#### Example

`GET /api/v1/fleet/labels/1`

##### Default response

`Status: 200`

```json
{
  "label": {
    "created_at": "2021-02-09T22:09:43Z",
    "updated_at": "2021-02-09T22:15:58Z",
    "id": 12,
    "name": "Ubuntu",
    "description": "Filters ubuntu hosts",
    "query": "select 1 from os_version where platform = 'ubuntu';",
    "label_type": "regular",
    "label_membership_type": "dynamic",
    "display_text": "Ubuntu",
    "count": 0,
    "host_ids": null
  }
}
```

### List labels

Returns a list of all the labels in Fleet.

`GET /api/v1/fleet/labels`

#### Parameters

| Name            | Type    | In    | Description                                                                                                                   |
| --------------- | ------- | ----- | ----------------------------------------------------------------------------------------------------------------------------- |
| id              | integer | path  | **Required**. The label's id.                                                                                                 |
| order_key       | string  | query | What to order results by. Can be any column in the labels table.                                                              |
| order_direction | string  | query | **Requires `order_key`**. The direction of the order given the order key. Options include `asc` and `desc`. Default is `asc`. |

#### Example

`GET /api/v1/fleet/labels`

##### Default response

`Status: 200`

```json
{
<<<<<<< HEAD
  "scheduled": {
    "created_at": "2021-07-16T14:40:15Z",
    "updated_at": "2021-07-16T14:40:15Z",
    "id": 5,
    "pack_id": 1,
    "name": "arp_cache",
    "query_id": 2,
    "query_name": "arp_cache",
    "query": "SELECT * FROM arp_cache;",
    "interval": 604800,
    "snapshot": true,
    "removed": null,
    "platform": "",
    "shard": null,
    "denylist": null
  }
=======
  "labels": [
    {
      "created_at": "2021-02-02T23:55:25Z",
      "updated_at": "2021-02-02T23:55:25Z",
      "id": 6,
      "name": "All Hosts",
      "description": "All hosts which have enrolled in Fleet",
      "query": "select 1;",
      "label_type": "builtin",
      "label_membership_type": "dynamic",
      "host_count": 7,
      "display_text": "All Hosts",
      "count": 7,
      "host_ids": null
    },
    {
      "created_at": "2021-02-02T23:55:25Z",
      "updated_at": "2021-02-02T23:55:25Z",
      "id": 7,
      "name": "macOS",
      "description": "All macOS hosts",
      "query": "select 1 from os_version where platform = 'darwin';",
      "platform": "darwin",
      "label_type": "builtin",
      "label_membership_type": "dynamic",
      "host_count": 1,
      "display_text": "macOS",
      "count": 1,
      "host_ids": null
    },
    {
      "created_at": "2021-02-02T23:55:25Z",
      "updated_at": "2021-02-02T23:55:25Z",
      "id": 8,
      "name": "Ubuntu Linux",
      "description": "All Ubuntu hosts",
      "query": "select 1 from os_version where platform = 'ubuntu';",
      "platform": "ubuntu",
      "label_type": "builtin",
      "label_membership_type": "dynamic",
      "host_count": 3,
      "display_text": "Ubuntu Linux",
      "count": 3,
      "host_ids": null
    },
    {
      "created_at": "2021-02-02T23:55:25Z",
      "updated_at": "2021-02-02T23:55:25Z",
      "id": 9,
      "name": "CentOS Linux",
      "description": "All CentOS hosts",
      "query": "select 1 from os_version where platform = 'centos' or name like '%centos%'",
      "label_type": "builtin",
      "label_membership_type": "dynamic",
      "host_count": 3,
      "display_text": "CentOS Linux",
      "count": 3,
      "host_ids": null
    },
    {
      "created_at": "2021-02-02T23:55:25Z",
      "updated_at": "2021-02-02T23:55:25Z",
      "id": 10,
      "name": "MS Windows",
      "description": "All Windows hosts",
      "query": "select 1 from os_version where platform = 'windows';",
      "platform": "windows",
      "label_type": "builtin",
      "label_membership_type": "dynamic",
      "display_text": "MS Windows",
      "count": 0,
      "host_ids": null
    },
  ]
>>>>>>> 3ba104e8
}
```

### List hosts in a label

Returns a list of the hosts that belong to the specified label.

`GET /api/v1/fleet/labels/{id}/hosts`

#### Parameters

| Name            | Type    | In    | Description                                                                                                                   |
| --------------- | ------- | ----- | ----------------------------------------------------------------------------------------------------------------------------- |
| id              | integer | path  | **Required**. The label's id.                                                                                                 |
| order_key       | string  | query | What to order results by. Can be any column in the hosts table.                                                               |
| order_direction | string  | query | **Requires `order_key`**. The direction of the order given the order key. Options include `asc` and `desc`. Default is `asc`. |
| status          | string  | query | Indicates the status of the hosts to return. Can either be `new`, `online`, `offline`, or `mia`.                              |
| query           | string  | query | Search query keywords. Searchable fields include `hostname`, `machine_serial`, `uuid`, and `ipv4`.                            |
| team_id         | integer | query | _Available in Fleet Premium_ Filters the hosts to only include hosts in the specified team.                                   |

#### Example

`GET /api/v1/fleet/labels/6/hosts&query=floobar`

##### Default response

`Status: 200`

```json
{
  "hosts": [
    {
<<<<<<< HEAD
      "created_at": "0001-01-01T00:00:00Z",
      "updated_at": "0001-01-01T00:00:00Z",
      "id": 4,
      "pack_id": 2,
      "name": "arp_cache",
      "query_id": 2,
      "query_name": "arp_cache",
      "query": "SELECT * FROM arp_cache;",
      "interval": 120,
      "snapshot": true,
      "platform": "",
      "version": "",
      "removed": null,
      "shard": null,
      "denylist": null,
      "stats": {
        "system_time_p50": 1.32,
        "system_time_p95": 4.02,
        "user_time_p50": 3.55,
        "user_time_p95": 3.00,
        "total_executions": 3920
      }
    },
    {
      "created_at": "0001-01-01T00:00:00Z",
      "updated_at": "0001-01-01T00:00:00Z",
      "id": 5,
      "pack_id": 3,
      "name": "disk_encryption",
      "query_id": 7,
      "query_name": "disk_encryption",
      "query": "SELECT * FROM disk_encryption;",
      "interval": 86400,
      "snapshot": true,
      "removed": null,
      "platform": "",
      "version": "",
      "shard": null,
      "denylist": null,
      "stats": {
        "system_time_p50": 1.32,
        "system_time_p95": 4.02,
        "user_time_p50": 3.55,
        "user_time_p95": 3.00,
        "total_executions": 3920
      }
    }
  ]
}
```

#### Add query to team schedule

`POST /api/v1/fleet/teams/{id}/schedule`

#### Parameters

| Name     | Type    | In   | Description                                                                                                                      |
| -------- | ------- | ---- | -------------------------------------------------------------------------------------------------------------------------------- |
| id       | integer | path | **Required.** The teams's ID.                                                                                                    |
| query_id | integer | body | **Required.** The query's ID.                                                                                                    |
| interval | integer | body | **Required.** The amount of time, in seconds, the query waits before running.                                                    |
| snapshot | boolean | body | **Required.** Whether the queries logs show everything in its current state.                                                     |
| removed  | boolean | body | Whether "removed" actions should be logged. Default is `null`.                                                                   |
| platform | string  | body | The computer platform where this query will run (other platforms ignored). Empty value runs on all platforms. Default is `null`. |
| shard    | integer | body | Restrict this query to a percentage (1-100) of target hosts. Default is `null`.                                                  |
| version  | string  | body | The minimum required osqueryd version installed on a host. Default is `null`.                                                    |

#### Example

`POST /api/v1/fleet/teams/2/schedule`

##### Request body

```json
{
  "interval": 86400,
  "query_id": 2,
  "snapshot": true,
}
```

##### Default response

`Status: 200`

```json
{
  "scheduled": {
    "created_at": "0001-01-01T00:00:00Z",
    "updated_at": "0001-01-01T00:00:00Z",
    "id": 1,
    "pack_id": 5,
    "name": "arp_cache",
    "query_id": 2,
    "query_name": "arp_cache",
    "query": "SELECT * FROM arp_cache;",
    "interval": 86400,
    "snapshot": true,
    "removed": null,
    "shard": null,
    "denylist": null
  }
}
```
=======
      "created_at": "2021-02-03T16:11:43Z",
      "updated_at": "2021-02-03T21:58:19Z",
      "id": 2,
      "detail_updated_at": "2021-02-03T21:58:10Z",
      "label_updated_at": "2021-02-03T21:58:10Z",
      "last_enrolled_at": "2021-02-03T16:11:43Z",
      "seen_time": "2021-02-03T21:58:20Z",
      "refetch_requested": false,
      "hostname": "floobar42",
      "uuid": "a2064cef-0000-0000-afb9-283e3c1d487e",
      "platform": "ubuntu",
      "osquery_version": "4.5.1",
      "os_version": "Ubuntu 20.4.0",
      "build": "",
      "platform_like": "debian",
      "code_name": "",
      "uptime": 32688000000000,
      "memory": 2086899712,
      "cpu_type": "x86_64",
      "cpu_subtype": "142",
      "cpu_brand": "Intel(R) Core(TM) i5-8279U CPU @ 2.40GHz",
      "cpu_physical_cores": 4,
      "cpu_logical_cores": 4,
      "hardware_vendor": "",
      "hardware_model": "",
      "hardware_version": "",
      "hardware_serial": "",
      "computer_name": "e2e7f8d8983d",
      "primary_ip": "172.20.0.2",
      "primary_mac": "02:42:ac:14:00:02",
      "distributed_interval": 10,
      "config_tls_refresh": 10,
      "logger_tls_period": 10,
      "team_id": null,
      "pack_stats": null,
      "team_name": null,
      "status": "offline",
      "display_text": "e2e7f8d8983d"
    },
  ]
}
```

### Delete label
>>>>>>> 3ba104e8

Deletes the label specified by name.

`DELETE /api/v1/fleet/labels/{name}`

#### Parameters

| Name | Type   | In   | Description                     |
| ---- | ------ | ---- | ------------------------------- |
| name | string | path | **Required**. The label's name. |

#### Example

`DELETE /api/v1/fleet/labels/ubuntu_label`

##### Default response

`Status: 200`

<<<<<<< HEAD
```json
{
  "scheduled": {
    "created_at": "2021-07-16T14:40:15Z",
    "updated_at": "2021-07-16T14:40:15Z",
    "id": 5,
    "pack_id": 1,
    "name": "arp_cache",
    "query_id": 2,
    "query_name": "arp_cache",
    "query": "SELECT * FROM arp_cache;",
    "interval": 604800,
    "snapshot": true,
    "removed": null,
    "platform": "",
    "shard": null,
    "denylist": null
  }
}
```
=======
>>>>>>> 3ba104e8

### Delete label by ID

Deletes the label specified by ID.

`DELETE /api/v1/fleet/labels/id/{id}`

#### Parameters

| Name | Type    | In   | Description                   |
| ---- | ------- | ---- | ----------------------------- |
| id   | integer | path | **Required**. The label's id. |

#### Example

`DELETE /api/v1/fleet/labels/id/13`

##### Default response

`Status: 200`

---

## Packs

- [Create pack](#create-pack)
- [Modify pack](#modify-pack)
- [Get pack](#get-pack)
- [List packs](#list-packs)
- [Delete pack](#delete-pack)
- [Delete pack by ID](#delete-pack-by-id)
- [Get scheduled queries in a pack](#get-scheduled-queries-in-a-pack)
- [Add scheduled query to a pack](#add-scheduled-query-to-a-pack)
- [Get scheduled query](#get-scheduled-query)
- [Modify scheduled query](#modify-scheduled-query)
- [Delete scheduled query](#delete-scheduled-query)

### Create pack

`POST /api/v1/fleet/packs`

#### Parameters

| Name        | Type   | In   | Description                                                             |
| ----------- | ------ | ---- | ----------------------------------------------------------------------- |
| name        | string | body | **Required**. The pack's name.                                          |
| description | string | body | The pack's description.                                                 |
| host_ids    | list   | body | A list containing the targeted host IDs.                                |
| label_ids   | list   | body | A list containing the targeted label's IDs.                             |
| team_ids    | list   | body | _Available in Fleet Premium_ A list containing the targeted teams' IDs. |

#### Example

`POST /api/v1/fleet/packs`

##### Request query parameters

```json
{
  "description": "Collects osquery data.",
  "host_ids": [],
  "label_ids": [6],
  "name": "query_pack_1"
}
```

##### Default response

`Status: 200`

```json
{
  "pack": {
    "created_at": "0001-01-01T00:00:00Z",
    "updated_at": "0001-01-01T00:00:00Z",
    "id": 17,
    "name": "query_pack_1",
    "description": "Collects osquery data.",
    "query_count": 0,
    "total_hosts_count": 223,
    "host_ids": [],
    "label_ids": [
      6
    ],
    "team_ids": [],
  }
}
```

### Modify pack

`PATCH /api/v1/fleet/packs/{id}`

#### Parameters

| Name        | Type    | In   | Description                                                             |
| ----------- | ------- | ---- | ----------------------------------------------------------------------- |
| id          | integer | path | **Required.** The pack's id.                                            |
| name        | string  | body | The pack's name.                                                        |
| description | string  | body | The pack's description.                                                 |
| host_ids    | list    | body | A list containing the targeted host IDs.                                |
| label_ids   | list    | body | A list containing the targeted label's IDs.                             |
| team_ids    | list    | body | _Available in Fleet Premium_ A list containing the targeted teams' IDs. |

#### Example

`PATCH /api/v1/fleet/packs/{id}`

##### Request query parameters

```json
{
  "description": "MacOS hosts are targeted",
  "host_ids": [],
  "label_ids": [7]
}
```

##### Default response

`Status: 200`

```json
{
  "pack": {
    "created_at": "2021-01-25T22:32:45Z",
    "updated_at": "2021-01-25T22:32:45Z",
    "id": 17,
    "name": "Title2",
    "description": "MacOS hosts are targeted",
    "query_count": 0,
    "total_hosts_count": 110,
    "host_ids": [],
    "label_ids": [
      7
    ],
    "team_ids": []
  }
}
```

### Get pack

`GET /api/v1/fleet/packs/{id}`

#### Parameters

| Name | Type    | In   | Description                  |
| ---- | ------- | ---- | ---------------------------- |
| id   | integer | path | **Required.** The pack's id. |

#### Example

`GET /api/v1/fleet/packs/17`

##### Default response

`Status: 200`

```json
{
  "pack": {
    "created_at": "2021-01-25T22:32:45Z",
    "updated_at": "2021-01-25T22:32:45Z",
    "id": 17,
    "name": "Title2",
    "description": "MacOS hosts are targeted",
    "disabled": false,
    "type": null,
    "query_count": 0,
    "total_hosts_count": 110,
    "host_ids": [],
    "label_ids": [
      7
    ],
    "team_ids": []
  }
}
```

### List packs

`GET /api/v1/fleet/packs`

#### Parameters

| Name            | Type   | In    | Description                                                                                                                   |
| --------------- | ------ | ----- | ----------------------------------------------------------------------------------------------------------------------------- |
| order_key       | string | query | What to order results by. Can be any column in the packs table.                                                               |
| order_direction | string | query | **Requires `order_key`**. The direction of the order given the order key. Options include `asc` and `desc`. Default is `asc`. |

#### Example

`GET /api/v1/fleet/packs`

##### Default response

`Status: 200`

```json
{
  "packs": [
    {
      "created_at": "2021-01-05T21:13:04Z",
      "updated_at": "2021-01-07T19:12:54Z",
      "id": 1,
      "name": "pack_number_one",
      "description": "This pack has a description",
      "disabled": true,
      "query_count": 1,
      "total_hosts_count": 53,
      "host_ids": [],
      "label_ids": [
        8
      ],
      "team_ids": [],
    },
    {
      "created_at": "2021-01-19T17:08:31Z",
      "updated_at": "2021-01-19T17:08:31Z",
      "id": 2,
      "name": "query_pack_2",
      "query_count": 5,
      "total_hosts_count": 223,
      "host_ids": [],
      "label_ids": [
        6
      ],
      "team_ids": [],
    },
  ]
}
```

### Delete pack

`DELETE /api/v1/fleet/packs/{name}`

#### Parameters

| Name | Type   | In   | Description                    |
| ---- | ------ | ---- | ------------------------------ |
| name | string | path | **Required.** The pack's name. |

#### Example

`DELETE /api/v1/fleet/packs/pack_number_one`

##### Default response

`Status: 200`


### Delete pack by ID

`DELETE /api/v1/fleet/packs/id/{id}`

#### Parameters

| Name | Type    | In   | Description                  |
| ---- | ------- | ---- | ---------------------------- |
| id   | integer | path | **Required.** The pack's ID. |

#### Example

`DELETE /api/v1/fleet/packs/id/1`

##### Default response

`Status: 200`


### Get scheduled queries in a pack

`GET /api/v1/fleet/packs/{id}/scheduled`

#### Parameters

| Name | Type    | In   | Description                  |
| ---- | ------- | ---- | ---------------------------- |
| id   | integer | path | **Required.** The pack's ID. |

#### Example

`GET /api/v1/fleet/packs/1/scheduled`

##### Default response

`Status: 200`

```json
{
  "scheduled": [
    {
      "created_at": "0001-01-01T00:00:00Z",
      "updated_at": "0001-01-01T00:00:00Z",
      "id": 49,
      "pack_id": 15,
      "name": "new_query",
      "query_id": 289,
      "query_name": "new_query",
      "query": "SELECT * FROM osquery_info",
      "interval": 456,
      "snapshot": false,
      "removed": true,
      "platform": "windows",
      "version": "4.6.0",
      "shard": null,
      "denylist": null
    },
    {
      "created_at": "0001-01-01T00:00:00Z",
      "updated_at": "0001-01-01T00:00:00Z",
      "id": 50,
      "pack_id": 15,
      "name": "new_title_for_my_query",
      "query_id": 288,
      "query_name": "new_title_for_my_query",
      "query": "SELECT * FROM osquery_info",
      "interval": 677,
      "snapshot": true,
      "removed": false,
      "platform": "windows",
      "version": "4.6.0",
      "shard": null,
      "denylist": null
    },
    {
      "created_at": "0001-01-01T00:00:00Z",
      "updated_at": "0001-01-01T00:00:00Z",
      "id": 51,
      "pack_id": 15,
      "name": "osquery_info",
      "query_id": 22,
      "query_name": "osquery_info",
      "query": "SELECT i.*, p.resident_size, p.user_time, p.system_time, time.minutes AS counter FROM osquery_info i, processes p, time WHERE p.pid = i.pid;",
      "interval": 6667,
      "snapshot": true,
      "removed": false,
      "platform": "windows",
      "version": "4.6.0",
      "shard": null,
      "denylist": null
    },
  ]
}
```

### Add scheduled query to a pack

`POST /api/v1/fleet/schedule`

#### Parameters

| Name     | Type    | In   | Description                                                                                                   |
| -------- | ------- | ---- | ------------------------------------------------------------------------------------------------------------- |
| pack_id  | integer | body | **Required.** The pack's ID.                                                                                  |
| query_id | integer | body | **Required.** The query's ID.                                                                                 |
| interval | integer | body | **Required.** The amount of time, in seconds, the query waits before running.                                 |
| snapshot | boolean | body | **Required.** Whether the queries logs show everything in its current state.                                  |
| removed  | boolean | body | **Required.** Whether "removed" actions should be logged.                                                     |
| platform | string  | body | The computer platform where this query will run (other platforms ignored). Empty value runs on all platforms. |
| shard    | integer | body | Restrict this query to a percentage (1-100) of target hosts.                                                  |
| version  | string  | body | The minimum required osqueryd version installed on a host.                                                    |

#### Example

`POST /api/v1/fleet/schedule`

#### Request body

```json
{
  "interval": 120,
  "pack_id": 15,
  "query_id": 23,
  "removed": true,
  "shard": null,
  "snapshot": false,
  "version": "4.5.0",
  "platform": "windows"
}
```

##### Default response

`Status: 200`

```json
{
  "scheduled": {
    "created_at": "0001-01-01T00:00:00Z",
    "updated_at": "0001-01-01T00:00:00Z",
    "id": 56,
    "pack_id": 17,
    "name": "osquery_events",
    "query_id": 23,
    "query_name": "osquery_events",
    "query": "SELECT name, publisher, type, subscriptions, events, active FROM osquery_events;",
    "interval": 120,
    "snapshot": false,
    "removed": true,
    "platform": "windows",
    "version": "4.5.0",
    "shard": 10
  }
}
```

### Get scheduled query

`GET /api/v1/fleet/schedule/{id}`

#### Parameters

| Name | Type    | In   | Description                             |
| ---- | ------- | ---- | --------------------------------------- |
| id   | integer | path | **Required.** The scheduled query's ID. |

#### Example

`GET /api/v1/fleet/schedule/56`

##### Default response

`Status: 200`

```json
{
  "scheduled": {
    "created_at": "0001-01-01T00:00:00Z",
    "updated_at": "0001-01-01T00:00:00Z",
    "id": 56,
    "pack_id": 17,
    "name": "osquery_events",
    "query_id": 23,
    "query_name": "osquery_events",
    "query": "SELECT name, publisher, type, subscriptions, events, active FROM osquery_events;",
    "interval": 120,
    "snapshot": false,
    "removed": true,
    "platform": "windows",
    "version": "4.5.0",
    "shard": 10,
    "denylist": null,
  }
}
```

### Modify scheduled query

`PATCH /api/v1/fleet/schedule/{id}`

#### Parameters

| Name     | Type    | In   | Description                                                                                                   |
| -------- | ------- | ---- | ------------------------------------------------------------------------------------------------------------- |
| id       | integer | path | **Required.** The scheduled query's ID.                                                                       |
| interval | integer | body | The amount of time, in seconds, the query waits before running.                                               |
| snapshot | boolean | body | Whether the queries logs show everything in its current state.                                                |
| removed  | boolean | body | Whether "removed" actions should be logged.                                                                   |
| platform | string  | body | The computer platform where this query will run (other platforms ignored). Empty value runs on all platforms. |
| shard    | integer | body | Restrict this query to a percentage (1-100) of target hosts.                                                  |
| version  | string  | body | The minimum required osqueryd version installed on a host.                                                    |

#### Example

`PATCH /api/v1/fleet/schedule/56`

#### Request body

```json
{
  "platform": "",
}
```

##### Default response

`Status: 200`

```json
{
  "scheduled": {
    "created_at": "2021-01-28T19:40:04Z",
    "updated_at": "2021-01-28T19:40:04Z",
    "id": 56,
    "pack_id": 17,
    "name": "osquery_events",
    "query_id": 23,
    "query_name": "osquery_events",
    "query": "SELECT name, publisher, type, subscriptions, events, active FROM osquery_events;",
    "interval": 120,
    "snapshot": false,
    "removed": true,
    "platform": "",
    "version": "4.5.0",
    "shard": 10
  }
}
```

### Delete scheduled query

`DELETE /api/v1/fleet/schedule/{id}`

#### Parameters

| Name | Type    | In   | Description                             |
| ---- | ------- | ---- | --------------------------------------- |
| id   | integer | path | **Required.** The scheduled query's ID. |

#### Example

`DELETE /api/v1/fleet/schedule/56`

##### Default response

`Status: 200`

---

## Policies

- [List policies](#list-policies)
- [Get policy by ID](#get-policy-by-id)
- [Add policy](#add-policy)
- [Remove policies](#remove-policies)
- [Edit policy](#edit-policy)

`In Fleet 4.3.0, the Policies feature was introduced.`

> Fleet 4.7.0 (release on 2021-12-08), introduces [breaking changes](https://github.com/fleetdm/fleet/issues/2595) to the `/policies` API routes. Therefore, after upgrading to Fleet 4.7.0, any previous integrations with the `/policies` API routes will no longer work. These changes will not affect any policies created or modified in the Fleet UI.

Policies are yes or no questions you can ask about your hosts.

Policies in Fleet are defined by osquery queries.

A passing host answers "yes" to a policy if the host returns results for a policy's query.

A failing host answers "no" to a policy if the host does not return results for a policy's query.

For example, a policy might ask “Is Gatekeeper enabled on macOS devices?“ This policy's osquery query might look like the following: `SELECT 1 FROM gatekeeper WHERE assessments_enabled = 1;`

### List policies

`GET /api/v1/fleet/global/policies`

#### Example

`GET /api/v1/fleet/global/policies`

##### Default response

`Status: 200`

```json
{
  "policies": [
    {
      "id": 1,
      "name": "Gatekeeper enabled",
      "query": "SELECT 1 FROM gatekeeper WHERE assessments_enabled = 1;",
      "description": "Checks if gatekeeper is enabled on macOS devices",
      "author_id": 42,
      "author_name": "John",
      "author_email": "john@example.com",
      "team_id": null,
      "resolution": "Resolution steps",
      "platform": "darwin",
      "created_at": "2021-12-15T15:23:57Z",
      "updated_at": "2021-12-15T15:23:57Z",
      "passing_host_count": 2000,
      "failing_host_count": 300
    },
    {
      "id": 2,
      "name": "Windows machines with encrypted hard disks",
      "query": "SELECT 1 FROM bitlocker_info WHERE protection_status = 1;",
      "description": "Checks if the hard disk is encrypted on Windows devices",
      "author_id": 43,
      "author_name": "Alice",
      "author_email": "alice@example.com",
      "team_id": null,
      "resolution": "Resolution steps",
      "platform": "windows",
      "created_at": "2021-12-31T14:52:27Z",
      "updated_at": "2022-02-10T20:59:35Z",
      "passing_host_count": 2300,
      "failing_host_count": 0
    }
  ]
}
```

### Get policy by ID

`GET /api/v1/fleet/global/policies/{id}`

#### Parameters

| Name               | Type    | In   | Description                                                                                                   |
| ------------------ | ------- | ---- | ------------------------------------------------------------------------------------------------------------- |
| id                 | integer | path | **Required.** The policy's ID.                                                                                |

#### Example

`GET /api/v1/fleet/global/policies/1`

##### Default response

`Status: 200`

```json
{
  "policy": {
      "id": 1,
      "name": "Gatekeeper enabled",
      "query": "SELECT 1 FROM gatekeeper WHERE assessments_enabled = 1;",
      "description": "Checks if gatekeeper is enabled on macOS devices",
      "author_id": 42,
      "author_name": "John",
      "author_email": "john@example.com",
      "team_id": null,
      "resolution": "Resolution steps",
      "platform": "darwin",
      "created_at": "2021-12-15T15:23:57Z",
      "updated_at": "2021-12-15T15:23:57Z",
      "passing_host_count": 2000,
      "failing_host_count": 300
    }
}
```

### Add policy

There are two ways of adding a policy:
1. by setting "name", "query", "description". This is the preferred way.
2. (Legacy) re-using the data of an existing query, by setting "query_id". If "query_id" is set,
then "query" must not be set, and "name" and "description" are ignored.

An error is returned if both "query" and "query_id" are set on the request.

`POST /api/v1/fleet/global/policies`

#### Parameters

| Name        | Type    | In   | Description                          |
| ----------  | ------- | ---- | ------------------------------------ |
| name        | string  | body | The query's name.                    |
| query       | string  | body | The query in SQL.                    |
| description | string  | body | The query's description.             |
| resolution  | string  | body | The resolution steps for the policy. |
| query_id    | integer | body | An existing query's ID (legacy).     |
| platform    | string  | body | Comma-separated target platforms, currently supported values are "windows", "linux", "darwin". The default, an empty string means target all platforms. |

Either `query` or `query_id` must be provided.

#### Example Add Policy

`POST /api/v1/fleet/global/policies`

#### Request body

```json
{
  "name": "Gatekeeper enabled",
  "query": "SELECT 1 FROM gatekeeper WHERE assessments_enabled = 1;",
  "description": "Checks if gatekeeper is enabled on macOS devices",
  "resolution": "Resolution steps",
  "platform": "darwin"
}
```

##### Default response

`Status: 200`

```json
{
  "policy": {
    "id": 43,
    "name": "Gatekeeper enabled",
    "query": "SELECT 1 FROM gatekeeper WHERE assessments_enabled = 1;",
    "description": "Checks if gatekeeper is enabled on macOS devices",
    "author_id": 42,
    "author_name": "John",
    "author_email": "john@example.com",
    "team_id": null,
    "resolution": "Resolution steps",
    "platform": "darwin",
    "created_at": "2022-03-17T20:15:55Z",
    "updated_at": "2022-03-17T20:15:55Z",
    "passing_host_count": 0,
    "failing_host_count": 0
  }
}
```

#### Example Legacy Add Policy

`POST /api/v1/fleet/global/policies`

#### Request body

```json
{
  "query_id": 12
}
```

Where `query_id` references an existing `query`.

##### Default response

`Status: 200`

```json
{
  "policy": {
    "id": 43,
    "name": "Gatekeeper enabled",
    "query": "SELECT 1 FROM gatekeeper WHERE assessments_enabled = 1;",
    "description": "Checks if gatekeeper is enabled on macOS devices",
    "author_id": 42,
    "author_name": "John",
    "author_email": "john@example.com",
    "team_id": null,
    "resolution": "Resolution steps",
    "platform": "darwin",
    "created_at": "2022-03-17T20:15:55Z",
    "updated_at": "2022-03-17T20:15:55Z",
    "passing_host_count": 0,
    "failing_host_count": 0
  }
}
```

### Remove policies

`POST /api/v1/fleet/global/policies/delete`

#### Parameters

| Name     | Type    | In   | Description                                       |
| -------- | ------- | ---- | ------------------------------------------------- |
| ids      | list    | body | **Required.** The IDs of the policies to delete.  |

#### Example

`POST /api/v1/fleet/global/policies/delete`

#### Request body

```json
{
  "ids": [ 1 ]
}
```

##### Default response

`Status: 200`

```json
{
  "deleted": 1
}
```

### Edit policy

`PATCH /api/v1/fleet/global/policies/{policy_id}`

#### Parameters

| Name        | Type    | In   | Description                          |
| ----------  | ------- | ---- | ------------------------------------ |
| id          | integer | path | The policy's ID.                     |
| name        | string  | body | The query's name.                    |
| query       | string  | body | The query in SQL.                    |
| description | string  | body | The query's description.             |
| resolution  | string  | body | The resolution steps for the policy. |
| platform    | string  | body | Comma-separated target platforms, currently supported values are "windows", "linux", "darwin". The default, an empty string means target all platforms. |

#### Example Edit Policy

`PATCH /api/v1/fleet/global/policies/42`

##### Request body

```json
{
  "name": "Gatekeeper enabled",
  "query": "SELECT 1 FROM gatekeeper WHERE assessments_enabled = 1;",
  "description": "Checks if gatekeeper is enabled on macOS devices",
  "resolution": "Resolution steps",
  "platform": "darwin"
}
```

##### Default response

`Status: 200`

```json
{
  "policy": {
    "id": 42,
    "name": "Gatekeeper enabled",
    "query": "SELECT 1 FROM gatekeeper WHERE assessments_enabled = 1;",
    "description": "Checks if gatekeeper is enabled on macOS devices",
    "author_id": 43,
    "author_name": "John",
    "author_email": "john@example.com",
    "team_id": null,
    "resolution": "Resolution steps",
    "platform": "darwin",
    "created_at": "2022-03-17T20:15:55Z",
    "updated_at": "2022-03-17T20:15:55Z",
    "passing_host_count": 0,
    "failing_host_count": 0
  }
}
```

---

### Team policies

- [List team policies](#list-team-policies)
- [Get team policy by ID](#get-team-policy-by-id)
- [Add team policy](#add-team-policy)
- [Remove team policies](#remove-team-policies)
- [Edit team policy](#edit-team-policy)

_Available in Fleet Premium_

Team policies work the same as policies, but at the team level.

### List team policies

`GET /api/v1/fleet/teams/{id}/policies`

#### Parameters

| Name               | Type    | In   | Description                                                                                                   |
| ------------------ | ------- | ---- | ------------------------------------------------------------------------------------------------------------- |
| id            | integer | url  | Required. Defines what team id to operate on                                                                            |

#### Example

`GET /api/v1/fleet/teams/1/policies`

##### Default response

`Status: 200`

```json
{
  "policies": [
    {
      "id": 1,
      "name": "Gatekeeper enabled",
      "query": "SELECT 1 FROM gatekeeper WHERE assessments_enabled = 1;",
      "description": "Checks if gatekeeper is enabled on macOS devices",
      "author_id": 42,
      "author_name": "John",
      "author_email": "john@example.com",
      "team_id": 1,
      "resolution": "Resolution steps",
      "platform": "darwin",
      "created_at": "2021-12-16T14:37:37Z",
      "updated_at": "2021-12-16T16:39:00Z",
      "passing_host_count": 2000,
      "failing_host_count": 300
    },
    {
      "id": 2,
      "name": "Windows machines with encrypted hard disks",
      "query": "SELECT 1 FROM bitlocker_info WHERE protection_status = 1;",
      "description": "Checks if the hard disk is encrypted on Windows devices",
      "author_id": 43,
      "author_name": "Alice",
      "author_email": "alice@example.com",
      "team_id": 1,
      "resolution": "Resolution steps",
      "platform": "windows",
      "created_at": "2021-12-16T14:37:37Z",
      "updated_at": "2021-12-16T16:39:00Z",
      "passing_host_count": 2300,
      "failing_host_count": 0
    }
  ]
}
```

### Get team policy by ID

`GET /api/v1/fleet/teams/{team_id}/policies/{id}`

#### Parameters

| Name               | Type    | In   | Description                                                                                                   |
| ------------------ | ------- | ---- | ------------------------------------------------------------------------------------------------------------- |
| team_id            | integer | url  | Defines what team id to operate on                                                                            |
| id                 | integer | path | **Required.** The policy's ID.                                                                                |

#### Example

`GET /api/v1/fleet/teams/1/policies/43`

##### Default response

`Status: 200`

```json
{
  "policy": {
    "id": 43,
    "name": "Gatekeeper enabled",
    "query": "SELECT 1 FROM gatekeeper WHERE assessments_enabled = 1;",
    "description": "Checks if gatekeeper is enabled on macOS devices",
    "author_id": 42,
    "author_name": "John",
    "author_email": "john@example.com",
    "team_id": 1,
    "resolution": "Resolution steps",
    "platform": "darwin",
    "created_at": "2021-12-16T14:37:37Z",
    "updated_at": "2021-12-16T16:39:00Z",
    "passing_host_count": 0,
    "failing_host_count": 0
  }
}
```

### Add team policy

The semantics for creating a team policy are the same as for global policies, see [Add policy](#add-policy).

`POST /api/v1/fleet/teams/{team_id}/policies`

#### Parameters

| Name        | Type    | In   | Description                          |
| ----------  | ------- | ---- | ------------------------------------ |
| team_id     | integer | url  | Defines what team id to operate on.  |
| name        | string  | body | The query's name.                    |
| query       | string  | body | The query in SQL.                    |
| description | string  | body | The query's description.             |
| resolution  | string  | body | The resolution steps for the policy. |
| query_id    | integer | body | An existing query's ID (legacy).     |
| platform    | string  | body | Comma-separated target platforms, currently supported values are "windows", "linux", "darwin". The default, an empty string means target all platforms. |

Either `query` or `query_id` must be provided.

#### Example

`POST /api/v1/fleet/teams/1/policies`

##### Request body

```json
{
  "name": "Gatekeeper enabled",
  "query": "SELECT 1 FROM gatekeeper WHERE assessments_enabled = 1;",
  "description": "Checks if gatekeeper is enabled on macOS devices",
  "resolution": "Resolution steps",
  "platform": "darwin"
}
```

##### Default response

`Status: 200`

```json
{
  "policy": {
    "id": 43,
    "name": "Gatekeeper enabled",
    "query": "SELECT 1 FROM gatekeeper WHERE assessments_enabled = 1;",
    "description": "Checks if gatekeeper is enabled on macOS devices",
    "author_id": 42,
    "author_name": "John",
    "author_email": "john@example.com",
    "team_id": 1,
    "resolution": "Resolution steps",
    "platform": "darwin",
    "created_at": "2021-12-16T14:37:37Z",
    "updated_at": "2021-12-16T16:39:00Z",
    "passing_host_count": 0,
    "failing_host_count": 0
  }
}
```

### Remove team policies

`POST /api/v1/fleet/teams/{team_id}/policies/delete`

#### Parameters

| Name     | Type    | In   | Description                                       |
| -------- | ------- | ---- | ------------------------------------------------- |
| team_id  | integer | url  | Defines what team id to operate on                |
| ids      | list    | body | **Required.** The IDs of the policies to delete.  |

#### Example

`POST /api/v1/fleet/teams/1/policies/delete`

##### Request body

```json
{
  "ids": [ 1 ]
}
```

##### Default response

`Status: 200`

```json
{
  "deleted": 1
}
```

### Edit team policy

`PATCH /api/v1/fleet/teams/{team_id}/policies/{policy_id}`

#### Parameters

| Name        | Type    | In   | Description                          |
| ----------  | ------- | ---- | ------------------------------------ |
| team_id     | integer | path | The team's ID.                       |
| policy_id   | integer | path | The policy's ID.                     |
| name        | string  | body | The query's name.                    |
| query       | string  | body | The query in SQL.                    |
| description | string  | body | The query's description.             |
| resolution  | string  | body | The resolution steps for the policy. |
| platform    | string  | body | Comma-separated target platforms, currently supported values are "windows", "linux", "darwin". The default, an empty string means target all platforms. |

#### Example Edit Policy

`PATCH /api/v1/fleet/teams/2/policies/42`

##### Request body

```json
{
  "name": "Gatekeeper enabled",
  "query": "SELECT 1 FROM gatekeeper WHERE assessments_enabled = 1;",
  "description": "Checks if gatekeeper is enabled on macOS devices",
  "resolution": "Resolution steps",
  "platform": "darwin"
}
```

##### Default response

`Status: 200`

```json
{
  "policy": {
    "id": 42,
    "name": "Gatekeeper enabled",
    "query": "SELECT 1 FROM gatekeeper WHERE assessments_enabled = 1;",
    "description": "Checks if gatekeeper is enabled on macOS devices",
    "author_id": 43,
    "author_name": "John",
    "author_email": "john@example.com",
    "resolution": "Resolution steps",
    "platform": "darwin",
    "team_id": 2,
    "created_at": "2021-12-16T14:37:37Z",
    "updated_at": "2021-12-16T16:39:00Z",
    "passing_host_count": 0,
    "failing_host_count": 0
  }
}
```

---

## Queries

- [Get query](#get-query)
- [List queries](#list-queries)
- [Create query](#create-query)
- [Modify query](#modify-query)
- [Delete query](#delete-query)
- [Delete query by ID](#delete-query-by-id)
- [Delete queries](#delete-queries)
- [Run live query](#run-live-query)

### Get query

Returns the query specified by ID.

`GET /api/v1/fleet/queries/{id}`

#### Parameters

| Name | Type    | In   | Description                                |
| ---- | ------- | ---- | ------------------------------------------ |
| id   | integer | path | **Required**. The id of the desired query. |

#### Example

`GET /api/v1/fleet/queries/31`

##### Default response

`Status: 200`

```json
{
  "query": {
    "created_at": "2021-01-19T17:08:24Z",
    "updated_at": "2021-01-19T17:08:24Z",
    "id": 31,
    "name": "centos_hosts",
    "description": "",
    "query": "select 1 from os_version where platform = \"centos\";",
    "saved": true,
    "observer_can_run": true,
    "author_id": 1,
    "author_name": "John",
    "author_email": "john@example.com",
    "packs": [
      {
        "created_at": "2021-01-19T17:08:31Z",
        "updated_at": "2021-01-19T17:08:31Z",
        "id": 14,
        "name": "test_pack",
        "description": "",
        "platform": "",
        "disabled": false
      }
    ]
  }
}
```

### List queries

Returns a list of all queries in the Fleet instance.

`GET /api/v1/fleet/queries`

#### Parameters

| Name            | Type   | In    | Description                                                                                                                   |
| --------------- | ------ | ----- | ----------------------------------------------------------------------------------------------------------------------------- |
| order_key       | string | query | What to order results by. Can be any column in the queries table.                                                             |
| order_direction | string | query | **Requires `order_key`**. The direction of the order given the order key. Options include `asc` and `desc`. Default is `asc`. |

#### Example

`GET /api/v1/fleet/queries`

##### Default response

`Status: 200`

```json
{
"queries": [
  {
    "created_at": "2021-01-04T21:19:57Z",
    "updated_at": "2021-01-04T21:19:57Z",
    "id": 1,
    "name": "query1",
    "description": "query",
    "query": "SELECT * FROM osquery_info",
    "saved": true,
    "observer_can_run": true,
    "author_id": 1,
    "author_name": "noah",
    "author_email": "noah@example.com",
    "packs": [
      {
        "created_at": "2021-01-05T21:13:04Z",
        "updated_at": "2021-01-07T19:12:54Z",
        "id": 1,
        "name": "Pack",
        "description": "Pack",
        "platform": "",
        "disabled": true
      }
    ],
    "stats": {
      "system_time_p50": 1.32,
      "system_time_p95": 4.02,
      "user_time_p50": 3.55,
      "user_time_p95": 3.00,
      "total_executions": 3920
    }
  },
  {
    "created_at": "2021-01-19T17:08:24Z",
    "updated_at": "2021-01-19T17:08:24Z",
    "id": 3,
    "name": "osquery_schedule",
    "description": "Report performance stats for each file in the query schedule.",
    "query": "select name, interval, executions, output_size, wall_time, (user_time/executions) as avg_user_time, (system_time/executions) as avg_system_time, average_memory, last_executed from osquery_schedule;",
    "saved": true,
    "observer_can_run": true,
    "author_id": 1,
    "author_name": "noah",
    "author_email": "noah@example.com",
    "packs": [
      {
        "created_at": "2021-01-19T17:08:31Z",
        "updated_at": "2021-01-19T17:08:31Z",
        "id": 14,
        "name": "test_pack",
        "description": "",
        "platform": "",
        "disabled": false
      }
    ]
  },
]
```

### Create query

`POST /api/v1/fleet/queries`

#### Parameters

| Name             | Type   | In   | Description                                                                                                                                            |
| ---------------- | ------ | ---- | ------------------------------------------------------------------------------------------------------------------------------------------------------ |
| name             | string | body | **Required**. The name of the query.                                                                                                                   |
| query            | string | body | **Required**. The query in SQL syntax.                                                                                                                 |
| description      | string | body | The query's description.                                                                                                                               |
| observer_can_run | bool   | body | Whether or not users with the `observer` role can run the query. In Fleet 4.0.0, 3 user roles were introduced (`admin`, `maintainer`, and `observer`). |

#### Example

`POST /api/v1/fleet/queries`

##### Request body

```json
{
  "description": "This is a new query.",
  "name": "new_query",
  "query": "SELECT * FROM osquery_info"
}
```

##### Default response

`Status: 200`

```json
{
  "query": {
    "created_at": "0001-01-01T00:00:00Z",
    "updated_at": "0001-01-01T00:00:00Z",
    "id": 288,
    "name": "new_query",
    "description": "This is a new query.",
    "query": "SELECT * FROM osquery_info",
    "saved": true,
    "author_id": 1,
    "author_name": "",
    "author_email": "",
    "observer_can_run": true,
    "packs": []
  }
}
```

### Modify query

Returns the query specified by ID.

`PATCH /api/v1/fleet/queries/{id}`

#### Parameters

| Name             | Type    | In   | Description                                                                                                                                            |
| ---------------- | ------- | ---- | ------------------------------------------------------------------------------------------------------------------------------------------------------ |
| id               | integer | path | **Required.** The ID of the query.                                                                                                                     |
| name             | string  | body | The name of the query.                                                                                                                                 |
| query            | string  | body | The query in SQL syntax.                                                                                                                               |
| description      | string  | body | The query's description.                                                                                                                               |
| observer_can_run | bool    | body | Whether or not users with the `observer` role can run the query. In Fleet 4.0.0, 3 user roles were introduced (`admin`, `maintainer`, and `observer`). |

#### Example

`PATCH /api/v1/fleet/queries/2`

##### Request body

```json
{
  "name": "new_title_for_my_query"
}
```

##### Default response

`Status: 200`

```json
{
  "query": {
    "created_at": "2021-01-22T17:23:27Z",
    "updated_at": "2021-01-22T17:23:27Z",
    "id": 288,
    "name": "new_title_for_my_query",
    "description": "This is a new query.",
    "query": "SELECT * FROM osquery_info",
    "saved": true,
    "author_id": 1,
    "author_name": "noah",
    "observer_can_run": true,
    "packs": []
  }
}
```

### Delete query

Deletes the query specified by name.

`DELETE /api/v1/fleet/queries/{name}`

#### Parameters

| Name | Type   | In   | Description                          |
| ---- | ------ | ---- | ------------------------------------ |
| name | string | path | **Required.** The name of the query. |

#### Example

`DELETE /api/v1/fleet/queries/{name}`

##### Default response

`Status: 200`


### Delete query by ID

Deletes the query specified by ID.

`DELETE /api/v1/fleet/queries/id/{id}`

#### Parameters

| Name | Type    | In   | Description                        |
| ---- | ------- | ---- | ---------------------------------- |
| id   | integer | path | **Required.** The ID of the query. |

#### Example

`DELETE /api/v1/fleet/queries/id/28`

##### Default response

`Status: 200`


### Delete queries

Deletes the queries specified by ID. Returns the count of queries successfully deleted.

`POST /api/v1/fleet/queries/delete`

#### Parameters

| Name | Type | In   | Description                           |
| ---- | ---- | ---- | ------------------------------------- |
| ids  | list | body | **Required.** The IDs of the queries. |

#### Example

`POST /api/v1/fleet/queries/delete`

##### Request body

```json
{
  "ids": [
    2, 24, 25
  ]
}
```

##### Default response

`Status: 200`

```json
{
  "deleted": 3
}
```

### Run live query

Run one or more live queries against the specified hosts and responds with the results
collected after 25 seconds.

If multiple queries are provided, they run concurrently. Response time is capped at 25 seconds from
when the API request was received, regardless of how many queries you are running, and regardless
whether all results have been gathered or not. This API does not return any results until the fixed
time period elapses, at which point all of the collected results are returned.

The fixed time period is configurable via environment variable on the Fleet server (eg.
`FLEET_LIVE_QUERY_REST_PERIOD=90s`). If setting a higher value, be sure that you do not exceed your
load balancer timeout.

> WARNING: This API endpoint collects responses in-memory (RAM) on the Fleet compute instance handling this request, which can overflow if the result set is large enough.  This has the potential to crash the process and/or cause an autoscaling event in your cloud provider, depending on how Fleet is deployed.

`GET /api/v1/fleet/queries/run`

#### Parameters


| Name      | Type   | In   | Description                                   |
| --------- | ------ | ---- | --------------------------------------------- |
| query_ids | array  | body | **Required**. The IDs of the saved queries to run. |
| host_ids  | array  | body | **Required**. The IDs of the hosts to target. |

#### Example

`GET /api/v1/fleet/queries/run`

##### Request body

```json
{
  "query_ids": [ 1, 2 ],
  "host_ids": [ 1, 4, 34, 27 ]
}
```

##### Default response

```json
{
<<<<<<< HEAD
  "targets": {
    "hosts": [
      {
        "created_at": "2021-02-03T16:11:43Z",
        "updated_at": "2021-02-03T21:58:19Z",
        "id": 3,
        "detail_updated_at": "2021-02-03T21:58:10Z",
        "label_updated_at": "2021-02-03T21:58:10Z",
        "last_enrolled_at": "2021-02-03T16:11:43Z",
        "seen_time": "2021-02-03T21:58:20Z",
        "hostname": "7a2f41482833",
        "uuid": "a2064cef-0000-0000-afb9-283e3c1d487e",
        "platform": "rhel",
        "osquery_version": "4.5.1",
        "os_version": "CentOS 6.10.0",
        "build": "",
        "platform_like": "rhel",
        "code_name": "",
        "uptime": 32688000000000,
        "memory": 2086899712,
        "cpu_type": "x86_64",
        "cpu_subtype": "142",
        "cpu_brand": "Intel(R) Core(TM) i5-8279U CPU @ 2.40GHz",
        "cpu_physical_cores": 4,
        "cpu_logical_cores": 4,
        "hardware_vendor": "",
        "hardware_model": "",
        "hardware_version": "",
        "hardware_serial": "",
        "computer_name": "7a2f41482833",
        "primary_ip": "172.20.0.3",
        "primary_mac": "02:42:ac:14:00:03",
        "distributed_interval": 10,
        "config_tls_refresh": 10,
        "logger_tls_period": 10,
        "additional": {},
        "status": "offline",
        "display_text": "7a2f41482833"
      },
      {
        "created_at": "2021-02-03T16:11:43Z",
        "updated_at": "2021-02-03T21:58:19Z",
        "id": 4,
        "detail_updated_at": "2021-02-03T21:58:10Z",
        "label_updated_at": "2021-02-03T21:58:10Z",
        "last_enrolled_at": "2021-02-03T16:11:43Z",
        "seen_time": "2021-02-03T21:58:20Z",
        "hostname": "78c96e72746c",
        "uuid": "a2064cef-0000-0000-afb9-283e3c1d487e",
        "platform": "ubuntu",
        "osquery_version": "4.5.1",
        "os_version": "Ubuntu 16.4.0",
        "build": "",
        "platform_like": "debian",
        "code_name": "",
        "uptime": 32688000000000,
        "memory": 2086899712,
        "cpu_type": "x86_64",
        "cpu_subtype": "142",
        "cpu_brand": "Intel(R) Core(TM) i5-8279U CPU @ 2.40GHz",
        "cpu_physical_cores": 4,
        "cpu_logical_cores": 4,
        "hardware_vendor": "",
        "hardware_model": "",
        "hardware_version": "",
        "hardware_serial": "",
        "computer_name": "78c96e72746c",
        "primary_ip": "172.20.0.7",
        "primary_mac": "02:42:ac:14:00:07",
        "distributed_interval": 10,
        "config_tls_refresh": 10,
        "logger_tls_period": 10,
        "additional": {},
        "status": "offline",
        "display_text": "78c96e72746c"
      }
    ],
    "labels": [
      {
        "created_at": "2021-02-02T23:55:25Z",
        "updated_at": "2021-02-02T23:55:25Z",
        "id": 6,
        "name": "All Hosts",
        "description": "All hosts which have enrolled in Fleet",
        "query": "SELECT 1;",
        "label_type": "builtin",
        "label_membership_type": "dynamic",
        "host_count": 5,
        "display_text": "All Hosts",
        "count": 5
      }
    ],
    "teams": [
      {
        "id": 1,
        "created_at": "2021-05-27T20:02:20Z",
        "name": "Client Platform Engineering",
        "description": "",
        "agent_options": null,
        "user_count": 4,
        "host_count": 2,
        "display_text": "Client Platform Engineering",
        "count": 2
      }
    ]
=======
  "summary": {
    "targeted_host_count": 4,
    "responded_host_count": 2
>>>>>>> 3ba104e8
  },
  "live_query_results": [
    {
      "query_id": 2,
      "results": [
        {
          "host_id": 1,
          "rows": [
            {
              "build_distro": "10.12",
              "build_platform": "darwin",
              "config_hash": "7bb99fa2c8a998c9459ec71da3a84d66c592d6d3",
              "config_valid": "1",
              "extensions": "active",
              "instance_id": "9a2ec7bf-4946-46ea-93bf-455e0bcbd068",
              "pid": "23413",
              "platform_mask": "21",
              "start_time": "1635194306",
              "uuid": "4C182AC7-75F7-5AF4-A74B-1E165ED35742",
              "version": "4.9.0",
              "watcher": "23412"
            }
          ],
          "error": null
        },
        {
          "host_id": 2,
          "rows": [],
          "error": "no such table: os_version"
        }
      ]
    }
  ]
}
```
---

## Schedule

- [Get schedule](#get-schedule)
- [Add query to schedule](#add-query-to-schedule)
- [Edit query in schedule](#edit-query-in-schedule)
- [Remove query from schedule](#remove-query-from-schedule)

`In Fleet 4.1.0, the Schedule feature was introduced.`

Fleet’s query schedule lets you add queries which are executed on your devices at regular intervals.

For those familiar with osquery query packs, Fleet's query schedule can be thought of as a query pack built into Fleet. Instead of creating a query pack and then adding queries, just add queries to Fleet's query schedule to start running them against all your devices.

### Get schedule

`GET /api/v1/fleet/global/schedule`

#### Parameters

None.

#### Example

`GET /api/v1/fleet/global/schedule`

##### Default response

`Status: 200`

```json
{
  "global_schedule": [
    {
      "created_at": "0001-01-01T00:00:00Z",
      "updated_at": "0001-01-01T00:00:00Z",
      "id": 4,
      "pack_id": 1,
      "name": "arp_cache",
      "query_id": 2,
      "query_name": "arp_cache",
      "query": "select * from arp_cache;",
      "interval": 120,
      "snapshot": true,
      "removed": null,
      "platform": "",
      "version": "",
      "shard": null,
      "denylist": null,
      "stats": {
        "system_time_p50": 1.32,
        "system_time_p95": 4.02,
        "user_time_p50": 3.55,
        "user_time_p95": 3.00,
        "total_executions": 3920
      }
    },
    {
      "created_at": "0001-01-01T00:00:00Z",
      "updated_at": "0001-01-01T00:00:00Z",
      "id": 5,
      "pack_id": 1,
      "name": "disk_encryption",
      "query_id": 7,
      "query_name": "disk_encryption",
      "query": "select * from disk_encryption;",
      "interval": 86400,
      "snapshot": true,
      "removed": null,
      "platform": "",
      "version": "",
      "shard": null,
      "denylist": null,
      "stats": {
        "system_time_p50": 1.32,
        "system_time_p95": 4.02,
        "user_time_p50": 3.55,
        "user_time_p95": 3.00,
        "total_executions": 3920
      }
    }
  ]
}
```

### Add query to schedule

`POST /api/v1/fleet/global/schedule`

#### Parameters

| Name     | Type    | In   | Description                                                                                                                      |
| -------- | ------- | ---- | -------------------------------------------------------------------------------------------------------------------------------- |
| query_id | integer | body | **Required.** The query's ID.                                                                                                    |
| interval | integer | body | **Required.** The amount of time, in seconds, the query waits before running.                                                    |
| snapshot | boolean | body | **Required.** Whether the queries logs show everything in its current state.                                                     |
| removed  | boolean | body | Whether "removed" actions should be logged. Default is `null`.                                                                   |
| platform | string  | body | The computer platform where this query will run (other platforms ignored). Empty value runs on all platforms. Default is `null`. |
| shard    | integer | body | Restrict this query to a percentage (1-100) of target hosts. Default is `null`.                                                  |
| version  | string  | body | The minimum required osqueryd version installed on a host. Default is `null`.                                                    |

#### Example

`POST /api/v1/fleet/global/schedule`

##### Request body

```json
{
  "interval": 86400,
  "query_id": 2,
  "snapshot": true
}
```

##### Default response

`Status: 200`

```json
{
  "scheduled": {
    "created_at": "0001-01-01T00:00:00Z",
    "updated_at": "0001-01-01T00:00:00Z",
    "id": 1,
    "pack_id": 5,
    "name": "arp_cache",
    "query_id": 2,
    "query_name": "arp_cache",
    "query": "select * from arp_cache;",
    "interval": 86400,
    "snapshot": true,
    "removed": null,
    "platform": "",
    "version": "",
    "shard": null,
    "denylist": null
  }
}
```

> Note that the `pack_id` is included in the response object because Fleet's Schedule feature uses osquery query packs under the hood.

### Edit query in schedule

`PATCH /api/v1/fleet/global/schedule/{id}`

#### Parameters

| Name     | Type    | In   | Description                                                                                                   |
| -------- | ------- | ---- | ------------------------------------------------------------------------------------------------------------- |
| id       | integer | path | **Required.** The scheduled query's ID.                                                                       |
| interval | integer | body | The amount of time, in seconds, the query waits before running.                                               |
| snapshot | boolean | body | Whether the queries logs show everything in its current state.                                                |
| removed  | boolean | body | Whether "removed" actions should be logged.                                                                   |
| platform | string  | body | The computer platform where this query will run (other platforms ignored). Empty value runs on all platforms. |
| shard    | integer | body | Restrict this query to a percentage (1-100) of target hosts.                                                  |
| version  | string  | body | The minimum required osqueryd version installed on a host.                                                    |

#### Example

`PATCH /api/v1/fleet/global/schedule/5`

##### Request body

```json
{
  "interval": 604800,
}
```

##### Default response

`Status: 200`

```json
{
  "scheduled": {
    "created_at": "2021-07-16T14:40:15Z",
    "updated_at": "2021-07-16T14:40:15Z",
    "id": 5,
    "pack_id": 1,
    "name": "arp_cache",
    "query_id": 2,
    "query_name": "arp_cache",
    "query": "select * from arp_cache;",
    "interval": 604800,
    "snapshot": true,
    "removed": null,
    "platform": "",
    "shard": null,
    "denylist": null
  }
}
```

### Remove query from schedule

`DELETE /api/v1/fleet/global/schedule/{id}`

#### Parameters

None.

#### Example

`DELETE /api/v1/fleet/global/schedule/5`

##### Default response

`Status: 200`


---

### Team schedule

- [Get team schedule](#get-team-schedule)
- [Add query to team schedule](#add-query-to-team-schedule)
- [Edit query in team schedule](#edit-query-in-team-schedule)
- [Remove query from team schedule](#remove-query-from-team-schedule)

`In Fleet 4.2.0, the Team Schedule feature was introduced.`

This allows you to easily configure scheduled queries that will impact a whole team of devices.

#### Get team schedule

`GET /api/v1/fleet/teams/{id}/schedule`

#### Parameters

| Name            | Type    | In    | Description                                                                                                                   |
| --------------- | ------- | ----- | ----------------------------------------------------------------------------------------------------------------------------- |
| id              | integer | path  | **Required**. The team's ID.                                                                                                  |
| page            | integer | query | Page number of the results to fetch.                                                                                          |
| per_page        | integer | query | Results per page.                                                                                                             |
| order_key       | string  | query | What to order results by. Can be any column in the `activites` table.                                                         |
| order_direction | string  | query | **Requires `order_key`**. The direction of the order given the order key. Options include `asc` and `desc`. Default is `asc`. |

#### Example

`GET /api/v1/fleet/teams/2/schedule`

##### Default response

`Status: 200`

```json
{
  "scheduled": [
    {
      "created_at": "0001-01-01T00:00:00Z",
      "updated_at": "0001-01-01T00:00:00Z",
      "id": 4,
      "pack_id": 2,
      "name": "arp_cache",
      "query_id": 2,
      "query_name": "arp_cache",
      "query": "select * from arp_cache;",
      "interval": 120,
      "snapshot": true,
      "platform": "",
      "version": "",
      "removed": null,
      "shard": null,
      "denylist": null,
      "stats": {
        "system_time_p50": 1.32,
        "system_time_p95": 4.02,
        "user_time_p50": 3.55,
        "user_time_p95": 3.00,
        "total_executions": 3920
      }
    },
    {
      "created_at": "0001-01-01T00:00:00Z",
      "updated_at": "0001-01-01T00:00:00Z",
      "id": 5,
      "pack_id": 3,
      "name": "disk_encryption",
      "query_id": 7,
      "query_name": "disk_encryption",
      "query": "select * from disk_encryption;",
      "interval": 86400,
      "snapshot": true,
      "removed": null,
      "platform": "",
      "version": "",
      "shard": null,
      "denylist": null,
      "stats": {
        "system_time_p50": 1.32,
        "system_time_p95": 4.02,
        "user_time_p50": 3.55,
        "user_time_p95": 3.00,
        "total_executions": 3920
      }
    }
  ]
}
```

#### Add query to team schedule

`POST /api/v1/fleet/teams/{id}/schedule`

#### Parameters

| Name     | Type    | In   | Description                                                                                                                      |
| -------- | ------- | ---- | -------------------------------------------------------------------------------------------------------------------------------- |
| id       | integer | path | **Required.** The teams's ID.                                                                                                    |
| query_id | integer | body | **Required.** The query's ID.                                                                                                    |
| interval | integer | body | **Required.** The amount of time, in seconds, the query waits before running.                                                    |
| snapshot | boolean | body | **Required.** Whether the queries logs show everything in its current state.                                                     |
| removed  | boolean | body | Whether "removed" actions should be logged. Default is `null`.                                                                   |
| platform | string  | body | The computer platform where this query will run (other platforms ignored). Empty value runs on all platforms. Default is `null`. |
| shard    | integer | body | Restrict this query to a percentage (1-100) of target hosts. Default is `null`.                                                  |
| version  | string  | body | The minimum required osqueryd version installed on a host. Default is `null`.                                                    |

#### Example

`POST /api/v1/fleet/teams/2/schedule`

##### Request body

```json
{
  "interval": 86400,
  "query_id": 2,
  "snapshot": true,
}
```

##### Default response

`Status: 200`

```json
{
  "scheduled": {
    "created_at": "0001-01-01T00:00:00Z",
    "updated_at": "0001-01-01T00:00:00Z",
    "id": 1,
    "pack_id": 5,
    "name": "arp_cache",
    "query_id": 2,
    "query_name": "arp_cache",
    "query": "select * from arp_cache;",
    "interval": 86400,
    "snapshot": true,
    "removed": null,
    "shard": null,
    "denylist": null
  }
}
```

#### Edit query in team schedule

`PATCH /api/v1/fleet/teams/{team_id}/schedule/{scheduled_query_id}`

#### Parameters

| Name               | Type    | In   | Description                                                                                                   |
| ------------------ | ------- | ---- | ------------------------------------------------------------------------------------------------------------- |
| team_id            | integer | path | **Required.** The team's ID.                                                                                  |
| scheduled_query_id | integer | path | **Required.** The scheduled query's ID.                                                                       |
| interval           | integer | body | The amount of time, in seconds, the query waits before running.                                               |
| snapshot           | boolean | body | Whether the queries logs show everything in its current state.                                                |
| removed            | boolean | body | Whether "removed" actions should be logged.                                                                   |
| platform           | string  | body | The computer platform where this query will run (other platforms ignored). Empty value runs on all platforms. |
| shard              | integer | body | Restrict this query to a percentage (1-100) of target hosts.                                                  |
| version            | string  | body | The minimum required osqueryd version installed on a host.                                                    |

#### Example

`PATCH /api/v1/fleet/teams/2/schedule/5`

##### Request body

```json
{
  "interval": 604800,
}
```

##### Default response

`Status: 200`

```json
{
  "scheduled": {
    "created_at": "2021-07-16T14:40:15Z",
    "updated_at": "2021-07-16T14:40:15Z",
    "id": 5,
    "pack_id": 1,
    "name": "arp_cache",
    "query_id": 2,
    "query_name": "arp_cache",
    "query": "select * from arp_cache;",
    "interval": 604800,
    "snapshot": true,
    "removed": null,
    "platform": "",
    "shard": null,
    "denylist": null
  }
}
```

#### Remove query from team schedule

`DELETE /api/v1/fleet/teams/{team_id}/schedule/{scheduled_query_id}`

#### Parameters

| Name               | Type    | In   | Description                             |
| ------------------ | ------- | ---- | --------------------------------------- |
| team_id            | integer | path | **Required.** The team's ID.            |
| scheduled_query_id | integer | path | **Required.** The scheduled query's ID. |

#### Example

`DELETE /api/v1/fleet/teams/2/schedule/5`

##### Default response

`Status: 200`


---

## Sessions

- [Get session info](#get-session-info)
- [Delete session](#delete-session)

### Get session info

Returns the session information for the session specified by ID.

`GET /api/v1/fleet/sessions/{id}`

#### Parameters

| Name | Type    | In   | Description                                  |
| ---- | ------- | ---- | -------------------------------------------- |
| id   | integer | path | **Required**. The ID of the desired session. |

#### Example

`GET /api/v1/fleet/sessions/1`

##### Default response

`Status: 200`

```json
{
  "session_id": 1,
  "user_id": 1,
  "created_at": "2021-03-02T18:41:34Z"
}
```

### Delete session

Deletes the session specified by ID. When the user associated with the session next attempts to access Fleet, they will be asked to log in.

`DELETE /api/v1/fleet/sessions/{id}`

#### Parameters

| Name | Type    | In   | Description                                  |
| ---- | ------- | ---- | -------------------------------------------- |
| id   | integer | path | **Required**. The id of the desired session. |

#### Example

`DELETE /api/v1/fleet/sessions/1`

##### Default response

`Status: 200`


---

## Software

- [List all software](#list-all-software)
- [Count software](#count-software)
### List all software

`GET /api/v1/fleet/software`

#### Parameters

| Name                    | Type    | In    | Description                                                                                                                                                                                                                                                                                                                                 |
| ----------------------- | ------- | ----- | ------------------------------------------------------------------------------------------------------------------------------------------------------------------------------------------------------------------------------------------------------------------------------------------------------------------------------------------- |
| page                    | integer | query | Page number of the results to fetch.                                                                                                                                                                                                                                                                                                        |
| per_page                | integer | query | Results per page.                                                                                                                                                                                                                                                                                                                           |
| order_key               | string  | query | What to order results by. Can be ordered by the following fields: `name`, `hosts_count`. Defaults to the hosts count, descending.                                                                                                                                                                                                           |
| order_direction         | string  | query | **Requires `order_key`**. The direction of the order given the order key. Options include `asc` and `desc`. Default if not provided is `asc`.                                                                                                                                                                                               |
| query                   | string  | query | Search query keywords. Searchable fields include `name`, `version`, and `cve`.                                                                                                                                                                                                                                                                                    |
| team_id                 | integer | query | _Available in Fleet Premium_ Filters the software to only include the software installed on the hosts that are assigned to the specified team.                                                                                                                                                                                              |
| vulnerable              | bool    | query | If true or 1, only list software that has detected vulnerabilities                                                                                                                                                                                                                                                                          |

#### Example

`GET /api/v1/fleet/software`

##### Default response

`Status: 200`

```json
{
    "counts_updated_at": "2022-01-01 12:32:00",
    "software": [
      {
        "id": 4,
        "name": "osquery",
        "version": "2.1.11",
        "source": "rpm_packages",
        "generated_cpe": "",
        "vulnerabilities": null,
        "hosts_count": 456
      },
      {
        "id": 3,
        "name": "osquery",
        "version": "2.1.11",
        "source": "rpm_packages",
        "generated_cpe": "",
        "vulnerabilities": null,
        "hosts_count": 345
      },
      {
        "id": 2,
        "name": "Figma.app",
        "version": "2.1.11",
        "source": "Application (macOS)",
        "generated_cpe": "",
        "vulnerabilities": null,
        "hosts_count": 234
      },
      {
        "id": 1,
        "name": "Chrome.app",
        "version": "2.1.11",
        "source": "Application (macOS)",
        "generated_cpe": "",
        "vulnerabilities": null,
        "hosts_count": 123
      }
    ]
  }
}
```

### Count software

`GET /api/v1/fleet/software/count`

#### Parameters

| Name                    | Type    | In    | Description                                                                                                                                                                                                                                                                                                                                 |
| ----------------------- | ------- | ----- | ------------------------------------------------------------------------------------------------------------------------------------------------------------------------------------------------------------------------------------------------------------------------------------------------------------------------------------------- |
| page                    | integer | query | Allowed for compatibility with GET /api/v1/fleet/software but ignored                                                                                                                                                                                                                                                                       |
| per_page                | integer | query | Allowed for compatibility with GET /api/v1/fleet/software but ignored                                                                                                                                                                                                                                                                       |
| order_key               | string  | query | Allowed for compatibility with GET /api/v1/fleet/software but ignored                                                                                                                                                                                                                                                                       |
| order_direction         | string  | query | Allowed for compatibility with GET /api/v1/fleet/software but ignored                                                                                                                                                                                                                                                                       |
| query                   | string  | query | Search query keywords. Searchable fields include `name`.                                                                                                                                                                                                                                                                                    |
| team_id                 | integer | query | _Available in Fleet Premium_ Filters the software to only include the software installed on the hosts that are assigned to the specified team.                                                                                                                                                                                                   |
| vulnerable              | bool    | query | If true or 1, only list software that has detected vulnerabilities                                                                                                                                                                                                                                                                          |

#### Example

`GET /api/v1/fleet/software/count`

##### Default response

`Status: 200`

```json
{
  "count": 43
}
```
---

## Targets

In Fleet, targets are used to run queries against specific hosts or groups of hosts. Labels are used to create groups in Fleet.

### Search targets

The search targets endpoint returns two lists. The first list includes the possible target hosts in Fleet given the search query provided and the hosts already selected as targets. The second list includes the possible target labels in Fleet given the search query provided and the labels already selected as targets.

The returned lists are filtered based on the hosts the requesting user has access to.

`POST /api/v1/fleet/targets`

#### Parameters

| Name     | Type    | In   | Description                                                                                                                                                                |
| -------- | ------- | ---- | -------------------------------------------------------------------------------------------------------------------------------------------------------------------------- |
| query    | string  | body | The search query. Searchable items include a host's hostname or IPv4 address and labels.                                                                                   |
| query_id | integer | body | The saved query (if any) that will be run. The `observer_can_run` property on the query and the user's roles effect which targets are included.                            |
| selected | object  | body | The targets already selected. The object includes a `hosts` property which contains a list of host IDs, a `labels` with label IDs and/or a `teams` property with team IDs. |

#### Example

`POST /api/v1/fleet/targets`

##### Request body

```json
{
  "query": "172",
  "selected": {
    "hosts": [],
    "labels": [7]
  },
  "include_observer": true
}
```

##### Default response

```json
{
  "targets": {
    "hosts": [
      {
        "created_at": "2021-02-03T16:11:43Z",
        "updated_at": "2021-02-03T21:58:19Z",
        "id": 3,
        "detail_updated_at": "2021-02-03T21:58:10Z",
        "label_updated_at": "2021-02-03T21:58:10Z",
        "last_enrolled_at": "2021-02-03T16:11:43Z",
        "seen_time": "2021-02-03T21:58:20Z",
        "hostname": "7a2f41482833",
        "uuid": "a2064cef-0000-0000-afb9-283e3c1d487e",
        "platform": "rhel",
        "osquery_version": "4.5.1",
        "os_version": "CentOS 6.10.0",
        "build": "",
        "platform_like": "rhel",
        "code_name": "",
        "uptime": 32688000000000,
        "memory": 2086899712,
        "cpu_type": "x86_64",
        "cpu_subtype": "142",
        "cpu_brand": "Intel(R) Core(TM) i5-8279U CPU @ 2.40GHz",
        "cpu_physical_cores": 4,
        "cpu_logical_cores": 4,
        "hardware_vendor": "",
        "hardware_model": "",
        "hardware_version": "",
        "hardware_serial": "",
        "computer_name": "7a2f41482833",
        "primary_ip": "172.20.0.3",
        "primary_mac": "02:42:ac:14:00:03",
        "distributed_interval": 10,
        "config_tls_refresh": 10,
        "logger_tls_period": 10,
        "additional": {},
        "status": "offline",
        "display_text": "7a2f41482833"
      },
      {
        "created_at": "2021-02-03T16:11:43Z",
        "updated_at": "2021-02-03T21:58:19Z",
        "id": 4,
        "detail_updated_at": "2021-02-03T21:58:10Z",
        "label_updated_at": "2021-02-03T21:58:10Z",
        "last_enrolled_at": "2021-02-03T16:11:43Z",
        "seen_time": "2021-02-03T21:58:20Z",
        "hostname": "78c96e72746c",
        "uuid": "a2064cef-0000-0000-afb9-283e3c1d487e",
        "platform": "ubuntu",
        "osquery_version": "4.5.1",
        "os_version": "Ubuntu 16.4.0",
        "build": "",
        "platform_like": "debian",
        "code_name": "",
        "uptime": 32688000000000,
        "memory": 2086899712,
        "cpu_type": "x86_64",
        "cpu_subtype": "142",
        "cpu_brand": "Intel(R) Core(TM) i5-8279U CPU @ 2.40GHz",
        "cpu_physical_cores": 4,
        "cpu_logical_cores": 4,
        "hardware_vendor": "",
        "hardware_model": "",
        "hardware_version": "",
        "hardware_serial": "",
        "computer_name": "78c96e72746c",
        "primary_ip": "172.20.0.7",
        "primary_mac": "02:42:ac:14:00:07",
        "distributed_interval": 10,
        "config_tls_refresh": 10,
        "logger_tls_period": 10,
        "additional": {},
        "status": "offline",
        "display_text": "78c96e72746c"
      }
    ],
    "labels": [
      {
        "created_at": "2021-02-02T23:55:25Z",
        "updated_at": "2021-02-02T23:55:25Z",
        "id": 6,
        "name": "All Hosts",
        "description": "All hosts which have enrolled in Fleet",
        "query": "select 1;",
        "label_type": "builtin",
        "label_membership_type": "dynamic",
        "host_count": 5,
        "display_text": "All Hosts",
        "count": 5
      }
    ],
    "teams": [
      {
        "id": 1,
        "created_at": "2021-05-27T20:02:20Z",
        "name": "Client Platform Engineering",
        "description": "",
        "agent_options": null,
        "user_count": 4,
        "host_count": 2,
        "display_text": "Client Platform Engineering",
        "count": 2
      }
    ]
  },
  "targets_count": 1,
  "targets_online": 1,
  "targets_offline": 0,
  "targets_missing_in_action": 0
}
```

---

## Teams

- [List teams](#list-teams)
- [Get team](#get-team)
- [Create team](#create-team)
- [Modify team](#modify-team)
- [Delete team](#delete-team)

### List teams

_Available in Fleet Premium_

`GET /api/v1/fleet/teams`

#### Parameters

| Name            | Type    | In    | Description                                                                                                                   |
| --------------- | ------- | ----- | ----------------------------------------------------------------------------------------------------------------------------- |
| page            | integer | query | Page number of the results to fetch.                                                                                          |
| per_page        | integer | query | Results per page.                                                                                                             |
| order_key       | string  | query | What to order results by. Can be any column in the `teams` table.                                                             |
| order_direction | string  | query | **Requires `order_key`**. The direction of the order given the order key. Options include `asc` and `desc`. Default is `asc`. |
| query           | string  | query | Search query keywords. Searchable fields include `name`.                                                                      |

#### Example

`GET /api/v1/fleet/teams`

##### Default response

`Status: 200`

```json
{
  "teams": [
    {
      "id": 1,
      "created_at": "2021-07-28T15:58:21Z",
      "name": "workstations",
      "description": "",
      "agent_options": {
        "config": {
          "options": {
            "logger_plugin": "tls",
            "pack_delimiter": "/",
            "logger_tls_period": 10,
            "distributed_plugin": "tls",
            "disable_distributed": false,
            "logger_tls_endpoint": "/api/v1/osquery/log",
            "distributed_interval": 10,
            "distributed_tls_max_attempts": 3
          },
          "decorators": {
            "load": [
              "SELECT uuid AS host_uuid FROM system_info;",
              "SELECT hostname AS hostname FROM system_info;"
            ]
          }
        },
        "overrides": {}
      },
      "user_count": 0,
      "host_count": 0,
      "secrets": [
        {
          "secret": "",
          "created_at": "2021-07-28T15:58:21Z",
          "team_id": 10
        }
      ]
    },
    {
      "id": 2,
      "created_at": "2021-08-05T21:41:42Z",
      "name": "servers",
      "description": "",
      "agent_options": {
        "spec": {
          "config": {
            "options": {
              "logger_plugin": "tls",
              "pack_delimiter": "/",
              "logger_tls_period": 10,
              "distributed_plugin": "tls",
              "disable_distributed": false,
              "logger_tls_endpoint": "/api/v1/osquery/log",
              "distributed_interval": 10,
              "distributed_tls_max_attempts": 3
            },
            "decorators": {
              "load": [
                "SELECT uuid AS host_uuid FROM system_info;",
                "SELECT hostname AS hostname FROM system_info;"
              ]
            }
          },
          "overrides": {}
        },
        "user_count": 0,
        "host_count": 0,
        "secrets": [
          {
            "secret": "+ncixtnZB+IE0OrbrkCLeul3U8LMVITd",
            "created_at": "2021-08-05T21:41:42Z",
            "team_id": 15
          }
        ]
      }
    }
  ]
}
```

### Get team

_Available in Fleet Premium_

`GET /api/v1/fleet/teams/{id}`

#### Parameters

| Name | Type   | In   | Description                          |
| ---- | ------ | ---- | ------------------------------------ |
| id   | string | body | **Required.** The desired team's ID. |

#### Example

`GET /api/v1/fleet/teams/1`

##### Default response

`Status: 200`

```json
{
  "team": {
    "name": "Workstations",
    "id": 1,
    "user_ids": [1, 17, 22, 32],
    "host_ids": [],
    "user_count": 4,
    "host_count": 0,
    "agent_options": {
      "spec": {
        "config": {
          "options": {
            "logger_plugin": "tls",
            "pack_delimiter": "/",
            "logger_tls_period": 10,
            "distributed_plugin": "tls",
            "disable_distributed": false,
            "logger_tls_endpoint": "/api/v1/osquery/log",
            "distributed_interval": 10,
            "distributed_tls_max_attempts": 3
          },
          "decorators": {
            "load": [
              "SELECT uuid AS host_uuid FROM system_info;",
              "SELECT hostname AS hostname FROM system_info;"
            ]
          }
        },
        "overrides": {}
      }
    },
    "webhook_settings": {
      "failing_policies_webhook": {
        "enable_failing_policies_webhook": false,
        "destination_url": "",
        "policy_ids": null,
        "host_batch_size": 0
      }
    }
  }
}
```

### Create team

_Available in Fleet Premium_

`POST /api/v1/fleet/teams`

#### Parameters

| Name | Type   | In   | Description                    |
| ---- | ------ | ---- | ------------------------------ |
| name | string | body | **Required.** The team's name. |

#### Example

`POST /api/v1/fleet/teams`

##### Request body

```json
{
  "name": "workstations"
}
```

##### Default response

`Status: 200`

```json
{
  "teams": [
    {
      "name": "workstations",
      "id": 1,
      "user_ids": [],
      "host_ids": [],
      "user_count": 0,
      "host_count": 0,
      "agent_options": {
        "spec": {
          "config": {
            "options": {
              "logger_plugin": "tls",
              "pack_delimiter": "/",
              "logger_tls_period": 10,
              "distributed_plugin": "tls",
              "disable_distributed": false,
              "logger_tls_endpoint": "/api/v1/osquery/log",
              "distributed_interval": 10,
              "distributed_tls_max_attempts": 3
            },
            "decorators": {
              "load": [
                "select uuid as host_uuid from system_info;",
                "select hostname as hostname from system_info;"
              ]
            }
          },
          "overrides": {}
        }
      },
      "webhook_settings": {
        "failing_policies_webhook": {
          "enable_failing_policies_webhook": false,
          "destination_url": "",
          "policy_ids": null,
          "host_batch_size": 0
        }
      }
    }
  ]
}
```

### Modify team

_Available in Fleet Premium_

`PATCH /api/v1/fleet/teams/{id}`

#### Parameters

| Name                                                    | Type    | In   | Description                                                                                                                                                  |
| ---                                                     | ---     | ---  | ---                                                                                                                                                          |
| id                                                      | string  | body | **Required.** The desired team's ID.                                                                                                                         |
| name                                                    | string  | body | The team's name.                                                                                                                                             |
| host_ids                                                | list    | body | A list of hosts that belong to the team.                                                                                                                     |
| user_ids                                                | list    | body | A list of users that are members of the team.                                                                                                                |
| webhook_settings                                        | object  | body | Webhook settings contains for the team.                                                                                                                      |
| &nbsp;&nbsp;failing_policies_webhook                    | object  | body | Failing policies webhook settings.                                                                                                                           |
| &nbsp;&nbsp;&nbsp;&nbsp;enable_failing_policies_webhook | boolean | body | Whether or not the failing policies webhook is enabled.                                                                                                      |
| &nbsp;&nbsp;&nbsp;&nbsp;destination_url                 | string  | body | The URL to deliver the webhook requests to.                                                                                                                  |
| &nbsp;&nbsp;&nbsp;&nbsp;policy_ids                      | array   | body | List of policy IDs to enable failing policies webhook.                                                                                                       |
| &nbsp;&nbsp;&nbsp;&nbsp;host_batch_size                 | integer | body | Maximum number of hosts to batch on failing policy webhook requests. The default, 0, means no batching (all hosts failing a policy are sent on one request). |

#### Example (add users to a team)

`PATCH /api/v1/fleet/teams/1`

##### Request body

```json
{
  "user_ids": [1, 17, 22, 32],
}
```

##### Default response

`Status: 200`

```json
{
  "team": {
    "name": "Workstations",
    "id": 1,
    "user_ids": [1, 17, 22, 32],
    "host_ids": [],
    "user_count": 4,
    "host_count": 0,
    "agent_options": {
      "spec": {
        "config": {
          "options": {
            "logger_plugin": "tls",
            "pack_delimiter": "/",
            "logger_tls_period": 10,
            "distributed_plugin": "tls",
            "disable_distributed": false,
            "logger_tls_endpoint": "/api/v1/osquery/log",
            "distributed_interval": 10,
            "distributed_tls_max_attempts": 3
          },
          "decorators": {
            "load": [
              "SELECT uuid AS host_uuid FROM system_info;",
              "SELECT hostname AS hostname FROM system_info;"
            ]
          }
        },
        "overrides": {}
      }
    },
    "webhook_settings": {
      "failing_policies_webhook": {
        "enable_failing_policies_webhook": false,
        "destination_url": "",
        "policy_ids": null,
        "host_batch_size": 0
      }
    }
  }
}
```

#### Example (transfer hosts to a team)

`PATCH /api/v1/fleet/teams/1`

##### Request body

```json
{
  "host_ids": [3, 6, 7, 8, 9, 20, 32, 44],
}
```

##### Default response

`Status: 200`

```json
{
  "team": {
    "name": "Workstations",
    "id": 1,
    "user_ids": [1, 17, 22, 32],
    "host_ids": [3, 6, 7, 8, 9, 20, 32, 44],
    "user_count": 4,
    "host_count": 8,
    "agent_options": {
      "spec": {
        "config": {
          "options": {
            "logger_plugin": "tls",
            "pack_delimiter": "/",
            "logger_tls_period": 10,
            "distributed_plugin": "tls",
            "disable_distributed": false,
            "logger_tls_endpoint": "/api/v1/osquery/log",
            "distributed_interval": 10,
            "distributed_tls_max_attempts": 3
          },
          "decorators": {
            "load": [
              "SELECT uuid AS host_uuid FROM system_info;",
              "SELECT hostname AS hostname FROM system_info;"
            ]
          }
        },
        "overrides": {}
      }
    },
    "webhook_settings": {
      "failing_policies_webhook": {
        "enable_failing_policies_webhook": false,
        "destination_url": "",
        "policy_ids": null,
        "host_batch_size": 0
      }
    }
  }
}
```

#### Example (edit agent options for a team)

`PATCH /api/v1/fleet/teams/1`

##### Request body

```json
{
  "agent_options": {
    "spec": {
      "config": {
        "options": {
          "logger_plugin": "tls",
          "pack_delimiter": "/",
          "logger_tls_period": 20,
          "distributed_plugin": "tls",
          "disable_distributed": false,
          "logger_tls_endpoint": "/api/v1/osquery/log",
          "distributed_interval": 60,
          "distributed_tls_max_attempts": 3
        },
        "decorators": {
          "load": [
            "SELECT uuid AS host_uuid FROM system_info;",
            "SELECT hostname AS hostname FROM system_info;"
          ]
        }
      },
      "overrides": {}
    }
  }
}
```

##### Default response

`Status: 200`

```json
{
  "team": {
    "name": "Workstations",
    "id": 1,
    "user_ids": [1, 17, 22, 32],
    "host_ids": [3, 6, 7, 8, 9, 20, 32, 44],
    "user_count": 4,
    "host_count": 8,
    "agent_options": {
      "spec": {
        "config": {
          "options": {
            "logger_plugin": "tls",
            "pack_delimiter": "/",
            "logger_tls_period": 20,
            "distributed_plugin": "tls",
            "disable_distributed": false,
            "logger_tls_endpoint": "/api/v1/osquery/log",
            "distributed_interval": 60,
            "distributed_tls_max_attempts": 3
          },
          "decorators": {
            "load": [
              "SELECT uuid AS host_uuid FROM system_info;",
              "SELECT hostname AS hostname FROM system_info;"
            ]
          }
        },
        "overrides": {}
      }
    },
    "webhook_settings": {
      "failing_policies_webhook": {
        "enable_failing_policies_webhook": false,
        "destination_url": "",
        "policy_ids": null,
        "host_batch_size": 0
      }
    }
  }
}
```

### Delete team

_Available in Fleet Premium_

`DELETE /api/v1/fleet/teams/{id}`

#### Parameters

| Name | Type   | In   | Description                          |
| ---- | ------ | ---- | ------------------------------------ |
| id   | string | body | **Required.** The desired team's ID. |

#### Example

`DELETE /api/v1/fleet/teams/1`

#### Default response

`Status: 200`

---

## Translator

- [Translate IDs](#translate-i-ds)
### Translate IDs

Transforms a host name into a host id. For example, the Fleet UI use this endpoint when sending live queries to a set of hosts.

`POST /api/v1/fleet/translate`

#### Parameters

| Name | Type  | In   | Description                              |
| ---- | ----- | ---- | ---------------------------------------- |
| list | array | body | **Required** list of items to translate. |

#### Example

`POST /api/v1/fleet/translate`

##### Request body

```json
{
  "list": [
    {
      "type": "user",
      "payload": {
        "identifier": "some@email.com"
      }
    },
    {
      "type": "label",
      "payload": {
        "identifier": "labelA"
      }
    },
    {
      "type": "team",
      "payload": {
        "identifier": "team1"
      }
    },
    {
      "type": "host",
      "payload": {
        "identifier": "host-ABC"
      }
    },
  ]
}
```

##### Default response

`Status: 200`

```json
{
  "list": [
    {
      "type": "user",
      "payload": {
        "identifier": "some@email.com",
        "id": 32
      }
    },
    {
      "type": "label",
      "payload": {
        "identifier": "labelA",
        "id": 1
      }
    },
    {
      "type": "team",
      "payload": {
        "identifier": "team1",
        "id": 22
      }
    },
    {
      "type": "host",
      "payload": {
        "identifier": "host-ABC",
        "id": 45
      }
    },
  ]
}
```
---

## Users

- [List all users](#list-all-users)
- [Create a user account with an invitation](#create-a-user-account-with-an-invitation)
- [Create a user account without an invitation](#create-a-user-account-without-an-invitation)
- [Get user information](#get-user-information)
- [Modify user](#modify-user)
- [Delete user](#delete-user)
- [Require password reset](#require-password-reset)
- [List a user's sessions](#list-a-users-sessions)
- [Delete a user's sessions](#delete-a-users-sessions)

The Fleet server exposes a handful of API endpoints that handles common user management operations. All the following endpoints require prior authentication meaning you must first log in successfully before calling any of the endpoints documented below.

### List all users

Returns a list of all enabled users

`GET /api/v1/fleet/users`

#### Parameters

| Name            | Type    | In    | Description                                                                                                                   |
| --------------- | ------- | ----- | ----------------------------------------------------------------------------------------------------------------------------- |
| query           | string  | query | Search query keywords. Searchable fields include `name` and `email`.                                                          |
| order_key       | string  | query | What to order results by. Can be any column in the users table.                                                               |
| order_direction | string  | query | **Requires `order_key`**. The direction of the order given the order key. Options include `asc` and `desc`. Default is `asc`. |
| page            | integer | query | Page number of the results to fetch.                                                                                          |
| query           | string  | query | Search query keywords. Searchable fields include `name` and `email`.                                                          |
| per_page        | integer | query | Results per page.                                                                                                             |
| team_id         | string  | query | _Available in Fleet Premium_ Filters the users to only include users in the specified team.                                   |

#### Example

`GET /api/v1/fleet/users`

##### Request query parameters

None.

##### Default response

`Status: 200`

```json
{
  "users": [
    {
      "created_at": "2020-12-10T03:52:53Z",
      "updated_at": "2020-12-10T03:52:53Z",
      "id": 1,
      "name": "Jane Doe",
      "email": "janedoe@example.com",
      "force_password_reset": false,
      "gravatar_url": "",
      "sso_enabled": false,
      "global_role": null,
      "api_only": false,
      "teams": [
        {
          "id": 1,
          "created_at": "0001-01-01T00:00:00Z",
          "name": "workstations",
          "description": "",
          "role": "admin"
        }
      ]
    }
  ]
}
```

##### Failed authentication

`Status: 401 Authentication Failed`

```json
{
  "message": "Authentication Failed",
  "errors": [
    {
      "name": "base",
      "reason": "Authentication failed"
    }
  ]
}
```

### Create a user account with an invitation

Creates a user account after an invited user provides registration information and submits the form.

`POST /api/v1/fleet/users`

#### Parameters

| Name                  | Type   | In   | Description                                                                                                                                                                                                                                                                                                                                              |
| --------------------- | ------ | ---- | -------------------------------------------------------------------------------------------------------------------------------------------------------------------------------------------------------------------------------------------------------------------------------------------------------------------------------------------------------- |
| email                 | string | body | **Required**. The email address of the user.                                                                                                                                                                                                                                                                                                             |
| invite_token          | string | body | **Required**. Token provided to the user in the invitation email.                                                                                                                                                                                                                                                                                        |
| name                  | string | body | **Required**. The name of the user.                                                                                                                                                                                                                                                                                                                      |
| password              | string | body | The password chosen by the user (if not SSO user).                                                                                                                                                                                                                                                                                                       |
| password_confirmation | string | body | Confirmation of the password chosen by the user.                                                                                                                                                                                                                                                                                                         |
| global_role           | string | body | The role assigned to the user. In Fleet 4.0.0, 3 user roles were introduced (`admin`, `maintainer`, and `observer`). If `global_role` is specified, `teams` cannot be specified.                                                                                                                                                                         |
| teams                 | array  | body | _Available in Fleet Premium_ The teams and respective roles assigned to the user. Should contain an array of objects in which each object includes the team's `id` and the user's `role` on each team. In Fleet 4.0.0, 3 user roles were introduced (`admin`, `maintainer`, and `observer`). If `teams` is specified, `global_role` cannot be specified. |

#### Example

`POST /api/v1/fleet/users`

##### Request query parameters

```json
{
  "email": "janedoe@example.com",
  "invite_token": "SjdReDNuZW5jd3dCbTJtQTQ5WjJTc2txWWlEcGpiM3c=",
  "name": "janedoe",
  "password": "test-123",
  "password_confirmation": "test-123",
  "teams": [
    {
      "id": 2,
      "role": "observer"
    },
    {
      "id": 4,
      "role": "observer"
    }
  ]
}
```

##### Default response

`Status: 200`

```json
{
  "user": {
    "created_at": "0001-01-01T00:00:00Z",
    "updated_at": "0001-01-01T00:00:00Z",
    "id": 2,
    "name": "janedoe",
    "email": "janedoe@example.com",
    "enabled": true,
    "force_password_reset": false,
    "gravatar_url": "",
    "sso_enabled": false,
    "global_role": "admin",
    "teams": []
  }
}
```

##### Failed authentication

`Status: 401 Authentication Failed`

```json
{
  "message": "Authentication Failed",
  "errors": [
    {
      "name": "base",
      "reason": "Authentication failed"
    }
  ]
}
```

##### Expired or used invite code

`Status: 404 Resource Not Found`

```json
{
  "message": "Resource Not Found",
  "errors": [
    {
      "name": "base",
      "reason": "Invite with token SjdReDNuZW5jd3dCbTJtQTQ5WjJTc2txWWlEcGpiM3c= was not found in the datastore"
    }
  ]
}
```

##### Validation failed

`Status: 422 Validation Failed`

The same error will be returned whenever one of the required parameters fails the validation.

```json
{
  "message": "Validation Failed",
  "errors": [
    {
      "name": "name",
      "reason": "cannot be empty"
    }
  ]
}
```

### Create a user account without an invitation

Creates a user account without requiring an invitation, the user is enabled immediately.
By default, the user will be forced to reset its password upon first login.

`POST /api/v1/fleet/users/admin`

#### Parameters

| Name        | Type    | In   | Description                                                                                                                                                                                                                                                                                                                                              |
| ----------- | ------- | ---- | -------------------------------------------------------------------------------------------------------------------------------------------------------------------------------------------------------------------------------------------------------------------------------------------------------------------------------------------------------- |
| email       | string  | body | **Required**. The user's email address.                                                                                                                                                                                                                                                                                                                  |
| name        | string  | body | **Required**. The user's full name or nickname.                                                                                                                                                                                                                                                                                                          |
| password    | string  | body | The user's password (required for non-SSO users).                                                                                                                                                                                                                                                                                                        |
| sso_enabled | boolean | body | Whether or not SSO is enabled for the user.                                                                                                                                                                                                                                                                                                              |
| api_only    | boolean | body | User is an "API-only" user (cannot use web UI) if true.                                                                                                                                                                                                                                                                                                  |
| global_role | string  | body | The role assigned to the user. In Fleet 4.0.0, 3 user roles were introduced (`admin`, `maintainer`, and `observer`). If `global_role` is specified, `teams` cannot be specified.                                                                                                                                                                         |
| admin_forced_password_reset    | boolean | body | Sets whether the user will be forced to reset its password upon first login (default=true) |
| teams       | array   | body | _Available in Fleet Premium_ The teams and respective roles assigned to the user. Should contain an array of objects in which each object includes the team's `id` and the user's `role` on each team. In Fleet 4.0.0, 3 user roles were introduced (`admin`, `maintainer`, and `observer`). If `teams` is specified, `global_role` cannot be specified. |

#### Example

`POST /api/v1/fleet/users/admin`

##### Request body

```json
{
  "name": "Jane Doe",
  "email": "janedoe@example.com",
  "password": "test-123",
  "teams": [
    {
      "id": 2,
      "role": "observer"
    },
    {
      "id": 3,
      "role": "maintainer"
    },
  ]
}
```

##### Default response

`Status: 200`

```json
{
<<<<<<< HEAD
  "teams": [
    {
      "name": "workstations",
      "id": 1,
      "user_ids": [],
      "host_ids": [],
      "user_count": 0,
      "host_count": 0,
      "agent_options": {
        "spec": {
          "config": {
            "options": {
              "logger_plugin": "tls",
              "pack_delimiter": "/",
              "logger_tls_period": 10,
              "distributed_plugin": "tls",
              "disable_distributed": false,
              "logger_tls_endpoint": "/api/v1/osquery/log",
              "distributed_interval": 10,
              "distributed_tls_max_attempts": 3
            },
            "decorators": {
              "load": [
                "SELECT uuid AS host_uuid FROM system_info;",
                "SELECT hostname AS hostname FROM system_info;"
              ]
            }
          },
          "overrides": {}
        }
=======
  "user": {
    "created_at": "0001-01-01T00:00:00Z",
    "updated_at": "0001-01-01T00:00:00Z",
    "id": 5,
    "name": "Jane Doe",
    "email": "janedoe@example.com",
    "enabled": true,
    "force_password_reset": false,
    "gravatar_url": "",
    "sso_enabled": false,
    "api_only": false,
    "global_role": null,
    "teams": [
      {
        "id": 2,
        "role": "observer"
      },
      {
        "id": 3,
        "role": "maintainer"
>>>>>>> 3ba104e8
      },
    ]
  }
}
```

##### User doesn't exist

`Status: 404 Resource Not Found`

```json
{
  "message": "Resource Not Found",
  "errors": [
    {
      "name": "base",
      "reason": "User with id=1 was not found in the datastore"
    }
  ]
}
```

### Get user information

Returns all information about a specific user.

`GET /api/v1/fleet/users/{id}`

#### Parameters

| Name | Type    | In   | Description                  |
| ---- | ------- | ---- | ---------------------------- |
| id   | integer | path | **Required**. The user's id. |

#### Example

`GET /api/v1/fleet/users/2`

##### Request query parameters

```json
{
  "id": 1
}
```

##### Default response

`Status: 200`

```json
{
  "user": {
    "created_at": "2020-12-10T05:20:25Z",
    "updated_at": "2020-12-10T05:24:27Z",
    "id": 2,
    "name": "Jane Doe",
    "email": "janedoe@example.com",
    "force_password_reset": false,
    "gravatar_url": "",
    "sso_enabled": false,
    "global_role": "admin",
    "api_only": false,
    "teams": []
  }
}
```

##### User doesn't exist

`Status: 404 Resource Not Found`

```json
{
  "message": "Resource Not Found",
  "errors": [
    {
      "name": "base",
      "reason": "User with id=5 was not found in the datastore"
    }
  ]
}
```

### Modify user

`PATCH /api/v1/fleet/users/{id}`

#### Parameters

| Name        | Type    | In   | Description                                                                                                                                                                                                                                                                                                                                              |
| ----------- | ------- | ---- | -------------------------------------------------------------------------------------------------------------------------------------------------------------------------------------------------------------------------------------------------------------------------------------------------------------------------------------------------------- |
| id          | integer | path | **Required**. The user's id.                                                                                                                                                                                                                                                                                                                             |
| name        | string  | body | The user's name.                                                                                                                                                                                                                                                                                                                                         |
| position    | string  | body | The user's position.                                                                                                                                                                                                                                                                                                                                     |
| email       | string  | body | The user's email.                                                                                                                                                                                                                                                                                                                                        |
| sso_enabled | boolean | body | Whether or not SSO is enabled for the user.                                                                                                                                                                                                                                                                                                              |
| api_only    | boolean | body | User is an "API-only" user (cannot use web UI) if true.                                                                                                                                                                                                                                                                                                  |
| password    | string  | body | The user's current password, required to change the user's own email or password (not required for an admin to modify another user).                                                                                                                                                                                                                     |
| new_password| string  | body | The user's new password. |
| global_role | string  | body | The role assigned to the user. In Fleet 4.0.0, 3 user roles were introduced (`admin`, `maintainer`, and `observer`). If `global_role` is specified, `teams` cannot be specified.                                                                                                                                                                         |
| teams       | array   | body | _Available in Fleet Premium_ The teams and respective roles assigned to the user. Should contain an array of objects in which each object includes the team's `id` and the user's `role` on each team. In Fleet 4.0.0, 3 user roles were introduced (`admin`, `maintainer`, and `observer`). If `teams` is specified, `global_role` cannot be specified. |

#### Example

`PATCH /api/v1/fleet/users/2`

##### Request body

```json
{
  "name": "Jane Doe",
  "global_role": "admin"
}
```

##### Default response

`Status: 200`

```json
{
  "user": {
    "created_at": "2021-02-03T16:11:06Z",
    "updated_at": "2021-02-03T16:11:06Z",
    "id": 2,
    "name": "Jane Doe",
    "email": "janedoe@example.com",
    "global_role": "admin",
    "force_password_reset": false,
    "gravatar_url": "",
    "sso_enabled": false,
    "api_only": false,
    "teams": []
  }
}
```

#### Example (modify a user's teams)

`PATCH /api/v1/fleet/users/2`

##### Request body

```json
{
  "teams": [
    {
      "id": 1,
      "role": "observer"
    },
    {
      "id": 2,
      "role": "maintainer"
    }
  ]
}
```

##### Default response

`Status: 200`

```json
{
  "user": {
    "created_at": "2021-02-03T16:11:06Z",
    "updated_at": "2021-02-03T16:11:06Z",
    "id": 2,
    "name": "Jane Doe",
    "email": "janedoe@example.com",
    "enabled": true,
    "force_password_reset": false,
    "gravatar_url": "",
    "sso_enabled": false,
    "global_role": "admin",
    "teams": [
      {
        "id": 2,
        "role": "observer"
      },
      {
        "id": 3,
        "role": "maintainer"
      },
    ]
  }
}
```

### Delete user

Delete the specified user from Fleet.

`DELETE /api/v1/fleet/users/{id}`

#### Parameters

| Name | Type    | In   | Description                  |
| ---- | ------- | ---- | ---------------------------- |
| id   | integer | path | **Required**. The user's id. |

#### Example

`DELETE /api/v1/fleet/users/3`

##### Default response

`Status: 200`


### Require password reset

The selected user is logged out of Fleet and required to reset their password during the next attempt to log in. This also revokes all active Fleet API tokens for this user. Returns the user object.

`POST /api/v1/fleet/users/{id}/require_password_reset`

#### Parameters

| Name  | Type    | In   | Description                                                                                    |
| ----- | ------- | ---- | ---------------------------------------------------------------------------------------------- |
| id    | integer | path | **Required**. The user's id.                                                                   |
| reset | boolean | body | Whether or not the user is required to reset their password during the next attempt to log in. |

#### Example

`POST /api/v1/fleet/users/{id}/require_password_reset`

##### Request body

```json
{
  "require": true
}
```

##### Default response

`Status: 200`

```json
{
  "user": {
    "created_at": "2021-02-23T22:23:34Z",
    "updated_at": "2021-02-23T22:28:52Z",
    "id": 2,
    "name": "Jane Doe",
    "email": "janedoe@example.com",
    "force_password_reset": true,
    "gravatar_url": "",
    "sso_enabled": false,
    "global_role": "observer",
    "teams": []
  }
}
```

### List a user's sessions

Returns a list of the user's sessions in Fleet.

`GET /api/v1/fleet/users/{id}/sessions`

#### Parameters

None.

#### Example

`GET /api/v1/fleet/users/1/sessions`

##### Default response

`Status: 200`

```json
{
  "sessions": [
    {
      "session_id": 2,
      "user_id": 1,
      "created_at": "2021-02-03T16:12:50Z"
    },
    {
      "session_id": 3,
      "user_id": 1,
      "created_at": "2021-02-09T23:40:23Z"
    },
    {
      "session_id": 6,
      "user_id": 1,
      "created_at": "2021-02-23T22:23:58Z"
    }
  ]
}
```

### Delete a user's sessions

Deletes the selected user's sessions in Fleet. Also deletes the user's API token.

`DELETE /api/v1/fleet/users/{id}/sessions`

#### Parameters

| Name | Type    | In   | Description                               |
| ---- | ------- | ---- | ----------------------------------------- |
| id   | integer | path | **Required**. The ID of the desired user. |

#### Example

`DELETE /api/v1/fleet/users/1/sessions`

##### Default response

`Status: 200`


---
<meta name="pageOrderInSection" value="400"><|MERGE_RESOLUTION|>--- conflicted
+++ resolved
@@ -820,7 +820,1107 @@
 
 ```json
 {
-<<<<<<< HEAD
+  "org_info": {
+    "org_name": "fleet",
+    "org_logo_url": ""
+  },
+  "server_settings": {
+    "server_url": "https://localhost:8080",
+    "live_query_disabled": false,
+    "enable_analytics": true
+  },
+  "smtp_settings": {
+    "enable_smtp": false,
+    "configured": false,
+    "sender_address": "",
+    "server": "",
+    "port": 587,
+    "authentication_type": "authtype_username_password",
+    "user_name": "",
+    "password": "********",
+    "enable_ssl_tls": true,
+    "authentication_method": "authmethod_plain",
+    "domain": "",
+    "verify_ssl_certs": true,
+    "enable_start_tls": true
+  },
+  "sso_settings": {
+    "entity_id": "",
+    "issuer_uri": "",
+    "idp_image_url": "",
+    "metadata": "",
+    "metadata_url": "",
+    "idp_name": "",
+    "enable_sso": false,
+    "enable_sso_idp_login": false
+  },
+  "host_expiry_settings": {
+    "host_expiry_enabled": false,
+    "host_expiry_window": 0
+  },
+  "host_settings": {
+    "additional_queries": null
+  },
+  "agent_options": {
+    "spec": {
+      "config": {
+        "options": {
+          "logger_plugin": "tls",
+          "pack_delimiter": "/",
+          "logger_tls_period": 10,
+          "distributed_plugin": "tls",
+          "disable_distributed": false,
+          "logger_tls_endpoint": "/api/v1/osquery/log",
+          "distributed_interval": 10,
+          "distributed_tls_max_attempts": 3
+        },
+        "decorators": {
+          "load": [
+            "SELECT uuid AS host_uuid FROM system_info;",
+            "SELECT hostname AS hostname FROM system_info;"
+          ]
+        }
+      },
+      "overrides": {}
+    }
+  },
+  "license": {
+    "tier": "free",
+    "expiration": "0001-01-01T00:00:00Z"
+  },
+  "logging": {
+      "debug": false,
+      "json": false,
+      "result": {
+          "plugin": "firehose",
+          "config": {
+              "region": "us-east-1",
+              "status_stream": "",
+              "result_stream": "result-topic"
+          }
+      },
+      "status": {
+          "plugin": "filesystem",
+          "config": {
+              "status_log_file": "foo_status",
+              "result_log_file": "",
+              "enable_log_rotation": false,
+              "enable_log_compression": false
+          }
+      }
+  },
+  "license": {
+    "tier": "free",
+    "organization": "fleet",
+    "device_count": 100,
+    "expiration": "2021-12-31T19:00:00-05:00",
+    "note": ""
+  },
+  "vulnerability_settings": {
+    "databases_path": ""
+  },
+  "webhook_settings": {
+    "host_status_webhook": {
+      "enable_host_status_webhook": true,
+      "destination_url": "https://server.com",
+      "host_percentage": 5,
+      "days_count": 7
+    },
+    "failing_policies_webhook":{
+      "enable_failing_policies_webhook":true,
+      "destination_url": "https://server.com",
+      "policy_ids": [1, 2, 3],
+      "host_batch_size": 1000
+    },
+    "vulnerabilities_webhook":{
+      "enable_vulnerabilities_webhook":true,
+      "destination_url": "https://server.com",
+      "host_batch_size": 1000
+    }
+  },
+  "integrations": {
+    "jira": null
+  },
+  "logging": {
+    "debug": false,
+    "json": false,
+    "result": {
+        "plugin": "filesystem",
+        "config": {
+          "status_log_file": "/var/folders/xh/bxm1d2615tv3vrg4zrxq540h0000gn/T/osquery_status",
+          "result_log_file": "/var/folders/xh/bxm1d2615tv3vrg4zrxq540h0000gn/T/osquery_result",
+          "enable_log_rotation": false,
+          "enable_log_compression": false
+        }
+      },
+    "status": {
+      "plugin": "filesystem",
+      "config": {
+        "status_log_file": "/var/folders/xh/bxm1d2615tv3vrg4zrxq540h0000gn/T/osquery_status",
+        "result_log_file": "/var/folders/xh/bxm1d2615tv3vrg4zrxq540h0000gn/T/osquery_result",
+        "enable_log_rotation": false,
+        "enable_log_compression": false
+      }
+    }
+  },
+  "update_interval": {
+    "osquery_detail": 3600000000000,
+    "osquery_policy": 3600000000000
+  },
+  "vulnerabilities": {
+    "cpe_database_url": "",
+    "current_instance_checks": "auto",
+    "cve_feed_prefix_url": "",
+    "databases_path": "",
+    "disable_data_sync": false,
+    "periodicity": 3600000000000,
+    "recent_vulnerability_max_age": 2592000000000000
+  }
+}
+```
+
+### Modify configuration
+
+Modifies the Fleet's configuration with the supplied information.
+
+`PATCH /api/v1/fleet/config`
+
+#### Parameters
+
+| Name                  | Type    | In   | Description                                                                                                                                                                            |
+| --------------------- | ------- | ---- | -------------------------------------------------------------------------------------------------------------------------------------------------------------------------------------- |
+| org_name              | string  | body | _Organization information_. The organization name.                                                                                                                                     |
+| org_logo_url          | string  | body | _Organization information_. The URL for the organization logo.                                                                                                                         |
+| server_url            | string  | body | _Server settings_. The Fleet server URL.                                                                                                                                               |
+| live_query_disabled   | boolean | body | _Server settings_. Whether the live query capabilities are disabled.                                                                                                                   |
+| enable_smtp           | boolean | body | _SMTP settings_. Whether SMTP is enabled for the Fleet app.                                                                                                                            |
+| sender_address        | string  | body | _SMTP settings_. The sender email address for the Fleet app. An invitation email is an example of the emails that may use this sender address                                          |
+| server                | string  | body | _SMTP settings_. The SMTP server for the Fleet app.                                                                                                                                    |
+| port                  | integer | body | _SMTP settings_. The SMTP port for the Fleet app.                                                                                                                                      |
+| authentication_type   | string  | body | _SMTP settings_. The authentication type used by the SMTP server. Options include `"authtype_username_and_password"` or `"none"`                                                       |
+| username_name         | string  | body | _SMTP settings_. The username used to authenticate requests made to the SMTP server.                                                                                                   |
+| password              | string  | body | _SMTP settings_. The password used to authenticate requests made to the SMTP server.                                                                                                   |
+| enable_ssl_tls        | boolean | body | _SMTP settings_. Whether or not SSL and TLS are enabled for the SMTP server.                                                                                                           |
+| authentication_method | string  | body | _SMTP settings_. The authentication method used to make authenticate requests to SMTP server. Options include `"authmethod_plain"`, `"authmethod_cram_md5"`, and `"authmethod_login"`. |
+| domain                | string  | body | _SMTP settings_. The domain for the SMTP server.                                                                                                                                       |
+| verify_ssl_certs      | boolean | body | _SMTP settings_. Whether or not SSL certificates are verified by the SMTP server. Turn this off (not recommended) if you use a self-signed certificate.                                |
+| enabled_start_tls     | boolean | body | _SMTP settings_. Detects if STARTTLS is enabled in your SMTP server and starts to use it.                                                                                              |
+| enabled_sso           | boolean | body | _SSO settings_. Whether or not SSO is enabled for the Fleet application. If this value is true, you must also include most of the SSO settings parameters below.                       |
+| entity_id             | string  | body | _SSO settings_. The required entity ID is a URI that you use to identify Fleet when configuring the identity provider.                                                                 |
+| issuer_uri            | string  | body | _SSO settings_. The URI you provide here must exactly match the Entity ID field used in the identity provider configuration.                                                           |
+| idp_image_url         | string  | body | _SSO settings_. An optional link to an image such as a logo for the identity provider.                                                                                                 |
+| metadata              | string  | body | _SSO settings_. Metadata provided by the identity provider. Either metadata or a metadata URL must be provided.                                                                        |
+| metadata_url          | string  | body | _SSO settings_. A URL that references the identity provider metadata. If available from the identity provider, this is the preferred means of providing metadata.                      |
+| host_expiry_enabled   | boolean | body | _Host expiry settings_. When enabled, allows automatic cleanup of hosts that have not communicated with Fleet in some number of days.                                                  |
+| host_expiry_window    | integer | body | _Host expiry settings_. If a host has not communicated with Fleet in the specified number of days, it will be removed.                                                                 |
+| agent_options         | objects | body | The agent_options spec that is applied to all hosts. In Fleet 4.0.0 the `api/v1/fleet/spec/osquery_options` endpoints were removed.                                                    |
+| enable_host_status_webhook    | boolean | body | _webhook_settings.host_status_webhook settings_. Whether or not the host status webhook is enabled.                                                                 |
+| destination_url       | string | body | _webhook_settings.host_status_webhook settings_. The URL to deliver the webhook request to.                                                     |
+| host_percentage       | integer | body | _webhook_settings.host_status_webhook settings_. The minimum percentage of hosts that must fail to check in to Fleet in order to trigger the webhook request.                                                              |
+| days_count            | integer | body | _webhook_settings.host_status_webhook settings_. The minimum number of days that the configured `host_percentage` must fail to check in to Fleet in order to trigger the webhook request.                                |
+| enable_failing_policies_webhook   | boolean | body | _webhook_settings.failing_policies_webhook settings_. Whether or not the failing policies webhook is enabled. |
+| destination_url       | string | body | _webhook_settings.failing_policies_webhook settings_. The URL to deliver the webhook requests to.                                                     |
+| policy_ids            | array | body | _webhook_settings.failing_policies_webhook settings_. List of policy IDs to enable failing policies webhook.                                                              |
+| host_batch_size       | integer | body | _webhook_settings.failing_policies_webhook settings_. Maximum number of hosts to batch on failing policy webhook requests. The default, 0, means no batching (all hosts failing a policy are sent on one request). |
+| enable_vulnerabilities_webhook   | boolean | body | _webhook_settings.vulnerabilities_webhook settings_. Whether or not the vulnerabilities webhook is enabled. |
+| destination_url       | string | body | _webhook_settings.vulnerabilities_webhook settings_. The URL to deliver the webhook requests to.                                                     |
+| host_batch_size       | integer | body | _webhook_settings.vulnerabilities_webhook settings_. Maximum number of hosts to batch on vulnerabilities webhook requests. The default, 0, means no batching (all vulnerable hosts are sent on one request). |
+| enable_software_vulnerabilities | boolean | body | _integrations.jira[] settings_. Whether or not that Jira integration is enabled. Only one vulnerabilities automation can be enabled at a given time (enable_vulnerabilities_webhook and enable_software_vulnerabilities). |
+| url                   | string | body | _integrations.jira[] settings_. The URL of the Jira server to integrate with. |
+| username              | string | body | _integrations.jira[] settings_. The Jira username to use for this Jira integration. |
+| password              | string | body | _integrations.jira[] settings_. The password of the Jira username to use for this Jira integration. |
+| project_key           | string | body | _integrations.jira[] settings_. The Jira project key to use for this integration. Jira tickets will be created in this project. |
+| additional_queries    | boolean | body | Whether or not additional queries are enabled on hosts.                                                                                                                                |
+
+#### Example
+
+`PATCH /api/v1/fleet/config`
+
+##### Request body
+
+```json
+{
+  "org_info": {
+    "org_name": "Fleet Device Management",
+    "org_logo_url": "https://fleetdm.com/logo.png"
+  },
+  "smtp_settings": {
+    "enable_smtp": true,
+    "server": "localhost",
+    "port": "1025"
+  }
+}
+```
+
+##### Default response
+
+`Status: 200`
+
+```json
+{
+  "org_info": {
+    "org_name": "Fleet Device Management",
+    "org_logo_url": "https://fleetdm.com/logo.png"
+  },
+  "server_settings": {
+    "server_url": "https://localhost:8080",
+    "live_query_disabled": false
+  },
+  "smtp_settings": {
+    "enable_smtp": true,
+    "configured": true,
+    "sender_address": "",
+    "server": "localhost",
+    "port": 1025,
+    "authentication_type": "authtype_username_none",
+    "user_name": "",
+    "password": "********",
+    "enable_ssl_tls": true,
+    "authentication_method": "authmethod_plain",
+    "domain": "",
+    "verify_ssl_certs": true,
+    "enable_start_tls": true
+  },
+  "sso_settings": {
+    "entity_id": "",
+    "issuer_uri": "",
+    "idp_image_url": "",
+    "metadata": "",
+    "metadata_url": "",
+    "idp_name": "",
+    "enable_sso": false
+  },
+  "host_expiry_settings": {
+    "host_expiry_enabled": false,
+    "host_expiry_window": 0
+  },
+  "host_settings": {
+    "additional_queries": null
+  },
+  "license": {
+    "tier": "free",
+    "expiration": "0001-01-01T00:00:00Z"
+  },
+  "agent_options": {
+    "spec": {
+      "config": {
+        "options": {
+          "logger_plugin": "tls",
+          "pack_delimiter": "/",
+          "logger_tls_period": 10,
+          "distributed_plugin": "tls",
+          "disable_distributed": false,
+          "logger_tls_endpoint": "/api/v1/osquery/log",
+          "distributed_interval": 10,
+          "distributed_tls_max_attempts": 3
+        },
+        "decorators": {
+          "load": [
+            "SELECT uuid AS host_uuid FROM system_info;",
+            "SELECT hostname AS hostname FROM system_info;"
+          ]
+        }
+      },
+      "overrides": {}
+    }
+  },
+    "vulnerability_settings": {
+    "databases_path": ""
+  },
+  "webhook_settings": {
+    "host_status_webhook": {
+      "enable_host_status_webhook": true,
+      "destination_url": "https://server.com",
+      "host_percentage": 5,
+      "days_count": 7
+    },
+    "failing_policies_webhook":{
+      "enable_failing_policies_webhook":true,
+      "destination_url": "https://server.com",
+      "policy_ids": [1, 2, 3],
+      "host_batch_size": 1000
+    },
+    "vulnerabilities_webhook":{
+      "enable_vulnerabilities_webhook":true,
+      "destination_url": "https://server.com",
+      "host_batch_size": 1000
+    }
+  },
+  "integrations": {
+    "jira": [
+      {
+        "url": "https://jiraserver.com",
+        "username": "some_user",
+        "password": "sec4et!",
+        "project_key": "jira_project",
+        "enable_software_vulnerabilities": false
+      }
+    ]
+  },
+  "logging": {
+      "debug": false,
+      "json": false,
+      "result": {
+          "plugin": "firehose",
+          "config": {
+              "region": "us-east-1",
+              "status_stream": "",
+              "result_stream": "result-topic"
+          }
+      },
+      "status": {
+          "plugin": "filesystem",
+          "config": {
+              "status_log_file": "foo_status",
+              "result_log_file": "",
+              "enable_log_rotation": false,
+              "enable_log_compression": false
+          }
+      }
+  }
+}
+```
+
+### Get global enroll secrets
+
+Returns the valid global enroll secrets.
+
+`GET /api/v1/fleet/spec/enroll_secret`
+
+#### Parameters
+
+None.
+
+#### Example
+
+`GET /api/v1/fleet/spec/enroll_secret`
+
+##### Default response
+
+`Status: 200`
+
+```json
+{
+    "spec": {
+        "secrets": [
+            {
+                "secret": "vhPzPOnCMOMoqSrLxKxzSADyqncayacB",
+                "created_at": "2021-11-12T20:24:57Z"
+            },
+            {
+                "secret": "jZpexWGiXmXaFAKdrdttFHdJBqEnqlVF",
+                "created_at": "2021-11-12T20:24:57Z"
+            }
+        ]
+    }
+}
+```
+
+### Modify global enroll secrets
+
+Replaces all existing global enroll secrets.
+
+`POST /api/v1/fleet/spec/enroll_secret`
+
+#### Parameters
+
+| Name      | Type    | In   | Description                                                        |
+| --------- | ------- | ---- | ------------------------------------------------------------------ |
+| spec      | object  | body | **Required**. Attribute "secrets" must be a list of enroll secrets |
+#### Example
+
+Replace all global enroll secrets with a new enroll secret.
+
+`POST /api/v1/fleet/spec/enroll_secret`
+
+##### Request body
+
+```json
+{
+    "spec": {
+        "secrets": [
+            {
+                "secret": "KuSkYFsHBQVlaFtqOLwoUIWniHhpvEhP",
+            }
+        ]
+    }
+}
+```
+
+##### Default response
+
+`Status: 200`
+
+```json
+{}
+```
+
+#### Example
+
+Delete all global enroll secrets.
+
+`POST /api/v1/fleet/spec/enroll_secret`
+
+##### Request body
+
+```json
+{
+    "spec": {
+        "secrets": []
+    }
+}
+```
+
+##### Default response
+
+`Status: 200`
+
+```json
+{}
+```
+
+### Get enroll secrets for a team
+
+Returns the valid team enroll secrets.
+
+`GET /api/v1/fleet/teams/{id}/secrets`
+
+#### Parameters
+
+None.
+
+#### Example
+
+`GET /api/v1/fleet/teams/1/secrets`
+
+##### Default response
+
+`Status: 200`
+
+```json
+{
+  "secrets": [
+    {
+      "created_at": "2021-06-16T22:05:49Z",
+      "secret": "aFtH2Nq09hrvi73ErlWNQfa7M53D3rPR",
+      "team_id": 1
+    }
+  ]
+}
+```
+
+
+### Modify enroll secrets for a team
+
+Replaces all existing team enroll secrets.
+
+`PATCH /api/v1/fleet/teams/{id}/secrets`
+
+#### Parameters
+
+| Name      | Type    | In   | Description                            |
+| --------- | ------- | ---- | -------------------------------------- |
+| id        | integer | path | **Required**. The team's id.           |
+| secrets   | array   | body | **Required**. A list of enroll secrets |
+
+#### Example
+
+Replace all of a team's existing enroll secrets with a new enroll secret
+
+`PATCH /api/v1/fleet/teams/2/secrets`
+
+##### Request body
+
+```json
+{
+  "secrets": [
+    {
+      "secret": "n07v32y53c237734m3n201153c237",
+    }
+  ]
+}
+```
+
+##### Default response
+
+`Status: 200`
+
+```json
+{
+  "secrets": [
+    {
+      "secret": "n07v32y53c237734m3n201153c237",
+      "created_at": "0001-01-01T00:00:00Z",
+    }
+  ]
+}
+```
+
+#### Example
+
+Delete all of a team's existing enroll secrets
+
+`PATCH /api/v1/fleet/teams/2/secrets`
+
+##### Request body
+
+```json
+{
+  "secrets": []
+}
+```
+
+##### Default response
+
+`Status: 200`
+
+```json
+{
+  "secrets": null
+}
+```
+
+### Create invite
+
+`POST /api/v1/fleet/invites`
+
+#### Parameters
+
+| Name        | Type    | In   | Description                                                                                                                                           |
+| ----------- | ------- | ---- | ----------------------------------------------------------------------------------------------------------------------------------------------------- |
+| global_role | string  | body | Role the user will be granted. Either a global role is needed, or a team role.                                                                        |
+| email       | string  | body | **Required.** The email of the invited user. This email will receive the invitation link.                                                             |
+| name        | string  | body | **Required.** The name of the invited user.                                                                                                           |
+| sso_enabled | boolean | body | **Required.** Whether or not SSO will be enabled for the invited user.                                                                                |
+| teams       | list    | body | _Available in Fleet Premium_ A list of the teams the user is a member of. Each item includes the team's ID and the user's role in the specified team. |
+
+#### Example
+
+##### Request body
+
+```json
+{
+  "email": "john_appleseed@example.com",
+  "name": "John",
+  "sso_enabled": false,
+  "global_role": null,
+  "teams": [
+    {
+      "id": 2,
+      "role": "observer"
+    },
+    {
+      "id": 3,
+      "role": "maintainer"
+    }
+  ]
+}
+```
+
+`POST /api/v1/fleet/invites`
+
+##### Default response
+
+`Status: 200`
+
+```json
+{
+  "invite": {
+    "created_at": "0001-01-01T00:00:00Z",
+    "updated_at": "0001-01-01T00:00:00Z",
+    "id": 3,
+    "invited_by": 1,
+    "email": "john_appleseed@example.com",
+    "name": "John",
+    "sso_enabled": false,
+    "teams": [
+      {
+        "id": 10,
+        "created_at": "0001-01-01T00:00:00Z",
+        "name": "Apples",
+        "description": "",
+        "agent_options": null,
+        "user_count": 0,
+        "host_count": 0,
+        "role": "observer"
+      },
+      {
+        "id": 14,
+        "created_at": "0001-01-01T00:00:00Z",
+        "name": "Best of the Best Engineering",
+        "description": "",
+        "agent_options": null,
+        "user_count": 0,
+        "host_count": 0,
+        "role": "maintainer"
+      }
+    ]
+  }
+}
+```
+
+### List invites
+
+Returns a list of the active invitations in Fleet.
+
+`GET /api/v1/fleet/invites`
+
+#### Parameters
+
+| Name            | Type   | In    | Description                                                                                                                   |
+| --------------- | ------ | ----- | ----------------------------------------------------------------------------------------------------------------------------- |
+| order_key       | string | query | What to order results by. Can be any column in the invites table.                                                             |
+| order_direction | string | query | **Requires `order_key`**. The direction of the order given the order key. Options include `asc` and `desc`. Default is `asc`. |
+| query           | string | query | Search query keywords. Searchable fields include `name` and `email`.                                                          |
+
+#### Example
+
+`GET /api/v1/fleet/invites`
+
+##### Default response
+
+`Status: 200`
+
+```json
+{
+  "invites": [
+    {
+      "created_at": "0001-01-01T00:00:00Z",
+      "updated_at": "0001-01-01T00:00:00Z",
+      "id": 3,
+      "email": "john_appleseed@example.com",
+      "name": "John",
+      "sso_enabled": false,
+      "global_role": "admin",
+      "teams": []
+    },
+    {
+      "created_at": "0001-01-01T00:00:00Z",
+      "updated_at": "0001-01-01T00:00:00Z",
+      "id": 4,
+      "email": "bob_marks@example.com",
+      "name": "Bob",
+      "sso_enabled": false,
+      "global_role": "admin",
+      "teams": []
+    },
+  ]
+}
+```
+
+### Delete invite
+
+Delete the specified invite from Fleet.
+
+`DELETE /api/v1/fleet/invites/{id}`
+
+#### Parameters
+
+| Name | Type    | In   | Description                  |
+| ---- | ------- | ---- | ---------------------------- |
+| id   | integer | path | **Required.** The user's id. |
+
+#### Example
+
+`DELETE /api/v1/fleet/invites/{id}`
+
+##### Default response
+
+`Status: 200`
+
+
+### Verify invite
+
+Verify the specified invite.
+
+`GET /api/v1/fleet/invites/{token}`
+
+#### Parameters
+
+| Name  | Type    | In   | Description                            |
+| ----- | ------- | ---- | -------------------------------------- |
+| token | integer | path | **Required.** The user's invite token. |
+
+#### Example
+
+`GET /api/v1/fleet/invites/{token}`
+
+##### Default response
+
+`Status: 200`
+
+```json
+{
+    "invite": {
+        "created_at": "2021-01-15T00:58:33Z",
+        "updated_at": "2021-01-15T00:58:33Z",
+        "id": 4,
+        "email": "steve@example.com",
+        "name": "Steve",
+        "sso_enabled": false,
+        "global_role": "admin",
+        "teams": []
+    }
+}
+```
+
+##### Not found
+
+`Status: 404`
+
+```json
+{
+    "message": "Resource Not Found",
+    "errors": [
+        {
+            "name": "base",
+            "reason": "Invite with token <token> was not found in the datastore"
+        }
+    ]
+}
+```
+
+### Update invite
+
+`PATCH /api/v1/fleet/invites/{id}`
+
+#### Parameters
+
+| Name        | Type    | In   | Description                                                                                                                                           |
+| ----------- | ------- | ---- | ----------------------------------------------------------------------------------------------------------------------------------------------------- |
+| global_role | string  | body | Role the user will be granted. Either a global role is needed, or a team role.                                                                        |
+| email       | string  | body | The email of the invited user. Updates on the email won't resend the invitation.                                                             |
+| name        | string  | body | The name of the invited user.                                                                                                           |
+| sso_enabled | boolean | body | Whether or not SSO will be enabled for the invited user.                                                                                |
+| teams       | list    | body | _Available in Fleet Premium_ A list of the teams the user is a member of. Each item includes the team's ID and the user's role in the specified team. |
+
+#### Example
+
+`PATCH /api/v1/fleet/invites/123`
+
+##### Request body
+
+```json
+{
+  "email": "john_appleseed@example.com",
+  "name": "John",
+  "sso_enabled": false,
+  "global_role": null,
+  "teams": [
+    {
+      "id": 2,
+      "role": "observer"
+    },
+    {
+      "id": 3,
+      "role": "maintainer"
+    }
+  ]
+}
+```
+
+##### Default response
+
+`Status: 200`
+
+```json
+{
+  "invite": {
+    "created_at": "0001-01-01T00:00:00Z",
+    "updated_at": "0001-01-01T00:00:00Z",
+    "id": 3,
+    "invited_by": 1,
+    "email": "john_appleseed@example.com",
+    "name": "John",
+    "sso_enabled": false,
+    "teams": [
+      {
+        "id": 10,
+        "created_at": "0001-01-01T00:00:00Z",
+        "name": "Apples",
+        "description": "",
+        "agent_options": null,
+        "user_count": 0,
+        "host_count": 0,
+        "role": "observer"
+      },
+      {
+        "id": 14,
+        "created_at": "0001-01-01T00:00:00Z",
+        "name": "Best of the Best Engineering",
+        "description": "",
+        "agent_options": null,
+        "user_count": 0,
+        "host_count": 0,
+        "role": "maintainer"
+      }
+    ]
+  }
+}
+```
+
+### Version
+
+Get version and build information from the Fleet server.
+
+`GET /api/v1/fleet/version`
+
+#### Parameters
+
+None.
+
+#### Example
+
+`GET /api/v1/fleet/version`
+
+##### Default response
+
+`Status: 200`
+
+```json
+{
+  "version": "3.9.0-93-g1b67826f-dirty",
+  "branch": "version",
+  "revision": "1b67826fe4bf40b2f45ec53e01db9bf467752e74",
+  "go_version": "go1.15.7",
+  "build_date": "2021-03-27T00:28:48Z",
+  "build_user": "zwass"
+}
+```
+
+---
+
+## Hosts
+
+- [List hosts](#list-hosts)
+- [Count hosts](#count-hosts)
+- [Get hosts summary](#get-hosts-summary)
+- [Get host](#get-host)
+- [Get host by identifier](#get-host-by-identifier)
+- [Delete host](#delete-host)
+- [Refetch host](#refetch-host)
+- [Transfer hosts to a team](#transfer-hosts-to-a-team)
+- [Transfer hosts to a team by filter](#transfer-hosts-to-a-team-by-filter)
+- [Bulk delete hosts by filter or ids](#bulk-delete-hosts-by-filter-or-ids)
+- [Get host's Google Chrome profiles](#get-hosts-google-chrome-profiles)
+- [Get host's mobile device management (MDM) and Munki information](#get-hosts-mobile-device-management-mdm-and-munki-information)
+- [Get aggregated host's mobile device management (MDM) and Munki information](#get-aggregated-hosts-mobile-device-management-mdm-and-munki-information)
+- [Get host OS versions](#get-host-os-versions)
+- [Get hosts report in CSV](#get-hosts-report-in-csv)
+
+### List hosts
+
+`GET /api/v1/fleet/hosts`
+
+#### Parameters
+
+| Name                    | Type    | In    | Description                                                                                                                                                                                                                                                                                                                                 |
+| ----------------------- | ------- | ----- | ------------------------------------------------------------------------------------------------------------------------------------------------------------------------------------------------------------------------------------------------------------------------------------------------------------------------------------------- |
+| page                    | integer | query | Page number of the results to fetch.                                                                                                                                                                                                                                                                                                        |
+| per_page                | integer | query | Results per page.                                                                                                                                                                                                                                                                                                                           |
+| order_key               | string  | query | What to order results by. Can be any column in the hosts table.                                                                                                                                                                                                                                                                             |
+| after                   | string  | query | The value to get results after. This needs order_key defined, as that's the column that would be used.                                                                                                                                                                                                                                      |
+| order_direction         | string  | query | **Requires `order_key`**. The direction of the order given the order key. Options include `asc` and `desc`. Default is `asc`.                                                                                                                                                                                                               |
+| status                  | string  | query | Indicates the status of the hosts to return. Can either be `new`, `online`, `offline`, or `mia`.                                                                                                                                                                                                                                            |
+| query                   | string  | query | Search query keywords. Searchable fields include `hostname`, `machine_serial`, `uuid`, `ipv4` and the hosts' email addresses (only searched if the query looks like an email address, i.e. contains an `@`, no space, etc.).                                                                                                                |
+| additional_info_filters | string  | query | A comma-delimited list of fields to include in each host's additional information object. See [Fleet Configuration Options](../Using-Fleet/fleetctl-CLI.md#fleet-configuration-options) for an example configuration with hosts' additional information. Use `*` to get all stored fields. |
+| team_id                 | integer | query | _Available in Fleet Premium_ Filters the hosts to only include hosts in the specified team.                                                                                                                                                                                                                                                 |
+| policy_id               | integer | query | The ID of the policy to filter hosts by. `policy_response` must also be specified with `policy_id`.                                                                                                                                                                                                                                         |
+| policy_response         | string  | query | Valid options are `passing` or `failing`.  `policy_id` must also be specified with `policy_response`.                                                                                                                                                                                                                                       |
+| software_id             | integer | query | The ID of the software to filter hosts by.                                                                                                                                                                                                                                         |
+
+If `additional_info_filters` is not specified, no `additional` information will be returned.
+
+#### Example
+
+`GET /api/v1/fleet/hosts?page=0&per_page=100&order_key=hostname&query=2ce`
+
+##### Request query parameters
+
+```json
+{
+  "page": 0,
+  "per_page": 100,
+  "order_key": "hostname",
+}
+```
+
+##### Default response
+
+`Status: 200`
+
+```json
+{
+  "hosts": [
+    {
+      "created_at": "2020-11-05T05:09:44Z",
+      "updated_at": "2020-11-05T06:03:39Z",
+      "id": 1,
+      "detail_updated_at": "2020-11-05T05:09:45Z",
+      "label_updated_at": "2020-11-05T05:14:51Z",
+      "seen_time": "2020-11-05T06:03:39Z",
+      "hostname": "2ceca32fe484",
+      "uuid": "392547dc-0000-0000-a87a-d701ff75bc65",
+      "platform": "centos",
+      "osquery_version": "2.7.0",
+      "os_version": "CentOS Linux 7",
+      "build": "",
+      "platform_like": "rhel fedora",
+      "code_name": "",
+      "uptime": 8305000000000,
+      "memory": 2084032512,
+      "cpu_type": "6",
+      "cpu_subtype": "142",
+      "cpu_brand": "Intel(R) Core(TM) i5-8279U CPU @ 2.40GHz",
+      "cpu_physical_cores": 4,
+      "cpu_logical_cores": 4,
+      "hardware_vendor": "",
+      "hardware_model": "",
+      "hardware_version": "",
+      "hardware_serial": "",
+      "computer_name": "2ceca32fe484",
+      "public_ip": "",
+      "primary_ip": "",
+      "primary_mac": "",
+      "distributed_interval": 10,
+      "config_tls_refresh": 10,
+      "logger_tls_period": 8,
+      "additional": {},
+      "status": "offline",
+      "display_text": "2ceca32fe484",
+      "team_id": null,
+      "team_name": null,
+      "pack_stats": null,
+      "issues": {
+        "failing_policies_count": 2,
+        "total_issues_count": 2
+      }
+    }
+  ]
+}
+```
+
+### Count hosts
+
+`GET /api/v1/fleet/hosts/count`
+
+#### Parameters
+
+| Name                    | Type    | In    | Description                                                                                                                                                                                                                                                                                                                                 |
+| ----------------------- | ------- | ----- | ------------------------------------------------------------------------------------------------------------------------------------------------------------------------------------------------------------------------------------------------------------------------------------------------------------------------------------------- |
+| page                    | integer | query | Page number of the results to fetch.                                                                                                                                                                                                                                                                                                        |
+| per_page                | integer | query | Results per page.                                                                                                                                                                                                                                                                                                                           |
+| order_key               | string  | query | What to order results by. Can be any column in the hosts table.                                                                                                                                                                                                                                                                             |
+| order_direction         | string  | query | **Requires `order_key`**. The direction of the order given the order key. Options include `asc` and `desc`. Default is `asc`.                                                                                                                                                                                                               |
+| status                  | string  | query | Indicates the status of the hosts to return. Can either be `new`, `online`, `offline`, or `mia`.                                                                                                                                                                                                                                            |
+| query                   | string  | query | Search query keywords. Searchable fields include `hostname`, `machine_serial`, `uuid`, `ipv4` and the hosts' email addresses (only searched if the query looks like an email address, i.e. contains an `@`, no space, etc.).                                                                                                                |
+| additional_info_filters | string  | query | A comma-delimited list of fields to include in each host's additional information object. See [Fleet Configuration Options](../Using-Fleet/fleetctl-CLI.md#fleet-configuration-options) for an example configuration with hosts' additional information. Use `*` to get all stored fields.                                            |
+| team_id                 | integer | query | _Available in Fleet Premium_ Filters the hosts to only include hosts in the specified team.                                                                                                                                                                                                                                                 |
+| policy_id               | integer | query | The ID of the policy to filter hosts by. `policy_response` must also be specified with `policy_id`.                                                                                                                                                                                                                                         |
+| policy_response         | string  | query | Valid options are `passing` or `failing`.  `policy_id` must also be specified with `policy_response`.                                                                                                                                                                                                                                       |
+| label_id                | integer | query | A valid label ID. It cannot be used alongside policy filters.                                                                                                                                                                                                                                                                               |
+| disable_failing_policies| string  | query | If "true", hosts will return failing policies as 0 regardless of whether there are any that failed for the host. This is meant to be used when increased performance is needed in exchange for the extra information.                                                                                                                       |
+
+If `additional_info_filters` is not specified, no `additional` information will be returned.
+
+#### Example
+
+`GET /api/v1/fleet/hosts/count?page=0&per_page=100&order_key=hostname&query=2ce`
+
+##### Request query parameters
+
+```json
+{
+  "page": 0,
+  "per_page": 100,
+  "order_key": "hostname",
+}
+```
+
+##### Default response
+
+`Status: 200`
+
+```json
+{
+  "count": 123
+}
+```
+
+### Get hosts summary
+
+Returns the count of all hosts organized by status. `online_count` includes all hosts currently enrolled in Fleet. `offline_count` includes all hosts that haven't checked into Fleet recently. `mia_count` includes all hosts that haven't been seen by Fleet in more than 30 days. `new_count` includes the hosts that have been enrolled to Fleet in the last 24 hours.
+
+`GET /api/v1/fleet/host_summary`
+
+#### Parameters
+
+| Name     | Type    | In    | Description                                                                     |
+| -------- | ------- | ----  | ------------------------------------------------------------------------------- |
+| team_id  | integer | query | The ID of the team whose host counts should be included. Defaults to all teams. |
+| platform | string  | query | Platform to filter by when counting. Defaults to all platforms.                 |
+
+#### Example
+
+`GET /api/v1/fleet/host_summary?team_id=1`
+
+##### Default response
+
+`Status: 200`
+
+```json
+{
+  "team_id": 1,
+  "totals_hosts_count": 2408,
+  "platforms": [
+    {
+      "platform": "linux",
+      "hosts_count": 1204
+    },
+    {
+      "platform": "darwin",
+      "hosts_count": 1204
+    }
+  ],
+  "online_count": 2267,
+  "offline_count": 141,
+  "mia_count": 0,
+  "new_count": 0
+}
+```
+
+### Get host
+
+Returns the information of the specified host.
+
+The endpoint returns the host's installed `software` if the software inventory feature flag is turned on. This feature flag is turned off by default. [Check out the feature flag documentation](../Deploying/Configuration.md#feature-flags) for instructions on how to turn on the software inventory feature.
+
+All the scheduled queries that are configured to run on the host (and their stats) are returned in
+`pack_stats`. The `pack_stats[i].type` field can have the following values:
+1. `"global"`: identifies the global pack.
+2. `"team-$TEAM_ID"`: identifies a team's pack.
+3. `"pack"`: identifies a user created pack.
+
+If the scheduled queries haven't run on the host yet, the stats have zero values.
+
+`GET /api/v1/fleet/hosts/{id}`
+
+#### Parameters
+
+| Name | Type    | In   | Description                  |
+| ---- | ------- | ---- | ---------------------------- |
+| id   | integer | path | **Required**. The host's id. |
+
+#### Example
+
+`GET /api/v1/fleet/hosts/121`
+
+##### Default response
+
+`Status: 200`
+
+```json
+{
   "host": {
     "created_at": "2021-08-19T02:02:22Z",
     "updated_at": "2021-08-19T21:14:58Z",
@@ -1332,1939 +2432,6 @@
       {
         "version": "5.3",
         "hosts_count": 400
-=======
-  "org_info": {
-    "org_name": "fleet",
-    "org_logo_url": ""
-  },
-  "server_settings": {
-    "server_url": "https://localhost:8080",
-    "live_query_disabled": false,
-    "enable_analytics": true
-  },
-  "smtp_settings": {
-    "enable_smtp": false,
-    "configured": false,
-    "sender_address": "",
-    "server": "",
-    "port": 587,
-    "authentication_type": "authtype_username_password",
-    "user_name": "",
-    "password": "********",
-    "enable_ssl_tls": true,
-    "authentication_method": "authmethod_plain",
-    "domain": "",
-    "verify_ssl_certs": true,
-    "enable_start_tls": true
-  },
-  "sso_settings": {
-    "entity_id": "",
-    "issuer_uri": "",
-    "idp_image_url": "",
-    "metadata": "",
-    "metadata_url": "",
-    "idp_name": "",
-    "enable_sso": false,
-    "enable_sso_idp_login": false
-  },
-  "host_expiry_settings": {
-    "host_expiry_enabled": false,
-    "host_expiry_window": 0
-  },
-  "host_settings": {
-    "additional_queries": null
-  },
-  "agent_options": {
-    "spec": {
-      "config": {
-        "options": {
-          "logger_plugin": "tls",
-          "pack_delimiter": "/",
-          "logger_tls_period": 10,
-          "distributed_plugin": "tls",
-          "disable_distributed": false,
-          "logger_tls_endpoint": "/api/v1/osquery/log",
-          "distributed_interval": 10,
-          "distributed_tls_max_attempts": 3
-        },
-        "decorators": {
-          "load": [
-            "SELECT uuid AS host_uuid FROM system_info;",
-            "SELECT hostname AS hostname FROM system_info;"
-          ]
-        }
->>>>>>> 3ba104e8
-      },
-      "overrides": {}
-    }
-  },
-  "license": {
-    "tier": "free",
-    "expiration": "0001-01-01T00:00:00Z"
-  },
-  "logging": {
-      "debug": false,
-      "json": false,
-      "result": {
-          "plugin": "firehose",
-          "config": {
-              "region": "us-east-1",
-              "status_stream": "",
-              "result_stream": "result-topic"
-          }
-      },
-      "status": {
-          "plugin": "filesystem",
-          "config": {
-              "status_log_file": "foo_status",
-              "result_log_file": "",
-              "enable_log_rotation": false,
-              "enable_log_compression": false
-          }
-      }
-  },
-  "license": {
-    "tier": "free",
-    "organization": "fleet",
-    "device_count": 100,
-    "expiration": "2021-12-31T19:00:00-05:00",
-    "note": ""
-  },
-  "vulnerability_settings": {
-    "databases_path": ""
-  },
-  "webhook_settings": {
-    "host_status_webhook": {
-      "enable_host_status_webhook": true,
-      "destination_url": "https://server.com",
-      "host_percentage": 5,
-      "days_count": 7
-    },
-    "failing_policies_webhook":{
-      "enable_failing_policies_webhook":true,
-      "destination_url": "https://server.com",
-      "policy_ids": [1, 2, 3],
-      "host_batch_size": 1000
-    },
-    "vulnerabilities_webhook":{
-      "enable_vulnerabilities_webhook":true,
-      "destination_url": "https://server.com",
-      "host_batch_size": 1000
-    }
-<<<<<<< HEAD
-  ]
-}
-```
-
-### Get hosts report in CSV
-
-Returns the list of hosts corresponding to the search criteria in CSV format, ready for download when
-requested by a web browser.
-
-`GET /api/v1/fleet/hosts/report`
-
-#### Parameters
-
-| Name                    | Type    | In    | Description                                                                                                                                                                                                                                                                                                                                 |
-| ----------------------- | ------- | ----- | ------------------------------------------------------------------------------------------------------------------------------------------------------------------------------------------------------------------------------------------------------------------------------------------------------------------------------------------- |
-| format                  | string  | query | **Required**, must be "csv" (only supported format for now).                                                                                                                                                                                                                                                                                |
-| order_key               | string  | query | What to order results by. Can be any column in the hosts table.                                                                                                                                                                                                                                                                             |
-| order_direction         | string  | query | **Requires `order_key`**. The direction of the order given the order key. Options include `asc` and `desc`. Default is `asc`.                                                                                                                                                                                                               |
-| status                  | string  | query | Indicates the status of the hosts to return. Can either be `new`, `online`, `offline`, or `mia`.                                                                                                                                                                                                                                            |
-| query                   | string  | query | Search query keywords. Searchable fields include `hostname`, `machine_serial`, `uuid`, `ipv4` and the hosts' email addresses (only searched if the query looks like an email address, i.e. contains an `@`, no space, etc.).                                                                                                                |
-| team_id                 | integer | query | _Available in Fleet Premium_ Filters the hosts to only include hosts in the specified team.                                                                                                                                                                                                                                                 |
-| policy_id               | integer | query | The ID of the policy to filter hosts by. `policy_response` must also be specified with `policy_id`.                                                                                                                                                                                                                                         |
-| policy_response         | string  | query | Valid options are `passing` or `failing`.  `policy_id` must also be specified with `policy_response`.                                                                                                                                                                                                                                       |
-| software_id             | integer | query | The ID of the software to filter hosts by.                                                                                                                                                                                                                                                                                                  |
-| label_id                | integer | query | A valid label ID. It cannot be used alongside policy filters.                                                                                                                                                                                                                                                                               |
-
-#### Example
-
-`GET /api/v1/fleet/hosts/report?software_id=123&format=csv`
-
-##### Default response
-
-`Status: 200`
-
-```csv
-created_at,updated_at,id,detail_updated_at,label_updated_at,policy_updated_at,last_enrolled_at,seen_time,refetch_requested,hostname,uuid,platform,osquery_version,os_version,build,platform_like,code_name,uptime,memory,cpu_type,cpu_subtype,cpu_brand,cpu_physical_cores,cpu_logical_cores,hardware_vendor,hardware_model,hardware_version,hardware_serial,computer_name,primary_ip_id,primary_ip,primary_mac,distributed_interval,config_tls_refresh,logger_tls_period,team_id,team_name,gigs_disk_space_available,percent_disk_space_available
-2022-03-15T17:23:56Z,2022-03-15T17:23:56Z,1,2022-03-15T17:23:56Z,2022-03-15T17:23:56Z,2022-03-15T17:23:56Z,2022-03-15T17:23:56Z,2022-03-15T17:23:56Z,false,foo.local0,a4fc55a1-b5de-409c-a2f4-441f564680d3,debian,,,,,,0s,0,,,,0,0,,,,,,,,,0,0,0,,,0,0
-2022-03-15T17:23:56Z,2022-03-15T17:23:56Z,2,2022-03-15T17:23:56Z,2022-03-15T17:23:56Z,2022-03-15T17:23:56Z,2022-03-15T17:23:56Z,2022-03-15T17:22:56Z,false,foo.local1,689539e5-72f0-4bf7-9cc5-1530d3814660,rhel,,,,,,0s,0,,,,0,0,,,,,,,,,0,0,0,,,0,0
-2022-03-15T17:23:56Z,2022-03-15T17:23:56Z,3,2022-03-15T17:23:56Z,2022-03-15T17:23:56Z,2022-03-15T17:23:56Z,2022-03-15T17:23:56Z,2022-03-15T17:21:56Z,false,foo.local2,48ebe4b0-39c3-4a74-a67f-308f7b5dd171,linux,,,,,,0s,0,,,,0,0,,,,,,,,,0,0,0,,,0,0
-```
-
----
-
-
-## Labels
-
-- [Create label](#create-label)
-- [Modify label](#modify-label)
-- [Get label](#get-label)
-- [List labels](#list-labels)
-- [List hosts in a label](#list-hosts-in-a-label)
-- [Delete label](#delete-label)
-- [Delete label by ID](#delete-label-by-id)
-
-### Create label
-
-Creates a dynamic label.
-
-`POST /api/v1/fleet/labels`
-
-#### Parameters
-
-| Name        | Type   | In   | Description                                                                                                                                                                                                                                  |
-| ----------- | ------ | ---- | -------------------------------------------------------------------------------------------------------------------------------------------------------------------------------------------------------------------------------------------- |
-| name        | string | body | **Required**. The label's name.                                                                                                                                                                                                              |
-| description | string | body | The label's description.                                                                                                                                                                                                                     |
-| query       | string | body | **Required**. The query in SQL syntax used to filter the hosts.                                                                                                                                                                              |
-| platform    | string | body | The specific platform for the label to target. Provides an additional filter. Choices for platform are `darwin`, `windows`, `ubuntu`, and `centos`. All platforms are included by default and this option is represented by an empty string. |
-
-#### Example
-
-`POST /api/v1/fleet/labels`
-
-##### Request body
-
-```json
-{
-  "name": "Ubuntu hosts",
-  "description": "Filters ubuntu hosts",
-  "query": "SELECT 1 FROM os_version WHERE platform = 'ubuntu';",
-  "platform": ""
-}
-```
-
-##### Default response
-
-`Status: 200`
-
-```json
-{
-  "label": {
-    "created_at": "0001-01-01T00:00:00Z",
-    "updated_at": "0001-01-01T00:00:00Z",
-    "id": 1,
-    "name": "Ubuntu hosts",
-    "description": "Filters ubuntu hosts",
-    "query": "SELECT 1 FROM os_version WHERE platform = 'ubuntu';",
-    "label_type": "regular",
-    "label_membership_type": "dynamic",
-    "display_text": "Ubuntu hosts",
-    "count": 0,
-    "host_ids": null
-=======
-  },
-  "integrations": {
-    "jira": null
-  },
-  "logging": {
-    "debug": false,
-    "json": false,
-    "result": {
-        "plugin": "filesystem",
-        "config": {
-          "status_log_file": "/var/folders/xh/bxm1d2615tv3vrg4zrxq540h0000gn/T/osquery_status",
-          "result_log_file": "/var/folders/xh/bxm1d2615tv3vrg4zrxq540h0000gn/T/osquery_result",
-          "enable_log_rotation": false,
-          "enable_log_compression": false
-        }
-      },
-    "status": {
-      "plugin": "filesystem",
-      "config": {
-        "status_log_file": "/var/folders/xh/bxm1d2615tv3vrg4zrxq540h0000gn/T/osquery_status",
-        "result_log_file": "/var/folders/xh/bxm1d2615tv3vrg4zrxq540h0000gn/T/osquery_result",
-        "enable_log_rotation": false,
-        "enable_log_compression": false
-      }
-    }
-  },
-  "update_interval": {
-    "osquery_detail": 3600000000000,
-    "osquery_policy": 3600000000000
-  },
-  "vulnerabilities": {
-    "cpe_database_url": "",
-    "current_instance_checks": "auto",
-    "cve_feed_prefix_url": "",
-    "databases_path": "",
-    "disable_data_sync": false,
-    "periodicity": 3600000000000,
-    "recent_vulnerability_max_age": 2592000000000000
->>>>>>> 3ba104e8
-  }
-}
-```
-
-### Modify configuration
-
-Modifies the Fleet's configuration with the supplied information.
-
-`PATCH /api/v1/fleet/config`
-
-#### Parameters
-
-| Name                  | Type    | In   | Description                                                                                                                                                                            |
-| --------------------- | ------- | ---- | -------------------------------------------------------------------------------------------------------------------------------------------------------------------------------------- |
-| org_name              | string  | body | _Organization information_. The organization name.                                                                                                                                     |
-| org_logo_url          | string  | body | _Organization information_. The URL for the organization logo.                                                                                                                         |
-| server_url            | string  | body | _Server settings_. The Fleet server URL.                                                                                                                                               |
-| live_query_disabled   | boolean | body | _Server settings_. Whether the live query capabilities are disabled.                                                                                                                   |
-| enable_smtp           | boolean | body | _SMTP settings_. Whether SMTP is enabled for the Fleet app.                                                                                                                            |
-| sender_address        | string  | body | _SMTP settings_. The sender email address for the Fleet app. An invitation email is an example of the emails that may use this sender address                                          |
-| server                | string  | body | _SMTP settings_. The SMTP server for the Fleet app.                                                                                                                                    |
-| port                  | integer | body | _SMTP settings_. The SMTP port for the Fleet app.                                                                                                                                      |
-| authentication_type   | string  | body | _SMTP settings_. The authentication type used by the SMTP server. Options include `"authtype_username_and_password"` or `"none"`                                                       |
-| username_name         | string  | body | _SMTP settings_. The username used to authenticate requests made to the SMTP server.                                                                                                   |
-| password              | string  | body | _SMTP settings_. The password used to authenticate requests made to the SMTP server.                                                                                                   |
-| enable_ssl_tls        | boolean | body | _SMTP settings_. Whether or not SSL and TLS are enabled for the SMTP server.                                                                                                           |
-| authentication_method | string  | body | _SMTP settings_. The authentication method used to make authenticate requests to SMTP server. Options include `"authmethod_plain"`, `"authmethod_cram_md5"`, and `"authmethod_login"`. |
-| domain                | string  | body | _SMTP settings_. The domain for the SMTP server.                                                                                                                                       |
-| verify_ssl_certs      | boolean | body | _SMTP settings_. Whether or not SSL certificates are verified by the SMTP server. Turn this off (not recommended) if you use a self-signed certificate.                                |
-| enabled_start_tls     | boolean | body | _SMTP settings_. Detects if STARTTLS is enabled in your SMTP server and starts to use it.                                                                                              |
-| enabled_sso           | boolean | body | _SSO settings_. Whether or not SSO is enabled for the Fleet application. If this value is true, you must also include most of the SSO settings parameters below.                       |
-| entity_id             | string  | body | _SSO settings_. The required entity ID is a URI that you use to identify Fleet when configuring the identity provider.                                                                 |
-| issuer_uri            | string  | body | _SSO settings_. The URI you provide here must exactly match the Entity ID field used in the identity provider configuration.                                                           |
-| idp_image_url         | string  | body | _SSO settings_. An optional link to an image such as a logo for the identity provider.                                                                                                 |
-| metadata              | string  | body | _SSO settings_. Metadata provided by the identity provider. Either metadata or a metadata URL must be provided.                                                                        |
-| metadata_url          | string  | body | _SSO settings_. A URL that references the identity provider metadata. If available from the identity provider, this is the preferred means of providing metadata.                      |
-| host_expiry_enabled   | boolean | body | _Host expiry settings_. When enabled, allows automatic cleanup of hosts that have not communicated with Fleet in some number of days.                                                  |
-| host_expiry_window    | integer | body | _Host expiry settings_. If a host has not communicated with Fleet in the specified number of days, it will be removed.                                                                 |
-| agent_options         | objects | body | The agent_options spec that is applied to all hosts. In Fleet 4.0.0 the `api/v1/fleet/spec/osquery_options` endpoints were removed.                                                    |
-| enable_host_status_webhook    | boolean | body | _webhook_settings.host_status_webhook settings_. Whether or not the host status webhook is enabled.                                                                 |
-| destination_url       | string | body | _webhook_settings.host_status_webhook settings_. The URL to deliver the webhook request to.                                                     |
-| host_percentage       | integer | body | _webhook_settings.host_status_webhook settings_. The minimum percentage of hosts that must fail to check in to Fleet in order to trigger the webhook request.                                                              |
-| days_count            | integer | body | _webhook_settings.host_status_webhook settings_. The minimum number of days that the configured `host_percentage` must fail to check in to Fleet in order to trigger the webhook request.                                |
-| enable_failing_policies_webhook   | boolean | body | _webhook_settings.failing_policies_webhook settings_. Whether or not the failing policies webhook is enabled. |
-| destination_url       | string | body | _webhook_settings.failing_policies_webhook settings_. The URL to deliver the webhook requests to.                                                     |
-| policy_ids            | array | body | _webhook_settings.failing_policies_webhook settings_. List of policy IDs to enable failing policies webhook.                                                              |
-| host_batch_size       | integer | body | _webhook_settings.failing_policies_webhook settings_. Maximum number of hosts to batch on failing policy webhook requests. The default, 0, means no batching (all hosts failing a policy are sent on one request). |
-| enable_vulnerabilities_webhook   | boolean | body | _webhook_settings.vulnerabilities_webhook settings_. Whether or not the vulnerabilities webhook is enabled. |
-| destination_url       | string | body | _webhook_settings.vulnerabilities_webhook settings_. The URL to deliver the webhook requests to.                                                     |
-| host_batch_size       | integer | body | _webhook_settings.vulnerabilities_webhook settings_. Maximum number of hosts to batch on vulnerabilities webhook requests. The default, 0, means no batching (all vulnerable hosts are sent on one request). |
-| enable_software_vulnerabilities | boolean | body | _integrations.jira[] settings_. Whether or not that Jira integration is enabled. Only one vulnerabilities automation can be enabled at a given time (enable_vulnerabilities_webhook and enable_software_vulnerabilities). |
-| url                   | string | body | _integrations.jira[] settings_. The URL of the Jira server to integrate with. |
-| username              | string | body | _integrations.jira[] settings_. The Jira username to use for this Jira integration. |
-| password              | string | body | _integrations.jira[] settings_. The password of the Jira username to use for this Jira integration. |
-| project_key           | string | body | _integrations.jira[] settings_. The Jira project key to use for this integration. Jira tickets will be created in this project. |
-| additional_queries    | boolean | body | Whether or not additional queries are enabled on hosts.                                                                                                                                |
-
-#### Example
-
-`PATCH /api/v1/fleet/config`
-
-##### Request body
-
-```json
-{
-<<<<<<< HEAD
-  "name": "macOS label",
-  "description": "Now this label only includes macOS machines",
-  "platform": "darwin"
-}
-```
-
-##### Default response
-
-`Status: 200`
-
-```json
-{
-  "label": {
-    "created_at": "0001-01-01T00:00:00Z",
-    "updated_at": "0001-01-01T00:00:00Z",
-    "id": 1,
-    "name": "Ubuntu hosts",
-    "description": "Filters ubuntu hosts",
-    "query": "SELECT 1 FROM os_version WHERE platform = 'ubuntu';",
-    "platform": "darwin",
-    "label_type": "regular",
-    "label_membership_type": "dynamic",
-    "display_text": "Ubuntu hosts",
-    "count": 0,
-    "host_ids": null
-=======
-  "org_info": {
-    "org_name": "Fleet Device Management",
-    "org_logo_url": "https://fleetdm.com/logo.png"
-  },
-  "smtp_settings": {
-    "enable_smtp": true,
-    "server": "localhost",
-    "port": "1025"
->>>>>>> 3ba104e8
-  }
-}
-```
-
-##### Default response
-
-`Status: 200`
-
-```json
-{
-<<<<<<< HEAD
-  "label": {
-    "created_at": "2021-02-09T22:09:43Z",
-    "updated_at": "2021-02-09T22:15:58Z",
-    "id": 12,
-    "name": "Ubuntu",
-    "description": "Filters ubuntu hosts",
-    "query": "SELECT 1 FROM os_version WHERE platform = 'ubuntu';",
-    "label_type": "regular",
-    "label_membership_type": "dynamic",
-    "display_text": "Ubuntu",
-    "count": 0,
-    "host_ids": null
-=======
-  "org_info": {
-    "org_name": "Fleet Device Management",
-    "org_logo_url": "https://fleetdm.com/logo.png"
-  },
-  "server_settings": {
-    "server_url": "https://localhost:8080",
-    "live_query_disabled": false
-  },
-  "smtp_settings": {
-    "enable_smtp": true,
-    "configured": true,
-    "sender_address": "",
-    "server": "localhost",
-    "port": 1025,
-    "authentication_type": "authtype_username_none",
-    "user_name": "",
-    "password": "********",
-    "enable_ssl_tls": true,
-    "authentication_method": "authmethod_plain",
-    "domain": "",
-    "verify_ssl_certs": true,
-    "enable_start_tls": true
-  },
-  "sso_settings": {
-    "entity_id": "",
-    "issuer_uri": "",
-    "idp_image_url": "",
-    "metadata": "",
-    "metadata_url": "",
-    "idp_name": "",
-    "enable_sso": false
-  },
-  "host_expiry_settings": {
-    "host_expiry_enabled": false,
-    "host_expiry_window": 0
-  },
-  "host_settings": {
-    "additional_queries": null
-  },
-  "license": {
-    "tier": "free",
-    "expiration": "0001-01-01T00:00:00Z"
-  },
-  "agent_options": {
-    "spec": {
-      "config": {
-        "options": {
-          "logger_plugin": "tls",
-          "pack_delimiter": "/",
-          "logger_tls_period": 10,
-          "distributed_plugin": "tls",
-          "disable_distributed": false,
-          "logger_tls_endpoint": "/api/v1/osquery/log",
-          "distributed_interval": 10,
-          "distributed_tls_max_attempts": 3
-        },
-        "decorators": {
-          "load": [
-            "SELECT uuid AS host_uuid FROM system_info;",
-            "SELECT hostname AS hostname FROM system_info;"
-          ]
-        }
-      },
-      "overrides": {}
-    }
-  },
-    "vulnerability_settings": {
-    "databases_path": ""
-  },
-  "webhook_settings": {
-    "host_status_webhook": {
-      "enable_host_status_webhook": true,
-      "destination_url": "https://server.com",
-      "host_percentage": 5,
-      "days_count": 7
-    },
-    "failing_policies_webhook":{
-      "enable_failing_policies_webhook":true,
-      "destination_url": "https://server.com",
-      "policy_ids": [1, 2, 3],
-      "host_batch_size": 1000
-    },
-    "vulnerabilities_webhook":{
-      "enable_vulnerabilities_webhook":true,
-      "destination_url": "https://server.com",
-      "host_batch_size": 1000
-    }
-  },
-  "integrations": {
-    "jira": [
-      {
-        "url": "https://jiraserver.com",
-        "username": "some_user",
-        "password": "sec4et!",
-        "project_key": "jira_project",
-        "enable_software_vulnerabilities": false
-      }
-    ]
-  },
-  "logging": {
-      "debug": false,
-      "json": false,
-      "result": {
-          "plugin": "firehose",
-          "config": {
-              "region": "us-east-1",
-              "status_stream": "",
-              "result_stream": "result-topic"
-          }
-      },
-      "status": {
-          "plugin": "filesystem",
-          "config": {
-              "status_log_file": "foo_status",
-              "result_log_file": "",
-              "enable_log_rotation": false,
-              "enable_log_compression": false
-          }
-      }
->>>>>>> 3ba104e8
-  }
-}
-```
-
-### Get global enroll secrets
-
-Returns the valid global enroll secrets.
-
-`GET /api/v1/fleet/spec/enroll_secret`
-
-#### Parameters
-
-None.
-
-#### Example
-
-`GET /api/v1/fleet/spec/enroll_secret`
-
-##### Default response
-
-`Status: 200`
-
-```json
-{
-<<<<<<< HEAD
-  "labels": [
-    {
-      "created_at": "2021-02-02T23:55:25Z",
-      "updated_at": "2021-02-02T23:55:25Z",
-      "id": 6,
-      "name": "All Hosts",
-      "description": "All hosts which have enrolled in Fleet",
-      "query": "SELECT 1;",
-      "label_type": "builtin",
-      "label_membership_type": "dynamic",
-      "host_count": 7,
-      "display_text": "All Hosts",
-      "count": 7,
-      "host_ids": null
-    },
-    {
-      "created_at": "2021-02-02T23:55:25Z",
-      "updated_at": "2021-02-02T23:55:25Z",
-      "id": 7,
-      "name": "macOS",
-      "description": "All macOS hosts",
-      "query": "SELECT 1 FROM os_version WHERE platform = 'darwin';",
-      "platform": "darwin",
-      "label_type": "builtin",
-      "label_membership_type": "dynamic",
-      "host_count": 1,
-      "display_text": "macOS",
-      "count": 1,
-      "host_ids": null
-    },
-    {
-      "created_at": "2021-02-02T23:55:25Z",
-      "updated_at": "2021-02-02T23:55:25Z",
-      "id": 8,
-      "name": "Ubuntu Linux",
-      "description": "All Ubuntu hosts",
-      "query": "SELECT 1 FROM os_version WHERE platform = 'ubuntu';",
-      "platform": "ubuntu",
-      "label_type": "builtin",
-      "label_membership_type": "dynamic",
-      "host_count": 3,
-      "display_text": "Ubuntu Linux",
-      "count": 3,
-      "host_ids": null
-    },
-    {
-      "created_at": "2021-02-02T23:55:25Z",
-      "updated_at": "2021-02-02T23:55:25Z",
-      "id": 9,
-      "name": "CentOS Linux",
-      "description": "All CentOS hosts",
-      "query": "SELECT 1 FROM os_version WHERE platform = 'centos' OR name LIKE '%centos%'",
-      "label_type": "builtin",
-      "label_membership_type": "dynamic",
-      "host_count": 3,
-      "display_text": "CentOS Linux",
-      "count": 3,
-      "host_ids": null
-    },
-    {
-      "created_at": "2021-02-02T23:55:25Z",
-      "updated_at": "2021-02-02T23:55:25Z",
-      "id": 10,
-      "name": "MS Windows",
-      "description": "All Windows hosts",
-      "query": "SELECT 1 FROM os_version WHERE platform = 'windows';",
-      "platform": "windows",
-      "label_type": "builtin",
-      "label_membership_type": "dynamic",
-      "display_text": "MS Windows",
-      "count": 0,
-      "host_ids": null
-    },
-  ]
-=======
-    "spec": {
-        "secrets": [
-            {
-                "secret": "vhPzPOnCMOMoqSrLxKxzSADyqncayacB",
-                "created_at": "2021-11-12T20:24:57Z"
-            },
-            {
-                "secret": "jZpexWGiXmXaFAKdrdttFHdJBqEnqlVF",
-                "created_at": "2021-11-12T20:24:57Z"
-            }
-        ]
-    }
->>>>>>> 3ba104e8
-}
-```
-
-### Modify global enroll secrets
-
-Replaces all existing global enroll secrets.
-
-`POST /api/v1/fleet/spec/enroll_secret`
-
-#### Parameters
-
-| Name      | Type    | In   | Description                                                        |
-| --------- | ------- | ---- | ------------------------------------------------------------------ |
-| spec      | object  | body | **Required**. Attribute "secrets" must be a list of enroll secrets |
-#### Example
-
-Replace all global enroll secrets with a new enroll secret.
-
-`POST /api/v1/fleet/spec/enroll_secret`
-
-##### Request body
-
-```json
-{
-    "spec": {
-        "secrets": [
-            {
-                "secret": "KuSkYFsHBQVlaFtqOLwoUIWniHhpvEhP",
-            }
-        ]
-    }
-}
-```
-
-##### Default response
-
-`Status: 200`
-
-```json
-{}
-```
-
-#### Example
-
-Delete all global enroll secrets.
-
-`POST /api/v1/fleet/spec/enroll_secret`
-
-##### Request body
-
-```json
-{
-    "spec": {
-        "secrets": []
-    }
-}
-```
-
-##### Default response
-
-`Status: 200`
-
-```json
-{}
-```
-
-### Get enroll secrets for a team
-
-Returns the valid team enroll secrets.
-
-`GET /api/v1/fleet/teams/{id}/secrets`
-
-#### Parameters
-
-None.
-
-#### Example
-
-`GET /api/v1/fleet/teams/1/secrets`
-
-##### Default response
-
-`Status: 200`
-
-```json
-{
-  "secrets": [
-    {
-      "created_at": "2021-06-16T22:05:49Z",
-      "secret": "aFtH2Nq09hrvi73ErlWNQfa7M53D3rPR",
-      "team_id": 1
-    }
-  ]
-}
-```
-
-
-### Modify enroll secrets for a team
-
-Replaces all existing team enroll secrets.
-
-`PATCH /api/v1/fleet/teams/{id}/secrets`
-
-#### Parameters
-
-| Name      | Type    | In   | Description                            |
-| --------- | ------- | ---- | -------------------------------------- |
-| id        | integer | path | **Required**. The team's id.           |
-| secrets   | array   | body | **Required**. A list of enroll secrets |
-
-#### Example
-
-Replace all of a team's existing enroll secrets with a new enroll secret
-
-`PATCH /api/v1/fleet/teams/2/secrets`
-
-##### Request body
-
-```json
-{
-  "secrets": [
-    {
-      "secret": "n07v32y53c237734m3n201153c237",
-    }
-  ]
-}
-```
-
-##### Default response
-
-`Status: 200`
-
-```json
-{
-  "secrets": [
-    {
-      "secret": "n07v32y53c237734m3n201153c237",
-      "created_at": "0001-01-01T00:00:00Z",
-    }
-  ]
-}
-```
-
-#### Example
-
-Delete all of a team's existing enroll secrets
-
-`PATCH /api/v1/fleet/teams/2/secrets`
-
-##### Request body
-
-```json
-{
-  "secrets": []
-}
-```
-
-##### Default response
-
-`Status: 200`
-
-```json
-{
-  "secrets": null
-}
-```
-
-### Create invite
-
-`POST /api/v1/fleet/invites`
-
-#### Parameters
-
-| Name        | Type    | In   | Description                                                                                                                                           |
-| ----------- | ------- | ---- | ----------------------------------------------------------------------------------------------------------------------------------------------------- |
-| global_role | string  | body | Role the user will be granted. Either a global role is needed, or a team role.                                                                        |
-| email       | string  | body | **Required.** The email of the invited user. This email will receive the invitation link.                                                             |
-| name        | string  | body | **Required.** The name of the invited user.                                                                                                           |
-| sso_enabled | boolean | body | **Required.** Whether or not SSO will be enabled for the invited user.                                                                                |
-| teams       | list    | body | _Available in Fleet Premium_ A list of the teams the user is a member of. Each item includes the team's ID and the user's role in the specified team. |
-
-#### Example
-
-##### Request body
-
-```json
-{
-  "email": "john_appleseed@example.com",
-  "name": "John",
-  "sso_enabled": false,
-  "global_role": null,
-  "teams": [
-    {
-      "id": 2,
-      "role": "observer"
-    },
-    {
-      "id": 3,
-      "role": "maintainer"
-    }
-  ]
-}
-```
-
-`POST /api/v1/fleet/invites`
-
-##### Default response
-
-`Status: 200`
-
-```json
-{
-  "invite": {
-    "created_at": "0001-01-01T00:00:00Z",
-    "updated_at": "0001-01-01T00:00:00Z",
-    "id": 3,
-    "invited_by": 1,
-    "email": "john_appleseed@example.com",
-    "name": "John",
-    "sso_enabled": false,
-    "teams": [
-      {
-        "id": 10,
-        "created_at": "0001-01-01T00:00:00Z",
-        "name": "Apples",
-        "description": "",
-        "agent_options": null,
-        "user_count": 0,
-        "host_count": 0,
-        "role": "observer"
-      },
-      {
-        "id": 14,
-        "created_at": "0001-01-01T00:00:00Z",
-        "name": "Best of the Best Engineering",
-        "description": "",
-        "agent_options": null,
-        "user_count": 0,
-        "host_count": 0,
-        "role": "maintainer"
-      }
-    ]
-  }
-}
-```
-
-### List invites
-
-Returns a list of the active invitations in Fleet.
-
-`GET /api/v1/fleet/invites`
-
-#### Parameters
-
-| Name            | Type   | In    | Description                                                                                                                   |
-| --------------- | ------ | ----- | ----------------------------------------------------------------------------------------------------------------------------- |
-| order_key       | string | query | What to order results by. Can be any column in the invites table.                                                             |
-| order_direction | string | query | **Requires `order_key`**. The direction of the order given the order key. Options include `asc` and `desc`. Default is `asc`. |
-| query           | string | query | Search query keywords. Searchable fields include `name` and `email`.                                                          |
-
-#### Example
-
-`GET /api/v1/fleet/invites`
-
-##### Default response
-
-`Status: 200`
-
-```json
-{
-  "invites": [
-    {
-      "created_at": "0001-01-01T00:00:00Z",
-      "updated_at": "0001-01-01T00:00:00Z",
-      "id": 3,
-      "email": "john_appleseed@example.com",
-      "name": "John",
-      "sso_enabled": false,
-      "global_role": "admin",
-      "teams": []
-    },
-    {
-      "created_at": "0001-01-01T00:00:00Z",
-      "updated_at": "0001-01-01T00:00:00Z",
-      "id": 4,
-      "email": "bob_marks@example.com",
-      "name": "Bob",
-      "sso_enabled": false,
-      "global_role": "admin",
-      "teams": []
-    },
-  ]
-}
-```
-
-### Delete invite
-
-Delete the specified invite from Fleet.
-
-`DELETE /api/v1/fleet/invites/{id}`
-
-#### Parameters
-
-| Name | Type    | In   | Description                  |
-| ---- | ------- | ---- | ---------------------------- |
-| id   | integer | path | **Required.** The user's id. |
-
-#### Example
-
-`DELETE /api/v1/fleet/invites/{id}`
-
-##### Default response
-
-`Status: 200`
-
-
-### Verify invite
-
-Verify the specified invite.
-
-`GET /api/v1/fleet/invites/{token}`
-
-#### Parameters
-
-| Name  | Type    | In   | Description                            |
-| ----- | ------- | ---- | -------------------------------------- |
-| token | integer | path | **Required.** The user's invite token. |
-
-#### Example
-
-`GET /api/v1/fleet/invites/{token}`
-
-##### Default response
-
-`Status: 200`
-
-```json
-{
-    "invite": {
-        "created_at": "2021-01-15T00:58:33Z",
-        "updated_at": "2021-01-15T00:58:33Z",
-        "id": 4,
-        "email": "steve@example.com",
-        "name": "Steve",
-        "sso_enabled": false,
-        "global_role": "admin",
-        "teams": []
-    }
-}
-```
-
-##### Not found
-
-`Status: 404`
-
-```json
-{
-    "message": "Resource Not Found",
-    "errors": [
-        {
-            "name": "base",
-            "reason": "Invite with token <token> was not found in the datastore"
-        }
-    ]
-}
-```
-
-### Update invite
-
-`PATCH /api/v1/fleet/invites/{id}`
-
-#### Parameters
-
-| Name        | Type    | In   | Description                                                                                                                                           |
-| ----------- | ------- | ---- | ----------------------------------------------------------------------------------------------------------------------------------------------------- |
-| global_role | string  | body | Role the user will be granted. Either a global role is needed, or a team role.                                                                        |
-| email       | string  | body | The email of the invited user. Updates on the email won't resend the invitation.                                                             |
-| name        | string  | body | The name of the invited user.                                                                                                           |
-| sso_enabled | boolean | body | Whether or not SSO will be enabled for the invited user.                                                                                |
-| teams       | list    | body | _Available in Fleet Premium_ A list of the teams the user is a member of. Each item includes the team's ID and the user's role in the specified team. |
-
-#### Example
-
-`PATCH /api/v1/fleet/invites/123`
-
-##### Request body
-
-```json
-{
-  "email": "john_appleseed@example.com",
-  "name": "John",
-  "sso_enabled": false,
-  "global_role": null,
-  "teams": [
-    {
-      "id": 2,
-      "role": "observer"
-    },
-    {
-      "id": 3,
-      "role": "maintainer"
-    }
-  ]
-}
-```
-
-##### Default response
-
-`Status: 200`
-
-```json
-{
-  "invite": {
-    "created_at": "0001-01-01T00:00:00Z",
-    "updated_at": "0001-01-01T00:00:00Z",
-    "id": 3,
-    "invited_by": 1,
-    "email": "john_appleseed@example.com",
-    "name": "John",
-    "sso_enabled": false,
-    "teams": [
-      {
-        "id": 10,
-        "created_at": "0001-01-01T00:00:00Z",
-        "name": "Apples",
-        "description": "",
-        "agent_options": null,
-        "user_count": 0,
-        "host_count": 0,
-        "role": "observer"
-      },
-      {
-        "id": 14,
-        "created_at": "0001-01-01T00:00:00Z",
-        "name": "Best of the Best Engineering",
-        "description": "",
-        "agent_options": null,
-        "user_count": 0,
-        "host_count": 0,
-        "role": "maintainer"
-      }
-    ]
-  }
-}
-```
-
-### Version
-
-Get version and build information from the Fleet server.
-
-`GET /api/v1/fleet/version`
-
-#### Parameters
-
-None.
-
-#### Example
-
-`GET /api/v1/fleet/version`
-
-##### Default response
-
-`Status: 200`
-
-```json
-{
-  "version": "3.9.0-93-g1b67826f-dirty",
-  "branch": "version",
-  "revision": "1b67826fe4bf40b2f45ec53e01db9bf467752e74",
-  "go_version": "go1.15.7",
-  "build_date": "2021-03-27T00:28:48Z",
-  "build_user": "zwass"
-}
-```
-
----
-
-## Hosts
-
-- [List hosts](#list-hosts)
-- [Count hosts](#count-hosts)
-- [Get hosts summary](#get-hosts-summary)
-- [Get host](#get-host)
-- [Get host by identifier](#get-host-by-identifier)
-- [Delete host](#delete-host)
-- [Refetch host](#refetch-host)
-- [Transfer hosts to a team](#transfer-hosts-to-a-team)
-- [Transfer hosts to a team by filter](#transfer-hosts-to-a-team-by-filter)
-- [Bulk delete hosts by filter or ids](#bulk-delete-hosts-by-filter-or-ids)
-- [Get host's Google Chrome profiles](#get-hosts-google-chrome-profiles)
-- [Get host's mobile device management (MDM) and Munki information](#get-hosts-mobile-device-management-mdm-and-munki-information)
-- [Get aggregated host's mobile device management (MDM) and Munki information](#get-aggregated-hosts-mobile-device-management-mdm-and-munki-information)
-- [Get host OS versions](#get-host-os-versions)
-- [Get hosts report in CSV](#get-hosts-report-in-csv)
-
-### List hosts
-
-`GET /api/v1/fleet/hosts`
-
-#### Parameters
-
-| Name                    | Type    | In    | Description                                                                                                                                                                                                                                                                                                                                 |
-| ----------------------- | ------- | ----- | ------------------------------------------------------------------------------------------------------------------------------------------------------------------------------------------------------------------------------------------------------------------------------------------------------------------------------------------- |
-| page                    | integer | query | Page number of the results to fetch.                                                                                                                                                                                                                                                                                                        |
-| per_page                | integer | query | Results per page.                                                                                                                                                                                                                                                                                                                           |
-| order_key               | string  | query | What to order results by. Can be any column in the hosts table.                                                                                                                                                                                                                                                                             |
-| after                   | string  | query | The value to get results after. This needs order_key defined, as that's the column that would be used.                                                                                                                                                                                                                                      |
-| order_direction         | string  | query | **Requires `order_key`**. The direction of the order given the order key. Options include `asc` and `desc`. Default is `asc`.                                                                                                                                                                                                               |
-| status                  | string  | query | Indicates the status of the hosts to return. Can either be `new`, `online`, `offline`, or `mia`.                                                                                                                                                                                                                                            |
-| query                   | string  | query | Search query keywords. Searchable fields include `hostname`, `machine_serial`, `uuid`, `ipv4` and the hosts' email addresses (only searched if the query looks like an email address, i.e. contains an `@`, no space, etc.).                                                                                                                |
-| additional_info_filters | string  | query | A comma-delimited list of fields to include in each host's additional information object. See [Fleet Configuration Options](../Using-Fleet/fleetctl-CLI.md#fleet-configuration-options) for an example configuration with hosts' additional information. Use `*` to get all stored fields. |
-| team_id                 | integer | query | _Available in Fleet Premium_ Filters the hosts to only include hosts in the specified team.                                                                                                                                                                                                                                                 |
-| policy_id               | integer | query | The ID of the policy to filter hosts by. `policy_response` must also be specified with `policy_id`.                                                                                                                                                                                                                                         |
-| policy_response         | string  | query | Valid options are `passing` or `failing`.  `policy_id` must also be specified with `policy_response`.                                                                                                                                                                                                                                       |
-| software_id             | integer | query | The ID of the software to filter hosts by.                                                                                                                                                                                                                                         |
-
-If `additional_info_filters` is not specified, no `additional` information will be returned.
-
-#### Example
-
-`GET /api/v1/fleet/hosts?page=0&per_page=100&order_key=hostname&query=2ce`
-
-##### Request query parameters
-
-```json
-{
-  "page": 0,
-  "per_page": 100,
-  "order_key": "hostname",
-}
-```
-
-##### Default response
-
-`Status: 200`
-
-```json
-{
-  "hosts": [
-    {
-      "created_at": "2020-11-05T05:09:44Z",
-      "updated_at": "2020-11-05T06:03:39Z",
-      "id": 1,
-      "detail_updated_at": "2020-11-05T05:09:45Z",
-      "label_updated_at": "2020-11-05T05:14:51Z",
-      "seen_time": "2020-11-05T06:03:39Z",
-      "hostname": "2ceca32fe484",
-      "uuid": "392547dc-0000-0000-a87a-d701ff75bc65",
-      "platform": "centos",
-      "osquery_version": "2.7.0",
-      "os_version": "CentOS Linux 7",
-      "build": "",
-      "platform_like": "rhel fedora",
-      "code_name": "",
-      "uptime": 8305000000000,
-      "memory": 2084032512,
-      "cpu_type": "6",
-      "cpu_subtype": "142",
-      "cpu_brand": "Intel(R) Core(TM) i5-8279U CPU @ 2.40GHz",
-      "cpu_physical_cores": 4,
-      "cpu_logical_cores": 4,
-      "hardware_vendor": "",
-      "hardware_model": "",
-      "hardware_version": "",
-      "hardware_serial": "",
-      "computer_name": "2ceca32fe484",
-      "public_ip": "",
-      "primary_ip": "",
-      "primary_mac": "",
-      "distributed_interval": 10,
-      "config_tls_refresh": 10,
-      "logger_tls_period": 8,
-      "additional": {},
-      "status": "offline",
-      "display_text": "2ceca32fe484",
-      "team_id": null,
-      "team_name": null,
-      "pack_stats": null,
-      "issues": {
-        "failing_policies_count": 2,
-        "total_issues_count": 2
-      }
-    }
-  ]
-}
-```
-
-### Count hosts
-
-`GET /api/v1/fleet/hosts/count`
-
-#### Parameters
-
-| Name                    | Type    | In    | Description                                                                                                                                                                                                                                                                                                                                 |
-| ----------------------- | ------- | ----- | ------------------------------------------------------------------------------------------------------------------------------------------------------------------------------------------------------------------------------------------------------------------------------------------------------------------------------------------- |
-| page                    | integer | query | Page number of the results to fetch.                                                                                                                                                                                                                                                                                                        |
-| per_page                | integer | query | Results per page.                                                                                                                                                                                                                                                                                                                           |
-| order_key               | string  | query | What to order results by. Can be any column in the hosts table.                                                                                                                                                                                                                                                                             |
-| order_direction         | string  | query | **Requires `order_key`**. The direction of the order given the order key. Options include `asc` and `desc`. Default is `asc`.                                                                                                                                                                                                               |
-| status                  | string  | query | Indicates the status of the hosts to return. Can either be `new`, `online`, `offline`, or `mia`.                                                                                                                                                                                                                                            |
-| query                   | string  | query | Search query keywords. Searchable fields include `hostname`, `machine_serial`, `uuid`, `ipv4` and the hosts' email addresses (only searched if the query looks like an email address, i.e. contains an `@`, no space, etc.).                                                                                                                |
-| additional_info_filters | string  | query | A comma-delimited list of fields to include in each host's additional information object. See [Fleet Configuration Options](../Using-Fleet/fleetctl-CLI.md#fleet-configuration-options) for an example configuration with hosts' additional information. Use `*` to get all stored fields.                                            |
-| team_id                 | integer | query | _Available in Fleet Premium_ Filters the hosts to only include hosts in the specified team.                                                                                                                                                                                                                                                 |
-| policy_id               | integer | query | The ID of the policy to filter hosts by. `policy_response` must also be specified with `policy_id`.                                                                                                                                                                                                                                         |
-| policy_response         | string  | query | Valid options are `passing` or `failing`.  `policy_id` must also be specified with `policy_response`.                                                                                                                                                                                                                                       |
-| label_id                | integer | query | A valid label ID. It cannot be used alongside policy filters.                                                                                                                                                                                                                                                                               |
-| disable_failing_policies| string  | query | If "true", hosts will return failing policies as 0 regardless of whether there are any that failed for the host. This is meant to be used when increased performance is needed in exchange for the extra information.                                                                                                                       |
-
-If `additional_info_filters` is not specified, no `additional` information will be returned.
-
-#### Example
-
-`GET /api/v1/fleet/hosts/count?page=0&per_page=100&order_key=hostname&query=2ce`
-
-##### Request query parameters
-
-```json
-{
-  "page": 0,
-  "per_page": 100,
-  "order_key": "hostname",
-}
-```
-
-##### Default response
-
-`Status: 200`
-
-```json
-{
-  "count": 123
-}
-```
-
-### Get hosts summary
-
-Returns the count of all hosts organized by status. `online_count` includes all hosts currently enrolled in Fleet. `offline_count` includes all hosts that haven't checked into Fleet recently. `mia_count` includes all hosts that haven't been seen by Fleet in more than 30 days. `new_count` includes the hosts that have been enrolled to Fleet in the last 24 hours.
-
-`GET /api/v1/fleet/host_summary`
-
-#### Parameters
-
-| Name     | Type    | In    | Description                                                                     |
-| -------- | ------- | ----  | ------------------------------------------------------------------------------- |
-| team_id  | integer | query | The ID of the team whose host counts should be included. Defaults to all teams. |
-| platform | string  | query | Platform to filter by when counting. Defaults to all platforms.                 |
-
-#### Example
-
-`GET /api/v1/fleet/host_summary?team_id=1`
-
-##### Default response
-
-`Status: 200`
-
-```json
-{
-  "team_id": 1,
-  "totals_hosts_count": 2408,
-  "platforms": [
-    {
-      "platform": "linux",
-      "hosts_count": 1204
-    },
-    {
-      "platform": "darwin",
-      "hosts_count": 1204
-    }
-  ],
-  "online_count": 2267,
-  "offline_count": 141,
-  "mia_count": 0,
-  "new_count": 0
-}
-```
-
-### Get host
-
-Returns the information of the specified host.
-
-The endpoint returns the host's installed `software` if the software inventory feature flag is turned on. This feature flag is turned off by default. [Check out the feature flag documentation](../Deploying/Configuration.md#feature-flags) for instructions on how to turn on the software inventory feature.
-
-All the scheduled queries that are configured to run on the host (and their stats) are returned in
-`pack_stats`. The `pack_stats[i].type` field can have the following values:
-1. `"global"`: identifies the global pack.
-2. `"team-$TEAM_ID"`: identifies a team's pack.
-3. `"pack"`: identifies a user created pack.
-
-If the scheduled queries haven't run on the host yet, the stats have zero values.
-
-`GET /api/v1/fleet/hosts/{id}`
-
-#### Parameters
-
-| Name | Type    | In   | Description                  |
-| ---- | ------- | ---- | ---------------------------- |
-| id   | integer | path | **Required**. The host's id. |
-
-#### Example
-
-`GET /api/v1/fleet/hosts/121`
-
-##### Default response
-
-`Status: 200`
-
-```json
-{
-  "host": {
-    "created_at": "2021-08-19T02:02:22Z",
-    "updated_at": "2021-08-19T21:14:58Z",
-    "software": [
-      {
-        "id": 408,
-        "name": "osquery",
-        "version": "4.5.1",
-        "source": "rpm_packages",
-        "generated_cpe": "",
-        "vulnerabilities": null
-      },
-      {
-        "id": 1146,
-        "name": "tar",
-        "version": "1.30",
-        "source": "rpm_packages",
-        "generated_cpe": "",
-        "vulnerabilities": null
-      },
-      {
-        "id": 321,
-        "name": "SomeApp.app",
-        "version": "1.0",
-        "source": "apps",
-        "bundle_identifier": "com.some.app",
-        "last_opened_at": "2021-08-18T21:14:00Z",
-        "generated_cpe": "",
-        "vulnerabilities": null
-      }
-    ],
-    "id": 1,
-    "detail_updated_at": "2021-08-19T21:07:53Z",
-    "label_updated_at": "2021-08-19T21:07:53Z",
-    "last_enrolled_at": "2021-08-19T02:02:22Z",
-    "seen_time": "2021-08-19T21:14:58Z",
-    "refetch_requested": false,
-    "hostname": "23cfc9caacf0",
-    "uuid": "309a4b7d-0000-0000-8e7f-26ae0815ede8",
-    "platform": "rhel",
-    "osquery_version": "4.5.1",
-    "os_version": "CentOS Linux 8.3.2011",
-    "build": "",
-    "platform_like": "rhel",
-    "code_name": "",
-    "uptime": 210671000000000,
-    "memory": 16788398080,
-    "cpu_type": "x86_64",
-    "cpu_subtype": "158",
-    "cpu_brand": "Intel(R) Core(TM) i9-9980HK CPU @ 2.40GHz",
-    "cpu_physical_cores": 12,
-    "cpu_logical_cores": 12,
-    "hardware_vendor": "",
-    "hardware_model": "",
-    "hardware_version": "",
-    "hardware_serial": "",
-    "computer_name": "23cfc9caacf0",
-    "public_ip": "",
-    "primary_ip": "172.27.0.6",
-    "primary_mac": "02:42:ac:1b:00:06",
-    "distributed_interval": 10,
-    "config_tls_refresh": 10,
-    "logger_tls_period": 10,
-    "team_id": null,
-    "pack_stats": null,
-    "team_name": null,
-    "additional": {},
-    "gigs_disk_space_available": 46.1,
-    "percent_disk_space_available": 73,
-    "users": [
-      {
-        "uid": 0,
-        "username": "root",
-        "type": "",
-        "groupname": "root",
-        "shell": "/bin/bash"
-      },
-      {
-        "uid": 1,
-        "username": "bin",
-        "type": "",
-        "groupname": "bin",
-        "shell": "/sbin/nologin"
-      }
-    ],
-    "labels": [
-      {
-        "created_at": "2021-08-19T02:02:17Z",
-        "updated_at": "2021-08-19T02:02:17Z",
-        "id": 6,
-        "name": "All Hosts",
-        "description": "All hosts which have enrolled in Fleet",
-        "query": "select 1;",
-        "platform": "",
-        "label_type": "builtin",
-        "label_membership_type": "dynamic"
-      },
-      {
-        "created_at": "2021-08-19T02:02:17Z",
-        "updated_at": "2021-08-19T02:02:17Z",
-        "id": 9,
-        "name": "CentOS Linux",
-        "description": "All CentOS hosts",
-        "query": "select 1 from os_version where platform = 'centos' or name like '%centos%'",
-        "platform": "",
-        "label_type": "builtin",
-        "label_membership_type": "dynamic"
-      },
-      {
-        "created_at": "2021-08-19T02:02:17Z",
-        "updated_at": "2021-08-19T02:02:17Z",
-        "id": 12,
-        "name": "All Linux",
-        "description": "All Linux distributions",
-        "query": "SELECT 1 FROM osquery_info WHERE build_platform LIKE '%ubuntu%' OR build_distro LIKE '%centos%';",
-        "platform": "",
-        "label_type": "builtin",
-        "label_membership_type": "dynamic"
-      }
-    ],
-    "packs": [],
-    "status": "online",
-    "display_text": "23cfc9caacf0",
-    "policies": [
-      {
-        "id": 1,
-        "name": "SomeQuery",
-        "query": "select * from foo;",
-        "description": "this is a query",
-        "resolution": "fix with these steps...",
-        "platform": "windows,linux",
-        "response": "pass"
-      },
-      {
-        "id": 2,
-        "name": "SomeQuery2",
-        "query": "select * from bar;",
-        "description": "this is another query",
-        "resolution": "fix with these other steps...",
-        "platform": "darwin",
-        "response": "fail"
-      },
-      {
-        "id": 3,
-        "name": "SomeQuery3",
-        "query": "select * from baz;",
-        "description": "",
-        "resolution": "",
-        "platform": "",
-        "response": ""
-      }
-    ],
-    "issues": {
-      "failing_policies_count": 2,
-      "total_issues_count": 2
-    }
-  }
-}
-```
-
-### Get host by identifier
-
-Returns the information of the host specified using the `uuid`, `osquery_host_id`, `hostname`, or
-`node_key` as an identifier
-
-`GET /api/v1/fleet/hosts/identifier/{identifier}`
-
-#### Parameters
-
-| Name       | Type              | In   | Description                                                                   |
-| ---------- | ----------------- | ---- | ----------------------------------------------------------------------------- |
-| identifier | integer or string | path | **Required**. The host's `uuid`, `osquery_host_id`, `hostname`, or `node_key` |
-
-#### Example
-
-`GET /api/v1/fleet/hosts/identifier/392547dc-0000-0000-a87a-d701ff75bc65`
-
-##### Default response
-
-`Status: 200`
-
-```json
-{
-  "host": {
-    "created_at": "2020-11-05T05:09:44Z",
-    "updated_at": "2020-11-05T06:03:39Z",
-    "id": 1,
-    "detail_updated_at": "2020-11-05T05:09:45Z",
-    "label_updated_at": "2020-11-05T05:14:51Z",
-    "seen_time": "2020-11-05T06:03:39Z",
-    "hostname": "2ceca32fe484",
-    "uuid": "392547dc-0000-0000-a87a-d701ff75bc65",
-    "platform": "centos",
-    "osquery_version": "2.7.0",
-    "os_version": "CentOS Linux 7",
-    "build": "",
-    "platform_like": "rhel fedora",
-    "code_name": "",
-    "uptime": 8305000000000,
-    "memory": 2084032512,
-    "cpu_type": "6",
-    "cpu_subtype": "142",
-    "cpu_brand": "Intel(R) Core(TM) i5-8279U CPU @ 2.40GHz",
-    "cpu_physical_cores": 4,
-    "cpu_logical_cores": 4,
-    "hardware_vendor": "",
-    "hardware_model": "",
-    "hardware_version": "",
-    "hardware_serial": "",
-    "computer_name": "2ceca32fe484",
-    "primary_ip": "",
-    "primary_mac": "",
-    "distributed_interval": 10,
-    "config_tls_refresh": 10,
-    "logger_tls_period": 8,
-    "additional": {},
-    "status": "offline",
-    "display_text": "2ceca32fe484",
-    "team_id": null,
-    "team_name": null,
-    "gigs_disk_space_available": 45.86,
-    "percent_disk_space_available": 73,
-    "pack_stats": null,
-  }
-}
-```
-
-### Delete host
-
-Deletes the specified host from Fleet. Note that a deleted host will fail authentication with the previous node key, and in most osquery configurations will attempt to re-enroll automatically. If the host still has a valid enroll secret, it will re-enroll successfully.
-
-`DELETE /api/v1/fleet/hosts/{id}`
-
-#### Parameters
-
-| Name | Type    | In   | Description                  |
-| ---- | ------- | ---- | ---------------------------- |
-| id   | integer | path | **Required**. The host's id. |
-
-#### Example
-
-`DELETE /api/v1/fleet/hosts/121`
-
-##### Default response
-
-`Status: 200`
-
-<<<<<<< HEAD
-```json
-{
-  "query": {
-    "created_at": "2021-01-19T17:08:24Z",
-    "updated_at": "2021-01-19T17:08:24Z",
-    "id": 31,
-    "name": "centos_hosts",
-    "description": "",
-    "query": "SELECT 1 FROM os_version WHERE platform = \"centos\";",
-    "saved": true,
-    "observer_can_run": true,
-    "author_id": 1,
-    "author_name": "John",
-    "author_email": "john@example.com",
-    "packs": [
-      {
-        "created_at": "2021-01-19T17:08:31Z",
-        "updated_at": "2021-01-19T17:08:31Z",
-        "id": 14,
-        "name": "test_pack",
-        "description": "",
-        "platform": "",
-        "disabled": false
-      }
-    ]
-  }
-}
-```
-=======
->>>>>>> 3ba104e8
-
-### Refetch host
-
-Flags the host details, labels and policies to be refetched the next time the host checks in for distributed queries. Note that we cannot be certain when the host will actually check in and update the query results. Further requests to the host APIs will indicate that the refetch has been requested through the `refetch_requested` field on the host object.
-
-`POST /api/v1/fleet/hosts/{id}/refetch`
-
-#### Parameters
-
-| Name | Type    | In   | Description                  |
-| ---- | ------- | ---- | ---------------------------- |
-| id   | integer | path | **Required**. The host's id. |
-
-#### Example
-
-`POST /api/v1/fleet/hosts/121/refetch`
-
-##### Default response
-
-`Status: 200`
-
-<<<<<<< HEAD
-```json
-{
-"queries": [
-  {
-    "created_at": "2021-01-04T21:19:57Z",
-    "updated_at": "2021-01-04T21:19:57Z",
-    "id": 1,
-    "name": "query1",
-    "description": "query",
-    "query": "SELECT * FROM osquery_info",
-    "saved": true,
-    "observer_can_run": true,
-    "author_id": 1,
-    "author_name": "noah",
-    "author_email": "noah@example.com",
-    "packs": [
-      {
-        "created_at": "2021-01-05T21:13:04Z",
-        "updated_at": "2021-01-07T19:12:54Z",
-        "id": 1,
-        "name": "Pack",
-        "description": "Pack",
-        "platform": "",
-        "disabled": true
-      }
-    ],
-    "stats": {
-      "system_time_p50": 1.32,
-      "system_time_p95": 4.02,
-      "user_time_p50": 3.55,
-      "user_time_p95": 3.00,
-      "total_executions": 3920
-    }
-  },
-  {
-    "created_at": "2021-01-19T17:08:24Z",
-    "updated_at": "2021-01-19T17:08:24Z",
-    "id": 3,
-    "name": "osquery_schedule",
-    "description": "Report performance stats for each file in the query schedule.",
-    "query": "SELECT name, interval, executions, output_size, wall_time, (user_time/executions) AS avg_user_time, (system_time/executions) AS avg_system_time, average_memory, last_executed FROM osquery_schedule;",
-    "saved": true,
-    "observer_can_run": true,
-    "author_id": 1,
-    "author_name": "noah",
-    "author_email": "noah@example.com",
-    "packs": [
-      {
-        "created_at": "2021-01-19T17:08:31Z",
-        "updated_at": "2021-01-19T17:08:31Z",
-        "id": 14,
-        "name": "test_pack",
-        "description": "",
-        "platform": "",
-        "disabled": false
-      }
-    ]
-  },
-]
-```
-=======
->>>>>>> 3ba104e8
-
-### Transfer hosts to a team
-
-_Available in Fleet Premium_
-
-`POST /api/v1/fleet/hosts/transfer`
-
-#### Parameters
-
-| Name    | Type    | In   | Description                                                             |
-| ------- | ------- | ---- | ----------------------------------------------------------------------- |
-| team_id | integer | body | **Required**. The ID of the team you'd like to transfer the host(s) to. |
-| hosts   | array   | body | **Required**. A list of host IDs.                                       |
-
-#### Example
-
-`POST /api/v1/fleet/hosts/transfer`
-
-##### Request body
-
-```json
-{
-  "team_id": 1,
-  "hosts": [3, 2, 4, 6, 1, 5, 7]
-}
-```
-
-##### Default response
-
-`Status: 200`
-
-
-### Transfer hosts to a team by filter
-
-_Available in Fleet Premium_
-
-`POST /api/v1/fleet/hosts/transfer/filter`
-
-#### Parameters
-
-| Name    | Type    | In   | Description                                                                                                                                                                                                                                                                                                                        |
-| ------- | ------- | ---- | ---------------------------------------------------------------------------------------------------------------------------------------------------------------------------------------------------------------------------------------------------------------------------------------------------------------------------------- |
-| team_id | integer | body | **Required**. The ID of the team you'd like to transfer the host(s) to.                                                                                                                                                                                                                                                            |
-| filters | object  | body | **Required** Contains any of the following three properties: `query` for search query keywords. Searchable fields include `hostname`, `machine_serial`, `uuid`, and `ipv4`. `status` to indicate the status of the hosts to return. Can either be `new`, `online`, `offline`, or `mia`. `label_id` to indicate the selected label. |
-
-#### Example
-
-`POST /api/v1/fleet/hosts/transfer/filter`
-
-##### Request body
-
-```json
-{
-  "team_id": 1,
-  "filters": {
-    "status": "online"
-  }
-}
-```
-
-##### Default response
-
-`Status: 200`
-
-### Bulk delete hosts by filter or ids
-
-`POST /api/v1/fleet/hosts/delete`
-
-#### Parameters
-
-| Name    | Type    | In   | Description                                                                                                                                                                                                                                                                                                                        |
-| ------- | ------- | ---- | ---------------------------------------------------------------------------------------------------------------------------------------------------------------------------------------------------------------------------------------------------------------------------------------------------------------------------------- |
-| ids     | list    | body | A list of the host IDs you'd like to delete. If `ids` is specified, `filters` cannot be specified.                                                                                                                                                                                                                                                           |
-| filters | object  | body | Contains any of the following four properties: `query` for search query keywords. Searchable fields include `hostname`, `machine_serial`, `uuid`, and `ipv4`. `status` to indicate the status of the hosts to return. Can either be `new`, `online`, `offline`, or `mia`. `label_id` to indicate the selected label. `team_id` to indicate the selected team. If `filters` is specified, `id` cannot be specified. `label_id` and `status` cannot be used at the same time. |
-
-Either ids or filters are required.
-
-Request (`ids` is specified):
-
-```json
-{
-  "ids": [1]
-}
-```
-
-Request (`filters` is specified):
-```json
-{
-  "filters": {
-    "status": "online",
-    "label_id": 1,
-    "team_id": 1,
-    "query": "abc"
-  }
-}
-```
-
-#### Example
-
-`POST /api/v1/fleet/hosts/delete`
-
-##### Request body
-
-```json
-{
-  "filters": {
-    "status": "online",
-    "team_id": 1
-  }
-}
-```
-
-##### Default response
-
-`Status: 200`
-
-### Get host's Google Chrome profiles
-
-Requires the [macadmins osquery
-extension](https://github.com/macadmins/osquery-extension) which comes bundled
-in [Fleet's osquery
-installers](https://fleetdm.com/docs/using-fleet/adding-hosts#osquery-installer).
-Currently supported only on macOS.
-
-
-Retrieves a host's Google Chrome profile information which can be used to link a host to a specific
-user by email.
-
-`GET /api/v1/fleet/hosts/{id}/device_mapping`
-
-#### Parameters
-
-| Name       | Type              | In   | Description                                                                   |
-| ---------- | ----------------- | ---- | ----------------------------------------------------------------------------- |
-| id         | integer           | path | **Required**. The host's `id`.                                                |
-
-#### Example
-
-`GET /api/v1/fleet/hosts/1/device_mapping`
-
-##### Default response
-
-`Status: 200`
-
-```json
-{
-  "host_id": 1,
-  "device_mapping": [
-    {
-      "email": "user@example.com",
-      "source": "google_chrome_profiles"
-    }
-  ]
-}
-```
-
----
-
-### Get host's mobile device management (MDM) and Munki information
-
-Requires the [macadmins osquery
-extension](https://github.com/macadmins/osquery-extension) which comes bundled
-in [Fleet's osquery
-installers](https://fleetdm.com/docs/using-fleet/adding-hosts#osquery-installer).
-Currently supported only on macOS.
-
-Retrieves a host's MDM enrollment status, MDM server URL, and Munki version.
-
-`GET /api/v1/fleet/hosts/{id}/macadmins`
-
-#### Parameters
-
-| Name    | Type    | In   | Description                                                                                                                                                                                                                                                                                                                        |
-| ------- | ------- | ---- | -------------------------------------------------------------------------------- |
-| id      | integer | path | **Required** The id of the host to get the details for                           |
-
-#### Example
-
-`GET /api/v1/fleet/hosts/32/macadmins`
-
-##### Default response
-
-`Status: 200`
-
-```json
-{
-  "macadmins": {
-    "munki": {
-      "version": "1.2.3"
-    },
-    "mobile_device_management": {
-      "enrollment_status": "Enrolled (automated)",
-      "server_url": "http://some.url/mdm"
-    }
-  }
-}
-```
-
----
-
-### Get aggregated host's mobile device management (MDM) and Munki information
-
-Requires the [macadmins osquery
-extension](https://github.com/macadmins/osquery-extension) which comes bundled
-in [Fleet's osquery
-installers](https://fleetdm.com/docs/using-fleet/adding-hosts#osquery-installer).
-Currently supported only on macOS.
-
-
-Retrieves aggregated host's MDM enrollment status and Munki versions.
-
-`GET /api/v1/fleet/macadmins`
-
-#### Parameters
-
-| Name    | Type    | In    | Description                                                                                                                                                                                                                                                                                                                        |
-| ------- | ------- | ----- | ---------------------------------------------------------------------------------------------------------------- |
-| team_id | integer | query | _Available in Fleet Premium_ Filters the aggregate host information to only include hosts in the specified team. |                           |
-
-#### Example
-
-`GET /api/v1/fleet/macadmins`
-
-##### Default response
-
-`Status: 200`
-
-```json
-{
-  "macadmins": {
-    "counts_updated_at": "2021-03-21 12:32:44",
-    "munki_versions": [
-      {
-        "version": "5.5",
-        "hosts_count": 8360
-      },
-      {
-        "version": "5.4",
-        "hosts_count": 1700
-      },
-      {
-        "version": "5.3",
-        "hosts_count": 400
       },
       {
         "version": "5.2.3",
@@ -3424,7 +2591,7 @@
 {
   "name": "Ubuntu hosts",
   "description": "Filters ubuntu hosts",
-  "query": "select 1 from os_version where platform = 'ubuntu';",
+  "query": "SELECT 1 FROM os_version WHERE platform = 'ubuntu';",
   "platform": ""
 }
 ```
@@ -3435,72 +2602,19 @@
 
 ```json
 {
-<<<<<<< HEAD
-  "global_schedule": [
-    {
-      "created_at": "0001-01-01T00:00:00Z",
-      "updated_at": "0001-01-01T00:00:00Z",
-      "id": 4,
-      "pack_id": 1,
-      "name": "arp_cache",
-      "query_id": 2,
-      "query_name": "arp_cache",
-      "query": "SELECT * FROM arp_cache;",
-      "interval": 120,
-      "snapshot": true,
-      "removed": null,
-      "platform": "",
-      "version": "",
-      "shard": null,
-      "denylist": null,
-      "stats": {
-        "system_time_p50": 1.32,
-        "system_time_p95": 4.02,
-        "user_time_p50": 3.55,
-        "user_time_p95": 3.00,
-        "total_executions": 3920
-      }
-    },
-    {
-      "created_at": "0001-01-01T00:00:00Z",
-      "updated_at": "0001-01-01T00:00:00Z",
-      "id": 5,
-      "pack_id": 1,
-      "name": "disk_encryption",
-      "query_id": 7,
-      "query_name": "disk_encryption",
-      "query": "SELECT * FROM disk_encryption;",
-      "interval": 86400,
-      "snapshot": true,
-      "removed": null,
-      "platform": "",
-      "version": "",
-      "shard": null,
-      "denylist": null,
-      "stats": {
-        "system_time_p50": 1.32,
-        "system_time_p95": 4.02,
-        "user_time_p50": 3.55,
-        "user_time_p95": 3.00,
-        "total_executions": 3920
-      }
-    }
-  ]
-=======
   "label": {
     "created_at": "0001-01-01T00:00:00Z",
     "updated_at": "0001-01-01T00:00:00Z",
     "id": 1,
     "name": "Ubuntu hosts",
     "description": "Filters ubuntu hosts",
-    "query": "select 1 from os_version where platform = 'ubuntu';",
+    "query": "SELECT 1 FROM os_version WHERE platform = 'ubuntu';",
     "label_type": "regular",
     "label_membership_type": "dynamic",
     "display_text": "Ubuntu hosts",
     "count": 0,
     "host_ids": null
   }
->>>>>>> 3ba104e8
 }
 ```
 
@@ -3542,30 +2656,15 @@
     "created_at": "0001-01-01T00:00:00Z",
     "updated_at": "0001-01-01T00:00:00Z",
     "id": 1,
-<<<<<<< HEAD
-    "pack_id": 5,
-    "name": "arp_cache",
-    "query_id": 2,
-    "query_name": "arp_cache",
-    "query": "SELECT * FROM arp_cache;",
-    "interval": 86400,
-    "snapshot": true,
-    "removed": null,
-    "platform": "",
-    "version": "",
-    "shard": null,
-    "denylist": null
-=======
     "name": "Ubuntu hosts",
     "description": "Filters ubuntu hosts",
-    "query": "select 1 from os_version where platform = 'ubuntu';",
+    "query": "SELECT 1 FROM os_version WHERE platform = 'ubuntu';",
     "platform": "darwin",
     "label_type": "regular",
     "label_membership_type": "dynamic",
     "display_text": "Ubuntu hosts",
     "count": 0,
     "host_ids": null
->>>>>>> 3ba104e8
   }
 }
 ```
@@ -3598,7 +2697,7 @@
     "id": 12,
     "name": "Ubuntu",
     "description": "Filters ubuntu hosts",
-    "query": "select 1 from os_version where platform = 'ubuntu';",
+    "query": "SELECT 1 FROM os_version WHERE platform = 'ubuntu';",
     "label_type": "regular",
     "label_membership_type": "dynamic",
     "display_text": "Ubuntu",
@@ -3632,24 +2731,6 @@
 
 ```json
 {
-<<<<<<< HEAD
-  "scheduled": {
-    "created_at": "2021-07-16T14:40:15Z",
-    "updated_at": "2021-07-16T14:40:15Z",
-    "id": 5,
-    "pack_id": 1,
-    "name": "arp_cache",
-    "query_id": 2,
-    "query_name": "arp_cache",
-    "query": "SELECT * FROM arp_cache;",
-    "interval": 604800,
-    "snapshot": true,
-    "removed": null,
-    "platform": "",
-    "shard": null,
-    "denylist": null
-  }
-=======
   "labels": [
     {
       "created_at": "2021-02-02T23:55:25Z",
@@ -3657,7 +2738,7 @@
       "id": 6,
       "name": "All Hosts",
       "description": "All hosts which have enrolled in Fleet",
-      "query": "select 1;",
+      "query": "SELECT 1;",
       "label_type": "builtin",
       "label_membership_type": "dynamic",
       "host_count": 7,
@@ -3671,7 +2752,7 @@
       "id": 7,
       "name": "macOS",
       "description": "All macOS hosts",
-      "query": "select 1 from os_version where platform = 'darwin';",
+      "query": "SELECT 1 FROM os_version WHERE platform = 'darwin';",
       "platform": "darwin",
       "label_type": "builtin",
       "label_membership_type": "dynamic",
@@ -3686,7 +2767,7 @@
       "id": 8,
       "name": "Ubuntu Linux",
       "description": "All Ubuntu hosts",
-      "query": "select 1 from os_version where platform = 'ubuntu';",
+      "query": "SELECT 1 FROM os_version WHERE platform = 'ubuntu';",
       "platform": "ubuntu",
       "label_type": "builtin",
       "label_membership_type": "dynamic",
@@ -3701,7 +2782,7 @@
       "id": 9,
       "name": "CentOS Linux",
       "description": "All CentOS hosts",
-      "query": "select 1 from os_version where platform = 'centos' or name like '%centos%'",
+      "query": "SELECT 1 FROM os_version WHERE platform = 'centos' OR name LIKE '%centos%'",
       "label_type": "builtin",
       "label_membership_type": "dynamic",
       "host_count": 3,
@@ -3715,7 +2796,7 @@
       "id": 10,
       "name": "MS Windows",
       "description": "All Windows hosts",
-      "query": "select 1 from os_version where platform = 'windows';",
+      "query": "SELECT 1 FROM os_version WHERE platform = 'windows';",
       "platform": "windows",
       "label_type": "builtin",
       "label_membership_type": "dynamic",
@@ -3724,7 +2805,6 @@
       "host_ids": null
     },
   ]
->>>>>>> 3ba104e8
 }
 ```
 
@@ -3757,113 +2837,6 @@
 {
   "hosts": [
     {
-<<<<<<< HEAD
-      "created_at": "0001-01-01T00:00:00Z",
-      "updated_at": "0001-01-01T00:00:00Z",
-      "id": 4,
-      "pack_id": 2,
-      "name": "arp_cache",
-      "query_id": 2,
-      "query_name": "arp_cache",
-      "query": "SELECT * FROM arp_cache;",
-      "interval": 120,
-      "snapshot": true,
-      "platform": "",
-      "version": "",
-      "removed": null,
-      "shard": null,
-      "denylist": null,
-      "stats": {
-        "system_time_p50": 1.32,
-        "system_time_p95": 4.02,
-        "user_time_p50": 3.55,
-        "user_time_p95": 3.00,
-        "total_executions": 3920
-      }
-    },
-    {
-      "created_at": "0001-01-01T00:00:00Z",
-      "updated_at": "0001-01-01T00:00:00Z",
-      "id": 5,
-      "pack_id": 3,
-      "name": "disk_encryption",
-      "query_id": 7,
-      "query_name": "disk_encryption",
-      "query": "SELECT * FROM disk_encryption;",
-      "interval": 86400,
-      "snapshot": true,
-      "removed": null,
-      "platform": "",
-      "version": "",
-      "shard": null,
-      "denylist": null,
-      "stats": {
-        "system_time_p50": 1.32,
-        "system_time_p95": 4.02,
-        "user_time_p50": 3.55,
-        "user_time_p95": 3.00,
-        "total_executions": 3920
-      }
-    }
-  ]
-}
-```
-
-#### Add query to team schedule
-
-`POST /api/v1/fleet/teams/{id}/schedule`
-
-#### Parameters
-
-| Name     | Type    | In   | Description                                                                                                                      |
-| -------- | ------- | ---- | -------------------------------------------------------------------------------------------------------------------------------- |
-| id       | integer | path | **Required.** The teams's ID.                                                                                                    |
-| query_id | integer | body | **Required.** The query's ID.                                                                                                    |
-| interval | integer | body | **Required.** The amount of time, in seconds, the query waits before running.                                                    |
-| snapshot | boolean | body | **Required.** Whether the queries logs show everything in its current state.                                                     |
-| removed  | boolean | body | Whether "removed" actions should be logged. Default is `null`.                                                                   |
-| platform | string  | body | The computer platform where this query will run (other platforms ignored). Empty value runs on all platforms. Default is `null`. |
-| shard    | integer | body | Restrict this query to a percentage (1-100) of target hosts. Default is `null`.                                                  |
-| version  | string  | body | The minimum required osqueryd version installed on a host. Default is `null`.                                                    |
-
-#### Example
-
-`POST /api/v1/fleet/teams/2/schedule`
-
-##### Request body
-
-```json
-{
-  "interval": 86400,
-  "query_id": 2,
-  "snapshot": true,
-}
-```
-
-##### Default response
-
-`Status: 200`
-
-```json
-{
-  "scheduled": {
-    "created_at": "0001-01-01T00:00:00Z",
-    "updated_at": "0001-01-01T00:00:00Z",
-    "id": 1,
-    "pack_id": 5,
-    "name": "arp_cache",
-    "query_id": 2,
-    "query_name": "arp_cache",
-    "query": "SELECT * FROM arp_cache;",
-    "interval": 86400,
-    "snapshot": true,
-    "removed": null,
-    "shard": null,
-    "denylist": null
-  }
-}
-```
-=======
       "created_at": "2021-02-03T16:11:43Z",
       "updated_at": "2021-02-03T21:58:19Z",
       "id": 2,
@@ -3908,7 +2881,6 @@
 ```
 
 ### Delete label
->>>>>>> 3ba104e8
 
 Deletes the label specified by name.
 
@@ -3928,29 +2900,6 @@
 
 `Status: 200`
 
-<<<<<<< HEAD
-```json
-{
-  "scheduled": {
-    "created_at": "2021-07-16T14:40:15Z",
-    "updated_at": "2021-07-16T14:40:15Z",
-    "id": 5,
-    "pack_id": 1,
-    "name": "arp_cache",
-    "query_id": 2,
-    "query_name": "arp_cache",
-    "query": "SELECT * FROM arp_cache;",
-    "interval": 604800,
-    "snapshot": true,
-    "removed": null,
-    "platform": "",
-    "shard": null,
-    "denylist": null
-  }
-}
-```
-=======
->>>>>>> 3ba104e8
 
 ### Delete label by ID
 
@@ -5404,7 +4353,680 @@
 
 ```json
 {
-<<<<<<< HEAD
+  "summary": {
+    "targeted_host_count": 4,
+    "responded_host_count": 2
+  },
+  "live_query_results": [
+    {
+      "query_id": 2,
+      "results": [
+        {
+          "host_id": 1,
+          "rows": [
+            {
+              "build_distro": "10.12",
+              "build_platform": "darwin",
+              "config_hash": "7bb99fa2c8a998c9459ec71da3a84d66c592d6d3",
+              "config_valid": "1",
+              "extensions": "active",
+              "instance_id": "9a2ec7bf-4946-46ea-93bf-455e0bcbd068",
+              "pid": "23413",
+              "platform_mask": "21",
+              "start_time": "1635194306",
+              "uuid": "4C182AC7-75F7-5AF4-A74B-1E165ED35742",
+              "version": "4.9.0",
+              "watcher": "23412"
+            }
+          ],
+          "error": null
+        },
+        {
+          "host_id": 2,
+          "rows": [],
+          "error": "no such table: os_version"
+        }
+      ]
+    }
+  ]
+}
+```
+---
+
+## Schedule
+
+- [Get schedule](#get-schedule)
+- [Add query to schedule](#add-query-to-schedule)
+- [Edit query in schedule](#edit-query-in-schedule)
+- [Remove query from schedule](#remove-query-from-schedule)
+
+`In Fleet 4.1.0, the Schedule feature was introduced.`
+
+Fleet’s query schedule lets you add queries which are executed on your devices at regular intervals.
+
+For those familiar with osquery query packs, Fleet's query schedule can be thought of as a query pack built into Fleet. Instead of creating a query pack and then adding queries, just add queries to Fleet's query schedule to start running them against all your devices.
+
+### Get schedule
+
+`GET /api/v1/fleet/global/schedule`
+
+#### Parameters
+
+None.
+
+#### Example
+
+`GET /api/v1/fleet/global/schedule`
+
+##### Default response
+
+`Status: 200`
+
+```json
+{
+  "global_schedule": [
+    {
+      "created_at": "0001-01-01T00:00:00Z",
+      "updated_at": "0001-01-01T00:00:00Z",
+      "id": 4,
+      "pack_id": 1,
+      "name": "arp_cache",
+      "query_id": 2,
+      "query_name": "arp_cache",
+      "query": "select * from arp_cache;",
+      "interval": 120,
+      "snapshot": true,
+      "removed": null,
+      "platform": "",
+      "version": "",
+      "shard": null,
+      "denylist": null,
+      "stats": {
+        "system_time_p50": 1.32,
+        "system_time_p95": 4.02,
+        "user_time_p50": 3.55,
+        "user_time_p95": 3.00,
+        "total_executions": 3920
+      }
+    },
+    {
+      "created_at": "0001-01-01T00:00:00Z",
+      "updated_at": "0001-01-01T00:00:00Z",
+      "id": 5,
+      "pack_id": 1,
+      "name": "disk_encryption",
+      "query_id": 7,
+      "query_name": "disk_encryption",
+      "query": "select * from disk_encryption;",
+      "interval": 86400,
+      "snapshot": true,
+      "removed": null,
+      "platform": "",
+      "version": "",
+      "shard": null,
+      "denylist": null,
+      "stats": {
+        "system_time_p50": 1.32,
+        "system_time_p95": 4.02,
+        "user_time_p50": 3.55,
+        "user_time_p95": 3.00,
+        "total_executions": 3920
+      }
+    }
+  ]
+}
+```
+
+### Add query to schedule
+
+`POST /api/v1/fleet/global/schedule`
+
+#### Parameters
+
+| Name     | Type    | In   | Description                                                                                                                      |
+| -------- | ------- | ---- | -------------------------------------------------------------------------------------------------------------------------------- |
+| query_id | integer | body | **Required.** The query's ID.                                                                                                    |
+| interval | integer | body | **Required.** The amount of time, in seconds, the query waits before running.                                                    |
+| snapshot | boolean | body | **Required.** Whether the queries logs show everything in its current state.                                                     |
+| removed  | boolean | body | Whether "removed" actions should be logged. Default is `null`.                                                                   |
+| platform | string  | body | The computer platform where this query will run (other platforms ignored). Empty value runs on all platforms. Default is `null`. |
+| shard    | integer | body | Restrict this query to a percentage (1-100) of target hosts. Default is `null`.                                                  |
+| version  | string  | body | The minimum required osqueryd version installed on a host. Default is `null`.                                                    |
+
+#### Example
+
+`POST /api/v1/fleet/global/schedule`
+
+##### Request body
+
+```json
+{
+  "interval": 86400,
+  "query_id": 2,
+  "snapshot": true
+}
+```
+
+##### Default response
+
+`Status: 200`
+
+```json
+{
+  "scheduled": {
+    "created_at": "0001-01-01T00:00:00Z",
+    "updated_at": "0001-01-01T00:00:00Z",
+    "id": 1,
+    "pack_id": 5,
+    "name": "arp_cache",
+    "query_id": 2,
+    "query_name": "arp_cache",
+    "query": "select * from arp_cache;",
+    "interval": 86400,
+    "snapshot": true,
+    "removed": null,
+    "platform": "",
+    "version": "",
+    "shard": null,
+    "denylist": null
+  }
+}
+```
+
+> Note that the `pack_id` is included in the response object because Fleet's Schedule feature uses osquery query packs under the hood.
+
+### Edit query in schedule
+
+`PATCH /api/v1/fleet/global/schedule/{id}`
+
+#### Parameters
+
+| Name     | Type    | In   | Description                                                                                                   |
+| -------- | ------- | ---- | ------------------------------------------------------------------------------------------------------------- |
+| id       | integer | path | **Required.** The scheduled query's ID.                                                                       |
+| interval | integer | body | The amount of time, in seconds, the query waits before running.                                               |
+| snapshot | boolean | body | Whether the queries logs show everything in its current state.                                                |
+| removed  | boolean | body | Whether "removed" actions should be logged.                                                                   |
+| platform | string  | body | The computer platform where this query will run (other platforms ignored). Empty value runs on all platforms. |
+| shard    | integer | body | Restrict this query to a percentage (1-100) of target hosts.                                                  |
+| version  | string  | body | The minimum required osqueryd version installed on a host.                                                    |
+
+#### Example
+
+`PATCH /api/v1/fleet/global/schedule/5`
+
+##### Request body
+
+```json
+{
+  "interval": 604800,
+}
+```
+
+##### Default response
+
+`Status: 200`
+
+```json
+{
+  "scheduled": {
+    "created_at": "2021-07-16T14:40:15Z",
+    "updated_at": "2021-07-16T14:40:15Z",
+    "id": 5,
+    "pack_id": 1,
+    "name": "arp_cache",
+    "query_id": 2,
+    "query_name": "arp_cache",
+    "query": "select * from arp_cache;",
+    "interval": 604800,
+    "snapshot": true,
+    "removed": null,
+    "platform": "",
+    "shard": null,
+    "denylist": null
+  }
+}
+```
+
+### Remove query from schedule
+
+`DELETE /api/v1/fleet/global/schedule/{id}`
+
+#### Parameters
+
+None.
+
+#### Example
+
+`DELETE /api/v1/fleet/global/schedule/5`
+
+##### Default response
+
+`Status: 200`
+
+
+---
+
+### Team schedule
+
+- [Get team schedule](#get-team-schedule)
+- [Add query to team schedule](#add-query-to-team-schedule)
+- [Edit query in team schedule](#edit-query-in-team-schedule)
+- [Remove query from team schedule](#remove-query-from-team-schedule)
+
+`In Fleet 4.2.0, the Team Schedule feature was introduced.`
+
+This allows you to easily configure scheduled queries that will impact a whole team of devices.
+
+#### Get team schedule
+
+`GET /api/v1/fleet/teams/{id}/schedule`
+
+#### Parameters
+
+| Name            | Type    | In    | Description                                                                                                                   |
+| --------------- | ------- | ----- | ----------------------------------------------------------------------------------------------------------------------------- |
+| id              | integer | path  | **Required**. The team's ID.                                                                                                  |
+| page            | integer | query | Page number of the results to fetch.                                                                                          |
+| per_page        | integer | query | Results per page.                                                                                                             |
+| order_key       | string  | query | What to order results by. Can be any column in the `activites` table.                                                         |
+| order_direction | string  | query | **Requires `order_key`**. The direction of the order given the order key. Options include `asc` and `desc`. Default is `asc`. |
+
+#### Example
+
+`GET /api/v1/fleet/teams/2/schedule`
+
+##### Default response
+
+`Status: 200`
+
+```json
+{
+  "scheduled": [
+    {
+      "created_at": "0001-01-01T00:00:00Z",
+      "updated_at": "0001-01-01T00:00:00Z",
+      "id": 4,
+      "pack_id": 2,
+      "name": "arp_cache",
+      "query_id": 2,
+      "query_name": "arp_cache",
+      "query": "select * from arp_cache;",
+      "interval": 120,
+      "snapshot": true,
+      "platform": "",
+      "version": "",
+      "removed": null,
+      "shard": null,
+      "denylist": null,
+      "stats": {
+        "system_time_p50": 1.32,
+        "system_time_p95": 4.02,
+        "user_time_p50": 3.55,
+        "user_time_p95": 3.00,
+        "total_executions": 3920
+      }
+    },
+    {
+      "created_at": "0001-01-01T00:00:00Z",
+      "updated_at": "0001-01-01T00:00:00Z",
+      "id": 5,
+      "pack_id": 3,
+      "name": "disk_encryption",
+      "query_id": 7,
+      "query_name": "disk_encryption",
+      "query": "select * from disk_encryption;",
+      "interval": 86400,
+      "snapshot": true,
+      "removed": null,
+      "platform": "",
+      "version": "",
+      "shard": null,
+      "denylist": null,
+      "stats": {
+        "system_time_p50": 1.32,
+        "system_time_p95": 4.02,
+        "user_time_p50": 3.55,
+        "user_time_p95": 3.00,
+        "total_executions": 3920
+      }
+    }
+  ]
+}
+```
+
+#### Add query to team schedule
+
+`POST /api/v1/fleet/teams/{id}/schedule`
+
+#### Parameters
+
+| Name     | Type    | In   | Description                                                                                                                      |
+| -------- | ------- | ---- | -------------------------------------------------------------------------------------------------------------------------------- |
+| id       | integer | path | **Required.** The teams's ID.                                                                                                    |
+| query_id | integer | body | **Required.** The query's ID.                                                                                                    |
+| interval | integer | body | **Required.** The amount of time, in seconds, the query waits before running.                                                    |
+| snapshot | boolean | body | **Required.** Whether the queries logs show everything in its current state.                                                     |
+| removed  | boolean | body | Whether "removed" actions should be logged. Default is `null`.                                                                   |
+| platform | string  | body | The computer platform where this query will run (other platforms ignored). Empty value runs on all platforms. Default is `null`. |
+| shard    | integer | body | Restrict this query to a percentage (1-100) of target hosts. Default is `null`.                                                  |
+| version  | string  | body | The minimum required osqueryd version installed on a host. Default is `null`.                                                    |
+
+#### Example
+
+`POST /api/v1/fleet/teams/2/schedule`
+
+##### Request body
+
+```json
+{
+  "interval": 86400,
+  "query_id": 2,
+  "snapshot": true,
+}
+```
+
+##### Default response
+
+`Status: 200`
+
+```json
+{
+  "scheduled": {
+    "created_at": "0001-01-01T00:00:00Z",
+    "updated_at": "0001-01-01T00:00:00Z",
+    "id": 1,
+    "pack_id": 5,
+    "name": "arp_cache",
+    "query_id": 2,
+    "query_name": "arp_cache",
+    "query": "select * from arp_cache;",
+    "interval": 86400,
+    "snapshot": true,
+    "removed": null,
+    "shard": null,
+    "denylist": null
+  }
+}
+```
+
+#### Edit query in team schedule
+
+`PATCH /api/v1/fleet/teams/{team_id}/schedule/{scheduled_query_id}`
+
+#### Parameters
+
+| Name               | Type    | In   | Description                                                                                                   |
+| ------------------ | ------- | ---- | ------------------------------------------------------------------------------------------------------------- |
+| team_id            | integer | path | **Required.** The team's ID.                                                                                  |
+| scheduled_query_id | integer | path | **Required.** The scheduled query's ID.                                                                       |
+| interval           | integer | body | The amount of time, in seconds, the query waits before running.                                               |
+| snapshot           | boolean | body | Whether the queries logs show everything in its current state.                                                |
+| removed            | boolean | body | Whether "removed" actions should be logged.                                                                   |
+| platform           | string  | body | The computer platform where this query will run (other platforms ignored). Empty value runs on all platforms. |
+| shard              | integer | body | Restrict this query to a percentage (1-100) of target hosts.                                                  |
+| version            | string  | body | The minimum required osqueryd version installed on a host.                                                    |
+
+#### Example
+
+`PATCH /api/v1/fleet/teams/2/schedule/5`
+
+##### Request body
+
+```json
+{
+  "interval": 604800,
+}
+```
+
+##### Default response
+
+`Status: 200`
+
+```json
+{
+  "scheduled": {
+    "created_at": "2021-07-16T14:40:15Z",
+    "updated_at": "2021-07-16T14:40:15Z",
+    "id": 5,
+    "pack_id": 1,
+    "name": "arp_cache",
+    "query_id": 2,
+    "query_name": "arp_cache",
+    "query": "select * from arp_cache;",
+    "interval": 604800,
+    "snapshot": true,
+    "removed": null,
+    "platform": "",
+    "shard": null,
+    "denylist": null
+  }
+}
+```
+
+#### Remove query from team schedule
+
+`DELETE /api/v1/fleet/teams/{team_id}/schedule/{scheduled_query_id}`
+
+#### Parameters
+
+| Name               | Type    | In   | Description                             |
+| ------------------ | ------- | ---- | --------------------------------------- |
+| team_id            | integer | path | **Required.** The team's ID.            |
+| scheduled_query_id | integer | path | **Required.** The scheduled query's ID. |
+
+#### Example
+
+`DELETE /api/v1/fleet/teams/2/schedule/5`
+
+##### Default response
+
+`Status: 200`
+
+
+---
+
+## Sessions
+
+- [Get session info](#get-session-info)
+- [Delete session](#delete-session)
+
+### Get session info
+
+Returns the session information for the session specified by ID.
+
+`GET /api/v1/fleet/sessions/{id}`
+
+#### Parameters
+
+| Name | Type    | In   | Description                                  |
+| ---- | ------- | ---- | -------------------------------------------- |
+| id   | integer | path | **Required**. The ID of the desired session. |
+
+#### Example
+
+`GET /api/v1/fleet/sessions/1`
+
+##### Default response
+
+`Status: 200`
+
+```json
+{
+  "session_id": 1,
+  "user_id": 1,
+  "created_at": "2021-03-02T18:41:34Z"
+}
+```
+
+### Delete session
+
+Deletes the session specified by ID. When the user associated with the session next attempts to access Fleet, they will be asked to log in.
+
+`DELETE /api/v1/fleet/sessions/{id}`
+
+#### Parameters
+
+| Name | Type    | In   | Description                                  |
+| ---- | ------- | ---- | -------------------------------------------- |
+| id   | integer | path | **Required**. The id of the desired session. |
+
+#### Example
+
+`DELETE /api/v1/fleet/sessions/1`
+
+##### Default response
+
+`Status: 200`
+
+
+---
+
+## Software
+
+- [List all software](#list-all-software)
+- [Count software](#count-software)
+### List all software
+
+`GET /api/v1/fleet/software`
+
+#### Parameters
+
+| Name                    | Type    | In    | Description                                                                                                                                                                                                                                                                                                                                 |
+| ----------------------- | ------- | ----- | ------------------------------------------------------------------------------------------------------------------------------------------------------------------------------------------------------------------------------------------------------------------------------------------------------------------------------------------- |
+| page                    | integer | query | Page number of the results to fetch.                                                                                                                                                                                                                                                                                                        |
+| per_page                | integer | query | Results per page.                                                                                                                                                                                                                                                                                                                           |
+| order_key               | string  | query | What to order results by. Can be ordered by the following fields: `name`, `hosts_count`. Defaults to the hosts count, descending.                                                                                                                                                                                                           |
+| order_direction         | string  | query | **Requires `order_key`**. The direction of the order given the order key. Options include `asc` and `desc`. Default if not provided is `asc`.                                                                                                                                                                                               |
+| query                   | string  | query | Search query keywords. Searchable fields include `name`, `version`, and `cve`.                                                                                                                                                                                                                                                                                    |
+| team_id                 | integer | query | _Available in Fleet Premium_ Filters the software to only include the software installed on the hosts that are assigned to the specified team.                                                                                                                                                                                              |
+| vulnerable              | bool    | query | If true or 1, only list software that has detected vulnerabilities                                                                                                                                                                                                                                                                          |
+
+#### Example
+
+`GET /api/v1/fleet/software`
+
+##### Default response
+
+`Status: 200`
+
+```json
+{
+    "counts_updated_at": "2022-01-01 12:32:00",
+    "software": [
+      {
+        "id": 4,
+        "name": "osquery",
+        "version": "2.1.11",
+        "source": "rpm_packages",
+        "generated_cpe": "",
+        "vulnerabilities": null,
+        "hosts_count": 456
+      },
+      {
+        "id": 3,
+        "name": "osquery",
+        "version": "2.1.11",
+        "source": "rpm_packages",
+        "generated_cpe": "",
+        "vulnerabilities": null,
+        "hosts_count": 345
+      },
+      {
+        "id": 2,
+        "name": "Figma.app",
+        "version": "2.1.11",
+        "source": "Application (macOS)",
+        "generated_cpe": "",
+        "vulnerabilities": null,
+        "hosts_count": 234
+      },
+      {
+        "id": 1,
+        "name": "Chrome.app",
+        "version": "2.1.11",
+        "source": "Application (macOS)",
+        "generated_cpe": "",
+        "vulnerabilities": null,
+        "hosts_count": 123
+      }
+    ]
+  }
+}
+```
+
+### Count software
+
+`GET /api/v1/fleet/software/count`
+
+#### Parameters
+
+| Name                    | Type    | In    | Description                                                                                                                                                                                                                                                                                                                                 |
+| ----------------------- | ------- | ----- | ------------------------------------------------------------------------------------------------------------------------------------------------------------------------------------------------------------------------------------------------------------------------------------------------------------------------------------------- |
+| page                    | integer | query | Allowed for compatibility with GET /api/v1/fleet/software but ignored                                                                                                                                                                                                                                                                       |
+| per_page                | integer | query | Allowed for compatibility with GET /api/v1/fleet/software but ignored                                                                                                                                                                                                                                                                       |
+| order_key               | string  | query | Allowed for compatibility with GET /api/v1/fleet/software but ignored                                                                                                                                                                                                                                                                       |
+| order_direction         | string  | query | Allowed for compatibility with GET /api/v1/fleet/software but ignored                                                                                                                                                                                                                                                                       |
+| query                   | string  | query | Search query keywords. Searchable fields include `name`.                                                                                                                                                                                                                                                                                    |
+| team_id                 | integer | query | _Available in Fleet Premium_ Filters the software to only include the software installed on the hosts that are assigned to the specified team.                                                                                                                                                                                                   |
+| vulnerable              | bool    | query | If true or 1, only list software that has detected vulnerabilities                                                                                                                                                                                                                                                                          |
+
+#### Example
+
+`GET /api/v1/fleet/software/count`
+
+##### Default response
+
+`Status: 200`
+
+```json
+{
+  "count": 43
+}
+```
+---
+
+## Targets
+
+In Fleet, targets are used to run queries against specific hosts or groups of hosts. Labels are used to create groups in Fleet.
+
+### Search targets
+
+The search targets endpoint returns two lists. The first list includes the possible target hosts in Fleet given the search query provided and the hosts already selected as targets. The second list includes the possible target labels in Fleet given the search query provided and the labels already selected as targets.
+
+The returned lists are filtered based on the hosts the requesting user has access to.
+
+`POST /api/v1/fleet/targets`
+
+#### Parameters
+
+| Name     | Type    | In   | Description                                                                                                                                                                |
+| -------- | ------- | ---- | -------------------------------------------------------------------------------------------------------------------------------------------------------------------------- |
+| query    | string  | body | The search query. Searchable items include a host's hostname or IPv4 address and labels.                                                                                   |
+| query_id | integer | body | The saved query (if any) that will be run. The `observer_can_run` property on the query and the user's roles effect which targets are included.                            |
+| selected | object  | body | The targets already selected. The object includes a `hosts` property which contains a list of host IDs, a `labels` with label IDs and/or a `teams` property with team IDs. |
+
+#### Example
+
+`POST /api/v1/fleet/targets`
+
+##### Request body
+
+```json
+{
+  "query": "172",
+  "selected": {
+    "hosts": [],
+    "labels": [7]
+  },
+  "include_observer": true
+}
+```
+
+##### Default response
+
+```json
+{
   "targets": {
     "hosts": [
       {
@@ -5510,787 +5132,6 @@
         "count": 2
       }
     ]
-=======
-  "summary": {
-    "targeted_host_count": 4,
-    "responded_host_count": 2
->>>>>>> 3ba104e8
-  },
-  "live_query_results": [
-    {
-      "query_id": 2,
-      "results": [
-        {
-          "host_id": 1,
-          "rows": [
-            {
-              "build_distro": "10.12",
-              "build_platform": "darwin",
-              "config_hash": "7bb99fa2c8a998c9459ec71da3a84d66c592d6d3",
-              "config_valid": "1",
-              "extensions": "active",
-              "instance_id": "9a2ec7bf-4946-46ea-93bf-455e0bcbd068",
-              "pid": "23413",
-              "platform_mask": "21",
-              "start_time": "1635194306",
-              "uuid": "4C182AC7-75F7-5AF4-A74B-1E165ED35742",
-              "version": "4.9.0",
-              "watcher": "23412"
-            }
-          ],
-          "error": null
-        },
-        {
-          "host_id": 2,
-          "rows": [],
-          "error": "no such table: os_version"
-        }
-      ]
-    }
-  ]
-}
-```
----
-
-## Schedule
-
-- [Get schedule](#get-schedule)
-- [Add query to schedule](#add-query-to-schedule)
-- [Edit query in schedule](#edit-query-in-schedule)
-- [Remove query from schedule](#remove-query-from-schedule)
-
-`In Fleet 4.1.0, the Schedule feature was introduced.`
-
-Fleet’s query schedule lets you add queries which are executed on your devices at regular intervals.
-
-For those familiar with osquery query packs, Fleet's query schedule can be thought of as a query pack built into Fleet. Instead of creating a query pack and then adding queries, just add queries to Fleet's query schedule to start running them against all your devices.
-
-### Get schedule
-
-`GET /api/v1/fleet/global/schedule`
-
-#### Parameters
-
-None.
-
-#### Example
-
-`GET /api/v1/fleet/global/schedule`
-
-##### Default response
-
-`Status: 200`
-
-```json
-{
-  "global_schedule": [
-    {
-      "created_at": "0001-01-01T00:00:00Z",
-      "updated_at": "0001-01-01T00:00:00Z",
-      "id": 4,
-      "pack_id": 1,
-      "name": "arp_cache",
-      "query_id": 2,
-      "query_name": "arp_cache",
-      "query": "select * from arp_cache;",
-      "interval": 120,
-      "snapshot": true,
-      "removed": null,
-      "platform": "",
-      "version": "",
-      "shard": null,
-      "denylist": null,
-      "stats": {
-        "system_time_p50": 1.32,
-        "system_time_p95": 4.02,
-        "user_time_p50": 3.55,
-        "user_time_p95": 3.00,
-        "total_executions": 3920
-      }
-    },
-    {
-      "created_at": "0001-01-01T00:00:00Z",
-      "updated_at": "0001-01-01T00:00:00Z",
-      "id": 5,
-      "pack_id": 1,
-      "name": "disk_encryption",
-      "query_id": 7,
-      "query_name": "disk_encryption",
-      "query": "select * from disk_encryption;",
-      "interval": 86400,
-      "snapshot": true,
-      "removed": null,
-      "platform": "",
-      "version": "",
-      "shard": null,
-      "denylist": null,
-      "stats": {
-        "system_time_p50": 1.32,
-        "system_time_p95": 4.02,
-        "user_time_p50": 3.55,
-        "user_time_p95": 3.00,
-        "total_executions": 3920
-      }
-    }
-  ]
-}
-```
-
-### Add query to schedule
-
-`POST /api/v1/fleet/global/schedule`
-
-#### Parameters
-
-| Name     | Type    | In   | Description                                                                                                                      |
-| -------- | ------- | ---- | -------------------------------------------------------------------------------------------------------------------------------- |
-| query_id | integer | body | **Required.** The query's ID.                                                                                                    |
-| interval | integer | body | **Required.** The amount of time, in seconds, the query waits before running.                                                    |
-| snapshot | boolean | body | **Required.** Whether the queries logs show everything in its current state.                                                     |
-| removed  | boolean | body | Whether "removed" actions should be logged. Default is `null`.                                                                   |
-| platform | string  | body | The computer platform where this query will run (other platforms ignored). Empty value runs on all platforms. Default is `null`. |
-| shard    | integer | body | Restrict this query to a percentage (1-100) of target hosts. Default is `null`.                                                  |
-| version  | string  | body | The minimum required osqueryd version installed on a host. Default is `null`.                                                    |
-
-#### Example
-
-`POST /api/v1/fleet/global/schedule`
-
-##### Request body
-
-```json
-{
-  "interval": 86400,
-  "query_id": 2,
-  "snapshot": true
-}
-```
-
-##### Default response
-
-`Status: 200`
-
-```json
-{
-  "scheduled": {
-    "created_at": "0001-01-01T00:00:00Z",
-    "updated_at": "0001-01-01T00:00:00Z",
-    "id": 1,
-    "pack_id": 5,
-    "name": "arp_cache",
-    "query_id": 2,
-    "query_name": "arp_cache",
-    "query": "select * from arp_cache;",
-    "interval": 86400,
-    "snapshot": true,
-    "removed": null,
-    "platform": "",
-    "version": "",
-    "shard": null,
-    "denylist": null
-  }
-}
-```
-
-> Note that the `pack_id` is included in the response object because Fleet's Schedule feature uses osquery query packs under the hood.
-
-### Edit query in schedule
-
-`PATCH /api/v1/fleet/global/schedule/{id}`
-
-#### Parameters
-
-| Name     | Type    | In   | Description                                                                                                   |
-| -------- | ------- | ---- | ------------------------------------------------------------------------------------------------------------- |
-| id       | integer | path | **Required.** The scheduled query's ID.                                                                       |
-| interval | integer | body | The amount of time, in seconds, the query waits before running.                                               |
-| snapshot | boolean | body | Whether the queries logs show everything in its current state.                                                |
-| removed  | boolean | body | Whether "removed" actions should be logged.                                                                   |
-| platform | string  | body | The computer platform where this query will run (other platforms ignored). Empty value runs on all platforms. |
-| shard    | integer | body | Restrict this query to a percentage (1-100) of target hosts.                                                  |
-| version  | string  | body | The minimum required osqueryd version installed on a host.                                                    |
-
-#### Example
-
-`PATCH /api/v1/fleet/global/schedule/5`
-
-##### Request body
-
-```json
-{
-  "interval": 604800,
-}
-```
-
-##### Default response
-
-`Status: 200`
-
-```json
-{
-  "scheduled": {
-    "created_at": "2021-07-16T14:40:15Z",
-    "updated_at": "2021-07-16T14:40:15Z",
-    "id": 5,
-    "pack_id": 1,
-    "name": "arp_cache",
-    "query_id": 2,
-    "query_name": "arp_cache",
-    "query": "select * from arp_cache;",
-    "interval": 604800,
-    "snapshot": true,
-    "removed": null,
-    "platform": "",
-    "shard": null,
-    "denylist": null
-  }
-}
-```
-
-### Remove query from schedule
-
-`DELETE /api/v1/fleet/global/schedule/{id}`
-
-#### Parameters
-
-None.
-
-#### Example
-
-`DELETE /api/v1/fleet/global/schedule/5`
-
-##### Default response
-
-`Status: 200`
-
-
----
-
-### Team schedule
-
-- [Get team schedule](#get-team-schedule)
-- [Add query to team schedule](#add-query-to-team-schedule)
-- [Edit query in team schedule](#edit-query-in-team-schedule)
-- [Remove query from team schedule](#remove-query-from-team-schedule)
-
-`In Fleet 4.2.0, the Team Schedule feature was introduced.`
-
-This allows you to easily configure scheduled queries that will impact a whole team of devices.
-
-#### Get team schedule
-
-`GET /api/v1/fleet/teams/{id}/schedule`
-
-#### Parameters
-
-| Name            | Type    | In    | Description                                                                                                                   |
-| --------------- | ------- | ----- | ----------------------------------------------------------------------------------------------------------------------------- |
-| id              | integer | path  | **Required**. The team's ID.                                                                                                  |
-| page            | integer | query | Page number of the results to fetch.                                                                                          |
-| per_page        | integer | query | Results per page.                                                                                                             |
-| order_key       | string  | query | What to order results by. Can be any column in the `activites` table.                                                         |
-| order_direction | string  | query | **Requires `order_key`**. The direction of the order given the order key. Options include `asc` and `desc`. Default is `asc`. |
-
-#### Example
-
-`GET /api/v1/fleet/teams/2/schedule`
-
-##### Default response
-
-`Status: 200`
-
-```json
-{
-  "scheduled": [
-    {
-      "created_at": "0001-01-01T00:00:00Z",
-      "updated_at": "0001-01-01T00:00:00Z",
-      "id": 4,
-      "pack_id": 2,
-      "name": "arp_cache",
-      "query_id": 2,
-      "query_name": "arp_cache",
-      "query": "select * from arp_cache;",
-      "interval": 120,
-      "snapshot": true,
-      "platform": "",
-      "version": "",
-      "removed": null,
-      "shard": null,
-      "denylist": null,
-      "stats": {
-        "system_time_p50": 1.32,
-        "system_time_p95": 4.02,
-        "user_time_p50": 3.55,
-        "user_time_p95": 3.00,
-        "total_executions": 3920
-      }
-    },
-    {
-      "created_at": "0001-01-01T00:00:00Z",
-      "updated_at": "0001-01-01T00:00:00Z",
-      "id": 5,
-      "pack_id": 3,
-      "name": "disk_encryption",
-      "query_id": 7,
-      "query_name": "disk_encryption",
-      "query": "select * from disk_encryption;",
-      "interval": 86400,
-      "snapshot": true,
-      "removed": null,
-      "platform": "",
-      "version": "",
-      "shard": null,
-      "denylist": null,
-      "stats": {
-        "system_time_p50": 1.32,
-        "system_time_p95": 4.02,
-        "user_time_p50": 3.55,
-        "user_time_p95": 3.00,
-        "total_executions": 3920
-      }
-    }
-  ]
-}
-```
-
-#### Add query to team schedule
-
-`POST /api/v1/fleet/teams/{id}/schedule`
-
-#### Parameters
-
-| Name     | Type    | In   | Description                                                                                                                      |
-| -------- | ------- | ---- | -------------------------------------------------------------------------------------------------------------------------------- |
-| id       | integer | path | **Required.** The teams's ID.                                                                                                    |
-| query_id | integer | body | **Required.** The query's ID.                                                                                                    |
-| interval | integer | body | **Required.** The amount of time, in seconds, the query waits before running.                                                    |
-| snapshot | boolean | body | **Required.** Whether the queries logs show everything in its current state.                                                     |
-| removed  | boolean | body | Whether "removed" actions should be logged. Default is `null`.                                                                   |
-| platform | string  | body | The computer platform where this query will run (other platforms ignored). Empty value runs on all platforms. Default is `null`. |
-| shard    | integer | body | Restrict this query to a percentage (1-100) of target hosts. Default is `null`.                                                  |
-| version  | string  | body | The minimum required osqueryd version installed on a host. Default is `null`.                                                    |
-
-#### Example
-
-`POST /api/v1/fleet/teams/2/schedule`
-
-##### Request body
-
-```json
-{
-  "interval": 86400,
-  "query_id": 2,
-  "snapshot": true,
-}
-```
-
-##### Default response
-
-`Status: 200`
-
-```json
-{
-  "scheduled": {
-    "created_at": "0001-01-01T00:00:00Z",
-    "updated_at": "0001-01-01T00:00:00Z",
-    "id": 1,
-    "pack_id": 5,
-    "name": "arp_cache",
-    "query_id": 2,
-    "query_name": "arp_cache",
-    "query": "select * from arp_cache;",
-    "interval": 86400,
-    "snapshot": true,
-    "removed": null,
-    "shard": null,
-    "denylist": null
-  }
-}
-```
-
-#### Edit query in team schedule
-
-`PATCH /api/v1/fleet/teams/{team_id}/schedule/{scheduled_query_id}`
-
-#### Parameters
-
-| Name               | Type    | In   | Description                                                                                                   |
-| ------------------ | ------- | ---- | ------------------------------------------------------------------------------------------------------------- |
-| team_id            | integer | path | **Required.** The team's ID.                                                                                  |
-| scheduled_query_id | integer | path | **Required.** The scheduled query's ID.                                                                       |
-| interval           | integer | body | The amount of time, in seconds, the query waits before running.                                               |
-| snapshot           | boolean | body | Whether the queries logs show everything in its current state.                                                |
-| removed            | boolean | body | Whether "removed" actions should be logged.                                                                   |
-| platform           | string  | body | The computer platform where this query will run (other platforms ignored). Empty value runs on all platforms. |
-| shard              | integer | body | Restrict this query to a percentage (1-100) of target hosts.                                                  |
-| version            | string  | body | The minimum required osqueryd version installed on a host.                                                    |
-
-#### Example
-
-`PATCH /api/v1/fleet/teams/2/schedule/5`
-
-##### Request body
-
-```json
-{
-  "interval": 604800,
-}
-```
-
-##### Default response
-
-`Status: 200`
-
-```json
-{
-  "scheduled": {
-    "created_at": "2021-07-16T14:40:15Z",
-    "updated_at": "2021-07-16T14:40:15Z",
-    "id": 5,
-    "pack_id": 1,
-    "name": "arp_cache",
-    "query_id": 2,
-    "query_name": "arp_cache",
-    "query": "select * from arp_cache;",
-    "interval": 604800,
-    "snapshot": true,
-    "removed": null,
-    "platform": "",
-    "shard": null,
-    "denylist": null
-  }
-}
-```
-
-#### Remove query from team schedule
-
-`DELETE /api/v1/fleet/teams/{team_id}/schedule/{scheduled_query_id}`
-
-#### Parameters
-
-| Name               | Type    | In   | Description                             |
-| ------------------ | ------- | ---- | --------------------------------------- |
-| team_id            | integer | path | **Required.** The team's ID.            |
-| scheduled_query_id | integer | path | **Required.** The scheduled query's ID. |
-
-#### Example
-
-`DELETE /api/v1/fleet/teams/2/schedule/5`
-
-##### Default response
-
-`Status: 200`
-
-
----
-
-## Sessions
-
-- [Get session info](#get-session-info)
-- [Delete session](#delete-session)
-
-### Get session info
-
-Returns the session information for the session specified by ID.
-
-`GET /api/v1/fleet/sessions/{id}`
-
-#### Parameters
-
-| Name | Type    | In   | Description                                  |
-| ---- | ------- | ---- | -------------------------------------------- |
-| id   | integer | path | **Required**. The ID of the desired session. |
-
-#### Example
-
-`GET /api/v1/fleet/sessions/1`
-
-##### Default response
-
-`Status: 200`
-
-```json
-{
-  "session_id": 1,
-  "user_id": 1,
-  "created_at": "2021-03-02T18:41:34Z"
-}
-```
-
-### Delete session
-
-Deletes the session specified by ID. When the user associated with the session next attempts to access Fleet, they will be asked to log in.
-
-`DELETE /api/v1/fleet/sessions/{id}`
-
-#### Parameters
-
-| Name | Type    | In   | Description                                  |
-| ---- | ------- | ---- | -------------------------------------------- |
-| id   | integer | path | **Required**. The id of the desired session. |
-
-#### Example
-
-`DELETE /api/v1/fleet/sessions/1`
-
-##### Default response
-
-`Status: 200`
-
-
----
-
-## Software
-
-- [List all software](#list-all-software)
-- [Count software](#count-software)
-### List all software
-
-`GET /api/v1/fleet/software`
-
-#### Parameters
-
-| Name                    | Type    | In    | Description                                                                                                                                                                                                                                                                                                                                 |
-| ----------------------- | ------- | ----- | ------------------------------------------------------------------------------------------------------------------------------------------------------------------------------------------------------------------------------------------------------------------------------------------------------------------------------------------- |
-| page                    | integer | query | Page number of the results to fetch.                                                                                                                                                                                                                                                                                                        |
-| per_page                | integer | query | Results per page.                                                                                                                                                                                                                                                                                                                           |
-| order_key               | string  | query | What to order results by. Can be ordered by the following fields: `name`, `hosts_count`. Defaults to the hosts count, descending.                                                                                                                                                                                                           |
-| order_direction         | string  | query | **Requires `order_key`**. The direction of the order given the order key. Options include `asc` and `desc`. Default if not provided is `asc`.                                                                                                                                                                                               |
-| query                   | string  | query | Search query keywords. Searchable fields include `name`, `version`, and `cve`.                                                                                                                                                                                                                                                                                    |
-| team_id                 | integer | query | _Available in Fleet Premium_ Filters the software to only include the software installed on the hosts that are assigned to the specified team.                                                                                                                                                                                              |
-| vulnerable              | bool    | query | If true or 1, only list software that has detected vulnerabilities                                                                                                                                                                                                                                                                          |
-
-#### Example
-
-`GET /api/v1/fleet/software`
-
-##### Default response
-
-`Status: 200`
-
-```json
-{
-    "counts_updated_at": "2022-01-01 12:32:00",
-    "software": [
-      {
-        "id": 4,
-        "name": "osquery",
-        "version": "2.1.11",
-        "source": "rpm_packages",
-        "generated_cpe": "",
-        "vulnerabilities": null,
-        "hosts_count": 456
-      },
-      {
-        "id": 3,
-        "name": "osquery",
-        "version": "2.1.11",
-        "source": "rpm_packages",
-        "generated_cpe": "",
-        "vulnerabilities": null,
-        "hosts_count": 345
-      },
-      {
-        "id": 2,
-        "name": "Figma.app",
-        "version": "2.1.11",
-        "source": "Application (macOS)",
-        "generated_cpe": "",
-        "vulnerabilities": null,
-        "hosts_count": 234
-      },
-      {
-        "id": 1,
-        "name": "Chrome.app",
-        "version": "2.1.11",
-        "source": "Application (macOS)",
-        "generated_cpe": "",
-        "vulnerabilities": null,
-        "hosts_count": 123
-      }
-    ]
-  }
-}
-```
-
-### Count software
-
-`GET /api/v1/fleet/software/count`
-
-#### Parameters
-
-| Name                    | Type    | In    | Description                                                                                                                                                                                                                                                                                                                                 |
-| ----------------------- | ------- | ----- | ------------------------------------------------------------------------------------------------------------------------------------------------------------------------------------------------------------------------------------------------------------------------------------------------------------------------------------------- |
-| page                    | integer | query | Allowed for compatibility with GET /api/v1/fleet/software but ignored                                                                                                                                                                                                                                                                       |
-| per_page                | integer | query | Allowed for compatibility with GET /api/v1/fleet/software but ignored                                                                                                                                                                                                                                                                       |
-| order_key               | string  | query | Allowed for compatibility with GET /api/v1/fleet/software but ignored                                                                                                                                                                                                                                                                       |
-| order_direction         | string  | query | Allowed for compatibility with GET /api/v1/fleet/software but ignored                                                                                                                                                                                                                                                                       |
-| query                   | string  | query | Search query keywords. Searchable fields include `name`.                                                                                                                                                                                                                                                                                    |
-| team_id                 | integer | query | _Available in Fleet Premium_ Filters the software to only include the software installed on the hosts that are assigned to the specified team.                                                                                                                                                                                                   |
-| vulnerable              | bool    | query | If true or 1, only list software that has detected vulnerabilities                                                                                                                                                                                                                                                                          |
-
-#### Example
-
-`GET /api/v1/fleet/software/count`
-
-##### Default response
-
-`Status: 200`
-
-```json
-{
-  "count": 43
-}
-```
----
-
-## Targets
-
-In Fleet, targets are used to run queries against specific hosts or groups of hosts. Labels are used to create groups in Fleet.
-
-### Search targets
-
-The search targets endpoint returns two lists. The first list includes the possible target hosts in Fleet given the search query provided and the hosts already selected as targets. The second list includes the possible target labels in Fleet given the search query provided and the labels already selected as targets.
-
-The returned lists are filtered based on the hosts the requesting user has access to.
-
-`POST /api/v1/fleet/targets`
-
-#### Parameters
-
-| Name     | Type    | In   | Description                                                                                                                                                                |
-| -------- | ------- | ---- | -------------------------------------------------------------------------------------------------------------------------------------------------------------------------- |
-| query    | string  | body | The search query. Searchable items include a host's hostname or IPv4 address and labels.                                                                                   |
-| query_id | integer | body | The saved query (if any) that will be run. The `observer_can_run` property on the query and the user's roles effect which targets are included.                            |
-| selected | object  | body | The targets already selected. The object includes a `hosts` property which contains a list of host IDs, a `labels` with label IDs and/or a `teams` property with team IDs. |
-
-#### Example
-
-`POST /api/v1/fleet/targets`
-
-##### Request body
-
-```json
-{
-  "query": "172",
-  "selected": {
-    "hosts": [],
-    "labels": [7]
-  },
-  "include_observer": true
-}
-```
-
-##### Default response
-
-```json
-{
-  "targets": {
-    "hosts": [
-      {
-        "created_at": "2021-02-03T16:11:43Z",
-        "updated_at": "2021-02-03T21:58:19Z",
-        "id": 3,
-        "detail_updated_at": "2021-02-03T21:58:10Z",
-        "label_updated_at": "2021-02-03T21:58:10Z",
-        "last_enrolled_at": "2021-02-03T16:11:43Z",
-        "seen_time": "2021-02-03T21:58:20Z",
-        "hostname": "7a2f41482833",
-        "uuid": "a2064cef-0000-0000-afb9-283e3c1d487e",
-        "platform": "rhel",
-        "osquery_version": "4.5.1",
-        "os_version": "CentOS 6.10.0",
-        "build": "",
-        "platform_like": "rhel",
-        "code_name": "",
-        "uptime": 32688000000000,
-        "memory": 2086899712,
-        "cpu_type": "x86_64",
-        "cpu_subtype": "142",
-        "cpu_brand": "Intel(R) Core(TM) i5-8279U CPU @ 2.40GHz",
-        "cpu_physical_cores": 4,
-        "cpu_logical_cores": 4,
-        "hardware_vendor": "",
-        "hardware_model": "",
-        "hardware_version": "",
-        "hardware_serial": "",
-        "computer_name": "7a2f41482833",
-        "primary_ip": "172.20.0.3",
-        "primary_mac": "02:42:ac:14:00:03",
-        "distributed_interval": 10,
-        "config_tls_refresh": 10,
-        "logger_tls_period": 10,
-        "additional": {},
-        "status": "offline",
-        "display_text": "7a2f41482833"
-      },
-      {
-        "created_at": "2021-02-03T16:11:43Z",
-        "updated_at": "2021-02-03T21:58:19Z",
-        "id": 4,
-        "detail_updated_at": "2021-02-03T21:58:10Z",
-        "label_updated_at": "2021-02-03T21:58:10Z",
-        "last_enrolled_at": "2021-02-03T16:11:43Z",
-        "seen_time": "2021-02-03T21:58:20Z",
-        "hostname": "78c96e72746c",
-        "uuid": "a2064cef-0000-0000-afb9-283e3c1d487e",
-        "platform": "ubuntu",
-        "osquery_version": "4.5.1",
-        "os_version": "Ubuntu 16.4.0",
-        "build": "",
-        "platform_like": "debian",
-        "code_name": "",
-        "uptime": 32688000000000,
-        "memory": 2086899712,
-        "cpu_type": "x86_64",
-        "cpu_subtype": "142",
-        "cpu_brand": "Intel(R) Core(TM) i5-8279U CPU @ 2.40GHz",
-        "cpu_physical_cores": 4,
-        "cpu_logical_cores": 4,
-        "hardware_vendor": "",
-        "hardware_model": "",
-        "hardware_version": "",
-        "hardware_serial": "",
-        "computer_name": "78c96e72746c",
-        "primary_ip": "172.20.0.7",
-        "primary_mac": "02:42:ac:14:00:07",
-        "distributed_interval": 10,
-        "config_tls_refresh": 10,
-        "logger_tls_period": 10,
-        "additional": {},
-        "status": "offline",
-        "display_text": "78c96e72746c"
-      }
-    ],
-    "labels": [
-      {
-        "created_at": "2021-02-02T23:55:25Z",
-        "updated_at": "2021-02-02T23:55:25Z",
-        "id": 6,
-        "name": "All Hosts",
-        "description": "All hosts which have enrolled in Fleet",
-        "query": "select 1;",
-        "label_type": "builtin",
-        "label_membership_type": "dynamic",
-        "host_count": 5,
-        "display_text": "All Hosts",
-        "count": 5
-      }
-    ],
-    "teams": [
-      {
-        "id": 1,
-        "created_at": "2021-05-27T20:02:20Z",
-        "name": "Client Platform Engineering",
-        "description": "",
-        "agent_options": null,
-        "user_count": 4,
-        "host_count": 2,
-        "display_text": "Client Platform Engineering",
-        "count": 2
-      }
-    ]
   },
   "targets_count": 1,
   "targets_online": 1,
@@ -6531,8 +5372,8 @@
             },
             "decorators": {
               "load": [
-                "select uuid as host_uuid from system_info;",
-                "select hostname as hostname from system_info;"
+                "SELECT uuid AS host_uuid FROM system_info;",
+                "SELECT hostname AS hostname FROM system_info;"
               ]
             }
           },
@@ -7143,38 +5984,6 @@
 
 ```json
 {
-<<<<<<< HEAD
-  "teams": [
-    {
-      "name": "workstations",
-      "id": 1,
-      "user_ids": [],
-      "host_ids": [],
-      "user_count": 0,
-      "host_count": 0,
-      "agent_options": {
-        "spec": {
-          "config": {
-            "options": {
-              "logger_plugin": "tls",
-              "pack_delimiter": "/",
-              "logger_tls_period": 10,
-              "distributed_plugin": "tls",
-              "disable_distributed": false,
-              "logger_tls_endpoint": "/api/v1/osquery/log",
-              "distributed_interval": 10,
-              "distributed_tls_max_attempts": 3
-            },
-            "decorators": {
-              "load": [
-                "SELECT uuid AS host_uuid FROM system_info;",
-                "SELECT hostname AS hostname FROM system_info;"
-              ]
-            }
-          },
-          "overrides": {}
-        }
-=======
   "user": {
     "created_at": "0001-01-01T00:00:00Z",
     "updated_at": "0001-01-01T00:00:00Z",
@@ -7195,7 +6004,6 @@
       {
         "id": 3,
         "role": "maintainer"
->>>>>>> 3ba104e8
       },
     ]
   }
