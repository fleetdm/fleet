# REST API

- [Authentication](#authentication)
- [Activities](#activities)
- [Fleet configuration](#fleet-configuration)
- [File carving](#file-carving)
- [Hosts](#hosts)
- [Labels](#labels)
- [Mobile device management (MDM)](#mobile-device-management-mdm)
- [Policies](#policies)
- [Queries](#queries)
- [Schedule](#schedule)
- [Sessions](#sessions)
- [Software](#software)
- [Targets](#targets)
- [Teams](#teams)
- [Translator](#translator)
- [Users](#users)
- [API errors](#api-responses)

Use the Fleet APIs to automate Fleet.

This page includes a list of available resources and their API routes.

## Authentication

- [Retrieve your API token](#retrieve-your-api-token)
- [Log in](#log-in)
- [Log out](#log-out)
- [Forgot password](#forgot-password)
- [Change password](#change-password)
- [Reset password](#reset-password)
- [Me](#me)
- [SSO config](#sso-config)
- [Initiate SSO](#initiate-sso)
- [SSO callback](#sso-callback)

### Retrieve your API token

All API requests to the Fleet server require API token authentication unless noted in the documentation. API tokens are tied to your Fleet user account.

To get an API token, retrieve it from the "Account settings" > "Get API token" in the Fleet UI (`/profile`). Or, you can send a request to the [login API endpoint](#log-in) to get your token.

Then, use that API token to authenticate all subsequent API requests by sending it in the "Authorization" request header, prefixed with "Bearer ":

```
Authorization: Bearer <your token>
```

> For SSO users, email/password login is disabled. The API token can instead be retrieved from the "My account" page in the UI (/profile). On this page, choose "Get API token".

### Log in

Authenticates the user with the specified credentials. Use the token returned from this endpoint to authenticate further API requests.

`POST /api/v1/fleet/login`

> This API endpoint is not available to SSO users, since email/password login is disabled for SSO users. To get an API token for an SSO user, you can use the Fleet UI.

#### Parameters

| Name     | Type   | In   | Description                                   |
| -------- | ------ | ---- | --------------------------------------------- |
| email    | string | body | **Required**. The user's email.               |
| password | string | body | **Required**. The user's plain text password. |

#### Example

`POST /api/v1/fleet/login`

##### Request body

```json
{
  "email": "janedoe@example.com",
  "password": "VArCjNW7CfsxGp67"
}
```

##### Default response

`Status: 200`

```json
{
  "user": {
    "created_at": "2020-11-13T22:57:12Z",
    "updated_at": "2020-11-13T22:57:12Z",
    "id": 1,
    "name": "Jane Doe",
    "email": "janedoe@example.com",
    "enabled": true,
    "force_password_reset": false,
    "gravatar_url": "",
    "sso_enabled": false,
    "global_role": "admin",
    "teams": []
  },
  "token": "{your token}"
}
```

---

### Log out

Logs out the authenticated user.

`POST /api/v1/fleet/logout`

#### Example

`POST /api/v1/fleet/logout`

##### Default response

`Status: 200`

---

### Forgot password

Sends a password reset email to the specified email. Requires that SMTP or SES is configured for your Fleet server.

`POST /api/v1/fleet/forgot_password`

#### Parameters

| Name  | Type   | In   | Description                                                             |
| ----- | ------ | ---- | ----------------------------------------------------------------------- |
| email | string | body | **Required**. The email of the user requesting the reset password link. |

#### Example

`POST /api/v1/fleet/forgot_password`

##### Request body

```json
{
  "email": "janedoe@example.com"
}
```

##### Default response

`Status: 200`

##### Unknown error

`Status: 500`

```json
{
  "message": "Unknown Error",
  "errors": [
    {
      "name": "base",
      "reason": "email not configured"
    }
  ]
}
```

---

### Change password

`POST /api/v1/fleet/change_password`

Changes the password for the authenticated user.

#### Parameters

| Name         | Type   | In   | Description                            |
| ------------ | ------ | ---- | -------------------------------------- |
| old_password | string | body | **Required**. The user's old password. |
| new_password | string | body | **Required**. The user's new password. |

#### Example

`POST /api/v1/fleet/change_password`

##### Request body

```json
{
  "old_password": "VArCjNW7CfsxGp67",
  "new_password": "zGq7mCLA6z4PzArC"
}
```

##### Default response

`Status: 200`

##### Validation failed

`Status: 422 Unprocessable entity`

```json
{
  "message": "Validation Failed",
  "errors": [
    {
      "name": "old_password",
      "reason": "old password does not match"
    }
  ]
}
```

### Reset password

Resets a user's password. Which user is determined by the password reset token used. The password reset token can be found in the password reset email sent to the desired user.

`POST /api/v1/fleet/reset_password`

#### Parameters

| Name                      | Type   | In   | Description                                                               |
| ------------------------- | ------ | ---- | ------------------------------------------------------------------------- |
| new_password              | string | body | **Required**. The new password.                                           |
| new_password_confirmation | string | body | **Required**. Confirmation for the new password.                          |
| password_reset_token      | string | body | **Required**. The token provided to the user in the password reset email. |

#### Example

`POST /api/v1/fleet/reset_password`

##### Request body

```json
{
  "new_password": "abc123",
  "new_password_confirmation": "abc123",
  "password_reset_token": "UU5EK0JhcVpsRkY3NTdsaVliMEZDbHJ6TWdhK3oxQ1Q="
}
```

##### Default response

`Status: 200`


---

### Me

Retrieves the user data for the authenticated user.

`GET /api/v1/fleet/me`

#### Example

`GET /api/v1/fleet/me`

##### Default response

`Status: 200`

```json
{
  "user": {
    "created_at": "2020-11-13T22:57:12Z",
    "updated_at": "2020-11-16T23:49:41Z",
    "id": 1,
    "name": "Jane Doe",
    "email": "janedoe@example.com",
    "global_role": "admin",
    "enabled": true,
    "force_password_reset": false,
    "gravatar_url": "",
    "sso_enabled": false,
    "teams": []
  }
}
```

---

### Perform required password reset

Resets the password of the authenticated user. Requires that `force_password_reset` is set to `true` prior to the request.

`POST /api/v1/fleet/perform_required_password_reset`

#### Example

`POST /api/v1/fleet/perform_required_password_reset`

##### Request body

```json
{
  "new_password": "sdPz8CV5YhzH47nK"
}
```

##### Default response

`Status: 200`

```json
{
  "user": {
    "created_at": "2020-11-13T22:57:12Z",
    "updated_at": "2020-11-17T00:09:23Z",
    "id": 1,
    "name": "Jane Doe",
    "email": "janedoe@example.com",
    "enabled": true,
    "force_password_reset": false,
    "gravatar_url": "",
    "sso_enabled": false,
    "global_role": "admin",
    "teams": []
  }
}
```

---

### SSO config

Gets the current SSO configuration.

`GET /api/v1/fleet/sso`

#### Example

`GET /api/v1/fleet/sso`

##### Default response

`Status: 200`

```json
{
  "settings": {
    "idp_name": "IDP Vendor 1",
    "idp_image_url": "",
    "sso_enabled": false
  }
}
```

---

### Initiate SSO

`POST /api/v1/fleet/sso`

#### Parameters

| Name      | Type   | In   | Description                                                                 |
| --------- | ------ | ---- | --------------------------------------------------------------------------- |
| relay_url | string | body | **Required**. The relative url to be navigated to after successful sign in. |

#### Example

`POST /api/v1/fleet/sso`

##### Request body

```json
{
  "relay_url": "/hosts/manage"
}
```

##### Default response

`Status: 200`

##### Unknown error

`Status: 500`

```json
{
  "message": "Unknown Error",
  "errors": [
    {
      "name": "base",
      "reason": "InitiateSSO getting metadata: Get \"https://idp.example.org/idp-meta.xml\": dial tcp: lookup idp.example.org on [2001:558:feed::1]:53: no such host"
    }
  ]
}
```

### SSO callback

This is the callback endpoint that the identity provider will use to send security assertions to Fleet. This is where Fleet receives and processes the response from the identify provider.

`POST /api/v1/fleet/sso/callback`

#### Parameters

| Name         | Type   | In   | Description                                                 |
| ------------ | ------ | ---- | ----------------------------------------------------------- |
| SAMLResponse | string | body | **Required**. The SAML response from the identity provider. |

#### Example

`POST /api/v1/fleet/sso/callback`

##### Request body

```json
{
  "SAMLResponse": "<SAML response from IdP>"
}
```

##### Default response

`Status: 200`


---

## Activities

### List activities

Returns a list of the activities that have been performed in Fleet as well as additional meta data
for pagination. The following types of activity are included:

- Created pack
- Edited pack
- Deleted pack
- Applied pack with fleetctl
- Created policy
- Edited policy
- Deleted policy
- Applied policy with fleetctl
- Created saved query
- Edited saved query
- Deleted saved query
- Applied query with fleetctl
- Ran live query
- Created team - _Available in Fleet Premium_
- Deleted team - _Available in Fleet Premium_

`GET /api/v1/fleet/activities`

#### Parameters

| Name            | Type    | In    | Description                                                 |
|:--------------- |:------- |:----- |:------------------------------------------------------------|
| page            | integer | query | Page number of the results to fetch.                                                                                          |
| per_page        | integer | query | Results per page.                                                                                                             |
| order_key       | string  | query | What to order results by. Can be any column in the `activites` table.                                                         |
| order_direction | string  | query | **Requires `order_key`**. The direction of the order given the order key. Options include `asc` and `desc`. Default is `asc`. |

#### Example

`GET /api/v1/fleet/activities?page=0&per_page=10&order_key=created_at&order_direction=desc`

##### Default response

```json
{
  "activities": [
    {
      "created_at": "2021-07-30T13:41:07Z",
      "id": 24,
      "actor_full_name": "name",
      "actor_id": 1,
      "actor_gravatar": "",
      "actor_email": "name@example.com",
      "type": "live_query",
      "details": {
        "targets_count": 231
      }
    },
    {
      "created_at": "2021-07-29T15:35:33Z",
      "id": 23,
      "actor_full_name": "name",
      "actor_id": 1,
      "actor_gravatar": "",
      "actor_email": "name@example.com",
      "type": "deleted_multiple_saved_query",
      "details": {
        "query_ids": [
          2,
          24,
          25
        ]
      }
    },
    {
      "created_at": "2021-07-29T14:40:30Z",
      "id": 22,
      "actor_full_name": "name",
      "actor_id": 1,
      "actor_gravatar": "",
      "actor_email": "name@example.com",
      "type": "created_team",
      "details": {
        "team_id": 3,
        "team_name": "Oranges"
      }
    },
    {
      "created_at": "2021-07-29T14:40:27Z",
      "id": 21,
      "actor_full_name": "name",
      "actor_id": 1,
      "actor_gravatar": "",
      "actor_email": "name@example.com",
      "type": "created_team",
      "details": {
        "team_id": 2,
        "team_name": "Apples"
      }
    },
    {
      "created_at": "2021-07-27T14:35:08Z",
      "id": 20,
      "actor_full_name": "name",
      "actor_id": 1,
      "actor_gravatar": "",
      "actor_email": "name@example.com",
      "type": "created_pack",
      "details": {
        "pack_id": 2,
        "pack_name": "New pack"
      }
    },
    {
      "created_at": "2021-07-27T13:25:21Z",
      "id": 19,
      "actor_full_name": "name",
      "actor_id": 1,
      "actor_gravatar": "",
      "actor_email": "name@example.com",
      "type": "live_query",
      "details": {
        "targets_count": 14
      }
    },
    {
      "created_at": "2021-07-27T13:25:14Z",
      "id": 18,
      "actor_full_name": "name",
      "actor_id": 1,
      "actor_gravatar": "",
      "actor_email": "name@example.com",
      "type": "live_query",
      "details": {
        "targets_count": 14
      }
    },
    {
      "created_at": "2021-07-26T19:28:24Z",
      "id": 17,
      "actor_full_name": "name",
      "actor_id": 1,
      "actor_gravatar": "",
      "actor_email": "name@example.com",
      "type": "live_query",
      "details": {
        "target_counts": 1
      }
    },
    {
      "created_at": "2021-07-26T17:27:37Z",
      "id": 16,
      "actor_full_name": "name",
      "actor_id": 1,
      "actor_gravatar": "",
      "actor_email": "name@example.com",
      "type": "live_query",
      "details": {
        "target_counts": 14
      }
    },
    {
      "created_at": "2021-07-26T17:27:08Z",
      "id": 15,
      "actor_full_name": "name",
      "actor_id": 1,
      "actor_gravatar": "",
      "actor_email": "name@example.com",
      "type": "live_query",
      "details": {
        "target_counts": 14
      }
    }
  ],
  "meta": {
    "has_next_results": true,
    "has_previous_results": false
  }
}

```

---

## File carving

- [List carves](#list-carves)
- [Get carve](#get-carve)
- [Get carve block](#get-carve-block)

Fleet supports osquery's file carving functionality as of Fleet 3.3.0. This allows the Fleet server to request files (and sets of files) from osquery agents, returning the full contents to Fleet.

To initiate a file carve using the Fleet API, you can use the [live query](#run-live-query) endpoint to run a query against the `carves` table.

For more information on executing a file carve in Fleet, go to the [File carving with Fleet docs](https://fleetdm.com/docs/using-fleet/fleetctl-cli#file-carving-with-fleet).

### List carves

Retrieves a list of the non expired carves. Carve contents remain available for 24 hours after the first data is provided from the osquery client.

`GET /api/v1/fleet/carves`

#### Parameters

None.

#### Example

`GET /api/v1/fleet/carves`

##### Default response

`Status: 200`

```json
{
  "carves": [
    {
      "id": 1,
      "created_at": "2021-02-23T22:52:01Z",
      "host_id": 7,
      "name": "macbook-pro.local-2021-02-23T22:52:01Z-fleet_distributed_query_30",
      "block_count": 1,
      "block_size": 2000000,
      "carve_size": 2048,
      "carve_id": "c6958b5f-4c10-4dc8-bc10-60aad5b20dc8",
      "request_id": "fleet_distributed_query_30",
      "session_id": "065a1dc3-40ad-441c-afff-80c2ad7dac28",
      "expired": false,
      "max_block": 0
    },
    {
      "id": 2,
      "created_at": "2021-02-23T22:53:03Z",
      "host_id": 7,
      "name": "macbook-pro.local-2021-02-23T22:53:03Z-fleet_distributed_query_31",
      "block_count": 2,
      "block_size": 2000000,
      "carve_size": 3400704,
      "carve_id": "2b9170b9-4e11-4569-a97c-2f18d18bec7a",
      "request_id": "fleet_distributed_query_31",
      "session_id": "f73922ed-40a4-4e98-a50a-ccda9d3eb755",
      "expired": false,
      "max_block": 1,
      "error": "S3 multipart carve upload: EntityTooSmall: Your proposed upload is smaller than the minimum allowed object size"
    }
  ]
}
```

### Get carve

Retrieves the specified carve.

`GET /api/v1/fleet/carves/{id}`

#### Parameters

| Name | Type    | In   | Description                           |
| ---- | ------- | ---- | ------------------------------------- |
| id   | integer | path | **Required.** The desired carve's ID. |

#### Example

`GET /api/v1/fleet/carves/1`

##### Default response

`Status: 200`

```json
{
  "carve": {
    "id": 1,
    "created_at": "2021-02-23T22:52:01Z",
    "host_id": 7,
    "name": "macbook-pro.local-2021-02-23T22:52:01Z-fleet_distributed_query_30",
    "block_count": 1,
    "block_size": 2000000,
    "carve_size": 2048,
    "carve_id": "c6958b5f-4c10-4dc8-bc10-60aad5b20dc8",
    "request_id": "fleet_distributed_query_30",
    "session_id": "065a1dc3-40ad-441c-afff-80c2ad7dac28",
    "expired": false,
    "max_block": 0
  }
}
```

### Get carve block

Retrieves the specified carve block. This endpoint retrieves the data that was carved.

`GET /api/v1/fleet/carves/{id}/block/{block_id}`

#### Parameters

| Name     | Type    | In   | Description                                 |
| -------- | ------- | ---- | ------------------------------------------- |
| id       | integer | path | **Required.** The desired carve's ID.       |
| block_id | integer | path | **Required.** The desired carve block's ID. |

#### Example

`GET /api/v1/fleet/carves/1/block/0`

##### Default response

`Status: 200`

```json
{
    "data": "aG9zdHMAAAAAAAAAAAAAAAAAAAAAAAAAAAAAAAAAAAAAAAAAAAAAAAAAAAAAAAAA..."
}
```
---

## Fleet configuration

- [Get certificate](#get-certificate)
- [Get configuration](#get-configuration)
- [Modify configuration](#modify-configuration)
- [Get global enroll secrets](#get-global-enroll-secrets)
- [Modify global enroll secrets](#modify-global-enroll-secrets)
- [Get enroll secrets for a team](#get-enroll-secrets-for-a-team)
- [Modify enroll secrets for a team](#modify-enroll-secrets-for-a-team)
- [Create invite](#create-invite)
- [List invites](#list-invites)
- [Delete invite](#delete-invite)
- [Verify invite](#verify-invite)
- [Update invite](#update-invite)
- [Version](#version)

The Fleet server exposes a handful of API endpoints that handle the configuration of Fleet as well as endpoints that manage invitation and enroll secret operations. All the following endpoints require prior authentication meaning you must first log in successfully before calling any of the endpoints documented below.

### Get certificate

Returns the Fleet certificate.

`GET /api/v1/fleet/config/certificate`

#### Parameters

None.

#### Example

`GET /api/v1/fleet/config/certificate`

##### Default response

`Status: 200`

```json
{
  "certificate_chain": <certificate_chain>
}
```

### Get configuration

Returns all information about the Fleet's configuration.

`GET /api/v1/fleet/config`

#### Parameters

None.

#### Example

`GET /api/v1/fleet/config`

##### Default response

`Status: 200`

```json
{
  "org_info": {
    "org_name": "fleet",
    "org_logo_url": ""
  },
  "server_settings": {
    "server_url": "https://localhost:8080",
    "live_query_disabled": false,
    "enable_analytics": true
  },
  "smtp_settings": {
    "enable_smtp": false,
    "configured": false,
    "sender_address": "",
    "server": "",
    "port": 587,
    "authentication_type": "authtype_username_password",
    "user_name": "",
    "password": "********",
    "enable_ssl_tls": true,
    "authentication_method": "authmethod_plain",
    "domain": "",
    "verify_ssl_certs": true,
    "enable_start_tls": true
  },
  "sso_settings": {
    "entity_id": "",
    "issuer_uri": "",
    "idp_image_url": "",
    "metadata": "",
    "metadata_url": "",
    "idp_name": "",
    "enable_sso": false,
    "enable_sso_idp_login": false,
    "enable_jit_provisioning": false
  },
  "host_expiry_settings": {
    "host_expiry_enabled": false,
    "host_expiry_window": 0
  },
  "features": {
    "additional_queries": null
  },
  "mdm": {
    "apple_bm_default_team": "",
    "apple_bm_terms_expired": false,
    "enabled_and_configured": true,
    "macos_updates": {
      "minimum_version": "12.3.1",
      "deadline": "2022-01-01"
    },
    "macos_settings": {
<<<<<<< HEAD
      "custom_settings": ["path/to/profile1.mobileconfig"],
      "enable_disk_encryption": true
    },
    "end_user_authentication": {
      "entity_id": "",
      "issuer_uri": "",
      "metadata": "",
      "metadata_url": "",
      "idp_name": ""
=======
      "custom_settings": ["path/to/profile.mobileconfig"],
      "enable_disk_encryption": false
    },
    "macos_setup": {
      "bootstrap_package": "",
      "macos_setup_assistant": "path/to/config.json"
>>>>>>> 582e85c8
    }
  },
  "agent_options": {
    "spec": {
      "config": {
        "options": {
          "pack_delimiter": "/",
          "logger_tls_period": 10,
          "distributed_plugin": "tls",
          "disable_distributed": false,
          "logger_tls_endpoint": "/api/v1/osquery/log",
          "distributed_interval": 10,
          "distributed_tls_max_attempts": 3
        },
        "decorators": {
          "load": [
            "SELECT uuid AS host_uuid FROM system_info;",
            "SELECT hostname AS hostname FROM system_info;"
          ]
        }
      },
      "overrides": {},
      "command_line_flags": {}
    }
  },
  "license": {
     "tier": "free",
     "expiration": "0001-01-01T00:00:00Z"
   },
  "logging": {
      "debug": false,
      "json": false,
      "result": {
          "plugin": "firehose",
          "config": {
              "region": "us-east-1",
              "status_stream": "",
              "result_stream": "result-topic"
          }
      },
      "status": {
          "plugin": "filesystem",
          "config": {
              "status_log_file": "foo_status",
              "result_log_file": "",
              "enable_log_rotation": false,
              "enable_log_compression": false
          }
      }
  },
  "vulnerability_settings": {
    "databases_path": ""
  },
  "webhook_settings": {
    "host_status_webhook": {
      "enable_host_status_webhook": true,
      "destination_url": "https://server.com",
      "host_percentage": 5,
      "days_count": 7
    },
    "failing_policies_webhook":{
      "enable_failing_policies_webhook":true,
      "destination_url": "https://server.com",
      "policy_ids": [1, 2, 3],
      "host_batch_size": 1000
    },
    "vulnerabilities_webhook":{
      "enable_vulnerabilities_webhook":true,
      "destination_url": "https://server.com",
      "host_batch_size": 1000
    }
  },
  "integrations": {
    "jira": null
  },
  "mdm": {
    "apple_bm_terms_expired": false,
    "apple_bm_enabled_and_configured": false,
    "enabled_and_configured": false,
    "apple_bm_default_team": "",
    "macos_updates": {
      "minimum_version": "12.3.1",
      "deadline": "2022-01-01"
    }
  },
  "logging": {
    "debug": false,
    "json": false,
    "result": {
        "plugin": "filesystem",
        "config": {
          "status_log_file": "/var/folders/xh/bxm1d2615tv3vrg4zrxq540h0000gn/T/osquery_status",
          "result_log_file": "/var/folders/xh/bxm1d2615tv3vrg4zrxq540h0000gn/T/osquery_result",
          "enable_log_rotation": false,
          "enable_log_compression": false
        }
      },
    "status": {
      "plugin": "filesystem",
      "config": {
        "status_log_file": "/var/folders/xh/bxm1d2615tv3vrg4zrxq540h0000gn/T/osquery_status",
        "result_log_file": "/var/folders/xh/bxm1d2615tv3vrg4zrxq540h0000gn/T/osquery_result",
        "enable_log_rotation": false,
        "enable_log_compression": false
      }
    }
  },
  "update_interval": {
    "osquery_detail": 3600000000000,
    "osquery_policy": 3600000000000
  },
  "vulnerabilities": {
    "cpe_database_url": "",
    "current_instance_checks": "auto",
    "cve_feed_prefix_url": "",
    "databases_path": "",
    "disable_data_sync": false,
    "periodicity": 3600000000000,
    "recent_vulnerability_max_age": 2592000000000000
  }
}
```

### Modify configuration

Modifies the Fleet's configuration with the supplied information.

`PATCH /api/v1/fleet/config`

#### Parameters

| Name                              | Type    | In    | Description                                                                                                                                                                            |
| ---------------------             | ------- | ----  | -------------------------------------------------------------------------------------------------------------------------------------------------------------------------------------- |
| org_name                          | string  | body  | _Organization information_. The organization name.                                                                                                                                     |
| org_logo_url                      | string  | body  | _Organization information_. The URL for the organization logo.                                                                                                                         |
| server_url                        | string  | body  | _Server settings_. The Fleet server URL.                                                                                                                                               |
| live_query_disabled               | boolean | body  | _Server settings_. Whether the live query capabilities are disabled.                                                                                                                   |
| enable_smtp                       | boolean | body  | _SMTP settings_. Whether SMTP is enabled for the Fleet app.                                                                                                                            |
| sender_address                    | string  | body  | _SMTP settings_. The sender email address for the Fleet app. An invitation email is an example of the emails that may use this sender address                                          |
| server                            | string  | body  | _SMTP settings_. The SMTP server for the Fleet app.                                                                                                                                    |
| port                              | integer | body  | _SMTP settings_. The SMTP port for the Fleet app.                                                                                                                                      |
| authentication_type               | string  | body  | _SMTP settings_. The authentication type used by the SMTP server. Options include `"authtype_username_and_password"` or `"none"`                                                       |
| username_name                     | string  | body  | _SMTP settings_. The username used to authenticate requests made to the SMTP server.                                                                                                   |
| password                          | string  | body  | _SMTP settings_. The password used to authenticate requests made to the SMTP server.                                                                                                   |
| enable_ssl_tls                    | boolean | body  | _SMTP settings_. Whether or not SSL and TLS are enabled for the SMTP server.                                                                                                           |
| authentication_method             | string  | body  | _SMTP settings_. The authentication method used to make authenticate requests to SMTP server. Options include `"authmethod_plain"`, `"authmethod_cram_md5"`, and `"authmethod_login"`. |
| domain                            | string  | body  | _SMTP settings_. The domain for the SMTP server.                                                                                                                                       |
| verify_ssl_certs                  | boolean | body  | _SMTP settings_. Whether or not SSL certificates are verified by the SMTP server. Turn this off (not recommended) if you use a self-signed certificate.                                |
| enabled_start_tls                 | boolean | body  | _SMTP settings_. Detects if STARTTLS is enabled in your SMTP server and starts to use it.                                                                                              |
| enabled_sso                       | boolean | body  | _SSO settings_. Whether or not SSO is enabled for the Fleet application. If this value is true, you must also include most of the SSO settings parameters below.                       |
| entity_id                         | string  | body  | _SSO settings_. The required entity ID is a URI that you use to identify Fleet when configuring the identity provider.                                                                 |
| issuer_uri                        | string  | body  | _SSO settings_. The URI you provide here must exactly match the Entity ID field used in the identity provider configuration.                                                           |
| idp_image_url                     | string  | body  | _SSO settings_. An optional link to an image such as a logo for the identity provider.                                                                                                 |
| metadata                          | string  | body  | _SSO settings_. Metadata provided by the identity provider. Either metadata or a metadata URL must be provided.                                                                        |
| metadata_url                      | string  | body  | _SSO settings_. A URL that references the identity provider metadata. If available from the identity provider, this is the preferred means of providing metadata.                      |
| host_expiry_enabled               | boolean | body  | _Host expiry settings_. When enabled, allows automatic cleanup of hosts that have not communicated with Fleet in some number of days.                                                  |
| host_expiry_window                | integer | body  | _Host expiry settings_. If a host has not communicated with Fleet in the specified number of days, it will be removed.                                                                 |
| agent_options                     | objects | body  | The agent_options spec that is applied to all hosts. In Fleet 4.0.0 the `api/v1/fleet/spec/osquery_options` endpoints were removed.                                                    |
| transparency_url                  | string  | body  | _Fleet Desktop_. The URL used to display transparency information to users of Fleet Desktop. **Requires Fleet Premium license**                                                           |
| enable_host_status_webhook        | boolean | body  | _webhook_settings.host_status_webhook settings_. Whether or not the host status webhook is enabled.                                                                 |
| destination_url                   | string  | body  | _webhook_settings.host_status_webhook settings_. The URL to deliver the webhook request to.                                                     |
| host_percentage                   | integer | body  | _webhook_settings.host_status_webhook settings_. The minimum percentage of hosts that must fail to check in to Fleet in order to trigger the webhook request.                                                              |
| days_count                        | integer | body  | _webhook_settings.host_status_webhook settings_. The minimum number of days that the configured `host_percentage` must fail to check in to Fleet in order to trigger the webhook request.                                |
| enable_failing_policies_webhook   | boolean | body  | _webhook_settings.failing_policies_webhook settings_. Whether or not the failing policies webhook is enabled. |
| destination_url                   | string  | body  | _webhook_settings.failing_policies_webhook settings_. The URL to deliver the webhook requests to.                                                     |
| policy_ids                        | array   | body  | _webhook_settings.failing_policies_webhook settings_. List of policy IDs to enable failing policies webhook.                                                              |
| host_batch_size                   | integer | body  | _webhook_settings.failing_policies_webhook settings_. Maximum number of hosts to batch on failing policy webhook requests. The default, 0, means no batching (all hosts failing a policy are sent on one request). |
| enable_vulnerabilities_webhook    | boolean | body  | _webhook_settings.vulnerabilities_webhook settings_. Whether or not the vulnerabilities webhook is enabled. |
| destination_url                   | string  | body  | _webhook_settings.vulnerabilities_webhook settings_. The URL to deliver the webhook requests to.                                                     |
| host_batch_size                   | integer | body  | _webhook_settings.vulnerabilities_webhook settings_. Maximum number of hosts to batch on vulnerabilities webhook requests. The default, 0, means no batching (all vulnerable hosts are sent on one request). |
| enable_software_vulnerabilities   | boolean | body  | _integrations.jira[] settings_. Whether or not Jira integration is enabled for software vulnerabilities. Only one vulnerability automation can be enabled at a given time (enable_vulnerabilities_webhook and enable_software_vulnerabilities). |
| enable_failing_policies           | boolean | body  | _integrations.jira[] settings_. Whether or not Jira integration is enabled for failing policies. Only one failing policy automation can be enabled at a given time (enable_failing_policies_webhook and enable_failing_policies). |
| url                               | string  | body  | _integrations.jira[] settings_. The URL of the Jira server to integrate with. |
| username                          | string  | body  | _integrations.jira[] settings_. The Jira username to use for this Jira integration. |
| api_token                         | string  | body  | _integrations.jira[] settings_. The API token of the Jira username to use for this Jira integration. |
| project_key                       | string  | body  | _integrations.jira[] settings_. The Jira project key to use for this integration. Jira tickets will be created in this project. |
| enable_software_vulnerabilities   | boolean | body  | _integrations.zendesk[] settings_. Whether or not Zendesk integration is enabled for software vulnerabilities. Only one vulnerability automation can be enabled at a given time (enable_vulnerabilities_webhook and enable_software_vulnerabilities). |
| enable_failing_policies           | boolean | body  | _integrations.zendesk[] settings_. Whether or not Zendesk integration is enabled for failing policies. Only one failing policy automation can be enabled at a given time (enable_failing_policies_webhook and enable_failing_policies). |
| url                               | string  | body  | _integrations.zendesk[] settings_. The URL of the Zendesk server to integrate with. |
| email                             | string  | body  | _integrations.zendesk[] settings_. The Zendesk user email to use for this Zendesk integration. |
| api_token                         | string  | body  | _integrations.zendesk[] settings_. The Zendesk API token to use for this Zendesk integration. |
| group_id                          | integer | body  | _integrations.zendesk[] settings_. The Zendesk group id to use for this integration. Zendesk tickets will be created in this group. |
| apple_bm_default_team             | string  | body  | _mdm settings_. The default team to use with Apple Business Manager. **Requires Fleet Premium license** |
| minimum_version                   | string  | body  | _mdm.macos_updates settings_. Hosts that belong to no team and are enrolled into Fleet's MDM will be nudged until their macOS is at or above this version. **Requires Fleet Premium license** |
| deadline                          | string  | body  | _mdm.macos_updates settings_. Hosts that belong to no team and are enrolled into Fleet's MDM won't be able to dismiss the Nudge window once this deadline is past. **Requires Fleet Premium license** |
| custom_settings                   | list    | body  | _mdm.macos_settings settings_. Hosts that belong to no team and are enrolled into Fleet's MDM will have those custom profiles applied. |
| enable_disk_encryption            | boolean | body  | _mdm.macos_settings settings_. Hosts that belong to no team and are enrolled into Fleet's MDM will have disk encryption enabled if set to true. **Requires Fleet Premium license** |
| additional_queries                | boolean | body  | Whether or not additional queries are enabled on hosts.                                                                                                                                |
| force                             | bool    | query | Force apply the agent options even if there are validation errors.                                                                                                 |
| dry_run                           | bool    | query | Validate the configuration and return any validation errors, but do not apply the changes.                                                                         |

#### Example

`PATCH /api/v1/fleet/config`

##### Request body

```json
{
  "org_info": {
    "org_name": "Fleet Device Management",
    "org_logo_url": "https://fleetdm.com/logo.png"
  },
  "smtp_settings": {
    "enable_smtp": true,
    "server": "localhost",
    "port": "1025"
  }
}
```

##### Default response

`Status: 200`

```json
{
  "org_info": {
    "org_name": "Fleet Device Management",
    "org_logo_url": "https://fleetdm.com/logo.png"
  },
  "server_settings": {
    "server_url": "https://localhost:8080",
    "live_query_disabled": false
  },
  "smtp_settings": {
    "enable_smtp": true,
    "configured": true,
    "sender_address": "",
    "server": "localhost",
    "port": 1025,
    "authentication_type": "authtype_username_none",
    "user_name": "",
    "password": "********",
    "enable_ssl_tls": true,
    "authentication_method": "authmethod_plain",
    "domain": "",
    "verify_ssl_certs": true,
    "enable_start_tls": true
  },
  "sso_settings": {
    "entity_id": "",
    "issuer_uri": "",
    "idp_image_url": "",
    "metadata": "",
    "metadata_url": "",
    "idp_name": "",
    "enable_sso": false
  },
  "host_expiry_settings": {
    "host_expiry_enabled": false,
    "host_expiry_window": 0
  },
  "features": {
    "additional_queries": null
  },
  "license": {
    "tier": "free",
    "expiration": "0001-01-01T00:00:00Z"
  },
  "mdm": {
    "apple_bm_default_team": "",
    "apple_bm_terms_expired": false,
    "apple_bm_enabled_and_configured": false,
    "enabled_and_configured": false,
    "macos_updates": {
      "minimum_version": "12.3.1",
      "deadline": "2022-01-01"
    },
    "macos_settings": {
<<<<<<< HEAD
      "custom_settings": ["path/to/profile1.mobileconfig"],
      "enable_disk_encryption": true
    },
    "end_user_authentication": {
      "entity_id": "",
      "issuer_uri": "",
      "metadata": "",
      "metadata_url": "",
      "idp_name": ""
=======
      "custom_settings": ["path/to/profile.mobileconfig"],
      "enable_disk_encryption": false
    },
    "macos_setup": {
      "bootstrap_package": "",
      "macos_setup_assistant": "path/to/config.json"
>>>>>>> 582e85c8
    }
  },
  "agent_options": {
    "config": {
      "options": {
        "pack_delimiter": "/",
        "logger_tls_period": 10,
        "distributed_plugin": "tls",
        "disable_distributed": false,
        "logger_tls_endpoint": "/api/v1/osquery/log",
        "distributed_interval": 10,
        "distributed_tls_max_attempts": 3
      },
      "decorators": {
        "load": [
          "SELECT uuid AS host_uuid FROM system_info;",
          "SELECT hostname AS hostname FROM system_info;"
        ]
      }
    },
    "overrides": {},
    "command_line_flags": {}
  },
  "vulnerability_settings": {
    "databases_path": ""
  },
  "webhook_settings": {
    "host_status_webhook": {
      "enable_host_status_webhook": true,
      "destination_url": "https://server.com",
      "host_percentage": 5,
      "days_count": 7
    },
    "failing_policies_webhook":{
      "enable_failing_policies_webhook":true,
      "destination_url": "https://server.com",
      "policy_ids": [1, 2, 3],
      "host_batch_size": 1000
    },
    "vulnerabilities_webhook":{
      "enable_vulnerabilities_webhook":true,
      "destination_url": "https://server.com",
      "host_batch_size": 1000
    }
  },
  "integrations": {
    "jira": [
      {
        "url": "https://jiraserver.com",
        "username": "some_user",
        "password": "sec4et!",
        "project_key": "jira_project",
        "enable_software_vulnerabilities": false
      }
    ]
  },
  "logging": {
      "debug": false,
      "json": false,
      "result": {
          "plugin": "firehose",
          "config": {
              "region": "us-east-1",
              "status_stream": "",
              "result_stream": "result-topic"
          }
      },
      "status": {
          "plugin": "filesystem",
          "config": {
              "status_log_file": "foo_status",
              "result_log_file": "",
              "enable_log_rotation": false,
              "enable_log_compression": false
          }
      }
  }
}
```

### Get global enroll secrets

Returns the valid global enroll secrets.

`GET /api/v1/fleet/spec/enroll_secret`

#### Parameters

None.

#### Example

`GET /api/v1/fleet/spec/enroll_secret`

##### Default response

`Status: 200`

```json
{
    "spec": {
        "secrets": [
            {
                "secret": "vhPzPOnCMOMoqSrLxKxzSADyqncayacB",
                "created_at": "2021-11-12T20:24:57Z"
            },
            {
                "secret": "jZpexWGiXmXaFAKdrdttFHdJBqEnqlVF",
                "created_at": "2021-11-12T20:24:57Z"
            }
        ]
    }
}
```

### Modify global enroll secrets

Replaces all existing global enroll secrets.

`POST /api/v1/fleet/spec/enroll_secret`

#### Parameters

| Name      | Type    | In   | Description                                                        |
| --------- | ------- | ---- | ------------------------------------------------------------------ |
| spec      | object  | body | **Required**. Attribute "secrets" must be a list of enroll secrets |

#### Example

Replace all global enroll secrets with a new enroll secret.

`POST /api/v1/fleet/spec/enroll_secret`

##### Request body

```json
{
    "spec": {
        "secrets": [
            {
                "secret": "KuSkYFsHBQVlaFtqOLwoUIWniHhpvEhP"
            }
        ]
    }
}
```

##### Default response

`Status: 200`

```json
{}
```

#### Example

Delete all global enroll secrets.

`POST /api/v1/fleet/spec/enroll_secret`

##### Request body

```json
{
    "spec": {
        "secrets": []
    }
}
```

##### Default response

`Status: 200`

```json
{}
```

### Get enroll secrets for a team

Returns the valid team enroll secrets.

`GET /api/v1/fleet/teams/{id}/secrets`

#### Parameters

None.

#### Example

`GET /api/v1/fleet/teams/1/secrets`

##### Default response

`Status: 200`

```json
{
  "secrets": [
    {
      "created_at": "2021-06-16T22:05:49Z",
      "secret": "aFtH2Nq09hrvi73ErlWNQfa7M53D3rPR",
      "team_id": 1
    }
  ]
}
```


### Modify enroll secrets for a team

Replaces all existing team enroll secrets.

`PATCH /api/v1/fleet/teams/{id}/secrets`

#### Parameters

| Name      | Type    | In   | Description                            |
| --------- | ------- | ---- | -------------------------------------- |
| id        | integer | path | **Required**. The team's id.           |
| secrets   | array   | body | **Required**. A list of enroll secrets |

#### Example

Replace all of a team's existing enroll secrets with a new enroll secret

`PATCH /api/v1/fleet/teams/2/secrets`

##### Request body

```json
{
  "secrets": [
    {
      "secret": "n07v32y53c237734m3n201153c237"
    }
  ]
}
```

##### Default response

`Status: 200`

```json
{
  "secrets": [
    {
      "secret": "n07v32y53c237734m3n201153c237",
      "created_at": "0001-01-01T00:00:00Z"
    }
  ]
}
```

#### Example

Delete all of a team's existing enroll secrets

`PATCH /api/v1/fleet/teams/2/secrets`

##### Request body

```json
{
  "secrets": []
}
```

##### Default response

`Status: 200`

```json
{
  "secrets": null
}
```

### Create invite

`POST /api/v1/fleet/invites`

#### Parameters

| Name        | Type    | In   | Description                                                                                                                                           |
| ----------- | ------- | ---- | ----------------------------------------------------------------------------------------------------------------------------------------------------- |
| global_role | string  | body | Role the user will be granted. Either a global role is needed, or a team role.                                                                        |
| email       | string  | body | **Required.** The email of the invited user. This email will receive the invitation link.                                                             |
| name        | string  | body | **Required.** The name of the invited user.                                                                                                           |
| sso_enabled | boolean | body | **Required.** Whether or not SSO will be enabled for the invited user.                                                                                |
| teams       | list    | body | _Available in Fleet Premium_ A list of the teams the user is a member of. Each item includes the team's ID and the user's role in the specified team. |

#### Example

##### Request body

```json
{
  "email": "john_appleseed@example.com",
  "name": "John",
  "sso_enabled": false,
  "global_role": null,
  "teams": [
    {
      "id": 2,
      "role": "observer"
    },
    {
      "id": 3,
      "role": "maintainer"
    }
  ]
}
```

`POST /api/v1/fleet/invites`

##### Default response

`Status: 200`

```json
{
  "invite": {
    "created_at": "0001-01-01T00:00:00Z",
    "updated_at": "0001-01-01T00:00:00Z",
    "id": 3,
    "invited_by": 1,
    "email": "john_appleseed@example.com",
    "name": "John",
    "sso_enabled": false,
    "teams": [
      {
        "id": 10,
        "created_at": "0001-01-01T00:00:00Z",
        "name": "Apples",
        "description": "",
        "agent_options": null,
        "user_count": 0,
        "host_count": 0,
        "role": "observer"
      },
      {
        "id": 14,
        "created_at": "0001-01-01T00:00:00Z",
        "name": "Best of the Best Engineering",
        "description": "",
        "agent_options": null,
        "user_count": 0,
        "host_count": 0,
        "role": "maintainer"
      }
    ]
  }
}
```

### List invites

Returns a list of the active invitations in Fleet.

`GET /api/v1/fleet/invites`

#### Parameters

| Name            | Type   | In    | Description                                                                                                                   |
| --------------- | ------ | ----- | ----------------------------------------------------------------------------------------------------------------------------- |
| order_key       | string | query | What to order results by. Can be any column in the invites table.                                                             |
| order_direction | string | query | **Requires `order_key`**. The direction of the order given the order key. Options include `asc` and `desc`. Default is `asc`. |
| query           | string | query | Search query keywords. Searchable fields include `name` and `email`.                                                          |

#### Example

`GET /api/v1/fleet/invites`

##### Default response

`Status: 200`

```json
{
  "invites": [
    {
      "created_at": "0001-01-01T00:00:00Z",
      "updated_at": "0001-01-01T00:00:00Z",
      "id": 3,
      "email": "john_appleseed@example.com",
      "name": "John",
      "sso_enabled": false,
      "global_role": "admin",
      "teams": []
    },
    {
      "created_at": "0001-01-01T00:00:00Z",
      "updated_at": "0001-01-01T00:00:00Z",
      "id": 4,
      "email": "bob_marks@example.com",
      "name": "Bob",
      "sso_enabled": false,
      "global_role": "admin",
      "teams": []
    }
  ]
}
```

### Delete invite

Delete the specified invite from Fleet.

`DELETE /api/v1/fleet/invites/{id}`

#### Parameters

| Name | Type    | In   | Description                  |
| ---- | ------- | ---- | ---------------------------- |
| id   | integer | path | **Required.** The user's id. |

#### Example

`DELETE /api/v1/fleet/invites/{id}`

##### Default response

`Status: 200`


### Verify invite

Verify the specified invite.

`GET /api/v1/fleet/invites/{token}`

#### Parameters

| Name  | Type    | In   | Description                            |
| ----- | ------- | ---- | -------------------------------------- |
| token | integer | path | **Required.** The user's invite token. |

#### Example

`GET /api/v1/fleet/invites/{token}`

##### Default response

`Status: 200`

```json
{
    "invite": {
        "created_at": "2021-01-15T00:58:33Z",
        "updated_at": "2021-01-15T00:58:33Z",
        "id": 4,
        "email": "steve@example.com",
        "name": "Steve",
        "sso_enabled": false,
        "global_role": "admin",
        "teams": []
    }
}
```

##### Not found

`Status: 404`

```json
{
    "message": "Resource Not Found",
    "errors": [
        {
            "name": "base",
            "reason": "Invite with token <token> was not found in the datastore"
        }
    ]
}
```

### Update invite

`PATCH /api/v1/fleet/invites/{id}`

#### Parameters

| Name        | Type    | In   | Description                                                                                                                                           |
| ----------- | ------- | ---- | ----------------------------------------------------------------------------------------------------------------------------------------------------- |
| global_role | string  | body | Role the user will be granted. Either a global role is needed, or a team role.                                                                        |
| email       | string  | body | The email of the invited user. Updates on the email won't resend the invitation.                                                             |
| name        | string  | body | The name of the invited user.                                                                                                           |
| sso_enabled | boolean | body | Whether or not SSO will be enabled for the invited user.                                                                                |
| teams       | list    | body | _Available in Fleet Premium_ A list of the teams the user is a member of. Each item includes the team's ID and the user's role in the specified team. |

#### Example

`PATCH /api/v1/fleet/invites/123`

##### Request body

```json
{
  "email": "john_appleseed@example.com",
  "name": "John",
  "sso_enabled": false,
  "global_role": null,
  "teams": [
    {
      "id": 2,
      "role": "observer"
    },
    {
      "id": 3,
      "role": "maintainer"
    }
  ]
}
```

##### Default response

`Status: 200`

```json
{
  "invite": {
    "created_at": "0001-01-01T00:00:00Z",
    "updated_at": "0001-01-01T00:00:00Z",
    "id": 3,
    "invited_by": 1,
    "email": "john_appleseed@example.com",
    "name": "John",
    "sso_enabled": false,
    "teams": [
      {
        "id": 10,
        "created_at": "0001-01-01T00:00:00Z",
        "name": "Apples",
        "description": "",
        "agent_options": null,
        "user_count": 0,
        "host_count": 0,
        "role": "observer"
      },
      {
        "id": 14,
        "created_at": "0001-01-01T00:00:00Z",
        "name": "Best of the Best Engineering",
        "description": "",
        "agent_options": null,
        "user_count": 0,
        "host_count": 0,
        "role": "maintainer"
      }
    ]
  }
}
```

### Version

Get version and build information from the Fleet server.

`GET /api/v1/fleet/version`

#### Parameters

None.

#### Example

`GET /api/v1/fleet/version`

##### Default response

`Status: 200`

```json
{
  "version": "3.9.0-93-g1b67826f-dirty",
  "branch": "version",
  "revision": "1b67826fe4bf40b2f45ec53e01db9bf467752e74",
  "go_version": "go1.15.7",
  "build_date": "2021-03-27T00:28:48Z",
  "build_user": "zwass"
}
```

---

## Hosts

- [On the different timestamps in the host data structure](#on-the-different-timestamps-in-the-host-data-structure)
- [List hosts](#list-hosts)
- [Count hosts](#count-hosts)
- [Get hosts summary](#get-hosts-summary)
- [Get host](#get-host)
- [Get host by identifier](#get-host-by-identifier)
- [Delete host](#delete-host)
- [Refetch host](#refetch-host)
- [Transfer hosts to a team](#transfer-hosts-to-a-team)
- [Transfer hosts to a team by filter](#transfer-hosts-to-a-team-by-filter)
- [Bulk delete hosts by filter or ids](#bulk-delete-hosts-by-filter-or-ids)
- [Get host's Google Chrome profiles](#get-hosts-google-chrome-profiles)
- [Get host's mobile device management (MDM) information](#get-hosts-mobile-device-management-mdm-information)
- [Get mobile device management (MDM) summary](#get-mobile-device-management-mdm-summary)
- [Get host's macadmin mobile device management (MDM) and Munki information](#get-hosts-macadmin-mobile-device-management-mdm-and-munki-information)
- [Get aggregated host's mobile device management (MDM) and Munki information](#get-aggregated-hosts-macadmin-mobile-device-management-mdm-and-munki-information)
- [Get host OS versions](#get-host-os-versions)
- [Get hosts report in CSV](#get-hosts-report-in-csv)
- [Get host's disk encryption key](#get-hosts-disk-encryption-key)

### On the different timestamps in the host data structure

Hosts have a set of timestamps usually named with an "_at" suffix, such as created_at, enrolled_at, etc. Before we go
through each of them and what they mean, we need to understand a bit more about how the host data structure is
represented in the database.

The table `hosts` is the main one. It holds the core data for a host. A host doesn't exist if there is no row for it in
this table. This table also holds most of the timestamps, but it doesn't hold all of the host data. This is an important
detail as we'll see below.

There's adjacent tables to this one that usually follow the name convention `host_<extra data descriptor>`. Examples of
this are: `host_additional` that holds additional query results, `host_software` that links a host with many rows from
the `software` table.

- `created_at`: the time the row in the database was created, which usually corresponds to the first enrollment of the host.
- `updated_at`: the last time the row in the database for the `hosts` table was updated.
- `detail_updated_at`: the last time Fleet updated host data, based on the results from the detail queries (this includes updates to host associated tables, e.g. `host_users`).
- `label_updated_at`: the last time Fleet updated the label membership for the host based on the results from the queries ran.
- `last_enrolled_at`: the last time the host enrolled to Fleet.
- `policy_updated_at`: the last time we updated the policy results for the host based on the queries ran.
- `seen_time`: the last time the host contacted the fleet server, regardless of what operation it was for.
- `software_updated_at`: the last time software changed for the host in any way.

### List hosts

`GET /api/v1/fleet/hosts`

#### Parameters

| Name                    | Type    | In    | Description                                                                                                                                                                                                                                                                                                                                 |
| ----------------------- | ------- | ----- | ------------------------------------------------------------------------------------------------------------------------------------------------------------------------------------------------------------------------------------------------------------------------------------------------------------------------------------------- |
| page                    | integer | query | Page number of the results to fetch.                                                                                                                                                                                                                                                                                                        |
| per_page                | integer | query | Results per page.                                                                                                                                                                                                                                                                                                                           |
| order_key               | string  | query | What to order results by. Can be any column in the hosts table.                                                                                                                                                                                                                                                                             |
| after                   | string  | query | The value to get results after. This needs `order_key` defined, as that's the column that would be used.                                                                                                                                                                                                                                     |
| order_direction         | string  | query | **Requires `order_key`**. The direction of the order given the order key. Options include `asc` and `desc`. Default is `asc`.                                                                                                                                                                                                               |
| status                  | string  | query | Indicates the status of the hosts to return. Can either be `new`, `online`, `offline`, `mia` or `missing`.                                                                                                                                                                                                                                  |
| query                   | string  | query | Search query keywords. Searchable fields include `hostname`, `machine_serial`, `uuid`, `ipv4` and the hosts' email addresses (only searched if the query looks like an email address, i.e. contains an `@`, no space, etc.).                                                                                                                |
| additional_info_filters | string  | query | A comma-delimited list of fields to include in each host's additional information object. See [Fleet Configuration Options](https://fleetdm.com/docs/using-fleet/fleetctl-cli#fleet-configuration-options) for an example configuration with hosts' additional information. Use `*` to get all stored fields.                                                  |
| team_id                 | integer | query | _Available in Fleet Premium_ Filters the hosts to only include hosts in the specified team.                                                                                                                                                                                                                                                 |
| policy_id               | integer | query | The ID of the policy to filter hosts by.                                                                                                                                                                                                                                                                                                    |
| policy_response         | string  | query | Valid options are `passing` or `failing`.  `policy_id` must also be specified with `policy_response`.                                                                                                                                                                                                                                       |
| software_id             | integer | query | The ID of the software to filter hosts by.                                                                                                                                                                                                                                                                                                  |
| os_id                   | integer | query | The ID of the operating system to filter hosts by.                                                                                                                                                                                                                                                                                          |
| os_name                 | string  | query | The name of the operating system to filter hosts by. `os_version` must also be specified with `os_name`                                                                                                                                                                                                                                     |
| os_version              | string  | query | The version of the operating system to filter hosts by. `os_name` must also be specified with `os_version`                                                                                                                                                                                                                                  |
| device_mapping          | boolean | query | Indicates whether `device_mapping` should be included for each host. See ["Get host's Google Chrome profiles](#get-hosts-google-chrome-profiles) for more information about this feature.                                                                                                                                                  |
| mdm_id                  | integer | query | The ID of the _mobile device management_ (MDM) solution to filter hosts by (that is, filter hosts that use a specific MDM provider and URL).                                                                                                                                                                                                |
| mdm_name                | string  | query | The name of the _mobile device management_ (MDM) solution to filter hosts by (that is, filter hosts that use a specific MDM provider).                                                                                                                                                                                                |
| mdm_enrollment_status   | string  | query | The _mobile device management_ (MDM) enrollment status to filter hosts by. Can be one of 'manual', 'automatic', 'enrolled', 'pending', or 'unenrolled'.                                                                                                                                                                                                             |
| macos_settings          | string  | query | Filters the hosts by the status of the _mobile device management_ (MDM) profiles applied to hosts. Can be one of 'verifying', 'pending', or 'failed'. **Note: If this filter is used in Fleet Premium without a team id filter, the results include only hosts that are not assigned to any team.**                                                                                                                                                                                                             |
| munki_issue_id          | integer | query | The ID of the _munki issue_ (a Munki-reported error or warning message) to filter hosts by (that is, filter hosts that are affected by that corresponding error or warning message).                                                                                                                                                        |
| low_disk_space          | integer | query | _Available in Fleet Premium_ Filters the hosts to only include hosts with less GB of disk space available than this value. Must be a number between 1-100.                                                                                                                                                                                  |
| disable_failing_policies| boolean | query | If "true", hosts will return failing policies as 0 regardless of whether there are any that failed for the host. This is meant to be used when increased performance is needed in exchange for the extra information.                                                                                                                       |
| macos_settings_disk_encryption | string | query | Filters the hosts by the status of the macOS disk encryption MDM profile on the host. Can be one of `verifying`, `action_required`, `enforcing`, `failed`, or `removing_enforcement`. |
| bootstrap_package       | string | query | _Available in Fleet Premium_ Filters the hosts by the status of the MDM bootstrap package on the host. Can be one of `installed`, `pending`, or `failed`. |

If `additional_info_filters` is not specified, no `additional` information will be returned.

If `software_id` is specified, an additional top-level key `"software"` is returned with the software object corresponding to the `software_id`. See [List all software](#list-all-software) response payload for details about this object.

If `mdm_id` is specified, an additional top-level key `"mobile_device_management_solution"` is returned with the information corresponding to the `mdm_id`.

If `mdm_id`, `mdm_name` or `mdm_enrollment_status` is specified, then Windows Servers are excluded from the results.

If `munki_issue_id` is specified, an additional top-level key `"munki_issue"` is returned with the information corresponding to the `munki_issue_id`.

If `after` is being used with `created_at` or `updated_at`, the table must be specified in `order_key`. Those columns become `h.created_at` and `h.updated_at`.

#### Example

`GET /api/v1/fleet/hosts?page=0&per_page=100&order_key=hostname&query=2ce`

##### Request query parameters

```json
{
  "page": 0,
  "per_page": 100,
  "order_key": "hostname"
}
```

##### Default response

`Status: 200`

```json
{
  "hosts": [
    {
      "created_at": "2020-11-05T05:09:44Z",
      "updated_at": "2020-11-05T06:03:39Z",
      "id": 1,
      "detail_updated_at": "2020-11-05T05:09:45Z",
      "software_updated_at": "2020-11-05T05:09:44Z",
      "label_updated_at": "2020-11-05T05:14:51Z",
      "seen_time": "2020-11-05T06:03:39Z",
      "hostname": "2ceca32fe484",
      "uuid": "392547dc-0000-0000-a87a-d701ff75bc65",
      "platform": "centos",
      "osquery_version": "2.7.0",
      "os_version": "CentOS Linux 7",
      "build": "",
      "platform_like": "rhel fedora",
      "code_name": "",
      "uptime": 8305000000000,
      "memory": 2084032512,
      "cpu_type": "6",
      "cpu_subtype": "142",
      "cpu_brand": "Intel(R) Core(TM) i5-8279U CPU @ 2.40GHz",
      "cpu_physical_cores": 4,
      "cpu_logical_cores": 4,
      "hardware_vendor": "",
      "hardware_model": "",
      "hardware_version": "",
      "hardware_serial": "",
      "computer_name": "2ceca32fe484",
      "display_name": "2ceca32fe484",
      "public_ip": "",
      "primary_ip": "",
      "primary_mac": "",
      "distributed_interval": 10,
      "config_tls_refresh": 10,
      "logger_tls_period": 8,
      "additional": {},
      "status": "offline",
      "display_text": "2ceca32fe484",
      "team_id": null,
      "team_name": null,
      "pack_stats": null,
      "issues": {
        "failing_policies_count": 2,
        "total_issues_count": 2
      },
      "geolocation": {
        "country_iso": "US",
        "city_name": "New York",
        "geometry": {
          "type": "point",
          "coordinates": [40.6799, -74.0028]
        }
      },
      "mdm": {
        "encryption_key_available": false,
        "enrollment_status": null,
        "name": "",
        "server_url": null
      }
    }
  ]
}
```

> Note: the response above assumes a [GeoIP database is configured](https://fleetdm.com/docs/deploying/configuration#geoip), otherwise the `geolocation` object won't be included.

Response payload with the `mdm_id` filter provided:

```json
{
  "hosts": [...],
  "mobile_device_management_solution": {
    "server_url": "http://some.url/mdm",
    "name": "MDM Vendor Name",
    "id": 999
  }
}
```

Response payload with the `munki_issue_id` filter provided:

```json
{
  "hosts": [...],
  "munki_issue": {
    "id": 1,
    "name": "Could not retrieve managed install primary manifest",
    "type": "error"
  }
}
```

### Count hosts

`GET /api/v1/fleet/hosts/count`

#### Parameters

| Name                    | Type    | In    | Description                                                                                                                                                                                                                                                                                                                                 |
| ----------------------- | ------- | ----- | ------------------------------------------------------------------------------------------------------------------------------------------------------------------------------------------------------------------------------------------------------------------------------------------------------------------------------------------- |
| order_key               | string  | query | What to order results by. Can be any column in the hosts table.                                                                                                                                                                                                                                                                             |
| order_direction         | string  | query | **Requires `order_key`**. The direction of the order given the order key. Options include `asc` and `desc`. Default is `asc`.                                                                                                                                                                                                               |
| after                   | string  | query | The value to get results after. This needs `order_key` defined, as that's the column that would be used.                                                                                                                                                                                                                                    |
| status                  | string  | query | Indicates the status of the hosts to return. Can either be `new`, `online`, `offline`, `mia` or `missing`.                                                                                                                                                                                                                                  |
| query                   | string  | query | Search query keywords. Searchable fields include `hostname`, `machine_serial`, `uuid`, `ipv4` and the hosts' email addresses (only searched if the query looks like an email address, i.e. contains an `@`, no space, etc.).                                                                                                                |
| team_id                 | integer | query | _Available in Fleet Premium_ Filters the hosts to only include hosts in the specified team.                                                                                                                                                                                                                                                 |
| policy_id               | integer | query | The ID of the policy to filter hosts by.                                                                                                                                                                                                                                                                                                    |
| policy_response         | string  | query | Valid options are `passing` or `failing`.  `policy_id` must also be specified with `policy_response`.                                                                                                                                                                                                                                       |
| software_id             | integer | query | The ID of the software to filter hosts by.                                                                                                                                                                                                                                                                                                  |
| os_id                   | integer | query | The ID of the operating system to filter hosts by.                                                                                                                                                                                                                                                                                          |
| os_name                 | string  | query | The name of the operating system to filter hosts by. `os_version` must also be specified with `os_name`                                                                                                                                                                                                                                     |
| os_version              | string  | query | The version of the operating system to filter hosts by. `os_name` must also be specified with `os_version`                                                                                                                                                                                                                                  |
| label_id                | integer | query | A valid label ID. Can only be used in combination with `order_key`, `order_direction`, `after`, `status`, `query` and `team_id`.                                                                                                                                                                                                            |
| mdm_id                  | integer | query | The ID of the _mobile device management_ (MDM) solution to filter hosts by (that is, filter hosts that use a specific MDM provider and URL).                                                                                                                                                                                                |
| mdm_name                | string  | query | The name of the _mobile device management_ (MDM) solution to filter hosts by (that is, filter hosts that use a specific MDM provider).                                                                                                                                                                                                |
| mdm_enrollment_status   | string  | query | The _mobile device management_ (MDM) enrollment status to filter hosts by. Can be one of 'manual', 'automatic', 'enrolled', 'pending', or 'unenrolled'.                                                                                                                                                                                                             |
| macos_settings          | string  | query | Filters the hosts by the status of the _mobile device management_ (MDM) profiles applied to hosts. Can be one of 'verifying', 'pending', or 'failed'. **Note: If this filter is used in Fleet Premium without a team id filter, the results include only hosts that are not assigned to any team.**                                                                                                                                                                                                             |
| munki_issue_id          | integer | query | The ID of the _munki issue_ (a Munki-reported error or warning message) to filter hosts by (that is, filter hosts that are affected by that corresponding error or warning message).                                                                                                                                                        |
| low_disk_space          | integer | query | _Available in Fleet Premium_ Filters the hosts to only include hosts with less GB of disk space available than this value. Must be a number between 1-100.                                                                                                                                                                                  |
| macos_settings_disk_encryption | string | query | Filters the hosts by the status of the macOS disk encryption MDM profile on the host. Can be one of `verifying`, `action_required`, `enforcing`, `failed`, or `removing_enforcement`. |
| bootstrap_package       | string | query | _Available in Fleet Premium_ Filters the hosts by the status of the MDM bootstrap package on the host. Can be one of `installed`, `pending`, or `failed`. **Note: If this filter is used in Fleet Premium without a team id filter, the results include only hosts that are not assigned to any team.** |

If `additional_info_filters` is not specified, no `additional` information will be returned.

If `mdm_id`, `mdm_name` or `mdm_enrollment_status` is specified, then Windows Servers are excluded from the results.

#### Example

`GET /api/v1/fleet/hosts/count?page=0&per_page=100&order_key=hostname&query=2ce`

##### Request query parameters

```json
{
  "page": 0,
  "per_page": 100,
  "order_key": "hostname"
}
```

##### Default response

`Status: 200`

```json
{
  "count": 123
}
```

### Get hosts summary

Returns the count of all hosts organized by status. `online_count` includes all hosts currently enrolled in Fleet. `offline_count` includes all hosts that haven't checked into Fleet recently. `mia_count` includes all hosts that haven't been seen by Fleet in more than 30 days. `new_count` includes the hosts that have been enrolled to Fleet in the last 24 hours.

`GET /api/v1/fleet/host_summary`

#### Parameters

| Name            | Type    | In    | Description                                                                     |
| --------------- | ------- | ----  | ------------------------------------------------------------------------------- |
| team_id         | integer | query | The ID of the team whose host counts should be included. Defaults to all teams. |
| platform        | string  | query | Platform to filter by when counting. Defaults to all platforms.                 |
| low_disk_space  | integer | query | _Available in Fleet Premium_ Returns the count of hosts with less GB of disk space available than this value. Must be a number between 1-100. |

#### Example

`GET /api/v1/fleet/host_summary?team_id=1&low_disk_space=32`

##### Default response

`Status: 200`

```json
{
  "team_id": 1,
  "totals_hosts_count": 2408,
  "online_count": 2267,
  "offline_count": 141,
  "mia_count": 0,
  "missing_30_days_count": 0,
  "new_count": 0,
  "all_linux_count": 1204,
  "low_disk_space_count": 12,
  "builtin_labels": [
    {
      "id": 6,
      "name": "All Hosts",
      "description": "All hosts which have enrolled in Fleet",
      "label_type": "builtin"
    },
    {
      "id": 7,
      "name": "macOS",
      "description": "All macOS hosts",
      "label_type": "builtin"
    },
    {
      "id": 8,
      "name": "Ubuntu Linux",
      "description": "All Ubuntu hosts",
      "label_type": "builtin"
    },
    {
      "id": 9,
      "name": "CentOS Linux",
      "description": "All CentOS hosts",
      "label_type": "builtin"
    },
    {
      "id": 10,
      "name": "MS Windows",
      "description": "All Windows hosts",
      "label_type": "builtin"
    },
    {
      "id": 11,
      "name": "Red Hat Linux",
      "description": "All Red Hat Enterprise Linux hosts",
      "label_type": "builtin"
    },
    {
      "id": 12,
      "name": "All Linux",
      "description": "All Linux distributions",
      "label_type": "builtin"
    }
  ],
  "platforms": [
    {
      "platform": "linux",
      "hosts_count": 1204
    },
    {
      "platform": "darwin",
      "hosts_count": 1204
    }
  ]
}
```

### Get host

Returns the information of the specified host.

`GET /api/v1/fleet/hosts/{id}`

#### Parameters

| Name | Type    | In   | Description                  |
| ---- | ------- | ---- | ---------------------------- |
| id   | integer | path | **Required**. The host's id. |

#### Example

`GET /api/v1/fleet/hosts/121`

##### Default response

`Status: 200`

```json
{
  "host": {
    "created_at": "2021-08-19T02:02:22Z",
    "updated_at": "2021-08-19T21:14:58Z",
    "software": [
      {
        "id": 408,
        "name": "osquery",
        "version": "4.5.1",
        "source": "rpm_packages",
        "generated_cpe": "",
        "vulnerabilities": null
      },
      {
        "id": 1146,
        "name": "tar",
        "version": "1.30",
        "source": "rpm_packages",
        "generated_cpe": "",
        "vulnerabilities": null
      },
      {
        "id": 321,
        "name": "SomeApp.app",
        "version": "1.0",
        "source": "apps",
        "bundle_identifier": "com.some.app",
        "last_opened_at": "2021-08-18T21:14:00Z",
        "generated_cpe": "",
        "vulnerabilities": null
      }
    ],
    "id": 1,
    "detail_updated_at": "2021-08-19T21:07:53Z",
    "software_updated_at": "2020-11-05T05:09:44Z",
    "label_updated_at": "2021-08-19T21:07:53Z",
    "last_enrolled_at": "2021-08-19T02:02:22Z",
    "seen_time": "2021-08-19T21:14:58Z",
    "refetch_requested": false,
    "hostname": "23cfc9caacf0",
    "uuid": "309a4b7d-0000-0000-8e7f-26ae0815ede8",
    "platform": "rhel",
    "osquery_version": "4.5.1",
    "os_version": "CentOS Linux 8.3.2011",
    "build": "",
    "platform_like": "rhel",
    "code_name": "",
    "uptime": 210671000000000,
    "memory": 16788398080,
    "cpu_type": "x86_64",
    "cpu_subtype": "158",
    "cpu_brand": "Intel(R) Core(TM) i9-9980HK CPU @ 2.40GHz",
    "cpu_physical_cores": 12,
    "cpu_logical_cores": 12,
    "hardware_vendor": "",
    "hardware_model": "",
    "hardware_version": "",
    "hardware_serial": "",
    "computer_name": "23cfc9caacf0",
    "display_name": "23cfc9caacf0",
    "public_ip": "",
    "primary_ip": "172.27.0.6",
    "primary_mac": "02:42:ac:1b:00:06",
    "distributed_interval": 10,
    "config_tls_refresh": 10,
    "logger_tls_period": 10,
    "team_id": null,
    "pack_stats": null,
    "team_name": null,
    "additional": {},
    "gigs_disk_space_available": 46.1,
    "percent_disk_space_available": 73,
    "disk_encryption_enabled": true,
    "users": [
      {
        "uid": 0,
        "username": "root",
        "type": "",
        "groupname": "root",
        "shell": "/bin/bash"
      },
      {
        "uid": 1,
        "username": "bin",
        "type": "",
        "groupname": "bin",
        "shell": "/sbin/nologin"
      }
    ],
    "labels": [
      {
        "created_at": "2021-08-19T02:02:17Z",
        "updated_at": "2021-08-19T02:02:17Z",
        "id": 6,
        "name": "All Hosts",
        "description": "All hosts which have enrolled in Fleet",
        "query": "SELECT 1;",
        "platform": "",
        "label_type": "builtin",
        "label_membership_type": "dynamic"
      },
      {
        "created_at": "2021-08-19T02:02:17Z",
        "updated_at": "2021-08-19T02:02:17Z",
        "id": 9,
        "name": "CentOS Linux",
        "description": "All CentOS hosts",
        "query": "SELECT 1 FROM os_version WHERE platform = 'centos' OR name LIKE '%centos%'",
        "platform": "",
        "label_type": "builtin",
        "label_membership_type": "dynamic"
      },
      {
        "created_at": "2021-08-19T02:02:17Z",
        "updated_at": "2021-08-19T02:02:17Z",
        "id": 12,
        "name": "All Linux",
        "description": "All Linux distributions",
        "query": "SELECT 1 FROM osquery_info WHERE build_platform LIKE '%ubuntu%' OR build_distro LIKE '%centos%';",
        "platform": "",
        "label_type": "builtin",
        "label_membership_type": "dynamic"
      }
    ],
    "packs": [],
    "status": "online",
    "display_text": "23cfc9caacf0",
    "policies": [
      {
        "id": 1,
        "name": "SomeQuery",
        "query": "SELECT * FROM foo;",
        "description": "this is a query",
        "resolution": "fix with these steps...",
        "platform": "windows,linux",
        "response": "pass",
        "critical": false
      },
      {
        "id": 2,
        "name": "SomeQuery2",
        "query": "SELECT * FROM bar;",
        "description": "this is another query",
        "resolution": "fix with these other steps...",
        "platform": "darwin",
        "response": "fail",
        "critical": false
      },
      {
        "id": 3,
        "name": "SomeQuery3",
        "query": "SELECT * FROM baz;",
        "description": "",
        "resolution": "",
        "platform": "",
        "response": "",
        "critical": false
      }
    ],
    "issues": {
      "failing_policies_count": 2,
      "total_issues_count": 2
    },
    "batteries": [
      {
        "cycle_count": 999,
        "health": "Normal"
      }
    ],
    "geolocation": {
      "country_iso": "US",
      "city_name": "New York",
      "geometry": {
        "type": "point",
        "coordinates": [40.6799, -74.0028]
      }
    },
    "mdm": {
      "encryption_key_available": false,
      "enrollment_status": null,
      "name": "",
      "server_url": null,
      "macos_settings": {
        "disk_encryption": null,
        "action_required": null
      },
      "macos_setup": {
        "bootstrap_package_status": "installed",
        "detail": ""
      },
      "profiles": [
        {
          "profile_id": 999,
          "name": "profile1",
          "status": "verifying",
          "operation_type": "install",
          "detail": ""
        }
      ]
    }
  }
}
```

> Note: the response above assumes a [GeoIP database is configured](https://fleetdm.com/docs/deploying/configuration#geoip), otherwise the `geolocation` object won't be included.

### Get host by identifier

Returns the information of the host specified using the `uuid`, `osquery_host_id`, `hostname`, or
`node_key` as an identifier

`GET /api/v1/fleet/hosts/identifier/{identifier}`

#### Parameters

| Name       | Type              | In   | Description                                                                   |
| ---------- | ----------------- | ---- | ----------------------------------------------------------------------------- |
| identifier | integer or string | path | **Required**. The host's `uuid`, `osquery_host_id`, `hostname`, or `node_key` |

#### Example

`GET /api/v1/fleet/hosts/identifier/392547dc-0000-0000-a87a-d701ff75bc65`

##### Default response

`Status: 200`

```json
{
  "host": {
    "created_at": "2022-02-10T02:29:13Z",
    "updated_at": "2022-10-14T17:07:11Z",
    "software": [
      {
          "id": 16923,
          "name": "Automat",
          "version": "0.8.0",
          "source": "python_packages",
          "generated_cpe": "",
          "vulnerabilities": null
      }
    ],
    "id": 33,
    "detail_updated_at": "2022-10-14T17:07:12Z",
    "label_updated_at": "2022-10-14T17:07:12Z",
    "policy_updated_at": "2022-10-14T17:07:12Z",
    "last_enrolled_at": "2022-02-10T02:29:13Z",
    "software_updated_at": "2020-11-05T05:09:44Z",
    "seen_time": "2022-10-14T17:45:41Z",
    "refetch_requested": false,
    "hostname": "23cfc9caacf0",
    "uuid": "392547dc-0000-0000-a87a-d701ff75bc65",
    "platform": "ubuntu",
    "osquery_version": "5.5.1",
    "os_version": "Ubuntu 20.04.3 LTS",
    "build": "",
    "platform_like": "debian",
    "code_name": "focal",
    "uptime": 20807520000000000,
    "memory": 1024360448,
    "cpu_type": "x86_64",
    "cpu_subtype": "63",
    "cpu_brand": "DO-Regular",
    "cpu_physical_cores": 1,
    "cpu_logical_cores": 1,
    "hardware_vendor": "",
    "hardware_model": "",
    "hardware_version": "",
    "hardware_serial": "",
    "computer_name": "23cfc9caacf0",
    "public_ip": "",
    "primary_ip": "172.27.0.6",
    "primary_mac": "02:42:ac:1b:00:06",
    "distributed_interval": 10,
    "config_tls_refresh": 60,
    "logger_tls_period": 10,
    "team_id": 2,
    "pack_stats": [
      {
        "pack_id": 1,
        "pack_name": "Global",
        "type": "global",
        "query_stats": [
          {
            "scheduled_query_name": "Get running processes (with user_name)",
            "scheduled_query_id": 49,
            "query_name": "Get running processes (with user_name)",
            "pack_name": "Global",
            "pack_id": 1,
            "average_memory": 260000,
            "denylisted": false,
            "executions": 1,
            "interval": 86400,
            "last_executed": "2022-10-14T10:00:01Z",
            "output_size": 198,
            "system_time": 20,
            "user_time": 80,
            "wall_time": 0
          }
        ]
      }
    ],
    "team_name": null,
    "gigs_disk_space_available": 19.29,
    "percent_disk_space_available": 74,
    "issues": {
        "total_issues_count": 0,
        "failing_policies_count": 0
    },
    "labels": [
            {
            "created_at": "2021-09-14T05:11:02Z",
            "updated_at": "2021-09-14T05:11:02Z",
            "id": 12,
            "name": "All Linux",
            "description": "All Linux distributions",
            "query": "SELECT 1 FROM osquery_info WHERE build_platform LIKE '%ubuntu%' OR build_distro LIKE '%centos%';",
            "platform": "",
            "label_type": "builtin",
            "label_membership_type": "dynamic"
        }
    ],
    "packs": [
          {
            "created_at": "2021-09-17T05:28:54Z",
            "updated_at": "2021-09-17T05:28:54Z",
            "id": 1,
            "name": "Global",
            "description": "Global pack",
            "disabled": false,
            "type": "global",
            "labels": null,
            "label_ids": null,
            "hosts": null,
            "host_ids": null,
            "teams": null,
            "team_ids": null
        }
    ],
    "policies": [
      {
            "id": 142,
            "name": "Full disk encryption enabled (macOS)",
            "query": "SELECT 1 FROM disk_encryption WHERE user_uuid IS NOT '' AND filevault_status = 'on' LIMIT 1;",
            "description": "Checks to make sure that full disk encryption (FileVault) is enabled on macOS devices.",
            "author_id": 31,
            "author_name": "",
            "author_email": "",
            "team_id": null,
            "resolution": "To enable full disk encryption, on the failing device, select System Preferences > Security & Privacy > FileVault > Turn On FileVault.",
            "platform": "darwin,linux",
            "created_at": "2022-09-02T18:52:19Z",
            "updated_at": "2022-09-02T18:52:19Z",
            "response": "fail",
            "critical": false
        }
    ],
    "batteries": [
      {
        "cycle_count": 999,
        "health": "Normal"
      }
    ],
    "geolocation": {
      "country_iso": "US",
      "city_name": "New York",
      "geometry": {
        "type": "point",
        "coordinates": [40.6799, -74.0028]
      }
    },
    "status": "online",
    "display_text": "dogfood-ubuntu-box",
    "display_name": "dogfood-ubuntu-box",
    "mdm": {
      "encryption_key_available": false,
      "enrollment_status": null,
      "name": "",
      "server_url": null,
      "macos_settings": {
        "disk_encryption": null,
        "action_required": null
      },
      "macos_setup": {
        "bootstrap_package_status": "installed",
        "detail": ""
      },
      "profiles": [
        {
          "profile_id": 999,
          "name": "profile1",
          "status": "verifying",
          "operation_type": "install",
          "detail": ""
        }
      ]
    }
  }
}
```

> Note: the response above assumes a [GeoIP database is configured](https://fleetdm.com/docs/deploying/configuration#geoip), otherwise the `geolocation` object won't be included.

### Delete host

Deletes the specified host from Fleet. Note that a deleted host will fail authentication with the previous node key, and in most osquery configurations will attempt to re-enroll automatically. If the host still has a valid enroll secret, it will re-enroll successfully.

`DELETE /api/v1/fleet/hosts/{id}`

#### Parameters

| Name | Type    | In   | Description                  |
| ---- | ------- | ---- | ---------------------------- |
| id   | integer | path | **Required**. The host's id. |

#### Example

`DELETE /api/v1/fleet/hosts/121`

##### Default response

`Status: 200`


### Refetch host

Flags the host details, labels and policies to be refetched the next time the host checks in for distributed queries. Note that we cannot be certain when the host will actually check in and update the query results. Further requests to the host APIs will indicate that the refetch has been requested through the `refetch_requested` field on the host object.

`POST /api/v1/fleet/hosts/{id}/refetch`

#### Parameters

| Name | Type    | In   | Description                  |
| ---- | ------- | ---- | ---------------------------- |
| id   | integer | path | **Required**. The host's id. |

#### Example

`POST /api/v1/fleet/hosts/121/refetch`

##### Default response

`Status: 200`


### Transfer hosts to a team

_Available in Fleet Premium_

`POST /api/v1/fleet/hosts/transfer`

#### Parameters

| Name    | Type    | In   | Description                                                             |
| ------- | ------- | ---- | ----------------------------------------------------------------------- |
| team_id | integer | body | **Required**. The ID of the team you'd like to transfer the host(s) to. |
| hosts   | array   | body | **Required**. A list of host IDs.                                       |

#### Example

`POST /api/v1/fleet/hosts/transfer`

##### Request body

```json
{
  "team_id": 1,
  "hosts": [3, 2, 4, 6, 1, 5, 7]
}
```

##### Default response

`Status: 200`


### Transfer hosts to a team by filter

_Available in Fleet Premium_

`POST /api/v1/fleet/hosts/transfer/filter`

#### Parameters

| Name    | Type    | In   | Description                                                                                                                                                                                                                                                                                                                        |
| ------- | ------- | ---- | ---------------------------------------------------------------------------------------------------------------------------------------------------------------------------------------------------------------------------------------------------------------------------------------------------------------------------------- |
| team_id | integer | body | **Required**. The ID of the team you'd like to transfer the host(s) to.                                                                                                                                                                                                                                                            |
| filters | object  | body | **Required** Contains any of the following three properties: `query` for search query keywords. Searchable fields include `hostname`, `machine_serial`, `uuid`, and `ipv4`. `status` to indicate the status of the hosts to return. Can either be `new`, `online`, `offline`, `mia` or `missing`. `label_id` to indicate the selected label. `label_id` and `status` cannot be used at the same time. |

#### Example

`POST /api/v1/fleet/hosts/transfer/filter`

##### Request body

```json
{
  "team_id": 1,
  "filters": {
    "status": "online"
  }
}
```

##### Default response

`Status: 200`

### Bulk delete hosts by filter or ids

`POST /api/v1/fleet/hosts/delete`

#### Parameters

| Name    | Type    | In   | Description                                                                                                                                                                                                                                                                                                                        |
| ------- | ------- | ---- | ---------------------------------------------------------------------------------------------------------------------------------------------------------------------------------------------------------------------------------------------------------------------------------------------------------------------------------- |
| ids     | list    | body | A list of the host IDs you'd like to delete. If `ids` is specified, `filters` cannot be specified.                                                                                                                                                                                                                                                           |
| filters | object  | body | Contains any of the following four properties: `query` for search query keywords. Searchable fields include `hostname`, `machine_serial`, `uuid`, and `ipv4`. `status` to indicate the status of the hosts to return. Can either be `new`, `online`, `offline`, `mia` or `missing`. `label_id` to indicate the selected label. `team_id` to indicate the selected team. If `filters` is specified, `id` cannot be specified. `label_id` and `status` cannot be used at the same time. |

Either ids or filters are required.

Request (`ids` is specified):

```json
{
  "ids": [1]
}
```

Request (`filters` is specified):
```json
{
  "filters": {
    "status": "online",
    "label_id": 1,
    "team_id": 1,
    "query": "abc"
  }
}
```

#### Example

`POST /api/v1/fleet/hosts/delete`

##### Request body

```json
{
  "filters": {
    "status": "online",
    "team_id": 1
  }
}
```

##### Default response

`Status: 200`

### Get host's Google Chrome profiles

Retrieves a host's Google Chrome profile information which can be used to link a host to a specific user by email.

Requires [Fleetd](https://fleetdm.com/docs/using-fleet/orbit), the osquery manager from Fleet. Fleetd can be built with [fleetctl](https://fleetdm.com/docs/using-fleet/adding-hosts#osquery-installer).

`GET /api/v1/fleet/hosts/{id}/device_mapping`

#### Parameters

| Name       | Type              | In   | Description                                                                   |
| ---------- | ----------------- | ---- | ----------------------------------------------------------------------------- |
| id         | integer           | path | **Required**. The host's `id`.                                                |

#### Example

`GET /api/v1/fleet/hosts/1/device_mapping`

##### Default response

`Status: 200`

```json
{
  "host_id": 1,
  "device_mapping": [
    {
      "email": "user@example.com",
      "source": "google_chrome_profiles"
    }
  ]
}
```

---

### Get host's mobile device management (MDM) information

Currently supports Windows and MacOS. On MacOS this requires the [macadmins osquery
extension](https://github.com/macadmins/osquery-extension) which comes bundled
in [Fleet's osquery installers](https://fleetdm.com/docs/using-fleet/adding-hosts#osquery-installer).

Retrieves a host's MDM enrollment status and MDM server URL.

If the host exists but is not enrolled to an MDM server, then this API returns `null`.

`GET /api/v1/fleet/hosts/{id}/mdm`

#### Parameters

| Name    | Type    | In   | Description                                                                                                                                                                                                                                                                                                                        |
| ------- | ------- | ---- | -------------------------------------------------------------------------------- |
| id      | integer | path | **Required** The id of the host to get the details for                           |

#### Example

`GET /api/v1/fleet/hosts/32/mdm`

##### Default response

`Status: 200`

```json
{
  "enrollment_status": "On (automatic)",
  "server_url": "some.mdm.com",
  "name": "Some MDM",
  "id": 3
}
```

---

### Get mobile device management (MDM) summary

Currently supports Windows and MacOS. On MacOS this requires the [macadmins osquery
extension](https://github.com/macadmins/osquery-extension) which comes bundled
in [Fleet's osquery installers](https://fleetdm.com/docs/using-fleet/adding-hosts#osquery-installer).

Retrieves MDM enrollment summary. Windows servers are excluded from the aggregated data.

`GET /api/v1/fleet/hosts/summary/mdm`

#### Parameters

| Name     | Type    | In    | Description                                                                                                                                                                                                                                                                                                                        |
| -------- | ------- | ----- | -------------------------------------------------------------------------------- |
| team_id  | integer | query | _Available in Fleet Premium_ Filter by team                                      |
| platform | string  | query | Filter by platform ("windows" or "darwin")                                       |

A `team_id` of `0` returns the statistics for hosts that are not part of any team. A `null` or missing `team_id` returns statistics for all hosts regardless of the team.

#### Example

`GET /api/v1/fleet/hosts/summary/mdm?team_id=1&platform=windows`

##### Default response

`Status: 200`

```json
{
  "counts_updated_at": "2021-03-21T12:32:44Z",
  "mobile_device_management_enrollment_status": {
    "enrolled_manual_hosts_count": 0,
    "enrolled_automated_hosts_count": 2,
    "unenrolled_hosts_count": 0,
    "hosts_count": 2
  },
  "mobile_device_management_solution": [
    {
      "id": 2,
      "name": "Solution1",
      "server_url": "solution1.com",
      "hosts_count": 1
    },
    {
      "id": 3,
      "name": "Solution2",
      "server_url": "solution2.com",
      "hosts_count": 1
    }
  ]
}
```

---

### Get host's macadmin mobile device management (MDM) and Munki information

Requires the [macadmins osquery
extension](https://github.com/macadmins/osquery-extension) which comes bundled
in [Fleet's osquery
installers](https://fleetdm.com/docs/using-fleet/adding-hosts#osquery-installer).
Currently supported only on macOS.

Retrieves a host's MDM enrollment status, MDM server URL, and Munki version.

`GET /api/v1/fleet/hosts/{id}/macadmins`

#### Parameters

| Name    | Type    | In   | Description                                                                                                                                                                                                                                                                                                                        |
| ------- | ------- | ---- | -------------------------------------------------------------------------------- |
| id      | integer | path | **Required** The id of the host to get the details for                           |

#### Example

`GET /api/v1/fleet/hosts/32/macadmins`

##### Default response

`Status: 200`

```json
{
  "macadmins": {
    "munki": {
      "version": "1.2.3"
    },
    "munki_issues": [
      {
        "id": 1,
        "name": "Could not retrieve managed install primary manifest",
        "type": "error",
        "created_at": "2022-08-01T05:09:44Z"
      },
      {
        "id": 2,
        "name": "Could not process item Figma for optional install. No pkginfo found in catalogs: release",
        "type": "warning",
        "created_at": "2022-08-01T05:09:44Z"
      }
    ],
    "mobile_device_management": {
      "enrollment_status": "On (automatic)",
      "server_url": "http://some.url/mdm",
      "name": "MDM Vendor Name",
      "id": 999
    }
  }
}
```

---

### Get aggregated host's macadmin mobile device management (MDM) and Munki information

Requires the [macadmins osquery
extension](https://github.com/macadmins/osquery-extension) which comes bundled
in [Fleet's osquery
installers](https://fleetdm.com/docs/using-fleet/adding-hosts#osquery-installer).
Currently supported only on macOS.


Retrieves aggregated host's MDM enrollment status and Munki versions.

`GET /api/v1/fleet/macadmins`

#### Parameters

| Name    | Type    | In    | Description                                                                                                                                                                                                                                                                                                                        |
| ------- | ------- | ----- | ---------------------------------------------------------------------------------------------------------------- |
| team_id | integer | query | _Available in Fleet Premium_ Filters the aggregate host information to only include hosts in the specified team. |                           |

A `team_id` of `0` returns the statistics for hosts that are not part of any team. A `null` or missing `team_id` returns statistics for all hosts regardless of the team.

#### Example

`GET /api/v1/fleet/macadmins`

##### Default response

`Status: 200`

```json
{
  "macadmins": {
    "counts_updated_at": "2021-03-21T12:32:44Z",
    "munki_versions": [
      {
        "version": "5.5",
        "hosts_count": 8360
      },
      {
        "version": "5.4",
        "hosts_count": 1700
      },
      {
        "version": "5.3",
        "hosts_count": 400
      },
      {
        "version": "5.2.3",
        "hosts_count": 112
      },
      {
        "version": "5.2.2",
        "hosts_count": 50
      }
    ],
    "munki_issues": [
      {
        "id": 1,
        "name": "Could not retrieve managed install primary manifest",
        "type": "error",
        "hosts_count": 2851
      },
      {
        "id": 2,
        "name": "Could not process item Figma for optional install. No pkginfo found in catalogs: release",
        "type": "warning",
        "hosts_count": 1983
      }
    ],
    "mobile_device_management_enrollment_status": {
      "enrolled_manual_hosts_count": 124,
      "enrolled_automated_hosts_count": 124,
      "unenrolled_hosts_count": 112
    },
    "mobile_device_management_solution": [
      {
        "id": 1,
        "name": "SimpleMDM",
        "hosts_count": 8360,
        "server_url": "https://a.simplemdm.com/mdm"
      },
      {
        "id": 2,
        "name": "Intune",
        "hosts_count": 1700,
        "server_url": "https://enrollment.manage.microsoft.com"
      }
    ]
  }
}
```

### Get host OS versions

Retrieves the aggregated host OS versions information.

`GET /api/v1/fleet/os_versions`

#### Parameters

| Name                | Type     | In    | Description                                                                                                                          |
| ---      | ---      | ---   | ---                                                                                                                                  |
| team_id             | integer | query | _Available in Fleet Premium_ Filters the hosts to only include hosts in the specified team. If not provided, all hosts are included. |
| platform            | string   | query | Filters the hosts to the specified platform |
| os_name     | string | query | The name of the operating system to filter hosts by. `os_version` must also be specified with `os_name`                                                 |
| os_version    | string | query | The version of the operating system to filter hosts by. `os_name` must also be specified with `os_version`                                                 |

##### Default response

`Status: 200`

```json
{
  "counts_updated_at": "2022-03-22T21:38:31Z",
  "os_versions": [
    {
      "hosts_count": 1,
      "name": "CentOS 6.10.0",
      "name_only": "CentOS",
      "version": "6.10.0",
      "platform": "rhel",
      "os_id": 1
    },
    {
      "hosts_count": 1,
      "name": "CentOS Linux 7.9.2009",
      "name_only": "CentOS",
      "version": "7.9.2009",
      "platform": "rhel",
      "os_id": 2
    },
    {
      "hosts_count": 1,
      "name": "CentOS Linux 8.3.2011",
      "name_only": "CentOS",
      "version": "8.2.2011",
      "platform": "rhel",
      "os_id": 3
    },
    {
      "hosts_count": 1,
      "name": "Debian GNU/Linux 10.0.0",
      "name_only": "Debian GNU/Linux",
      "version": "10.0.0",
      "platform": "debian",
      "os_id": 4
    },
    {
      "hosts_count": 1,
      "name": "Debian GNU/Linux 9.0.0",
      "name_only": "Debian GNU/Linux",
      "version": "9.0.0",
      "platform": "debian",
      "os_id": 5
    },
    {
      "hosts_count": 1,
      "name": "Ubuntu 16.4.0 LTS",
      "name_only": "Ubuntu",
      "version": "16.4.0 LTS",
      "platform": "ubuntu",
      "os_id": 6
    }
  ]
}
```

### Get hosts report in CSV

Returns the list of hosts corresponding to the search criteria in CSV format, ready for download when
requested by a web browser.

`GET /api/v1/fleet/hosts/report`

#### Parameters

| Name                    | Type    | In    | Description                                                                                                                                                                                                                                                                                                                                 |
| ----------------------- | ------- | ----- | ------------------------------------------------------------------------------------------------------------------------------------------------------------------------------------------------------------------------------------------------------------------------------------------------------------------------------------------- |
| format                  | string  | query | **Required**, must be "csv" (only supported format for now).                                                                                                                                                                                                                                                                                |
| columns                 | string  | query | Comma-delimited list of columns to include in the report (returns all columns if none is specified).                                                                                                                                                                                                                                        |
| order_key               | string  | query | What to order results by. Can be any column in the hosts table.                                                                                                                                                                                                                                                                             |
| order_direction         | string  | query | **Requires `order_key`**. The direction of the order given the order key. Options include `asc` and `desc`. Default is `asc`.                                                                                                                                                                                                               |
| status                  | string  | query | Indicates the status of the hosts to return. Can either be `new`, `online`, `offline`, `mia` or `missing`.                                                                                                                                                                                                                                  |
| query                   | string  | query | Search query keywords. Searchable fields include `hostname`, `machine_serial`, `uuid`, `ipv4` and the hosts' email addresses (only searched if the query looks like an email address, i.e. contains an `@`, no space, etc.).                                                                                                                |
| team_id                 | integer | query | _Available in Fleet Premium_ Filters the hosts to only include hosts in the specified team.                                                                                                                                                                                                                                                 |
| policy_id               | integer | query | The ID of the policy to filter hosts by.                                                                                                                                                                                                                                                                                                    |
| policy_response         | string  | query | Valid options are `passing` or `failing`.  `policy_id` must also be specified with `policy_response`.                                                                                                                                                                                                                                       |
| software_id             | integer | query | The ID of the software to filter hosts by.                                                                                                                                                                                                                                                                                                  |
| os_id                   | integer | query | The ID of the operating system to filter hosts by.                                                                                                                                                                                                                                                                                          |
| os_name                 | string  | query | The name of the operating system to filter hosts by. `os_version` must also be specified with `os_name`                                                                                                                                                                                                                                     |
| os_version              | string  | query | The version of the operating system to filter hosts by. `os_name` must also be specified with `os_version`                                                                                                                                                                                                                                  |
| mdm_id                  | integer | query | The ID of the _mobile device management_ (MDM) solution to filter hosts by (that is, filter hosts that use a specific MDM provider and URL).                                                                                                                                                                                                |
| mdm_name                | string  | query | The name of the _mobile device management_ (MDM) solution to filter hosts by (that is, filter hosts that use a specific MDM provider).                                                                                                                                                                                                |
| mdm_enrollment_status   | string  | query | The _mobile device management_ (MDM) enrollment status to filter hosts by. Can be one of 'manual', 'automatic', 'enrolled', 'pending', or 'unenrolled'.                                                                                                                                                                                                             |
| macos_settings          | string  | query | Filters the hosts by the status of the _mobile device management_ (MDM) profiles applied to hosts. Can be one of 'verifying', 'pending', or 'failed'. **Note: If this filter is used in Fleet Premium without a team id filter, the results include only hosts that are not assigned to any team.**                                                                                                                                                                                                             |
| munki_issue_id          | integer | query | The ID of the _munki issue_ (a Munki-reported error or warning message) to filter hosts by (that is, filter hosts that are affected by that corresponding error or warning message).                                                                                                                                                        |
| low_disk_space          | integer | query | _Available in Fleet Premium_ Filters the hosts to only include hosts with less GB of disk space available than this value. Must be a number between 1-100.                                                                                                                                                                                  |
| label_id                | integer | query | A valid label ID. Can only be used in combination with `order_key`, `order_direction`, `status`, `query` and `team_id`.                                                                                                                                                                                                                     |
| bootstrap_package       | string | query | _Available in Fleet Premium_ Filters the hosts by the status of the MDM bootstrap package on the host. Can be one of `installed`, `pending`, or `failed`. **Note: If this filter is used in Fleet Premium without a team id filter, the results include only hosts that are not assigned to any team.** |

If `mdm_id`, `mdm_name` or `mdm_enrollment_status` is specified, then Windows Servers are excluded from the results.

#### Example

`GET /api/v1/fleet/hosts/report?software_id=123&format=csv&columns=hostname,primary_ip,platform`

##### Default response

`Status: 200`

```csv
created_at,updated_at,id,detail_updated_at,label_updated_at,policy_updated_at,last_enrolled_at,seen_time,refetch_requested,hostname,uuid,platform,osquery_version,os_version,build,platform_like,code_name,uptime,memory,cpu_type,cpu_subtype,cpu_brand,cpu_physical_cores,cpu_logical_cores,hardware_vendor,hardware_model,hardware_version,hardware_serial,computer_name,primary_ip_id,primary_ip,primary_mac,distributed_interval,config_tls_refresh,logger_tls_period,team_id,team_name,gigs_disk_space_available,percent_disk_space_available,issues,device_mapping,status,display_text
2022-03-15T17:23:56Z,2022-03-15T17:23:56Z,1,2022-03-15T17:23:56Z,2022-03-15T17:23:56Z,2022-03-15T17:23:56Z,2022-03-15T17:23:56Z,2022-03-15T17:23:56Z,false,foo.local0,a4fc55a1-b5de-409c-a2f4-441f564680d3,debian,,,,,,0s,0,,,,0,0,,,,,,,,,0,0,0,,,0,0,0,,,,
2022-03-15T17:23:56Z,2022-03-15T17:23:56Z,2,2022-03-15T17:23:56Z,2022-03-15T17:23:56Z,2022-03-15T17:23:56Z,2022-03-15T17:23:56Z,2022-03-15T17:22:56Z,false,foo.local1,689539e5-72f0-4bf7-9cc5-1530d3814660,rhel,,,,,,0s,0,,,,0,0,,,,,,,,,0,0,0,,,0,0,0,,,,
2022-03-15T17:23:56Z,2022-03-15T17:23:56Z,3,2022-03-15T17:23:56Z,2022-03-15T17:23:56Z,2022-03-15T17:23:56Z,2022-03-15T17:23:56Z,2022-03-15T17:21:56Z,false,foo.local2,48ebe4b0-39c3-4a74-a67f-308f7b5dd171,linux,,,,,,0s,0,,,,0,0,,,,,,,,,0,0,0,,,0,0,0,,,,
```

### Get host's disk encryption key

Requires the [macadmins osquery extension](https://github.com/macadmins/osquery-extension) which comes bundled
in [Fleet's osquery installers](https://fleetdm.com/docs/using-fleet/adding-hosts#osquery-installer).

Requires Fleet's MDM properly [enabled and configured](./Mobile-device-management.md).

Retrieves the disk encryption key for a host.

`GET /api/v1/fleet/mdm/hosts/:id/encryption_key`

#### Parameters

| Name | Type    | In   | Description                                                        |
| ---- | ------- | ---- | ------------------------------------------------------------------ |
| id   | integer | path | **Required** The id of the host to get the disk encryption key for |


#### Example

`GET /api/v1/fleet/mdm/hosts/8/encryption_key`

##### Default response

`Status: 200`

```json
{
  "host_id": 8,
  "encryption_key": {
    "key": "5ADZ-HTZ8-LJJ4-B2F8-JWH3-YPBT",
    "updated_at": "2022-12-01T05:31:43Z"
  }
}
```

---


## Labels

- [Create label](#create-label)
- [Modify label](#modify-label)
- [Get label](#get-label)
- [Get labels summary](#get-labels-summary)
- [List labels](#list-labels)
- [List hosts in a label](#list-hosts-in-a-label)
- [Delete label](#delete-label)
- [Delete label by ID](#delete-label-by-id)

### Create label

Creates a dynamic label.

`POST /api/v1/fleet/labels`

#### Parameters

| Name        | Type   | In   | Description                                                                                                                                                                                                                                  |
| ----------- | ------ | ---- | -------------------------------------------------------------------------------------------------------------------------------------------------------------------------------------------------------------------------------------------- |
| name        | string | body | **Required**. The label's name.                                                                                                                                                                                                              |
| description | string | body | The label's description.                                                                                                                                                                                                                     |
| query       | string | body | **Required**. The query in SQL syntax used to filter the hosts.                                                                                                                                                                              |
| platform    | string | body | The specific platform for the label to target. Provides an additional filter. Choices for platform are `darwin`, `windows`, `ubuntu`, and `centos`. All platforms are included by default and this option is represented by an empty string. |

#### Example

`POST /api/v1/fleet/labels`

##### Request body

```json
{
  "name": "Ubuntu hosts",
  "description": "Filters ubuntu hosts",
  "query": "SELECT 1 FROM os_version WHERE platform = 'ubuntu';",
  "platform": ""
}
```

##### Default response

`Status: 200`

```json
{
  "label": {
    "created_at": "0001-01-01T00:00:00Z",
    "updated_at": "0001-01-01T00:00:00Z",
    "id": 1,
    "name": "Ubuntu hosts",
    "description": "Filters ubuntu hosts",
    "query": "SELECT 1 FROM os_version WHERE platform = 'ubuntu';",
    "label_type": "regular",
    "label_membership_type": "dynamic",
    "display_text": "Ubuntu hosts",
    "count": 0,
    "host_ids": null
  }
}
```

### Modify label

Modifies the specified label. Note: Label queries and platforms are immutable. To change these, you must delete the label and create a new label.

`PATCH /api/v1/fleet/labels/{id}`

#### Parameters

| Name        | Type    | In   | Description                   |
| ----------- | ------- | ---- | ----------------------------- |
| id          | integer | path | **Required**. The label's id. |
| name        | string  | body | The label's name.             |
| description | string  | body | The label's description.      |

#### Example

`PATCH /api/v1/fleet/labels/1`

##### Request body

```json
{
  "name": "macOS label",
  "description": "Now this label only includes macOS machines",
  "platform": "darwin"
}
```

##### Default response

`Status: 200`

```json
{
  "label": {
    "created_at": "0001-01-01T00:00:00Z",
    "updated_at": "0001-01-01T00:00:00Z",
    "id": 1,
    "name": "Ubuntu hosts",
    "description": "Filters ubuntu hosts",
    "query": "SELECT 1 FROM os_version WHERE platform = 'ubuntu';",
    "platform": "darwin",
    "label_type": "regular",
    "label_membership_type": "dynamic",
    "display_text": "Ubuntu hosts",
    "count": 0,
    "host_ids": null
  }
}
```

### Get label

Returns the specified label.

`GET /api/v1/fleet/labels/{id}`

#### Parameters

| Name | Type    | In   | Description                   |
| ---- | ------- | ---- | ----------------------------- |
| id   | integer | path | **Required**. The label's id. |

#### Example

`GET /api/v1/fleet/labels/1`

##### Default response

`Status: 200`

```json
{
  "label": {
    "created_at": "2021-02-09T22:09:43Z",
    "updated_at": "2021-02-09T22:15:58Z",
    "id": 12,
    "name": "Ubuntu",
    "description": "Filters ubuntu hosts",
    "query": "SELECT 1 FROM os_version WHERE platform = 'ubuntu';",
    "label_type": "regular",
    "label_membership_type": "dynamic",
    "display_text": "Ubuntu",
    "count": 0,
    "host_ids": null
  }
}
```

### Get labels summary

Returns a list of all the labels in Fleet.

`GET /api/v1/fleet/labels/summary`

#### Example

`GET /api/v1/fleet/labels/summary`

##### Default response

`Status: 200`

```json
{
  "labels": [
    {
      "id": 6,
      "name": "All Hosts",
      "description": "All hosts which have enrolled in Fleet",
      "label_type": "builtin"
    },
    {
      "id": 7,
      "name": "macOS",
      "description": "All macOS hosts",
      "label_type": "builtin"
    },
    {
      "id": 8,
      "name": "Ubuntu Linux",
      "description": "All Ubuntu hosts",
      "label_type": "builtin"
    },
    {
      "id": 9,
      "name": "CentOS Linux",
      "description": "All CentOS hosts",
      "label_type": "builtin"
    },
    {
      "id": 10,
      "name": "MS Windows",
      "description": "All Windows hosts",
      "label_type": "builtin"
    }
  ]
}
```

### List labels

Returns a list of all the labels in Fleet.

`GET /api/v1/fleet/labels`

#### Parameters

| Name            | Type    | In    | Description   |
| --------------- | ------- | ----- |------------------------------------- |
| order_key       | string  | query | What to order results by. Can be any column in the labels table.                                                  |
| order_direction | string  | query | **Requires `order_key`**. The direction of the order given the order key. Options include `asc` and `desc`. Default is `asc`. |

#### Example

`GET /api/v1/fleet/labels`

##### Default response

`Status: 200`

```json
{
  "labels": [
    {
      "created_at": "2021-02-02T23:55:25Z",
      "updated_at": "2021-02-02T23:55:25Z",
      "id": 6,
      "name": "All Hosts",
      "description": "All hosts which have enrolled in Fleet",
      "query": "SELECT 1;",
      "label_type": "builtin",
      "label_membership_type": "dynamic",
      "host_count": 7,
      "display_text": "All Hosts",
      "count": 7,
      "host_ids": null
    },
    {
      "created_at": "2021-02-02T23:55:25Z",
      "updated_at": "2021-02-02T23:55:25Z",
      "id": 7,
      "name": "macOS",
      "description": "All macOS hosts",
      "query": "SELECT 1 FROM os_version WHERE platform = 'darwin';",
      "platform": "darwin",
      "label_type": "builtin",
      "label_membership_type": "dynamic",
      "host_count": 1,
      "display_text": "macOS",
      "count": 1,
      "host_ids": null
    },
    {
      "created_at": "2021-02-02T23:55:25Z",
      "updated_at": "2021-02-02T23:55:25Z",
      "id": 8,
      "name": "Ubuntu Linux",
      "description": "All Ubuntu hosts",
      "query": "SELECT 1 FROM os_version WHERE platform = 'ubuntu';",
      "platform": "ubuntu",
      "label_type": "builtin",
      "label_membership_type": "dynamic",
      "host_count": 3,
      "display_text": "Ubuntu Linux",
      "count": 3,
      "host_ids": null
    },
    {
      "created_at": "2021-02-02T23:55:25Z",
      "updated_at": "2021-02-02T23:55:25Z",
      "id": 9,
      "name": "CentOS Linux",
      "description": "All CentOS hosts",
      "query": "SELECT 1 FROM os_version WHERE platform = 'centos' OR name LIKE '%centos%'",
      "label_type": "builtin",
      "label_membership_type": "dynamic",
      "host_count": 3,
      "display_text": "CentOS Linux",
      "count": 3,
      "host_ids": null
    },
    {
      "created_at": "2021-02-02T23:55:25Z",
      "updated_at": "2021-02-02T23:55:25Z",
      "id": 10,
      "name": "MS Windows",
      "description": "All Windows hosts",
      "query": "SELECT 1 FROM os_version WHERE platform = 'windows';",
      "platform": "windows",
      "label_type": "builtin",
      "label_membership_type": "dynamic",
      "display_text": "MS Windows",
      "count": 0,
      "host_ids": null
    }
  ]
}
```

### List hosts in a label

Returns a list of the hosts that belong to the specified label.

`GET /api/v1/fleet/labels/{id}/hosts`

#### Parameters

| Name                     | Type    | In    | Description                                                                                                                                                                                                                |
| ---------------          | ------- | ----- | -----------------------------------------------------------------------------------------------------------------------------                                                                                              |
| id                       | integer | path  | **Required**. The label's id.                                                                                                                                                                                              |
| page                     | integer | query | Page number of the results to fetch.                                                                                                                                                                                       |
| per_page                 | integer | query | Results per page.                                                                                                                                                                                                          |
| order_key                | string  | query | What to order results by. Can be any column in the hosts table.                                                                                                                                                            |
| order_direction          | string  | query | **Requires `order_key`**. The direction of the order given the order key. Options include `asc` and `desc`. Default is `asc`.                                                                                              |
| after                    | string  | query | The value to get results after. This needs `order_key` defined, as that's the column that would be used.                                                                                                                   |
| status                   | string  | query | Indicates the status of the hosts to return. Can either be `new`, `online`, `offline`, `mia` or `missing`.                                                                                                                 |
| query                    | string  | query | Search query keywords. Searchable fields include `hostname`, `machine_serial`, `uuid`, and `ipv4`.                                                                                                                         |
| team_id                  | integer | query | _Available in Fleet Premium_ Filters the hosts to only include hosts in the specified team.                                                                                                                                |
| disable_failing_policies | boolean | query | If "true", hosts will return failing policies as 0 regardless of whether there are any that failed for the host. This is meant to be used when increased performance is needed in exchange for the extra information.      |
| mdm_id                   | integer | query | The ID of the _mobile device management_ (MDM) solution to filter hosts by (that is, filter hosts that use a specific MDM provider and URL).      |
| mdm_name                 | string  | query | The name of the _mobile device management_ (MDM) solution to filter hosts by (that is, filter hosts that use a specific MDM provider).      |
| mdm_enrollment_status    | string  | query | The _mobile device management_ (MDM) enrollment status to filter hosts by. Can be one of 'manual', 'automatic', 'enrolled', 'pending', or 'unenrolled'.                                                                                                                                                                                                             |
| macos_settings           | string  | query | Filters the hosts by the status of the _mobile device management_ (MDM) profiles applied to hosts. Can be one of 'verifying', 'pending', or 'failed'. **Note: If this filter is used in Fleet Premium without a team id filter, the results include only hosts that are not assigned to any team.**                                                                                                                                                                                                             |
| low_disk_space           | integer | query | _Available in Fleet Premium_ Filters the hosts to only include hosts with less GB of disk space available than this value. Must be a number between 1-100.                                                                 |
| macos_settings_disk_encryption | string | query | Filters the hosts by the status of the macOS disk encryption MDM profile on the host. Can be one of `verifying`, `action_required`, `enforcing`, `failed`, or `removing_enforcement`. |
| bootstrap_package       | string | query | _Available in Fleet Premium_ Filters the hosts by the status of the MDM bootstrap package on the host. Can be one of `installed`, `pending`, or `failed`. **Note: If this filter is used in Fleet Premium without a team id filter, the results include only hosts that are not assigned to any team.** |

If `mdm_id`, `mdm_name` or `mdm_enrollment_status` is specified, then Windows Servers are excluded from the results.

#### Example

`GET /api/v1/fleet/labels/6/hosts&query=floobar`

##### Default response

`Status: 200`

```json
{
  "hosts": [
    {
      "created_at": "2021-02-03T16:11:43Z",
      "updated_at": "2021-02-03T21:58:19Z",
      "id": 2,
      "detail_updated_at": "2021-02-03T21:58:10Z",
      "label_updated_at": "2021-02-03T21:58:10Z",
      "last_enrolled_at": "2021-02-03T16:11:43Z",
      "software_updated_at": "2020-11-05T05:09:44Z",
      "seen_time": "2021-02-03T21:58:20Z",
      "refetch_requested": false,
      "hostname": "floobar42",
      "uuid": "a2064cef-0000-0000-afb9-283e3c1d487e",
      "platform": "ubuntu",
      "osquery_version": "4.5.1",
      "os_version": "Ubuntu 20.4.0",
      "build": "",
      "platform_like": "debian",
      "code_name": "",
      "uptime": 32688000000000,
      "memory": 2086899712,
      "cpu_type": "x86_64",
      "cpu_subtype": "142",
      "cpu_brand": "Intel(R) Core(TM) i5-8279U CPU @ 2.40GHz",
      "cpu_physical_cores": 4,
      "cpu_logical_cores": 4,
      "hardware_vendor": "",
      "hardware_model": "",
      "hardware_version": "",
      "hardware_serial": "",
      "computer_name": "e2e7f8d8983d",
      "display_name": "e2e7f8d8983d",
      "primary_ip": "172.20.0.2",
      "primary_mac": "02:42:ac:14:00:02",
      "distributed_interval": 10,
      "config_tls_refresh": 10,
      "logger_tls_period": 10,
      "team_id": null,
      "pack_stats": null,
      "team_name": null,
      "status": "offline",
      "display_text": "e2e7f8d8983d",
      "mdm": {
        "encryption_key_available": false,
        "enrollment_status": null,
        "name": "",
        "server_url": null
      }
    }
  ]
}
```

### Delete label

Deletes the label specified by name.

`DELETE /api/v1/fleet/labels/{name}`

#### Parameters

| Name | Type   | In   | Description                     |
| ---- | ------ | ---- | ------------------------------- |
| name | string | path | **Required**. The label's name. |

#### Example

`DELETE /api/v1/fleet/labels/ubuntu_label`

##### Default response

`Status: 200`


### Delete label by ID

Deletes the label specified by ID.

`DELETE /api/v1/fleet/labels/id/{id}`

#### Parameters

| Name | Type    | In   | Description                   |
| ---- | ------- | ---- | ----------------------------- |
| id   | integer | path | **Required**. The label's id. |

#### Example

`DELETE /api/v1/fleet/labels/id/13`

##### Default response

`Status: 200`

---

## Mobile device management (MDM)

These API endpoints are used to automate MDM features in Fleet. Read more about MDM features in Fleet [here](./Mobile-device-management.md).

- [Add custom macOS setting (configuration profile)](#add-custom-macos-setting-configuration-profile)
- [List custom macOS settings (configuration profiles)](#list-custom-macos-settings-configuration-profiles)
- [Download custom macOS setting (configuration profile)](#download-custom-macos-setting-configuration-profile)
- [Delete custom macOS setting (configuration profile)](#delete-custom-macos-setting-configuration-profile)
- [Update disk encryption enforcement](#update-disk-encryption-enforcement)
- [Get disk encryption statistics](#get-disk-encryption-statistics)
- [Get macOS settings statistics](#get-macos-settings-statistics)
- [Run custom MDM command](#run-custom-mdm-command)
- [Get custom MDM command results](#get-custom-mdm-command-results)
- [List custom MDM commands](#list-custom-mdm-commands)
- [Set custom MDM setup enrollment profile](#set-custom-mdm-setup-enrollment-profile)
- [Get custom MDM setup enrollment profile](#get-custom-mdm-setup-enrollment-profile)
- [Delete custom MDM setup enrollment profile](#delete-custom-mdm-setup-enrollment-profile)
- [Get Apple Push Notification service (APNs)](#get-apple-push-notification-service-apns)
- [Get Apple Business Manager (ABM)](#get-apple-business-manager-abm)
- [Turn off MDM for a host](#turn-off-mdm-for-a-host)
- [Upload a bootstrap package](#upload-a-bootstrap-package)
- [Get metadata about a bootstrap package](#get-metadata-about-a-bootstrap-package)
- [Delete a bootstrap package](#delete-a-bootstrap-package)
- [Download a bootstrap package](#download-a-bootstrap-package)

### Add custom macOS setting (configuration profile)

Add a configuration profile to enforce custom settings on macOS hosts.

`POST /api/v1/fleet/mdm/apple/profiles`

#### Parameters

| Name                      | Type     | In   | Description                                                               |
| ------------------------- | -------- | ---- | ------------------------------------------------------------------------- |
| profile                   | file     | form | **Required**. The mobileconfig file containing the profile.               |
| team_id                   | string   | form | _Available in Fleet Premium_ The team id for the profile. If specified, the profile is applied to only hosts that are assigned to the specified team. If not specified, the profile is applied to only to hosts that are not assigned to any team. |

#### Example

Add a new configuration profile to be applied to macOS hosts enrolled to Fleet's MDM that are
assigned to a team. Note that in this example the form data specifies`team_id` in addition to
`profile`.

`POST /api/v1/fleet/mdm/apple/profiles`

##### Request headers

```
Content-Length: 850
Content-Type: multipart/form-data; boundary=------------------------f02md47480und42y
```

##### Request body

```
--------------------------f02md47480und42y
Content-Disposition: form-data; name="team_id"

1
--------------------------f02md47480und42y
Content-Disposition: form-data; name="profile"; filename="Foo.mobileconfig"
Content-Type: application/octet-stream

<?xml version="1.0" encoding="UTF-8"?>
<!DOCTYPE plist PUBLIC "-//Apple//DTD PLIST 1.0//EN" "http://www.apple.com/DTDs/PropertyList-1.0.dtd">
<plist version="1.0">
<dict>
	<key>PayloadContent</key>
	<array/>
	<key>PayloadDisplayName</key>
	<string>Example profile</string>
	<key>PayloadIdentifier</key>
	<string>com.example.profile</string>
	<key>PayloadType</key>
	<string>Configuration</string>
	<key>PayloadUUID</key>
	<string>0BBF3E23-7F56-48FC-A2B6-5ACC598A4A69</string>
	<key>PayloadVersion</key>
	<integer>1</integer>
</dict>
</plist>
--------------------------f02md47480und42y--

```

##### Default response

`Status: 200`

```json
{
  "profile_id": 42
}
```

###### Additional notes
If the response is `Status: 409 Conflict`, the body may include additional error details in the case
of duplicate payload display name or duplicate payload identifier.


### List custom macOS settings (configuration profiles)

Get a list of the configuration profiles in Fleet.

For Fleet Premium, the list can
optionally be filtered by team ID. If no team ID is specified, team profiles are excluded from the
results (i.e., only profiles that are associated with "No team" are listed).

`GET /api/v1/fleet/mdm/apple/profiles`

#### Parameters

| Name                      | Type   | In    | Description                                                               |
| ------------------------- | ------ | ----- | ------------------------------------------------------------------------- |
| team_id                   | string | query | _Available in Fleet Premium_ The team id to filter profiles.              |

#### Example

List all configuration profiles for macOS hosts enrolled to Fleet's MDM that are not assigned to any team.

`GET /api/v1/fleet/mdm/apple/profiles`

##### Default response

`Status: 200`

```json
{
  "profiles": [
    {
        "profile_id": 1337,
        "team_id": 0,
        "name": "Example profile",
        "identifier": "com.example.profile",
        "created_at": "2023-03-31T00:00:00Z",
        "updated_at": "2023-03-31T00:00:00Z"
    }
  ]
}
```

### Download custom macOS setting (configuration profile)

`GET /api/v1/fleet/mdm/apple/profiles/{profile_id}`

#### Parameters

| Name                      | Type    | In    | Description                                                               |
| ------------------------- | ------- | ----- | ------------------------------------------------------------------------- |
| profile_id                | integer | url   | **Required** The id of the profile to download.                           |

#### Example

`GET /api/v1/fleet/mdm/apple/profiles/42`

##### Default response

`Status: 200`

**Note** To confirm success, it is important for clients to match content length with the response
header (this is done automatically by most clients, including the browser) rather than relying
solely on the response status code returned by this endpoint.

##### Example response headers

```
	Content-Length: 542
	Content-Type: application/octet-stream
	Content-Disposition: attachment;filename="2023-03-31 Example profile.mobileconfig"
```

###### Example response body
```
<?xml version="1.0" encoding="UTF-8"?>
<!DOCTYPE plist PUBLIC "-//Apple//DTD PLIST 1.0//EN" "http://www.apple.com/DTDs/PropertyList-1.0.dtd">
<plist version="1.0">
<dict>
	<key>PayloadContent</key>
	<array/>
	<key>PayloadDisplayName</key>
	<string>Example profile</string>
	<key>PayloadIdentifier</key>
	<string>com.example.profile</string>
	<key>PayloadType</key>
	<string>Configuration</string>
	<key>PayloadUUID</key>
	<string>0BBF3E23-7F56-48FC-A2B6-5ACC598A4A69</string>
	<key>PayloadVersion</key>
	<integer>1</integer>
</dict>
</plist>
```

### Delete custom macOS setting (configuration profile)

`DELETE /api/v1/fleet/mdm/apple/profiles/{profile_id}`

#### Parameters

| Name                      | Type    | In    | Description                                                               |
| ------------------------- | ------- | ----- | ------------------------------------------------------------------------- |
| profile_id                | integer | url   | **Required** The id of the profile to delete.                             |

#### Example

`DELETE /api/v1/fleet/mdm/apple/profiles/42`

##### Default response

`Status: 200`

### Update disk encryption enforcement

_Available in Fleet Premium_

`PATCH /api/v1/fleet/mdm/apple/settings`

#### Parameters

| Name                   | Type    | In    | Description                                                                                 |
| -------------          | ------  | ----  | --------------------------------------------------------------------------------------      |
| team_id                | integer | body  | The team ID to apply the settings to. Settings applied to hosts in no team if absent.       |
| enable_disk_encryption | boolean | body  | Whether disk encryption should be enforced on devices that belong to the team (or no team). |

#### Example

`PATCH /api/v1/fleet/mdm/apple/settings`

##### Default response

`204`

### Get disk encryption statistics

_Available in Fleet Premium_

Get aggregate status counts of disk encryption enforced on hosts.

The summary can optionally be filtered by team id.

`GET /api/v1/fleet/mdm/apple/filevault/summary`

#### Parameters

| Name                      | Type   | In    | Description                                                               |
| ------------------------- | ------ | ----- | ------------------------------------------------------------------------- |
| team_id                   | string | query | _Available in Fleet Premium_ The team id to filter the summary.            |

#### Example

Get aggregate status counts of Apple disk encryption profiles applying to macOS hosts enrolled to Fleet's MDM that are not assigned to any team.

`GET /api/v1/fleet/mdm/apple/filevault/summary`

##### Default response

`Status: 200`

```json
{
  "verifying": 123,
  "action_required": 123,
  "enforcing": 123,
  "failed": 123,
  "removing_enforcement": 123
}
```

### Get macOS settings statistics

Get aggregate status counts of all macOS settings (configuraiton profiles and disk encryption) enforced on hosts.

For Fleet Premium uses, the statistics can
optionally be filtered by team id. If no team id is specified, team profiles are excluded from the
results (i.e., only profiles that are associated with "No team" are listed).

`GET /api/v1/fleet/mdm/apple/profiles/summary`

#### Parameters

| Name                      | Type   | In    | Description                                                               |
| ------------------------- | ------ | ----- | ------------------------------------------------------------------------- |
| team_id                   | string | query | _Available in Fleet Premium_ The team id to filter profiles.              |

#### Example

Get aggregate status counts of MDM profiles applying to macOS hosts enrolled to Fleet's MDM that are not assigned to any team.

`GET /api/v1/fleet/mdm/apple/profiles/summary`

##### Default response

`Status: 200`

```json
{
  "verifying": 123,
  "failed": 123,
  "pending": 123
}
```

### Run custom MDM command

This endpoint tells Fleet to run a custom an MDM command, on the targeted macOS hosts, the next time they come online.

`POST /api/v1/fleet/mdm/apple/enqueue`

#### Parameters

| Name                      | Type   | In    | Description                                                               |
| ------------------------- | ------ | ----- | ------------------------------------------------------------------------- |
| command                   | string | json  | A base64-encoded MDM command as described in [Apple's documentation](https://developer.apple.com/documentation/devicemanagement/commands_and_queries) |
| device_ids                | array  | json  | An array of host UUIDs enrolled in Fleet's MDM on which the command should run.                   |

Note that the `EraseDevice` and `DeviceLock` commands are _available in Fleet Premium_ only.

#### Example

`POST /api/v1/fleet/mdm/apple/enqueue`

##### Default response

`Status: 200`

```json
{
  "command_uuid": "a2064cef-0000-1234-afb9-283e3c1d487e",
  "request_type": "ProfileList"
}
```

### Get custom MDM command results

This endpoint returns the results for a specific custom MDM command.

`GET /api/v1/fleet/mdm/apple/commandresults`

#### Parameters

| Name                      | Type   | In    | Description                                                               |
| ------------------------- | ------ | ----- | ------------------------------------------------------------------------- |
| command_uuid              | string | query | The unique identifier of the command.                                     |

#### Example

`GET /api/v1/fleet/mdm/apple/commandresults?command_uuid=a2064cef-0000-1234-afb9-283e3c1d487e`

##### Default response

`Status: 200`

```json
{
  "results": [
    {
      "device_id": "145cafeb-87c7-4869-84d5-e4118a927746",
      "command_uuid": "a2064cef-0000-1234-afb9-283e3c1d487e",
      "status": "Acknowledged",
      "updated_at": "2023-04-04:00:00Z",
      "request_type": "ProfileList",
      "hostname": "mycomputer",
      "result": "PD94bWwgdmVyc2lvbj0iMS4wIiBlbmNvZGluZz0iVVRGLTgiPz4KPCFET0NUWVBFIHBsaXN0IFBVQkxJQyAiLS8vQXBwbGUvL0RURCBQTElTVCAxLjAvL0VOIiAiaHR0cDovL3d3dy5hcHBsZS5jb20vRFREcy9Qcm9wZXJ0eUxpc3QtMS4wLmR0ZCI-CjxwbGlzdCB2ZXJzaW9uPSIxLjAiPgo8ZGljdD4KICAgIDxrZXk-Q29tbWFuZDwva2V5PgogICAgPGRpY3Q-CiAgICAgICAgPGtleT5NYW5hZ2VkT25seTwva2V5PgogICAgICAgIDxmYWxzZS8-CiAgICAgICAgPGtleT5SZXF1ZXN0VHlwZTwva2V5PgogICAgICAgIDxzdHJpbmc-UHJvZmlsZUxpc3Q8L3N0cmluZz4KICAgIDwvZGljdD4KICAgIDxrZXk-Q29tbWFuZFVVSUQ8L2tleT4KICAgIDxzdHJpbmc-MDAwMV9Qcm9maWxlTGlzdDwvc3RyaW5nPgo8L2RpY3Q-CjwvcGxpc3Q-"
    }
  ]
}
```

### List custom MDM commands

This endpoint returns the list of custom MDM commands that have been executed.

`GET /api/v1/fleet/mdm/apple/commands`

#### Parameters

| Name                      | Type    | In    | Description                                                               |
| ------------------------- | ------  | ----- | ------------------------------------------------------------------------- |
| page                      | integer | query | Page number of the results to fetch.                                      |
| per_page                  | integer | query | Results per page.                                                         |
| order_key                 | string  | query | What to order results by. Can be any field listed in the `results` array example below. |
| order_direction           | string  | query | **Requires `order_key`**. The direction of the order given the order key. Options include `asc` and `desc`. Default is `asc`. |

#### Example

`GET /api/v1/fleet/mdm/apple/commands?per_page=5

##### Default response

`Status: 200`

```json
{
  "results": [
    {
      "device_id": "145cafeb-87c7-4869-84d5-e4118a927746",
      "command_uuid": "a2064cef-0000-1234-afb9-283e3c1d487e",
      "status": "Acknowledged",
      "updated_at": "2023-04-04:00:00Z",
      "request_type": "ProfileList",
      "hostname": "mycomputer"
    }
  ]
}
```

### Set custom MDM setup enrollment profile

_Available in Fleet Premium_

Sets the custom MDM setup enrollment profile for a team or no team.

`POST /api/v1/fleet/mdm/apple/enrollment_profile`

#### Parameters

| Name                      | Type    | In    | Description                                                                   |
| ------------------------- | ------  | ----- | -------------------------------------------------------------------------     |
| team_id                   | integer | json  | The team id this custom enrollment profile applies to, or no team if omitted. |
| name                      | string  | json  | The filename of the uploaded custom enrollment profile.                       |
| enrollment_profile        | object  | json  | The custom enrollment profile's json, as documented in https://developer.apple.com/documentation/devicemanagement/profile. |

#### Example

`POST /api/v1/fleet/mdm/apple/enrollment_profile`

##### Default response

`Status: 200`

```json
{
  "team_id": 123,
  "name": "dep_profile.json",
  "uploaded_at": "2023-04-04:00:00Z",
  "enrollment_profile": {
    "is_mandatory": true,
    "is_mdm_removable": false
  }
}
```

### Get custom MDM setup enrollment profile

_Available in Fleet Premium_

Gets the custom MDM setup enrollment profile for a team or no team.

`GET /api/v1/fleet/mdm/apple/enrollment_profile`

#### Parameters

| Name                      | Type    | In    | Description                                                                           |
| ------------------------- | ------  | ----- | -------------------------------------------------------------------------             |
| team_id                   | integer | query | The team id for which to return the custom enrollment profile, or no team if omitted. |

#### Example

`GET /api/v1/fleet/mdm/apple/enrollment_profile?team_id=123`

##### Default response

`Status: 200`

```json
{
  "team_id": 123,
  "name": "dep_profile.json",
  "uploaded_at": "2023-04-04:00:00Z",
  "enrollment_profile": {
    "is_mandatory": true,
    "is_mdm_removable": false
  }
}
```

### Delete custom MDM setup enrollment profile

_Available in Fleet Premium_

Deletes the custom MDM setup enrollment profile assigned to a team or no team.

`DELETE /api/v1/fleet/mdm/apple/enrollment_profile`

#### Parameters

| Name                      | Type    | In    | Description                                                                           |
| ------------------------- | ------  | ----- | -------------------------------------------------------------------------             |
| team_id                   | integer | query | The team id for which to delete the custom enrollment profile, or no team if omitted. |

#### Example

`DELETE /api/v1/fleet/mdm/apple/enrollment_profile?team_id=123`

##### Default response

`Status: 204`

### Get Apple Push Notification service (APNs)

`GET /api/v1/fleet/mdm/apple`

#### Parameters

None.

#### Example

`GET /api/v1/fleet/mdm/apple`

##### Default response

`Status: 200`

```json
{
  "common_name": "APSP:04u52i98aewuh-xxxx-xxxx-xxxx-xxxx",
  "serial_number": "1234567890987654321",
  "issuer": "Apple Application Integration 2 Certification Authority",
  "renew_date": "2023-09-30T00:00:00Z"
}
```

### Get Apple Business Manager (ABM)

_Available in Fleet Premium_

`GET /api/v1/fleet/mdm/apple_bm`

#### Parameters

None.

#### Example

`GET /api/v1/fleet/mdm/apple_bm`

##### Default response

`Status: 200`

```json
{
  "apple_id": "apple@example.com",
  "org_name": "Fleet Device Management",
  "mdm_server_url": "https://example.com/mdm/apple/mdm",
  "renew_date": "2023-11-29T00:00:00Z",
  "default_team": ""
}
```

### Turn off MDM for a host

`PATCH /api/v1/fleet/mdm/hosts/{id}/unenroll`

#### Parameters

| Name | Type    | In   | Description                           |
| ---- | ------- | ---- | ------------------------------------- |
| id   | integer | path | **Required.** The host's ID in Fleet. |

#### Example

`PATCH /api/v1/fleet/mdm/hosts/42/unenroll`

##### Default response

`Status: 200`


### Upload a bootstrap package

_Available in Fleet Premium_

Upload a bootstrap package that will be automatically installed during DEP setup.

`POST /api/v1/fleet/mdm/apple/bootstrap`

#### Parameters

| Name    | Type   | In   | Description                                                                                                                                                                                                            |
| ------- | ------ | ---- | ---------------------------------------------------------------------------------------------------------------------------------------------------------------------------------------------------------------------- |
| package | file   | form | **Required**. The bootstrap package installer. It must be a signed `pkg` file.                                                                                                                                         |
| team_id | string | form | The team id for the package. If specified, the package will be installed to hosts that are assigned to the specified team. If not specified, the package will be installed to hosts that are not assigned to any team. |

#### Example

Upload a bootstrap package that will be installed to macOS hosts enrolled to MDM that are
assigned to a team. Note that in this example the form data specifies `team_id` in addition to
`package`.

`POST /api/v1/fleet/mdm/apple/profiles`

##### Request headers

```
Content-Length: 850
Content-Type: multipart/form-data; boundary=------------------------f02md47480und42y
```

##### Request body

```
--------------------------f02md47480und42y
Content-Disposition: form-data; name="team_id"
1
--------------------------f02md47480und42y
Content-Disposition: form-data; name="package"; filename="bootstrap-package.pkg"
Content-Type: application/octet-stream
<BINARY_DATA>
--------------------------f02md47480und42y--
```

##### Default response

`Status: 200`

### Get metadata about a bootstrap package

_Available in Fleet Premium_

Get information about a bootstrap package that was uploaded to Fleet.

`GET /api/v1/fleet/mdm/apple/bootstrap/{team_id}/metadata`

#### Parameters

| Name    | Type   | In  | Description                                                                                                                                               |
| ------- | ------ | --- | --------------------------------------------------------------------------------------------------------------------------------------------------------- |
| team_id | string | url | **Required** The team id for the package. Zero (0) can be specified to get information about the bootstrap package for hosts that don't belong to a team. |

#### Example

`GET /api/v1/fleet/mdm/apple/bootstrap/0/metadata`

##### Default response

`Status: 200`

```json
{
  "name": "bootstrap-package.pkg",
  "team_id": 0,
  "sha256": "6bebb4433322fd52837de9e4787de534b4089ac645b0692dfb74d000438da4a3",
  "token": "AA598E2A-7952-46E3-B89D-526D45F7E233",
  "created_at": "2023-04-20T13:02:05Z"
}
```

In the response above:

- `token` is the value you can use to [download a bootstrap package](#download-a-bootstrap-package)
- `sha256` is the SHA256 digest of the bytes of the bootstrap package file.

### Delete a bootstrap package

_Available in Fleet Premium_

Delete a team's bootstrap package.

`DELETE /api/v1/fleet/mdm/apple/bootstrap/{team_id}`

#### Parameters

| Name    | Type   | In  | Description                                                                                                                                               |
| ------- | ------ | --- | --------------------------------------------------------------------------------------------------------------------------------------------------------- |
| team_id | string | url | **Required** The team id for the package. Zero (0) can be specified to get information about the bootstrap package for hosts that don't belong to a team. |


#### Example

`DELETE /api/v1/fleet/mdm/apple/bootstrap/1`

##### Default response

`Status: 200`

### Download a bootstrap package

_Available in Fleet Premium_

Download a bootstrap package.

`GET /api/v1/fleet/mdm/apple/bootstrap`

#### Parameters

| Name  | Type   | In    | Description                                      |
| ----- | ------ | ----- | ------------------------------------------------ |
| token | string | query | **Required** The token of the bootstrap package. |

#### Example

`GET /api/v1/fleet/mdm/apple/bootstrap?token=AA598E2A-7952-46E3-B89D-526D45F7E233`

##### Default response

`Status: 200`

```
Status: 200
Content-Type: application/octet-stream
Content-Disposition: attachment
Content-Length: <length>
Body: <blob>
```

### Get a summary of bootstrap package status

_Available in Fleet Premium_

Get aggregate status counts of bootstrap packages delivered to DEP enrolled hosts.

The summary can optionally be filtered by team id.

`GET /api/v1/fleet/mdm/apple/bootstrap/summary`

#### Parameters

| Name                      | Type   | In    | Description                                                               |
| ------------------------- | ------ | ----- | ------------------------------------------------------------------------- |
| team_id                   | string | query | The team id to filter the summary.                                        |

#### Example

`GET /api/v1/fleet/mdm/apple/bootstrap/summary`

##### Default response

`Status: 200`

```json
{
  "installed": 10,
  "failed": 1,
  "pending": 4
}
```

---

## Policies

- [List policies](#list-policies)
- [Get policy by ID](#get-policy-by-id)
- [Add policy](#add-policy)
- [Remove policies](#remove-policies)
- [Edit policy](#edit-policy)
- [Run automation for all failing hosts of a policy](#run-automation-for-all-failing-hosts-of-a-policy)

Policies are yes or no questions you can ask about your hosts.

Policies in Fleet are defined by osquery queries.

A passing host answers "yes" to a policy if the host returns results for a policy's query.

A failing host answers "no" to a policy if the host does not return results for a policy's query.

For example, a policy might ask “Is Gatekeeper enabled on macOS devices?“ This policy's osquery query might look like the following: `SELECT 1 FROM gatekeeper WHERE assessments_enabled = 1;`

### List policies

`GET /api/v1/fleet/global/policies`

#### Example

`GET /api/v1/fleet/global/policies`

##### Default response

`Status: 200`

```json
{
  "policies": [
    {
      "id": 1,
      "name": "Gatekeeper enabled",
      "query": "SELECT 1 FROM gatekeeper WHERE assessments_enabled = 1;",
      "description": "Checks if gatekeeper is enabled on macOS devices",
      "critical": false,
      "author_id": 42,
      "author_name": "John",
      "author_email": "john@example.com",
      "team_id": null,
      "resolution": "Resolution steps",
      "platform": "darwin",
      "created_at": "2021-12-15T15:23:57Z",
      "updated_at": "2021-12-15T15:23:57Z",
      "passing_host_count": 2000,
      "failing_host_count": 300
    },
    {
      "id": 2,
      "name": "Windows machines with encrypted hard disks",
      "query": "SELECT 1 FROM bitlocker_info WHERE protection_status = 1;",
      "description": "Checks if the hard disk is encrypted on Windows devices",
      "critical": true,
      "author_id": 43,
      "author_name": "Alice",
      "author_email": "alice@example.com",
      "team_id": null,
      "resolution": "Resolution steps",
      "platform": "windows",
      "created_at": "2021-12-31T14:52:27Z",
      "updated_at": "2022-02-10T20:59:35Z",
      "passing_host_count": 2300,
      "failing_host_count": 0
    }
  ]
}
```

### Get policy by ID

`GET /api/v1/fleet/global/policies/{id}`

#### Parameters

| Name               | Type    | In   | Description                                                                                                   |
| ------------------ | ------- | ---- | ------------------------------------------------------------------------------------------------------------- |
| id                 | integer | path | **Required.** The policy's ID.                                                                                |

#### Example

`GET /api/v1/fleet/global/policies/1`

##### Default response

`Status: 200`

```json
{
  "policy": {
      "id": 1,
      "name": "Gatekeeper enabled",
      "query": "SELECT 1 FROM gatekeeper WHERE assessments_enabled = 1;",
      "description": "Checks if gatekeeper is enabled on macOS devices",
      "critical": false,
      "author_id": 42,
      "author_name": "John",
      "author_email": "john@example.com",
      "team_id": null,
      "resolution": "Resolution steps",
      "platform": "darwin",
      "created_at": "2021-12-15T15:23:57Z",
      "updated_at": "2021-12-15T15:23:57Z",
      "passing_host_count": 2000,
      "failing_host_count": 300
    }
}
```

### Add policy

There are two ways of adding a policy:
1. by setting "name", "query", "description". This is the preferred way.
2. (Legacy) re-using the data of an existing query, by setting "query_id". If "query_id" is set,
then "query" must not be set, and "name" and "description" are ignored.

An error is returned if both "query" and "query_id" are set on the request.

`POST /api/v1/fleet/global/policies`

#### Parameters

| Name        | Type    | In   | Description                          |
| ----------  | ------- | ---- | ------------------------------------ |
| name        | string  | body | The query's name.                    |
| query       | string  | body | The query in SQL.                    |
| description | string  | body | The query's description.             |
| resolution  | string  | body | The resolution steps for the policy. |
| query_id    | integer | body | An existing query's ID (legacy).     |
| platform    | string  | body | Comma-separated target platforms, currently supported values are "windows", "linux", "darwin". The default, an empty string means target all platforms. |
| critical    | boolean | body | _Available in Fleet Premium_ Mark policy as critical/high impact. |

Either `query` or `query_id` must be provided.

#### Example Add Policy

`POST /api/v1/fleet/global/policies`

#### Request body

```json
{
  "name": "Gatekeeper enabled",
  "query": "SELECT 1 FROM gatekeeper WHERE assessments_enabled = 1;",
  "description": "Checks if gatekeeper is enabled on macOS devices",
  "resolution": "Resolution steps",
  "platform": "darwin",
  "critical": true
}
```

##### Default response

`Status: 200`

```json
{
  "policy": {
    "id": 43,
    "name": "Gatekeeper enabled",
    "query": "SELECT 1 FROM gatekeeper WHERE assessments_enabled = 1;",
    "description": "Checks if gatekeeper is enabled on macOS devices",
    "critical": true,
    "author_id": 42,
    "author_name": "John",
    "author_email": "john@example.com",
    "team_id": null,
    "resolution": "Resolution steps",
    "platform": "darwin",
    "created_at": "2022-03-17T20:15:55Z",
    "updated_at": "2022-03-17T20:15:55Z",
    "passing_host_count": 0,
    "failing_host_count": 0
  }
}
```

#### Example Legacy Add Policy

`POST /api/v1/fleet/global/policies`

#### Request body

```json
{
  "query_id": 12
}
```

Where `query_id` references an existing `query`.

##### Default response

`Status: 200`

```json
{
  "policy": {
    "id": 43,
    "name": "Gatekeeper enabled",
    "query": "SELECT 1 FROM gatekeeper WHERE assessments_enabled = 1;",
    "description": "Checks if gatekeeper is enabled on macOS devices",
    "critical": true,
    "author_id": 42,
    "author_name": "John",
    "author_email": "john@example.com",
    "team_id": null,
    "resolution": "Resolution steps",
    "platform": "darwin",
    "created_at": "2022-03-17T20:15:55Z",
    "updated_at": "2022-03-17T20:15:55Z",
    "passing_host_count": 0,
    "failing_host_count": 0
  }
}
```

### Remove policies

`POST /api/v1/fleet/global/policies/delete`

#### Parameters

| Name     | Type    | In   | Description                                       |
| -------- | ------- | ---- | ------------------------------------------------- |
| ids      | list    | body | **Required.** The IDs of the policies to delete.  |

#### Example

`POST /api/v1/fleet/global/policies/delete`

#### Request body

```json
{
  "ids": [ 1 ]
}
```

##### Default response

`Status: 200`

```json
{
  "deleted": 1
}
```

### Edit policy

`PATCH /api/v1/fleet/global/policies/{policy_id}`

#### Parameters

| Name        | Type    | In   | Description                          |
| ----------  | ------- | ---- | ------------------------------------ |
| id          | integer | path | The policy's ID.                     |
| name        | string  | body | The query's name.                    |
| query       | string  | body | The query in SQL.                    |
| description | string  | body | The query's description.             |
| resolution  | string  | body | The resolution steps for the policy. |
| platform    | string  | body | Comma-separated target platforms, currently supported values are "windows", "linux", "darwin". The default, an empty string means target all platforms. |
| critical    | boolean | body | _Available in Fleet Premium_ Mark policy as critical/high impact. |

#### Example Edit Policy

`PATCH /api/v1/fleet/global/policies/42`

##### Request body

```json
{
  "name": "Gatekeeper enabled",
  "query": "SELECT 1 FROM gatekeeper WHERE assessments_enabled = 1;",
  "description": "Checks if gatekeeper is enabled on macOS devices",
  "critical": true,
  "resolution": "Resolution steps",
  "platform": "darwin"
}
```

##### Default response

`Status: 200`

```json
{
  "policy": {
    "id": 42,
    "name": "Gatekeeper enabled",
    "query": "SELECT 1 FROM gatekeeper WHERE assessments_enabled = 1;",
    "description": "Checks if gatekeeper is enabled on macOS devices",
    "critical": true,
    "author_id": 43,
    "author_name": "John",
    "author_email": "john@example.com",
    "team_id": null,
    "resolution": "Resolution steps",
    "platform": "darwin",
    "created_at": "2022-03-17T20:15:55Z",
    "updated_at": "2022-03-17T20:15:55Z",
    "passing_host_count": 0,
    "failing_host_count": 0
  }
}
```

### Run Automation for all failing hosts of a policy.

Normally automations (Webhook/Integrations) runs on all hosts when a policy-check
fails but didn't fail before. This feature to mark policies to call automation for
all hosts that already fail the policy, too and possibly again.

`POST /api/v1/fleet/automations/reset`

#### Parameters

| Name        | Type     | In   | Description                                              |
| ----------  | -------- | ---- | -------------------------------------------------------- |
| team_ids    | list     | body | Run automation for all hosts in policies of these teams  |
| policy_ids  | list     | body | Run automations for all hosts these policies             |

_Teams are available in Fleet Premium_

#### Example Edit Policy

`POST /api/v1/fleet/automations/reset`

##### Request body

```json
{
    "team_ids": [1],
    "policy_ids": [1, 2, 3]
}
```

##### Default response

`Status: 200`

```json
{}
```

---

### Team policies

- [List team policies](#list-team-policies)
- [Get team policy by ID](#get-team-policy-by-id)
- [Add team policy](#add-team-policy)
- [Remove team policies](#remove-team-policies)
- [Edit team policy](#edit-team-policy)

_Available in Fleet Premium_

Team policies work the same as policies, but at the team level.

### List team policies

`GET /api/v1/fleet/teams/{id}/policies`

#### Parameters

| Name               | Type    | In   | Description                                                                                                   |
| ------------------ | ------- | ---- | ------------------------------------------------------------------------------------------------------------- |
| id                 | integer | url  | Required. Defines what team id to operate on                                                                            |

#### Example

`GET /api/v1/fleet/teams/1/policies`

##### Default response

`Status: 200`

```json
{
  "policies": [
    {
      "id": 1,
      "name": "Gatekeeper enabled",
      "query": "SELECT 1 FROM gatekeeper WHERE assessments_enabled = 1;",
      "description": "Checks if gatekeeper is enabled on macOS devices",
      "critical": true,
      "author_id": 42,
      "author_name": "John",
      "author_email": "john@example.com",
      "team_id": 1,
      "resolution": "Resolution steps",
      "platform": "darwin",
      "created_at": "2021-12-16T14:37:37Z",
      "updated_at": "2021-12-16T16:39:00Z",
      "passing_host_count": 2000,
      "failing_host_count": 300
    },
    {
      "id": 2,
      "name": "Windows machines with encrypted hard disks",
      "query": "SELECT 1 FROM bitlocker_info WHERE protection_status = 1;",
      "description": "Checks if the hard disk is encrypted on Windows devices",
      "critical": false,
      "author_id": 43,
      "author_name": "Alice",
      "author_email": "alice@example.com",
      "team_id": 1,
      "resolution": "Resolution steps",
      "platform": "windows",
      "created_at": "2021-12-16T14:37:37Z",
      "updated_at": "2021-12-16T16:39:00Z",
      "passing_host_count": 2300,
      "failing_host_count": 0
    }
  ],
  "inherited_policies": [
    {
      "id": 136,
      "name": "Arbitrary Test Policy (all platforms) (all teams)",
      "query": "SELECT 1 FROM osquery_info WHERE 1=1;",
      "description": "If you're seeing this, mostly likely this is because someone is testing out failing policies in dogfood. You can ignore this.",
      "critical": true,
      "author_id": 77,
      "author_name": "Test Admin",
      "author_email": "test@admin.com",
      "team_id": null,
      "resolution": "To make it pass, change \"1=0\" to \"1=1\". To make it fail, change \"1=1\" to \"1=0\".",
      "platform": "darwin,windows,linux",
      "created_at": "2022-08-04T19:30:18Z",
      "updated_at": "2022-08-30T15:08:26Z",
      "passing_host_count": 10,
      "failing_host_count": 9
    }
  ]
}
```

### Get team policy by ID

`GET /api/v1/fleet/teams/{team_id}/policies/{id}`

#### Parameters

| Name               | Type    | In   | Description                                                                                                   |
| ------------------ | ------- | ---- | ------------------------------------------------------------------------------------------------------------- |
| team_id            | integer | url  | Defines what team id to operate on                                                                            |
| id                 | integer | path | **Required.** The policy's ID.                                                                                |

#### Example

`GET /api/v1/fleet/teams/1/policies/43`

##### Default response

`Status: 200`

```json
{
  "policy": {
    "id": 43,
    "name": "Gatekeeper enabled",
    "query": "SELECT 1 FROM gatekeeper WHERE assessments_enabled = 1;",
    "description": "Checks if gatekeeper is enabled on macOS devices",
    "critical": true,
    "author_id": 42,
    "author_name": "John",
    "author_email": "john@example.com",
    "team_id": 1,
    "resolution": "Resolution steps",
    "platform": "darwin",
    "created_at": "2021-12-16T14:37:37Z",
    "updated_at": "2021-12-16T16:39:00Z",
    "passing_host_count": 0,
    "failing_host_count": 0
  }
}
```

### Add team policy

The semantics for creating a team policy are the same as for global policies, see [Add policy](#add-policy).

`POST /api/v1/fleet/teams/{team_id}/policies`

#### Parameters

| Name        | Type    | In   | Description                          |
| ----------  | ------- | ---- | ------------------------------------ |
| team_id     | integer | url  | Defines what team id to operate on.  |
| name        | string  | body | The query's name.                    |
| query       | string  | body | The query in SQL.                    |
| description | string  | body | The query's description.             |
| resolution  | string  | body | The resolution steps for the policy. |
| query_id    | integer | body | An existing query's ID (legacy).     |
| platform    | string  | body | Comma-separated target platforms, currently supported values are "windows", "linux", "darwin". The default, an empty string means target all platforms. |
| critical    | boolean | body | _Available in Fleet Premium_ Mark policy as critical/high impact. |

Either `query` or `query_id` must be provided.

#### Example

`POST /api/v1/fleet/teams/1/policies`

##### Request body

```json
{
  "name": "Gatekeeper enabled",
  "query": "SELECT 1 FROM gatekeeper WHERE assessments_enabled = 1;",
  "description": "Checks if gatekeeper is enabled on macOS devices",
  "critical": true,
  "resolution": "Resolution steps",
  "platform": "darwin"
}
```

##### Default response

`Status: 200`

```json
{
  "policy": {
    "id": 43,
    "name": "Gatekeeper enabled",
    "query": "SELECT 1 FROM gatekeeper WHERE assessments_enabled = 1;",
    "description": "Checks if gatekeeper is enabled on macOS devices",
    "critical": true,
    "author_id": 42,
    "author_name": "John",
    "author_email": "john@example.com",
    "team_id": 1,
    "resolution": "Resolution steps",
    "platform": "darwin",
    "created_at": "2021-12-16T14:37:37Z",
    "updated_at": "2021-12-16T16:39:00Z",
    "passing_host_count": 0,
    "failing_host_count": 0
  }
}
```

### Remove team policies

`POST /api/v1/fleet/teams/{team_id}/policies/delete`

#### Parameters

| Name     | Type    | In   | Description                                       |
| -------- | ------- | ---- | ------------------------------------------------- |
| team_id  | integer | url  | Defines what team id to operate on                |
| ids      | list    | body | **Required.** The IDs of the policies to delete.  |

#### Example

`POST /api/v1/fleet/teams/1/policies/delete`

##### Request body

```json
{
  "ids": [ 1 ]
}
```

##### Default response

`Status: 200`

```json
{
  "deleted": 1
}
```

### Edit team policy

`PATCH /api/v1/fleet/teams/{team_id}/policies/{policy_id}`

#### Parameters

| Name        | Type    | In   | Description                          |
| ----------  | ------- | ---- | ------------------------------------ |
| team_id     | integer | path | The team's ID.                       |
| policy_id   | integer | path | The policy's ID.                     |
| name        | string  | body | The query's name.                    |
| query       | string  | body | The query in SQL.                    |
| description | string  | body | The query's description.             |
| resolution  | string  | body | The resolution steps for the policy. |
| platform    | string  | body | Comma-separated target platforms, currently supported values are "windows", "linux", "darwin". The default, an empty string means target all platforms. |
| critical    | boolean | body | _Available in Fleet Premium_ Mark policy as critical/high impact. |

#### Example Edit Policy

`PATCH /api/v1/fleet/teams/2/policies/42`

##### Request body

```json
{
  "name": "Gatekeeper enabled",
  "query": "SELECT 1 FROM gatekeeper WHERE assessments_enabled = 1;",
  "description": "Checks if gatekeeper is enabled on macOS devices",
  "critical": true,
  "resolution": "Resolution steps",
  "platform": "darwin"
}
```

##### Default response

`Status: 200`

```json
{
  "policy": {
    "id": 42,
    "name": "Gatekeeper enabled",
    "query": "SELECT 1 FROM gatekeeper WHERE assessments_enabled = 1;",
    "description": "Checks if gatekeeper is enabled on macOS devices",
    "critical": true,
    "author_id": 43,
    "author_name": "John",
    "author_email": "john@example.com",
    "resolution": "Resolution steps",
    "platform": "darwin",
    "team_id": 2,
    "created_at": "2021-12-16T14:37:37Z",
    "updated_at": "2021-12-16T16:39:00Z",
    "passing_host_count": 0,
    "failing_host_count": 0
  }
}
```

---

## Queries

- [Get query](#get-query)
- [List queries](#list-queries)
- [Create query](#create-query)
- [Modify query](#modify-query)
- [Delete query](#delete-query)
- [Delete query by ID](#delete-query-by-id)
- [Delete queries](#delete-queries)
- [Run live query](#run-live-query)

### Get query

Returns the query specified by ID.

`GET /api/v1/fleet/queries/{id}`

#### Parameters

| Name | Type    | In   | Description                                |
| ---- | ------- | ---- | ------------------------------------------ |
| id   | integer | path | **Required**. The id of the desired query. |

#### Example

`GET /api/v1/fleet/queries/31`

##### Default response

`Status: 200`

```json
{
  "query": {
    "created_at": "2021-01-19T17:08:24Z",
    "updated_at": "2021-01-19T17:08:24Z",
    "id": 31,
    "name": "centos_hosts",
    "description": "",
    "query": "select 1 from os_version where platform = \"centos\";",
    "saved": true,
    "observer_can_run": true,
    "author_id": 1,
    "author_name": "John",
    "author_email": "john@example.com",
    "packs": [
      {
        "created_at": "2021-01-19T17:08:31Z",
        "updated_at": "2021-01-19T17:08:31Z",
        "id": 14,
        "name": "test_pack",
        "description": "",
        "platform": "",
        "disabled": false
      }
    ]
  }
}
```

### List queries

Returns a list of all queries in the Fleet instance.

`GET /api/v1/fleet/queries`

#### Parameters

| Name            | Type   | In    | Description                                                                                                                   |
| --------------- | ------ | ----- | ----------------------------------------------------------------------------------------------------------------------------- |
| order_key       | string | query | What to order results by. Can be any column in the queries table.                                                             |
| order_direction | string | query | **Requires `order_key`**. The direction of the order given the order key. Options include `asc` and `desc`. Default is `asc`. |

#### Example

`GET /api/v1/fleet/queries`

##### Default response

`Status: 200`

```json
{
"queries": [
  {
    "created_at": "2021-01-04T21:19:57Z",
    "updated_at": "2021-01-04T21:19:57Z",
    "id": 1,
    "name": "query1",
    "description": "query",
    "query": "SELECT * FROM osquery_info",
    "saved": true,
    "observer_can_run": true,
    "author_id": 1,
    "author_name": "noah",
    "author_email": "noah@example.com",
    "packs": [
      {
        "created_at": "2021-01-05T21:13:04Z",
        "updated_at": "2021-01-07T19:12:54Z",
        "id": 1,
        "name": "Pack",
        "description": "Pack",
        "platform": "",
        "disabled": true
      }
    ],
    "stats": {
      "system_time_p50": 1.32,
      "system_time_p95": 4.02,
      "user_time_p50": 3.55,
      "user_time_p95": 3.00,
      "total_executions": 3920
    }
  },
  {
    "created_at": "2021-01-19T17:08:24Z",
    "updated_at": "2021-01-19T17:08:24Z",
    "id": 3,
    "name": "osquery_schedule",
    "description": "Report performance stats for each file in the query schedule.",
    "query": "select name, interval, executions, output_size, wall_time, (user_time/executions) as avg_user_time, (system_time/executions) as avg_system_time, average_memory, last_executed from osquery_schedule;",
    "saved": true,
    "observer_can_run": true,
    "author_id": 1,
    "author_name": "noah",
    "author_email": "noah@example.com",
    "packs": [
      {
        "created_at": "2021-01-19T17:08:31Z",
        "updated_at": "2021-01-19T17:08:31Z",
        "id": 14,
        "name": "test_pack",
        "description": "",
        "platform": "",
        "disabled": false
      }
    ]
  }
]}
```

### Create query

`POST /api/v1/fleet/queries`

#### Parameters

| Name             | Type   | In   | Description                                                                                                                                            |
| ---------------- | ------ | ---- | ------------------------------------------------------------------------------------------------------------------------------------------------------ |
| name             | string | body | **Required**. The name of the query.                                                                                                                   |
| query            | string | body | **Required**. The query in SQL syntax.                                                                                                                 |
| description      | string | body | The query's description.                                                                                                                               |
| observer_can_run | bool   | body | Whether or not users with the `observer` role can run the query. In Fleet 4.0.0, 3 user roles were introduced (`admin`, `maintainer`, and `observer`). This field is only relevant for the `observer` role. The `observer_plus` role can run any query and is not limited by this flag (`observer_plus` role was added in Fleet 4.30.0). |

#### Example

`POST /api/v1/fleet/queries`

##### Request body

```json
{
  "description": "This is a new query.",
  "name": "new_query",
  "query": "SELECT * FROM osquery_info"
}
```

##### Default response

`Status: 200`

```json
{
  "query": {
    "created_at": "0001-01-01T00:00:00Z",
    "updated_at": "0001-01-01T00:00:00Z",
    "id": 288,
    "name": "new_query",
    "description": "This is a new query.",
    "query": "SELECT * FROM osquery_info",
    "saved": true,
    "author_id": 1,
    "author_name": "",
    "author_email": "",
    "observer_can_run": true,
    "packs": []
  }
}
```

### Modify query

Returns the query specified by ID.

`PATCH /api/v1/fleet/queries/{id}`

#### Parameters

| Name             | Type    | In   | Description                                                                                                                                            |
| ---------------- | ------- | ---- | ------------------------------------------------------------------------------------------------------------------------------------------------------ |
| id               | integer | path | **Required.** The ID of the query.                                                                                                                     |
| name             | string  | body | The name of the query.                                                                                                                                 |
| query            | string  | body | The query in SQL syntax.                                                                                                                               |
| description      | string  | body | The query's description.                                                                                                                               |
| observer_can_run | bool    | body | Whether or not users with the `observer` role can run the query. In Fleet 4.0.0, 3 user roles were introduced (`admin`, `maintainer`, and `observer`). This field is only relevant for the `observer` role. The `observer_plus` role can run any query and is not limited by this flag (`observer_plus` role was added in Fleet 4.30.0). |

#### Example

`PATCH /api/v1/fleet/queries/2`

##### Request body

```json
{
  "name": "new_title_for_my_query"
}
```

##### Default response

`Status: 200`

```json
{
  "query": {
    "created_at": "2021-01-22T17:23:27Z",
    "updated_at": "2021-01-22T17:23:27Z",
    "id": 288,
    "name": "new_title_for_my_query",
    "description": "This is a new query.",
    "query": "SELECT * FROM osquery_info",
    "saved": true,
    "author_id": 1,
    "author_name": "noah",
    "observer_can_run": true,
    "packs": []
  }
}
```

### Delete query

Deletes the query specified by name.

`DELETE /api/v1/fleet/queries/{name}`

#### Parameters

| Name | Type   | In   | Description                          |
| ---- | ------ | ---- | ------------------------------------ |
| name | string | path | **Required.** The name of the query. |

#### Example

`DELETE /api/v1/fleet/queries/{name}`

##### Default response

`Status: 200`


### Delete query by ID

Deletes the query specified by ID.

`DELETE /api/v1/fleet/queries/id/{id}`

#### Parameters

| Name | Type    | In   | Description                        |
| ---- | ------- | ---- | ---------------------------------- |
| id   | integer | path | **Required.** The ID of the query. |

#### Example

`DELETE /api/v1/fleet/queries/id/28`

##### Default response

`Status: 200`


### Delete queries

Deletes the queries specified by ID. Returns the count of queries successfully deleted.

`POST /api/v1/fleet/queries/delete`

#### Parameters

| Name | Type | In   | Description                           |
| ---- | ---- | ---- | ------------------------------------- |
| ids  | list | body | **Required.** The IDs of the queries. |

#### Example

`POST /api/v1/fleet/queries/delete`

##### Request body

```json
{
  "ids": [
    2, 24, 25
  ]
}
```

##### Default response

`Status: 200`

```json
{
  "deleted": 3
}
```

### Run live query

Run one or more live queries against the specified hosts and responds with the results
collected after 25 seconds.

If multiple queries are provided, they run concurrently. Response time is capped at 25 seconds from
when the API request was received, regardless of how many queries you are running, and regardless
whether all results have been gathered or not. This API does not return any results until the fixed
time period elapses, at which point all of the collected results are returned.

The fixed time period is configurable via environment variable on the Fleet server (eg.
`FLEET_LIVE_QUERY_REST_PERIOD=90s`). If setting a higher value, be sure that you do not exceed your
load balancer timeout.

> WARNING: This API endpoint collects responses in-memory (RAM) on the Fleet compute instance handling this request, which can overflow if the result set is large enough.  This has the potential to crash the process and/or cause an autoscaling event in your cloud provider, depending on how Fleet is deployed.

`GET /api/v1/fleet/queries/run`

#### Parameters


| Name      | Type   | In   | Description                                   |
| --------- | ------ | ---- | --------------------------------------------- |
| query_ids | array  | body | **Required**. The IDs of the saved queries to run. |
| host_ids  | array  | body | **Required**. The IDs of the hosts to target. |

#### Example

`GET /api/v1/fleet/queries/run`

##### Request body

```json
{
  "query_ids": [ 1, 2 ],
  "host_ids": [ 1, 4, 34, 27 ]
}
```

##### Default response

```json
{
  "summary": {
    "targeted_host_count": 4,
    "responded_host_count": 2
  },
  "live_query_results": [
    {
      "query_id": 2,
      "results": [
        {
          "host_id": 1,
          "rows": [
            {
              "build_distro": "10.12",
              "build_platform": "darwin",
              "config_hash": "7bb99fa2c8a998c9459ec71da3a84d66c592d6d3",
              "config_valid": "1",
              "extensions": "active",
              "instance_id": "9a2ec7bf-4946-46ea-93bf-455e0bcbd068",
              "pid": "23413",
              "platform_mask": "21",
              "start_time": "1635194306",
              "uuid": "4C182AC7-75F7-5AF4-A74B-1E165ED35742",
              "version": "4.9.0",
              "watcher": "23412"
            }
          ],
          "error": null
        },
        {
          "host_id": 2,
          "rows": [],
          "error": "no such table: os_version"
        }
      ]
    }
  ]
}
```
---

## Schedule

- [Get schedule](#get-schedule)
- [Add query to schedule](#add-query-to-schedule)
- [Edit query in schedule](#edit-query-in-schedule)
- [Remove query from schedule](#remove-query-from-schedule)

Scheduling queries in Fleet is the best practice for collecting data from hosts.

These API routes let you control your scheduled queries.

### Get schedule

`GET /api/v1/fleet/global/schedule`

#### Parameters

None.

#### Example

`GET /api/v1/fleet/global/schedule`

##### Default response

`Status: 200`

```json
{
  "global_schedule": [
    {
      "created_at": "0001-01-01T00:00:00Z",
      "updated_at": "0001-01-01T00:00:00Z",
      "id": 4,
      "pack_id": 1,
      "name": "arp_cache",
      "query_id": 2,
      "query_name": "arp_cache",
      "query": "select * from arp_cache;",
      "interval": 120,
      "snapshot": true,
      "removed": null,
      "platform": "",
      "version": "",
      "shard": null,
      "denylist": null,
      "stats": {
        "system_time_p50": 1.32,
        "system_time_p95": 4.02,
        "user_time_p50": 3.55,
        "user_time_p95": 3.00,
        "total_executions": 3920
      }
    },
    {
      "created_at": "0001-01-01T00:00:00Z",
      "updated_at": "0001-01-01T00:00:00Z",
      "id": 5,
      "pack_id": 1,
      "name": "disk_encryption",
      "query_id": 7,
      "query_name": "disk_encryption",
      "query": "select * from disk_encryption;",
      "interval": 86400,
      "snapshot": true,
      "removed": null,
      "platform": "",
      "version": "",
      "shard": null,
      "denylist": null,
      "stats": {
        "system_time_p50": 1.32,
        "system_time_p95": 4.02,
        "user_time_p50": 3.55,
        "user_time_p95": 3.00,
        "total_executions": 3920
      }
    }
  ]
}
```

### Add query to schedule

`POST /api/v1/fleet/global/schedule`

#### Parameters

| Name     | Type    | In   | Description                                                                                                                      |
| -------- | ------- | ---- | -------------------------------------------------------------------------------------------------------------------------------- |
| query_id | integer | body | **Required.** The query's ID.                                                                                                    |
| interval | integer | body | **Required.** The amount of time, in seconds, the query waits before running.                                                    |
| snapshot | boolean | body | **Required.** Whether the queries logs show everything in its current state.                                                     |
| removed  | boolean | body | Whether "removed" actions should be logged. Default is `null`.                                                                   |
| platform | string  | body | The computer platform where this query will run (other platforms ignored). Empty value runs on all platforms. Default is `null`. |
| shard    | integer | body | Restrict this query to a percentage (1-100) of target hosts. Default is `null`.                                                  |
| version  | string  | body | The minimum required osqueryd version installed on a host. Default is `null`.                                                    |

#### Example

`POST /api/v1/fleet/global/schedule`

##### Request body

```json
{
  "interval": 86400,
  "query_id": 2,
  "snapshot": true
}
```

##### Default response

`Status: 200`

```json
{
  "scheduled": {
    "created_at": "0001-01-01T00:00:00Z",
    "updated_at": "0001-01-01T00:00:00Z",
    "id": 1,
    "pack_id": 5,
    "name": "arp_cache",
    "query_id": 2,
    "query_name": "arp_cache",
    "query": "select * from arp_cache;",
    "interval": 86400,
    "snapshot": true,
    "removed": null,
    "platform": "",
    "version": "",
    "shard": null,
    "denylist": null
  }
}
```

> Note that the `pack_id` is included in the response object because Fleet's Schedule feature uses [osquery query packs](https://osquery.readthedocs.io/en/stable/deployment/configuration/#query-packs) under the hood.

### Edit query in schedule

`PATCH /api/v1/fleet/global/schedule/{id}`

#### Parameters

| Name     | Type    | In   | Description                                                                                                   |
| -------- | ------- | ---- | ------------------------------------------------------------------------------------------------------------- |
| id       | integer | path | **Required.** The scheduled query's ID.                                                                       |
| interval | integer | body | The amount of time, in seconds, the query waits before running.                                               |
| snapshot | boolean | body | Whether the queries logs show everything in its current state.                                                |
| removed  | boolean | body | Whether "removed" actions should be logged.                                                                   |
| platform | string  | body | The computer platform where this query will run (other platforms ignored). Empty value runs on all platforms. |
| shard    | integer | body | Restrict this query to a percentage (1-100) of target hosts.                                                  |
| version  | string  | body | The minimum required osqueryd version installed on a host.                                                    |

#### Example

`PATCH /api/v1/fleet/global/schedule/5`

##### Request body

```json
{
  "interval": 604800
}
```

##### Default response

`Status: 200`

```json
{
  "scheduled": {
    "created_at": "2021-07-16T14:40:15Z",
    "updated_at": "2021-07-16T14:40:15Z",
    "id": 5,
    "pack_id": 1,
    "name": "arp_cache",
    "query_id": 2,
    "query_name": "arp_cache",
    "query": "select * from arp_cache;",
    "interval": 604800,
    "snapshot": true,
    "removed": null,
    "platform": "",
    "shard": null,
    "denylist": null
  }
}
```

### Remove query from schedule

`DELETE /api/v1/fleet/global/schedule/{id}`

#### Parameters

None.

#### Example

`DELETE /api/v1/fleet/global/schedule/5`

##### Default response

`Status: 200`


---

### Team schedule

- [Get team schedule](#get-team-schedule)
- [Add query to team schedule](#add-query-to-team-schedule)
- [Edit query in team schedule](#edit-query-in-team-schedule)
- [Remove query from team schedule](#remove-query-from-team-schedule)

`In Fleet 4.2.0, the Team Schedule feature was introduced.`

This allows you to easily configure scheduled queries that will impact a whole team of devices.

#### Get team schedule

`GET /api/v1/fleet/teams/{id}/schedule`

#### Parameters

| Name            | Type    | In    | Description                                                                                                                   |
| --------------- | ------- | ----- | ----------------------------------------------------------------------------------------------------------------------------- |
| id              | integer | path  | **Required**. The team's ID.                                                                                                  |
| page            | integer | query | Page number of the results to fetch.                                                                                          |
| per_page        | integer | query | Results per page.                                                                                                             |
| order_key       | string  | query | What to order results by. Can be any column in the `activites` table.                                                         |
| order_direction | string  | query | **Requires `order_key`**. The direction of the order given the order key. Options include `asc` and `desc`. Default is `asc`. |

#### Example

`GET /api/v1/fleet/teams/2/schedule`

##### Default response

`Status: 200`

```json
{
  "scheduled": [
    {
      "created_at": "0001-01-01T00:00:00Z",
      "updated_at": "0001-01-01T00:00:00Z",
      "id": 4,
      "pack_id": 2,
      "name": "arp_cache",
      "query_id": 2,
      "query_name": "arp_cache",
      "query": "select * from arp_cache;",
      "interval": 120,
      "snapshot": true,
      "platform": "",
      "version": "",
      "removed": null,
      "shard": null,
      "denylist": null,
      "stats": {
        "system_time_p50": 1.32,
        "system_time_p95": 4.02,
        "user_time_p50": 3.55,
        "user_time_p95": 3.00,
        "total_executions": 3920
      }
    },
    {
      "created_at": "0001-01-01T00:00:00Z",
      "updated_at": "0001-01-01T00:00:00Z",
      "id": 5,
      "pack_id": 3,
      "name": "disk_encryption",
      "query_id": 7,
      "query_name": "disk_encryption",
      "query": "select * from disk_encryption;",
      "interval": 86400,
      "snapshot": true,
      "removed": null,
      "platform": "",
      "version": "",
      "shard": null,
      "denylist": null,
      "stats": {
        "system_time_p50": 1.32,
        "system_time_p95": 4.02,
        "user_time_p50": 3.55,
        "user_time_p95": 3.00,
        "total_executions": 3920
      }
    }
  ]
}
```

#### Add query to team schedule

`POST /api/v1/fleet/teams/{id}/schedule`

#### Parameters

| Name     | Type    | In   | Description                                                                                                                      |
| -------- | ------- | ---- | -------------------------------------------------------------------------------------------------------------------------------- |
| id       | integer | path | **Required.** The teams's ID.                                                                                                    |
| query_id | integer | body | **Required.** The query's ID.                                                                                                    |
| interval | integer | body | **Required.** The amount of time, in seconds, the query waits before running.                                                    |
| snapshot | boolean | body | **Required.** Whether the queries logs show everything in its current state.                                                     |
| removed  | boolean | body | Whether "removed" actions should be logged. Default is `null`.                                                                   |
| platform | string  | body | The computer platform where this query will run (other platforms ignored). Empty value runs on all platforms. Default is `null`. |
| shard    | integer | body | Restrict this query to a percentage (1-100) of target hosts. Default is `null`.                                                  |
| version  | string  | body | The minimum required osqueryd version installed on a host. Default is `null`.                                                    |

#### Example

`POST /api/v1/fleet/teams/2/schedule`

##### Request body

```json
{
  "interval": 86400,
  "query_id": 2,
  "snapshot": true
}
```

##### Default response

`Status: 200`

```json
{
  "scheduled": {
    "created_at": "0001-01-01T00:00:00Z",
    "updated_at": "0001-01-01T00:00:00Z",
    "id": 1,
    "pack_id": 5,
    "name": "arp_cache",
    "query_id": 2,
    "query_name": "arp_cache",
    "query": "select * from arp_cache;",
    "interval": 86400,
    "snapshot": true,
    "removed": null,
    "shard": null,
    "denylist": null
  }
}
```

#### Edit query in team schedule

`PATCH /api/v1/fleet/teams/{team_id}/schedule/{scheduled_query_id}`

#### Parameters

| Name               | Type    | In   | Description                                                                                                   |
| ------------------ | ------- | ---- | ------------------------------------------------------------------------------------------------------------- |
| team_id            | integer | path | **Required.** The team's ID.                                                                                  |
| scheduled_query_id | integer | path | **Required.** The scheduled query's ID.                                                                       |
| interval           | integer | body | The amount of time, in seconds, the query waits before running.                                               |
| snapshot           | boolean | body | Whether the queries logs show everything in its current state.                                                |
| removed            | boolean | body | Whether "removed" actions should be logged.                                                                   |
| platform           | string  | body | The computer platform where this query will run (other platforms ignored). Empty value runs on all platforms. |
| shard              | integer | body | Restrict this query to a percentage (1-100) of target hosts.                                                  |
| version            | string  | body | The minimum required osqueryd version installed on a host.                                                    |

#### Example

`PATCH /api/v1/fleet/teams/2/schedule/5`

##### Request body

```json
{
  "interval": 604800
}
```

##### Default response

`Status: 200`

```json
{
  "scheduled": {
    "created_at": "2021-07-16T14:40:15Z",
    "updated_at": "2021-07-16T14:40:15Z",
    "id": 5,
    "pack_id": 1,
    "name": "arp_cache",
    "query_id": 2,
    "query_name": "arp_cache",
    "query": "select * from arp_cache;",
    "interval": 604800,
    "snapshot": true,
    "removed": null,
    "platform": "",
    "shard": null,
    "denylist": null
  }
}
```

#### Remove query from team schedule

`DELETE /api/v1/fleet/teams/{team_id}/schedule/{scheduled_query_id}`

#### Parameters

| Name               | Type    | In   | Description                             |
| ------------------ | ------- | ---- | --------------------------------------- |
| team_id            | integer | path | **Required.** The team's ID.            |
| scheduled_query_id | integer | path | **Required.** The scheduled query's ID. |

#### Example

`DELETE /api/v1/fleet/teams/2/schedule/5`

##### Default response

`Status: 200`


---

## Sessions

- [Get session info](#get-session-info)
- [Delete session](#delete-session)

### Get session info

Returns the session information for the session specified by ID.

`GET /api/v1/fleet/sessions/{id}`

#### Parameters

| Name | Type    | In   | Description                                  |
| ---- | ------- | ---- | -------------------------------------------- |
| id   | integer | path | **Required**. The ID of the desired session. |

#### Example

`GET /api/v1/fleet/sessions/1`

##### Default response

`Status: 200`

```json
{
  "session_id": 1,
  "user_id": 1,
  "created_at": "2021-03-02T18:41:34Z"
}
```

### Delete session

Deletes the session specified by ID. When the user associated with the session next attempts to access Fleet, they will be asked to log in.

`DELETE /api/v1/fleet/sessions/{id}`

#### Parameters

| Name | Type    | In   | Description                                  |
| ---- | ------- | ---- | -------------------------------------------- |
| id   | integer | path | **Required**. The id of the desired session. |

#### Example

`DELETE /api/v1/fleet/sessions/1`

##### Default response

`Status: 200`


---

## Software

- [List all software](#list-all-software)
- [Count software](#count-software)
### List all software

`GET /api/v1/fleet/software`

#### Parameters

| Name                    | Type    | In    | Description                                                                                                                                                                |
| ----------------------- | ------- | ----- | -------------------------------------------------------------------------------------------------------------------------------------------------------------------------- |
| page                    | integer | query | Page number of the results to fetch.                                                                                                                                       |
| per_page                | integer | query | Results per page.                                                                                                                                                          |
| order_key               | string  | query | What to order results by. Allowed fields are `name`, `hosts_count`, `cve_published`, `cvss_score`, `epss_probability` and `cisa_known_exploit`. Default is `hosts_count` (descending).      |
| order_direction         | string  | query | **Requires `order_key`**. The direction of the order given the order key. Options include `asc` and `desc`. Default is `asc`.                                              |
| query                   | string  | query | Search query keywords. Searchable fields include `name`, `version`, and `cve`.                                                                                             |
| team_id                 | integer | query | _Available in Fleet Premium_ Filters the software to only include the software installed on the hosts that are assigned to the specified team.                             |
| vulnerable              | bool    | query | If true or 1, only list software that has detected vulnerabilities. Default is `false`.                                                                                    |

#### Example

`GET /api/v1/fleet/software`

##### Default response

`Status: 200`

```json
{
    "counts_updated_at": "2022-01-01 12:32:00",
    "software": [
      {
        "id": 1,
        "name": "glibc",
        "version": "2.12",
        "source": "rpm_packages",
        "release": "1.212.el6",
        "vendor": "CentOS",
        "arch": "x86_64",
        "generated_cpe": "cpe:2.3:a:gnu:glibc:2.12:*:*:*:*:*:*:*",
        "vulnerabilities": [
          {
            "cve": "CVE-2009-5155",
            "details_link": "https://nvd.nist.gov/vuln/detail/CVE-2009-5155",
            "cvss_score": 7.5,
            "epss_probability": 0.01537,
            "cisa_known_exploit": false,
            "cve_published": "2022-01-01 12:32:00"
          }
        ],
        "hosts_count": 1
      }
    ]
}
```

### Count software

`GET /api/v1/fleet/software/count`

#### Parameters

| Name                    | Type    | In    | Description                                                                                                                                                                                                                                                                                                                                 |
| ----------------------- | ------- | ----- | ------------------------------------------------------------------------------------------------------------------------------------------------------------------------------------------------------------------------------------------------------------------------------------------------------------------------------------------- |
| query                   | string  | query | Search query keywords. Searchable fields include `name`, `version`, and `cve`.                                                                                                                                                                                                                                                               |
| team_id                 | integer | query | _Available in Fleet Premium_ Filters the software to only include the software installed on the hosts that are assigned to the specified team.                                                                                                                                                                                              |
| vulnerable              | bool    | query | If true or 1, only list software that has detected vulnerabilities.                                                                                                                                                                                                                                                                         |

#### Example

`GET /api/v1/fleet/software/count`

##### Default response

`Status: 200`

```json
{
  "count": 43
}
```
---

## Targets

In Fleet, targets are used to run queries against specific hosts or groups of hosts. Labels are used to create groups in Fleet.

### Search targets

The search targets endpoint returns two lists. The first list includes the possible target hosts in Fleet given the search query provided and the hosts already selected as targets. The second list includes the possible target labels in Fleet given the search query provided and the labels already selected as targets.

The returned lists are filtered based on the hosts the requesting user has access to.

`POST /api/v1/fleet/targets`

#### Parameters

| Name     | Type    | In   | Description                                                                                                                                                                |
| -------- | ------- | ---- | -------------------------------------------------------------------------------------------------------------------------------------------------------------------------- |
| query    | string  | body | The search query. Searchable items include a host's hostname or IPv4 address and labels.                                                                                   |
| query_id | integer | body | The saved query (if any) that will be run. The `observer_can_run` property on the query and the user's roles effect which targets are included.                            |
| selected | object  | body | The targets already selected. The object includes a `hosts` property which contains a list of host IDs, a `labels` with label IDs and/or a `teams` property with team IDs. |

#### Example

`POST /api/v1/fleet/targets`

##### Request body

```json
{
  "query": "172",
  "selected": {
    "hosts": [],
    "labels": [7]
  },
  "include_observer": true
}
```

##### Default response

```json
{
  "targets": {
    "hosts": [
      {
        "created_at": "2021-02-03T16:11:43Z",
        "updated_at": "2021-02-03T21:58:19Z",
        "id": 3,
        "detail_updated_at": "2021-02-03T21:58:10Z",
        "label_updated_at": "2021-02-03T21:58:10Z",
        "last_enrolled_at": "2021-02-03T16:11:43Z",
        "software_updated_at": "2020-11-05T05:09:44Z",
        "seen_time": "2021-02-03T21:58:20Z",
        "hostname": "7a2f41482833",
        "uuid": "a2064cef-0000-0000-afb9-283e3c1d487e",
        "platform": "rhel",
        "osquery_version": "4.5.1",
        "os_version": "CentOS 6.10.0",
        "build": "",
        "platform_like": "rhel",
        "code_name": "",
        "uptime": 32688000000000,
        "memory": 2086899712,
        "cpu_type": "x86_64",
        "cpu_subtype": "142",
        "cpu_brand": "Intel(R) Core(TM) i5-8279U CPU @ 2.40GHz",
        "cpu_physical_cores": 4,
        "cpu_logical_cores": 4,
        "hardware_vendor": "",
        "hardware_model": "",
        "hardware_version": "",
        "hardware_serial": "",
        "computer_name": "7a2f41482833",
        "display_name": "7a2f41482833",
        "primary_ip": "172.20.0.3",
        "primary_mac": "02:42:ac:14:00:03",
        "distributed_interval": 10,
        "config_tls_refresh": 10,
        "logger_tls_period": 10,
        "additional": {},
        "status": "offline",
        "display_text": "7a2f41482833"
      },
      {
        "created_at": "2021-02-03T16:11:43Z",
        "updated_at": "2021-02-03T21:58:19Z",
        "id": 4,
        "detail_updated_at": "2021-02-03T21:58:10Z",
        "label_updated_at": "2021-02-03T21:58:10Z",
        "last_enrolled_at": "2021-02-03T16:11:43Z",
        "software_updated_at": "2020-11-05T05:09:44Z",
        "seen_time": "2021-02-03T21:58:20Z",
        "hostname": "78c96e72746c",
        "uuid": "a2064cef-0000-0000-afb9-283e3c1d487e",
        "platform": "ubuntu",
        "osquery_version": "4.5.1",
        "os_version": "Ubuntu 16.4.0",
        "build": "",
        "platform_like": "debian",
        "code_name": "",
        "uptime": 32688000000000,
        "memory": 2086899712,
        "cpu_type": "x86_64",
        "cpu_subtype": "142",
        "cpu_brand": "Intel(R) Core(TM) i5-8279U CPU @ 2.40GHz",
        "cpu_physical_cores": 4,
        "cpu_logical_cores": 4,
        "hardware_vendor": "",
        "hardware_model": "",
        "hardware_version": "",
        "hardware_serial": "",
        "computer_name": "78c96e72746c",
        "display_name": "78c96e72746c",
        "primary_ip": "172.20.0.7",
        "primary_mac": "02:42:ac:14:00:07",
        "distributed_interval": 10,
        "config_tls_refresh": 10,
        "logger_tls_period": 10,
        "additional": {},
        "status": "offline",
        "display_text": "78c96e72746c"
      }
    ],
    "labels": [
      {
        "created_at": "2021-02-02T23:55:25Z",
        "updated_at": "2021-02-02T23:55:25Z",
        "id": 6,
        "name": "All Hosts",
        "description": "All hosts which have enrolled in Fleet",
        "query": "SELECT 1;",
        "label_type": "builtin",
        "label_membership_type": "dynamic",
        "host_count": 5,
        "display_text": "All Hosts",
        "count": 5
      }
    ],
    "teams": [
      {
        "id": 1,
        "created_at": "2021-05-27T20:02:20Z",
        "name": "Client Platform Engineering",
        "description": "",
        "agent_options": null,
        "user_count": 4,
        "host_count": 2,
        "display_text": "Client Platform Engineering",
        "count": 2
      }
    ]
  },
  "targets_count": 1,
  "targets_online": 1,
  "targets_offline": 0,
  "targets_missing_in_action": 0
}
```

---

## Teams

- [List teams](#list-teams)
- [Get team](#get-team)
- [Create team](#create-team)
- [Modify team](#modify-team)
- [Modify team's agent options](#modify-teams-agent-options)
- [Delete team](#delete-team)

### List teams

_Available in Fleet Premium_

`GET /api/v1/fleet/teams`

#### Parameters

| Name            | Type    | In    | Description                                                                                                                   |
| --------------- | ------- | ----- | ----------------------------------------------------------------------------------------------------------------------------- |
| page            | integer | query | Page number of the results to fetch.                                                                                          |
| per_page        | integer | query | Results per page.                                                                                                             |
| order_key       | string  | query | What to order results by. Can be any column in the `teams` table.                                                             |
| order_direction | string  | query | **Requires `order_key`**. The direction of the order given the order key. Options include `asc` and `desc`. Default is `asc`. |
| query           | string  | query | Search query keywords. Searchable fields include `name`.                                                                      |

#### Example

`GET /api/v1/fleet/teams`

##### Default response

`Status: 200`

```json
{
  "teams": [
    {
      "id": 1,
      "created_at": "2021-07-28T15:58:21Z",
      "name": "workstations",
      "description": "",
      "agent_options": {
        "config": {
          "options": {
            "pack_delimiter": "/",
            "logger_tls_period": 10,
            "distributed_plugin": "tls",
            "disable_distributed": false,
            "logger_tls_endpoint": "/api/v1/osquery/log",
            "distributed_interval": 10,
            "distributed_tls_max_attempts": 3
          },
          "decorators": {
            "load": [
              "SELECT uuid AS host_uuid FROM system_info;",
              "SELECT hostname AS hostname FROM system_info;"
            ]
          }
        },
        "overrides": {},
        "command_line_flags": {}
      },
      "user_count": 0,
      "host_count": 0,
      "secrets": [
        {
          "secret": "",
          "created_at": "2021-07-28T15:58:21Z",
          "team_id": 10
        }
      ]
    },
    {
      "id": 2,
      "created_at": "2021-08-05T21:41:42Z",
      "name": "servers",
      "description": "",
      "agent_options": {
        "spec": {
          "config": {
            "options": {
              "pack_delimiter": "/",
              "logger_tls_period": 10,
              "distributed_plugin": "tls",
              "disable_distributed": false,
              "logger_tls_endpoint": "/api/v1/osquery/log",
              "distributed_interval": 10,
              "distributed_tls_max_attempts": 3
            },
            "decorators": {
              "load": [
                "SELECT uuid AS host_uuid FROM system_info;",
                "SELECT hostname AS hostname FROM system_info;"
              ]
            }
          },
          "overrides": {},
          "command_line_flags": {}
        },
        "user_count": 0,
        "host_count": 0,
        "secrets": [
          {
            "secret": "+ncixtnZB+IE0OrbrkCLeul3U8LMVITd",
            "created_at": "2021-08-05T21:41:42Z",
            "team_id": 15
          }
        ]
      }
    }
  ]
}
```

### Get team

_Available in Fleet Premium_

`GET /api/v1/fleet/teams/{id}`

#### Parameters

| Name | Type    | In   | Description                          |
| ---- | ------  | ---- | ------------------------------------ |
| id   | integer | path | **Required.** The desired team's ID. |

#### Example

`GET /api/v1/fleet/teams/1`

##### Default response

`Status: 200`

```json
{
  "team": {
    "name": "Workstations",
    "id": 1,
    "user_count": 4,
    "host_count": 0,
    "agent_options": {
      "config": {
        "options": {
          "pack_delimiter": "/",
          "logger_tls_period": 10,
          "distributed_plugin": "tls",
          "disable_distributed": false,
          "logger_tls_endpoint": "/api/v1/osquery/log",
          "distributed_interval": 10,
          "distributed_tls_max_attempts": 3
        },
        "decorators": {
          "load": [
            "SELECT uuid AS host_uuid FROM system_info;",
            "SELECT hostname AS hostname FROM system_info;"
          ]
        }
      },
      "overrides": {},
      "command_line_flags": {}
    },
    "webhook_settings": {
      "failing_policies_webhook": {
        "enable_failing_policies_webhook": false,
        "destination_url": "",
        "policy_ids": null,
        "host_batch_size": 0
      }
    },
    "mdm": {
      "macos_updates": {
        "minimum_version": "12.3.1",
        "deadline": "2022-01-01"
      },
      "macos_settings": {
        "custom_settings": ["path/to/profile.mobileconfig"],
        "enable_disk_encryption": false
      },
      "macos_setup": {
        "bootstrap_package": "",
        "macos_setup_assistant": "path/to/config.json"
      }
    }
  }
}
```

### Create team

_Available in Fleet Premium_

`POST /api/v1/fleet/teams`

#### Parameters

| Name | Type   | In   | Description                    |
| ---- | ------ | ---- | ------------------------------ |
| name | string | body | **Required.** The team's name. |

#### Example

`POST /api/v1/fleet/teams`

##### Request body

```json
{
  "name": "workstations"
}
```

##### Default response

`Status: 200`

```json
{
  "teams": [
    {
      "name": "workstations",
      "id": 1,
      "user_count": 0,
      "host_count": 0,
      "agent_options": {
        "config": {
          "options": {
            "pack_delimiter": "/",
            "logger_tls_period": 10,
            "distributed_plugin": "tls",
            "disable_distributed": false,
            "logger_tls_endpoint": "/api/v1/osquery/log",
            "distributed_interval": 10,
            "distributed_tls_max_attempts": 3
          },
          "decorators": {
            "load": [
              "SELECT uuid AS host_uuid FROM system_info;",
              "SELECT hostname AS hostname FROM system_info;"
            ]
          }
        },
        "overrides": {},
        "command_line_flags": {}
      },
      "webhook_settings": {
        "failing_policies_webhook": {
          "enable_failing_policies_webhook": false,
          "destination_url": "",
          "policy_ids": null,
          "host_batch_size": 0
        }
      }
    }
  ]
}
```

### Modify team

_Available in Fleet Premium_

`PATCH /api/v1/fleet/teams/{id}`

#### Parameters

| Name                                                    | Type    | In   | Description                                                                                                                                                                                               |
| ------------------------------------------------------- | ------- | ---- | --------------------------------------------------------------------------------------------------------------------------------------------------------------------------------------------------------- |
| id                                                      | integer | path | **Required.** The desired team's ID.                                                                                                                                                                      |
| name                                                    | string  | body | The team's name.                                                                                                                                                                                          |
| host_ids                                                | list    | body | A list of hosts that belong to the team.                                                                                                                                                                  |
| user_ids                                                | list    | body | A list of users that are members of the team.                                                                                                                                                             |
| webhook_settings                                        | object  | body | Webhook settings contains for the team.                                                                                                                                                                   |
| &nbsp;&nbsp;failing_policies_webhook                    | object  | body | Failing policies webhook settings.                                                                                                                                                                        |
| &nbsp;&nbsp;&nbsp;&nbsp;enable_failing_policies_webhook | boolean | body | Whether or not the failing policies webhook is enabled.                                                                                                                                                   |
| &nbsp;&nbsp;&nbsp;&nbsp;destination_url                 | string  | body | The URL to deliver the webhook requests to.                                                                                                                                                               |
| &nbsp;&nbsp;&nbsp;&nbsp;policy_ids                      | array   | body | List of policy IDs to enable failing policies webhook.                                                                                                                                                    |
| &nbsp;&nbsp;&nbsp;&nbsp;host_batch_size                 | integer | body | Maximum number of hosts to batch on failing policy webhook requests. The default, 0, means no batching (all hosts failing a policy are sent on one request).                                              |
| integrations                                            | object  | body | Integrations settings for the team. Note that integrations referenced here must already exist globally, created by a call to [Modify configuration](#modify-configuration).                               |
| &nbsp;&nbsp;jira                                        | array   | body | Jira integrations configuration.                                                                                                                                                                          |
| &nbsp;&nbsp;&nbsp;&nbsp;url                             | string  | body | The URL of the Jira server to use.                                                                                                                                                                        |
| &nbsp;&nbsp;&nbsp;&nbsp;project_key                     | string  | body | The project key of the Jira integration to use. Jira tickets will be created in this project.                                                                                                             |
| &nbsp;&nbsp;&nbsp;&nbsp;enable_failing_policies         | boolean | body | Whether or not that Jira integration is enabled for failing policies. Only one failing policy automation can be enabled at a given time (enable_failing_policies_webhook and enable_failing_policies).    |
| &nbsp;&nbsp;zendesk                                     | array   | body | Zendesk integrations configuration.                                                                                                                                                                       |
| &nbsp;&nbsp;&nbsp;&nbsp;url                             | string  | body | The URL of the Zendesk server to use.                                                                                                                                                                     |
| &nbsp;&nbsp;&nbsp;&nbsp;group_id                        | integer | body | The Zendesk group id to use. Zendesk tickets will be created in this group.                                                                                                                               |
| &nbsp;&nbsp;&nbsp;&nbsp;enable_failing_policies         | boolean | body | Whether or not that Zendesk integration is enabled for failing policies. Only one failing policy automation can be enabled at a given time (enable_failing_policies_webhook and enable_failing_policies). |
| mdm                                                     | object  | body | MDM settings for the team.                                                                                                                                                                                |
| &nbsp;&nbsp;macos_updates                               | object  | body | MacOS updates settings.                                                                                                                                                                                   |
| &nbsp;&nbsp;&nbsp;&nbsp;minimum_version                 | string  | body | Hosts that belong to this team and are enrolled into Fleet's MDM will be nudged until their macOS is at or above this version.                                                                            |
| &nbsp;&nbsp;&nbsp;&nbsp;deadline                        | string  | body | Hosts that belong to this team and are enrolled into Fleet's MDM won't be able to dismiss the Nudge window once this deadline is past.                                                                    |
| &nbsp;&nbsp;macos_settings                              | object  | body | MacOS-specific settings.                                                                                                                                                                                  |
| &nbsp;&nbsp;&nbsp;&nbsp;enable_disk_encryption          | boolean | body | Hosts that belong to this team and are enrolled into Fleet's MDM will have disk encryption enabled if set to true.                                                                                        |


#### Example (add users to a team)

`PATCH /api/v1/fleet/teams/1`

##### Request body

```json
{
  "user_ids": [1, 17, 22, 32]
}
```

##### Default response

`Status: 200`

```json
{
  "team": {
    "name": "Workstations",
    "id": 1,
    "user_count": 4,
    "host_count": 0,
    "agent_options": {
      "config": {
        "options": {
          "pack_delimiter": "/",
          "logger_tls_period": 10,
          "distributed_plugin": "tls",
          "disable_distributed": false,
          "logger_tls_endpoint": "/api/v1/osquery/log",
          "distributed_interval": 10,
          "distributed_tls_max_attempts": 3
        },
        "decorators": {
          "load": [
            "SELECT uuid AS host_uuid FROM system_info;",
            "SELECT hostname AS hostname FROM system_info;"
          ]
        }
      },
      "overrides": {},
      "command_line_flags": {}
    },
    "webhook_settings": {
      "failing_policies_webhook": {
        "enable_failing_policies_webhook": false,
        "destination_url": "",
        "policy_ids": null,
        "host_batch_size": 0
      }
    },
    "mdm": {
      "macos_updates": {
        "minimum_version": "12.3.1",
        "deadline": "2022-01-01"
      },
      "macos_settings": {
        "custom_settings": ["path/to/profile.mobileconfig"],
        "enable_disk_encryption": false
      },
      "macos_setup": {
        "bootstrap_package": "",
        "macos_setup_assistant": "path/to/config.json"
      }
    }
  }
}
```

#### Example (transfer hosts to a team)

`PATCH /api/v1/fleet/teams/1`

##### Request body

```json
{
  "host_ids": [3, 6, 7, 8, 9, 20, 32, 44]
}
```

##### Default response

`Status: 200`

```json
{
  "team": {
    "name": "Workstations",
    "id": 1,
    "user_count": 4,
    "host_count": 8,
    "agent_options": {
      "config": {
        "options": {
          "pack_delimiter": "/",
          "logger_tls_period": 10,
          "distributed_plugin": "tls",
          "disable_distributed": false,
          "logger_tls_endpoint": "/api/v1/osquery/log",
          "distributed_interval": 10,
          "distributed_tls_max_attempts": 3
        },
        "decorators": {
          "load": [
            "SELECT uuid AS host_uuid FROM system_info;",
            "SELECT hostname AS hostname FROM system_info;"
          ]
        }
      },
      "overrides": {},
      "command_line_flags": {}
    },
    "webhook_settings": {
      "failing_policies_webhook": {
        "enable_failing_policies_webhook": false,
        "destination_url": "",
        "policy_ids": null,
        "host_batch_size": 0
      }
    }
  }
}
```

### Modify team's agent options

_Available in Fleet Premium_

`POST /api/v1/fleet/teams/{id}/agent_options`

#### Parameters

| Name                             | Type    | In    | Description                                                                                                                                                  |
| ---                              | ---     | ---   | ---                                                                                                                                                          |
| id                               | integer | path  | **Required.** The desired team's ID.                                                                                                                         |
| force                            | bool    | query | Force apply the options even if there are validation errors.                                                                                                 |
| dry_run                          | bool    | query | Validate the options and return any validation errors, but do not apply the changes.                                                                         |
| _JSON data_                      | object  | body  | The JSON to use as agent options for this team. See [Agent options](https://fleetdm.com/docs/using-fleet/configuration-files#agent-options) for details.                              |

#### Example

`POST /api/v1/fleet/teams/1/agent_options`

##### Request body

```json
{
  "config": {
    "options": {
      "pack_delimiter": "/",
      "logger_tls_period": 20,
      "distributed_plugin": "tls",
      "disable_distributed": false,
      "logger_tls_endpoint": "/api/v1/osquery/log",
      "distributed_interval": 60,
      "distributed_tls_max_attempts": 3
    },
    "decorators": {
      "load": [
        "SELECT uuid AS host_uuid FROM system_info;",
        "SELECT hostname AS hostname FROM system_info;"
      ]
    }
  },
  "overrides": {},
  "command_line_flags": {}
}
```

##### Default response

`Status: 200`

```json
{
  "team": {
    "name": "Workstations",
    "id": 1,
    "user_count": 4,
    "host_count": 8,
    "agent_options": {
      "config": {
        "options": {
          "pack_delimiter": "/",
          "logger_tls_period": 20,
          "distributed_plugin": "tls",
          "disable_distributed": false,
          "logger_tls_endpoint": "/api/v1/osquery/log",
          "distributed_interval": 60,
          "distributed_tls_max_attempts": 3
        },
        "decorators": {
          "load": [
            "SELECT uuid AS host_uuid FROM system_info;",
            "SELECT hostname AS hostname FROM system_info;"
          ]
        }
      },
      "overrides": {},
      "command_line_flags": {}
    },
    "webhook_settings": {
      "failing_policies_webhook": {
        "enable_failing_policies_webhook": false,
        "destination_url": "",
        "policy_ids": null,
        "host_batch_size": 0
      }
    }
  }
}
```

### Delete team

_Available in Fleet Premium_

`DELETE /api/v1/fleet/teams/{id}`

#### Parameters

| Name | Type    | In   | Description                          |
| ---- | ------  | ---- | ------------------------------------ |
| id   | integer | path | **Required.** The desired team's ID. |

#### Example

`DELETE /api/v1/fleet/teams/1`

#### Default response

`Status: 200`

---

## Translator

- [Translate IDs](#translate-ids)

### Translate IDs

Transforms a host name into a host id. For example, the Fleet UI use this endpoint when sending live queries to a set of hosts.

`POST /api/v1/fleet/translate`

#### Parameters

| Name | Type  | In   | Description                              |
| ---- | ----- | ---- | ---------------------------------------- |
| list | array | body | **Required** list of items to translate. |

#### Example

`POST /api/v1/fleet/translate`

##### Request body

```json
{
  "list": [
    {
      "type": "user",
      "payload": {
        "identifier": "some@email.com"
      }
    },
    {
      "type": "label",
      "payload": {
        "identifier": "labelA"
      }
    },
    {
      "type": "team",
      "payload": {
        "identifier": "team1"
      }
    },
    {
      "type": "host",
      "payload": {
        "identifier": "host-ABC"
      }
    }
  ]
}
```

##### Default response

`Status: 200`

```json
{
  "list": [
    {
      "type": "user",
      "payload": {
        "identifier": "some@email.com",
        "id": 32
      }
    },
    {
      "type": "label",
      "payload": {
        "identifier": "labelA",
        "id": 1
      }
    },
    {
      "type": "team",
      "payload": {
        "identifier": "team1",
        "id": 22
      }
    },
    {
      "type": "host",
      "payload": {
        "identifier": "host-ABC",
        "id": 45
      }
    }
  ]
}
```
---

## Users

- [List all users](#list-all-users)
- [Create a user account with an invitation](#create-a-user-account-with-an-invitation)
- [Create a user account without an invitation](#create-a-user-account-without-an-invitation)
- [Get user information](#get-user-information)
- [Modify user](#modify-user)
- [Delete user](#delete-user)
- [Require password reset](#require-password-reset)
- [List a user's sessions](#list-a-users-sessions)
- [Delete a user's sessions](#delete-a-users-sessions)

The Fleet server exposes a handful of API endpoints that handles common user management operations. All the following endpoints require prior authentication meaning you must first log in successfully before calling any of the endpoints documented below.

### List all users

Returns a list of all enabled users

`GET /api/v1/fleet/users`

#### Parameters

| Name            | Type    | In    | Description                                                                                                                   |
| --------------- | ------- | ----- | ----------------------------------------------------------------------------------------------------------------------------- |
| query           | string  | query | Search query keywords. Searchable fields include `name` and `email`.                                                          |
| order_key       | string  | query | What to order results by. Can be any column in the users table.                                                               |
| order_direction | string  | query | **Requires `order_key`**. The direction of the order given the order key. Options include `asc` and `desc`. Default is `asc`. |
| page            | integer | query | Page number of the results to fetch.                                                                                          |
| query           | string  | query | Search query keywords. Searchable fields include `name` and `email`.                                                          |
| per_page        | integer | query | Results per page.                                                                                                             |
| team_id         | string  | query | _Available in Fleet Premium_ Filters the users to only include users in the specified team.                                   |

#### Example

`GET /api/v1/fleet/users`

##### Request query parameters

None.

##### Default response

`Status: 200`

```json
{
  "users": [
    {
      "created_at": "2020-12-10T03:52:53Z",
      "updated_at": "2020-12-10T03:52:53Z",
      "id": 1,
      "name": "Jane Doe",
      "email": "janedoe@example.com",
      "force_password_reset": false,
      "gravatar_url": "",
      "sso_enabled": false,
      "global_role": null,
      "api_only": false,
      "teams": [
        {
          "id": 1,
          "created_at": "0001-01-01T00:00:00Z",
          "name": "workstations",
          "description": "",
          "role": "admin"
        }
      ]
    }
  ]
}
```

##### Failed authentication

`Status: 401 Authentication Failed`

```json
{
  "message": "Authentication Failed",
  "errors": [
    {
      "name": "base",
      "reason": "Authentication failed"
    }
  ]
}
```

### Create a user account with an invitation

Creates a user account after an invited user provides registration information and submits the form.

`POST /api/v1/fleet/users`

#### Parameters

| Name                  | Type   | In   | Description                                                                                                                                                                                                                                                                                                                                              |
| --------------------- | ------ | ---- | -------------------------------------------------------------------------------------------------------------------------------------------------------------------------------------------------------------------------------------------------------------------------------------------------------------------------------------------------------- |
| email                 | string | body | **Required**. The email address of the user.                                                                                                                                                                                                                                                                                                             |
| invite_token          | string | body | **Required**. Token provided to the user in the invitation email.                                                                                                                                                                                                                                                                                        |
| name                  | string | body | **Required**. The name of the user.                                                                                                                                                                                                                                                                                                                      |
| password              | string | body | The password chosen by the user (if not SSO user).                                                                                                                                                                                                                                                                                                       |
| password_confirmation | string | body | Confirmation of the password chosen by the user.                                                                                                                                                                                                                                                                                                         |
| global_role           | string | body | The role assigned to the user. In Fleet 4.0.0, 3 user roles were introduced (`admin`, `maintainer`, and `observer`). In Fleet 4.30.0 and 4.31.0, the `observer_plus` and `gitops` roles were introduced respectively. If `global_role` is specified, `teams` cannot be specified. For more information, see [Permissions](Permissions.md).                                                                                                                                                                        |
| teams                 | array  | body | _Available in Fleet Premium_ The teams and respective roles assigned to the user. Should contain an array of objects in which each object includes the team's `id` and the user's `role` on each team. In Fleet 4.0.0, 3 user roles were introduced (`admin`, `maintainer`, and `observer`). In Fleet 4.30.0 and 4.31.0, the `observer_plus` and `gitops` roles were introduced respectively. If `teams` is specified, `global_role` cannot be specified. For more information, see [Permissions](Permissions.md). |

#### Example

`POST /api/v1/fleet/users`

##### Request query parameters

```json
{
  "email": "janedoe@example.com",
  "invite_token": "SjdReDNuZW5jd3dCbTJtQTQ5WjJTc2txWWlEcGpiM3c=",
  "name": "janedoe",
  "password": "test-123",
  "password_confirmation": "test-123",
  "teams": [
    {
      "id": 2,
      "role": "observer"
    },
    {
      "id": 4,
      "role": "observer"
    }
  ]
}
```

##### Default response

`Status: 200`

```json
{
  "user": {
    "created_at": "0001-01-01T00:00:00Z",
    "updated_at": "0001-01-01T00:00:00Z",
    "id": 2,
    "name": "janedoe",
    "email": "janedoe@example.com",
    "enabled": true,
    "force_password_reset": false,
    "gravatar_url": "",
    "sso_enabled": false,
    "global_role": "admin",
    "teams": []
  }
}
```

##### Failed authentication

`Status: 401 Authentication Failed`

```json
{
  "message": "Authentication Failed",
  "errors": [
    {
      "name": "base",
      "reason": "Authentication failed"
    }
  ]
}
```

##### Expired or used invite code

`Status: 404 Resource Not Found`

```json
{
  "message": "Resource Not Found",
  "errors": [
    {
      "name": "base",
      "reason": "Invite with token SjdReDNuZW5jd3dCbTJtQTQ5WjJTc2txWWlEcGpiM3c= was not found in the datastore"
    }
  ]
}
```

##### Validation failed

`Status: 422 Validation Failed`

The same error will be returned whenever one of the required parameters fails the validation.

```json
{
  "message": "Validation Failed",
  "errors": [
    {
      "name": "name",
      "reason": "cannot be empty"
    }
  ]
}
```

### Create a user account without an invitation

Creates a user account without requiring an invitation, the user is enabled immediately.
By default, the user will be forced to reset its password upon first login.

`POST /api/v1/fleet/users/admin`

#### Parameters

| Name        | Type    | In   | Description                                                                                                                                                                                                                                                                                                                                              |
| ----------- | ------- | ---- | -------------------------------------------------------------------------------------------------------------------------------------------------------------------------------------------------------------------------------------------------------------------------------------------------------------------------------------------------------- |
| email       | string  | body | **Required**. The user's email address.                                                                                                                                                                                                                                                                                                                  |
| name        | string  | body | **Required**. The user's full name or nickname.                                                                                                                                                                                                                                                                                                          |
| password    | string  | body | The user's password (required for non-SSO users).                                                                                                                                                                                                                                                                                                        |
| sso_enabled | boolean | body | Whether or not SSO is enabled for the user.                                                                                                                                                                                                                                                                                                              |
| api_only    | boolean | body | User is an "API-only" user (cannot use web UI) if true.                                                                                                                                                                                                                                                                                                  |
| global_role | string | body | The role assigned to the user. In Fleet 4.0.0, 3 user roles were introduced (`admin`, `maintainer`, and `observer`). In Fleet 4.30.0 and 4.31.0, the `observer_plus` and `gitops` roles were introduced respectively. If `global_role` is specified, `teams` cannot be specified. For more information, see [Permissions](Permissions.md).                                                                                                                                                                        |
| admin_forced_password_reset    | boolean | body | Sets whether the user will be forced to reset its password upon first login (default=true) |
| teams                          | array   | body | _Available in Fleet Premium_ The teams and respective roles assigned to the user. Should contain an array of objects in which each object includes the team's `id` and the user's `role` on each team. In Fleet 4.0.0, 3 user roles were introduced (`admin`, `maintainer`, and `observer`). In Fleet 4.30.0 and 4.31.0, the `observer_plus` and `gitops` roles were introduced respectively. If `teams` is specified, `global_role` cannot be specified. For more information, see [Permissions](Permissions.md). |

#### Example

`POST /api/v1/fleet/users/admin`

##### Request body

```json
{
  "name": "Jane Doe",
  "email": "janedoe@example.com",
  "password": "test-123",
  "teams": [
    {
      "id": 2,
      "role": "observer"
    },
    {
      "id": 3,
      "role": "maintainer"
    }
  ]
}
```

##### Default response

`Status: 200`

```json
{
  "user": {
    "created_at": "0001-01-01T00:00:00Z",
    "updated_at": "0001-01-01T00:00:00Z",
    "id": 5,
    "name": "Jane Doe",
    "email": "janedoe@example.com",
    "enabled": true,
    "force_password_reset": false,
    "gravatar_url": "",
    "sso_enabled": false,
    "api_only": false,
    "global_role": null,
    "teams": [
      {
        "id": 2,
        "role": "observer"
      },
      {
        "id": 3,
        "role": "maintainer"
      }
    ]
  }
}
```

##### User doesn't exist

`Status: 404 Resource Not Found`

```json
{
  "message": "Resource Not Found",
  "errors": [
    {
      "name": "base",
      "reason": "User with id=1 was not found in the datastore"
    }
  ]
}
```

### Get user information

Returns all information about a specific user.

`GET /api/v1/fleet/users/{id}`

#### Parameters

| Name | Type    | In   | Description                  |
| ---- | ------- | ---- | ---------------------------- |
| id   | integer | path | **Required**. The user's id. |

#### Example

`GET /api/v1/fleet/users/2`

##### Request query parameters

```json
{
  "id": 1
}
```

##### Default response

`Status: 200`

```json
{
  "user": {
    "created_at": "2020-12-10T05:20:25Z",
    "updated_at": "2020-12-10T05:24:27Z",
    "id": 2,
    "name": "Jane Doe",
    "email": "janedoe@example.com",
    "force_password_reset": false,
    "gravatar_url": "",
    "sso_enabled": false,
    "global_role": "admin",
    "api_only": false,
    "teams": []
  }
}
```

##### User doesn't exist

`Status: 404 Resource Not Found`

```json
{
  "message": "Resource Not Found",
  "errors": [
    {
      "name": "base",
      "reason": "User with id=5 was not found in the datastore"
    }
  ]
}
```

### Modify user

`PATCH /api/v1/fleet/users/{id}`

#### Parameters

| Name        | Type    | In   | Description                                                                                                                                                                                                                                                                                                                                              |
| ----------- | ------- | ---- | -------------------------------------------------------------------------------------------------------------------------------------------------------------------------------------------------------------------------------------------------------------------------------------------------------------------------------------------------------- |
| id          | integer | path | **Required**. The user's id.                                                                                                                                                                                                                                                                                                                             |
| name        | string  | body | The user's name.                                                                                                                                                                                                                                                                                                                                         |
| position    | string  | body | The user's position.                                                                                                                                                                                                                                                                                                                                     |
| email       | string  | body | The user's email.                                                                                                                                                                                                                                                                                                                                        |
| sso_enabled | boolean | body | Whether or not SSO is enabled for the user.                                                                                                                                                                                                                                                                                                              |
| api_only    | boolean | body | User is an "API-only" user (cannot use web UI) if true.                                                                                                                                                                                                                                                                                                  |
| password    | string  | body | The user's current password, required to change the user's own email or password (not required for an admin to modify another user).                                                                                                                                                                                                                     |
| new_password| string  | body | The user's new password. |
| global_role | string  | body | The role assigned to the user. In Fleet 4.0.0, 3 user roles were introduced (`admin`, `maintainer`, and `observer`). If `global_role` is specified, `teams` cannot be specified.                                                                                                                                                                         |
| teams       | array   | body | _Available in Fleet Premium_ The teams and respective roles assigned to the user. Should contain an array of objects in which each object includes the team's `id` and the user's `role` on each team. In Fleet 4.0.0, 3 user roles were introduced (`admin`, `maintainer`, and `observer`). If `teams` is specified, `global_role` cannot be specified. |

#### Example

`PATCH /api/v1/fleet/users/2`

##### Request body

```json
{
  "name": "Jane Doe",
  "global_role": "admin"
}
```

##### Default response

`Status: 200`

```json
{
  "user": {
    "created_at": "2021-02-03T16:11:06Z",
    "updated_at": "2021-02-03T16:11:06Z",
    "id": 2,
    "name": "Jane Doe",
    "email": "janedoe@example.com",
    "global_role": "admin",
    "force_password_reset": false,
    "gravatar_url": "",
    "sso_enabled": false,
    "api_only": false,
    "teams": []
  }
}
```

#### Example (modify a user's teams)

`PATCH /api/v1/fleet/users/2`

##### Request body

```json
{
  "teams": [
    {
      "id": 1,
      "role": "observer"
    },
    {
      "id": 2,
      "role": "maintainer"
    }
  ]
}
```

##### Default response

`Status: 200`

```json
{
  "user": {
    "created_at": "2021-02-03T16:11:06Z",
    "updated_at": "2021-02-03T16:11:06Z",
    "id": 2,
    "name": "Jane Doe",
    "email": "janedoe@example.com",
    "enabled": true,
    "force_password_reset": false,
    "gravatar_url": "",
    "sso_enabled": false,
    "global_role": "admin",
    "teams": [
      {
        "id": 2,
        "role": "observer"
      },
      {
        "id": 3,
        "role": "maintainer"
      }
    ]
  }
}
```

### Delete user

Delete the specified user from Fleet.

`DELETE /api/v1/fleet/users/{id}`

#### Parameters

| Name | Type    | In   | Description                  |
| ---- | ------- | ---- | ---------------------------- |
| id   | integer | path | **Required**. The user's id. |

#### Example

`DELETE /api/v1/fleet/users/3`

##### Default response

`Status: 200`


### Require password reset

The selected user is logged out of Fleet and required to reset their password during the next attempt to log in. This also revokes all active Fleet API tokens for this user. Returns the user object.

`POST /api/v1/fleet/users/{id}/require_password_reset`

#### Parameters

| Name  | Type    | In   | Description                                                                                    |
| ----- | ------- | ---- | ---------------------------------------------------------------------------------------------- |
| id    | integer | path | **Required**. The user's id.                                                                   |
| reset | boolean | body | Whether or not the user is required to reset their password during the next attempt to log in. |

#### Example

`POST /api/v1/fleet/users/{id}/require_password_reset`

##### Request body

```json
{
  "require": true
}
```

##### Default response

`Status: 200`

```json
{
  "user": {
    "created_at": "2021-02-23T22:23:34Z",
    "updated_at": "2021-02-23T22:28:52Z",
    "id": 2,
    "name": "Jane Doe",
    "email": "janedoe@example.com",
    "force_password_reset": true,
    "gravatar_url": "",
    "sso_enabled": false,
    "global_role": "observer",
    "teams": []
  }
}
```

### List a user's sessions

Returns a list of the user's sessions in Fleet.

`GET /api/v1/fleet/users/{id}/sessions`

#### Parameters

None.

#### Example

`GET /api/v1/fleet/users/1/sessions`

##### Default response

`Status: 200`

```json
{
  "sessions": [
    {
      "session_id": 2,
      "user_id": 1,
      "created_at": "2021-02-03T16:12:50Z"
    },
    {
      "session_id": 3,
      "user_id": 1,
      "created_at": "2021-02-09T23:40:23Z"
    },
    {
      "session_id": 6,
      "user_id": 1,
      "created_at": "2021-02-23T22:23:58Z"
    }
  ]
}
```

### Delete a user's sessions

Deletes the selected user's sessions in Fleet. Also deletes the user's API token.

`DELETE /api/v1/fleet/users/{id}/sessions`

#### Parameters

| Name | Type    | In   | Description                               |
| ---- | ------- | ---- | ----------------------------------------- |
| id   | integer | path | **Required**. The ID of the desired user. |

#### Example

`DELETE /api/v1/fleet/users/1/sessions`

##### Default response

`Status: 200`

## Debug

- [Get a summary of errors](#get-a-summary-of-errors)
- [Get database information](#get-database-information)
- [Get profiling information](#get-profiling-information)

The Fleet server exposes a handful of API endpoints to retrieve debug information about the server itself in order to help troubleshooting. All the following endpoints require prior authentication meaning you must first log in successfully before calling any of the endpoints documented below.

### Get a summary of errors

Returns a set of all the errors that happened in the server during the interval of time defined by the [logging_error_retention_period](https://fleetdm.com/docs/deploying/configuration#logging-error-retention-period) configuration.

The server only stores and returns a single instance of each error.

`GET /debug/errors`

#### Parameters

| Name  | Type    | In    | Description                                                                       |
| ----- | ------- | ----- | --------------------------------------------------------------------------------- |
| flush | boolean | query | Whether or not clear the errors from Redis after reading them. Default is `false` |

#### Example

`GET /debug/errors?flush=true`

##### Default response

`Status: 200`

```json
[
  {
    "count": "3",
    "chain": [
      {
        "message": "Authorization header required"
      },
      {
        "message": "missing FleetError in chain",
        "data": {
          "timestamp": "2022-06-03T14:16:01-03:00"
        },
        "stack": [
          "github.com/fleetdm/fleet/v4/server/contexts/ctxerr.Handle (ctxerr.go:262)",
          "github.com/fleetdm/fleet/v4/server/service.encodeError (transport_error.go:80)",
          "github.com/go-kit/kit/transport/http.Server.ServeHTTP (server.go:124)"
        ]
      }
    ]
  }
]
```

### Get database information

Returns information about the current state of the database; valid keys are:

- `locks`: returns transaction locking information.
- `innodb-status`: returns InnoDB status information.
- `process-list`: returns running processes (queries, etc).

`GET /debug/db/{key}`

#### Parameters

None.

### Get profiling information

Returns runtime profiling data of the server in the format expected by `go tools pprof`. The responses are equivalent to those returned by the Go `http/pprof` package.

Valid keys are: `cmdline`, `profile`, `symbol` and `trace`.

`GET /debug/pprof/{key}`

#### Parameters

None.

## API errors

Fleet returns API errors as a JSON document with the following fields:
- `message`: This field contains the kind of error (bad request error, authorization error, etc.).
- `errors`: List of errors with `name` and `reason` keys.
- `uuid`: Unique identifier for the error. This identifier can be matched to Fleet logs which might contain more information about the cause of the error.

Sample of an error when trying to send an empty body on a request that expects a JSON body:
```sh
$ curl -k -H "Authorization: Bearer $TOKEN" -H 'Content-Type:application/json' "https://localhost:8080/api/v1/fleet/sso" -d ''
```
Response:
```json
{
  "message": "Bad request",
  "errors": [
    {
      "name": "base",
      "reason": "Expected JSON Body"
    }
  ],
  "uuid": "c0532a64-bec2-4cf9-aa37-96fe47ead814"
}
```

---
<meta name="pageOrderInSection" value="400"><|MERGE_RESOLUTION|>--- conflicted
+++ resolved
@@ -847,7 +847,6 @@
       "deadline": "2022-01-01"
     },
     "macos_settings": {
-<<<<<<< HEAD
       "custom_settings": ["path/to/profile1.mobileconfig"],
       "enable_disk_encryption": true
     },
@@ -857,14 +856,10 @@
       "metadata": "",
       "metadata_url": "",
       "idp_name": ""
-=======
-      "custom_settings": ["path/to/profile.mobileconfig"],
-      "enable_disk_encryption": false
     },
     "macos_setup": {
       "bootstrap_package": "",
       "macos_setup_assistant": "path/to/config.json"
->>>>>>> 582e85c8
     }
   },
   "agent_options": {
@@ -1135,7 +1130,6 @@
       "deadline": "2022-01-01"
     },
     "macos_settings": {
-<<<<<<< HEAD
       "custom_settings": ["path/to/profile1.mobileconfig"],
       "enable_disk_encryption": true
     },
@@ -1145,14 +1139,10 @@
       "metadata": "",
       "metadata_url": "",
       "idp_name": ""
-=======
-      "custom_settings": ["path/to/profile.mobileconfig"],
-      "enable_disk_encryption": false
     },
     "macos_setup": {
       "bootstrap_package": "",
       "macos_setup_assistant": "path/to/config.json"
->>>>>>> 582e85c8
     }
   },
   "agent_options": {
