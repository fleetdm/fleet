# REST API

- [Authentication](#authentication)
- [Activities](#activities)
- [Fleet configuration](#fleet-configuration)
- [File carving](#file-carving)
- [Hosts](#hosts)
- [Labels](#labels)
- [Mobile device management (MDM)](#mobile-device-management-mdm)
- [Policies](#policies)
- [Queries](#queries)
- [Schedule](#schedule)
- [Sessions](#sessions)
- [Software](#software)
- [Targets](#targets)
- [Teams](#teams)
- [Translator](#translator)
- [Users](#users)
- [API errors](#api-responses)

Use the Fleet APIs to automate Fleet.

This page includes a list of available resources and their API routes.

## Authentication

- [Retrieve your API token](#retrieve-your-api-token)
- [Log in](#log-in)
- [Log out](#log-out)
- [Forgot password](#forgot-password)
- [Change password](#change-password)
- [Reset password](#reset-password)
- [Me](#me)
- [SSO config](#sso-config)
- [Initiate SSO](#initiate-sso)
- [SSO callback](#sso-callback)

### Retrieve your API token

All API requests to the Fleet server require API token authentication unless noted in the documentation. API tokens are tied to your Fleet user account.

To get an API token, retrieve it from the "Account settings" > "Get API token" in the Fleet UI (`/profile`). Or, you can send a request to the [login API endpoint](#log-in) to get your token.

Then, use that API token to authenticate all subsequent API requests by sending it in the "Authorization" request header, prefixed with "Bearer ":

```
Authorization: Bearer <your token>
```

> For SSO users, email/password login is disabled. The API token can instead be retrieved from the "My account" page in the UI (/profile). On this page, choose "Get API token".

### Log in

Authenticates the user with the specified credentials. Use the token returned from this endpoint to authenticate further API requests.

`POST /api/v1/fleet/login`

> This API endpoint is not available to SSO users, since email/password login is disabled for SSO users. To get an API token for an SSO user, you can use the Fleet UI.

#### Parameters

| Name     | Type   | In   | Description                                   |
| -------- | ------ | ---- | --------------------------------------------- |
| email    | string | body | **Required**. The user's email.               |
| password | string | body | **Required**. The user's plain text password. |

#### Example

`POST /api/v1/fleet/login`

##### Request body

```json
{
  "email": "janedoe@example.com",
  "password": "VArCjNW7CfsxGp67"
}
```

##### Default response

`Status: 200`

```json
{
  "user": {
    "created_at": "2020-11-13T22:57:12Z",
    "updated_at": "2020-11-13T22:57:12Z",
    "id": 1,
    "name": "Jane Doe",
    "email": "janedoe@example.com",
    "enabled": true,
    "force_password_reset": false,
    "gravatar_url": "",
    "sso_enabled": false,
    "global_role": "admin",
    "teams": []
  },
  "token": "{your token}"
}
```

---

### Log out

Logs out the authenticated user.

`POST /api/v1/fleet/logout`

#### Example

`POST /api/v1/fleet/logout`

##### Default response

`Status: 200`

---

### Forgot password

Sends a password reset email to the specified email. Requires that SMTP or SES is configured for your Fleet server.

`POST /api/v1/fleet/forgot_password`

#### Parameters

| Name  | Type   | In   | Description                                                             |
| ----- | ------ | ---- | ----------------------------------------------------------------------- |
| email | string | body | **Required**. The email of the user requesting the reset password link. |

#### Example

`POST /api/v1/fleet/forgot_password`

##### Request body

```json
{
  "email": "janedoe@example.com"
}
```

##### Default response

`Status: 200`

##### Unknown error

`Status: 500`

```json
{
  "message": "Unknown Error",
  "errors": [
    {
      "name": "base",
      "reason": "email not configured"
    }
  ]
}
```

---

### Change password

`POST /api/v1/fleet/change_password`

Changes the password for the authenticated user.

#### Parameters

| Name         | Type   | In   | Description                            |
| ------------ | ------ | ---- | -------------------------------------- |
| old_password | string | body | **Required**. The user's old password. |
| new_password | string | body | **Required**. The user's new password. |

#### Example

`POST /api/v1/fleet/change_password`

##### Request body

```json
{
  "old_password": "VArCjNW7CfsxGp67",
  "new_password": "zGq7mCLA6z4PzArC"
}
```

##### Default response

`Status: 200`

##### Validation failed

`Status: 422 Unprocessable entity`

```json
{
  "message": "Validation Failed",
  "errors": [
    {
      "name": "old_password",
      "reason": "old password does not match"
    }
  ]
}
```

### Reset password

Resets a user's password. Which user is determined by the password reset token used. The password reset token can be found in the password reset email sent to the desired user.

`POST /api/v1/fleet/reset_password`

#### Parameters

| Name                      | Type   | In   | Description                                                               |
| ------------------------- | ------ | ---- | ------------------------------------------------------------------------- |
| new_password              | string | body | **Required**. The new password.                                           |
| new_password_confirmation | string | body | **Required**. Confirmation for the new password.                          |
| password_reset_token      | string | body | **Required**. The token provided to the user in the password reset email. |

#### Example

`POST /api/v1/fleet/reset_password`

##### Request body

```json
{
  "new_password": "abc123",
  "new_password_confirmation": "abc123",
  "password_reset_token": "UU5EK0JhcVpsRkY3NTdsaVliMEZDbHJ6TWdhK3oxQ1Q="
}
```

##### Default response

`Status: 200`


---

### Me

Retrieves the user data for the authenticated user.

`GET /api/v1/fleet/me`

#### Example

`GET /api/v1/fleet/me`

##### Default response

`Status: 200`

```json
{
  "user": {
    "created_at": "2020-11-13T22:57:12Z",
    "updated_at": "2020-11-16T23:49:41Z",
    "id": 1,
    "name": "Jane Doe",
    "email": "janedoe@example.com",
    "global_role": "admin",
    "enabled": true,
    "force_password_reset": false,
    "gravatar_url": "",
    "sso_enabled": false,
    "teams": []
  }
}
```

---

### Perform required password reset

Resets the password of the authenticated user. Requires that `force_password_reset` is set to `true` prior to the request.

`POST /api/v1/fleet/perform_required_password_reset`

#### Example

`POST /api/v1/fleet/perform_required_password_reset`

##### Request body

```json
{
  "new_password": "sdPz8CV5YhzH47nK"
}
```

##### Default response

`Status: 200`

```json
{
  "user": {
    "created_at": "2020-11-13T22:57:12Z",
    "updated_at": "2020-11-17T00:09:23Z",
    "id": 1,
    "name": "Jane Doe",
    "email": "janedoe@example.com",
    "enabled": true,
    "force_password_reset": false,
    "gravatar_url": "",
    "sso_enabled": false,
    "global_role": "admin",
    "teams": []
  }
}
```

---

### SSO config

Gets the current SSO configuration.

`GET /api/v1/fleet/sso`

#### Example

`GET /api/v1/fleet/sso`

##### Default response

`Status: 200`

```json
{
  "settings": {
    "idp_name": "IDP Vendor 1",
    "idp_image_url": "",
    "sso_enabled": false
  }
}
```

---

### Initiate SSO

`POST /api/v1/fleet/sso`

#### Parameters

| Name      | Type   | In   | Description                                                                 |
| --------- | ------ | ---- | --------------------------------------------------------------------------- |
| relay_url | string | body | **Required**. The relative url to be navigated to after successful sign in. |

#### Example

`POST /api/v1/fleet/sso`

##### Request body

```json
{
  "relay_url": "/hosts/manage"
}
```

##### Default response

`Status: 200`

##### Unknown error

`Status: 500`

```json
{
  "message": "Unknown Error",
  "errors": [
    {
      "name": "base",
      "reason": "InitiateSSO getting metadata: Get \"https://idp.example.org/idp-meta.xml\": dial tcp: lookup idp.example.org on [2001:558:feed::1]:53: no such host"
    }
  ]
}
```

### SSO callback

This is the callback endpoint that the identity provider will use to send security assertions to Fleet. This is where Fleet receives and processes the response from the identify provider.

`POST /api/v1/fleet/sso/callback`

#### Parameters

| Name         | Type   | In   | Description                                                 |
| ------------ | ------ | ---- | ----------------------------------------------------------- |
| SAMLResponse | string | body | **Required**. The SAML response from the identity provider. |

#### Example

`POST /api/v1/fleet/sso/callback`

##### Request body

```json
{
  "SAMLResponse": "<SAML response from IdP>"
}
```

##### Default response

`Status: 200`


---

## Activities

### List activities

Returns a list of the activities that have been performed in Fleet as well as additional meta data
for pagination. The following types of activity are included:

- Created pack
- Edited pack
- Deleted pack
- Applied pack with fleetctl
- Created policy
- Edited policy
- Deleted policy
- Applied policy with fleetctl
- Created saved query
- Edited saved query
- Deleted saved query
- Applied query with fleetctl
- Ran live query
- Created team - _Available in Fleet Premium_
- Deleted team - _Available in Fleet Premium_

`GET /api/v1/fleet/activities`

#### Parameters

| Name            | Type    | In    | Description                                                 |
|:--------------- |:------- |:----- |:------------------------------------------------------------|
| page            | integer | query | Page number of the results to fetch.                                                                                          |
| per_page        | integer | query | Results per page.                                                                                                             |
| order_key       | string  | query | What to order results by. Can be any column in the `activites` table.                                                         |
| order_direction | string  | query | **Requires `order_key`**. The direction of the order given the order key. Options include `asc` and `desc`. Default is `asc`. |

#### Example

`GET /api/v1/fleet/activities?page=0&per_page=10&order_key=created_at&order_direction=desc`

##### Default response

```json
{
  "activities": [
    {
      "created_at": "2021-07-30T13:41:07Z",
      "id": 24,
      "actor_full_name": "name",
      "actor_id": 1,
      "actor_gravatar": "",
      "actor_email": "name@example.com",
      "type": "live_query",
      "details": {
        "targets_count": 231
      }
    },
    {
      "created_at": "2021-07-29T15:35:33Z",
      "id": 23,
      "actor_full_name": "name",
      "actor_id": 1,
      "actor_gravatar": "",
      "actor_email": "name@example.com",
      "type": "deleted_multiple_saved_query",
      "details": {
        "query_ids": [
          2,
          24,
          25
        ]
      }
    },
    {
      "created_at": "2021-07-29T14:40:30Z",
      "id": 22,
      "actor_full_name": "name",
      "actor_id": 1,
      "actor_gravatar": "",
      "actor_email": "name@example.com",
      "type": "created_team",
      "details": {
        "team_id": 3,
        "team_name": "Oranges"
      }
    },
    {
      "created_at": "2021-07-29T14:40:27Z",
      "id": 21,
      "actor_full_name": "name",
      "actor_id": 1,
      "actor_gravatar": "",
      "actor_email": "name@example.com",
      "type": "created_team",
      "details": {
        "team_id": 2,
        "team_name": "Apples"
      }
    },
    {
      "created_at": "2021-07-27T14:35:08Z",
      "id": 20,
      "actor_full_name": "name",
      "actor_id": 1,
      "actor_gravatar": "",
      "actor_email": "name@example.com",
      "type": "created_pack",
      "details": {
        "pack_id": 2,
        "pack_name": "New pack"
      }
    },
    {
      "created_at": "2021-07-27T13:25:21Z",
      "id": 19,
      "actor_full_name": "name",
      "actor_id": 1,
      "actor_gravatar": "",
      "actor_email": "name@example.com",
      "type": "live_query",
      "details": {
        "targets_count": 14
      }
    },
    {
      "created_at": "2021-07-27T13:25:14Z",
      "id": 18,
      "actor_full_name": "name",
      "actor_id": 1,
      "actor_gravatar": "",
      "actor_email": "name@example.com",
      "type": "live_query",
      "details": {
        "targets_count": 14
      }
    },
    {
      "created_at": "2021-07-26T19:28:24Z",
      "id": 17,
      "actor_full_name": "name",
      "actor_id": 1,
      "actor_gravatar": "",
      "actor_email": "name@example.com",
      "type": "live_query",
      "details": {
        "target_counts": 1
      }
    },
    {
      "created_at": "2021-07-26T17:27:37Z",
      "id": 16,
      "actor_full_name": "name",
      "actor_id": 1,
      "actor_gravatar": "",
      "actor_email": "name@example.com",
      "type": "live_query",
      "details": {
        "target_counts": 14
      }
    },
    {
      "created_at": "2021-07-26T17:27:08Z",
      "id": 15,
      "actor_full_name": "name",
      "actor_id": 1,
      "actor_gravatar": "",
      "actor_email": "name@example.com",
      "type": "live_query",
      "details": {
        "target_counts": 14
      }
    }
  ],
  "meta": {
    "has_next_results": true,
    "has_previous_results": false
  }
}

```

---

## File carving

- [List carves](#list-carves)
- [Get carve](#get-carve)
- [Get carve block](#get-carve-block)

Fleet supports osquery's file carving functionality as of Fleet 3.3.0. This allows the Fleet server to request files (and sets of files) from osquery agents, returning the full contents to Fleet.

To initiate a file carve using the Fleet API, you can use the [live query](#run-live-query) endpoint to run a query against the `carves` table.

For more information on executing a file carve in Fleet, go to the [File carving with Fleet docs](https://fleetdm.com/docs/using-fleet/fleetctl-cli#file-carving-with-fleet).

### List carves

Retrieves a list of the non expired carves. Carve contents remain available for 24 hours after the first data is provided from the osquery client.

`GET /api/v1/fleet/carves`

#### Parameters

None.

#### Example

`GET /api/v1/fleet/carves`

##### Default response

`Status: 200`

```json
{
  "carves": [
    {
      "id": 1,
      "created_at": "2021-02-23T22:52:01Z",
      "host_id": 7,
      "name": "macbook-pro.local-2021-02-23T22:52:01Z-fleet_distributed_query_30",
      "block_count": 1,
      "block_size": 2000000,
      "carve_size": 2048,
      "carve_id": "c6958b5f-4c10-4dc8-bc10-60aad5b20dc8",
      "request_id": "fleet_distributed_query_30",
      "session_id": "065a1dc3-40ad-441c-afff-80c2ad7dac28",
      "expired": false,
      "max_block": 0
    },
    {
      "id": 2,
      "created_at": "2021-02-23T22:53:03Z",
      "host_id": 7,
      "name": "macbook-pro.local-2021-02-23T22:53:03Z-fleet_distributed_query_31",
      "block_count": 2,
      "block_size": 2000000,
      "carve_size": 3400704,
      "carve_id": "2b9170b9-4e11-4569-a97c-2f18d18bec7a",
      "request_id": "fleet_distributed_query_31",
      "session_id": "f73922ed-40a4-4e98-a50a-ccda9d3eb755",
      "expired": false,
      "max_block": 1,
      "error": "S3 multipart carve upload: EntityTooSmall: Your proposed upload is smaller than the minimum allowed object size"
    }
  ]
}
```

### Get carve

Retrieves the specified carve.

`GET /api/v1/fleet/carves/{id}`

#### Parameters

| Name | Type    | In   | Description                           |
| ---- | ------- | ---- | ------------------------------------- |
| id   | integer | path | **Required.** The desired carve's ID. |

#### Example

`GET /api/v1/fleet/carves/1`

##### Default response

`Status: 200`

```json
{
  "carve": {
    "id": 1,
    "created_at": "2021-02-23T22:52:01Z",
    "host_id": 7,
    "name": "macbook-pro.local-2021-02-23T22:52:01Z-fleet_distributed_query_30",
    "block_count": 1,
    "block_size": 2000000,
    "carve_size": 2048,
    "carve_id": "c6958b5f-4c10-4dc8-bc10-60aad5b20dc8",
    "request_id": "fleet_distributed_query_30",
    "session_id": "065a1dc3-40ad-441c-afff-80c2ad7dac28",
    "expired": false,
    "max_block": 0
  }
}
```

### Get carve block

Retrieves the specified carve block. This endpoint retrieves the data that was carved.

`GET /api/v1/fleet/carves/{id}/block/{block_id}`

#### Parameters

| Name     | Type    | In   | Description                                 |
| -------- | ------- | ---- | ------------------------------------------- |
| id       | integer | path | **Required.** The desired carve's ID.       |
| block_id | integer | path | **Required.** The desired carve block's ID. |

#### Example

`GET /api/v1/fleet/carves/1/block/0`

##### Default response

`Status: 200`

```json
{
    "data": "aG9zdHMAAAAAAAAAAAAAAAAAAAAAAAAAAAAAAAAAAAAAAAAAAAAAAAAAAAAAAAAA..."
}
```
---

## Fleet configuration

- [Get certificate](#get-certificate)
- [Get configuration](#get-configuration)
- [Modify configuration](#modify-configuration)
- [Get global enroll secrets](#get-global-enroll-secrets)
- [Modify global enroll secrets](#modify-global-enroll-secrets)
- [Get enroll secrets for a team](#get-enroll-secrets-for-a-team)
- [Modify enroll secrets for a team](#modify-enroll-secrets-for-a-team)
- [Create invite](#create-invite)
- [List invites](#list-invites)
- [Delete invite](#delete-invite)
- [Verify invite](#verify-invite)
- [Update invite](#update-invite)
- [Version](#version)

The Fleet server exposes a handful of API endpoints that handle the configuration of Fleet as well as endpoints that manage invitation and enroll secret operations. All the following endpoints require prior authentication meaning you must first log in successfully before calling any of the endpoints documented below.

### Get certificate

Returns the Fleet certificate.

`GET /api/v1/fleet/config/certificate`

#### Parameters

None.

#### Example

`GET /api/v1/fleet/config/certificate`

##### Default response

`Status: 200`

```json
{
  "certificate_chain": <certificate_chain>
}
```

### Get configuration

Returns all information about the Fleet's configuration.

`GET /api/v1/fleet/config`

#### Parameters

None.

#### Example

`GET /api/v1/fleet/config`

##### Default response

`Status: 200`

```json
{
  "org_info": {
    "org_name": "fleet",
    "org_logo_url": ""
  },
  "server_settings": {
    "server_url": "https://localhost:8080",
    "live_query_disabled": false,
    "enable_analytics": true
  },
  "smtp_settings": {
    "enable_smtp": false,
    "configured": false,
    "sender_address": "",
    "server": "",
    "port": 587,
    "authentication_type": "authtype_username_password",
    "user_name": "",
    "password": "********",
    "enable_ssl_tls": true,
    "authentication_method": "authmethod_plain",
    "domain": "",
    "verify_ssl_certs": true,
    "enable_start_tls": true
  },
  "sso_settings": {
    "entity_id": "",
    "issuer_uri": "",
    "idp_image_url": "",
    "metadata": "",
    "metadata_url": "",
    "idp_name": "",
    "enable_sso": false,
    "enable_sso_idp_login": false,
    "enable_jit_provisioning": false
  },
  "host_expiry_settings": {
    "host_expiry_enabled": false,
    "host_expiry_window": 0
  },
  "features": {
    "additional_queries": null
  },
  "mdm": {
    "apple_bm_default_team": "",
    "apple_bm_terms_expired": false,
    "macos_updates": {
      "minimum_version": "12.3.1",
      "deadline": "2022-01-01"
    }
  },
  "agent_options": {
    "spec": {
      "config": {
        "options": {
          "pack_delimiter": "/",
          "logger_tls_period": 10,
          "distributed_plugin": "tls",
          "disable_distributed": false,
          "logger_tls_endpoint": "/api/v1/osquery/log",
          "distributed_interval": 10,
          "distributed_tls_max_attempts": 3
        },
        "decorators": {
          "load": [
            "SELECT uuid AS host_uuid FROM system_info;",
            "SELECT hostname AS hostname FROM system_info;"
          ]
        }
      },
      "overrides": {},
      "command_line_flags": {}
    }
  },
  "license": {
     "tier": "free",
     "expiration": "0001-01-01T00:00:00Z"
   },
  "logging": {
      "debug": false,
      "json": false,
      "result": {
          "plugin": "firehose",
          "config": {
              "region": "us-east-1",
              "status_stream": "",
              "result_stream": "result-topic"
          }
      },
      "status": {
          "plugin": "filesystem",
          "config": {
              "status_log_file": "foo_status",
              "result_log_file": "",
              "enable_log_rotation": false,
              "enable_log_compression": false
          }
      }
  },
  "vulnerability_settings": {
    "databases_path": ""
  },
  "webhook_settings": {
    "host_status_webhook": {
      "enable_host_status_webhook": true,
      "destination_url": "https://server.com",
      "host_percentage": 5,
      "days_count": 7
    },
    "failing_policies_webhook":{
      "enable_failing_policies_webhook":true,
      "destination_url": "https://server.com",
      "policy_ids": [1, 2, 3],
      "host_batch_size": 1000
    },
    "vulnerabilities_webhook":{
      "enable_vulnerabilities_webhook":true,
      "destination_url": "https://server.com",
      "host_batch_size": 1000
    }
  },
  "integrations": {
    "jira": null
  },
  "mdm": {
    "apple_bm_terms_expired": false,
    "apple_bm_enabled_and_configured": false,
    "enabled_and_configured": false,
    "apple_bm_default_team": "",
    "macos_updates": {
      "minimum_version": "12.3.1",
      "deadline": "2022-01-01"
    }
  },
  "logging": {
    "debug": false,
    "json": false,
    "result": {
        "plugin": "filesystem",
        "config": {
          "status_log_file": "/var/folders/xh/bxm1d2615tv3vrg4zrxq540h0000gn/T/osquery_status",
          "result_log_file": "/var/folders/xh/bxm1d2615tv3vrg4zrxq540h0000gn/T/osquery_result",
          "enable_log_rotation": false,
          "enable_log_compression": false
        }
      },
    "status": {
      "plugin": "filesystem",
      "config": {
        "status_log_file": "/var/folders/xh/bxm1d2615tv3vrg4zrxq540h0000gn/T/osquery_status",
        "result_log_file": "/var/folders/xh/bxm1d2615tv3vrg4zrxq540h0000gn/T/osquery_result",
        "enable_log_rotation": false,
        "enable_log_compression": false
      }
    }
  },
  "update_interval": {
    "osquery_detail": 3600000000000,
    "osquery_policy": 3600000000000
  },
  "vulnerabilities": {
    "cpe_database_url": "",
    "current_instance_checks": "auto",
    "cve_feed_prefix_url": "",
    "databases_path": "",
    "disable_data_sync": false,
    "periodicity": 3600000000000,
    "recent_vulnerability_max_age": 2592000000000000
  }
}
```

### Modify configuration

Modifies the Fleet's configuration with the supplied information.

`PATCH /api/v1/fleet/config`

#### Parameters

| Name                              | Type    | In    | Description                                                                                                                                                                            |
| ---------------------             | ------- | ----  | -------------------------------------------------------------------------------------------------------------------------------------------------------------------------------------- |
| org_name                          | string  | body  | _Organization information_. The organization name.                                                                                                                                     |
| org_logo_url                      | string  | body  | _Organization information_. The URL for the organization logo.                                                                                                                         |
| server_url                        | string  | body  | _Server settings_. The Fleet server URL.                                                                                                                                               |
| live_query_disabled               | boolean | body  | _Server settings_. Whether the live query capabilities are disabled.                                                                                                                   |
| enable_smtp                       | boolean | body  | _SMTP settings_. Whether SMTP is enabled for the Fleet app.                                                                                                                            |
| sender_address                    | string  | body  | _SMTP settings_. The sender email address for the Fleet app. An invitation email is an example of the emails that may use this sender address                                          |
| server                            | string  | body  | _SMTP settings_. The SMTP server for the Fleet app.                                                                                                                                    |
| port                              | integer | body  | _SMTP settings_. The SMTP port for the Fleet app.                                                                                                                                      |
| authentication_type               | string  | body  | _SMTP settings_. The authentication type used by the SMTP server. Options include `"authtype_username_and_password"` or `"none"`                                                       |
| username_name                     | string  | body  | _SMTP settings_. The username used to authenticate requests made to the SMTP server.                                                                                                   |
| password                          | string  | body  | _SMTP settings_. The password used to authenticate requests made to the SMTP server.                                                                                                   |
| enable_ssl_tls                    | boolean | body  | _SMTP settings_. Whether or not SSL and TLS are enabled for the SMTP server.                                                                                                           |
| authentication_method             | string  | body  | _SMTP settings_. The authentication method used to make authenticate requests to SMTP server. Options include `"authmethod_plain"`, `"authmethod_cram_md5"`, and `"authmethod_login"`. |
| domain                            | string  | body  | _SMTP settings_. The domain for the SMTP server.                                                                                                                                       |
| verify_ssl_certs                  | boolean | body  | _SMTP settings_. Whether or not SSL certificates are verified by the SMTP server. Turn this off (not recommended) if you use a self-signed certificate.                                |
| enabled_start_tls                 | boolean | body  | _SMTP settings_. Detects if STARTTLS is enabled in your SMTP server and starts to use it.                                                                                              |
| enabled_sso                       | boolean | body  | _SSO settings_. Whether or not SSO is enabled for the Fleet application. If this value is true, you must also include most of the SSO settings parameters below.                       |
| entity_id                         | string  | body  | _SSO settings_. The required entity ID is a URI that you use to identify Fleet when configuring the identity provider.                                                                 |
| issuer_uri                        | string  | body  | _SSO settings_. The URI you provide here must exactly match the Entity ID field used in the identity provider configuration.                                                           |
| idp_image_url                     | string  | body  | _SSO settings_. An optional link to an image such as a logo for the identity provider.                                                                                                 |
| metadata                          | string  | body  | _SSO settings_. Metadata provided by the identity provider. Either metadata or a metadata URL must be provided.                                                                        |
| metadata_url                      | string  | body  | _SSO settings_. A URL that references the identity provider metadata. If available from the identity provider, this is the preferred means of providing metadata.                      |
| host_expiry_enabled               | boolean | body  | _Host expiry settings_. When enabled, allows automatic cleanup of hosts that have not communicated with Fleet in some number of days.                                                  |
| host_expiry_window                | integer | body  | _Host expiry settings_. If a host has not communicated with Fleet in the specified number of days, it will be removed.                                                                 |
| agent_options                     | objects | body  | The agent_options spec that is applied to all hosts. In Fleet 4.0.0 the `api/v1/fleet/spec/osquery_options` endpoints were removed.                                                    |
| transparency_url                  | string  | body  | _Fleet Desktop_. The URL used to display transparency information to users of Fleet Desktop. **Requires Fleet Premium license**                                                           |
| enable_host_status_webhook        | boolean | body  | _webhook_settings.host_status_webhook settings_. Whether or not the host status webhook is enabled.                                                                 |
| destination_url                   | string  | body  | _webhook_settings.host_status_webhook settings_. The URL to deliver the webhook request to.                                                     |
| host_percentage                   | integer | body  | _webhook_settings.host_status_webhook settings_. The minimum percentage of hosts that must fail to check in to Fleet in order to trigger the webhook request.                                                              |
| days_count                        | integer | body  | _webhook_settings.host_status_webhook settings_. The minimum number of days that the configured `host_percentage` must fail to check in to Fleet in order to trigger the webhook request.                                |
| enable_failing_policies_webhook   | boolean | body  | _webhook_settings.failing_policies_webhook settings_. Whether or not the failing policies webhook is enabled. |
| destination_url                   | string  | body  | _webhook_settings.failing_policies_webhook settings_. The URL to deliver the webhook requests to.                                                     |
| policy_ids                        | array   | body  | _webhook_settings.failing_policies_webhook settings_. List of policy IDs to enable failing policies webhook.                                                              |
| host_batch_size                   | integer | body  | _webhook_settings.failing_policies_webhook settings_. Maximum number of hosts to batch on failing policy webhook requests. The default, 0, means no batching (all hosts failing a policy are sent on one request). |
| enable_vulnerabilities_webhook    | boolean | body  | _webhook_settings.vulnerabilities_webhook settings_. Whether or not the vulnerabilities webhook is enabled. |
| destination_url                   | string  | body  | _webhook_settings.vulnerabilities_webhook settings_. The URL to deliver the webhook requests to.                                                     |
| host_batch_size                   | integer | body  | _webhook_settings.vulnerabilities_webhook settings_. Maximum number of hosts to batch on vulnerabilities webhook requests. The default, 0, means no batching (all vulnerable hosts are sent on one request). |
| enable_software_vulnerabilities   | boolean | body  | _integrations.jira[] settings_. Whether or not Jira integration is enabled for software vulnerabilities. Only one vulnerability automation can be enabled at a given time (enable_vulnerabilities_webhook and enable_software_vulnerabilities). |
| enable_failing_policies           | boolean | body  | _integrations.jira[] settings_. Whether or not Jira integration is enabled for failing policies. Only one failing policy automation can be enabled at a given time (enable_failing_policies_webhook and enable_failing_policies). |
| url                               | string  | body  | _integrations.jira[] settings_. The URL of the Jira server to integrate with. |
| username                          | string  | body  | _integrations.jira[] settings_. The Jira username to use for this Jira integration. |
| api_token                         | string  | body  | _integrations.jira[] settings_. The API token of the Jira username to use for this Jira integration. |
| project_key                       | string  | body  | _integrations.jira[] settings_. The Jira project key to use for this integration. Jira tickets will be created in this project. |
| enable_software_vulnerabilities   | boolean | body  | _integrations.zendesk[] settings_. Whether or not Zendesk integration is enabled for software vulnerabilities. Only one vulnerability automation can be enabled at a given time (enable_vulnerabilities_webhook and enable_software_vulnerabilities). |
| enable_failing_policies           | boolean | body  | _integrations.zendesk[] settings_. Whether or not Zendesk integration is enabled for failing policies. Only one failing policy automation can be enabled at a given time (enable_failing_policies_webhook and enable_failing_policies). |
| url                               | string  | body  | _integrations.zendesk[] settings_. The URL of the Zendesk server to integrate with. |
| email                             | string  | body  | _integrations.zendesk[] settings_. The Zendesk user email to use for this Zendesk integration. |
| api_token                         | string  | body  | _integrations.zendesk[] settings_. The Zendesk API token to use for this Zendesk integration. |
| group_id                          | integer | body  | _integrations.zendesk[] settings_. The Zendesk group id to use for this integration. Zendesk tickets will be created in this group. |
| apple_bm_default_team             | string  | body  | _mdm settings_. The default team to use with Apple Business Manager. **Requires Fleet Premium license** |
| minimum_version                   | string  | body  | _mdm.macos_updates settings_. Hosts that belong to no team and are enrolled into Fleet's MDM will be nudged until their macOS is at or above this version. **Requires Fleet Premium license** |
| deadline                          | string  | body  | _mdm.macos_updates settings_. Hosts that belong to no team and are enrolled into Fleet's MDM won't be able to dismiss the Nudge window once this deadline is past. **Requires Fleet Premium license** |
| custom_settings                   | list    | body  | _mdm.macos_settings settings_. Hosts that belong to no team and are enrolled into Fleet's MDM will have those custom profiles applied. |
| enable_disk_encryption            | boolean | body  | _mdm.macos_settings settings_. Hosts that belong to no team and are enrolled into Fleet's MDM will have disk encryption enabled if set to true. **Requires Fleet Premium license** |
| additional_queries                | boolean | body  | Whether or not additional queries are enabled on hosts.                                                                                                                                |
| force                             | bool    | query | Force apply the agent options even if there are validation errors.                                                                                                 |
| dry_run                           | bool    | query | Validate the configuration and return any validation errors, but do not apply the changes.                                                                         |

#### Example

`PATCH /api/v1/fleet/config`

##### Request body

```json
{
  "org_info": {
    "org_name": "Fleet Device Management",
    "org_logo_url": "https://fleetdm.com/logo.png"
  },
  "smtp_settings": {
    "enable_smtp": true,
    "server": "localhost",
    "port": "1025"
  }
}
```

##### Default response

`Status: 200`

```json
{
  "org_info": {
    "org_name": "Fleet Device Management",
    "org_logo_url": "https://fleetdm.com/logo.png"
  },
  "server_settings": {
    "server_url": "https://localhost:8080",
    "live_query_disabled": false
  },
  "smtp_settings": {
    "enable_smtp": true,
    "configured": true,
    "sender_address": "",
    "server": "localhost",
    "port": 1025,
    "authentication_type": "authtype_username_none",
    "user_name": "",
    "password": "********",
    "enable_ssl_tls": true,
    "authentication_method": "authmethod_plain",
    "domain": "",
    "verify_ssl_certs": true,
    "enable_start_tls": true
  },
  "sso_settings": {
    "entity_id": "",
    "issuer_uri": "",
    "idp_image_url": "",
    "metadata": "",
    "metadata_url": "",
    "idp_name": "",
    "enable_sso": false
  },
  "host_expiry_settings": {
    "host_expiry_enabled": false,
    "host_expiry_window": 0
  },
  "features": {
    "additional_queries": null
  },
  "license": {
    "tier": "free",
    "expiration": "0001-01-01T00:00:00Z"
  },
  "mdm": {
    "apple_bm_default_team": "",
    "apple_bm_terms_expired": false,
    "apple_bm_enabled_and_configured": false,
    "enabled_and_configured": false,
    "macos_updates": {
      "minimum_version": "12.3.1",
      "deadline": "2022-01-01"
    },
    "macos_settings": {
      "custom_settings": ["path/to/profile1.mobileconfig"],
      "enable_disk_encryption": true
    }
  },
  "agent_options": {
    "config": {
      "options": {
        "pack_delimiter": "/",
        "logger_tls_period": 10,
        "distributed_plugin": "tls",
        "disable_distributed": false,
        "logger_tls_endpoint": "/api/v1/osquery/log",
        "distributed_interval": 10,
        "distributed_tls_max_attempts": 3
      },
      "decorators": {
        "load": [
          "SELECT uuid AS host_uuid FROM system_info;",
          "SELECT hostname AS hostname FROM system_info;"
        ]
      }
    },
    "overrides": {},
    "command_line_flags": {}
  },
  "vulnerability_settings": {
    "databases_path": ""
  },
  "webhook_settings": {
    "host_status_webhook": {
      "enable_host_status_webhook": true,
      "destination_url": "https://server.com",
      "host_percentage": 5,
      "days_count": 7
    },
    "failing_policies_webhook":{
      "enable_failing_policies_webhook":true,
      "destination_url": "https://server.com",
      "policy_ids": [1, 2, 3],
      "host_batch_size": 1000
    },
    "vulnerabilities_webhook":{
      "enable_vulnerabilities_webhook":true,
      "destination_url": "https://server.com",
      "host_batch_size": 1000
    }
  },
  "integrations": {
    "jira": [
      {
        "url": "https://jiraserver.com",
        "username": "some_user",
        "password": "sec4et!",
        "project_key": "jira_project",
        "enable_software_vulnerabilities": false
      }
    ]
  },
  "logging": {
      "debug": false,
      "json": false,
      "result": {
          "plugin": "firehose",
          "config": {
              "region": "us-east-1",
              "status_stream": "",
              "result_stream": "result-topic"
          }
      },
      "status": {
          "plugin": "filesystem",
          "config": {
              "status_log_file": "foo_status",
              "result_log_file": "",
              "enable_log_rotation": false,
              "enable_log_compression": false
          }
      }
  }
}
```

### Get global enroll secrets

Returns the valid global enroll secrets.

`GET /api/v1/fleet/spec/enroll_secret`

#### Parameters

None.

#### Example

`GET /api/v1/fleet/spec/enroll_secret`

##### Default response

`Status: 200`

```json
{
    "spec": {
        "secrets": [
            {
                "secret": "vhPzPOnCMOMoqSrLxKxzSADyqncayacB",
                "created_at": "2021-11-12T20:24:57Z"
            },
            {
                "secret": "jZpexWGiXmXaFAKdrdttFHdJBqEnqlVF",
                "created_at": "2021-11-12T20:24:57Z"
            }
        ]
    }
}
```

### Modify global enroll secrets

Replaces all existing global enroll secrets.

`POST /api/v1/fleet/spec/enroll_secret`

#### Parameters

| Name      | Type    | In   | Description                                                        |
| --------- | ------- | ---- | ------------------------------------------------------------------ |
| spec      | object  | body | **Required**. Attribute "secrets" must be a list of enroll secrets |

#### Example

Replace all global enroll secrets with a new enroll secret.

`POST /api/v1/fleet/spec/enroll_secret`

##### Request body

```json
{
    "spec": {
        "secrets": [
            {
                "secret": "KuSkYFsHBQVlaFtqOLwoUIWniHhpvEhP"
            }
        ]
    }
}
```

##### Default response

`Status: 200`

```json
{}
```

#### Example

Delete all global enroll secrets.

`POST /api/v1/fleet/spec/enroll_secret`

##### Request body

```json
{
    "spec": {
        "secrets": []
    }
}
```

##### Default response

`Status: 200`

```json
{}
```

### Get enroll secrets for a team

Returns the valid team enroll secrets.

`GET /api/v1/fleet/teams/{id}/secrets`

#### Parameters

None.

#### Example

`GET /api/v1/fleet/teams/1/secrets`

##### Default response

`Status: 200`

```json
{
  "secrets": [
    {
      "created_at": "2021-06-16T22:05:49Z",
      "secret": "aFtH2Nq09hrvi73ErlWNQfa7M53D3rPR",
      "team_id": 1
    }
  ]
}
```


### Modify enroll secrets for a team

Replaces all existing team enroll secrets.

`PATCH /api/v1/fleet/teams/{id}/secrets`

#### Parameters

| Name      | Type    | In   | Description                            |
| --------- | ------- | ---- | -------------------------------------- |
| id        | integer | path | **Required**. The team's id.           |
| secrets   | array   | body | **Required**. A list of enroll secrets |

#### Example

Replace all of a team's existing enroll secrets with a new enroll secret

`PATCH /api/v1/fleet/teams/2/secrets`

##### Request body

```json
{
  "secrets": [
    {
      "secret": "n07v32y53c237734m3n201153c237"
    }
  ]
}
```

##### Default response

`Status: 200`

```json
{
  "secrets": [
    {
      "secret": "n07v32y53c237734m3n201153c237",
      "created_at": "0001-01-01T00:00:00Z"
    }
  ]
}
```

#### Example

Delete all of a team's existing enroll secrets

`PATCH /api/v1/fleet/teams/2/secrets`

##### Request body

```json
{
  "secrets": []
}
```

##### Default response

`Status: 200`

```json
{
  "secrets": null
}
```

### Create invite

`POST /api/v1/fleet/invites`

#### Parameters

| Name        | Type    | In   | Description                                                                                                                                           |
| ----------- | ------- | ---- | ----------------------------------------------------------------------------------------------------------------------------------------------------- |
| global_role | string  | body | Role the user will be granted. Either a global role is needed, or a team role.                                                                        |
| email       | string  | body | **Required.** The email of the invited user. This email will receive the invitation link.                                                             |
| name        | string  | body | **Required.** The name of the invited user.                                                                                                           |
| sso_enabled | boolean | body | **Required.** Whether or not SSO will be enabled for the invited user.                                                                                |
| teams       | list    | body | _Available in Fleet Premium_ A list of the teams the user is a member of. Each item includes the team's ID and the user's role in the specified team. |

#### Example

##### Request body

```json
{
  "email": "john_appleseed@example.com",
  "name": "John",
  "sso_enabled": false,
  "global_role": null,
  "teams": [
    {
      "id": 2,
      "role": "observer"
    },
    {
      "id": 3,
      "role": "maintainer"
    }
  ]
}
```

`POST /api/v1/fleet/invites`

##### Default response

`Status: 200`

```json
{
  "invite": {
    "created_at": "0001-01-01T00:00:00Z",
    "updated_at": "0001-01-01T00:00:00Z",
    "id": 3,
    "invited_by": 1,
    "email": "john_appleseed@example.com",
    "name": "John",
    "sso_enabled": false,
    "teams": [
      {
        "id": 10,
        "created_at": "0001-01-01T00:00:00Z",
        "name": "Apples",
        "description": "",
        "agent_options": null,
        "user_count": 0,
        "host_count": 0,
        "role": "observer"
      },
      {
        "id": 14,
        "created_at": "0001-01-01T00:00:00Z",
        "name": "Best of the Best Engineering",
        "description": "",
        "agent_options": null,
        "user_count": 0,
        "host_count": 0,
        "role": "maintainer"
      }
    ]
  }
}
```

### List invites

Returns a list of the active invitations in Fleet.

`GET /api/v1/fleet/invites`

#### Parameters

| Name            | Type   | In    | Description                                                                                                                   |
| --------------- | ------ | ----- | ----------------------------------------------------------------------------------------------------------------------------- |
| order_key       | string | query | What to order results by. Can be any column in the invites table.                                                             |
| order_direction | string | query | **Requires `order_key`**. The direction of the order given the order key. Options include `asc` and `desc`. Default is `asc`. |
| query           | string | query | Search query keywords. Searchable fields include `name` and `email`.                                                          |

#### Example

`GET /api/v1/fleet/invites`

##### Default response

`Status: 200`

```json
{
  "invites": [
    {
      "created_at": "0001-01-01T00:00:00Z",
      "updated_at": "0001-01-01T00:00:00Z",
      "id": 3,
      "email": "john_appleseed@example.com",
      "name": "John",
      "sso_enabled": false,
      "global_role": "admin",
      "teams": []
    },
    {
      "created_at": "0001-01-01T00:00:00Z",
      "updated_at": "0001-01-01T00:00:00Z",
      "id": 4,
      "email": "bob_marks@example.com",
      "name": "Bob",
      "sso_enabled": false,
      "global_role": "admin",
      "teams": []
    }
  ]
}
```

### Delete invite

Delete the specified invite from Fleet.

`DELETE /api/v1/fleet/invites/{id}`

#### Parameters

| Name | Type    | In   | Description                  |
| ---- | ------- | ---- | ---------------------------- |
| id   | integer | path | **Required.** The user's id. |

#### Example

`DELETE /api/v1/fleet/invites/{id}`

##### Default response

`Status: 200`


### Verify invite

Verify the specified invite.

`GET /api/v1/fleet/invites/{token}`

#### Parameters

| Name  | Type    | In   | Description                            |
| ----- | ------- | ---- | -------------------------------------- |
| token | integer | path | **Required.** The user's invite token. |

#### Example

`GET /api/v1/fleet/invites/{token}`

##### Default response

`Status: 200`

```json
{
    "invite": {
        "created_at": "2021-01-15T00:58:33Z",
        "updated_at": "2021-01-15T00:58:33Z",
        "id": 4,
        "email": "steve@example.com",
        "name": "Steve",
        "sso_enabled": false,
        "global_role": "admin",
        "teams": []
    }
}
```

##### Not found

`Status: 404`

```json
{
    "message": "Resource Not Found",
    "errors": [
        {
            "name": "base",
            "reason": "Invite with token <token> was not found in the datastore"
        }
    ]
}
```

### Update invite

`PATCH /api/v1/fleet/invites/{id}`

#### Parameters

| Name        | Type    | In   | Description                                                                                                                                           |
| ----------- | ------- | ---- | ----------------------------------------------------------------------------------------------------------------------------------------------------- |
| global_role | string  | body | Role the user will be granted. Either a global role is needed, or a team role.                                                                        |
| email       | string  | body | The email of the invited user. Updates on the email won't resend the invitation.                                                             |
| name        | string  | body | The name of the invited user.                                                                                                           |
| sso_enabled | boolean | body | Whether or not SSO will be enabled for the invited user.                                                                                |
| teams       | list    | body | _Available in Fleet Premium_ A list of the teams the user is a member of. Each item includes the team's ID and the user's role in the specified team. |

#### Example

`PATCH /api/v1/fleet/invites/123`

##### Request body

```json
{
  "email": "john_appleseed@example.com",
  "name": "John",
  "sso_enabled": false,
  "global_role": null,
  "teams": [
    {
      "id": 2,
      "role": "observer"
    },
    {
      "id": 3,
      "role": "maintainer"
    }
  ]
}
```

##### Default response

`Status: 200`

```json
{
  "invite": {
    "created_at": "0001-01-01T00:00:00Z",
    "updated_at": "0001-01-01T00:00:00Z",
    "id": 3,
    "invited_by": 1,
    "email": "john_appleseed@example.com",
    "name": "John",
    "sso_enabled": false,
    "teams": [
      {
        "id": 10,
        "created_at": "0001-01-01T00:00:00Z",
        "name": "Apples",
        "description": "",
        "agent_options": null,
        "user_count": 0,
        "host_count": 0,
        "role": "observer"
      },
      {
        "id": 14,
        "created_at": "0001-01-01T00:00:00Z",
        "name": "Best of the Best Engineering",
        "description": "",
        "agent_options": null,
        "user_count": 0,
        "host_count": 0,
        "role": "maintainer"
      }
    ]
  }
}
```

### Version

Get version and build information from the Fleet server.

`GET /api/v1/fleet/version`

#### Parameters

None.

#### Example

`GET /api/v1/fleet/version`

##### Default response

`Status: 200`

```json
{
  "version": "3.9.0-93-g1b67826f-dirty",
  "branch": "version",
  "revision": "1b67826fe4bf40b2f45ec53e01db9bf467752e74",
  "go_version": "go1.15.7",
  "build_date": "2021-03-27T00:28:48Z",
  "build_user": "zwass"
}
```

---

## Hosts

- [On the different timestamps in the host data structure](#on-the-different-timestamps-in-the-host-data-structure)
- [List hosts](#list-hosts)
- [Count hosts](#count-hosts)
- [Get hosts summary](#get-hosts-summary)
- [Get host](#get-host)
- [Get host by identifier](#get-host-by-identifier)
- [Delete host](#delete-host)
- [Refetch host](#refetch-host)
- [Transfer hosts to a team](#transfer-hosts-to-a-team)
- [Transfer hosts to a team by filter](#transfer-hosts-to-a-team-by-filter)
- [Bulk delete hosts by filter or ids](#bulk-delete-hosts-by-filter-or-ids)
- [Get host's Google Chrome profiles](#get-hosts-google-chrome-profiles)
- [Get host's mobile device management (MDM) information](#get-hosts-mobile-device-management-mdm-information)
- [Get mobile device management (MDM) summary](#get-mobile-device-management-mdm-summary)
- [Get host's macadmin mobile device management (MDM) and Munki information](#get-hosts-macadmin-mobile-device-management-mdm-and-munki-information)
- [Get aggregated host's mobile device management (MDM) and Munki information](#get-aggregated-hosts-macadmin-mobile-device-management-mdm-and-munki-information)
- [Get host OS versions](#get-host-os-versions)
- [Get hosts report in CSV](#get-hosts-report-in-csv)
- [Get host's disk encryption key](#get-hosts-disk-encryption-key)

### On the different timestamps in the host data structure

Hosts have a set of timestamps usually named with an "_at" suffix, such as created_at, enrolled_at, etc. Before we go
through each of them and what they mean, we need to understand a bit more about how the host data structure is
represented in the database.

The table `hosts` is the main one. It holds the core data for a host. A host doesn't exist if there is no row for it in
this table. This table also holds most of the timestamps, but it doesn't hold all of the host data. This is an important
detail as we'll see below.

There's adjacent tables to this one that usually follow the name convention `host_<extra data descriptor>`. Examples of
this are: `host_additional` that holds additional query results, `host_software` that links a host with many rows from
the `software` table.

- `created_at`: the time the row in the database was created, which usually corresponds to the first enrollment of the host.
- `updated_at`: the last time the row in the database for the `hosts` table was updated.
- `detail_updated_at`: the last time Fleet updated host data, based on the results from the detail queries (this includes updates to host associated tables, e.g. `host_users`).
- `label_updated_at`: the last time Fleet updated the label membership for the host based on the results from the queries ran.
- `last_enrolled_at`: the last time the host enrolled to Fleet.
- `policy_updated_at`: the last time we updated the policy results for the host based on the queries ran.
- `seen_time`: the last time the host contacted the fleet server, regardless of what operation it was for.
- `software_updated_at`: the last time software changed for the host in any way.

### List hosts

`GET /api/v1/fleet/hosts`

#### Parameters

| Name                    | Type    | In    | Description                                                                                                                                                                                                                                                                                                                                 |
| ----------------------- | ------- | ----- | ------------------------------------------------------------------------------------------------------------------------------------------------------------------------------------------------------------------------------------------------------------------------------------------------------------------------------------------- |
| page                    | integer | query | Page number of the results to fetch.                                                                                                                                                                                                                                                                                                        |
| per_page                | integer | query | Results per page.                                                                                                                                                                                                                                                                                                                           |
| order_key               | string  | query | What to order results by. Can be any column in the hosts table.                                                                                                                                                                                                                                                                             |
| after                   | string  | query | The value to get results after. This needs `order_key` defined, as that's the column that would be used.                                                                                                                                                                                                                                     |
| order_direction         | string  | query | **Requires `order_key`**. The direction of the order given the order key. Options include `asc` and `desc`. Default is `asc`.                                                                                                                                                                                                               |
| status                  | string  | query | Indicates the status of the hosts to return. Can either be `new`, `online`, `offline`, `mia` or `missing`.                                                                                                                                                                                                                                  |
| query                   | string  | query | Search query keywords. Searchable fields include `hostname`, `machine_serial`, `uuid`, `ipv4` and the hosts' email addresses (only searched if the query looks like an email address, i.e. contains an `@`, no space, etc.).                                                                                                                |
| additional_info_filters | string  | query | A comma-delimited list of fields to include in each host's additional information object. See [Fleet Configuration Options](https://fleetdm.com/docs/using-fleet/fleetctl-cli#fleet-configuration-options) for an example configuration with hosts' additional information. Use `*` to get all stored fields.                                                  |
| team_id                 | integer | query | _Available in Fleet Premium_ Filters the hosts to only include hosts in the specified team.                                                                                                                                                                                                                                                 |
| policy_id               | integer | query | The ID of the policy to filter hosts by.                                                                                                                                                                                                                                                                                                    |
| policy_response         | string  | query | Valid options are `passing` or `failing`.  `policy_id` must also be specified with `policy_response`.                                                                                                                                                                                                                                       |
| software_id             | integer | query | The ID of the software to filter hosts by.                                                                                                                                                                                                                                                                                                  |
| os_id                   | integer | query | The ID of the operating system to filter hosts by.                                                                                                                                                                                                                                                                                          |
| os_name                 | string  | query | The name of the operating system to filter hosts by. `os_version` must also be specified with `os_name`                                                                                                                                                                                                                                     |
| os_version              | string  | query | The version of the operating system to filter hosts by. `os_name` must also be specified with `os_version`                                                                                                                                                                                                                                  |
| device_mapping          | boolean | query | Indicates whether `device_mapping` should be included for each host. See ["Get host's Google Chrome profiles](#get-hosts-google-chrome-profiles) for more information about this feature.                                                                                                                                                  |
| mdm_id                  | integer | query | The ID of the _mobile device management_ (MDM) solution to filter hosts by (that is, filter hosts that use a specific MDM provider and URL).                                                                                                                                                                                                |
| mdm_name                | string  | query | The name of the _mobile device management_ (MDM) solution to filter hosts by (that is, filter hosts that use a specific MDM provider).                                                                                                                                                                                                |
| mdm_enrollment_status   | string  | query | The _mobile device management_ (MDM) enrollment status to filter hosts by. Can be one of 'manual', 'automatic', 'enrolled', 'pending', or 'unenrolled'.                                                                                                                                                                                                             |
| macos_settings          | string  | query | Filters the hosts by the status of the _mobile device management_ (MDM) profiles applied to hosts. Can be one of 'verifying', 'pending', or 'failed'. **Note: If this filter is used in Fleet Premium without a team id filter, the results include only hosts that are not assigned to any team.**                                                                                                                                                                                                             |
| munki_issue_id          | integer | query | The ID of the _munki issue_ (a Munki-reported error or warning message) to filter hosts by (that is, filter hosts that are affected by that corresponding error or warning message).                                                                                                                                                        |
| low_disk_space          | integer | query | _Available in Fleet Premium_ Filters the hosts to only include hosts with less GB of disk space available than this value. Must be a number between 1-100.                                                                                                                                                                                  |
| disable_failing_policies| boolean | query | If "true", hosts will return failing policies as 0 regardless of whether there are any that failed for the host. This is meant to be used when increased performance is needed in exchange for the extra information.                                                                                                                       |
<<<<<<< HEAD
| macos_settings_disk_encryption | string | query | Filters the hosts by the status of the macOS disk encryption MDM profile on the host. Can be one of `verifying`, `action_required`, `enforcing`, `failed`, or `removing_enforcement`. |
=======
| macos_settings_disk_encryption | string | query | Filters the hosts by the status of the macOS disk encryption MDM profile on the host. Can be one of `applied`, `action_required`, `enforcing`, `failed`, or `removing_enforcement`. |
| bootstrap_package       | string | query | _Available in Fleet Premium_ Filters the hosts by the status of the MDM bootstrap package on the host. Can be one of `installed`, `pending`, or `failed`. |
>>>>>>> 3908e63b

If `additional_info_filters` is not specified, no `additional` information will be returned.

If `software_id` is specified, an additional top-level key `"software"` is returned with the software object corresponding to the `software_id`. See [List all software](#list-all-software) response payload for details about this object.

If `mdm_id` is specified, an additional top-level key `"mobile_device_management_solution"` is returned with the information corresponding to the `mdm_id`.

If `mdm_id`, `mdm_name` or `mdm_enrollment_status` is specified, then Windows Servers are excluded from the results.

If `munki_issue_id` is specified, an additional top-level key `"munki_issue"` is returned with the information corresponding to the `munki_issue_id`.

If `after` is being used with `created_at` or `updated_at`, the table must be specified in `order_key`. Those columns become `h.created_at` and `h.updated_at`.

#### Example

`GET /api/v1/fleet/hosts?page=0&per_page=100&order_key=hostname&query=2ce`

##### Request query parameters

```json
{
  "page": 0,
  "per_page": 100,
  "order_key": "hostname"
}
```

##### Default response

`Status: 200`

```json
{
  "hosts": [
    {
      "created_at": "2020-11-05T05:09:44Z",
      "updated_at": "2020-11-05T06:03:39Z",
      "id": 1,
      "detail_updated_at": "2020-11-05T05:09:45Z",
      "software_updated_at": "2020-11-05T05:09:44Z",
      "label_updated_at": "2020-11-05T05:14:51Z",
      "seen_time": "2020-11-05T06:03:39Z",
      "hostname": "2ceca32fe484",
      "uuid": "392547dc-0000-0000-a87a-d701ff75bc65",
      "platform": "centos",
      "osquery_version": "2.7.0",
      "os_version": "CentOS Linux 7",
      "build": "",
      "platform_like": "rhel fedora",
      "code_name": "",
      "uptime": 8305000000000,
      "memory": 2084032512,
      "cpu_type": "6",
      "cpu_subtype": "142",
      "cpu_brand": "Intel(R) Core(TM) i5-8279U CPU @ 2.40GHz",
      "cpu_physical_cores": 4,
      "cpu_logical_cores": 4,
      "hardware_vendor": "",
      "hardware_model": "",
      "hardware_version": "",
      "hardware_serial": "",
      "computer_name": "2ceca32fe484",
      "display_name": "2ceca32fe484",
      "public_ip": "",
      "primary_ip": "",
      "primary_mac": "",
      "distributed_interval": 10,
      "config_tls_refresh": 10,
      "logger_tls_period": 8,
      "additional": {},
      "status": "offline",
      "display_text": "2ceca32fe484",
      "team_id": null,
      "team_name": null,
      "pack_stats": null,
      "issues": {
        "failing_policies_count": 2,
        "total_issues_count": 2
      },
      "geolocation": {
        "country_iso": "US",
        "city_name": "New York",
        "geometry": {
          "type": "point",
          "coordinates": [40.6799, -74.0028]
        }
      },
      "mdm": {
        "encryption_key_available": false,
        "enrollment_status": null,
        "name": "",
        "server_url": null
      }
    }
  ]
}
```

> Note: the response above assumes a [GeoIP database is configured](https://fleetdm.com/docs/deploying/configuration#geoip), otherwise the `geolocation` object won't be included.

Response payload with the `mdm_id` filter provided:

```json
{
  "hosts": [...],
  "mobile_device_management_solution": {
    "server_url": "http://some.url/mdm",
    "name": "MDM Vendor Name",
    "id": 999
  }
}
```

Response payload with the `munki_issue_id` filter provided:

```json
{
  "hosts": [...],
  "munki_issue": {
    "id": 1,
    "name": "Could not retrieve managed install primary manifest",
    "type": "error"
  }
}
```

### Count hosts

`GET /api/v1/fleet/hosts/count`

#### Parameters

| Name                    | Type    | In    | Description                                                                                                                                                                                                                                                                                                                                 |
| ----------------------- | ------- | ----- | ------------------------------------------------------------------------------------------------------------------------------------------------------------------------------------------------------------------------------------------------------------------------------------------------------------------------------------------- |
| order_key               | string  | query | What to order results by. Can be any column in the hosts table.                                                                                                                                                                                                                                                                             |
| order_direction         | string  | query | **Requires `order_key`**. The direction of the order given the order key. Options include `asc` and `desc`. Default is `asc`.                                                                                                                                                                                                               |
| after                   | string  | query | The value to get results after. This needs `order_key` defined, as that's the column that would be used.                                                                                                                                                                                                                                    |
| status                  | string  | query | Indicates the status of the hosts to return. Can either be `new`, `online`, `offline`, `mia` or `missing`.                                                                                                                                                                                                                                  |
| query                   | string  | query | Search query keywords. Searchable fields include `hostname`, `machine_serial`, `uuid`, `ipv4` and the hosts' email addresses (only searched if the query looks like an email address, i.e. contains an `@`, no space, etc.).                                                                                                                |
| team_id                 | integer | query | _Available in Fleet Premium_ Filters the hosts to only include hosts in the specified team.                                                                                                                                                                                                                                                 |
| policy_id               | integer | query | The ID of the policy to filter hosts by.                                                                                                                                                                                                                                                                                                    |
| policy_response         | string  | query | Valid options are `passing` or `failing`.  `policy_id` must also be specified with `policy_response`.                                                                                                                                                                                                                                       |
| software_id             | integer | query | The ID of the software to filter hosts by.                                                                                                                                                                                                                                                                                                  |
| os_id                   | integer | query | The ID of the operating system to filter hosts by.                                                                                                                                                                                                                                                                                          |
| os_name                 | string  | query | The name of the operating system to filter hosts by. `os_version` must also be specified with `os_name`                                                                                                                                                                                                                                     |
| os_version              | string  | query | The version of the operating system to filter hosts by. `os_name` must also be specified with `os_version`                                                                                                                                                                                                                                  |
| label_id                | integer | query | A valid label ID. Can only be used in combination with `order_key`, `order_direction`, `after`, `status`, `query` and `team_id`.                                                                                                                                                                                                            |
| mdm_id                  | integer | query | The ID of the _mobile device management_ (MDM) solution to filter hosts by (that is, filter hosts that use a specific MDM provider and URL).                                                                                                                                                                                                |
| mdm_name                | string  | query | The name of the _mobile device management_ (MDM) solution to filter hosts by (that is, filter hosts that use a specific MDM provider).                                                                                                                                                                                                |
| mdm_enrollment_status   | string  | query | The _mobile device management_ (MDM) enrollment status to filter hosts by. Can be one of 'manual', 'automatic', 'enrolled', 'pending', or 'unenrolled'.                                                                                                                                                                                                             |
| macos_settings          | string  | query | Filters the hosts by the status of the _mobile device management_ (MDM) profiles applied to hosts. Can be one of 'verifying', 'pending', or 'failed'. **Note: If this filter is used in Fleet Premium without a team id filter, the results include only hosts that are not assigned to any team.**                                                                                                                                                                                                             |
| munki_issue_id          | integer | query | The ID of the _munki issue_ (a Munki-reported error or warning message) to filter hosts by (that is, filter hosts that are affected by that corresponding error or warning message).                                                                                                                                                        |
| low_disk_space          | integer | query | _Available in Fleet Premium_ Filters the hosts to only include hosts with less GB of disk space available than this value. Must be a number between 1-100.                                                                                                                                                                                  |
<<<<<<< HEAD
| macos_settings_disk_encryption | string | query | Filters the hosts by the status of the macOS disk encryption MDM profile on the host. Can be one of `verifying`, `action_required`, `enforcing`, `failed`, or `removing_enforcement`. |
=======
| macos_settings_disk_encryption | string | query | Filters the hosts by the status of the macOS disk encryption MDM profile on the host. Can be one of `applied`, `action_required`, `enforcing`, `failed`, or `removing_enforcement`. |
| bootstrap_package       | string | query | _Available in Fleet Premium_ Filters the hosts by the status of the MDM bootstrap package on the host. Can be one of `installed`, `pending`, or `failed`. **Note: If this filter is used in Fleet Premium without a team id filter, the results include only hosts that are not assigned to any team.** |
>>>>>>> 3908e63b

If `additional_info_filters` is not specified, no `additional` information will be returned.

If `mdm_id`, `mdm_name` or `mdm_enrollment_status` is specified, then Windows Servers are excluded from the results.

#### Example

`GET /api/v1/fleet/hosts/count?page=0&per_page=100&order_key=hostname&query=2ce`

##### Request query parameters

```json
{
  "page": 0,
  "per_page": 100,
  "order_key": "hostname"
}
```

##### Default response

`Status: 200`

```json
{
  "count": 123
}
```

### Get hosts summary

Returns the count of all hosts organized by status. `online_count` includes all hosts currently enrolled in Fleet. `offline_count` includes all hosts that haven't checked into Fleet recently. `mia_count` includes all hosts that haven't been seen by Fleet in more than 30 days. `new_count` includes the hosts that have been enrolled to Fleet in the last 24 hours.

`GET /api/v1/fleet/host_summary`

#### Parameters

| Name            | Type    | In    | Description                                                                     |
| --------------- | ------- | ----  | ------------------------------------------------------------------------------- |
| team_id         | integer | query | The ID of the team whose host counts should be included. Defaults to all teams. |
| platform        | string  | query | Platform to filter by when counting. Defaults to all platforms.                 |
| low_disk_space  | integer | query | _Available in Fleet Premium_ Returns the count of hosts with less GB of disk space available than this value. Must be a number between 1-100. |

#### Example

`GET /api/v1/fleet/host_summary?team_id=1&low_disk_space=32`

##### Default response

`Status: 200`

```json
{
  "team_id": 1,
  "totals_hosts_count": 2408,
  "online_count": 2267,
  "offline_count": 141,
  "mia_count": 0,
  "missing_30_days_count": 0,
  "new_count": 0,
  "all_linux_count": 1204,
  "low_disk_space_count": 12,
  "builtin_labels": [
    {
      "id": 6,
      "name": "All Hosts",
      "description": "All hosts which have enrolled in Fleet",
      "label_type": "builtin"
    },
    {
      "id": 7,
      "name": "macOS",
      "description": "All macOS hosts",
      "label_type": "builtin"
    },
    {
      "id": 8,
      "name": "Ubuntu Linux",
      "description": "All Ubuntu hosts",
      "label_type": "builtin"
    },
    {
      "id": 9,
      "name": "CentOS Linux",
      "description": "All CentOS hosts",
      "label_type": "builtin"
    },
    {
      "id": 10,
      "name": "MS Windows",
      "description": "All Windows hosts",
      "label_type": "builtin"
    },
    {
      "id": 11,
      "name": "Red Hat Linux",
      "description": "All Red Hat Enterprise Linux hosts",
      "label_type": "builtin"
    },
    {
      "id": 12,
      "name": "All Linux",
      "description": "All Linux distributions",
      "label_type": "builtin"
    }
  ],
  "platforms": [
    {
      "platform": "linux",
      "hosts_count": 1204
    },
    {
      "platform": "darwin",
      "hosts_count": 1204
    }
  ]
}
```

### Get host

Returns the information of the specified host.

`GET /api/v1/fleet/hosts/{id}`

#### Parameters

| Name | Type    | In   | Description                  |
| ---- | ------- | ---- | ---------------------------- |
| id   | integer | path | **Required**. The host's id. |

#### Example

`GET /api/v1/fleet/hosts/121`

##### Default response

`Status: 200`

```json
{
  "host": {
    "created_at": "2021-08-19T02:02:22Z",
    "updated_at": "2021-08-19T21:14:58Z",
    "software": [
      {
        "id": 408,
        "name": "osquery",
        "version": "4.5.1",
        "source": "rpm_packages",
        "generated_cpe": "",
        "vulnerabilities": null
      },
      {
        "id": 1146,
        "name": "tar",
        "version": "1.30",
        "source": "rpm_packages",
        "generated_cpe": "",
        "vulnerabilities": null
      },
      {
        "id": 321,
        "name": "SomeApp.app",
        "version": "1.0",
        "source": "apps",
        "bundle_identifier": "com.some.app",
        "last_opened_at": "2021-08-18T21:14:00Z",
        "generated_cpe": "",
        "vulnerabilities": null
      }
    ],
    "id": 1,
    "detail_updated_at": "2021-08-19T21:07:53Z",
    "software_updated_at": "2020-11-05T05:09:44Z",
    "label_updated_at": "2021-08-19T21:07:53Z",
    "last_enrolled_at": "2021-08-19T02:02:22Z",
    "seen_time": "2021-08-19T21:14:58Z",
    "refetch_requested": false,
    "hostname": "23cfc9caacf0",
    "uuid": "309a4b7d-0000-0000-8e7f-26ae0815ede8",
    "platform": "rhel",
    "osquery_version": "4.5.1",
    "os_version": "CentOS Linux 8.3.2011",
    "build": "",
    "platform_like": "rhel",
    "code_name": "",
    "uptime": 210671000000000,
    "memory": 16788398080,
    "cpu_type": "x86_64",
    "cpu_subtype": "158",
    "cpu_brand": "Intel(R) Core(TM) i9-9980HK CPU @ 2.40GHz",
    "cpu_physical_cores": 12,
    "cpu_logical_cores": 12,
    "hardware_vendor": "",
    "hardware_model": "",
    "hardware_version": "",
    "hardware_serial": "",
    "computer_name": "23cfc9caacf0",
    "display_name": "23cfc9caacf0",
    "public_ip": "",
    "primary_ip": "172.27.0.6",
    "primary_mac": "02:42:ac:1b:00:06",
    "distributed_interval": 10,
    "config_tls_refresh": 10,
    "logger_tls_period": 10,
    "team_id": null,
    "pack_stats": null,
    "team_name": null,
    "additional": {},
    "gigs_disk_space_available": 46.1,
    "percent_disk_space_available": 73,
    "disk_encryption_enabled": true,
    "users": [
      {
        "uid": 0,
        "username": "root",
        "type": "",
        "groupname": "root",
        "shell": "/bin/bash"
      },
      {
        "uid": 1,
        "username": "bin",
        "type": "",
        "groupname": "bin",
        "shell": "/sbin/nologin"
      }
    ],
    "labels": [
      {
        "created_at": "2021-08-19T02:02:17Z",
        "updated_at": "2021-08-19T02:02:17Z",
        "id": 6,
        "name": "All Hosts",
        "description": "All hosts which have enrolled in Fleet",
        "query": "SELECT 1;",
        "platform": "",
        "label_type": "builtin",
        "label_membership_type": "dynamic"
      },
      {
        "created_at": "2021-08-19T02:02:17Z",
        "updated_at": "2021-08-19T02:02:17Z",
        "id": 9,
        "name": "CentOS Linux",
        "description": "All CentOS hosts",
        "query": "SELECT 1 FROM os_version WHERE platform = 'centos' OR name LIKE '%centos%'",
        "platform": "",
        "label_type": "builtin",
        "label_membership_type": "dynamic"
      },
      {
        "created_at": "2021-08-19T02:02:17Z",
        "updated_at": "2021-08-19T02:02:17Z",
        "id": 12,
        "name": "All Linux",
        "description": "All Linux distributions",
        "query": "SELECT 1 FROM osquery_info WHERE build_platform LIKE '%ubuntu%' OR build_distro LIKE '%centos%';",
        "platform": "",
        "label_type": "builtin",
        "label_membership_type": "dynamic"
      }
    ],
    "packs": [],
    "status": "online",
    "display_text": "23cfc9caacf0",
    "policies": [
      {
        "id": 1,
        "name": "SomeQuery",
        "query": "SELECT * FROM foo;",
        "description": "this is a query",
        "resolution": "fix with these steps...",
        "platform": "windows,linux",
        "response": "pass",
        "critical": false
      },
      {
        "id": 2,
        "name": "SomeQuery2",
        "query": "SELECT * FROM bar;",
        "description": "this is another query",
        "resolution": "fix with these other steps...",
        "platform": "darwin",
        "response": "fail",
        "critical": false
      },
      {
        "id": 3,
        "name": "SomeQuery3",
        "query": "SELECT * FROM baz;",
        "description": "",
        "resolution": "",
        "platform": "",
        "response": "",
        "critical": false
      }
    ],
    "issues": {
      "failing_policies_count": 2,
      "total_issues_count": 2
    },
    "batteries": [
      {
        "cycle_count": 999,
        "health": "Normal"
      }
    ],
    "geolocation": {
      "country_iso": "US",
      "city_name": "New York",
      "geometry": {
        "type": "point",
        "coordinates": [40.6799, -74.0028]
      }
    },
    "mdm": {
      "encryption_key_available": false,
      "enrollment_status": null,
      "name": "",
      "server_url": null,
      "macos_settings": {
        "disk_encryption": null,
        "action_required": null
      },
      "macos_setup": {
        "bootstrap_package_status": "installed",
        "detail": ""
      },
      "profiles": [
        {
          "profile_id": 999,
          "name": "profile1",
          "status": "verifying",
          "operation_type": "install",
          "detail": ""
        }
      ]
    }
  }
}
```

> Note: the response above assumes a [GeoIP database is configured](https://fleetdm.com/docs/deploying/configuration#geoip), otherwise the `geolocation` object won't be included.

### Get host by identifier

Returns the information of the host specified using the `uuid`, `osquery_host_id`, `hostname`, or
`node_key` as an identifier

`GET /api/v1/fleet/hosts/identifier/{identifier}`

#### Parameters

| Name       | Type              | In   | Description                                                                   |
| ---------- | ----------------- | ---- | ----------------------------------------------------------------------------- |
| identifier | integer or string | path | **Required**. The host's `uuid`, `osquery_host_id`, `hostname`, or `node_key` |

#### Example

`GET /api/v1/fleet/hosts/identifier/392547dc-0000-0000-a87a-d701ff75bc65`

##### Default response

`Status: 200`

```json
{
  "host": {
    "created_at": "2022-02-10T02:29:13Z",
    "updated_at": "2022-10-14T17:07:11Z",
    "software": [
      {
          "id": 16923,
          "name": "Automat",
          "version": "0.8.0",
          "source": "python_packages",
          "generated_cpe": "",
          "vulnerabilities": null
      }
    ],
    "id": 33,
    "detail_updated_at": "2022-10-14T17:07:12Z",
    "label_updated_at": "2022-10-14T17:07:12Z",
    "policy_updated_at": "2022-10-14T17:07:12Z",
    "last_enrolled_at": "2022-02-10T02:29:13Z",
    "software_updated_at": "2020-11-05T05:09:44Z",
    "seen_time": "2022-10-14T17:45:41Z",
    "refetch_requested": false,
    "hostname": "23cfc9caacf0",
    "uuid": "392547dc-0000-0000-a87a-d701ff75bc65",
    "platform": "ubuntu",
    "osquery_version": "5.5.1",
    "os_version": "Ubuntu 20.04.3 LTS",
    "build": "",
    "platform_like": "debian",
    "code_name": "focal",
    "uptime": 20807520000000000,
    "memory": 1024360448,
    "cpu_type": "x86_64",
    "cpu_subtype": "63",
    "cpu_brand": "DO-Regular",
    "cpu_physical_cores": 1,
    "cpu_logical_cores": 1,
    "hardware_vendor": "",
    "hardware_model": "",
    "hardware_version": "",
    "hardware_serial": "",
    "computer_name": "23cfc9caacf0",
    "public_ip": "",
    "primary_ip": "172.27.0.6",
    "primary_mac": "02:42:ac:1b:00:06",
    "distributed_interval": 10,
    "config_tls_refresh": 60,
    "logger_tls_period": 10,
    "team_id": 2,
    "pack_stats": [
      {
        "pack_id": 1,
        "pack_name": "Global",
        "type": "global",
        "query_stats": [
          {
            "scheduled_query_name": "Get running processes (with user_name)",
            "scheduled_query_id": 49,
            "query_name": "Get running processes (with user_name)",
            "pack_name": "Global",
            "pack_id": 1,
            "average_memory": 260000,
            "denylisted": false,
            "executions": 1,
            "interval": 86400,
            "last_executed": "2022-10-14T10:00:01Z",
            "output_size": 198,
            "system_time": 20,
            "user_time": 80,
            "wall_time": 0
          }
        ]
      }
    ],
    "team_name": null,
    "gigs_disk_space_available": 19.29,
    "percent_disk_space_available": 74,
    "issues": {
        "total_issues_count": 0,
        "failing_policies_count": 0
    },
    "labels": [
            {
            "created_at": "2021-09-14T05:11:02Z",
            "updated_at": "2021-09-14T05:11:02Z",
            "id": 12,
            "name": "All Linux",
            "description": "All Linux distributions",
            "query": "SELECT 1 FROM osquery_info WHERE build_platform LIKE '%ubuntu%' OR build_distro LIKE '%centos%';",
            "platform": "",
            "label_type": "builtin",
            "label_membership_type": "dynamic"
        }
    ],
    "packs": [
          {
            "created_at": "2021-09-17T05:28:54Z",
            "updated_at": "2021-09-17T05:28:54Z",
            "id": 1,
            "name": "Global",
            "description": "Global pack",
            "disabled": false,
            "type": "global",
            "labels": null,
            "label_ids": null,
            "hosts": null,
            "host_ids": null,
            "teams": null,
            "team_ids": null
        }
    ],
    "policies": [
      {
            "id": 142,
            "name": "Full disk encryption enabled (macOS)",
            "query": "SELECT 1 FROM disk_encryption WHERE user_uuid IS NOT '' AND filevault_status = 'on' LIMIT 1;",
            "description": "Checks to make sure that full disk encryption (FileVault) is enabled on macOS devices.",
            "author_id": 31,
            "author_name": "",
            "author_email": "",
            "team_id": null,
            "resolution": "To enable full disk encryption, on the failing device, select System Preferences > Security & Privacy > FileVault > Turn On FileVault.",
            "platform": "darwin,linux",
            "created_at": "2022-09-02T18:52:19Z",
            "updated_at": "2022-09-02T18:52:19Z",
            "response": "fail",
            "critical": false
        }
    ],
    "batteries": [
      {
        "cycle_count": 999,
        "health": "Normal"
      }
    ],
    "geolocation": {
      "country_iso": "US",
      "city_name": "New York",
      "geometry": {
        "type": "point",
        "coordinates": [40.6799, -74.0028]
      }
    },
    "status": "online",
    "display_text": "dogfood-ubuntu-box",
    "display_name": "dogfood-ubuntu-box",
    "mdm": {
      "encryption_key_available": false,
      "enrollment_status": null,
      "name": "",
      "server_url": null,
      "macos_settings": {
        "disk_encryption": null,
        "action_required": null
      },
      "macos_setup": {
        "bootstrap_package_status": "installed",
        "detail": ""
      },
      "profiles": [
        {
          "profile_id": 999,
          "name": "profile1",
          "status": "verifying",
          "operation_type": "install",
          "detail": ""
        }
      ]
    }
  }
}
```

> Note: the response above assumes a [GeoIP database is configured](https://fleetdm.com/docs/deploying/configuration#geoip), otherwise the `geolocation` object won't be included.

### Delete host

Deletes the specified host from Fleet. Note that a deleted host will fail authentication with the previous node key, and in most osquery configurations will attempt to re-enroll automatically. If the host still has a valid enroll secret, it will re-enroll successfully.

`DELETE /api/v1/fleet/hosts/{id}`

#### Parameters

| Name | Type    | In   | Description                  |
| ---- | ------- | ---- | ---------------------------- |
| id   | integer | path | **Required**. The host's id. |

#### Example

`DELETE /api/v1/fleet/hosts/121`

##### Default response

`Status: 200`


### Refetch host

Flags the host details, labels and policies to be refetched the next time the host checks in for distributed queries. Note that we cannot be certain when the host will actually check in and update the query results. Further requests to the host APIs will indicate that the refetch has been requested through the `refetch_requested` field on the host object.

`POST /api/v1/fleet/hosts/{id}/refetch`

#### Parameters

| Name | Type    | In   | Description                  |
| ---- | ------- | ---- | ---------------------------- |
| id   | integer | path | **Required**. The host's id. |

#### Example

`POST /api/v1/fleet/hosts/121/refetch`

##### Default response

`Status: 200`


### Transfer hosts to a team

_Available in Fleet Premium_

`POST /api/v1/fleet/hosts/transfer`

#### Parameters

| Name    | Type    | In   | Description                                                             |
| ------- | ------- | ---- | ----------------------------------------------------------------------- |
| team_id | integer | body | **Required**. The ID of the team you'd like to transfer the host(s) to. |
| hosts   | array   | body | **Required**. A list of host IDs.                                       |

#### Example

`POST /api/v1/fleet/hosts/transfer`

##### Request body

```json
{
  "team_id": 1,
  "hosts": [3, 2, 4, 6, 1, 5, 7]
}
```

##### Default response

`Status: 200`


### Transfer hosts to a team by filter

_Available in Fleet Premium_

`POST /api/v1/fleet/hosts/transfer/filter`

#### Parameters

| Name    | Type    | In   | Description                                                                                                                                                                                                                                                                                                                        |
| ------- | ------- | ---- | ---------------------------------------------------------------------------------------------------------------------------------------------------------------------------------------------------------------------------------------------------------------------------------------------------------------------------------- |
| team_id | integer | body | **Required**. The ID of the team you'd like to transfer the host(s) to.                                                                                                                                                                                                                                                            |
| filters | object  | body | **Required** Contains any of the following three properties: `query` for search query keywords. Searchable fields include `hostname`, `machine_serial`, `uuid`, and `ipv4`. `status` to indicate the status of the hosts to return. Can either be `new`, `online`, `offline`, `mia` or `missing`. `label_id` to indicate the selected label. `label_id` and `status` cannot be used at the same time. |

#### Example

`POST /api/v1/fleet/hosts/transfer/filter`

##### Request body

```json
{
  "team_id": 1,
  "filters": {
    "status": "online"
  }
}
```

##### Default response

`Status: 200`

### Bulk delete hosts by filter or ids

`POST /api/v1/fleet/hosts/delete`

#### Parameters

| Name    | Type    | In   | Description                                                                                                                                                                                                                                                                                                                        |
| ------- | ------- | ---- | ---------------------------------------------------------------------------------------------------------------------------------------------------------------------------------------------------------------------------------------------------------------------------------------------------------------------------------- |
| ids     | list    | body | A list of the host IDs you'd like to delete. If `ids` is specified, `filters` cannot be specified.                                                                                                                                                                                                                                                           |
| filters | object  | body | Contains any of the following four properties: `query` for search query keywords. Searchable fields include `hostname`, `machine_serial`, `uuid`, and `ipv4`. `status` to indicate the status of the hosts to return. Can either be `new`, `online`, `offline`, `mia` or `missing`. `label_id` to indicate the selected label. `team_id` to indicate the selected team. If `filters` is specified, `id` cannot be specified. `label_id` and `status` cannot be used at the same time. |

Either ids or filters are required.

Request (`ids` is specified):

```json
{
  "ids": [1]
}
```

Request (`filters` is specified):
```json
{
  "filters": {
    "status": "online",
    "label_id": 1,
    "team_id": 1,
    "query": "abc"
  }
}
```

#### Example

`POST /api/v1/fleet/hosts/delete`

##### Request body

```json
{
  "filters": {
    "status": "online",
    "team_id": 1
  }
}
```

##### Default response

`Status: 200`

### Get host's Google Chrome profiles

Retrieves a host's Google Chrome profile information which can be used to link a host to a specific user by email.

Requires [Fleetd](https://fleetdm.com/docs/using-fleet/orbit), the osquery manager from Fleet. Fleetd can be built with [fleetctl](https://fleetdm.com/docs/using-fleet/adding-hosts#osquery-installer).

`GET /api/v1/fleet/hosts/{id}/device_mapping`

#### Parameters

| Name       | Type              | In   | Description                                                                   |
| ---------- | ----------------- | ---- | ----------------------------------------------------------------------------- |
| id         | integer           | path | **Required**. The host's `id`.                                                |

#### Example

`GET /api/v1/fleet/hosts/1/device_mapping`

##### Default response

`Status: 200`

```json
{
  "host_id": 1,
  "device_mapping": [
    {
      "email": "user@example.com",
      "source": "google_chrome_profiles"
    }
  ]
}
```

---

### Get host's mobile device management (MDM) information

Currently supports Windows and MacOS. On MacOS this requires the [macadmins osquery
extension](https://github.com/macadmins/osquery-extension) which comes bundled
in [Fleet's osquery installers](https://fleetdm.com/docs/using-fleet/adding-hosts#osquery-installer).

Retrieves a host's MDM enrollment status and MDM server URL.

If the host exists but is not enrolled to an MDM server, then this API returns `null`.

`GET /api/v1/fleet/hosts/{id}/mdm`

#### Parameters

| Name    | Type    | In   | Description                                                                                                                                                                                                                                                                                                                        |
| ------- | ------- | ---- | -------------------------------------------------------------------------------- |
| id      | integer | path | **Required** The id of the host to get the details for                           |

#### Example

`GET /api/v1/fleet/hosts/32/mdm`

##### Default response

`Status: 200`

```json
{
  "enrollment_status": "On (automatic)",
  "server_url": "some.mdm.com",
  "name": "Some MDM",
  "id": 3
}
```

---

### Get mobile device management (MDM) summary

Currently supports Windows and MacOS. On MacOS this requires the [macadmins osquery
extension](https://github.com/macadmins/osquery-extension) which comes bundled
in [Fleet's osquery installers](https://fleetdm.com/docs/using-fleet/adding-hosts#osquery-installer).

Retrieves MDM enrollment summary. Windows servers are excluded from the aggregated data.

`GET /api/v1/fleet/hosts/summary/mdm`

#### Parameters

| Name     | Type    | In    | Description                                                                                                                                                                                                                                                                                                                        |
| -------- | ------- | ----- | -------------------------------------------------------------------------------- |
| team_id  | integer | query | _Available in Fleet Premium_ Filter by team                                      |
| platform | string  | query | Filter by platform ("windows" or "darwin")                                       |

A `team_id` of `0` returns the statistics for hosts that are not part of any team. A `null` or missing `team_id` returns statistics for all hosts regardless of the team.

#### Example

`GET /api/v1/fleet/hosts/summary/mdm?team_id=1&platform=windows`

##### Default response

`Status: 200`

```json
{
  "counts_updated_at": "2021-03-21T12:32:44Z",
  "mobile_device_management_enrollment_status": {
    "enrolled_manual_hosts_count": 0,
    "enrolled_automated_hosts_count": 2,
    "unenrolled_hosts_count": 0,
    "hosts_count": 2
  },
  "mobile_device_management_solution": [
    {
      "id": 2,
      "name": "Solution1",
      "server_url": "solution1.com",
      "hosts_count": 1
    },
    {
      "id": 3,
      "name": "Solution2",
      "server_url": "solution2.com",
      "hosts_count": 1
    }
  ]
}
```

---

### Get host's macadmin mobile device management (MDM) and Munki information

Requires the [macadmins osquery
extension](https://github.com/macadmins/osquery-extension) which comes bundled
in [Fleet's osquery
installers](https://fleetdm.com/docs/using-fleet/adding-hosts#osquery-installer).
Currently supported only on macOS.

Retrieves a host's MDM enrollment status, MDM server URL, and Munki version.

`GET /api/v1/fleet/hosts/{id}/macadmins`

#### Parameters

| Name    | Type    | In   | Description                                                                                                                                                                                                                                                                                                                        |
| ------- | ------- | ---- | -------------------------------------------------------------------------------- |
| id      | integer | path | **Required** The id of the host to get the details for                           |

#### Example

`GET /api/v1/fleet/hosts/32/macadmins`

##### Default response

`Status: 200`

```json
{
  "macadmins": {
    "munki": {
      "version": "1.2.3"
    },
    "munki_issues": [
      {
        "id": 1,
        "name": "Could not retrieve managed install primary manifest",
        "type": "error",
        "created_at": "2022-08-01T05:09:44Z"
      },
      {
        "id": 2,
        "name": "Could not process item Figma for optional install. No pkginfo found in catalogs: release",
        "type": "warning",
        "created_at": "2022-08-01T05:09:44Z"
      }
    ],
    "mobile_device_management": {
      "enrollment_status": "On (automatic)",
      "server_url": "http://some.url/mdm",
      "name": "MDM Vendor Name",
      "id": 999
    }
  }
}
```

---

### Get aggregated host's macadmin mobile device management (MDM) and Munki information

Requires the [macadmins osquery
extension](https://github.com/macadmins/osquery-extension) which comes bundled
in [Fleet's osquery
installers](https://fleetdm.com/docs/using-fleet/adding-hosts#osquery-installer).
Currently supported only on macOS.


Retrieves aggregated host's MDM enrollment status and Munki versions.

`GET /api/v1/fleet/macadmins`

#### Parameters

| Name    | Type    | In    | Description                                                                                                                                                                                                                                                                                                                        |
| ------- | ------- | ----- | ---------------------------------------------------------------------------------------------------------------- |
| team_id | integer | query | _Available in Fleet Premium_ Filters the aggregate host information to only include hosts in the specified team. |                           |

A `team_id` of `0` returns the statistics for hosts that are not part of any team. A `null` or missing `team_id` returns statistics for all hosts regardless of the team.

#### Example

`GET /api/v1/fleet/macadmins`

##### Default response

`Status: 200`

```json
{
  "macadmins": {
    "counts_updated_at": "2021-03-21T12:32:44Z",
    "munki_versions": [
      {
        "version": "5.5",
        "hosts_count": 8360
      },
      {
        "version": "5.4",
        "hosts_count": 1700
      },
      {
        "version": "5.3",
        "hosts_count": 400
      },
      {
        "version": "5.2.3",
        "hosts_count": 112
      },
      {
        "version": "5.2.2",
        "hosts_count": 50
      }
    ],
    "munki_issues": [
      {
        "id": 1,
        "name": "Could not retrieve managed install primary manifest",
        "type": "error",
        "hosts_count": 2851
      },
      {
        "id": 2,
        "name": "Could not process item Figma for optional install. No pkginfo found in catalogs: release",
        "type": "warning",
        "hosts_count": 1983
      }
    ],
    "mobile_device_management_enrollment_status": {
      "enrolled_manual_hosts_count": 124,
      "enrolled_automated_hosts_count": 124,
      "unenrolled_hosts_count": 112
    },
    "mobile_device_management_solution": [
      {
        "id": 1,
        "name": "SimpleMDM",
        "hosts_count": 8360,
        "server_url": "https://a.simplemdm.com/mdm"
      },
      {
        "id": 2,
        "name": "Intune",
        "hosts_count": 1700,
        "server_url": "https://enrollment.manage.microsoft.com"
      }
    ]
  }
}
```

### Get host OS versions

Retrieves the aggregated host OS versions information.

`GET /api/v1/fleet/os_versions`

#### Parameters

| Name                | Type     | In    | Description                                                                                                                          |
| ---      | ---      | ---   | ---                                                                                                                                  |
| team_id             | integer | query | _Available in Fleet Premium_ Filters the hosts to only include hosts in the specified team. If not provided, all hosts are included. |
| platform            | string   | query | Filters the hosts to the specified platform |
| os_name     | string | query | The name of the operating system to filter hosts by. `os_version` must also be specified with `os_name`                                                 |
| os_version    | string | query | The version of the operating system to filter hosts by. `os_name` must also be specified with `os_version`                                                 |

##### Default response

`Status: 200`

```json
{
  "counts_updated_at": "2022-03-22T21:38:31Z",
  "os_versions": [
    {
      "hosts_count": 1,
      "name": "CentOS 6.10.0",
      "name_only": "CentOS",
      "version": "6.10.0",
      "platform": "rhel",
      "os_id": 1
    },
    {
      "hosts_count": 1,
      "name": "CentOS Linux 7.9.2009",
      "name_only": "CentOS",
      "version": "7.9.2009",
      "platform": "rhel",
      "os_id": 2
    },
    {
      "hosts_count": 1,
      "name": "CentOS Linux 8.3.2011",
      "name_only": "CentOS",
      "version": "8.2.2011",
      "platform": "rhel",
      "os_id": 3
    },
    {
      "hosts_count": 1,
      "name": "Debian GNU/Linux 10.0.0",
      "name_only": "Debian GNU/Linux",
      "version": "10.0.0",
      "platform": "debian",
      "os_id": 4
    },
    {
      "hosts_count": 1,
      "name": "Debian GNU/Linux 9.0.0",
      "name_only": "Debian GNU/Linux",
      "version": "9.0.0",
      "platform": "debian",
      "os_id": 5
    },
    {
      "hosts_count": 1,
      "name": "Ubuntu 16.4.0 LTS",
      "name_only": "Ubuntu",
      "version": "16.4.0 LTS",
      "platform": "ubuntu",
      "os_id": 6
    }
  ]
}
```

### Get hosts report in CSV

Returns the list of hosts corresponding to the search criteria in CSV format, ready for download when
requested by a web browser.

`GET /api/v1/fleet/hosts/report`

#### Parameters

| Name                    | Type    | In    | Description                                                                                                                                                                                                                                                                                                                                 |
| ----------------------- | ------- | ----- | ------------------------------------------------------------------------------------------------------------------------------------------------------------------------------------------------------------------------------------------------------------------------------------------------------------------------------------------- |
| format                  | string  | query | **Required**, must be "csv" (only supported format for now).                                                                                                                                                                                                                                                                                |
| columns                 | string  | query | Comma-delimited list of columns to include in the report (returns all columns if none is specified).                                                                                                                                                                                                                                        |
| order_key               | string  | query | What to order results by. Can be any column in the hosts table.                                                                                                                                                                                                                                                                             |
| order_direction         | string  | query | **Requires `order_key`**. The direction of the order given the order key. Options include `asc` and `desc`. Default is `asc`.                                                                                                                                                                                                               |
| status                  | string  | query | Indicates the status of the hosts to return. Can either be `new`, `online`, `offline`, `mia` or `missing`.                                                                                                                                                                                                                                  |
| query                   | string  | query | Search query keywords. Searchable fields include `hostname`, `machine_serial`, `uuid`, `ipv4` and the hosts' email addresses (only searched if the query looks like an email address, i.e. contains an `@`, no space, etc.).                                                                                                                |
| team_id                 | integer | query | _Available in Fleet Premium_ Filters the hosts to only include hosts in the specified team.                                                                                                                                                                                                                                                 |
| policy_id               | integer | query | The ID of the policy to filter hosts by.                                                                                                                                                                                                                                                                                                    |
| policy_response         | string  | query | Valid options are `passing` or `failing`.  `policy_id` must also be specified with `policy_response`.                                                                                                                                                                                                                                       |
| software_id             | integer | query | The ID of the software to filter hosts by.                                                                                                                                                                                                                                                                                                  |
| os_id                   | integer | query | The ID of the operating system to filter hosts by.                                                                                                                                                                                                                                                                                          |
| os_name                 | string  | query | The name of the operating system to filter hosts by. `os_version` must also be specified with `os_name`                                                                                                                                                                                                                                     |
| os_version              | string  | query | The version of the operating system to filter hosts by. `os_name` must also be specified with `os_version`                                                                                                                                                                                                                                  |
| mdm_id                  | integer | query | The ID of the _mobile device management_ (MDM) solution to filter hosts by (that is, filter hosts that use a specific MDM provider and URL).                                                                                                                                                                                                |
| mdm_name                | string  | query | The name of the _mobile device management_ (MDM) solution to filter hosts by (that is, filter hosts that use a specific MDM provider).                                                                                                                                                                                                |
| mdm_enrollment_status   | string  | query | The _mobile device management_ (MDM) enrollment status to filter hosts by. Can be one of 'manual', 'automatic', 'enrolled', 'pending', or 'unenrolled'.                                                                                                                                                                                                             |
| macos_settings          | string  | query | Filters the hosts by the status of the _mobile device management_ (MDM) profiles applied to hosts. Can be one of 'verifying', 'pending', or 'failed'. **Note: If this filter is used in Fleet Premium without a team id filter, the results include only hosts that are not assigned to any team.**                                                                                                                                                                                                             |
| munki_issue_id          | integer | query | The ID of the _munki issue_ (a Munki-reported error or warning message) to filter hosts by (that is, filter hosts that are affected by that corresponding error or warning message).                                                                                                                                                        |
| low_disk_space          | integer | query | _Available in Fleet Premium_ Filters the hosts to only include hosts with less GB of disk space available than this value. Must be a number between 1-100.                                                                                                                                                                                  |
| label_id                | integer | query | A valid label ID. Can only be used in combination with `order_key`, `order_direction`, `status`, `query` and `team_id`.                                                                                                                                                                                                                     |
| bootstrap_package       | string | query | _Available in Fleet Premium_ Filters the hosts by the status of the MDM bootstrap package on the host. Can be one of `installed`, `pending`, or `failed`. **Note: If this filter is used in Fleet Premium without a team id filter, the results include only hosts that are not assigned to any team.** |

If `mdm_id`, `mdm_name` or `mdm_enrollment_status` is specified, then Windows Servers are excluded from the results.

#### Example

`GET /api/v1/fleet/hosts/report?software_id=123&format=csv&columns=hostname,primary_ip,platform`

##### Default response

`Status: 200`

```csv
created_at,updated_at,id,detail_updated_at,label_updated_at,policy_updated_at,last_enrolled_at,seen_time,refetch_requested,hostname,uuid,platform,osquery_version,os_version,build,platform_like,code_name,uptime,memory,cpu_type,cpu_subtype,cpu_brand,cpu_physical_cores,cpu_logical_cores,hardware_vendor,hardware_model,hardware_version,hardware_serial,computer_name,primary_ip_id,primary_ip,primary_mac,distributed_interval,config_tls_refresh,logger_tls_period,team_id,team_name,gigs_disk_space_available,percent_disk_space_available,issues,device_mapping,status,display_text
2022-03-15T17:23:56Z,2022-03-15T17:23:56Z,1,2022-03-15T17:23:56Z,2022-03-15T17:23:56Z,2022-03-15T17:23:56Z,2022-03-15T17:23:56Z,2022-03-15T17:23:56Z,false,foo.local0,a4fc55a1-b5de-409c-a2f4-441f564680d3,debian,,,,,,0s,0,,,,0,0,,,,,,,,,0,0,0,,,0,0,0,,,,
2022-03-15T17:23:56Z,2022-03-15T17:23:56Z,2,2022-03-15T17:23:56Z,2022-03-15T17:23:56Z,2022-03-15T17:23:56Z,2022-03-15T17:23:56Z,2022-03-15T17:22:56Z,false,foo.local1,689539e5-72f0-4bf7-9cc5-1530d3814660,rhel,,,,,,0s,0,,,,0,0,,,,,,,,,0,0,0,,,0,0,0,,,,
2022-03-15T17:23:56Z,2022-03-15T17:23:56Z,3,2022-03-15T17:23:56Z,2022-03-15T17:23:56Z,2022-03-15T17:23:56Z,2022-03-15T17:23:56Z,2022-03-15T17:21:56Z,false,foo.local2,48ebe4b0-39c3-4a74-a67f-308f7b5dd171,linux,,,,,,0s,0,,,,0,0,,,,,,,,,0,0,0,,,0,0,0,,,,
```

### Get host's disk encryption key

Requires the [macadmins osquery extension](https://github.com/macadmins/osquery-extension) which comes bundled
in [Fleet's osquery installers](https://fleetdm.com/docs/using-fleet/adding-hosts#osquery-installer).

Requires Fleet's MDM properly [enabled and configured](./Mobile-device-management.md).

Retrieves the disk encryption key for a host.

`GET /api/v1/fleet/mdm/hosts/:id/encryption_key`

#### Parameters

| Name | Type    | In   | Description                                                        |
| ---- | ------- | ---- | ------------------------------------------------------------------ |
| id   | integer | path | **Required** The id of the host to get the disk encryption key for |


#### Example

`GET /api/v1/fleet/mdm/hosts/8/encryption_key`

##### Default response

`Status: 200`

```json
{
  "host_id": 8,
  "encryption_key": {
    "key": "5ADZ-HTZ8-LJJ4-B2F8-JWH3-YPBT",
    "updated_at": "2022-12-01T05:31:43Z"
  }
}
```

---


## Labels

- [Create label](#create-label)
- [Modify label](#modify-label)
- [Get label](#get-label)
- [Get labels summary](#get-labels-summary)
- [List labels](#list-labels)
- [List hosts in a label](#list-hosts-in-a-label)
- [Delete label](#delete-label)
- [Delete label by ID](#delete-label-by-id)

### Create label

Creates a dynamic label.

`POST /api/v1/fleet/labels`

#### Parameters

| Name        | Type   | In   | Description                                                                                                                                                                                                                                  |
| ----------- | ------ | ---- | -------------------------------------------------------------------------------------------------------------------------------------------------------------------------------------------------------------------------------------------- |
| name        | string | body | **Required**. The label's name.                                                                                                                                                                                                              |
| description | string | body | The label's description.                                                                                                                                                                                                                     |
| query       | string | body | **Required**. The query in SQL syntax used to filter the hosts.                                                                                                                                                                              |
| platform    | string | body | The specific platform for the label to target. Provides an additional filter. Choices for platform are `darwin`, `windows`, `ubuntu`, and `centos`. All platforms are included by default and this option is represented by an empty string. |

#### Example

`POST /api/v1/fleet/labels`

##### Request body

```json
{
  "name": "Ubuntu hosts",
  "description": "Filters ubuntu hosts",
  "query": "SELECT 1 FROM os_version WHERE platform = 'ubuntu';",
  "platform": ""
}
```

##### Default response

`Status: 200`

```json
{
  "label": {
    "created_at": "0001-01-01T00:00:00Z",
    "updated_at": "0001-01-01T00:00:00Z",
    "id": 1,
    "name": "Ubuntu hosts",
    "description": "Filters ubuntu hosts",
    "query": "SELECT 1 FROM os_version WHERE platform = 'ubuntu';",
    "label_type": "regular",
    "label_membership_type": "dynamic",
    "display_text": "Ubuntu hosts",
    "count": 0,
    "host_ids": null
  }
}
```

### Modify label

Modifies the specified label. Note: Label queries and platforms are immutable. To change these, you must delete the label and create a new label.

`PATCH /api/v1/fleet/labels/{id}`

#### Parameters

| Name        | Type    | In   | Description                   |
| ----------- | ------- | ---- | ----------------------------- |
| id          | integer | path | **Required**. The label's id. |
| name        | string  | body | The label's name.             |
| description | string  | body | The label's description.      |

#### Example

`PATCH /api/v1/fleet/labels/1`

##### Request body

```json
{
  "name": "macOS label",
  "description": "Now this label only includes macOS machines",
  "platform": "darwin"
}
```

##### Default response

`Status: 200`

```json
{
  "label": {
    "created_at": "0001-01-01T00:00:00Z",
    "updated_at": "0001-01-01T00:00:00Z",
    "id": 1,
    "name": "Ubuntu hosts",
    "description": "Filters ubuntu hosts",
    "query": "SELECT 1 FROM os_version WHERE platform = 'ubuntu';",
    "platform": "darwin",
    "label_type": "regular",
    "label_membership_type": "dynamic",
    "display_text": "Ubuntu hosts",
    "count": 0,
    "host_ids": null
  }
}
```

### Get label

Returns the specified label.

`GET /api/v1/fleet/labels/{id}`

#### Parameters

| Name | Type    | In   | Description                   |
| ---- | ------- | ---- | ----------------------------- |
| id   | integer | path | **Required**. The label's id. |

#### Example

`GET /api/v1/fleet/labels/1`

##### Default response

`Status: 200`

```json
{
  "label": {
    "created_at": "2021-02-09T22:09:43Z",
    "updated_at": "2021-02-09T22:15:58Z",
    "id": 12,
    "name": "Ubuntu",
    "description": "Filters ubuntu hosts",
    "query": "SELECT 1 FROM os_version WHERE platform = 'ubuntu';",
    "label_type": "regular",
    "label_membership_type": "dynamic",
    "display_text": "Ubuntu",
    "count": 0,
    "host_ids": null
  }
}
```

### Get labels summary

Returns a list of all the labels in Fleet.

`GET /api/v1/fleet/labels/summary`

#### Example

`GET /api/v1/fleet/labels/summary`

##### Default response

`Status: 200`

```json
{
  "labels": [
    {
      "id": 6,
      "name": "All Hosts",
      "description": "All hosts which have enrolled in Fleet",
      "label_type": "builtin"
    },
    {
      "id": 7,
      "name": "macOS",
      "description": "All macOS hosts",
      "label_type": "builtin"
    },
    {
      "id": 8,
      "name": "Ubuntu Linux",
      "description": "All Ubuntu hosts",
      "label_type": "builtin"
    },
    {
      "id": 9,
      "name": "CentOS Linux",
      "description": "All CentOS hosts",
      "label_type": "builtin"
    },
    {
      "id": 10,
      "name": "MS Windows",
      "description": "All Windows hosts",
      "label_type": "builtin"
    }
  ]
}
```

### List labels

Returns a list of all the labels in Fleet.

`GET /api/v1/fleet/labels`

#### Parameters

| Name            | Type    | In    | Description   |
| --------------- | ------- | ----- |------------------------------------- |
| order_key       | string  | query | What to order results by. Can be any column in the labels table.                                                  |
| order_direction | string  | query | **Requires `order_key`**. The direction of the order given the order key. Options include `asc` and `desc`. Default is `asc`. |

#### Example

`GET /api/v1/fleet/labels`

##### Default response

`Status: 200`

```json
{
  "labels": [
    {
      "created_at": "2021-02-02T23:55:25Z",
      "updated_at": "2021-02-02T23:55:25Z",
      "id": 6,
      "name": "All Hosts",
      "description": "All hosts which have enrolled in Fleet",
      "query": "SELECT 1;",
      "label_type": "builtin",
      "label_membership_type": "dynamic",
      "host_count": 7,
      "display_text": "All Hosts",
      "count": 7,
      "host_ids": null
    },
    {
      "created_at": "2021-02-02T23:55:25Z",
      "updated_at": "2021-02-02T23:55:25Z",
      "id": 7,
      "name": "macOS",
      "description": "All macOS hosts",
      "query": "SELECT 1 FROM os_version WHERE platform = 'darwin';",
      "platform": "darwin",
      "label_type": "builtin",
      "label_membership_type": "dynamic",
      "host_count": 1,
      "display_text": "macOS",
      "count": 1,
      "host_ids": null
    },
    {
      "created_at": "2021-02-02T23:55:25Z",
      "updated_at": "2021-02-02T23:55:25Z",
      "id": 8,
      "name": "Ubuntu Linux",
      "description": "All Ubuntu hosts",
      "query": "SELECT 1 FROM os_version WHERE platform = 'ubuntu';",
      "platform": "ubuntu",
      "label_type": "builtin",
      "label_membership_type": "dynamic",
      "host_count": 3,
      "display_text": "Ubuntu Linux",
      "count": 3,
      "host_ids": null
    },
    {
      "created_at": "2021-02-02T23:55:25Z",
      "updated_at": "2021-02-02T23:55:25Z",
      "id": 9,
      "name": "CentOS Linux",
      "description": "All CentOS hosts",
      "query": "SELECT 1 FROM os_version WHERE platform = 'centos' OR name LIKE '%centos%'",
      "label_type": "builtin",
      "label_membership_type": "dynamic",
      "host_count": 3,
      "display_text": "CentOS Linux",
      "count": 3,
      "host_ids": null
    },
    {
      "created_at": "2021-02-02T23:55:25Z",
      "updated_at": "2021-02-02T23:55:25Z",
      "id": 10,
      "name": "MS Windows",
      "description": "All Windows hosts",
      "query": "SELECT 1 FROM os_version WHERE platform = 'windows';",
      "platform": "windows",
      "label_type": "builtin",
      "label_membership_type": "dynamic",
      "display_text": "MS Windows",
      "count": 0,
      "host_ids": null
    }
  ]
}
```

### List hosts in a label

Returns a list of the hosts that belong to the specified label.

`GET /api/v1/fleet/labels/{id}/hosts`

#### Parameters

| Name                     | Type    | In    | Description                                                                                                                                                                                                                |
| ---------------          | ------- | ----- | -----------------------------------------------------------------------------------------------------------------------------                                                                                              |
| id                       | integer | path  | **Required**. The label's id.                                                                                                                                                                                              |
| page                     | integer | query | Page number of the results to fetch.                                                                                                                                                                                       |
| per_page                 | integer | query | Results per page.                                                                                                                                                                                                          |
| order_key                | string  | query | What to order results by. Can be any column in the hosts table.                                                                                                                                                            |
| order_direction          | string  | query | **Requires `order_key`**. The direction of the order given the order key. Options include `asc` and `desc`. Default is `asc`.                                                                                              |
| after                    | string  | query | The value to get results after. This needs `order_key` defined, as that's the column that would be used.                                                                                                                   |
| status                   | string  | query | Indicates the status of the hosts to return. Can either be `new`, `online`, `offline`, `mia` or `missing`.                                                                                                                 |
| query                    | string  | query | Search query keywords. Searchable fields include `hostname`, `machine_serial`, `uuid`, and `ipv4`.                                                                                                                         |
| team_id                  | integer | query | _Available in Fleet Premium_ Filters the hosts to only include hosts in the specified team.                                                                                                                                |
| disable_failing_policies | boolean | query | If "true", hosts will return failing policies as 0 regardless of whether there are any that failed for the host. This is meant to be used when increased performance is needed in exchange for the extra information.      |
| mdm_id                   | integer | query | The ID of the _mobile device management_ (MDM) solution to filter hosts by (that is, filter hosts that use a specific MDM provider and URL).      |
| mdm_name                 | string  | query | The name of the _mobile device management_ (MDM) solution to filter hosts by (that is, filter hosts that use a specific MDM provider).      |
| mdm_enrollment_status    | string  | query | The _mobile device management_ (MDM) enrollment status to filter hosts by. Can be one of 'manual', 'automatic', 'enrolled', 'pending', or 'unenrolled'.                                                                                                                                                                                                             |
| macos_settings           | string  | query | Filters the hosts by the status of the _mobile device management_ (MDM) profiles applied to hosts. Can be one of 'verifying', 'pending', or 'failed'. **Note: If this filter is used in Fleet Premium without a team id filter, the results include only hosts that are not assigned to any team.**                                                                                                                                                                                                             |
| low_disk_space           | integer | query | _Available in Fleet Premium_ Filters the hosts to only include hosts with less GB of disk space available than this value. Must be a number between 1-100.                                                                 |
<<<<<<< HEAD
| macos_settings_disk_encryption | string | query | Filters the hosts by the status of the macOS disk encryption MDM profile on the host. Can be one of `verifying`, `action_required`, `enforcing`, `failed`, or `removing_enforcement`. |
=======
| macos_settings_disk_encryption | string | query | Filters the hosts by the status of the macOS disk encryption MDM profile on the host. Can be one of `applied`, `action_required`, `enforcing`, `failed`, or `removing_enforcement`. |
| bootstrap_package       | string | query | _Available in Fleet Premium_ Filters the hosts by the status of the MDM bootstrap package on the host. Can be one of `installed`, `pending`, or `failed`. **Note: If this filter is used in Fleet Premium without a team id filter, the results include only hosts that are not assigned to any team.** |
>>>>>>> 3908e63b

If `mdm_id`, `mdm_name` or `mdm_enrollment_status` is specified, then Windows Servers are excluded from the results.

#### Example

`GET /api/v1/fleet/labels/6/hosts&query=floobar`

##### Default response

`Status: 200`

```json
{
  "hosts": [
    {
      "created_at": "2021-02-03T16:11:43Z",
      "updated_at": "2021-02-03T21:58:19Z",
      "id": 2,
      "detail_updated_at": "2021-02-03T21:58:10Z",
      "label_updated_at": "2021-02-03T21:58:10Z",
      "last_enrolled_at": "2021-02-03T16:11:43Z",
      "software_updated_at": "2020-11-05T05:09:44Z",
      "seen_time": "2021-02-03T21:58:20Z",
      "refetch_requested": false,
      "hostname": "floobar42",
      "uuid": "a2064cef-0000-0000-afb9-283e3c1d487e",
      "platform": "ubuntu",
      "osquery_version": "4.5.1",
      "os_version": "Ubuntu 20.4.0",
      "build": "",
      "platform_like": "debian",
      "code_name": "",
      "uptime": 32688000000000,
      "memory": 2086899712,
      "cpu_type": "x86_64",
      "cpu_subtype": "142",
      "cpu_brand": "Intel(R) Core(TM) i5-8279U CPU @ 2.40GHz",
      "cpu_physical_cores": 4,
      "cpu_logical_cores": 4,
      "hardware_vendor": "",
      "hardware_model": "",
      "hardware_version": "",
      "hardware_serial": "",
      "computer_name": "e2e7f8d8983d",
      "display_name": "e2e7f8d8983d",
      "primary_ip": "172.20.0.2",
      "primary_mac": "02:42:ac:14:00:02",
      "distributed_interval": 10,
      "config_tls_refresh": 10,
      "logger_tls_period": 10,
      "team_id": null,
      "pack_stats": null,
      "team_name": null,
      "status": "offline",
      "display_text": "e2e7f8d8983d",
      "mdm": {
        "encryption_key_available": false,
        "enrollment_status": null,
        "name": "",
        "server_url": null
      }
    }
  ]
}
```

### Delete label

Deletes the label specified by name.

`DELETE /api/v1/fleet/labels/{name}`

#### Parameters

| Name | Type   | In   | Description                     |
| ---- | ------ | ---- | ------------------------------- |
| name | string | path | **Required**. The label's name. |

#### Example

`DELETE /api/v1/fleet/labels/ubuntu_label`

##### Default response

`Status: 200`


### Delete label by ID

Deletes the label specified by ID.

`DELETE /api/v1/fleet/labels/id/{id}`

#### Parameters

| Name | Type    | In   | Description                   |
| ---- | ------- | ---- | ----------------------------- |
| id   | integer | path | **Required**. The label's id. |

#### Example

`DELETE /api/v1/fleet/labels/id/13`

##### Default response

`Status: 200`

---

## Mobile device management (MDM)

These API endpoints are used to automate MDM features in Fleet. Read more about MDM features in Fleet [here](./Mobile-device-management.md).

- [Add custom macOS setting (configuration profile)](#add-custom-macos-setting-configuration-profile)
- [List custom macOS settings (configuration profiles)](#list-custom-macos-settings-configuration-profiles)
- [Download custom macOS setting (configuration profile)](#download-custom-macos-setting-configuration-profile)
- [Delete custom macOS setting (configuration profile)](#delete-custom-macos-setting-configuration-profile)
- [Update disk encryption enforcement](#update-disk-encryption-enforcement)
- [Get disk encryption statistics](#get-disk-encryption-statistics)
- [Get macOS settings statistics](#get-macos-settings-statistics)
- [Run custom MDM command](#run-custom-mdm-command)
- [Get custom MDM command results](#get-custom-mdm-command-results)
- [List custom MDM commands](#list-custom-mdm-commands)
- [Get Apple Push Notification service (APNs)](#get-apple-push-notification-service-apns)
- [Get Apple Business Manager (ABM)](#get-apple-business-manager-abm)
- [Turn off MDM for a host](#turn-off-mdm-for-a-host)
- [Upload a bootstrap package](#upload-a-bootstrap-package)
- [Get metadata about a bootstrap package](#get-metadata-about-a-bootstrap-package)
- [Delete a bootstrap package](#delete-a-bootstrap-package)
- [Download a bootstrap package](#download-a-bootstrap-package)

### Add custom macOS setting (configuration profile)

Add a configuration profile to enforce custom settings on macOS hosts.

`POST /api/v1/fleet/mdm/apple/profiles`

#### Parameters

| Name                      | Type     | In   | Description                                                               |
| ------------------------- | -------- | ---- | ------------------------------------------------------------------------- |
| profile                   | file     | form | **Required**. The mobileconfig file containing the profile.               |
| team_id                   | string   | form | _Available in Fleet Premium_ The team id for the profile. If specified, the profile is applied to only hosts that are assigned to the specified team. If not specified, the profile is applied to only to hosts that are not assigned to any team. |

#### Example

Add a new configuration profile to be applied to macOS hosts enrolled to Fleet's MDM that are
assigned to a team. Note that in this example the form data specifies`team_id` in addition to
`profile`.

`POST /api/v1/fleet/mdm/apple/profiles`

##### Request headers

```
Content-Length: 850
Content-Type: multipart/form-data; boundary=------------------------f02md47480und42y
```

##### Request body

```
--------------------------f02md47480und42y
Content-Disposition: form-data; name="team_id"

1
--------------------------f02md47480und42y
Content-Disposition: form-data; name="profile"; filename="Foo.mobileconfig"
Content-Type: application/octet-stream

<?xml version="1.0" encoding="UTF-8"?>
<!DOCTYPE plist PUBLIC "-//Apple//DTD PLIST 1.0//EN" "http://www.apple.com/DTDs/PropertyList-1.0.dtd">
<plist version="1.0">
<dict>
	<key>PayloadContent</key>
	<array/>
	<key>PayloadDisplayName</key>
	<string>Example profile</string>
	<key>PayloadIdentifier</key>
	<string>com.example.profile</string>
	<key>PayloadType</key>
	<string>Configuration</string>
	<key>PayloadUUID</key>
	<string>0BBF3E23-7F56-48FC-A2B6-5ACC598A4A69</string>
	<key>PayloadVersion</key>
	<integer>1</integer>
</dict>
</plist>
--------------------------f02md47480und42y--

```

##### Default response

`Status: 200`

```json
{
  "profile_id": 42
}
```

###### Additional notes
If the response is `Status: 409 Conflict`, the body may include additional error details in the case
of duplicate payload display name or duplicate payload identifier.


### List custom macOS settings (configuration profiles)

Get a list of the configuration profiles in Fleet.

For Fleet Premium, the list can
optionally be filtered by team ID. If no team ID is specified, team profiles are excluded from the
results (i.e., only profiles that are associated with "No team" are listed).

`GET /api/v1/fleet/mdm/apple/profiles`

#### Parameters

| Name                      | Type   | In    | Description                                                               |
| ------------------------- | ------ | ----- | ------------------------------------------------------------------------- |
| team_id                   | string | query | _Available in Fleet Premium_ The team id to filter profiles.              |

#### Example

List all configuration profiles for macOS hosts enrolled to Fleet's MDM that are not assigned to any team.

`GET /api/v1/fleet/mdm/apple/profiles`

##### Default response

`Status: 200`

```json
{
  "profiles": [
    {
        "profile_id": 1337,
        "team_id": 0,
        "name": "Example profile",
        "identifier": "com.example.profile",
        "created_at": "2023-03-31T00:00:00Z",
        "updated_at": "2023-03-31T00:00:00Z"
    }
  ]
}
```

### Download custom macOS setting (configuration profile)

`GET /api/v1/fleet/mdm/apple/profiles/{profile_id}`

#### Parameters

| Name                      | Type    | In    | Description                                                               |
| ------------------------- | ------- | ----- | ------------------------------------------------------------------------- |
| profile_id                | integer | url   | **Required** The id of the profile to download.                           |

#### Example

`GET /api/v1/fleet/mdm/apple/profiles/42`

##### Default response

`Status: 200`

**Note** To confirm success, it is important for clients to match content length with the response
header (this is done automatically by most clients, including the browser) rather than relying
solely on the response status code returned by this endpoint.

##### Example response headers

```
	Content-Length: 542
	Content-Type: application/octet-stream
	Content-Disposition: attachment;filename="2023-03-31 Example profile.mobileconfig"
```

###### Example response body
```
<?xml version="1.0" encoding="UTF-8"?>
<!DOCTYPE plist PUBLIC "-//Apple//DTD PLIST 1.0//EN" "http://www.apple.com/DTDs/PropertyList-1.0.dtd">
<plist version="1.0">
<dict>
	<key>PayloadContent</key>
	<array/>
	<key>PayloadDisplayName</key>
	<string>Example profile</string>
	<key>PayloadIdentifier</key>
	<string>com.example.profile</string>
	<key>PayloadType</key>
	<string>Configuration</string>
	<key>PayloadUUID</key>
	<string>0BBF3E23-7F56-48FC-A2B6-5ACC598A4A69</string>
	<key>PayloadVersion</key>
	<integer>1</integer>
</dict>
</plist>
```

### Delete custom macOS setting (configuration profile)

`DELETE /api/v1/fleet/mdm/apple/profiles/{profile_id}`

#### Parameters

| Name                      | Type    | In    | Description                                                               |
| ------------------------- | ------- | ----- | ------------------------------------------------------------------------- |
| profile_id                | integer | url   | **Required** The id of the profile to delete.                             |

#### Example

`DELETE /api/v1/fleet/mdm/apple/profiles/42`

##### Default response

`Status: 200`

### Update disk encryption enforcement

_Available in Fleet Premium_

`PATCH /api/v1/fleet/mdm/apple/settings`

#### Parameters

| Name                   | Type    | In    | Description                                                                                 |
| -------------          | ------  | ----  | --------------------------------------------------------------------------------------      |
| team_id                | integer | body  | The team ID to apply the settings to. Settings applied to hosts in no team if absent.       |
| enable_disk_encryption | boolean | body  | Whether disk encryption should be enforced on devices that belong to the team (or no team). |

#### Example

`PATCH /api/v1/fleet/mdm/apple/settings`

##### Default response

`204`

### Get disk encryption statistics

_Available in Fleet Premium_

Get aggregate status counts of disk encryption enforced on hosts.

The summary can optionally be filtered by team id.

`GET /api/v1/fleet/mdm/apple/filevault/summary`

#### Parameters

| Name                      | Type   | In    | Description                                                               |
| ------------------------- | ------ | ----- | ------------------------------------------------------------------------- |
| team_id                   | string | query | _Available in Fleet Premium_ The team id to filter the summary.            |

#### Example

Get aggregate status counts of Apple disk encryption profiles applying to macOS hosts enrolled to Fleet's MDM that are not assigned to any team.

`GET /api/v1/fleet/mdm/apple/filevault/summary`

##### Default response

`Status: 200`

```json
{
  "verifying": 123,
  "action_required": 123,
  "enforcing": 123,
  "failed": 123,
  "removing_enforcement": 123
}
```

### Get macOS settings statistics

Get aggregate status counts of all macOS settings (configuraiton profiles and disk encryption) enforced on hosts.

For Fleet Premium uses, the statistics can
optionally be filtered by team id. If no team id is specified, team profiles are excluded from the
results (i.e., only profiles that are associated with "No team" are listed).

`GET /api/v1/fleet/mdm/apple/profiles/summary`

#### Parameters

| Name                      | Type   | In    | Description                                                               |
| ------------------------- | ------ | ----- | ------------------------------------------------------------------------- |
| team_id                   | string | query | _Available in Fleet Premium_ The team id to filter profiles.              |

#### Example

Get aggregate status counts of MDM profiles applying to macOS hosts enrolled to Fleet's MDM that are not assigned to any team.

`GET /api/v1/fleet/mdm/apple/profiles/summary`

##### Default response

`Status: 200`

```json
{
  "verifying": 123,
  "failed": 123,
  "pending": 123
}
```

### Run custom MDM command

This endpoint tells Fleet to run a custom an MDM command, on the targeted macOS hosts, the next time they come online.

`POST /api/v1/fleet/mdm/apple/enqueue`

#### Parameters

| Name                      | Type   | In    | Description                                                               |
| ------------------------- | ------ | ----- | ------------------------------------------------------------------------- |
| command                   | string | json  | A base64-encoded MDM command as described in [Apple's documentation](https://developer.apple.com/documentation/devicemanagement/commands_and_queries) |
| device_ids                | array  | json  | An array of host UUIDs enrolled in Fleet's MDM on which the command should run.                   |

Note that the `EraseDevice` and `DeviceLock` commands are _available in Fleet Premium_ only.

#### Example

`POST /api/v1/fleet/mdm/apple/enqueue`

##### Default response

`Status: 200`

```json
{
  "command_uuid": "a2064cef-0000-1234-afb9-283e3c1d487e",
  "request_type": "ProfileList"
}
```

### Get custom MDM command results

This endpoint returns the results for a specific custom MDM command.

`GET /api/v1/fleet/mdm/apple/commandresults`

#### Parameters

| Name                      | Type   | In    | Description                                                               |
| ------------------------- | ------ | ----- | ------------------------------------------------------------------------- |
| command_uuid              | string | query | The unique identifier of the command.                                     |

#### Example

`GET /api/v1/fleet/mdm/apple/commandresults?command_uuid=a2064cef-0000-1234-afb9-283e3c1d487e`

##### Default response

`Status: 200`

```json
{
  "results": [
    {
      "device_id": "145cafeb-87c7-4869-84d5-e4118a927746",
      "command_uuid": "a2064cef-0000-1234-afb9-283e3c1d487e",
      "status": "Acknowledged",
      "updated_at": "2023-04-04:00:00Z",
      "request_type": "ProfileList",
      "hostname": "mycomputer",
      "result": "PD94bWwgdmVyc2lvbj0iMS4wIiBlbmNvZGluZz0iVVRGLTgiPz4KPCFET0NUWVBFIHBsaXN0IFBVQkxJQyAiLS8vQXBwbGUvL0RURCBQTElTVCAxLjAvL0VOIiAiaHR0cDovL3d3dy5hcHBsZS5jb20vRFREcy9Qcm9wZXJ0eUxpc3QtMS4wLmR0ZCI-CjxwbGlzdCB2ZXJzaW9uPSIxLjAiPgo8ZGljdD4KICAgIDxrZXk-Q29tbWFuZDwva2V5PgogICAgPGRpY3Q-CiAgICAgICAgPGtleT5NYW5hZ2VkT25seTwva2V5PgogICAgICAgIDxmYWxzZS8-CiAgICAgICAgPGtleT5SZXF1ZXN0VHlwZTwva2V5PgogICAgICAgIDxzdHJpbmc-UHJvZmlsZUxpc3Q8L3N0cmluZz4KICAgIDwvZGljdD4KICAgIDxrZXk-Q29tbWFuZFVVSUQ8L2tleT4KICAgIDxzdHJpbmc-MDAwMV9Qcm9maWxlTGlzdDwvc3RyaW5nPgo8L2RpY3Q-CjwvcGxpc3Q-"
    }
  ]
}
```

### List custom MDM commands

This endpoint returns the list of custom MDM commands that have been executed.

`GET /api/v1/fleet/mdm/apple/commands`

#### Parameters

| Name                      | Type    | In    | Description                                                               |
| ------------------------- | ------  | ----- | ------------------------------------------------------------------------- |
| page                      | integer | query | Page number of the results to fetch.                                      |
| per_page                  | integer | query | Results per page.                                                         |
| order_key                 | string  | query | What to order results by. Can be any field listed in the `results` array example below. |
| order_direction           | string  | query | **Requires `order_key`**. The direction of the order given the order key. Options include `asc` and `desc`. Default is `asc`. |

#### Example

`GET /api/v1/fleet/mdm/apple/commands?per_page=5

##### Default response

`Status: 200`

```json
{
  "results": [
    {
      "device_id": "145cafeb-87c7-4869-84d5-e4118a927746",
      "command_uuid": "a2064cef-0000-1234-afb9-283e3c1d487e",
      "status": "Acknowledged",
      "updated_at": "2023-04-04:00:00Z",
      "request_type": "ProfileList",
      "hostname": "mycomputer"
    }
  ]
}
```

### Get Apple Push Notification service (APNs)

`GET /api/v1/fleet/mdm/apple`

#### Parameters

None.

#### Example

`GET /api/v1/fleet/mdm/apple`

##### Default response

`Status: 200`

```json
{
  "common_name": "APSP:04u52i98aewuh-xxxx-xxxx-xxxx-xxxx",
  "serial_number": "1234567890987654321",
  "issuer": "Apple Application Integration 2 Certification Authority",
  "renew_date": "2023-09-30T00:00:00Z"
}
```

### Get Apple Business Manager (ABM)

_Available in Fleet Premium_

`GET /api/v1/fleet/mdm/apple_bm`

#### Parameters

None.

#### Example

`GET /api/v1/fleet/mdm/apple_bm`

##### Default response

`Status: 200`

```json
{
  "apple_id": "apple@example.com",
  "org_name": "Fleet Device Management",
  "mdm_server_url": "https://example.com/mdm/apple/mdm",
  "renew_date": "2023-11-29T00:00:00Z",
  "default_team": ""
}
```

### Turn off MDM for a host

`PATCH /api/v1/fleet/mdm/hosts/{id}/unenroll`

#### Parameters

| Name | Type    | In   | Description                           |
| ---- | ------- | ---- | ------------------------------------- |
| id   | integer | path | **Required.** The host's ID in Fleet. |

#### Example

`PATCH /api/v1/fleet/mdm/hosts/42/unenroll`

##### Default response

`Status: 200`


### Upload a bootstrap package

_Available in Fleet Premium_

Upload a bootstrap package that will be automatically installed during DEP setup.

`POST /api/v1/fleet/mdm/apple/bootstrap`

#### Parameters

| Name    | Type   | In   | Description                                                                                                                                                                                                            |
| ------- | ------ | ---- | ---------------------------------------------------------------------------------------------------------------------------------------------------------------------------------------------------------------------- |
| package | file   | form | **Required**. The bootstrap package installer. It must be a signed `pkg` file.                                                                                                                                         |
| team_id | string | form | The team id for the package. If specified, the package will be installed to hosts that are assigned to the specified team. If not specified, the package will be installed to hosts that are not assigned to any team. |

#### Example

Upload a bootstrap package that will be installed to macOS hosts enrolled to MDM that are
assigned to a team. Note that in this example the form data specifies `team_id` in addition to
`package`.

`POST /api/v1/fleet/mdm/apple/profiles`

##### Request headers

```
Content-Length: 850
Content-Type: multipart/form-data; boundary=------------------------f02md47480und42y
```

##### Request body

```
--------------------------f02md47480und42y
Content-Disposition: form-data; name="team_id"
1
--------------------------f02md47480und42y
Content-Disposition: form-data; name="package"; filename="bootstrap-package.pkg"
Content-Type: application/octet-stream
<BINARY_DATA>
--------------------------f02md47480und42y--
```

##### Default response

`Status: 200`

### Get metadata about a bootstrap package

_Available in Fleet Premium_

Get information about a bootstrap package that was uploaded to Fleet.

`GET /api/v1/fleet/mdm/apple/bootstrap/{team_id}/metadata`

#### Parameters

| Name    | Type   | In  | Description                                                                                                                                               |
| ------- | ------ | --- | --------------------------------------------------------------------------------------------------------------------------------------------------------- |
| team_id | string | url | **Required** The team id for the package. Zero (0) can be specified to get information about the bootstrap package for hosts that don't belong to a team. |

#### Example

`GET /api/v1/fleet/mdm/apple/bootstrap/0/metadata`

##### Default response

`Status: 200`

```json
{
  "name": "bootstrap-package.pkg",
  "team_id": 0,
  "sha256": "6bebb4433322fd52837de9e4787de534b4089ac645b0692dfb74d000438da4a3",
  "token": "AA598E2A-7952-46E3-B89D-526D45F7E233",
  "created_at": "2023-04-20T13:02:05Z"
}
```

In the response above:

- `token` is the value you can use to [download a bootstrap package](#download-a-bootstrap-package)
- `sha256` is the SHA256 digest of the bytes of the bootstrap package file.

### Delete a bootstrap package

_Available in Fleet Premium_

Delete a team's bootstrap package.

`DELETE /api/v1/fleet/mdm/apple/bootstrap/{team_id}`

#### Parameters

| Name    | Type   | In  | Description                                                                                                                                               |
| ------- | ------ | --- | --------------------------------------------------------------------------------------------------------------------------------------------------------- |
| team_id | string | url | **Required** The team id for the package. Zero (0) can be specified to get information about the bootstrap package for hosts that don't belong to a team. |


#### Example

`DELETE /api/v1/fleet/mdm/apple/bootstrap/1`

##### Default response

`Status: 200`

### Download a bootstrap package

_Available in Fleet Premium_

Download a bootstrap package.

`GET /api/v1/fleet/mdm/apple/bootstrap`

#### Parameters

| Name  | Type   | In    | Description                                      |
| ----- | ------ | ----- | ------------------------------------------------ |
| token | string | query | **Required** The token of the bootstrap package. |

#### Example

`GET /api/v1/fleet/mdm/apple/bootstrap?token=AA598E2A-7952-46E3-B89D-526D45F7E233`

##### Default response

`Status: 200`

```
Status: 200
Content-Type: application/octet-stream
Content-Disposition: attachment
Content-Length: <length>
Body: <blob>
```

### Get a summary of bootstrap package status 

_Available in Fleet Premium_

Get aggregate status counts of bootstrap packages delivered to DEP enrolled hosts.

The summary can optionally be filtered by team id.

`GET /api/v1/fleet/mdm/apple/bootstrap/summary`

#### Parameters

| Name                      | Type   | In    | Description                                                               |
| ------------------------- | ------ | ----- | ------------------------------------------------------------------------- |
| team_id                   | string | query | The team id to filter the summary.                                        |

#### Example

`GET /api/v1/fleet/mdm/apple/bootstrap/summary`

##### Default response

`Status: 200`

```json
{
  "installed": 10,
  "failed": 1,
  "pending": 4
}
```

---

## Policies

- [List policies](#list-policies)
- [Get policy by ID](#get-policy-by-id)
- [Add policy](#add-policy)
- [Remove policies](#remove-policies)
- [Edit policy](#edit-policy)
- [Run automation for all failing hosts of a policy](#run-automation-for-all-failing-hosts-of-a-policy)

Policies are yes or no questions you can ask about your hosts.

Policies in Fleet are defined by osquery queries.

A passing host answers "yes" to a policy if the host returns results for a policy's query.

A failing host answers "no" to a policy if the host does not return results for a policy's query.

For example, a policy might ask “Is Gatekeeper enabled on macOS devices?“ This policy's osquery query might look like the following: `SELECT 1 FROM gatekeeper WHERE assessments_enabled = 1;`

### List policies

`GET /api/v1/fleet/global/policies`

#### Example

`GET /api/v1/fleet/global/policies`

##### Default response

`Status: 200`

```json
{
  "policies": [
    {
      "id": 1,
      "name": "Gatekeeper enabled",
      "query": "SELECT 1 FROM gatekeeper WHERE assessments_enabled = 1;",
      "description": "Checks if gatekeeper is enabled on macOS devices",
      "critical": false,
      "author_id": 42,
      "author_name": "John",
      "author_email": "john@example.com",
      "team_id": null,
      "resolution": "Resolution steps",
      "platform": "darwin",
      "created_at": "2021-12-15T15:23:57Z",
      "updated_at": "2021-12-15T15:23:57Z",
      "passing_host_count": 2000,
      "failing_host_count": 300
    },
    {
      "id": 2,
      "name": "Windows machines with encrypted hard disks",
      "query": "SELECT 1 FROM bitlocker_info WHERE protection_status = 1;",
      "description": "Checks if the hard disk is encrypted on Windows devices",
      "critical": true,
      "author_id": 43,
      "author_name": "Alice",
      "author_email": "alice@example.com",
      "team_id": null,
      "resolution": "Resolution steps",
      "platform": "windows",
      "created_at": "2021-12-31T14:52:27Z",
      "updated_at": "2022-02-10T20:59:35Z",
      "passing_host_count": 2300,
      "failing_host_count": 0
    }
  ]
}
```

### Get policy by ID

`GET /api/v1/fleet/global/policies/{id}`

#### Parameters

| Name               | Type    | In   | Description                                                                                                   |
| ------------------ | ------- | ---- | ------------------------------------------------------------------------------------------------------------- |
| id                 | integer | path | **Required.** The policy's ID.                                                                                |

#### Example

`GET /api/v1/fleet/global/policies/1`

##### Default response

`Status: 200`

```json
{
  "policy": {
      "id": 1,
      "name": "Gatekeeper enabled",
      "query": "SELECT 1 FROM gatekeeper WHERE assessments_enabled = 1;",
      "description": "Checks if gatekeeper is enabled on macOS devices",
      "critical": false,
      "author_id": 42,
      "author_name": "John",
      "author_email": "john@example.com",
      "team_id": null,
      "resolution": "Resolution steps",
      "platform": "darwin",
      "created_at": "2021-12-15T15:23:57Z",
      "updated_at": "2021-12-15T15:23:57Z",
      "passing_host_count": 2000,
      "failing_host_count": 300
    }
}
```

### Add policy

There are two ways of adding a policy:
1. by setting "name", "query", "description". This is the preferred way.
2. (Legacy) re-using the data of an existing query, by setting "query_id". If "query_id" is set,
then "query" must not be set, and "name" and "description" are ignored.

An error is returned if both "query" and "query_id" are set on the request.

`POST /api/v1/fleet/global/policies`

#### Parameters

| Name        | Type    | In   | Description                          |
| ----------  | ------- | ---- | ------------------------------------ |
| name        | string  | body | The query's name.                    |
| query       | string  | body | The query in SQL.                    |
| description | string  | body | The query's description.             |
| resolution  | string  | body | The resolution steps for the policy. |
| query_id    | integer | body | An existing query's ID (legacy).     |
| platform    | string  | body | Comma-separated target platforms, currently supported values are "windows", "linux", "darwin". The default, an empty string means target all platforms. |
| critical    | boolean | body | _Available in Fleet Premium_ Mark policy as critical/high impact. |

Either `query` or `query_id` must be provided.

#### Example Add Policy

`POST /api/v1/fleet/global/policies`

#### Request body

```json
{
  "name": "Gatekeeper enabled",
  "query": "SELECT 1 FROM gatekeeper WHERE assessments_enabled = 1;",
  "description": "Checks if gatekeeper is enabled on macOS devices",
  "resolution": "Resolution steps",
  "platform": "darwin",
  "critical": true
}
```

##### Default response

`Status: 200`

```json
{
  "policy": {
    "id": 43,
    "name": "Gatekeeper enabled",
    "query": "SELECT 1 FROM gatekeeper WHERE assessments_enabled = 1;",
    "description": "Checks if gatekeeper is enabled on macOS devices",
    "critical": true,
    "author_id": 42,
    "author_name": "John",
    "author_email": "john@example.com",
    "team_id": null,
    "resolution": "Resolution steps",
    "platform": "darwin",
    "created_at": "2022-03-17T20:15:55Z",
    "updated_at": "2022-03-17T20:15:55Z",
    "passing_host_count": 0,
    "failing_host_count": 0
  }
}
```

#### Example Legacy Add Policy

`POST /api/v1/fleet/global/policies`

#### Request body

```json
{
  "query_id": 12
}
```

Where `query_id` references an existing `query`.

##### Default response

`Status: 200`

```json
{
  "policy": {
    "id": 43,
    "name": "Gatekeeper enabled",
    "query": "SELECT 1 FROM gatekeeper WHERE assessments_enabled = 1;",
    "description": "Checks if gatekeeper is enabled on macOS devices",
    "critical": true,
    "author_id": 42,
    "author_name": "John",
    "author_email": "john@example.com",
    "team_id": null,
    "resolution": "Resolution steps",
    "platform": "darwin",
    "created_at": "2022-03-17T20:15:55Z",
    "updated_at": "2022-03-17T20:15:55Z",
    "passing_host_count": 0,
    "failing_host_count": 0
  }
}
```

### Remove policies

`POST /api/v1/fleet/global/policies/delete`

#### Parameters

| Name     | Type    | In   | Description                                       |
| -------- | ------- | ---- | ------------------------------------------------- |
| ids      | list    | body | **Required.** The IDs of the policies to delete.  |

#### Example

`POST /api/v1/fleet/global/policies/delete`

#### Request body

```json
{
  "ids": [ 1 ]
}
```

##### Default response

`Status: 200`

```json
{
  "deleted": 1
}
```

### Edit policy

`PATCH /api/v1/fleet/global/policies/{policy_id}`

#### Parameters

| Name        | Type    | In   | Description                          |
| ----------  | ------- | ---- | ------------------------------------ |
| id          | integer | path | The policy's ID.                     |
| name        | string  | body | The query's name.                    |
| query       | string  | body | The query in SQL.                    |
| description | string  | body | The query's description.             |
| resolution  | string  | body | The resolution steps for the policy. |
| platform    | string  | body | Comma-separated target platforms, currently supported values are "windows", "linux", "darwin". The default, an empty string means target all platforms. |
| critical    | boolean | body | _Available in Fleet Premium_ Mark policy as critical/high impact. |

#### Example Edit Policy

`PATCH /api/v1/fleet/global/policies/42`

##### Request body

```json
{
  "name": "Gatekeeper enabled",
  "query": "SELECT 1 FROM gatekeeper WHERE assessments_enabled = 1;",
  "description": "Checks if gatekeeper is enabled on macOS devices",
  "critical": true,
  "resolution": "Resolution steps",
  "platform": "darwin"
}
```

##### Default response

`Status: 200`

```json
{
  "policy": {
    "id": 42,
    "name": "Gatekeeper enabled",
    "query": "SELECT 1 FROM gatekeeper WHERE assessments_enabled = 1;",
    "description": "Checks if gatekeeper is enabled on macOS devices",
    "critical": true,
    "author_id": 43,
    "author_name": "John",
    "author_email": "john@example.com",
    "team_id": null,
    "resolution": "Resolution steps",
    "platform": "darwin",
    "created_at": "2022-03-17T20:15:55Z",
    "updated_at": "2022-03-17T20:15:55Z",
    "passing_host_count": 0,
    "failing_host_count": 0
  }
}
```

### Run Automation for all failing hosts of a policy.

Normally automations (Webhook/Integrations) runs on all hosts when a policy-check
fails but didn't fail before. This feature to mark policies to call automation for
all hosts that already fail the policy, too and possibly again.

`POST /api/v1/fleet/automations/reset`

#### Parameters

| Name        | Type     | In   | Description                                              |
| ----------  | -------- | ---- | -------------------------------------------------------- |
| team_ids    | list     | body | Run automation for all hosts in policies of these teams  |
| policy_ids  | list     | body | Run automations for all hosts these policies             |

_Teams are available in Fleet Premium_

#### Example Edit Policy

`POST /api/v1/fleet/automations/reset`

##### Request body

```json
{
    "team_ids": [1],
    "policy_ids": [1, 2, 3]
}
```

##### Default response

`Status: 200`

```json
{}
```

---

### Team policies

- [List team policies](#list-team-policies)
- [Get team policy by ID](#get-team-policy-by-id)
- [Add team policy](#add-team-policy)
- [Remove team policies](#remove-team-policies)
- [Edit team policy](#edit-team-policy)

_Available in Fleet Premium_

Team policies work the same as policies, but at the team level.

### List team policies

`GET /api/v1/fleet/teams/{id}/policies`

#### Parameters

| Name               | Type    | In   | Description                                                                                                   |
| ------------------ | ------- | ---- | ------------------------------------------------------------------------------------------------------------- |
| id                 | integer | url  | Required. Defines what team id to operate on                                                                            |

#### Example

`GET /api/v1/fleet/teams/1/policies`

##### Default response

`Status: 200`

```json
{
  "policies": [
    {
      "id": 1,
      "name": "Gatekeeper enabled",
      "query": "SELECT 1 FROM gatekeeper WHERE assessments_enabled = 1;",
      "description": "Checks if gatekeeper is enabled on macOS devices",
      "critical": true,
      "author_id": 42,
      "author_name": "John",
      "author_email": "john@example.com",
      "team_id": 1,
      "resolution": "Resolution steps",
      "platform": "darwin",
      "created_at": "2021-12-16T14:37:37Z",
      "updated_at": "2021-12-16T16:39:00Z",
      "passing_host_count": 2000,
      "failing_host_count": 300
    },
    {
      "id": 2,
      "name": "Windows machines with encrypted hard disks",
      "query": "SELECT 1 FROM bitlocker_info WHERE protection_status = 1;",
      "description": "Checks if the hard disk is encrypted on Windows devices",
      "critical": false,
      "author_id": 43,
      "author_name": "Alice",
      "author_email": "alice@example.com",
      "team_id": 1,
      "resolution": "Resolution steps",
      "platform": "windows",
      "created_at": "2021-12-16T14:37:37Z",
      "updated_at": "2021-12-16T16:39:00Z",
      "passing_host_count": 2300,
      "failing_host_count": 0
    }
  ],
  "inherited_policies": [
    {
      "id": 136,
      "name": "Arbitrary Test Policy (all platforms) (all teams)",
      "query": "SELECT 1 FROM osquery_info WHERE 1=1;",
      "description": "If you're seeing this, mostly likely this is because someone is testing out failing policies in dogfood. You can ignore this.",
      "critical": true,
      "author_id": 77,
      "author_name": "Test Admin",
      "author_email": "test@admin.com",
      "team_id": null,
      "resolution": "To make it pass, change \"1=0\" to \"1=1\". To make it fail, change \"1=1\" to \"1=0\".",
      "platform": "darwin,windows,linux",
      "created_at": "2022-08-04T19:30:18Z",
      "updated_at": "2022-08-30T15:08:26Z",
      "passing_host_count": 10,
      "failing_host_count": 9
    }
  ]
}
```

### Get team policy by ID

`GET /api/v1/fleet/teams/{team_id}/policies/{id}`

#### Parameters

| Name               | Type    | In   | Description                                                                                                   |
| ------------------ | ------- | ---- | ------------------------------------------------------------------------------------------------------------- |
| team_id            | integer | url  | Defines what team id to operate on                                                                            |
| id                 | integer | path | **Required.** The policy's ID.                                                                                |

#### Example

`GET /api/v1/fleet/teams/1/policies/43`

##### Default response

`Status: 200`

```json
{
  "policy": {
    "id": 43,
    "name": "Gatekeeper enabled",
    "query": "SELECT 1 FROM gatekeeper WHERE assessments_enabled = 1;",
    "description": "Checks if gatekeeper is enabled on macOS devices",
    "critical": true,
    "author_id": 42,
    "author_name": "John",
    "author_email": "john@example.com",
    "team_id": 1,
    "resolution": "Resolution steps",
    "platform": "darwin",
    "created_at": "2021-12-16T14:37:37Z",
    "updated_at": "2021-12-16T16:39:00Z",
    "passing_host_count": 0,
    "failing_host_count": 0
  }
}
```

### Add team policy

The semantics for creating a team policy are the same as for global policies, see [Add policy](#add-policy).

`POST /api/v1/fleet/teams/{team_id}/policies`

#### Parameters

| Name        | Type    | In   | Description                          |
| ----------  | ------- | ---- | ------------------------------------ |
| team_id     | integer | url  | Defines what team id to operate on.  |
| name        | string  | body | The query's name.                    |
| query       | string  | body | The query in SQL.                    |
| description | string  | body | The query's description.             |
| resolution  | string  | body | The resolution steps for the policy. |
| query_id    | integer | body | An existing query's ID (legacy).     |
| platform    | string  | body | Comma-separated target platforms, currently supported values are "windows", "linux", "darwin". The default, an empty string means target all platforms. |
| critical    | boolean | body | _Available in Fleet Premium_ Mark policy as critical/high impact. |

Either `query` or `query_id` must be provided.

#### Example

`POST /api/v1/fleet/teams/1/policies`

##### Request body

```json
{
  "name": "Gatekeeper enabled",
  "query": "SELECT 1 FROM gatekeeper WHERE assessments_enabled = 1;",
  "description": "Checks if gatekeeper is enabled on macOS devices",
  "critical": true,
  "resolution": "Resolution steps",
  "platform": "darwin"
}
```

##### Default response

`Status: 200`

```json
{
  "policy": {
    "id": 43,
    "name": "Gatekeeper enabled",
    "query": "SELECT 1 FROM gatekeeper WHERE assessments_enabled = 1;",
    "description": "Checks if gatekeeper is enabled on macOS devices",
    "critical": true,
    "author_id": 42,
    "author_name": "John",
    "author_email": "john@example.com",
    "team_id": 1,
    "resolution": "Resolution steps",
    "platform": "darwin",
    "created_at": "2021-12-16T14:37:37Z",
    "updated_at": "2021-12-16T16:39:00Z",
    "passing_host_count": 0,
    "failing_host_count": 0
  }
}
```

### Remove team policies

`POST /api/v1/fleet/teams/{team_id}/policies/delete`

#### Parameters

| Name     | Type    | In   | Description                                       |
| -------- | ------- | ---- | ------------------------------------------------- |
| team_id  | integer | url  | Defines what team id to operate on                |
| ids      | list    | body | **Required.** The IDs of the policies to delete.  |

#### Example

`POST /api/v1/fleet/teams/1/policies/delete`

##### Request body

```json
{
  "ids": [ 1 ]
}
```

##### Default response

`Status: 200`

```json
{
  "deleted": 1
}
```

### Edit team policy

`PATCH /api/v1/fleet/teams/{team_id}/policies/{policy_id}`

#### Parameters

| Name        | Type    | In   | Description                          |
| ----------  | ------- | ---- | ------------------------------------ |
| team_id     | integer | path | The team's ID.                       |
| policy_id   | integer | path | The policy's ID.                     |
| name        | string  | body | The query's name.                    |
| query       | string  | body | The query in SQL.                    |
| description | string  | body | The query's description.             |
| resolution  | string  | body | The resolution steps for the policy. |
| platform    | string  | body | Comma-separated target platforms, currently supported values are "windows", "linux", "darwin". The default, an empty string means target all platforms. |
| critical    | boolean | body | _Available in Fleet Premium_ Mark policy as critical/high impact. |

#### Example Edit Policy

`PATCH /api/v1/fleet/teams/2/policies/42`

##### Request body

```json
{
  "name": "Gatekeeper enabled",
  "query": "SELECT 1 FROM gatekeeper WHERE assessments_enabled = 1;",
  "description": "Checks if gatekeeper is enabled on macOS devices",
  "critical": true,
  "resolution": "Resolution steps",
  "platform": "darwin"
}
```

##### Default response

`Status: 200`

```json
{
  "policy": {
    "id": 42,
    "name": "Gatekeeper enabled",
    "query": "SELECT 1 FROM gatekeeper WHERE assessments_enabled = 1;",
    "description": "Checks if gatekeeper is enabled on macOS devices",
    "critical": true,
    "author_id": 43,
    "author_name": "John",
    "author_email": "john@example.com",
    "resolution": "Resolution steps",
    "platform": "darwin",
    "team_id": 2,
    "created_at": "2021-12-16T14:37:37Z",
    "updated_at": "2021-12-16T16:39:00Z",
    "passing_host_count": 0,
    "failing_host_count": 0
  }
}
```

---

## Queries

- [Get query](#get-query)
- [List queries](#list-queries)
- [Create query](#create-query)
- [Modify query](#modify-query)
- [Delete query](#delete-query)
- [Delete query by ID](#delete-query-by-id)
- [Delete queries](#delete-queries)
- [Run live query](#run-live-query)

### Get query

Returns the query specified by ID.

`GET /api/v1/fleet/queries/{id}`

#### Parameters

| Name | Type    | In   | Description                                |
| ---- | ------- | ---- | ------------------------------------------ |
| id   | integer | path | **Required**. The id of the desired query. |

#### Example

`GET /api/v1/fleet/queries/31`

##### Default response

`Status: 200`

```json
{
  "query": {
    "created_at": "2021-01-19T17:08:24Z",
    "updated_at": "2021-01-19T17:08:24Z",
    "id": 31,
    "name": "centos_hosts",
    "description": "",
    "query": "select 1 from os_version where platform = \"centos\";",
    "saved": true,
    "observer_can_run": true,
    "author_id": 1,
    "author_name": "John",
    "author_email": "john@example.com",
    "packs": [
      {
        "created_at": "2021-01-19T17:08:31Z",
        "updated_at": "2021-01-19T17:08:31Z",
        "id": 14,
        "name": "test_pack",
        "description": "",
        "platform": "",
        "disabled": false
      }
    ]
  }
}
```

### List queries

Returns a list of all queries in the Fleet instance.

`GET /api/v1/fleet/queries`

#### Parameters

| Name            | Type   | In    | Description                                                                                                                   |
| --------------- | ------ | ----- | ----------------------------------------------------------------------------------------------------------------------------- |
| order_key       | string | query | What to order results by. Can be any column in the queries table.                                                             |
| order_direction | string | query | **Requires `order_key`**. The direction of the order given the order key. Options include `asc` and `desc`. Default is `asc`. |

#### Example

`GET /api/v1/fleet/queries`

##### Default response

`Status: 200`

```json
{
"queries": [
  {
    "created_at": "2021-01-04T21:19:57Z",
    "updated_at": "2021-01-04T21:19:57Z",
    "id": 1,
    "name": "query1",
    "description": "query",
    "query": "SELECT * FROM osquery_info",
    "saved": true,
    "observer_can_run": true,
    "author_id": 1,
    "author_name": "noah",
    "author_email": "noah@example.com",
    "packs": [
      {
        "created_at": "2021-01-05T21:13:04Z",
        "updated_at": "2021-01-07T19:12:54Z",
        "id": 1,
        "name": "Pack",
        "description": "Pack",
        "platform": "",
        "disabled": true
      }
    ],
    "stats": {
      "system_time_p50": 1.32,
      "system_time_p95": 4.02,
      "user_time_p50": 3.55,
      "user_time_p95": 3.00,
      "total_executions": 3920
    }
  },
  {
    "created_at": "2021-01-19T17:08:24Z",
    "updated_at": "2021-01-19T17:08:24Z",
    "id": 3,
    "name": "osquery_schedule",
    "description": "Report performance stats for each file in the query schedule.",
    "query": "select name, interval, executions, output_size, wall_time, (user_time/executions) as avg_user_time, (system_time/executions) as avg_system_time, average_memory, last_executed from osquery_schedule;",
    "saved": true,
    "observer_can_run": true,
    "author_id": 1,
    "author_name": "noah",
    "author_email": "noah@example.com",
    "packs": [
      {
        "created_at": "2021-01-19T17:08:31Z",
        "updated_at": "2021-01-19T17:08:31Z",
        "id": 14,
        "name": "test_pack",
        "description": "",
        "platform": "",
        "disabled": false
      }
    ]
  }
]}
```

### Create query

`POST /api/v1/fleet/queries`

#### Parameters

| Name             | Type   | In   | Description                                                                                                                                            |
| ---------------- | ------ | ---- | ------------------------------------------------------------------------------------------------------------------------------------------------------ |
| name             | string | body | **Required**. The name of the query.                                                                                                                   |
| query            | string | body | **Required**. The query in SQL syntax.                                                                                                                 |
| description      | string | body | The query's description.                                                                                                                               |
| observer_can_run | bool   | body | Whether or not users with the `observer` role can run the query. In Fleet 4.0.0, 3 user roles were introduced (`admin`, `maintainer`, and `observer`). This field is only relevant for the `observer` role. The `observer_plus` role can run any query and is not limited by this flag (`observer_plus` role was added in Fleet 4.30.0). |

#### Example

`POST /api/v1/fleet/queries`

##### Request body

```json
{
  "description": "This is a new query.",
  "name": "new_query",
  "query": "SELECT * FROM osquery_info"
}
```

##### Default response

`Status: 200`

```json
{
  "query": {
    "created_at": "0001-01-01T00:00:00Z",
    "updated_at": "0001-01-01T00:00:00Z",
    "id": 288,
    "name": "new_query",
    "description": "This is a new query.",
    "query": "SELECT * FROM osquery_info",
    "saved": true,
    "author_id": 1,
    "author_name": "",
    "author_email": "",
    "observer_can_run": true,
    "packs": []
  }
}
```

### Modify query

Returns the query specified by ID.

`PATCH /api/v1/fleet/queries/{id}`

#### Parameters

| Name             | Type    | In   | Description                                                                                                                                            |
| ---------------- | ------- | ---- | ------------------------------------------------------------------------------------------------------------------------------------------------------ |
| id               | integer | path | **Required.** The ID of the query.                                                                                                                     |
| name             | string  | body | The name of the query.                                                                                                                                 |
| query            | string  | body | The query in SQL syntax.                                                                                                                               |
| description      | string  | body | The query's description.                                                                                                                               |
| observer_can_run | bool    | body | Whether or not users with the `observer` role can run the query. In Fleet 4.0.0, 3 user roles were introduced (`admin`, `maintainer`, and `observer`). This field is only relevant for the `observer` role. The `observer_plus` role can run any query and is not limited by this flag (`observer_plus` role was added in Fleet 4.30.0). |

#### Example

`PATCH /api/v1/fleet/queries/2`

##### Request body

```json
{
  "name": "new_title_for_my_query"
}
```

##### Default response

`Status: 200`

```json
{
  "query": {
    "created_at": "2021-01-22T17:23:27Z",
    "updated_at": "2021-01-22T17:23:27Z",
    "id": 288,
    "name": "new_title_for_my_query",
    "description": "This is a new query.",
    "query": "SELECT * FROM osquery_info",
    "saved": true,
    "author_id": 1,
    "author_name": "noah",
    "observer_can_run": true,
    "packs": []
  }
}
```

### Delete query

Deletes the query specified by name.

`DELETE /api/v1/fleet/queries/{name}`

#### Parameters

| Name | Type   | In   | Description                          |
| ---- | ------ | ---- | ------------------------------------ |
| name | string | path | **Required.** The name of the query. |

#### Example

`DELETE /api/v1/fleet/queries/{name}`

##### Default response

`Status: 200`


### Delete query by ID

Deletes the query specified by ID.

`DELETE /api/v1/fleet/queries/id/{id}`

#### Parameters

| Name | Type    | In   | Description                        |
| ---- | ------- | ---- | ---------------------------------- |
| id   | integer | path | **Required.** The ID of the query. |

#### Example

`DELETE /api/v1/fleet/queries/id/28`

##### Default response

`Status: 200`


### Delete queries

Deletes the queries specified by ID. Returns the count of queries successfully deleted.

`POST /api/v1/fleet/queries/delete`

#### Parameters

| Name | Type | In   | Description                           |
| ---- | ---- | ---- | ------------------------------------- |
| ids  | list | body | **Required.** The IDs of the queries. |

#### Example

`POST /api/v1/fleet/queries/delete`

##### Request body

```json
{
  "ids": [
    2, 24, 25
  ]
}
```

##### Default response

`Status: 200`

```json
{
  "deleted": 3
}
```

### Run live query

Run one or more live queries against the specified hosts and responds with the results
collected after 25 seconds.

If multiple queries are provided, they run concurrently. Response time is capped at 25 seconds from
when the API request was received, regardless of how many queries you are running, and regardless
whether all results have been gathered or not. This API does not return any results until the fixed
time period elapses, at which point all of the collected results are returned.

The fixed time period is configurable via environment variable on the Fleet server (eg.
`FLEET_LIVE_QUERY_REST_PERIOD=90s`). If setting a higher value, be sure that you do not exceed your
load balancer timeout.

> WARNING: This API endpoint collects responses in-memory (RAM) on the Fleet compute instance handling this request, which can overflow if the result set is large enough.  This has the potential to crash the process and/or cause an autoscaling event in your cloud provider, depending on how Fleet is deployed.

`GET /api/v1/fleet/queries/run`

#### Parameters


| Name      | Type   | In   | Description                                   |
| --------- | ------ | ---- | --------------------------------------------- |
| query_ids | array  | body | **Required**. The IDs of the saved queries to run. |
| host_ids  | array  | body | **Required**. The IDs of the hosts to target. |

#### Example

`GET /api/v1/fleet/queries/run`

##### Request body

```json
{
  "query_ids": [ 1, 2 ],
  "host_ids": [ 1, 4, 34, 27 ]
}
```

##### Default response

```json
{
  "summary": {
    "targeted_host_count": 4,
    "responded_host_count": 2
  },
  "live_query_results": [
    {
      "query_id": 2,
      "results": [
        {
          "host_id": 1,
          "rows": [
            {
              "build_distro": "10.12",
              "build_platform": "darwin",
              "config_hash": "7bb99fa2c8a998c9459ec71da3a84d66c592d6d3",
              "config_valid": "1",
              "extensions": "active",
              "instance_id": "9a2ec7bf-4946-46ea-93bf-455e0bcbd068",
              "pid": "23413",
              "platform_mask": "21",
              "start_time": "1635194306",
              "uuid": "4C182AC7-75F7-5AF4-A74B-1E165ED35742",
              "version": "4.9.0",
              "watcher": "23412"
            }
          ],
          "error": null
        },
        {
          "host_id": 2,
          "rows": [],
          "error": "no such table: os_version"
        }
      ]
    }
  ]
}
```
---

## Schedule

- [Get schedule](#get-schedule)
- [Add query to schedule](#add-query-to-schedule)
- [Edit query in schedule](#edit-query-in-schedule)
- [Remove query from schedule](#remove-query-from-schedule)

Scheduling queries in Fleet is the best practice for collecting data from hosts.

These API routes let you control your scheduled queries.

### Get schedule

`GET /api/v1/fleet/global/schedule`

#### Parameters

None.

#### Example

`GET /api/v1/fleet/global/schedule`

##### Default response

`Status: 200`

```json
{
  "global_schedule": [
    {
      "created_at": "0001-01-01T00:00:00Z",
      "updated_at": "0001-01-01T00:00:00Z",
      "id": 4,
      "pack_id": 1,
      "name": "arp_cache",
      "query_id": 2,
      "query_name": "arp_cache",
      "query": "select * from arp_cache;",
      "interval": 120,
      "snapshot": true,
      "removed": null,
      "platform": "",
      "version": "",
      "shard": null,
      "denylist": null,
      "stats": {
        "system_time_p50": 1.32,
        "system_time_p95": 4.02,
        "user_time_p50": 3.55,
        "user_time_p95": 3.00,
        "total_executions": 3920
      }
    },
    {
      "created_at": "0001-01-01T00:00:00Z",
      "updated_at": "0001-01-01T00:00:00Z",
      "id": 5,
      "pack_id": 1,
      "name": "disk_encryption",
      "query_id": 7,
      "query_name": "disk_encryption",
      "query": "select * from disk_encryption;",
      "interval": 86400,
      "snapshot": true,
      "removed": null,
      "platform": "",
      "version": "",
      "shard": null,
      "denylist": null,
      "stats": {
        "system_time_p50": 1.32,
        "system_time_p95": 4.02,
        "user_time_p50": 3.55,
        "user_time_p95": 3.00,
        "total_executions": 3920
      }
    }
  ]
}
```

### Add query to schedule

`POST /api/v1/fleet/global/schedule`

#### Parameters

| Name     | Type    | In   | Description                                                                                                                      |
| -------- | ------- | ---- | -------------------------------------------------------------------------------------------------------------------------------- |
| query_id | integer | body | **Required.** The query's ID.                                                                                                    |
| interval | integer | body | **Required.** The amount of time, in seconds, the query waits before running.                                                    |
| snapshot | boolean | body | **Required.** Whether the queries logs show everything in its current state.                                                     |
| removed  | boolean | body | Whether "removed" actions should be logged. Default is `null`.                                                                   |
| platform | string  | body | The computer platform where this query will run (other platforms ignored). Empty value runs on all platforms. Default is `null`. |
| shard    | integer | body | Restrict this query to a percentage (1-100) of target hosts. Default is `null`.                                                  |
| version  | string  | body | The minimum required osqueryd version installed on a host. Default is `null`.                                                    |

#### Example

`POST /api/v1/fleet/global/schedule`

##### Request body

```json
{
  "interval": 86400,
  "query_id": 2,
  "snapshot": true
}
```

##### Default response

`Status: 200`

```json
{
  "scheduled": {
    "created_at": "0001-01-01T00:00:00Z",
    "updated_at": "0001-01-01T00:00:00Z",
    "id": 1,
    "pack_id": 5,
    "name": "arp_cache",
    "query_id": 2,
    "query_name": "arp_cache",
    "query": "select * from arp_cache;",
    "interval": 86400,
    "snapshot": true,
    "removed": null,
    "platform": "",
    "version": "",
    "shard": null,
    "denylist": null
  }
}
```

> Note that the `pack_id` is included in the response object because Fleet's Schedule feature uses [osquery query packs](https://osquery.readthedocs.io/en/stable/deployment/configuration/#query-packs) under the hood.

### Edit query in schedule

`PATCH /api/v1/fleet/global/schedule/{id}`

#### Parameters

| Name     | Type    | In   | Description                                                                                                   |
| -------- | ------- | ---- | ------------------------------------------------------------------------------------------------------------- |
| id       | integer | path | **Required.** The scheduled query's ID.                                                                       |
| interval | integer | body | The amount of time, in seconds, the query waits before running.                                               |
| snapshot | boolean | body | Whether the queries logs show everything in its current state.                                                |
| removed  | boolean | body | Whether "removed" actions should be logged.                                                                   |
| platform | string  | body | The computer platform where this query will run (other platforms ignored). Empty value runs on all platforms. |
| shard    | integer | body | Restrict this query to a percentage (1-100) of target hosts.                                                  |
| version  | string  | body | The minimum required osqueryd version installed on a host.                                                    |

#### Example

`PATCH /api/v1/fleet/global/schedule/5`

##### Request body

```json
{
  "interval": 604800
}
```

##### Default response

`Status: 200`

```json
{
  "scheduled": {
    "created_at": "2021-07-16T14:40:15Z",
    "updated_at": "2021-07-16T14:40:15Z",
    "id": 5,
    "pack_id": 1,
    "name": "arp_cache",
    "query_id": 2,
    "query_name": "arp_cache",
    "query": "select * from arp_cache;",
    "interval": 604800,
    "snapshot": true,
    "removed": null,
    "platform": "",
    "shard": null,
    "denylist": null
  }
}
```

### Remove query from schedule

`DELETE /api/v1/fleet/global/schedule/{id}`

#### Parameters

None.

#### Example

`DELETE /api/v1/fleet/global/schedule/5`

##### Default response

`Status: 200`


---

### Team schedule

- [Get team schedule](#get-team-schedule)
- [Add query to team schedule](#add-query-to-team-schedule)
- [Edit query in team schedule](#edit-query-in-team-schedule)
- [Remove query from team schedule](#remove-query-from-team-schedule)

`In Fleet 4.2.0, the Team Schedule feature was introduced.`

This allows you to easily configure scheduled queries that will impact a whole team of devices.

#### Get team schedule

`GET /api/v1/fleet/teams/{id}/schedule`

#### Parameters

| Name            | Type    | In    | Description                                                                                                                   |
| --------------- | ------- | ----- | ----------------------------------------------------------------------------------------------------------------------------- |
| id              | integer | path  | **Required**. The team's ID.                                                                                                  |
| page            | integer | query | Page number of the results to fetch.                                                                                          |
| per_page        | integer | query | Results per page.                                                                                                             |
| order_key       | string  | query | What to order results by. Can be any column in the `activites` table.                                                         |
| order_direction | string  | query | **Requires `order_key`**. The direction of the order given the order key. Options include `asc` and `desc`. Default is `asc`. |

#### Example

`GET /api/v1/fleet/teams/2/schedule`

##### Default response

`Status: 200`

```json
{
  "scheduled": [
    {
      "created_at": "0001-01-01T00:00:00Z",
      "updated_at": "0001-01-01T00:00:00Z",
      "id": 4,
      "pack_id": 2,
      "name": "arp_cache",
      "query_id": 2,
      "query_name": "arp_cache",
      "query": "select * from arp_cache;",
      "interval": 120,
      "snapshot": true,
      "platform": "",
      "version": "",
      "removed": null,
      "shard": null,
      "denylist": null,
      "stats": {
        "system_time_p50": 1.32,
        "system_time_p95": 4.02,
        "user_time_p50": 3.55,
        "user_time_p95": 3.00,
        "total_executions": 3920
      }
    },
    {
      "created_at": "0001-01-01T00:00:00Z",
      "updated_at": "0001-01-01T00:00:00Z",
      "id": 5,
      "pack_id": 3,
      "name": "disk_encryption",
      "query_id": 7,
      "query_name": "disk_encryption",
      "query": "select * from disk_encryption;",
      "interval": 86400,
      "snapshot": true,
      "removed": null,
      "platform": "",
      "version": "",
      "shard": null,
      "denylist": null,
      "stats": {
        "system_time_p50": 1.32,
        "system_time_p95": 4.02,
        "user_time_p50": 3.55,
        "user_time_p95": 3.00,
        "total_executions": 3920
      }
    }
  ]
}
```

#### Add query to team schedule

`POST /api/v1/fleet/teams/{id}/schedule`

#### Parameters

| Name     | Type    | In   | Description                                                                                                                      |
| -------- | ------- | ---- | -------------------------------------------------------------------------------------------------------------------------------- |
| id       | integer | path | **Required.** The teams's ID.                                                                                                    |
| query_id | integer | body | **Required.** The query's ID.                                                                                                    |
| interval | integer | body | **Required.** The amount of time, in seconds, the query waits before running.                                                    |
| snapshot | boolean | body | **Required.** Whether the queries logs show everything in its current state.                                                     |
| removed  | boolean | body | Whether "removed" actions should be logged. Default is `null`.                                                                   |
| platform | string  | body | The computer platform where this query will run (other platforms ignored). Empty value runs on all platforms. Default is `null`. |
| shard    | integer | body | Restrict this query to a percentage (1-100) of target hosts. Default is `null`.                                                  |
| version  | string  | body | The minimum required osqueryd version installed on a host. Default is `null`.                                                    |

#### Example

`POST /api/v1/fleet/teams/2/schedule`

##### Request body

```json
{
  "interval": 86400,
  "query_id": 2,
  "snapshot": true
}
```

##### Default response

`Status: 200`

```json
{
  "scheduled": {
    "created_at": "0001-01-01T00:00:00Z",
    "updated_at": "0001-01-01T00:00:00Z",
    "id": 1,
    "pack_id": 5,
    "name": "arp_cache",
    "query_id": 2,
    "query_name": "arp_cache",
    "query": "select * from arp_cache;",
    "interval": 86400,
    "snapshot": true,
    "removed": null,
    "shard": null,
    "denylist": null
  }
}
```

#### Edit query in team schedule

`PATCH /api/v1/fleet/teams/{team_id}/schedule/{scheduled_query_id}`

#### Parameters

| Name               | Type    | In   | Description                                                                                                   |
| ------------------ | ------- | ---- | ------------------------------------------------------------------------------------------------------------- |
| team_id            | integer | path | **Required.** The team's ID.                                                                                  |
| scheduled_query_id | integer | path | **Required.** The scheduled query's ID.                                                                       |
| interval           | integer | body | The amount of time, in seconds, the query waits before running.                                               |
| snapshot           | boolean | body | Whether the queries logs show everything in its current state.                                                |
| removed            | boolean | body | Whether "removed" actions should be logged.                                                                   |
| platform           | string  | body | The computer platform where this query will run (other platforms ignored). Empty value runs on all platforms. |
| shard              | integer | body | Restrict this query to a percentage (1-100) of target hosts.                                                  |
| version            | string  | body | The minimum required osqueryd version installed on a host.                                                    |

#### Example

`PATCH /api/v1/fleet/teams/2/schedule/5`

##### Request body

```json
{
  "interval": 604800
}
```

##### Default response

`Status: 200`

```json
{
  "scheduled": {
    "created_at": "2021-07-16T14:40:15Z",
    "updated_at": "2021-07-16T14:40:15Z",
    "id": 5,
    "pack_id": 1,
    "name": "arp_cache",
    "query_id": 2,
    "query_name": "arp_cache",
    "query": "select * from arp_cache;",
    "interval": 604800,
    "snapshot": true,
    "removed": null,
    "platform": "",
    "shard": null,
    "denylist": null
  }
}
```

#### Remove query from team schedule

`DELETE /api/v1/fleet/teams/{team_id}/schedule/{scheduled_query_id}`

#### Parameters

| Name               | Type    | In   | Description                             |
| ------------------ | ------- | ---- | --------------------------------------- |
| team_id            | integer | path | **Required.** The team's ID.            |
| scheduled_query_id | integer | path | **Required.** The scheduled query's ID. |

#### Example

`DELETE /api/v1/fleet/teams/2/schedule/5`

##### Default response

`Status: 200`


---

## Sessions

- [Get session info](#get-session-info)
- [Delete session](#delete-session)

### Get session info

Returns the session information for the session specified by ID.

`GET /api/v1/fleet/sessions/{id}`

#### Parameters

| Name | Type    | In   | Description                                  |
| ---- | ------- | ---- | -------------------------------------------- |
| id   | integer | path | **Required**. The ID of the desired session. |

#### Example

`GET /api/v1/fleet/sessions/1`

##### Default response

`Status: 200`

```json
{
  "session_id": 1,
  "user_id": 1,
  "created_at": "2021-03-02T18:41:34Z"
}
```

### Delete session

Deletes the session specified by ID. When the user associated with the session next attempts to access Fleet, they will be asked to log in.

`DELETE /api/v1/fleet/sessions/{id}`

#### Parameters

| Name | Type    | In   | Description                                  |
| ---- | ------- | ---- | -------------------------------------------- |
| id   | integer | path | **Required**. The id of the desired session. |

#### Example

`DELETE /api/v1/fleet/sessions/1`

##### Default response

`Status: 200`


---

## Software

- [List all software](#list-all-software)
- [Count software](#count-software)
### List all software

`GET /api/v1/fleet/software`

#### Parameters

| Name                    | Type    | In    | Description                                                                                                                                                                |
| ----------------------- | ------- | ----- | -------------------------------------------------------------------------------------------------------------------------------------------------------------------------- |
| page                    | integer | query | Page number of the results to fetch.                                                                                                                                       |
| per_page                | integer | query | Results per page.                                                                                                                                                          |
| order_key               | string  | query | What to order results by. Allowed fields are `name`, `hosts_count`, `cve_published`, `cvss_score`, `epss_probability` and `cisa_known_exploit`. Default is `hosts_count` (descending).      |
| order_direction         | string  | query | **Requires `order_key`**. The direction of the order given the order key. Options include `asc` and `desc`. Default is `asc`.                                              |
| query                   | string  | query | Search query keywords. Searchable fields include `name`, `version`, and `cve`.                                                                                             |
| team_id                 | integer | query | _Available in Fleet Premium_ Filters the software to only include the software installed on the hosts that are assigned to the specified team.                             |
| vulnerable              | bool    | query | If true or 1, only list software that has detected vulnerabilities. Default is `false`.                                                                                    |

#### Example

`GET /api/v1/fleet/software`

##### Default response

`Status: 200`

```json
{
    "counts_updated_at": "2022-01-01 12:32:00",
    "software": [
      {
        "id": 1,
        "name": "glibc",
        "version": "2.12",
        "source": "rpm_packages",
        "release": "1.212.el6",
        "vendor": "CentOS",
        "arch": "x86_64",
        "generated_cpe": "cpe:2.3:a:gnu:glibc:2.12:*:*:*:*:*:*:*",
        "vulnerabilities": [
          {
            "cve": "CVE-2009-5155",
            "details_link": "https://nvd.nist.gov/vuln/detail/CVE-2009-5155",
            "cvss_score": 7.5,
            "epss_probability": 0.01537,
            "cisa_known_exploit": false,
            "cve_published": "2022-01-01 12:32:00"
          }
        ],
        "hosts_count": 1
      }
    ]
}
```

### Count software

`GET /api/v1/fleet/software/count`

#### Parameters

| Name                    | Type    | In    | Description                                                                                                                                                                                                                                                                                                                                 |
| ----------------------- | ------- | ----- | ------------------------------------------------------------------------------------------------------------------------------------------------------------------------------------------------------------------------------------------------------------------------------------------------------------------------------------------- |
| query                   | string  | query | Search query keywords. Searchable fields include `name`, `version`, and `cve`.                                                                                                                                                                                                                                                               |
| team_id                 | integer | query | _Available in Fleet Premium_ Filters the software to only include the software installed on the hosts that are assigned to the specified team.                                                                                                                                                                                              |
| vulnerable              | bool    | query | If true or 1, only list software that has detected vulnerabilities.                                                                                                                                                                                                                                                                         |

#### Example

`GET /api/v1/fleet/software/count`

##### Default response

`Status: 200`

```json
{
  "count": 43
}
```
---

## Targets

In Fleet, targets are used to run queries against specific hosts or groups of hosts. Labels are used to create groups in Fleet.

### Search targets

The search targets endpoint returns two lists. The first list includes the possible target hosts in Fleet given the search query provided and the hosts already selected as targets. The second list includes the possible target labels in Fleet given the search query provided and the labels already selected as targets.

The returned lists are filtered based on the hosts the requesting user has access to.

`POST /api/v1/fleet/targets`

#### Parameters

| Name     | Type    | In   | Description                                                                                                                                                                |
| -------- | ------- | ---- | -------------------------------------------------------------------------------------------------------------------------------------------------------------------------- |
| query    | string  | body | The search query. Searchable items include a host's hostname or IPv4 address and labels.                                                                                   |
| query_id | integer | body | The saved query (if any) that will be run. The `observer_can_run` property on the query and the user's roles effect which targets are included.                            |
| selected | object  | body | The targets already selected. The object includes a `hosts` property which contains a list of host IDs, a `labels` with label IDs and/or a `teams` property with team IDs. |

#### Example

`POST /api/v1/fleet/targets`

##### Request body

```json
{
  "query": "172",
  "selected": {
    "hosts": [],
    "labels": [7]
  },
  "include_observer": true
}
```

##### Default response

```json
{
  "targets": {
    "hosts": [
      {
        "created_at": "2021-02-03T16:11:43Z",
        "updated_at": "2021-02-03T21:58:19Z",
        "id": 3,
        "detail_updated_at": "2021-02-03T21:58:10Z",
        "label_updated_at": "2021-02-03T21:58:10Z",
        "last_enrolled_at": "2021-02-03T16:11:43Z",
        "software_updated_at": "2020-11-05T05:09:44Z",
        "seen_time": "2021-02-03T21:58:20Z",
        "hostname": "7a2f41482833",
        "uuid": "a2064cef-0000-0000-afb9-283e3c1d487e",
        "platform": "rhel",
        "osquery_version": "4.5.1",
        "os_version": "CentOS 6.10.0",
        "build": "",
        "platform_like": "rhel",
        "code_name": "",
        "uptime": 32688000000000,
        "memory": 2086899712,
        "cpu_type": "x86_64",
        "cpu_subtype": "142",
        "cpu_brand": "Intel(R) Core(TM) i5-8279U CPU @ 2.40GHz",
        "cpu_physical_cores": 4,
        "cpu_logical_cores": 4,
        "hardware_vendor": "",
        "hardware_model": "",
        "hardware_version": "",
        "hardware_serial": "",
        "computer_name": "7a2f41482833",
        "display_name": "7a2f41482833",
        "primary_ip": "172.20.0.3",
        "primary_mac": "02:42:ac:14:00:03",
        "distributed_interval": 10,
        "config_tls_refresh": 10,
        "logger_tls_period": 10,
        "additional": {},
        "status": "offline",
        "display_text": "7a2f41482833"
      },
      {
        "created_at": "2021-02-03T16:11:43Z",
        "updated_at": "2021-02-03T21:58:19Z",
        "id": 4,
        "detail_updated_at": "2021-02-03T21:58:10Z",
        "label_updated_at": "2021-02-03T21:58:10Z",
        "last_enrolled_at": "2021-02-03T16:11:43Z",
        "software_updated_at": "2020-11-05T05:09:44Z",
        "seen_time": "2021-02-03T21:58:20Z",
        "hostname": "78c96e72746c",
        "uuid": "a2064cef-0000-0000-afb9-283e3c1d487e",
        "platform": "ubuntu",
        "osquery_version": "4.5.1",
        "os_version": "Ubuntu 16.4.0",
        "build": "",
        "platform_like": "debian",
        "code_name": "",
        "uptime": 32688000000000,
        "memory": 2086899712,
        "cpu_type": "x86_64",
        "cpu_subtype": "142",
        "cpu_brand": "Intel(R) Core(TM) i5-8279U CPU @ 2.40GHz",
        "cpu_physical_cores": 4,
        "cpu_logical_cores": 4,
        "hardware_vendor": "",
        "hardware_model": "",
        "hardware_version": "",
        "hardware_serial": "",
        "computer_name": "78c96e72746c",
        "display_name": "78c96e72746c",
        "primary_ip": "172.20.0.7",
        "primary_mac": "02:42:ac:14:00:07",
        "distributed_interval": 10,
        "config_tls_refresh": 10,
        "logger_tls_period": 10,
        "additional": {},
        "status": "offline",
        "display_text": "78c96e72746c"
      }
    ],
    "labels": [
      {
        "created_at": "2021-02-02T23:55:25Z",
        "updated_at": "2021-02-02T23:55:25Z",
        "id": 6,
        "name": "All Hosts",
        "description": "All hosts which have enrolled in Fleet",
        "query": "SELECT 1;",
        "label_type": "builtin",
        "label_membership_type": "dynamic",
        "host_count": 5,
        "display_text": "All Hosts",
        "count": 5
      }
    ],
    "teams": [
      {
        "id": 1,
        "created_at": "2021-05-27T20:02:20Z",
        "name": "Client Platform Engineering",
        "description": "",
        "agent_options": null,
        "user_count": 4,
        "host_count": 2,
        "display_text": "Client Platform Engineering",
        "count": 2
      }
    ]
  },
  "targets_count": 1,
  "targets_online": 1,
  "targets_offline": 0,
  "targets_missing_in_action": 0
}
```

---

## Teams

- [List teams](#list-teams)
- [Get team](#get-team)
- [Create team](#create-team)
- [Modify team](#modify-team)
- [Modify team's agent options](#modify-teams-agent-options)
- [Delete team](#delete-team)

### List teams

_Available in Fleet Premium_

`GET /api/v1/fleet/teams`

#### Parameters

| Name            | Type    | In    | Description                                                                                                                   |
| --------------- | ------- | ----- | ----------------------------------------------------------------------------------------------------------------------------- |
| page            | integer | query | Page number of the results to fetch.                                                                                          |
| per_page        | integer | query | Results per page.                                                                                                             |
| order_key       | string  | query | What to order results by. Can be any column in the `teams` table.                                                             |
| order_direction | string  | query | **Requires `order_key`**. The direction of the order given the order key. Options include `asc` and `desc`. Default is `asc`. |
| query           | string  | query | Search query keywords. Searchable fields include `name`.                                                                      |

#### Example

`GET /api/v1/fleet/teams`

##### Default response

`Status: 200`

```json
{
  "teams": [
    {
      "id": 1,
      "created_at": "2021-07-28T15:58:21Z",
      "name": "workstations",
      "description": "",
      "agent_options": {
        "config": {
          "options": {
            "pack_delimiter": "/",
            "logger_tls_period": 10,
            "distributed_plugin": "tls",
            "disable_distributed": false,
            "logger_tls_endpoint": "/api/v1/osquery/log",
            "distributed_interval": 10,
            "distributed_tls_max_attempts": 3
          },
          "decorators": {
            "load": [
              "SELECT uuid AS host_uuid FROM system_info;",
              "SELECT hostname AS hostname FROM system_info;"
            ]
          }
        },
        "overrides": {},
        "command_line_flags": {}
      },
      "user_count": 0,
      "host_count": 0,
      "secrets": [
        {
          "secret": "",
          "created_at": "2021-07-28T15:58:21Z",
          "team_id": 10
        }
      ]
    },
    {
      "id": 2,
      "created_at": "2021-08-05T21:41:42Z",
      "name": "servers",
      "description": "",
      "agent_options": {
        "spec": {
          "config": {
            "options": {
              "pack_delimiter": "/",
              "logger_tls_period": 10,
              "distributed_plugin": "tls",
              "disable_distributed": false,
              "logger_tls_endpoint": "/api/v1/osquery/log",
              "distributed_interval": 10,
              "distributed_tls_max_attempts": 3
            },
            "decorators": {
              "load": [
                "SELECT uuid AS host_uuid FROM system_info;",
                "SELECT hostname AS hostname FROM system_info;"
              ]
            }
          },
          "overrides": {},
          "command_line_flags": {}
        },
        "user_count": 0,
        "host_count": 0,
        "secrets": [
          {
            "secret": "+ncixtnZB+IE0OrbrkCLeul3U8LMVITd",
            "created_at": "2021-08-05T21:41:42Z",
            "team_id": 15
          }
        ]
      }
    }
  ]
}
```

### Get team

_Available in Fleet Premium_

`GET /api/v1/fleet/teams/{id}`

#### Parameters

| Name | Type    | In   | Description                          |
| ---- | ------  | ---- | ------------------------------------ |
| id   | integer | path | **Required.** The desired team's ID. |

#### Example

`GET /api/v1/fleet/teams/1`

##### Default response

`Status: 200`

```json
{
  "team": {
    "name": "Workstations",
    "id": 1,
    "user_count": 4,
    "host_count": 0,
    "agent_options": {
      "config": {
        "options": {
          "pack_delimiter": "/",
          "logger_tls_period": 10,
          "distributed_plugin": "tls",
          "disable_distributed": false,
          "logger_tls_endpoint": "/api/v1/osquery/log",
          "distributed_interval": 10,
          "distributed_tls_max_attempts": 3
        },
        "decorators": {
          "load": [
            "SELECT uuid AS host_uuid FROM system_info;",
            "SELECT hostname AS hostname FROM system_info;"
          ]
        }
      },
      "overrides": {},
      "command_line_flags": {}
    },
    "webhook_settings": {
      "failing_policies_webhook": {
        "enable_failing_policies_webhook": false,
        "destination_url": "",
        "policy_ids": null,
        "host_batch_size": 0
      }
    },
    "mdm": {
      "macos_settings": {
        "custom_settings": [],
        "enable_disk_encryption": false
      }
    }
  }
}
```

### Create team

_Available in Fleet Premium_

`POST /api/v1/fleet/teams`

#### Parameters

| Name | Type   | In   | Description                    |
| ---- | ------ | ---- | ------------------------------ |
| name | string | body | **Required.** The team's name. |

#### Example

`POST /api/v1/fleet/teams`

##### Request body

```json
{
  "name": "workstations"
}
```

##### Default response

`Status: 200`

```json
{
  "teams": [
    {
      "name": "workstations",
      "id": 1,
      "user_count": 0,
      "host_count": 0,
      "agent_options": {
        "config": {
          "options": {
            "pack_delimiter": "/",
            "logger_tls_period": 10,
            "distributed_plugin": "tls",
            "disable_distributed": false,
            "logger_tls_endpoint": "/api/v1/osquery/log",
            "distributed_interval": 10,
            "distributed_tls_max_attempts": 3
          },
          "decorators": {
            "load": [
              "SELECT uuid AS host_uuid FROM system_info;",
              "SELECT hostname AS hostname FROM system_info;"
            ]
          }
        },
        "overrides": {},
        "command_line_flags": {}
      },
      "webhook_settings": {
        "failing_policies_webhook": {
          "enable_failing_policies_webhook": false,
          "destination_url": "",
          "policy_ids": null,
          "host_batch_size": 0
        }
      }
    }
  ]
}
```

### Modify team

_Available in Fleet Premium_

`PATCH /api/v1/fleet/teams/{id}`

#### Parameters

| Name                                                    | Type    | In   | Description                                                                                                                                                                                               |
| ------------------------------------------------------- | ------- | ---- | --------------------------------------------------------------------------------------------------------------------------------------------------------------------------------------------------------- |
| id                                                      | integer | path | **Required.** The desired team's ID.                                                                                                                                                                      |
| name                                                    | string  | body | The team's name.                                                                                                                                                                                          |
| host_ids                                                | list    | body | A list of hosts that belong to the team.                                                                                                                                                                  |
| user_ids                                                | list    | body | A list of users that are members of the team.                                                                                                                                                             |
| webhook_settings                                        | object  | body | Webhook settings contains for the team.                                                                                                                                                                   |
| &nbsp;&nbsp;failing_policies_webhook                    | object  | body | Failing policies webhook settings.                                                                                                                                                                        |
| &nbsp;&nbsp;&nbsp;&nbsp;enable_failing_policies_webhook | boolean | body | Whether or not the failing policies webhook is enabled.                                                                                                                                                   |
| &nbsp;&nbsp;&nbsp;&nbsp;destination_url                 | string  | body | The URL to deliver the webhook requests to.                                                                                                                                                               |
| &nbsp;&nbsp;&nbsp;&nbsp;policy_ids                      | array   | body | List of policy IDs to enable failing policies webhook.                                                                                                                                                    |
| &nbsp;&nbsp;&nbsp;&nbsp;host_batch_size                 | integer | body | Maximum number of hosts to batch on failing policy webhook requests. The default, 0, means no batching (all hosts failing a policy are sent on one request).                                              |
| integrations                                            | object  | body | Integrations settings for the team. Note that integrations referenced here must already exist globally, created by a call to [Modify configuration](#modify-configuration).                               |
| &nbsp;&nbsp;jira                                        | array   | body | Jira integrations configuration.                                                                                                                                                                          |
| &nbsp;&nbsp;&nbsp;&nbsp;url                             | string  | body | The URL of the Jira server to use.                                                                                                                                                                        |
| &nbsp;&nbsp;&nbsp;&nbsp;project_key                     | string  | body | The project key of the Jira integration to use. Jira tickets will be created in this project.                                                                                                             |
| &nbsp;&nbsp;&nbsp;&nbsp;enable_failing_policies         | boolean | body | Whether or not that Jira integration is enabled for failing policies. Only one failing policy automation can be enabled at a given time (enable_failing_policies_webhook and enable_failing_policies).    |
| &nbsp;&nbsp;zendesk                                     | array   | body | Zendesk integrations configuration.                                                                                                                                                                       |
| &nbsp;&nbsp;&nbsp;&nbsp;url                             | string  | body | The URL of the Zendesk server to use.                                                                                                                                                                     |
| &nbsp;&nbsp;&nbsp;&nbsp;group_id                        | integer | body | The Zendesk group id to use. Zendesk tickets will be created in this group.                                                                                                                               |
| &nbsp;&nbsp;&nbsp;&nbsp;enable_failing_policies         | boolean | body | Whether or not that Zendesk integration is enabled for failing policies. Only one failing policy automation can be enabled at a given time (enable_failing_policies_webhook and enable_failing_policies). |
| mdm                                                     | object  | body | MDM settings for the team.                                                                                                                                                                                |
| &nbsp;&nbsp;macos_updates                               | object  | body | MacOS updates settings.                                                                                                                                                                                   |
| &nbsp;&nbsp;&nbsp;&nbsp;minimum_version                 | string  | body | Hosts that belong to this team and are enrolled into Fleet's MDM will be nudged until their macOS is at or above this version.                                                                            |
| &nbsp;&nbsp;&nbsp;&nbsp;deadline                        | string  | body | Hosts that belong to this team and are enrolled into Fleet's MDM won't be able to dismiss the Nudge window once this deadline is past.                                                                    |
| &nbsp;&nbsp;macos_settings                              | object  | body | MacOS-specific settings.                                                                                                                                                                                  |
| &nbsp;&nbsp;&nbsp;&nbsp;enable_disk_encryption          | boolean | body | Hosts that belong to this team and are enrolled into Fleet's MDM will have disk encryption enabled if set to true.                                                                                        |


#### Example (add users to a team)

`PATCH /api/v1/fleet/teams/1`

##### Request body

```json
{
  "user_ids": [1, 17, 22, 32]
}
```

##### Default response

`Status: 200`

```json
{
  "team": {
    "name": "Workstations",
    "id": 1,
    "user_count": 4,
    "host_count": 0,
    "agent_options": {
      "config": {
        "options": {
          "pack_delimiter": "/",
          "logger_tls_period": 10,
          "distributed_plugin": "tls",
          "disable_distributed": false,
          "logger_tls_endpoint": "/api/v1/osquery/log",
          "distributed_interval": 10,
          "distributed_tls_max_attempts": 3
        },
        "decorators": {
          "load": [
            "SELECT uuid AS host_uuid FROM system_info;",
            "SELECT hostname AS hostname FROM system_info;"
          ]
        }
      },
      "overrides": {},
      "command_line_flags": {}
    },
    "webhook_settings": {
      "failing_policies_webhook": {
        "enable_failing_policies_webhook": false,
        "destination_url": "",
        "policy_ids": null,
        "host_batch_size": 0
      }
    },
    "mdm": {
      "macos_updates": {
        "minimum_version": "12.3.1",
        "deadline": "2022-01-01"
      },
      "macos_settings": {
        "custom_settings": [],
        "enable_disk_encryption": false
      }
    }
  }
}
```

#### Example (transfer hosts to a team)

`PATCH /api/v1/fleet/teams/1`

##### Request body

```json
{
  "host_ids": [3, 6, 7, 8, 9, 20, 32, 44]
}
```

##### Default response

`Status: 200`

```json
{
  "team": {
    "name": "Workstations",
    "id": 1,
    "user_count": 4,
    "host_count": 8,
    "agent_options": {
      "config": {
        "options": {
          "pack_delimiter": "/",
          "logger_tls_period": 10,
          "distributed_plugin": "tls",
          "disable_distributed": false,
          "logger_tls_endpoint": "/api/v1/osquery/log",
          "distributed_interval": 10,
          "distributed_tls_max_attempts": 3
        },
        "decorators": {
          "load": [
            "SELECT uuid AS host_uuid FROM system_info;",
            "SELECT hostname AS hostname FROM system_info;"
          ]
        }
      },
      "overrides": {},
      "command_line_flags": {}
    },
    "webhook_settings": {
      "failing_policies_webhook": {
        "enable_failing_policies_webhook": false,
        "destination_url": "",
        "policy_ids": null,
        "host_batch_size": 0
      }
    }
  }
}
```

### Modify team's agent options

_Available in Fleet Premium_

`POST /api/v1/fleet/teams/{id}/agent_options`

#### Parameters

| Name                             | Type    | In    | Description                                                                                                                                                  |
| ---                              | ---     | ---   | ---                                                                                                                                                          |
| id                               | integer | path  | **Required.** The desired team's ID.                                                                                                                         |
| force                            | bool    | query | Force apply the options even if there are validation errors.                                                                                                 |
| dry_run                          | bool    | query | Validate the options and return any validation errors, but do not apply the changes.                                                                         |
| _JSON data_                      | object  | body  | The JSON to use as agent options for this team. See [Agent options](https://fleetdm.com/docs/using-fleet/configuration-files#agent-options) for details.                              |

#### Example

`POST /api/v1/fleet/teams/1/agent_options`

##### Request body

```json
{
  "config": {
    "options": {
      "pack_delimiter": "/",
      "logger_tls_period": 20,
      "distributed_plugin": "tls",
      "disable_distributed": false,
      "logger_tls_endpoint": "/api/v1/osquery/log",
      "distributed_interval": 60,
      "distributed_tls_max_attempts": 3
    },
    "decorators": {
      "load": [
        "SELECT uuid AS host_uuid FROM system_info;",
        "SELECT hostname AS hostname FROM system_info;"
      ]
    }
  },
  "overrides": {},
  "command_line_flags": {}
}
```

##### Default response

`Status: 200`

```json
{
  "team": {
    "name": "Workstations",
    "id": 1,
    "user_count": 4,
    "host_count": 8,
    "agent_options": {
      "config": {
        "options": {
          "pack_delimiter": "/",
          "logger_tls_period": 20,
          "distributed_plugin": "tls",
          "disable_distributed": false,
          "logger_tls_endpoint": "/api/v1/osquery/log",
          "distributed_interval": 60,
          "distributed_tls_max_attempts": 3
        },
        "decorators": {
          "load": [
            "SELECT uuid AS host_uuid FROM system_info;",
            "SELECT hostname AS hostname FROM system_info;"
          ]
        }
      },
      "overrides": {},
      "command_line_flags": {}
    },
    "webhook_settings": {
      "failing_policies_webhook": {
        "enable_failing_policies_webhook": false,
        "destination_url": "",
        "policy_ids": null,
        "host_batch_size": 0
      }
    }
  }
}
```

### Delete team

_Available in Fleet Premium_

`DELETE /api/v1/fleet/teams/{id}`

#### Parameters

| Name | Type    | In   | Description                          |
| ---- | ------  | ---- | ------------------------------------ |
| id   | integer | path | **Required.** The desired team's ID. |

#### Example

`DELETE /api/v1/fleet/teams/1`

#### Default response

`Status: 200`

---

## Translator

- [Translate IDs](#translate-ids)

### Translate IDs

Transforms a host name into a host id. For example, the Fleet UI use this endpoint when sending live queries to a set of hosts.

`POST /api/v1/fleet/translate`

#### Parameters

| Name | Type  | In   | Description                              |
| ---- | ----- | ---- | ---------------------------------------- |
| list | array | body | **Required** list of items to translate. |

#### Example

`POST /api/v1/fleet/translate`

##### Request body

```json
{
  "list": [
    {
      "type": "user",
      "payload": {
        "identifier": "some@email.com"
      }
    },
    {
      "type": "label",
      "payload": {
        "identifier": "labelA"
      }
    },
    {
      "type": "team",
      "payload": {
        "identifier": "team1"
      }
    },
    {
      "type": "host",
      "payload": {
        "identifier": "host-ABC"
      }
    }
  ]
}
```

##### Default response

`Status: 200`

```json
{
  "list": [
    {
      "type": "user",
      "payload": {
        "identifier": "some@email.com",
        "id": 32
      }
    },
    {
      "type": "label",
      "payload": {
        "identifier": "labelA",
        "id": 1
      }
    },
    {
      "type": "team",
      "payload": {
        "identifier": "team1",
        "id": 22
      }
    },
    {
      "type": "host",
      "payload": {
        "identifier": "host-ABC",
        "id": 45
      }
    }
  ]
}
```
---

## Users

- [List all users](#list-all-users)
- [Create a user account with an invitation](#create-a-user-account-with-an-invitation)
- [Create a user account without an invitation](#create-a-user-account-without-an-invitation)
- [Get user information](#get-user-information)
- [Modify user](#modify-user)
- [Delete user](#delete-user)
- [Require password reset](#require-password-reset)
- [List a user's sessions](#list-a-users-sessions)
- [Delete a user's sessions](#delete-a-users-sessions)

The Fleet server exposes a handful of API endpoints that handles common user management operations. All the following endpoints require prior authentication meaning you must first log in successfully before calling any of the endpoints documented below.

### List all users

Returns a list of all enabled users

`GET /api/v1/fleet/users`

#### Parameters

| Name            | Type    | In    | Description                                                                                                                   |
| --------------- | ------- | ----- | ----------------------------------------------------------------------------------------------------------------------------- |
| query           | string  | query | Search query keywords. Searchable fields include `name` and `email`.                                                          |
| order_key       | string  | query | What to order results by. Can be any column in the users table.                                                               |
| order_direction | string  | query | **Requires `order_key`**. The direction of the order given the order key. Options include `asc` and `desc`. Default is `asc`. |
| page            | integer | query | Page number of the results to fetch.                                                                                          |
| query           | string  | query | Search query keywords. Searchable fields include `name` and `email`.                                                          |
| per_page        | integer | query | Results per page.                                                                                                             |
| team_id         | string  | query | _Available in Fleet Premium_ Filters the users to only include users in the specified team.                                   |

#### Example

`GET /api/v1/fleet/users`

##### Request query parameters

None.

##### Default response

`Status: 200`

```json
{
  "users": [
    {
      "created_at": "2020-12-10T03:52:53Z",
      "updated_at": "2020-12-10T03:52:53Z",
      "id": 1,
      "name": "Jane Doe",
      "email": "janedoe@example.com",
      "force_password_reset": false,
      "gravatar_url": "",
      "sso_enabled": false,
      "global_role": null,
      "api_only": false,
      "teams": [
        {
          "id": 1,
          "created_at": "0001-01-01T00:00:00Z",
          "name": "workstations",
          "description": "",
          "role": "admin"
        }
      ]
    }
  ]
}
```

##### Failed authentication

`Status: 401 Authentication Failed`

```json
{
  "message": "Authentication Failed",
  "errors": [
    {
      "name": "base",
      "reason": "Authentication failed"
    }
  ]
}
```

### Create a user account with an invitation

Creates a user account after an invited user provides registration information and submits the form.

`POST /api/v1/fleet/users`

#### Parameters

| Name                  | Type   | In   | Description                                                                                                                                                                                                                                                                                                                                              |
| --------------------- | ------ | ---- | -------------------------------------------------------------------------------------------------------------------------------------------------------------------------------------------------------------------------------------------------------------------------------------------------------------------------------------------------------- |
| email                 | string | body | **Required**. The email address of the user.                                                                                                                                                                                                                                                                                                             |
| invite_token          | string | body | **Required**. Token provided to the user in the invitation email.                                                                                                                                                                                                                                                                                        |
| name                  | string | body | **Required**. The name of the user.                                                                                                                                                                                                                                                                                                                      |
| password              | string | body | The password chosen by the user (if not SSO user).                                                                                                                                                                                                                                                                                                       |
| password_confirmation | string | body | Confirmation of the password chosen by the user.                                                                                                                                                                                                                                                                                                         |
| global_role           | string | body | The role assigned to the user. In Fleet 4.0.0, 3 user roles were introduced (`admin`, `maintainer`, and `observer`). In Fleet 4.30.0 and 4.31.0, the `observer_plus` and `gitops` roles were introduced respectively. If `global_role` is specified, `teams` cannot be specified. For more information, see [Permissions](Permissions.md).                                                                                                                                                                        |
| teams                 | array  | body | _Available in Fleet Premium_ The teams and respective roles assigned to the user. Should contain an array of objects in which each object includes the team's `id` and the user's `role` on each team. In Fleet 4.0.0, 3 user roles were introduced (`admin`, `maintainer`, and `observer`). In Fleet 4.30.0 and 4.31.0, the `observer_plus` and `gitops` roles were introduced respectively. If `teams` is specified, `global_role` cannot be specified. For more information, see [Permissions](Permissions.md). |

#### Example

`POST /api/v1/fleet/users`

##### Request query parameters

```json
{
  "email": "janedoe@example.com",
  "invite_token": "SjdReDNuZW5jd3dCbTJtQTQ5WjJTc2txWWlEcGpiM3c=",
  "name": "janedoe",
  "password": "test-123",
  "password_confirmation": "test-123",
  "teams": [
    {
      "id": 2,
      "role": "observer"
    },
    {
      "id": 4,
      "role": "observer"
    }
  ]
}
```

##### Default response

`Status: 200`

```json
{
  "user": {
    "created_at": "0001-01-01T00:00:00Z",
    "updated_at": "0001-01-01T00:00:00Z",
    "id": 2,
    "name": "janedoe",
    "email": "janedoe@example.com",
    "enabled": true,
    "force_password_reset": false,
    "gravatar_url": "",
    "sso_enabled": false,
    "global_role": "admin",
    "teams": []
  }
}
```

##### Failed authentication

`Status: 401 Authentication Failed`

```json
{
  "message": "Authentication Failed",
  "errors": [
    {
      "name": "base",
      "reason": "Authentication failed"
    }
  ]
}
```

##### Expired or used invite code

`Status: 404 Resource Not Found`

```json
{
  "message": "Resource Not Found",
  "errors": [
    {
      "name": "base",
      "reason": "Invite with token SjdReDNuZW5jd3dCbTJtQTQ5WjJTc2txWWlEcGpiM3c= was not found in the datastore"
    }
  ]
}
```

##### Validation failed

`Status: 422 Validation Failed`

The same error will be returned whenever one of the required parameters fails the validation.

```json
{
  "message": "Validation Failed",
  "errors": [
    {
      "name": "name",
      "reason": "cannot be empty"
    }
  ]
}
```

### Create a user account without an invitation

Creates a user account without requiring an invitation, the user is enabled immediately.
By default, the user will be forced to reset its password upon first login.

`POST /api/v1/fleet/users/admin`

#### Parameters

| Name        | Type    | In   | Description                                                                                                                                                                                                                                                                                                                                              |
| ----------- | ------- | ---- | -------------------------------------------------------------------------------------------------------------------------------------------------------------------------------------------------------------------------------------------------------------------------------------------------------------------------------------------------------- |
| email       | string  | body | **Required**. The user's email address.                                                                                                                                                                                                                                                                                                                  |
| name        | string  | body | **Required**. The user's full name or nickname.                                                                                                                                                                                                                                                                                                          |
| password    | string  | body | The user's password (required for non-SSO users).                                                                                                                                                                                                                                                                                                        |
| sso_enabled | boolean | body | Whether or not SSO is enabled for the user.                                                                                                                                                                                                                                                                                                              |
| api_only    | boolean | body | User is an "API-only" user (cannot use web UI) if true.                                                                                                                                                                                                                                                                                                  |
| global_role | string | body | The role assigned to the user. In Fleet 4.0.0, 3 user roles were introduced (`admin`, `maintainer`, and `observer`). In Fleet 4.30.0 and 4.31.0, the `observer_plus` and `gitops` roles were introduced respectively. If `global_role` is specified, `teams` cannot be specified. For more information, see [Permissions](Permissions.md).                                                                                                                                                                        |
| admin_forced_password_reset    | boolean | body | Sets whether the user will be forced to reset its password upon first login (default=true) |
| teams                          | array   | body | _Available in Fleet Premium_ The teams and respective roles assigned to the user. Should contain an array of objects in which each object includes the team's `id` and the user's `role` on each team. In Fleet 4.0.0, 3 user roles were introduced (`admin`, `maintainer`, and `observer`). In Fleet 4.30.0 and 4.31.0, the `observer_plus` and `gitops` roles were introduced respectively. If `teams` is specified, `global_role` cannot be specified. For more information, see [Permissions](Permissions.md). |

#### Example

`POST /api/v1/fleet/users/admin`

##### Request body

```json
{
  "name": "Jane Doe",
  "email": "janedoe@example.com",
  "password": "test-123",
  "teams": [
    {
      "id": 2,
      "role": "observer"
    },
    {
      "id": 3,
      "role": "maintainer"
    }
  ]
}
```

##### Default response

`Status: 200`

```json
{
  "user": {
    "created_at": "0001-01-01T00:00:00Z",
    "updated_at": "0001-01-01T00:00:00Z",
    "id": 5,
    "name": "Jane Doe",
    "email": "janedoe@example.com",
    "enabled": true,
    "force_password_reset": false,
    "gravatar_url": "",
    "sso_enabled": false,
    "api_only": false,
    "global_role": null,
    "teams": [
      {
        "id": 2,
        "role": "observer"
      },
      {
        "id": 3,
        "role": "maintainer"
      }
    ]
  }
}
```

##### User doesn't exist

`Status: 404 Resource Not Found`

```json
{
  "message": "Resource Not Found",
  "errors": [
    {
      "name": "base",
      "reason": "User with id=1 was not found in the datastore"
    }
  ]
}
```

### Get user information

Returns all information about a specific user.

`GET /api/v1/fleet/users/{id}`

#### Parameters

| Name | Type    | In   | Description                  |
| ---- | ------- | ---- | ---------------------------- |
| id   | integer | path | **Required**. The user's id. |

#### Example

`GET /api/v1/fleet/users/2`

##### Request query parameters

```json
{
  "id": 1
}
```

##### Default response

`Status: 200`

```json
{
  "user": {
    "created_at": "2020-12-10T05:20:25Z",
    "updated_at": "2020-12-10T05:24:27Z",
    "id": 2,
    "name": "Jane Doe",
    "email": "janedoe@example.com",
    "force_password_reset": false,
    "gravatar_url": "",
    "sso_enabled": false,
    "global_role": "admin",
    "api_only": false,
    "teams": []
  }
}
```

##### User doesn't exist

`Status: 404 Resource Not Found`

```json
{
  "message": "Resource Not Found",
  "errors": [
    {
      "name": "base",
      "reason": "User with id=5 was not found in the datastore"
    }
  ]
}
```

### Modify user

`PATCH /api/v1/fleet/users/{id}`

#### Parameters

| Name        | Type    | In   | Description                                                                                                                                                                                                                                                                                                                                              |
| ----------- | ------- | ---- | -------------------------------------------------------------------------------------------------------------------------------------------------------------------------------------------------------------------------------------------------------------------------------------------------------------------------------------------------------- |
| id          | integer | path | **Required**. The user's id.                                                                                                                                                                                                                                                                                                                             |
| name        | string  | body | The user's name.                                                                                                                                                                                                                                                                                                                                         |
| position    | string  | body | The user's position.                                                                                                                                                                                                                                                                                                                                     |
| email       | string  | body | The user's email.                                                                                                                                                                                                                                                                                                                                        |
| sso_enabled | boolean | body | Whether or not SSO is enabled for the user.                                                                                                                                                                                                                                                                                                              |
| api_only    | boolean | body | User is an "API-only" user (cannot use web UI) if true.                                                                                                                                                                                                                                                                                                  |
| password    | string  | body | The user's current password, required to change the user's own email or password (not required for an admin to modify another user).                                                                                                                                                                                                                     |
| new_password| string  | body | The user's new password. |
| global_role | string  | body | The role assigned to the user. In Fleet 4.0.0, 3 user roles were introduced (`admin`, `maintainer`, and `observer`). If `global_role` is specified, `teams` cannot be specified.                                                                                                                                                                         |
| teams       | array   | body | _Available in Fleet Premium_ The teams and respective roles assigned to the user. Should contain an array of objects in which each object includes the team's `id` and the user's `role` on each team. In Fleet 4.0.0, 3 user roles were introduced (`admin`, `maintainer`, and `observer`). If `teams` is specified, `global_role` cannot be specified. |

#### Example

`PATCH /api/v1/fleet/users/2`

##### Request body

```json
{
  "name": "Jane Doe",
  "global_role": "admin"
}
```

##### Default response

`Status: 200`

```json
{
  "user": {
    "created_at": "2021-02-03T16:11:06Z",
    "updated_at": "2021-02-03T16:11:06Z",
    "id": 2,
    "name": "Jane Doe",
    "email": "janedoe@example.com",
    "global_role": "admin",
    "force_password_reset": false,
    "gravatar_url": "",
    "sso_enabled": false,
    "api_only": false,
    "teams": []
  }
}
```

#### Example (modify a user's teams)

`PATCH /api/v1/fleet/users/2`

##### Request body

```json
{
  "teams": [
    {
      "id": 1,
      "role": "observer"
    },
    {
      "id": 2,
      "role": "maintainer"
    }
  ]
}
```

##### Default response

`Status: 200`

```json
{
  "user": {
    "created_at": "2021-02-03T16:11:06Z",
    "updated_at": "2021-02-03T16:11:06Z",
    "id": 2,
    "name": "Jane Doe",
    "email": "janedoe@example.com",
    "enabled": true,
    "force_password_reset": false,
    "gravatar_url": "",
    "sso_enabled": false,
    "global_role": "admin",
    "teams": [
      {
        "id": 2,
        "role": "observer"
      },
      {
        "id": 3,
        "role": "maintainer"
      }
    ]
  }
}
```

### Delete user

Delete the specified user from Fleet.

`DELETE /api/v1/fleet/users/{id}`

#### Parameters

| Name | Type    | In   | Description                  |
| ---- | ------- | ---- | ---------------------------- |
| id   | integer | path | **Required**. The user's id. |

#### Example

`DELETE /api/v1/fleet/users/3`

##### Default response

`Status: 200`


### Require password reset

The selected user is logged out of Fleet and required to reset their password during the next attempt to log in. This also revokes all active Fleet API tokens for this user. Returns the user object.

`POST /api/v1/fleet/users/{id}/require_password_reset`

#### Parameters

| Name  | Type    | In   | Description                                                                                    |
| ----- | ------- | ---- | ---------------------------------------------------------------------------------------------- |
| id    | integer | path | **Required**. The user's id.                                                                   |
| reset | boolean | body | Whether or not the user is required to reset their password during the next attempt to log in. |

#### Example

`POST /api/v1/fleet/users/{id}/require_password_reset`

##### Request body

```json
{
  "require": true
}
```

##### Default response

`Status: 200`

```json
{
  "user": {
    "created_at": "2021-02-23T22:23:34Z",
    "updated_at": "2021-02-23T22:28:52Z",
    "id": 2,
    "name": "Jane Doe",
    "email": "janedoe@example.com",
    "force_password_reset": true,
    "gravatar_url": "",
    "sso_enabled": false,
    "global_role": "observer",
    "teams": []
  }
}
```

### List a user's sessions

Returns a list of the user's sessions in Fleet.

`GET /api/v1/fleet/users/{id}/sessions`

#### Parameters

None.

#### Example

`GET /api/v1/fleet/users/1/sessions`

##### Default response

`Status: 200`

```json
{
  "sessions": [
    {
      "session_id": 2,
      "user_id": 1,
      "created_at": "2021-02-03T16:12:50Z"
    },
    {
      "session_id": 3,
      "user_id": 1,
      "created_at": "2021-02-09T23:40:23Z"
    },
    {
      "session_id": 6,
      "user_id": 1,
      "created_at": "2021-02-23T22:23:58Z"
    }
  ]
}
```

### Delete a user's sessions

Deletes the selected user's sessions in Fleet. Also deletes the user's API token.

`DELETE /api/v1/fleet/users/{id}/sessions`

#### Parameters

| Name | Type    | In   | Description                               |
| ---- | ------- | ---- | ----------------------------------------- |
| id   | integer | path | **Required**. The ID of the desired user. |

#### Example

`DELETE /api/v1/fleet/users/1/sessions`

##### Default response

`Status: 200`

## Debug

- [Get a summary of errors](#get-a-summary-of-errors)
- [Get database information](#get-database-information)
- [Get profiling information](#get-profiling-information)

The Fleet server exposes a handful of API endpoints to retrieve debug information about the server itself in order to help troubleshooting. All the following endpoints require prior authentication meaning you must first log in successfully before calling any of the endpoints documented below.

### Get a summary of errors

Returns a set of all the errors that happened in the server during the interval of time defined by the [logging_error_retention_period](https://fleetdm.com/docs/deploying/configuration#logging-error-retention-period) configuration.

The server only stores and returns a single instance of each error.

`GET /debug/errors`

#### Parameters

| Name  | Type    | In    | Description                                                                       |
| ----- | ------- | ----- | --------------------------------------------------------------------------------- |
| flush | boolean | query | Whether or not clear the errors from Redis after reading them. Default is `false` |

#### Example

`GET /debug/errors?flush=true`

##### Default response

`Status: 200`

```json
[
  {
    "count": "3",
    "chain": [
      {
        "message": "Authorization header required"
      },
      {
        "message": "missing FleetError in chain",
        "data": {
          "timestamp": "2022-06-03T14:16:01-03:00"
        },
        "stack": [
          "github.com/fleetdm/fleet/v4/server/contexts/ctxerr.Handle (ctxerr.go:262)",
          "github.com/fleetdm/fleet/v4/server/service.encodeError (transport_error.go:80)",
          "github.com/go-kit/kit/transport/http.Server.ServeHTTP (server.go:124)"
        ]
      }
    ]
  }
]
```

### Get database information

Returns information about the current state of the database; valid keys are:

- `locks`: returns transaction locking information.
- `innodb-status`: returns InnoDB status information.
- `process-list`: returns running processes (queries, etc).

`GET /debug/db/{key}`

#### Parameters

None.

### Get profiling information

Returns runtime profiling data of the server in the format expected by `go tools pprof`. The responses are equivalent to those returned by the Go `http/pprof` package.

Valid keys are: `cmdline`, `profile`, `symbol` and `trace`.

`GET /debug/pprof/{key}`

#### Parameters

None.

## API errors

Fleet returns API errors as a JSON document with the following fields:
- `message`: This field contains the kind of error (bad request error, authorization error, etc.).
- `errors`: List of errors with `name` and `reason` keys.
- `uuid`: Unique identifier for the error. This identifier can be matched to Fleet logs which might contain more information about the cause of the error.

Sample of an error when trying to send an empty body on a request that expects a JSON body:
```sh
$ curl -k -H "Authorization: Bearer $TOKEN" -H 'Content-Type:application/json' "https://localhost:8080/api/v1/fleet/sso" -d ''
```
Response:
```json
{
  "message": "Bad request",
  "errors": [
    {
      "name": "base",
      "reason": "Expected JSON Body"
    }
  ],
  "uuid": "c0532a64-bec2-4cf9-aa37-96fe47ead814"
}
```

---
<meta name="pageOrderInSection" value="400"><|MERGE_RESOLUTION|>--- conflicted
+++ resolved
@@ -1782,12 +1782,8 @@
 | munki_issue_id          | integer | query | The ID of the _munki issue_ (a Munki-reported error or warning message) to filter hosts by (that is, filter hosts that are affected by that corresponding error or warning message).                                                                                                                                                        |
 | low_disk_space          | integer | query | _Available in Fleet Premium_ Filters the hosts to only include hosts with less GB of disk space available than this value. Must be a number between 1-100.                                                                                                                                                                                  |
 | disable_failing_policies| boolean | query | If "true", hosts will return failing policies as 0 regardless of whether there are any that failed for the host. This is meant to be used when increased performance is needed in exchange for the extra information.                                                                                                                       |
-<<<<<<< HEAD
 | macos_settings_disk_encryption | string | query | Filters the hosts by the status of the macOS disk encryption MDM profile on the host. Can be one of `verifying`, `action_required`, `enforcing`, `failed`, or `removing_enforcement`. |
-=======
-| macos_settings_disk_encryption | string | query | Filters the hosts by the status of the macOS disk encryption MDM profile on the host. Can be one of `applied`, `action_required`, `enforcing`, `failed`, or `removing_enforcement`. |
 | bootstrap_package       | string | query | _Available in Fleet Premium_ Filters the hosts by the status of the MDM bootstrap package on the host. Can be one of `installed`, `pending`, or `failed`. |
->>>>>>> 3908e63b
 
 If `additional_info_filters` is not specified, no `additional` information will be returned.
 
@@ -1941,12 +1937,8 @@
 | macos_settings          | string  | query | Filters the hosts by the status of the _mobile device management_ (MDM) profiles applied to hosts. Can be one of 'verifying', 'pending', or 'failed'. **Note: If this filter is used in Fleet Premium without a team id filter, the results include only hosts that are not assigned to any team.**                                                                                                                                                                                                             |
 | munki_issue_id          | integer | query | The ID of the _munki issue_ (a Munki-reported error or warning message) to filter hosts by (that is, filter hosts that are affected by that corresponding error or warning message).                                                                                                                                                        |
 | low_disk_space          | integer | query | _Available in Fleet Premium_ Filters the hosts to only include hosts with less GB of disk space available than this value. Must be a number between 1-100.                                                                                                                                                                                  |
-<<<<<<< HEAD
 | macos_settings_disk_encryption | string | query | Filters the hosts by the status of the macOS disk encryption MDM profile on the host. Can be one of `verifying`, `action_required`, `enforcing`, `failed`, or `removing_enforcement`. |
-=======
-| macos_settings_disk_encryption | string | query | Filters the hosts by the status of the macOS disk encryption MDM profile on the host. Can be one of `applied`, `action_required`, `enforcing`, `failed`, or `removing_enforcement`. |
 | bootstrap_package       | string | query | _Available in Fleet Premium_ Filters the hosts by the status of the MDM bootstrap package on the host. Can be one of `installed`, `pending`, or `failed`. **Note: If this filter is used in Fleet Premium without a team id filter, the results include only hosts that are not assigned to any team.** |
->>>>>>> 3908e63b
 
 If `additional_info_filters` is not specified, no `additional` information will be returned.
 
@@ -3417,12 +3409,8 @@
 | mdm_enrollment_status    | string  | query | The _mobile device management_ (MDM) enrollment status to filter hosts by. Can be one of 'manual', 'automatic', 'enrolled', 'pending', or 'unenrolled'.                                                                                                                                                                                                             |
 | macos_settings           | string  | query | Filters the hosts by the status of the _mobile device management_ (MDM) profiles applied to hosts. Can be one of 'verifying', 'pending', or 'failed'. **Note: If this filter is used in Fleet Premium without a team id filter, the results include only hosts that are not assigned to any team.**                                                                                                                                                                                                             |
 | low_disk_space           | integer | query | _Available in Fleet Premium_ Filters the hosts to only include hosts with less GB of disk space available than this value. Must be a number between 1-100.                                                                 |
-<<<<<<< HEAD
 | macos_settings_disk_encryption | string | query | Filters the hosts by the status of the macOS disk encryption MDM profile on the host. Can be one of `verifying`, `action_required`, `enforcing`, `failed`, or `removing_enforcement`. |
-=======
-| macos_settings_disk_encryption | string | query | Filters the hosts by the status of the macOS disk encryption MDM profile on the host. Can be one of `applied`, `action_required`, `enforcing`, `failed`, or `removing_enforcement`. |
 | bootstrap_package       | string | query | _Available in Fleet Premium_ Filters the hosts by the status of the MDM bootstrap package on the host. Can be one of `installed`, `pending`, or `failed`. **Note: If this filter is used in Fleet Premium without a team id filter, the results include only hosts that are not assigned to any team.** |
->>>>>>> 3908e63b
 
 If `mdm_id`, `mdm_name` or `mdm_enrollment_status` is specified, then Windows Servers are excluded from the results.
 
