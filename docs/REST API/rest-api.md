--- conflicted
+++ resolved
@@ -4719,15 +4719,10 @@
 
 | Name                      | Type     | In   | Description                                                                                                   |
 | ------------------------- | -------- | ---- | ------------------------------------------------------------------------------------------------------------- |
-<<<<<<< HEAD
 | profile                   | file     | form | **Required.** The .mobileconfig and JSON for macOS or XML for Windows file containing the profile. |
-| team_id                   | string   | form | _Available in Fleet Premium_ The team ID for the profile. If specified, the profile is applied to only hosts that are assigned to the specified team. If not specified, the profile is applied to only to hosts that are not assigned to any team. |
-| labels                   | array     | form | _Available in Fleet Premium_ An array of labels to filter hosts in a team (or no team) that should get a profile. |
-=======
-| profile                   | file     | form | **Required.** The .mobileconfig (macOS) or XML (Windows) file containing the profile. |
 | team_id                   | string   | form | _Available in Fleet Premium_. The team ID for the profile. If specified, the profile is applied to only hosts that are assigned to the specified team. If not specified, the profile is applied to only to hosts that are not assigned to any team. |
-| labels                   | array     | form | _Available in Fleet Premium_. An array of labels to filter hosts in a team (or no team) that should get a profile. |
->>>>>>> e213ebde
+| labels                    | array     | form | _Available in Fleet Premium_. An array of labels to filter hosts in a team (or no team) that should get a profile. |
+
 
 #### Example
 
