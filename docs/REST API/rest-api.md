# REST API

- [Authentication](#authentication)
- [Activities](#activities)
- [Fleet configuration](#fleet-configuration)
- [File carving](#file-carving)
- [Hosts](#hosts)
- [Labels](#labels)
- [Mobile device management (MDM)](#mobile-device-management-mdm)
- [Policies](#policies)
- [Queries](#queries)
- [Schedule (deprecated)](#schedule)
- [Scripts](#scripts)
- [Sessions](#sessions)
- [Software](#software)
- [Targets](#targets)
- [Teams](#teams)
- [Translator](#translator)
- [Users](#users)
- [API errors](#api-responses)

Use the Fleet APIs to automate Fleet.

This page includes a list of available resources and their API routes.

## Authentication

- [Retrieve your API token](#retrieve-your-api-token)
- [Log in](#log-in)
- [Log out](#log-out)
- [Forgot password](#forgot-password)
- [Change password](#change-password)
- [Reset password](#reset-password)
- [Me](#me)
- [SSO config](#sso-config)
- [Initiate SSO](#initiate-sso)
- [SSO callback](#sso-callback)

### Retrieve your API token

All API requests to the Fleet server require API token authentication unless noted in the documentation. API tokens are tied to your Fleet user account.

To get an API token, retrieve it from "My account" > "Get API token" in the Fleet UI (`/profile`). Or, you can send a request to the [login API endpoint](#log-in) to get your token.

Then, use that API token to authenticate all subsequent API requests by sending it in the "Authorization" request header, prefixed with "Bearer ":

```http
Authorization: Bearer <your token>
```

> For SSO and MFA users, email/password login is disabled. The API token can instead be retrieved from the "My account" page in the UI (/profile). On this page, choose "Get API token".

### Log in

Authenticates the user with the specified credentials. Use the token returned from this endpoint to authenticate further API requests.

`POST /api/v1/fleet/login`

> Logging in via the API is not supported for SSO and MFA users. The API token can instead be retrieved from the "My account" page in the UI (/profile). On this page, choose "Get API token".

#### Parameters

| Name     | Type   | In   | Description                                   |
| -------- | ------ | ---- | --------------------------------------------- |
| email    | string | body | **Required**. The user's email.               |
| password | string | body | **Required**. The user's plain text password. |

#### Example

`POST /api/v1/fleet/login`

##### Request body

```json
{
  "email": "janedoe@example.com",
  "password": "VArCjNW7CfsxGp67"
}
```

##### Default response

`Status: 200`

```json
{
  "user": {
    "created_at": "2020-11-13T22:57:12Z",
    "updated_at": "2020-11-13T22:57:12Z",
    "id": 1,
    "name": "Jane Doe",
    "email": "janedoe@example.com",
    "enabled": true,
    "force_password_reset": false,
    "gravatar_url": "",
    "sso_enabled": false,
    "mfa_enabled": false,
    "global_role": "admin",
    "teams": []
  },
  "token": "{your token}"
}
```

##### Authentication failed

`Status: 401 Unauthorized`

```json
{
  "message": "Authentication failed",
  "errors": [
    {
      "name": "base",
      "reason": "Authentication failed"
    }
  ],
  "uuid": "1272014b-902b-4b36-bcdb-75fde5eac1fc"
}
```

##### MFA Required

`Status: 202 Accepted`

```json
{
  "message": "We sent an email to you. Please click the magic link in the email to sign in.",
}
```

##### Too many requests / Rate limiting

`Status: 429 Too Many Requests`
`Header: retry-after: N`

> This response includes a header `retry-after` that indicates how many more seconds you are blocked before you can try again.

```json
{
  "message": "limit exceeded, retry after: Ns",
  "errors": [
    {
      "name": "base",
      "reason": "limit exceeded, retry after: Ns"
    }
  ]
}
```

---

### Log out

Logs out the authenticated user.

`POST /api/v1/fleet/logout`

#### Example

`POST /api/v1/fleet/logout`

##### Default response

`Status: 200`

---

### Forgot password

Sends a password reset email to the specified email. Requires that SMTP or SES is configured for your Fleet server.

`POST /api/v1/fleet/forgot_password`

#### Parameters

| Name  | Type   | In   | Description                                                             |
| ----- | ------ | ---- | ----------------------------------------------------------------------- |
| email | string | body | **Required**. The email of the user requesting the reset password link. |

#### Example

`POST /api/v1/fleet/forgot_password`

##### Request body

```json
{
  "email": "janedoe@example.com"
}
```

##### Default response

`Status: 200`

##### Unknown error

`Status: 500`

```json
{
  "message": "Unknown Error",
  "errors": [
    {
      "name": "base",
      "reason": "email not configured"
    }
  ]
}
```

---

### Change password

`POST /api/v1/fleet/change_password`

Changes the password for the authenticated user.

#### Parameters

| Name         | Type   | In   | Description                            |
| ------------ | ------ | ---- | -------------------------------------- |
| old_password | string | body | **Required**. The user's old password. |
| new_password | string | body | **Required**. The user's new password. |

#### Example

`POST /api/v1/fleet/change_password`

##### Request body

```json
{
  "old_password": "VArCjNW7CfsxGp67",
  "new_password": "zGq7mCLA6z4PzArC"
}
```

##### Default response

`Status: 200`

##### Validation failed

`Status: 422 Unprocessable entity`

```json
{
  "message": "Validation Failed",
  "errors": [
    {
      "name": "old_password",
      "reason": "old password does not match"
    }
  ]
}
```

### Reset password

Resets a user's password. Which user is determined by the password reset token used. The password reset token can be found in the password reset email sent to the desired user.

`POST /api/v1/fleet/reset_password`

#### Parameters

| Name                      | Type   | In   | Description                                                               |
| ------------------------- | ------ | ---- | ------------------------------------------------------------------------- |
| new_password              | string | body | **Required**. The new password.                                           |
| new_password_confirmation | string | body | **Required**. Confirmation for the new password.                          |
| password_reset_token      | string | body | **Required**. The token provided to the user in the password reset email. |

#### Example

`POST /api/v1/fleet/reset_password`

##### Request body

```json
{
  "new_password": "abc123",
  "new_password_confirmation": "abc123",
  "password_reset_token": "UU5EK0JhcVpsRkY3NTdsaVliMEZDbHJ6TWdhK3oxQ1Q="
}
```

##### Default response

`Status: 200`


---

### Me

Retrieves the user data for the authenticated user.

`GET /api/v1/fleet/me`

#### Example

`GET /api/v1/fleet/me`

##### Default response

`Status: 200`

```json
{
  "user": {
    "created_at": "2020-11-13T22:57:12Z",
    "updated_at": "2020-11-16T23:49:41Z",
    "id": 1,
    "name": "Jane Doe",
    "email": "janedoe@example.com",
    "global_role": "admin",
    "enabled": true,
    "force_password_reset": false,
    "gravatar_url": "",
    "sso_enabled": false,
    "teams": []
  },
  "available_teams" : [
    {
      "id": 1,
      "name": "Workstations",
      "description": "Employee workstations"
    }
  ],
}
```

---

### Perform required password reset

Resets the password of the authenticated user. Requires that `force_password_reset` is set to `true` prior to the request.

`POST /api/v1/fleet/perform_required_password_reset`

#### Example

`POST /api/v1/fleet/perform_required_password_reset`

##### Request body

```json
{
  "new_password": "sdPz8CV5YhzH47nK"
}
```

##### Default response

`Status: 200`

```json
{
  "user": {
    "created_at": "2020-11-13T22:57:12Z",
    "updated_at": "2020-11-17T00:09:23Z",
    "id": 1,
    "name": "Jane Doe",
    "email": "janedoe@example.com",
    "enabled": true,
    "force_password_reset": false,
    "gravatar_url": "",
    "sso_enabled": false,
    "global_role": "admin",
    "teams": []
  }
}
```

---

### SSO config

Gets the current SSO configuration.

`GET /api/v1/fleet/sso`

#### Example

`GET /api/v1/fleet/sso`

##### Default response

`Status: 200`

```json
{
  "settings": {
    "idp_name": "IDP Vendor 1",
    "idp_image_url": "",
    "sso_enabled": false
  }
}
```

---

### Initiate SSO

`POST /api/v1/fleet/sso`

A successful response contains an HTTP cookie `__Host-FLEETSSOSESSIONID` that needs to be sent on the `POST /api/v1/fleet/sso/callback` request (this HTTP cookie is used to identify the SSO login session).

#### Parameters

| Name      | Type   | In   | Description                                                                 |
| --------- | ------ | ---- | --------------------------------------------------------------------------- |
| relay_url | string | body | **Required**. The relative url to be navigated to after successful sign in. |

#### Example

`POST /api/v1/fleet/sso`

##### Request body

```json
{
  "relay_url": "/hosts/manage"
}
```

##### Default response

`Status: 200`

Example response cookie in the HTTP `Set-Cookie` header:
```
Set-Cookie: __Host-FLEETSSOSESSIONID=slI727JZ+j0FvyBRLyD/gri1rxtwpaZT; Path=/; Max-Age=300; HttpOnly; Secure
```

##### Unknown error

`Status: 500`

```json
{
  "message": "Unknown Error",
  "errors": [
    {
      "name": "base",
      "reason": "InitiateSSO getting metadata: Get \"https://idp.example.org/idp-meta.xml\": dial tcp: lookup idp.example.org on [2001:558:feed::1]:53: no such host"
    }
  ]
}
```

### SSO callback

This is the callback endpoint that the identity provider will use to send security assertions to Fleet. This is where Fleet receives and processes the response from the identify provider.

`POST /api/v1/fleet/sso/callback`

The `__Host-FLEETSSOSESSIONID` HTTP cookie must be set for non-IdP initiated SSO login requests. The value for this cookie is returned in the `POST /api/v1/fleet/sso` request.
For IdP-initiated SSO logins the cookie doesn't need to be set.

#### Parameters

| Name                     | Type   | In     | Description                                                                                                         |
| ------------------------ | ------ | ------ | ------------------------------------------------------------------------------------------------------------------- |
| SAMLResponse             | string | body   | **Required**. The SAML response from the identity provider.                                                         |
| __Host-FLEETSSOSESSIONID | string | cookie | HTTP Cookie returned in the `POST /api/v1/fleet/sso` request. This is not set/required for IdP initiated SSO logins |

#### Example

`POST /api/v1/fleet/sso/callback`

##### Request body

```json
{
  "SAMLResponse": "<SAML response from IdP>"
}
```

Example session cookie set in the `Cookie` request header:
```
Cookie: __Host-FLEETSSOSESSIONID=slI727JZ+j0FvyBRLyD/gri1rxtwpaZT
```

##### Default response

`Status: 200`


---

## Activities

### List activities

Returns a list of the activities that have been performed in Fleet. For a comprehensive list of activity types and detailed information, please see the [audit logs](https://fleetdm.com/docs/using-fleet/audit-activities) page.

`GET /api/v1/fleet/activities`

#### Parameters

| Name            | Type    | In    | Description                                                 |
|:--------------- |:------- |:----- |:------------------------------------------------------------|
| page            | integer | query | Page number of the results to fetch.                                                                                          |
| per_page        | integer | query | Results per page.                                                                                                             |
| order_key       | string  | query | What to order results by. Can be any column in the `activities` table.                                                         |
| order_direction | string  | query | **Requires `order_key`**. The direction of the order given the order key. Options include `"asc"` and `"desc"`. Default is `"asc"`. |

#### Example

`GET /api/v1/fleet/activities?page=0&per_page=10&order_key=created_at&order_direction=desc`

##### Default response

```json
{
  "activities": [
    {
      "created_at": "2023-07-27T14:35:08Z",
      "id": 25,
      "actor_full_name": "Anna Chao",
      "actor_id": 3,
      "actor_gravatar": "",
      "actor_email": "",
      "type": "installed_software",
      "fleet_initiated": false,
      "details": {
        "status": "installed",
        "host_id": 1272,
        "host_display_name": "MacBook Pro",
        "policy_id": null,
        "policy_name": null,
        "install_uuid": "23c18ea1-8cd7-4af4-a1d8-f2666993a66b",
        "self_service": false,
        "software_title": "zoom.us.app",
        "software_package": "ZoomInstallerIT.pkg",
	    }
    },
    {
      "created_at": "2021-07-29T14:40:27Z",
      "id": 21,
      "actor_full_name": "name",
      "actor_id": 1,
      "actor_gravatar": "",
      "actor_email": "name@example.com",
      "type": "created_team",
      "fleet_initiated": false,
      "details": {
        "team_id": 2,
        "team_name": "Apples"
      }
    },
    {
      "created_at": "2023-07-27T14:35:08Z",
      "id": 25,
      "type": "installed_software",
      "fleet_initiated": true,
      "details": {
        "status": "installed",
        "host_id": 1272,
        "host_display_name": "MacBook Pro",
        "policy_id": 24,
        "policy_name": "[Install software] Zoom",
        "install_uuid": "077970ab-0ed6-4573-9cdc-ca9ef9015283",
        "self_service": false,
        "software_title": "zoom.us.app",
        "software_package": "ZoomInstallerIT.pkg",
	    }
    }
  ],
  "meta": {
    "has_next_results": false,
    "has_previous_results": false
  }
}

```

---

## File carving

- [List carves](#list-carves)
- [Get carve](#get-carve)
- [Get carve block](#get-carve-block)

Fleet supports osquery's file carving functionality as of Fleet 3.3.0. This allows the Fleet server to request files (and sets of files) from Fleet's agent (fleetd), returning the full contents to Fleet.

To initiate a file carve using the Fleet API, you can use the [live query](#run-live-query) endpoint to run a query against the `carves` table.

For more information on executing a file carve in Fleet, go to the [File carving with Fleet docs](https://github.com/fleetdm/fleet/blob/main/docs/Contributing/product-groups/orchestration/file-carving.md).

### List carves

Retrieves a list of the non expired carves. Carve contents remain available for 24 hours after the first data is provided from the osquery client.

`GET /api/v1/fleet/carves`

#### Parameters

| Name            | Type    | In    | Description                                                                                                                    |
|-----------------|---------|-------|--------------------------------------------------------------------------------------------------------------------------------|
| page            | integer | query | Page number of the results to fetch.                                                                                           |
| per_page        | integer | query | Results per page.                                                                                                              |
| order_key       | string  | query | What to order results by. Can be any field listed in the `results` array example below.                                        |
| order_direction | string  | query | **Requires `order_key`**. The direction of the order given the order key. Valid options are `"asc"` or `"desc"`. Default is `"asc"`. |
| after           | string  | query | The value to get results after. This needs `order_key` defined, as that's the column that would be used.                       |
| expired         | boolean | query | Include expired carves (default: false)                                                                                        |

#### Example

`GET /api/v1/fleet/carves`

##### Default response

`Status: 200`

```json
{
  "carves": [
    {
      "id": 1,
      "created_at": "2021-02-23T22:52:01Z",
      "host_id": 7,
      "name": "macbook-pro.local-2021-02-23T22:52:01Z-fleet_distributed_query_30",
      "block_count": 1,
      "block_size": 2000000,
      "carve_size": 2048,
      "carve_id": "c6958b5f-4c10-4dc8-bc10-60aad5b20dc8",
      "request_id": "fleet_distributed_query_30",
      "session_id": "065a1dc3-40ad-441c-afff-80c2ad7dac28",
      "expired": false,
      "max_block": 0
    },
    {
      "id": 2,
      "created_at": "2021-02-23T22:53:03Z",
      "host_id": 7,
      "name": "macbook-pro.local-2021-02-23T22:53:03Z-fleet_distributed_query_31",
      "block_count": 2,
      "block_size": 2000000,
      "carve_size": 3400704,
      "carve_id": "2b9170b9-4e11-4569-a97c-2f18d18bec7a",
      "request_id": "fleet_distributed_query_31",
      "session_id": "f73922ed-40a4-4e98-a50a-ccda9d3eb755",
      "expired": false,
      "max_block": 1,
      "error": "S3 multipart carve upload: EntityTooSmall: Your proposed upload is smaller than the minimum allowed object size"
    }
  ]
}
```

### Get carve

Retrieves the specified carve.

`GET /api/v1/fleet/carves/:id`

#### Parameters

| Name | Type    | In   | Description                           |
| ---- | ------- | ---- | ------------------------------------- |
| id   | integer | path | **Required.** The desired carve's ID. |

#### Example

`GET /api/v1/fleet/carves/1`

##### Default response

`Status: 200`

```json
{
  "carve": {
    "id": 1,
    "created_at": "2021-02-23T22:52:01Z",
    "host_id": 7,
    "name": "macbook-pro.local-2021-02-23T22:52:01Z-fleet_distributed_query_30",
    "block_count": 1,
    "block_size": 2000000,
    "carve_size": 2048,
    "carve_id": "c6958b5f-4c10-4dc8-bc10-60aad5b20dc8",
    "request_id": "fleet_distributed_query_30",
    "session_id": "065a1dc3-40ad-441c-afff-80c2ad7dac28",
    "expired": false,
    "max_block": 0
  }
}
```

### Get carve block

Retrieves the specified carve block. This endpoint retrieves the data that was carved.

`GET /api/v1/fleet/carves/:id/block/:block_id`

#### Parameters

| Name     | Type    | In   | Description                                 |
| -------- | ------- | ---- | ------------------------------------------- |
| id       | integer | path | **Required.** The desired carve's ID.       |
| block_id | integer | path | **Required.** The desired carve block's ID. |

#### Example

`GET /api/v1/fleet/carves/1/block/0`

##### Default response

`Status: 200`

```json
{
    "data": "aG9zdHMAAAAAAAAAAAAAAAAAAAAAAAAAAAAAAAAAAAAAAAAAAAAAAAAAAAAAAAAA..."
}
```
---

## Fleet configuration

- [Get certificate](#get-certificate)
- [Get configuration](#get-configuration)
- [Modify configuration](#modify-configuration)
- [Get global enroll secrets](#get-global-enroll-secrets)
- [Modify global enroll secrets](#modify-global-enroll-secrets)
- [Get team enroll secrets](#get-team-enroll-secrets)
- [Modify team enroll secrets](#modify-team-enroll-secrets)
- [Version](#version)

The Fleet server exposes API endpoints that handle the configuration of Fleet as well as endpoints that manage enroll secret operations. These endpoints require prior authentication, you so you'll need to log in before calling any of the endpoints documented below.


### Get certificate

Returns the Fleet certificate.

`GET /api/v1/fleet/config/certificate`

#### Parameters

None.

#### Example

`GET /api/v1/fleet/config/certificate`

##### Default response

`Status: 200`

```json
{
  "certificate_chain": "<certificate_chain>"
}
```

### Get configuration

Returns all information about the Fleet's configuration.

The `agent_options`, `sso_settings` and `smtp_settings` fields are only returned for admin and GitOps users with global access (see the [Role-based access guide](https://fleetdm.com/guides/role-based-access)).

`mdm.macos_settings.custom_settings`, `mdm.windows_settings.custom_settings`, `scripts`, and `mdm.macos_setup` only include the configuration profiles, scripts, and setup experience settings applied using [Fleet's YAML](https://fleetdm.com/docs/configuration/yaml-files). To list profiles, scripts, or setup experience settings added in the UI or API, use the [List configuration profiles](https://fleetdm.com/docs/rest-api/rest-api#list-custom-os-settings-configuration-profiles), [List scripts](https://fleetdm.com/docs/rest-api/rest-api#list-scripts), or GET endpoints from [Setup experience](https://fleetdm.com/docs/rest-api/rest-api#setup-experience) instead.

`GET /api/v1/fleet/config`

#### Parameters

None.

#### Example

`GET /api/v1/fleet/config`

##### Default response

`Status: 200`

```json
{
  "org_info": {
    "org_name": "fleet",
    "org_logo_url": "",
    "contact_url": "https://fleetdm.com/company/contact"
  },
  "server_settings": {
    "server_url": "https://instance.fleet.com",
    "enable_analytics": true,
    "live_query_disabled": false,
    "query_reports_disabled": false,
    "ai_features_disabled": false
  },
  "smtp_settings": {
    "enable_smtp": false,
    "configured": false,
    "sender_address": "",
    "server": "",
    "port": 587,
    "authentication_type": "authtype_username_password",
    "user_name": "",
    "password": "********",
    "enable_ssl_tls": true,
    "authentication_method": "authmethod_plain",
    "domain": "",
    "verify_ssl_certs": true,
    "enable_start_tls": true
  },
  "sso_settings": {
    "entity_id": "",
    "issuer_uri": "",
    "idp_image_url": "",
    "metadata": "",
    "metadata_url": "",
    "idp_name": "",
    "enable_sso": false,
    "enable_sso_idp_login": false,
    "enable_jit_provisioning": false,
    "sso_server_url": ""
  },
  "conditional_access": {
    "microsoft_entra_tenant_id": "<TENANT ID>",
    "microsoft_entra_connection_configured": true
  },
  "host_expiry_settings": {
    "host_expiry_enabled": false,
    "host_expiry_window": 0
  },
  "activity_expiry_settings": {
    "activity_expiry_enabled": false,
    "activity_expiry_window": 0
  },
  "features": {
    "enable_host_users": true,
    "enable_software_inventory": true,
    "additional_queries": null
  },
  "mdm": {
    "android_enabled_and_configured": true,
    "windows_enabled_and_configured": true,
    "enable_disk_encryption": true,
    "macos_updates": {
      "minimum_version": "12.3.1",
      "deadline": "2022-01-01"
    },
    "ios_updates": {
      "minimum_version": "17.0.1",
      "deadline": "2024-08-01"
    },
    "ipados_updates": {
      "minimum_version": "17.0.1",
      "deadline": "2024-08-01"
    },
    "windows_updates": {
      "deadline_days": 5,
      "grace_period_days": 1
    },
    "macos_settings": {
      "custom_settings": [
        {
          "path": "path/to/profile1.mobileconfig",
          "labels": ["Label 1", "Label 2"]
        }
      ]
    },
    "windows_settings": {
      "custom_settings": [
        {
         "path": "path/to/profile2.xml",
         "labels": ["Label 3", "Label 4"]
        }
      ],
    },
    "scripts": ["path/to/script.sh"],
    "end_user_authentication": {
      "entity_id": "",
      "metadata": "",
      "metadata_url": "",
      "idp_name": ""
    },
    "macos_migration": {
      "enable": false,
      "mode": "voluntary",
      "webhook_url": "https://webhook.example.com"
    },
    "macos_setup": {
      "bootstrap_package": "",
      "enable_end_user_authentication": false,
      "macos_setup_assistant": "path/to/config.json",
      "enable_release_device_manually": false,
      "manual_agent_install": false
    },
    "client_url": "https://instance.fleet.com"
  },
  "agent_options": {
    "spec": {
      "config": {
        "options": {
          "pack_delimiter": "/",
          "logger_tls_period": 10,
          "distributed_plugin": "tls",
          "disable_distributed": false,
          "logger_tls_endpoint": "/api/v1/osquery/log",
          "distributed_interval": 10,
          "distributed_tls_max_attempts": 3
        },
        "decorators": {
          "load": [
            "SELECT uuid AS host_uuid FROM system_info;",
            "SELECT hostname AS hostname FROM system_info;"
          ]
        }
      },
      "overrides": {},
      "command_line_flags": {}
    }
  },
  "license": {
    "tier": "premium",
    "organization": "fleet",
    "device_count": 500000,
    "managed_cloud": false,
    "expiration": "2031-10-16T00:00:00Z",
    "note": ""
  },
  "logging": {
    "debug": false,
    "json": false,
    "result": {
      "plugin": "firehose",
      "config": {
        "region": "us-east-1",
        "status_stream": "",
        "result_stream": "result-topic"
      }
    },
    "status": {
      "plugin": "filesystem",
      "config": {
        "status_log_file": "foo_status",
        "result_log_file": "",
        "enable_log_rotation": false,
        "enable_log_compression": false
      }
    }
  },
  "vulnerability_settings": {
    "databases_path": ""
  },
  "gitops": {
    "gitops_mode_enabled": false,
    "repository_url": "",
  },
  "webhook_settings": {
    "host_status_webhook": {
      "enable_host_status_webhook": true,
      "destination_url": "https://server.com",
      "host_percentage": 5,
      "days_count": 7
    },
    "failing_policies_webhook":{
      "enable_failing_policies_webhook":true,
      "destination_url": "https://server.com",
      "policy_ids": [1, 2, 3],
      "host_batch_size": 1000
    },
    "vulnerabilities_webhook":{
      "enable_vulnerabilities_webhook":true,
      "destination_url": "https://server.com",
      "host_batch_size": 1000
    },
    "activities_webhook":{
      "enable_activities_webhook":true,
      "destination_url": "https://server.com"
    }
  },
  "integrations": {
    "google_calendar": [
      {
        "domain": "example.com",
        "api_key_json": {
           "type": "service_account",
           "project_id": "fleet-in-your-calendar",
           "private_key_id": "<private key id>",
           "private_key": "-----BEGIN PRIVATE KEY-----\n<private key>\n-----END PRIVATE KEY-----\n",
           "client_email": "fleet-calendar-events@fleet-in-your-calendar.iam.gserviceaccount.com",
           "client_id": "<client id>",
           "auth_uri": "https://accounts.google.com/o/oauth2/auth",
           "token_uri": "https://oauth2.googleapis.com/token",
           "auth_provider_x509_cert_url": "https://www.googleapis.com/oauth2/v1/certs",
           "client_x509_cert_url": "https://www.googleapis.com/robot/v1/metadata/x509/fleet-calendar-events%40fleet-in-your-calendar.iam.gserviceaccount.com",
           "universe_domain": "googleapis.com"
         }
      }
    ],
    "jira": [],
    "digicert": [
      {
        "name": "DIGICERT_WIFI",
        "url": "https://one.digicert.com",
        "api_token": "********",
        "profile_id": "7ed77396-9186-4bfa-9fa7-63dddc46b8a3",
        "certificate_common_name": "$FLEET_VAR_HOST_HARDWARE_SERIAL@example.com",
        "certificate_user_principal_names": [
          "$FLEET_VAR_HOST_HARDWARE_SERIAL@example.com",
        ],
        "certificate_seat_id": "$FLEET_VAR_HOST_HARDWARE_SERIAL@example.com"
      }
    ],
    "ndes_scep_proxy": {
      "admin_url": "https://example.com/certsrv/mscep_admin/",
      "password": "********",
      "url": "https://example.com/certsrv/mscep/mscep.dll",
      "username": "Administrator@example.com"
    },
    "custom_scep_proxy": [
      {
        "name": "SCEP_WIFI",
        "url": "https://example.com/scep",
        "challenge": "********",
      },
      {
        "name": "SCEP_VPN",
        "url": "https://example.com/scep",
        "challenge": "********",
      }
    ],
    "zendesk": []
  },
  "logging": {
    "debug": false,
    "json": false,
    "result": {
        "plugin": "filesystem",
        "config": {
          "status_log_file": "/var/folders/xh/bxm1d2615tv3vrg4zrxq540h0000gn/T/osquery_status",
          "result_log_file": "/var/folders/xh/bxm1d2615tv3vrg4zrxq540h0000gn/T/osquery_result",
          "enable_log_rotation": false,
          "enable_log_compression": false
        }
      },
    "status": {
      "plugin": "filesystem",
      "config": {
        "status_log_file": "/var/folders/xh/bxm1d2615tv3vrg4zrxq540h0000gn/T/osquery_status",
        "result_log_file": "/var/folders/xh/bxm1d2615tv3vrg4zrxq540h0000gn/T/osquery_result",
        "enable_log_rotation": false,
        "enable_log_compression": false
      }
    }
  },
  "update_interval": {
    "osquery_detail": 3600000000000,
    "osquery_policy": 3600000000000
  },
  "vulnerabilities": {
    "cpe_database_url": "",
    "disable_schedule": false,
    "cve_feed_prefix_url": "",
    "databases_path": "",
    "disable_data_sync": false,
    "periodicity": 3600000000000,
    "recent_vulnerability_max_age": 2592000000000000
  }
}
```

### Modify configuration

Modifies the Fleet's configuration with the supplied information.

`PATCH /api/v1/fleet/config`

#### Parameters

| Name                     | Type    | In    | Description   |
| -----------------------  | ------- | ----  | ------------------------------------------------------------------------------------------------------------------------------------ |
| org_info                 | object  | body  | See [org_info](#org-info).                                                                                                           |
| server_settings          | object  | body  | See [server_settings](#server-settings).                                                                                             |
| smtp_settings            | object  | body  | See [smtp_settings](#smtp-settings).                                                                                                 |
| sso_settings             | object  | body  | See [sso_settings](#sso-settings).                                                                                                   |
| host_expiry_settings     | object  | body  | See [host_expiry_settings](#host-expiry-settings).                                                                                   |
| activity_expiry_settings | object  | body  | See [activity_expiry_settings](#activity-expiry-settings).                                                                           |
| agent_options            | objects | body  | The agent_options spec that is applied to all hosts. In Fleet 4.0.0 the `api/v1/fleet/spec/osquery_options` endpoints were removed.  |
| fleet_desktop            | object  | body  | See [fleet_desktop](#fleet-desktop).                                                                                                 |
| webhook_settings         | object  | body  | See [webhook_settings](#webhook-settings).                                                                                           |
| gitops                   | object  | body  | See [gitops](#gitops).                                                                                                               |
| integrations             | object  | body  | Includes `ndes_scep_proxy` object and `jira`, `zendesk`, `digicert`, `custom_scep_proxy`, and `google_calendar` arrays. See [integrations](#integrations) for details.                             |
| mdm                      | object  | body  | See [mdm](#mdm).                                                                                                                     |
| features                 | object  | body  | See [features](#features).                                                                                                           |
| scripts                  | array   | body  | A list of script files to add so they can be executed at a later time.                                                               |
| yara_rules               | array   | body  | A list of YARA rule files to add.                                                                                                    |
| force                    | boolean | query | Whether to force-apply the agent options even if there are validation errors.                                                        |
| dry_run                  | boolean | query | Whether to validate the configuration and return any validation errors **without** applying changes.                                 |


#### Example

`PATCH /api/v1/fleet/config`

##### Request body

```json
{
  "scripts": []
}
```

##### Default response

`Status: 200`

```json
{
  "org_info": {
    "org_name": "Fleet Device Management",
    "org_logo_url": "https://fleetdm.com/logo.png",
    "org_logo_url_light_background": "https://fleetdm.com/logo-light.png",
    "contact_url": "https://fleetdm.com/company/contact"
  },
  "server_settings": {
    "server_url": "https://instance.fleet.com",
    "enable_analytics": true,
    "live_query_disabled": false,
    "query_reports_disabled": false,
    "ai_features_disabled": false
  },
  "smtp_settings": {
    "enable_smtp": true,
    "configured": true,
    "sender_address": "",
    "server": "localhost",
    "port": 1025,
    "authentication_type": "authtype_username_none",
    "user_name": "",
    "password": "********",
    "enable_ssl_tls": true,
    "authentication_method": "authmethod_plain",
    "domain": "",
    "verify_ssl_certs": true,
    "enable_start_tls": true
  },
  "sso_settings": {
    "entity_id": "",
    "issuer_uri": "",
    "idp_image_url": "",
    "metadata": "",
    "metadata_url": "",
    "idp_name": "",
    "enable_sso": false,
    "enable_sso_idp_login": false,
    "enable_jit_provisioning": false,
    "sso_server_url": "https://instance.fleet.com"
  },
  "conditional_access": {
    "microsoft_entra_tenant_id": "<TENANT ID>",
    "microsoft_entra_connection_configured": true
  },
  "host_expiry_settings": {
    "host_expiry_enabled": false,
    "host_expiry_window": 0
  },
  "activity_expiry_settings": {
    "activity_expiry_enabled": false,
    "activity_expiry_window": 0
  },
  "features": {
    "enable_host_users": true,
    "enable_software_inventory": true,
    "additional_queries": null
  },
  "license": {
    "tier": "free",
    "expiration": "0001-01-01T00:00:00Z"
  },
  "mdm": {
    "enabled_and_configured": false,
    "android_enabled_and_configured": false,
    "windows_enabled_and_configured": false,
    "enable_disk_encryption": true,
    "macos_updates": {
      "minimum_version": "12.3.1",
      "deadline": "2022-01-01"
    },
    "ios_updates": {
      "minimum_version": "17.0.1",
      "deadline": "2024-08-01"
    },
    "ipados_updates": {
      "minimum_version": "17.0.1",
      "deadline": "2024-08-01"
    },
    "windows_updates": {
      "deadline_days": 5,
      "grace_period_days": 1
    },
    "macos_settings": {
      "custom_settings": [
        {
          "path": "path/to/profile1.mobileconfig",
          "labels_exclude_any": ["Label 1", "Label 2"]
        },
        {
          "path": "path/to/profile2.json",
          "labels_include_all": ["Label 3", "Label 4"]
        },
	      {
          "path": "path/to/profile3.json",
          "labels_include_any": ["Label 5", "Label 6"]
        },
      ]
    },
    "windows_settings": {
      "custom_settings": [
        {
          "path": "path/to/profile3.xml",
          "labels_exclude_any": ["Label 1", "Label 2"]
        }
      ]
    },
    "end_user_authentication": {
      "entity_id": "",
      "metadata": "",
      "metadata_url": "",
      "idp_name": ""
    },
    "macos_migration": {
      "enable": false,
      "mode": "voluntary",
      "webhook_url": "https://webhook.example.com"
    },
    "macos_setup": {
      "bootstrap_package": "",
      "enable_end_user_authentication": false,
      "macos_setup_assistant": "path/to/config.json"
    },
    "apple_server_url": "https://instance.fleet.com"
  },
  "agent_options": {
    "config": {
      "options": {
        "pack_delimiter": "/",
        "logger_tls_period": 10,
        "distributed_plugin": "tls",
        "disable_distributed": false,
        "logger_tls_endpoint": "/api/v1/osquery/log",
        "distributed_interval": 10,
        "distributed_tls_max_attempts": 3
      },
      "decorators": {
        "load": [
          "SELECT uuid AS host_uuid FROM system_info;",
          "SELECT hostname AS hostname FROM system_info;"
        ]
      }
    },
    "overrides": {},
    "command_line_flags": {}
  },
  "vulnerability_settings": {
    "databases_path": ""
  },
  "fleet_desktop": {
    "transparency_url": "https://fleetdm.com/better"
  },
  "gitops": {
    "gitops_mode_enabled": false,
    "repository_url": "",
  },
  "webhook_settings": {
    "host_status_webhook": {
      "enable_host_status_webhook": true,
      "destination_url": "https://server.com",
      "host_percentage": 5,
      "days_count": 7
    },
    "failing_policies_webhook":{
      "enable_failing_policies_webhook":true,
      "destination_url": "https://server.com",
      "policy_ids": [1, 2, 3],
      "host_batch_size": 1000
    },
    "vulnerabilities_webhook":{
      "enable_vulnerabilities_webhook":true,
      "destination_url": "https://server.com",
      "host_batch_size": 1000
    },
    "activities_webhook":{
      "enable_activities_webhook":true,
      "destination_url": "https://server.com"
    }
  },
  "integrations": {
    "google_calendar": [
      {
        "domain": "",
        "api_key_json": null
      }
    ],
    "jira": [
      {
        "url": "https://jiraserver.com",
        "username": "some_user",
        "password": "sec4et!",
        "project_key": "jira_project",
        "enable_software_vulnerabilities": false
      }
    ],
    "ndes_scep_proxy": null,
    "zendesk": []
  },
  "logging": {
      "debug": false,
      "json": false,
      "result": {
          "plugin": "firehose",
          "config": {
            "region": "us-east-1",
            "status_stream": "",
            "result_stream": "result-topic"
          }
      },
      "status": {
          "plugin": "filesystem",
          "config": {
            "status_log_file": "foo_status",
            "result_log_file": "",
            "enable_log_rotation": false,
            "enable_log_compression": false
          }
      }
  },
  "scripts": []
}
```


#### org_info

| Name                              | Type    | Description   |
| ---------------------             | ------- | ----------------------------------------------------------------------------------- |
| org_name                          | string  | The organization name.                                                              |
| org_logo_url                      | string  | The URL for the organization logo.                                                  |
| org_logo_url_light_background     | string  | The URL for the organization logo displayed in Fleet on top of light backgrounds.   |
| contact_url                       | string  | A URL that can be used by end users to contact the organization.                    |

<br/>

##### Example request body

```json
{
  "org_info": {
    "org_name": "Fleet Device Management",
    "org_logo_url": "https://fleetdm.com/logo.png",
    "org_logo_url_light_background": "https://fleetdm.com/logo-light.png",
    "contact_url": "https://fleetdm.com/company/contact"
  }
}
```

#### server_settings

| Name                              | Type    | Description   |
| ---------------------             | ------- | ------------------------------------------------------------------------------------------- |
| server_url                        | string  | The Fleet server URL.                                                                       |
| enable_analytics                  | boolean | Whether to send anonymous usage statistics. Always enabled for Fleet Premium customers.     |
| live_query_disabled               | boolean | Whether the live query capabilities are disabled.                                           |
| query_reports_disabled            | boolean | Whether query report capabilities are disabled.                                             |
| ai_features_disabled              | boolean | Whether AI features are disabled.                                                           |
| query_report_cap                  | integer | The maximum number of results to store per query report before the report is clipped. If increasing this cap, we recommend enabling reports for one query at time and monitoring your infrastructure. (Default: `1000`) |

> Note: If `server_url` changes, hosts that enrolled to the old URL will need to re-enroll, or they will no longer communicate with Fleet. Before re-enrolling Android hosts, you'll need to turn Android MDM off and back on to point Google to the new `server_url`.

<br/>

##### Example request body

```json
{
  "server_settings": {
    "server_url": "https://localhost:8080",
    "enable_analytics": true,
    "live_query_disabled": false,
    "query_reports_disabled": false,
    "ai_features_disabled": false
  }
}
```

#### smtp_settings

| Name                              | Type    | Description   |
| ---------------------             | ------- | --------------------------------------------------------------------------------------------------------------------------------------------------------------------- |
| enable_smtp                       | boolean | Whether SMTP is enabled for the Fleet app.                                                                                                                            |
| sender_address                    | string  | The sender email address for the Fleet app. An invitation email is an example of the emails that may use this sender address                                          |
| server                            | string  | The SMTP server for the Fleet app.                                                                                                                                    |
| port                              | integer | The SMTP port for the Fleet app.                                                                                                                                      |
| authentication_type               | string  | The authentication type used by the SMTP server. Options include `"authtype_username_and_password"` or `"none"`                                                       |
| user_name                         | string  | The username used to authenticate requests made to the SMTP server.                                                                                                   |
| password                          | string  | The password used to authenticate requests made to the SMTP server.                                                                                                   |
| enable_ssl_tls                    | boolean | Whether or not SSL and TLS are enabled for the SMTP server.                                                                                                           |
| authentication_method             | string  | The authentication method used to make authenticate requests to SMTP server. Options include `"authmethod_plain"`, `"authmethod_cram_md5"`, and `"authmethod_login"`. |
| domain                            | string  | The domain for the SMTP server.                                                                                                                                       |
| verify_ssl_certs                  | boolean | Whether or not SSL certificates are verified by the SMTP server. Turn this off (not recommended) if you use a self-signed certificate.                                |
| enable_start_tls                 | boolean | Detects if STARTTLS is enabled in your SMTP server and starts to use it.                                                                                              |

<br/>

> The Fleet server relies on the host operating system's trust store to validate TLS certificates. If your email server uses a private or self-signed certificate, you’ll need to add the certificate to the OS trust store on the server running Fleet. Fleet doesn't currently support uploading custom CA certificates via the UI or API.

##### Example request body

```json
{
  "smtp_settings": {
    "enable_smtp": true,
    "sender_address": "",
    "server": "localhost",
    "port": 1025,
    "authentication_type": "none",
    "user_name": "",
    "password": "",
    "enable_ssl_tls": true,
    "authentication_method": "authmethod_plain",
    "domain": "",
    "verify_ssl_certs": true,
    "enable_start_tls": true
  }
}
```

#### sso_settings

| Name                              | Type    | Description   |
| ---------------------             | ------- | ---------------------------------------------------------------------------------------------------------------------------------------------------------------------- |
| enable_sso                        | boolean | Whether or not SSO is enabled for the Fleet application. If this value is true, you must also include most of the SSO settings parameters below.                       |
| entity_id                         | string  | The required entity ID is a URI that you use to identify Fleet when configuring the identity provider. Must be 5 or more characters.                                   |
| issuer_uri                        | string  | The URI you provide here must exactly match the Entity ID field used in the identity provider configuration.                                                           |
| idp_image_url                     | string  | An optional link to an image such as a logo for the identity provider.                                                                                                 |
| metadata_url                      | string  | A URL that references the identity provider metadata. If available from the identity provider, this is the preferred means of providing metadata. Must be either https or http |
| metadata                          | string  |  Metadata provided by the identity provider. Either `metadata` or a `metadata_url` must be provided.                                                                   |
| enable_sso_idp_login              | boolean | Determines whether Identity Provider (IdP) initiated login for Single sign-on (SSO) is enabled for the Fleet application.                                              |
| enable_jit_provisioning           | boolean | _Available in Fleet Premium._ When enabled, allows [just-in-time user provisioning](https://fleetdm.com/docs/deploy/single-sign-on-sso#just-in-time-jit-user-provisioning). |
| sso_server_url           | boolean | Update this URL if you want your Fleet users (admins, maintainers, observers) to login via SSO using a URL that's different than the base URL of your Fleet instance. If not configured, login via SSO will use the base URL of the Fleet instance. |

<br/>

##### Example request body

```json
{
  "sso_settings": {
    "enable_sso": false,
    "entity_id": "",
    "issuer_uri": "",
    "idp_image_url": "",
    "metadata_url": "",
    "metadata": "",
    "idp_name": "",
    "enable_sso_idp_login": false,
    "enable_jit_provisioning": false,
    "sso_server_url": ""
  }
}
```

#### host_expiry_settings

| Name                              | Type    | Description   |
| ---------------------             | ------- | -------------------------------------------------------------------------------------------------------------------------------------------------------------- |
| host_expiry_enabled               | boolean | When enabled, allows automatic cleanup of hosts that have not communicated with Fleet in some number of days.                                                  |
| host_expiry_window                | integer | If a host has not communicated with Fleet in the specified number of days, it will be removed. Must be greater than 0 if host_expiry_enabled is set to true.   |

<br/>

##### Example request body

```json
{
  "host_expiry_settings": {
    "host_expiry_enabled": true,
    "host_expiry_window": 7
  }
}
```

#### activity_expiry_settings

| Name                              | Type    | Description   |
| ---------------------             | ------- | --------------------------------------------------------------------------------------------------------------------------------- |
| activity_expiry_enabled           | boolean | When enabled, allows automatic cleanup of activities (and associated live query data) older than the specified number of days.    |
| activity_expiry_window            | integer | The number of days to retain activity records, if activity expiry is enabled.                                                     |

<br/>

##### Example request body

```json
{
  "activity_expiry_settings": {
    "activity_expiry_enabled": true,
    "activity_expiry_window": 90
  }
}
```

#### fleet_desktop

_Available in Fleet Premium._

| Name                              | Type    | Description   |
| ---------------------             | ------- | -------------------------------------------------------------------------------- |
| transparency_url                  | string  | The URL used to display transparency information to users of Fleet Desktop.      |

<br/>

##### Example request body

```json
{
  "fleet_desktop": {
    "transparency_url": "https://fleetdm.com/better"
  }
}
```

#### gitops

_Available in Fleet Premium._

| Name                              | Type    | Description   |
| ---------------------             | ------- | --------------------------------------------------------------------------------------------------------------------------------- |
| gitops_mode_enabled               | boolean | Whether to enable "GitOps mode", which restricts making changes via the UI that would be overridden by running `fleetctl-gitops`. (Default: `false`) |
| repository_url                    | string  | The URL for the repository where changes are managed, for Fleet instances using GitOps. Users will be sent here when GitOps mode is enabled. |

<br/>

##### Example request body

```json
{
  "gitops": {
    "gitops_mode_enabled": true,
    "repository_url": "https://github.com/exampleorg/it-and-security"
  }
}
```

#### webhook_settings

<!--
+ [`webhook_settings.host_status_webhook`](#webhook-settings-host-status-webhook)
+ [`webhook_settings.failing_policies_webhook`](#webhook-settings-failing-policies-webhook)
+ [`webhook_settings.vulnerabilities_webhook`](#webhook-settings-vulnerabilities-webhook)
+ [`webhook_settings.activities_webhook`](#webhook-settings-activities-webhook)
-->

| Name                              | Type  | Description   |
| ---------------------             | ----- | ---------------------------------------------------------------------------------------------- |
| host_status_webhook               | array | See [`webhook_settings.host_status_webhook`](#webhook-settings-host-status-webhook).           |
| failing_policies_webhook          | array | See [`webhook_settings.failing_policies_webhook`](#webhook-settings-failing-policies-webhook). |
| vulnerabilities_webhook           | array | See [`webhook_settings.vulnerabilities_webhook`](#webhook-settings-vulnerabilities-webhook).   |
| activities_webhook                | array | See [`webhook_settings.activities_webhook`](#webhook-settings-activities-webhook).             |

<br/>

##### webhook_settings.host_status_webhook

`webhook_settings.host_status_webhook` is an object with the following structure:

| Name                              | Type    | Description   |
| ---------------------             | ------- | ------------------------------------------------------------------------------------------------------------------------------------------- |
| enable_host_status_webhook        | boolean | Whether or not the host status webhook is enabled.                                                                                          |
| destination_url                   | string  | The URL to deliver the webhook request to.                                                                                                  |
| host_percentage                   | integer | The minimum percentage of hosts that must fail to check in to Fleet in order to trigger the webhook request.                                |
| days_count                        | integer | The minimum number of days that the configured `host_percentage` must fail to check in to Fleet in order to trigger the webhook request.    |

<br/>

##### webhook_settings.failing_policies_webhook

`webhook_settings.failing_policies_webhook` is an object with the following structure:

| Name                              | Type    | Description   |
| ---------------------             | ------- | ------------------------------------------------------------------------------------------------------------------- |
| enable_failing_policies_webhook   | boolean | Whether or not the failing policies webhook is enabled.                                                             |
| destination_url                   | string  | The URL to deliver the webhook requests to.                                                                         |
| policy_ids                        | array   | List of policy IDs to enable failing policies webhook.                                                              |
| host_batch_size                   | integer | Maximum number of hosts to batch on failing policy webhook requests. The default, 0, means no batching (all hosts failing a policy are sent on one request). |

<br/>

##### webhook_settings.vulnerabilities_webhook

`webhook_settings.vulnerabilities_webhook` is an object with the following structure:

| Name                              | Type    | Description   |
| ---------------------             | ------- | ------------------------------------------------------------------------------------------------------------------------------------------------------- |
| enable_vulnerabilities_webhook    | boolean | Whether or not the vulnerabilities webhook is enabled.                                                                                                  |
| destination_url                   | string  | The URL to deliver the webhook requests to.                                                                                                             |
| host_batch_size                   | integer | Maximum number of hosts to batch on vulnerabilities webhook requests. The default, 0, means no batching (all vulnerable hosts are sent on one request). |

<br/>

##### webhook_settings.activities_webhook

`webhook_settings.activities_webhook` is an object with the following structure:

| Name                              | Type    | Description   |
| ---------------------             | ------- | --------------------------------------------------------- |
| enable_activities_webhook         | boolean | Whether or not the activity feed webhook is enabled.      |
| destination_url                   | string  | The URL to deliver the webhook requests to.               |

<br/>

##### Example request body

```json
{
  "webhook_settings": {
    "host_status_webhook": {
      "enable_host_status_webhook": true,
      "destination_url": "https://server.com",
      "host_percentage": 5,
      "days_count": 7
    },
    "failing_policies_webhook":{
      "enable_failing_policies_webhook": true,
      "destination_url": "https://server.com",
      "policy_ids": [1, 2, 3],
      "host_batch_size": 1000
    },
    "vulnerabilities_webhook":{
      "enable_vulnerabilities_webhook":true,
      "destination_url": "https://server.com",
      "host_batch_size": 1000
    },
    "activities_webhook":{
      "enable_activities_webhook":true,
      "destination_url": "https://server.com"
    }
  }
}
```

#### integrations

<!--
+ [`integrations.jira`](#integrations-jira)
+ [`integrations.zendesk`](#integrations-zendesk)
+ [`integrations.google_calendar`](#integrations-google-calendar)
+ [`integrations.ndes_scep_proxy`](#integrations-ndes_scep_proxy)
-->

| Name            | Type   | Description                                                          |
|-----------------|--------|----------------------------------------------------------------------|
| jira            | array  | See [`integrations.jira`](#integrations-jira).                       |
| zendesk         | array  | See [`integrations.zendesk`](#integrations-zendesk).                 |
| google_calendar | array  | See [`integrations.google_calendar`](#integrations-google-calendar). |
| digicert | array | _Available in Fleet Premium._ See [`integrations.digicert`](#integrations-digicert). |
| ndes_scep_proxy | object | _Available in Fleet Premium._ See [`integrations.ndes_scep_proxy`](#integrations-ndes-scep-proxy). |
| custom_scep_proxy | array | _Available in Fleet Premium._ See [`integrations.custom_scep_proxy`](#integrations-scep-proxy). |


<br/>

##### integrations.jira

`integrations.jira` is an array of objects with the following structure:

| Name                              | Type    | Description   |
| ---------------------             | ------- | -------------------------------------------------------------------------------------------------------------------------------------------------------------------------------------- |
| enable_software_vulnerabilities   | boolean | Whether or not Jira integration is enabled for software vulnerabilities. Only one vulnerability automation can be enabled at a given time (enable_vulnerabilities_webhook and enable_software_vulnerabilities). |
| enable_failing_policies           | boolean | Whether or not Jira integration is enabled for failing policies. Only one failing policy automation can be enabled at a given time (enable_failing_policies_webhook and enable_failing_policies). |
| url                               | string  | The URL of the Jira server to integrate with. |
| username                          | string  | The Jira username to use for this Jira integration. |
| api_token                         | string  | The API token of the Jira username to use for this Jira integration. |
| project_key                       | string  | The Jira project key to use for this integration. Jira tickets will be created in this project. |

<br/>

> Note that when making changes to the `integrations.jira` array, all integrations must be provided (not just the one being modified). This is because the endpoint will consider missing integrations as deleted.

##### integrations.zendesk

`integrations.zendesk` is an array of objects with the following structure:

| Name                              | Type    | Description   |
| ---------------------             | ------- | -------------------------------------------------------------------------------------------------------------------------------------------------------------------------------------- |
| enable_software_vulnerabilities   | boolean | Whether or not Zendesk integration is enabled for software vulnerabilities. Only one vulnerability automation can be enabled at a given time (enable_vulnerabilities_webhook and enable_software_vulnerabilities). |
| enable_failing_policies           | boolean | Whether or not Zendesk integration is enabled for failing policies. Only one failing policy automation can be enabled at a given time (enable_failing_policies_webhook and enable_failing_policies). |
| url                               | string  | The URL of the Zendesk server to integrate with. |
| email                             | string  | The Zendesk user email to use for this Zendesk integration. |
| api_token                         | string  | The Zendesk API token to use for this Zendesk integration. |
| group_id                          | integer | The Zendesk group id to use for this integration. Zendesk tickets will be created in this group. |

<br/>

> Note that when making changes to the `integrations.zendesk` array, all integrations must be provided (not just the one being modified). This is because the endpoint will consider missing integrations as deleted.

##### integrations.google_calendar

`integrations.google_calendar` is an array of objects with the following structure:

| Name                              | Type    | Description   |
| ---------------------             | ------- | --------------------------------------------------------------------------------------------------------------------- |
| domain                            | string  | The domain for the Google Workspace service account to be used for this calendar integration.                         |
| api_key_json                      | object  | The private key JSON downloaded when generating the service account API key to be used for this calendar integration. |

<br/>

##### integrations.digicert

> **Experimental feature**. This feature is undergoing rapid improvement, which may result in breaking changes to the API or configuration surface. It is not recommended for use in automated workflows.

`integrations.digicert` is an array of objects with the following structure:

| Name                              | Type    | Description   |
| ---------------------             | ------- | -------------------------------------------------------------------------------------------------------------------------------------------------------------------------------------- |
| name   | string | Name of the certificate authority that will be used in variables in configuration profiles. Only letters, numbers, and underscores are allowed. |
| url   | string | DigiCert instance URL, used as base URL for DigiCert API requests. |
| api_token        | string | API token used to authenticate requests to DigiCert. |
| profile_id       | string  | The ID of certificate profile in DigiCert. |
| certificate_common_name      | string  | The certificate's common name. |
| certificate_user_principal_names    | array  | The certificate's user principal names (UPN) attribute in Subject Alternative Name (SAN). |
| certificate_seat_id     | string  | The ID of the DigiCert seat. Seats are license units in DigiCert. |

<br/>

> Note that when making changes to the `integrations.digicert` array, all integrations must be provided (not just the one being modified). This is because the endpoint will consider missing integrations as deleted.

##### integrations.ndes_scep_proxy

> **Experimental feature**. This feature is undergoing rapid improvement, which may result in breaking changes to the API or configuration surface. It is not recommended for use in automated workflows.

`integrations.ndes_scep_proxy` is an object with the following structure:

| Name      | Type   | Description                                             |
|-----------|--------|---------------------------------------------------------|
| url       | string | **Required**. The URL of the NDES SCEP endpoint.        |
| admin_url | string | **Required**. The URL of the NDES admin endpoint.       |
| password  | string | **Required**. The password for the NDES admin endpoint. |
| username  | string | **Required**. The username for the NDES admin endpoint. |

Setting `integrations.ndes_scep_proxy` to `null` will clear existing settings. Not specifying `integrations.ndes_scep_proxy` in the payload will not change the existing settings.

##### integrations.custom_scep_proxy

> **Experimental feature**. This feature is undergoing rapid improvement, which may result in breaking changes to the API or configuration surface. It is not recommended for use in automated workflows.

`integrations.custom_scep_proxy` is an array of objects with the following structure:

| Name                              | Type    | Description   |
| ---------------------             | ------- | -------------------------------------------------------------------------------------------------------------------------------------------------------------------------------------- |
| name   | string | Name of the certificate authority that will be used in variables in configuration profiles. Only letters, numbers, and underscores are allowed. |
| url        | boolean | URL of the Simple Certificate Enrollment Protocol (SCEP) server |
| challenge         | string  | Static challenge password used to authenticate requests to SCEP server. |

<br/>

> Note that when making changes to the `integrations.custom_scep_proxy` array, all integrations must be provided (not just the one being modified). This is because the endpoint will consider missing integrations as deleted.


##### Example request body

```json
{
  "integrations": {
    "jira": [
      {
        "enable_software_vulnerabilities": false,
        "enable_failing_poilicies": true,
        "url": "https://jiraserver.com",
        "username": "some_user",
        "api_token": "<TOKEN>",
        "project_key": "jira_project",
      }
    ],
    "zendesk": [],
    "google_calendar": [
      {
        "domain": "https://domain.com",
        "api_key_json": "<API KEY JSON>"
      }
    ],
    "digicert": [
      {
        "name": "DIGICERT_WIFI",
        "url": "https://one.digicert.com",
        "api_token": "********",
        "profile_id": "7ed77396-9186-4bfa-9fa7-63dddc46b8a3",
        "certificate_common_name": "$FLEET_VAR_HOST_HARDWARE_SERIAL@example.com",
        "certificate_subject_alternative_name": "$FLEET_VAR_HOST_HARDWARE_SERIAL@example.com",
        "certificate_seat_id": "$FLEET_VAR_HOST_HARDWARE_SERIAL@example.com"
      }
    ],
    "ndes_scep_proxy": {
      "admin_url": "https://example.com/certsrv/mscep_admin/",
      "password": "abc123",
      "url": "https://example.com/certsrv/mscep/mscep.dll",
      "username": "Administrator@example.com"
    },
    "custom_scep_proxy": [
      {
        "name": "SCEP_WIFI",
        "url": "https://example.com/scep",
        "challenge": "********"
      },
      {
        "name": "SCEP_VPN",
        "url": "https://example.com/scep",
        "challenge": "********"
      }
    ]
  }
}
```

#### mdm

| Name                              | Type    | Description   |
| ---------------------             | ------- | -------------------------------------------------------------------------------------------------------------------------------------------------------------------------------------- |
| windows_enabled_and_configured    | boolean | Enables Windows MDM support. |
| enable_disk_encryption            | boolean | _Available in Fleet Premium._ Hosts that belong to no team will have disk encryption enabled if set to true. |
| macos_updates         | object  | See [`mdm.macos_updates`](#mdm-macos-updates). |
| ios_updates         | object  | See [`mdm.ios_updates`](#mdm-ios-updates). |
| ipados_updates         | object  | See [`mdm.ipados_updates`](#mdm-ipados-updates). |
| windows_updates         | object  | See [`mdm.window_updates`](#mdm-windows-updates). |
| macos_migration         | object  | See [`mdm.macos_migration`](#mdm-macos-migration). |
| macos_setup         | object  | See [`mdm.macos_setup`](#mdm-macos-setup). |
| macos_settings         | object  | See [`mdm.macos_settings`](#mdm-macos-settings). |
| windows_settings         | object  | See [`mdm.windows_settings`](#mdm-windows-settings). |
| apple_server_url         | string  | Update this URL if you're self-hosting Fleet and you want your hosts to talk to this URL for MDM features. (If not configured, hosts will use the base URL of the Fleet instance.)  |

> Note: If `apple_server_url` changes and Apple (macOS, iOS, iPadOS) hosts already have MDM turned on, the end users will have to turn MDM off and back on to use MDM features.

<br/>

##### mdm.macos_updates

_Available in Fleet Premium._

`mdm.macos_updates` is an object with the following structure:

| Name                              | Type    | Description   |
| ---------------------             | ------- | -------------------------------------------------------------------------------------------------------------------------------------------------------------------------------------- |
| minimum_version                   | string  | Hosts that belong to no team and are enrolled into Fleet's MDM will be prompted to update when their OS is below this version. |
| deadline                          | string  | Hosts that belong to no team and are enrolled into Fleet's MDM will be forced to update their OS after this deadline (noon local time for hosts already on macOS 14 or above, 20:00 UTC for hosts on earlier macOS versions). |

<br/>

##### mdm.ios_updates

_Available in Fleet Premium._

`mdm.ios_updates` is an object with the following structure:

| Name                              | Type    | Description   |
| ---------------------             | ------- | -------------------------------------------------------------------------------------------------------------------------------------------------------------------------------------- |
| minimum_version                   | string  | Hosts that belong to no team will be prompted to update when their OS is below this version. |
| deadline                          | string  | Hosts that belong to no team will be forced to update their OS after this deadline (noon local time). |

<br/>

##### mdm.ipados_updates

_Available in Fleet Premium._

`mdm.ipados_updates` is an object with the following structure:

| Name                              | Type    | Description   |
| ---------------------             | ------- | -------------------------------------------------------------------------------------------------------------------------------------------------------------------------------------- |
| minimum_version                   | string  | Hosts that belong to no team will be prompted to update when their OS is below this version. |
| deadline                          | string  | Hosts that belong to no team will be forced to update their OS after this deadline (noon local time). |

<br/>

##### mdm.windows_updates

_Available in Fleet Premium._

`mdm.windows_updates` is an object with the following structure:

| Name                              | Type    | Description   |
| ---------------------             | ------- | -------------------------------------------------------------------------------------------------------------------------------------------------------------------------------------- |
| deadline_days                     | integer | Hosts that belong to no team and are enrolled into Fleet's MDM will have this number of days before updates are installed on Windows. |
| grace_period_days                 | integer | Hosts that belong to no team and are enrolled into Fleet's MDM will have this number of days before Windows restarts to install updates. |

<br/>

##### mdm.macos_migration

_Available in Fleet Premium._

`mdm.macos_migration` is an object with the following structure:

| Name                              | Type    | Description   |
| ---------------------             | ------- | -------------------------------------------------------------------------------------------------------------------------------------------------------------------------------------- |
| enable                            | boolean | Whether to enable the end user migration workflow for devices migrating from your old MDM solution. |
| mode                              | string  | The end user migration workflow mode for devices migrating from your old MDM solution. Options are `"voluntary"` or `"forced"`. |
| webhook_url                       | string  | The webhook url configured to receive requests to unenroll devices migrating from your old MDM solution. |

<br/>

##### mdm.macos_setup

_Available in Fleet Premium._

`mdm.macos_setup` is an object with the following structure:

| Name                              | Type    | Description   |
| ---------------------             | ------- | -------------------------------------------------------------------------------------------------------------------------------------------------------------------------------------- |
| enable_end_user_authentication    | boolean | If set to true, end user authentication will be required during automatic MDM enrollment of new macOS devices. Settings for your IdP provider must also be [configured](https://fleetdm.com/docs/using-fleet/mdm-macos-setup-experience#end-user-authentication-and-eula). |

<br/>

##### mdm.macos_settings

`mdm.macos_settings` is an object with the following structure:

| Name                              | Type    | Description   |
| ---------------------             | ------- | -------------------------------------------------------------------------------------------------------------------------------------------------------------------------------------- |
| custom_settings                   | array   | Only intended to be used by [Fleet's YAML](https://fleetdm.com/docs/configuration/yaml-files). To add macOS configuration profiles using Fleet's API, use the [Add configuration profile endpoint](https://fleetdm.com/docs/rest-api/rest-api#add-custom-os-setting-configuration-profile) instead. |

<br/>

##### mdm.windows_settings

`mdm.windows_settings` is an object with the following structure:

| Name                              | Type    | Description   |
| ---------------------             | ------- | -------------------------------------------------------------------------------------------------------------------------------------------------------------------------------------- |
| custom_settings                   | array   | Only intended to be used by [Fleet's YAML](https://fleetdm.com/docs/configuration/yaml-files). To add Windows configuration profiles using Fleet's API, use the [Add configuration profile endpoint](https://fleetdm.com/docs/rest-api/rest-api#add-custom-os-setting-configuration-profile) instead. |

<br/>

##### mdm.end_user_authentication

`mdm.end_user_authentication` is an object with the following structure:

| Name                              | Type    | Description   |
| ---------------------             | ------- | ---------------------------------------------------------------------------------------------------------------------------------------------------------------------- |
| entity_id                         | string  | **Required**. The entity ID is a URI that you use to identify Fleet when configuring the identity provider. Must be 5 or more characters.                                   |
| idp_name                          | string  | **Required.** A human friendly name for the identity provider that will provide single sign-on authentication.                                                              |
| metadata_url                      | string  | A URL that references the identity provider metadata. If available from the identity provider, this is the preferred means of providing metadata. Must be either https or http. |
| metadata                          | string  | Metadata provided by the identity provider. Either `metadata` or a `metadata_url` must be provided.                                                                   |

<br/>

##### Example request body

```json
{
  "mdm": {
    "windows_enabled_and_configured": false,
    "enable_disk_encryption": true,
    "macos_updates": {
      "minimum_version": "12.3.1",
      "deadline": "2022-01-01"
    },
    "windows_updates": {
      "deadline_days": 5,
      "grace_period_days": 1
    },
    "macos_settings": {
      "custom_settings": [
        {
          "path": "path/to/profile1.mobileconfig",
          "labels": ["Label 1", "Label 2"]
        },
        {
          "path": "path/to/profile2.json",
          "labels": ["Label 3", "Label 4"]
        },
      ]
    },
    "windows_settings": {
      "custom_settings": [
        {
          "path": "path/to/profile3.xml",
          "labels": ["Label 1", "Label 2"]
        }
      ]
    },
    "end_user_authentication": {
      "entity_id": "",
      "metadata": "",
      "metadata_url": "",
      "idp_name": ""
    },
    "macos_migration": {
      "enable": false,
      "mode": "voluntary",
      "webhook_url": "https://webhook.example.com"
    },
    "macos_setup": {
      "bootstrap_package": "",
      "enable_end_user_authentication": false,
      "macos_setup_assistant": "path/to/config.json"
    }
  }
}
```

#### Features

| Name                              | Type    | Description   |
| ---------------------             | ------- | -------------------------------------------------------------------------------------------------------------------------------------------------------------------------------------- |
| enable_host_users                 | boolean | Whether to enable the users feature in Fleet. (Default: `true`)                                                                          |
| enable_software_inventory         | boolean | Whether to enable the software inventory feature in Fleet. (Default: `true`)                                                             |
| additional_queries                | object | `additional_queries` adds extra host details. This information will be updated at the same time as other host details and is returned by the API when host objects are returned. (Default: `null`)                                                                         |

<br/>

##### Example request body

```json
{
  "features": {
    "enable_host_users": true,
    "enable_software_inventory": true,
    "additional_queries": {
      "time": "SELECT * FROM time",
      "macs": "SELECT mac FROM interface_details"
    }
  }
}
```



### Get global enroll secrets

Returns the valid global enroll secrets.

`GET /api/v1/fleet/spec/enroll_secret`

#### Parameters

None.

#### Example

`GET /api/v1/fleet/spec/enroll_secret`

##### Default response

`Status: 200`

```json
{
  "spec": {
    "secrets": [
      {
        "secret": "vhPzPOnCMOMoqSrLxKxzSADyqncayacB",
        "created_at": "2021-11-12T20:24:57Z"
      },
      {
        "secret": "jZpexWGiXmXaFAKdrdttFHdJBqEnqlVF",
        "created_at": "2021-11-12T20:24:57Z"
      }
    ]
  }
}
```

### Modify global enroll secrets

Replaces all existing global enroll secrets.

`POST /api/v1/fleet/spec/enroll_secret`

#### Parameters

| Name      | Type    | In   | Description                                                        |
| --------- | ------- | ---- | ------------------------------------------------------------------ |
| spec      | object  | body | **Required**. Attribute "secrets" must be a list of enroll secrets |

#### Example

Replace all global enroll secrets with a new enroll secret.

`POST /api/v1/fleet/spec/enroll_secret`

##### Request body

```json
{
  "spec": {
    "secrets": [
      {
        "secret": "KuSkYFsHBQVlaFtqOLwoUIWniHhpvEhP"
      }
    ]
  }
}
```

##### Default response

`Status: 200`

```json
{}
```

#### Example

Delete all global enroll secrets.

`POST /api/v1/fleet/spec/enroll_secret`

##### Request body

```json
{
  "spec": {
    "secrets": []
  }
}
```

##### Default response

`Status: 200`

```json
{}
```

### Get team enroll secrets

Returns the valid team enroll secrets.

`GET /api/v1/fleet/teams/:id/secrets`

#### Parameters

None.

#### Example

`GET /api/v1/fleet/teams/1/secrets`

##### Default response

`Status: 200`

```json
{
  "secrets": [
    {
      "created_at": "2021-06-16T22:05:49Z",
      "secret": "aFtH2Nq09hrvi73ErlWNQfa7M53D3rPR",
      "team_id": 1
    }
  ]
}
```


### Modify team enroll secrets

Replaces all existing team enroll secrets.

`PATCH /api/v1/fleet/teams/:id/secrets`

#### Parameters

| Name      | Type    | In   | Description                            |
| --------- | ------- | ---- | -------------------------------------- |
| id        | integer | path | **Required**. The team's id.           |
| secrets   | array   | body | **Required**. A list of enroll secrets |

#### Example

Replace all of a team's existing enroll secrets with a new enroll secret

`PATCH /api/v1/fleet/teams/2/secrets`

##### Request body

```json
{
  "secrets": [
    {
      "secret": "n07v32y53c237734m3n201153c237"
    }
  ]
}
```

##### Default response

`Status: 200`

```json
{
  "secrets": [
    {
      "secret": "n07v32y53c237734m3n201153c237",
      "created_at": "0001-01-01T00:00:00Z"
    }
  ]
}
```

#### Example

Delete all of a team's existing enroll secrets

`PATCH /api/v1/fleet/teams/2/secrets`

##### Request body

```json
{
  "secrets": []
}
```

##### Default response

`Status: 200`

```json
{
  "secrets": null
}
```

### Version

Get version and build information from the Fleet server.

`GET /api/v1/fleet/version`

#### Parameters

None.

#### Example

`GET /api/v1/fleet/version`

##### Default response

`Status: 200`

```json
{
  "version": "3.9.0-93-g1b67826f-dirty",
  "branch": "version",
  "revision": "1b67826fe4bf40b2f45ec53e01db9bf467752e74",
  "go_version": "go1.15.7",
  "build_date": "2021-03-27",
  "build_user": "zwass"
}
```

---

## Hosts

- [On the different timestamps in the host data structure](#on-the-different-timestamps-in-the-host-data-structure)
- [List hosts](#list-hosts)
- [Count hosts](#count-hosts)
- [Get hosts summary](#get-hosts-summary)
- [Get host](#get-host)
- [Get host by identifier](#get-host-by-identifier)
- [Get host by device token](#get-host-by-device-token)
- [Delete host](#delete-host)
- [Refetch host](#refetch-host)
- [Transfer hosts to a team](#transfer-hosts-to-a-team)
- [Transfer hosts to a team by filter](#transfer-hosts-to-a-team-by-filter)
- [Turn off MDM for a host](#turn-off-mdm-for-a-host)
- [Batch-delete hosts by filter or ids](#batch-delete-hosts-by-filter-or-ids)
- [Update custom human-device mapping](#update-custom-human-device-mapping)
- [Get host's device health report](#get-hosts-device-health-report)
- [Get host's mobile device management (MDM) information](#get-hosts-mobile-device-management-mdm-information)
- [Get mobile device management (MDM) summary](#get-mobile-device-management-mdm-summary)
- [Get host's mobile device management (MDM) and Munki information](#get-hosts-mobile-device-management-mdm-and-munki-information)
- [Get aggregated host's mobile device management (MDM) and Munki information](#get-aggregated-hosts-macadmin-mobile-device-management-mdm-and-munki-information)
- [Get host's software](#get-hosts-software)
- [Get hosts report in CSV](#get-hosts-report-in-csv)
- [Get host's disk encryption key](#get-hosts-disk-encryption-key)
- [Get host's certificates](#get-hosts-certificates)
- [Lock host](#lock-host)
- [Unlock host](#unlock-host)
- [Wipe host](#wipe-host)
- [Get host's past activity](#get-hosts-past-activity)
- [Get host's upcoming activity](#get-hosts-upcoming-activity)
- [Cancel host's upcoming activity](#cancel-hosts-upcoming-activity)
- [Add labels to host](#add-labels-to-host)
- [Remove labels from host](#remove-labels-from-host)
- [Live query one host (ad-hoc)](#live-query-one-host-ad-hoc)
- [Live query host by identifier (ad-hoc)](#live-query-host-by-identifier-ad-hoc)

### On the different timestamps in the host data structure

Hosts have a set of timestamps usually named with an "_at" suffix, such as created_at, enrolled_at, etc. Before we go
through each of them and what they mean, we need to understand a bit more about how the host data structure is
represented in the database.

The table `hosts` is the main one. It holds the core data for a host. A host doesn't exist if there is no row for it in
this table. This table also holds most of the timestamps, but it doesn't hold all of the host data. This is an important
detail as we'll see below.

There's adjacent tables to this one that usually follow the name convention `host_<extra data descriptor>`. Examples of
this are: `host_additional` that holds additional query results, `host_software` that links a host with many rows from
the `software` table.

- `created_at`: the time the row in the database was created, which usually corresponds to the first enrollment of the host.
- `updated_at`: the last time the row in the database for the `hosts` table was updated.
- `detail_updated_at`: the last time Fleet updated host data, based on the results from the detail queries (this includes updates to host associated tables, e.g. `host_users`).
- `label_updated_at`: the last time Fleet updated the label membership for the host based on the results from the queries ran.
- `last_enrolled_at`: the last time the host enrolled to Fleet.
- `policy_updated_at`: the last time we updated the policy results for the host based on the queries ran.
- `seen_time`: the last time the host contacted the fleet server, regardless of what operation it was for.
- `software_updated_at`: the last time software changed for the host in any way.
- `last_restarted_at`: the last time that the host was restarted.

### List hosts

`GET /api/v1/fleet/hosts`

#### Parameters

| Name                    | Type    | In    | Description                                                                                                                                                                                                                                                                                                                                 |
| ----------------------- | ------- | ----- | ------------------------------------------------------------------------------------------------------------------------------------------------------------------------------------------------------------------------------------------------------------------------------------------------------------------------------------------- |
| page                    | integer | query | Page number of the results to fetch.                                                                                                                                                                                                                                                                                                        |
| per_page                | integer | query | Results per page.                                                                                                                                                                                                                                                                                                                           |
| order_key               | string  | query | What to order results by. Can be any column in the hosts table.                                                                                                                                                                                                                                                                             |
| after                   | string  | query | The value to get results after. This needs `order_key` defined, as that's the column that would be used. **Note:** Use `page` instead of `after`                                                                                                                                                                                                                                    |
| order_direction         | string  | query | **Requires `order_key`**. The direction of the order given the order key. Options include `"asc"` and `"desc"`. Default is `"asc"`.                                                                                                                                                                                                               |
| status                  | string  | query | Indicates the status of the hosts to return. Can either be 'new', 'online', 'offline', 'mia' or 'missing'.                                                                                                                                                                                                                                  |
| query                   | string  | query | Search query keywords. Searchable fields include `hostname`, `hardware_serial`, `uuid`, `ipv4` and the hosts' email addresses (only searched if the query looks like an email address, i.e. contains an '@', no space, etc.).                                                                                                                |
| additional_info_filters | string  | query | A comma-delimited list of fields to include in each host's `additional` object. This query is populated by the `additional_queries` in the `features` section of the configuration YAML.                                              |
| team_id                 | integer | query | _Available in Fleet Premium_. Filters to only include hosts in the specified team. Use `0` to filter by hosts assigned to "No team".                                                                                                                                                                                                                                                |
| policy_id               | integer | query | The ID of the policy to filter hosts by.                                                                                                                                                                                                                                                                                                    |
| policy_response         | string  | query | **Requires `policy_id`**. Valid options are 'passing' or 'failing'.                                                                                                                                                                                                                                       |
| software_version_id     | integer | query | The ID of the software version to filter hosts by.                                                                                                                                                                                                                                                                                                  |
| software_title_id       | integer | query | The ID of the software title to filter hosts by.                                                                                                                                                                                                                                                                                                  |
| software_status       | string | query | The status of the software install to filter hosts by. One of: `pending_install`, `failed_install`, `installed`, `pending_uninstall`, `failed_uninstall`, `pending`, or `failed`. Mutually exclusive with `software_version_id`, and must be supplied if `software_title_id` is set.   |
| os_version_id | integer | query | The ID of the operating system version to filter hosts by. |
| os_name                 | string  | query | The name of the operating system to filter hosts by. `os_version` must also be specified with `os_name`                                                                                                                                                                                                                                     |
| os_version              | string  | query | The version of the operating system to filter hosts by. `os_name` must also be specified with `os_version`                                                                                                                                                                                                                                  |
| vulnerability           | string  | query | The cve to filter hosts by (including "cve-" prefix, case-insensitive).                                                                                                                                                                                                                                                                     |
| device_mapping          | boolean | query | Indicates whether `device_mapping` should be included for each host. See ["Get host's Google Chrome profiles](#get-hosts-google-chrome-profiles) for more information about this feature.                                                                                                                                                  |
| mdm_id                  | integer | query | The ID of the _mobile device management_ (MDM) solution to filter hosts by (that is, filter hosts that use a specific MDM provider and URL).                                                                                                                                                                                                |
| mdm_name                | string  | query | The name of the _mobile device management_ (MDM) solution to filter hosts by (that is, filter hosts that use a specific MDM provider).                                                                                                                                                                                                |
| mdm_enrollment_status   | string  | query | The _mobile device management_ (MDM) enrollment status to filter hosts by. Valid options are 'manual', 'automatic', 'enrolled', 'pending', or 'unenrolled'.                                                                                                                                                                                                             |
| connected_to_fleet   | boolean  | query | Filter hosts that are talking to this Fleet server for MDM features. In rare cases, hosts can be enrolled to one Fleet server but talk to a different Fleet server for MDM features. In this case, the value would be `false`. Always `false` for Linux hosts.                                                                                                                           |
| macos_settings          | string  | query | Filters the hosts by the status of the _mobile device management_ (MDM) profiles applied to hosts. Valid options are 'verified', 'verifying', 'pending', or 'failed'. **Note: If this filter is used in Fleet Premium without a team ID filter, the results include only hosts that are not assigned to any team.**                                                                                                                                                                                                             |
| munki_issue_id          | integer | query | The ID of the _munki issue_ (a Munki-reported error or warning message) to filter hosts by (that is, filter hosts that are affected by that corresponding error or warning message).                                                                                                                                                        |
| low_disk_space          | integer | query | _Available in Fleet Premium_. Filters the hosts to only include hosts with less GB of disk space available than this value. Must be a number between 1-100.                                                                                                                                                                                  |
| disable_failing_policies| boolean | query | If `true`, hosts will return failing policies as 0 regardless of whether there are any that failed for the host. This is meant to be used when increased performance is needed in exchange for the extra information.                                                                                                                       |
| macos_settings_disk_encryption | string | query | Filters the hosts by disk encryption status. Valid options are 'verified', 'verifying', 'action_required', 'enforcing', 'failed', or 'removing_enforcement'. |
| bootstrap_package       | string | query | _Available in Fleet Premium_. Filters the hosts by the status of the MDM bootstrap package on the host. Valid options are 'installed', 'pending', or 'failed'. |
| os_settings          | string  | query | Filters the hosts by the status of the operating system settings applied to the hosts. Valid options are 'verified', 'verifying', 'pending', or 'failed'. **Note: If this filter is used in Fleet Premium without a team ID filter, the results include only hosts that are not assigned to any team.** |
| os_settings_disk_encryption | string | query | Filters the hosts by disk encryption status. Valid options are 'verified', 'verifying', 'action_required', 'enforcing', 'failed', or 'removing_enforcement'.  **Note: If this filter is used in Fleet Premium without a team ID filter, the results include only hosts that are not assigned to any team.** |
| populate_software     | string | query | If `false` (or omitted), omits installed software details for each host. If `"without_vulnerability_details"`, include a list of installed software for each host, including which CVEs apply to the installed software versions. `true` adds vulnerability description, CVSS score, and other details when using Fleet Premium. See notes below on performance. |
| populate_policies     | boolean | query | If `true`, the response will include policy data for each host, including Fleet-maintained policies. |
| populate_users     | boolean | query | If `true`, the response will include user data for each host. |
| populate_labels     | boolean | query | If `true`, the response will include labels for each host. |
| profile_uuid | string | query |  **Requires `profile_status`**. The UUID of the profile to download. |
| profile_status | string | query | **Requires `profile_uuid`**. Valid options are 'verified', 'verifying', 'pending', or 'failed'. |

> `software_id` is deprecated as of Fleet 4.42. It is maintained for backwards compatibility. Please use the `software_version_id` instead.

> `populate_software` returns a lot of data per host when set, and drastically more data when set to `true` on Fleet Premium. If you need vulnerability details for a large number of hosts, consider setting `populate_software` to `without_vulnerability_details` and pulling vulnerability details from the [Get vulnerability](#get-vulnerability) endpoint, as this returns details once per vulnerability rather than once per vulnerability per host.

If `software_title_id` is specified, an additional top-level key `"software_title"` is returned with the software title object corresponding to the `software_title_id`. See [List software](#list-software) response payload for details about this object.

If `software_version_id` is specified, an additional top-level key `"software"` is returned with the software object corresponding to the `software_version_id`. See [List software versions](#list-software-versions) response payload for details about this object.

If `additional_info_filters` is not specified, no `additional` information will be returned.

If `mdm_id` is specified, an additional top-level key `"mobile_device_management_solution"` is returned with the information corresponding to the `mdm_id`.

If `mdm_id`, `mdm_name`, `mdm_enrollment_status`, `os_settings`, or `os_settings_disk_encryption` is specified, then Windows Servers are excluded from the results.

If `munki_issue_id` is specified, an additional top-level key `munki_issue` is returned with the information corresponding to the `munki_issue_id`.

If `after` is being used with `created_at` or `updated_at`, the table must be specified in `order_key`. Those columns become `h.created_at` and `h.updated_at`.

#### Example

`GET /api/v1/fleet/hosts?page=0&per_page=100&order_key=hostname&query=2ce&populate_software=true&populate_policies=true&populate_users=true&populate_labels=true`

##### Request query parameters

```json
{
  "page": 0,
  "per_page": 100,
  "order_key": "hostname"
}
```

##### Default response

`Status: 200`

```json
{
  "hosts": [
    {
      "created_at": "2020-11-05T05:09:44Z",
      "updated_at": "2020-11-05T06:03:39Z",
      "id": 1,
      "detail_updated_at": "2020-11-05T05:09:45Z",
      "last_restarted_at": "2020-11-01T03:01:45Z",
      "software_updated_at": "2020-11-05T05:09:44Z",
      "label_updated_at": "2020-11-05T05:14:51Z",
      "policy_updated_at": "2023-06-26T18:33:15Z",
      "last_enrolled_at": "2023-02-26T22:33:12Z",
      "seen_time": "2020-11-05T06:03:39Z",
      "hostname": "Annas-MacBook-Pro.local",
      "uuid": "392547dc-0000-0000-a87a-d701ff75bc65",
      "platform": "darwin",
      "osquery_version": "5.15.0",
      "os_version": "macOS 15.2",
      "build": "24C101",
      "platform_like": "darwin",
      "code_name": "",
      "uptime": 8305000000000,
      "memory": 2084032512,
      "cpu_type": "arm64e",
      "cpu_subtype": "ARM64E",
      "cpu_brand": "Apple M1",
      "cpu_physical_cores": 8,
      "cpu_logical_cores": 8,
      "hardware_vendor": "Apple Inc.",
      "hardware_model": "MacBookPro17,1",
      "hardware_version": "",
      "hardware_serial": "C0124FXASD6G",
      "computer_name": "Anna's MacBook Pro",
      "display_name": "Anna's MacBook Pro",
      "public_ip": "123.45.678.910",
      "primary_ip": "192.12.345.678",
      "primary_mac": "36:34:a5:6b:7b:5c",
      "distributed_interval": 10,
      "config_tls_refresh": 10,
      "logger_tls_period": 8,
      "status": "offline",
      "display_text": "Annas-MacBook-Pro.local",
      "team_id": null,
      "team_name": null,
      "gigs_disk_space_available": 174.98,
      "percent_disk_space_available": 71,
      "gigs_total_disk_space": 246,
      "additional": {},
      "pack_stats": [
        {
          "pack_id": 0,
          "pack_name": "Global",
          "type": "global",
          "query_stats": [
            {
            "scheduled_query_name": "Get recently added or removed USB drives",
            "scheduled_query_id": 5535,
            "query_name": "Get recently added or removed USB drives",
            "discard_data": false,
            "last_fetched": null,
            "automations_enabled": false,
            "description": "Returns a record every time a USB device is plugged in or removed",
            "pack_name": "Global",
            "average_memory": 434176,
            "denylisted": false,
            "executions": 2,
            "interval": 86400,
            "last_executed": "2023-11-28T00:02:07Z",
            "output_size": 891,
            "system_time": 10,
            "user_time": 6,
            "wall_time": 0
            }
          ]
        }
      ],
      "issues": {
        "failing_policies_count": 1,
        "critical_vulnerabilities_count": 2, // Fleet Premium only
        "total_issues_count": 3
      },
      "geolocation": {
        "country_iso": "US",
        "city_name": "New York",
        "geometry": {
          "type": "point",
          "coordinates": [40.6799, -74.0028]
        }
      },
      "mdm": {
        "encryption_key_available": false,
        "enrollment_status": "Pending",
        "dep_profile_error": true,
        "name": "Fleet",
        "server_url": "https://example.fleetdm.com/mdm/apple/mdm"
      },
      "software": [
        {
          "id": 1,
          "name": "glibc",
          "version": "2.12",
          "source": "rpm_packages",
          "generated_cpe": "cpe:2.3:a:gnu:glibc:2.12:*:*:*:*:*:*:*",
          "vulnerabilities": [
            {
              "cve": "CVE-2009-5155",
              "details_link": "https://nvd.nist.gov/vuln/detail/CVE-2009-5155",
              "cvss_score": 7.5, // Fleet Premium only
              "epss_probability": 0.01537, // Fleet Premium only
              "cisa_known_exploit": false, // Fleet Premium only
              "cve_published": "2022-01-01 12:32:00", // Fleet Premium only
              "cve_description": "In the GNU C Library (aka glibc or libc6) before 2.28, parse_reg_exp in posix/regcomp.c misparses alternatives, which allows attackers to cause a denial of service (assertion failure and application exit) or trigger an incorrect result by attempting a regular-expression match.", // Fleet Premium only
              "resolved_in_version": "2.28" // Fleet Premium only
            }
          ],
          "installed_paths": ["/usr/lib/some-path-1"]
        }
      ],
      "policies": [
        {
          "id": 1,
          "name": "Gatekeeper enabled",
          "query": "SELECT 1 FROM gatekeeper WHERE assessments_enabled = 1;",
          "description": "Checks if gatekeeper is enabled on macOS devices",
          "resolution": "Fix with these steps...",
          "platform": "darwin",
          "response": "fail",
          "fleet_maintained": true,
          "critical": false
        }
      ],
      "users": [
        {
          "uid": 0,
          "username": "root",
          "type": "",
          "groupname": "root",
          "shell": "/bin/bash"
        },
        {
          "uid": 1,
          "username": "bin",
          "type": "",
          "groupname": "bin",
          "shell": "/sbin/nologin"
        }
      ],
      "labels": [
        {
          "created_at": "2021-08-19T02:02:17Z",
          "updated_at": "2021-08-19T02:02:17Z",
          "id": 6,
          "name": "All Hosts",
          "description": "All hosts which have enrolled in Fleet",
          "query": "SELECT 1;",
          "platform": "",
          "label_type": "builtin",
          "label_membership_type": "dynamic"
        },
        {
          "created_at": "2021-08-19T02:02:17Z",
          "updated_at": "2021-08-19T02:02:17Z",
          "id": 9,
          "name": "CentOS Linux",
          "description": "All CentOS hosts",
          "query": "SELECT 1 FROM os_version WHERE platform = 'centos' OR name LIKE '%centos%'",
          "platform": "",
          "label_type": "builtin",
          "label_membership_type": "dynamic"
        },
        {
          "created_at": "2021-08-19T02:02:17Z",
          "updated_at": "2021-08-19T02:02:17Z",
          "id": 12,
          "name": "All Linux",
          "description": "All Linux distributions",
          "query": "SELECT 1 FROM osquery_info WHERE build_platform LIKE '%ubuntu%' OR build_distro LIKE '%centos%';",
          "platform": "",
          "label_type": "builtin",
          "label_membership_type": "dynamic"
        }
      ]
    }
  ]
}
```

> Note: the response above assumes a [GeoIP database is configured](https://fleetdm.com/docs/deploying/configuration#geoip), otherwise the `geolocation` object won't be included.

Response payload with the `mdm_id` filter provided:

```json
{
  "hosts": [...],
  "mobile_device_management_solution": {
    "server_url": "http://some.url/mdm",
    "name": "MDM Vendor Name",
    "id": 999
  }
}
```

Response payload with the `munki_issue_id` filter provided:

```json
{
  "hosts": [...],
  "munki_issue": {
    "id": 1,
    "name": "Could not retrieve managed install primary manifest",
    "type": "error"
  }
}
```

### Count hosts

`GET /api/v1/fleet/hosts/count`

#### Parameters

| Name                    | Type    | In    | Description                                                                                                                                                                                                                                                                                                                                 |
| ----------------------- | ------- | ----- | ------------------------------------------------------------------------------------------------------------------------------------------------------------------------------------------------------------------------------------------------------------------------------------------------------------------------------------------- |
| order_key               | string  | query | What to order results by. Can be any column in the hosts table.                                                                                                                                                                                                                                                                             |
| order_direction         | string  | query | **Requires `order_key`**. The direction of the order given the order key. Options include `"asc"` and `"desc"`. Default is `"asc"`.                                                                                                                                                                                                               |
| after                   | string  | query | The value to get results after. This needs `order_key` defined, as that's the column that would be used.                                                                                                                                                                                                                                    |
| status                  | string  | query | Indicates the status of the hosts to return. Can either be 'new', 'online', 'offline', 'mia' or 'missing'.                                                                                                                                                                                                                                  |
| query                   | string  | query | Search query keywords. Searchable fields include `hostname`, `hardware_serial`, `uuid`, `ipv4` and the hosts' email addresses (only searched if the query looks like an email address, i.e. contains an '@', no space, etc.).                                                                                                                |
| team_id                 | integer | query | _Available in Fleet Premium_. Filters the hosts to only include hosts in the specified team.                                                                                                                                                                                                                                                 |
| policy_id               | integer | query | The ID of the policy to filter hosts by.                                                                                                                                                                                                                                                                                                    |
| policy_response         | string  | query | **Requires `policy_id`**. Valid options are 'passing' or 'failing'.                                                                                                                                                                                                                                       |
| software_version_id     | integer | query | The ID of the software version to filter hosts by.                                                                                                            |
| software_title_id       | integer | query | The ID of the software title to filter hosts by.                                                                                                              |
| os_version_id | integer | query | The ID of the operating system version to filter hosts by. |
| os_name                 | string  | query | The name of the operating system to filter hosts by. `os_version` must also be specified with `os_name`                                                                                                                                                                                                                                     |
| os_version              | string  | query | The version of the operating system to filter hosts by. `os_name` must also be specified with `os_version`                                                                                                                                                                                                                                  |
| vulnerability           | string  | query | The cve to filter hosts by (including "cve-" prefix, case-insensitive).                                                                                                                                                                                                                                                                     |
| label_id                | integer | query | A valid label ID. Can only be used in combination with `order_key`, `order_direction`, `after`, `status`, `query` and `team_id`.                                                                                                                                                                                                            |
| mdm_id                  | integer | query | The ID of the _mobile device management_ (MDM) solution to filter hosts by (that is, filter hosts that use a specific MDM provider and URL).                                                                                                                                                                                                |
| mdm_name                | string  | query | The name of the _mobile device management_ (MDM) solution to filter hosts by (that is, filter hosts that use a specific MDM provider).                                                                                                                                                                                                |
| mdm_enrollment_status   | string  | query | The _mobile device management_ (MDM) enrollment status to filter hosts by. Valid options are 'manual', 'automatic', 'enrolled', 'pending', or 'unenrolled'.                                                                                                                                                                                                             |
| macos_settings          | string  | query | Filters the hosts by the status of the _mobile device management_ (MDM) profiles applied to hosts. Valid options are 'verified', 'verifying', 'pending', or 'failed'. **Note: If this filter is used in Fleet Premium without a team ID filter, the results include only hosts that are not assigned to any team.**                                                                                                                                                                                                             |
| munki_issue_id          | integer | query | The ID of the _munki issue_ (a Munki-reported error or warning message) to filter hosts by (that is, filter hosts that are affected by that corresponding error or warning message).                                                                                                                                                        |
| low_disk_space          | integer | query | _Available in Fleet Premium_. Filters the hosts to only include hosts with less GB of disk space available than this value. Must be a number between 1-100.                                                                                                                                                                                  |
| macos_settings_disk_encryption | string | query | Filters the hosts by disk encryption status. Valid options are 'verified', 'verifying', 'action_required', 'enforcing', 'failed', or 'removing_enforcement'. |
| bootstrap_package       | string | query | _Available in Fleet Premium_. Filters the hosts by the status of the MDM bootstrap package on the host. Valid options are 'installed', 'pending', or 'failed'. **Note: If this filter is used in Fleet Premium without a team ID filter, the results include only hosts that are not assigned to any team.** |
| os_settings          | string  | query | Filters the hosts by the status of the operating system settings applied to the hosts. Valid options are 'verified', 'verifying', 'pending', or 'failed'. **Note: If this filter is used in Fleet Premium without a team ID filter, the results include only hosts that are not assigned to any team.** |
| os_settings_disk_encryption | string | query | Filters the hosts by disk encryption status. Valid options are 'verified', 'verifying', 'action_required', 'enforcing', 'failed', or 'removing_enforcement'.  **Note: If this filter is used in Fleet Premium without a team ID filter, the results include only hosts that are not assigned to any team.** |

If `additional_info_filters` is not specified, no `additional` information will be returned.

If `mdm_id`, `mdm_name` or `mdm_enrollment_status` is specified, then Windows Servers are excluded from the results.

#### Example

`GET /api/v1/fleet/hosts/count?page=0&per_page=100&order_key=hostname&query=2ce`

##### Request query parameters

```json
{
  "page": 0,
  "per_page": 100,
  "order_key": "hostname"
}
```

##### Default response

`Status: 200`

```json
{
  "count": 123
}
```

### Get hosts summary

Returns the count of all hosts organized by status. `online_count` includes all hosts currently enrolled in Fleet. `offline_count` includes all hosts that haven't checked into Fleet recently. `mia_count` includes all hosts that haven't been seen by Fleet in more than 30 days. `new_count` includes the hosts that have been enrolled to Fleet in the last 24 hours.

`GET /api/v1/fleet/host_summary`

#### Parameters

| Name            | Type    | In    | Description                                                                     |
| --------------- | ------- | ----  | ------------------------------------------------------------------------------- |
| team_id         | integer | query | _Available in Fleet Premium_. The ID of the team whose host counts should be included. Defaults to all teams. |
| platform        | string  | query | Platform to filter by when counting. Defaults to all platforms.                 |
| low_disk_space  | integer | query | _Available in Fleet Premium_. Returns the count of hosts with less GB of disk space available than this value. Must be a number between 1-100. |

#### Example

`GET /api/v1/fleet/host_summary?team_id=1&low_disk_space=32`

##### Default response

`Status: 200`

```json
{
  "team_id": 1,
  "totals_hosts_count": 2408,
  "online_count": 2267,
  "offline_count": 141,
  "mia_count": 0,
  "missing_30_days_count": 0,
  "new_count": 0,
  "all_linux_count": 1204,
  "low_disk_space_count": 12,
  "builtin_labels": [
    {
      "id": 6,
      "name": "All Hosts",
      "description": "All hosts which have enrolled in Fleet",
      "label_type": "builtin"
    },
    {
      "id": 7,
      "name": "macOS",
      "description": "All macOS hosts",
      "label_type": "builtin"
    },
    {
      "id": 8,
      "name": "Ubuntu Linux",
      "description": "All Ubuntu hosts",
      "label_type": "builtin"
    },
    {
      "id": 9,
      "name": "CentOS Linux",
      "description": "All CentOS hosts",
      "label_type": "builtin"
    },
    {
      "id": 10,
      "name": "MS Windows",
      "description": "All Windows hosts",
      "label_type": "builtin"
    },
    {
      "id": 11,
      "name": "Red Hat Linux",
      "description": "All Red Hat Enterprise Linux hosts",
      "label_type": "builtin"
    },
    {
      "id": 12,
      "name": "All Linux",
      "description": "All Linux distributions",
      "label_type": "builtin"
    },
    {
      "id": 13,
      "name": "iOS",
      "description": "All iOS hosts",
      "label_type": "builtin"
    },
    {
      "id": 14,
      "name": "iPadOS",
      "description": "All iPadOS hosts",
      "label_type": "builtin"
    },
    {
      "id": 15,
      "name": "Fedora Linux",
      "description": "All Fedora hosts",
      "label_type": "builtin"
    },
    {
      "id": 16,
      "name": "Android",
      "description": "All Android hosts",
      "label_type": "builtin"
    }
  ],
  "platforms": [
    {
      "platform": "chrome",
      "hosts_count": 1234
    },
    {
      "platform": "darwin",
      "hosts_count": 1234
    },
    {
      "platform": "ios",
      "hosts_count": 1234
    },
    {
      "platform": "ipados",
      "hosts_count": 1234
    },
    {
      "platform": "rhel",
      "hosts_count": 1234
    },
    {
      "platform": "ubuntu",
      "hosts_count": 12044
    },
    {
      "platform": "windows",
      "hosts_count": 12044
    },
    {
      "platform": "Android",
      "hosts_count": 200
    }
  ]
}
```

### Get host

Returns the information of the specified host.

`GET /api/v1/fleet/hosts/:id`

#### Parameters

| Name             | Type    | In    | Description                                                                             |
|------------------|---------|-------|-----------------------------------------------------------------------------------------|
| id               | integer | path  | **Required**. The host's id.                                                            |
| exclude_software | boolean | query | If `true`, the response will not include a list of installed software for the host.     |
| exclude_fleet_maintained_policies | boolean | query | If `true`, will omit Fleet-maintained policies from the policies list. |

#### Example

`GET /api/v1/fleet/hosts/121`

##### Default response

`Status: 200`

```json
{
  "host": {
    "created_at": "2021-08-19T02:02:22Z",
    "updated_at": "2021-08-19T21:14:58Z",
    "id": 1,
    "detail_updated_at": "2021-08-19T21:07:53Z",
    "last_restarted_at": "2020-11-01T03:01:45Z",
    "software_updated_at": "2020-11-05T05:09:44Z",
    "label_updated_at": "2021-08-19T21:07:53Z",
    "policy_updated_at": "2023-06-26T18:33:15Z",
    "last_enrolled_at": "2021-08-19T02:02:22Z",
    "last_mdm_checked_in_at": "2023-02-26T22:33:12Z",
    "last_mdm_enrolled_at": "2023-02-26T22:33:12Z",
    "seen_time": "2021-08-19T21:14:58Z",
    "refetch_requested": false,
    "hostname": "Annas-MacBook-Pro.local",
    "uuid": "309a4b7d-0000-0000-8e7f-26ae0815ede8",
    "platform": "darwin",
    "osquery_version": "5.15.0",
    "orbit_version": "1.22.0",
    "fleet_desktop_version": "1.22.0",
    "scripts_enabled": true,
    "os_version": "macOS 15.2",
    "build": "24C101",
    "platform_like": "darwin",
    "code_name": "",
    "uptime": 210671000000000,
    "memory": 16788398080,
    "cpu_type": "arm64e",
    "cpu_subtype": "ARM64E",
    "cpu_brand": "Apple M1",
    "cpu_physical_cores": 8,
    "cpu_logical_cores": 8,
    "hardware_vendor": "Apple Inc.",
    "hardware_model": "MacBookPro17,1",
    "hardware_version": "",
    "hardware_serial": "C0124FXASD6G",
    "computer_name": "Anna's MacBook Pro",
    "display_name": "Anna's MacBook Pro",
    "public_ip": "123.45.678.910",
    "primary_ip": "172.27.0.6",
    "primary_mac": "02:42:ac:1b:00:06",
    "distributed_interval": 10,
    "config_tls_refresh": 10,
    "logger_tls_period": 10,
    "team_id": null,
    "pack_stats": null,
    "team_name": null,
    "gigs_disk_space_available": 174.98,
    "percent_disk_space_available": 71,
    "gigs_total_disk_space": 246,
    "disk_encryption_enabled": true,
    "status": "online",
    "display_text": "Annas-MacBook-Pro.local",
    "additional": {},
    "issues": {
      "failing_policies_count": 1,
      "critical_vulnerabilities_count": 2, // Available in Fleet Premium
      "total_issues_count": 3
    },
    "batteries": [
      {
        "cycle_count": 999,
        "health": "Normal"
      }
    ],
    "geolocation": {
      "country_iso": "US",
      "city_name": "New York",
      "geometry": {
        "type": "point",
        "coordinates": [40.6799, -74.0028]
      }
    },
    "maintenance_window": {
      "starts_at": "2024-06-18T13:27:18−04:00",
      "timezone": "America/New_York"
    },
    "users": [
      {
        "uid": 0,
        "username": "root",
        "type": "",
        "groupname": "root",
        "shell": "/bin/sh"
      },
      {
        "uid": 1,
        "username": "annachao",
        "type": "",
        "groupname": "staff",
        "shell": "/bin/zsh"
      }
    ],
    "end_users": [
      {
        "idp_info_updated_at": "2025-03-20T02:02:17Z",
        "idp_id": "f26f8649-1e25-42c5-be71-1b1e6de56d3d",
        "idp_username": "anna@acme.com",
        "idp_full_name": "Anna Chao",
        "idp_groups": [
          "Product",
          "Designers"
        ],
        "other_emails": [
          {
            "email": "anna@example.com",
            "source": "google_chrome_profiles"
          },
          {
            "email": "anna@example.com",
            "source": "custom"
          }
        ]
      }
    ],
    "labels": [
      {
        "created_at": "2021-08-19T02:02:17Z",
        "updated_at": "2021-08-19T02:02:17Z",
        "id": 6,
        "name": "All Hosts",
        "description": "All hosts which have enrolled in Fleet",
        "query": "SELECT 1;",
        "platform": "",
        "label_type": "builtin",
        "label_membership_type": "dynamic"
      },
      {
        "created_at": "2021-08-19T02:02:17Z",
        "updated_at": "2021-08-19T02:02:17Z",
        "id": 9,
        "name": "macOS",
        "description": "All macOS hosts",
        "query": "select 1 from os_version where platform = 'darwin';",
        "platform": "",
        "label_type": "builtin",
        "label_membership_type": "dynamic"
      },
      {
        "created_at": "2021-08-19T02:02:17Z",
        "updated_at": "2021-08-19T02:02:17Z",
        "id": 12,
        "name": "Hosts with Chrome installed",
        "description": "",
        "query": "SELECT * FROM apps WHERE name LIKE \"%Chrome%\"",
        "platform": "",
        "label_type": "regular",
        "label_membership_type": "dynamic"
      }
    ],
    "packs": [],
    "policies": [
      {
        "id": 2,
        "name": "SomeQuery2",
        "query": "SELECT * FROM bar;",
        "description": "this is another query",
        "resolution": "fix with these other steps...",
        "platform": "darwin",
        "response": "fail",
        "critical": false,
        "fleet_maintained": false
      },
      {
        "id": 3,
        "name": "SomeQuery3",
        "query": "SELECT * FROM baz;",
        "description": "",
        "resolution": "",
        "platform": "",
        "response": "",
        "critical": false,
        "fleet_maintained": false
      },
      {
        "id": 1,
        "name": "SomeQuery",
        "query": "SELECT * FROM foo;",
        "description": "this is a query",
        "resolution": "fix with these steps...",
        "platform": "windows,linux",
        "response": "pass",
        "critical": false,
        "fleet_maintained": false
      }
    ],
    "software": [
      {
        "id": 321,
        "name": "SomeApp.app",
        "version": "1.0",
        "source": "apps",
        "bundle_identifier": "com.some.app",
        "last_opened_at": "2021-08-18T21:14:00Z",
        "generated_cpe": "",
        "vulnerabilities": null,
        "installed_paths": ["/usr/lib/some-path-2"]
      }
    ],
    "mdm": {
      "encryption_key_available": true,
      "enrollment_status": "On (manual)",
      "name": "Fleet",
      "connected_to_fleet": true,
      "server_url": "https://acme.com/mdm/apple/mdm",
      "device_status": "unlocked",
      "pending_action": "",
      "macos_settings": {
        "disk_encryption": "verified",
        "action_required": null
      },
      "macos_setup": {
        "bootstrap_package_status": "installed",
        "detail": "",
        "bootstrap_package_name": "test.pkg"
      },
      "os_settings": {
        "disk_encryption": {
          "status": "verified",
          "detail": ""
        }
      },
      "profiles": [
        {
          "profile_uuid": "954ec5ea-a334-4825-87b3-937e7e381f24",
          "name": "profile1",
          "status": "verifying",
          "operation_type": "install",
          "detail": ""
        }
      ]
    }
  }
}
```

> Note: the response above assumes a [GeoIP database is configured](https://fleetdm.com/docs/deploying/configuration#geoip), otherwise the `geolocation` object won't be included.

> Note: `installed_paths` may be blank depending on installer package. For example, on Linux, RPM-installed packages do not provide installed path information.

> Note: `signature_information` is only set for macOS (.app) applications.

> Note:
> - `orbit_version: null` means this agent is not a fleetd agent
> - `fleet_desktop_version: null` means this agent is not a fleetd agent, or this agent is version <=1.23.0 which is not collecting the desktop version
> - `fleet_desktop_version: ""` means this agent is a fleetd agent but does not have fleet desktop
> - `scripts_enabled: null` means this agent is not a fleetd agent, or this agent is version <=1.23.0 which is not collecting the scripts enabled info

> Note: [Get human-device mapping](https://github.com/fleetdm/fleet/blob/62dc32454f6a40e81fe229abdfc370d3bf7a56c6/docs/REST%20API/rest-api.md?plain=1#L3518) is deprecated as of Fleet 4.67.0. It is maintained for backwards compatibility. Please use the [Get host](#get-host) endpoint to get human-device mapping.

### Get host by identifier

Returns the information of the host specified using the `hostname`, `uuid`, or `hardware_serial` as an identifier.

If `hostname` is specified when there is more than one host with the same hostname, the endpoint returns the first matching host. In Fleet, hostnames are fully qualified domain names (FQDNs). `hostname` (e.g. johns-macbook-air.local) is not the same as `display_name` (e.g. John's MacBook Air).

`GET /api/v1/fleet/hosts/identifier/:identifier`

#### Parameters

| Name       | Type              | In   | Description                                                        |
| ---------- | ----------------- | ---- | ------------------------------------------------------------------ |
| identifier | string | path | **Required**. The host's `hostname`, `uuid`, or `hardware_serial`. |
| exclude_software | boolean | query | If `true`, the response will not include a list of installed software for the host. |
| exclude_fleet_maintained_policies | boolean | query | If `true`, will omit Fleet-maintained policies from the policies list. |


#### Example

`GET /api/v1/fleet/hosts/identifier/392547dc-0000-0000-a87a-d701ff75bc65`

##### Default response

`Status: 200`

```json
{
  "host": {
    "created_at": "2022-02-10T02:29:13Z",
    "updated_at": "2022-10-14T17:07:11Z",
    "id": 33,
    "detail_updated_at": "2022-10-14T17:07:12Z",
    "label_updated_at": "2022-10-14T17:07:12Z",
    "policy_updated_at": "2022-10-14T17:07:12Z",
    "last_enrolled_at": "2022-02-10T02:29:13Z",
    "last_mdm_checked_in_at": "2023-02-26T22:33:12Z",
    "last_mdm_enrolled_at": "2023-02-26T22:33:12Z",
    "software_updated_at": "2020-11-05T05:09:44Z",
    "seen_time": "2022-10-14T17:45:41Z",
    "refetch_requested": false,
    "hostname": "23cfc9caacf0",
    "uuid": "392547dc-0000-0000-a87a-d701ff75bc65",
    "platform": "ubuntu",
    "osquery_version": "5.5.1",
    "os_version": "Ubuntu 20.04.3 LTS",
    "build": "",
    "platform_like": "debian",
    "code_name": "focal",
    "uptime": 20807520000000000,
    "memory": 1024360448,
    "cpu_type": "x86_64",
    "cpu_subtype": "63",
    "cpu_brand": "DO-Regular",
    "cpu_physical_cores": 1,
    "cpu_logical_cores": 1,
    "hardware_vendor": "",
    "hardware_model": "",
    "hardware_version": "",
    "hardware_serial": "",
    "computer_name": "23cfc9caacf0",
    "public_ip": "",
    "primary_ip": "172.27.0.6",
    "primary_mac": "02:42:ac:1b:00:06",
    "distributed_interval": 10,
    "config_tls_refresh": 60,
    "logger_tls_period": 10,
    "team_id": 2,
    "team_name": null,
    "gigs_disk_space_available": 19.29,
    "percent_disk_space_available": 74,
    "gigs_total_disk_space": 192,
    "issues": {
      "failing_policies_count": 1,
      "critical_vulnerabilities_count": 2, // Fleet Premium only
      "total_issues_count": 3
    },
    "batteries": [
      {
        "cycle_count": 999,
        "health": "Normal"
      }
    ],
    "geolocation": {
      "country_iso": "US",
      "city_name": "New York",
      "geometry": {
        "type": "point",
        "coordinates": [40.6799, -74.0028]
      }
    },
    "pack_stats": [
      {
        "pack_id": 1,
        "pack_name": "Global",
        "type": "global",
        "query_stats": [
          {
            "scheduled_query_name": "Get running processes (with user_name)",
            "scheduled_query_id": 49,
            "query_name": "Get running processes (with user_name)",
            "pack_name": "Global",
            "pack_id": 1,
            "average_memory": 260000,
            "denylisted": false,
            "executions": 1,
            "interval": 86400,
            "last_executed": "2022-10-14T10:00:01Z",
            "output_size": 198,
            "system_time": 20,
            "user_time": 80,
            "wall_time": 0
          }
        ]
      }
    ],
    "labels": [
      {
        "created_at": "2021-09-14T05:11:02Z",
        "updated_at": "2021-09-14T05:11:02Z",
        "id": 12,
        "name": "All Linux",
        "description": "All Linux distributions",
        "query": "SELECT 1 FROM osquery_info WHERE build_platform LIKE '%ubuntu%' OR build_distro LIKE '%centos%';",
        "platform": "",
        "label_type": "builtin",
        "label_membership_type": "dynamic"
      }
    ],
    "packs": [
      {
        "created_at": "2021-09-17T05:28:54Z",
        "updated_at": "2021-09-17T05:28:54Z",
        "id": 1,
        "name": "Global",
        "description": "Global pack",
        "disabled": false,
        "type": "global",
        "labels": null,
        "label_ids": null,
        "hosts": null,
        "host_ids": null,
        "teams": null,
        "team_ids": null
      }
    ],
    "policies": [
      {
        "id": 142,
        "name": "Full disk encryption enabled (macOS)",
        "query": "SELECT 1 FROM disk_encryption WHERE user_uuid IS NOT '' AND filevault_status = 'on' LIMIT 1;",
        "description": "Checks to make sure that full disk encryption (FileVault) is enabled on macOS devices.",
        "author_id": 31,
        "author_name": "",
        "author_email": "",
        "team_id": null,
        "resolution": "To enable full disk encryption, on the failing device, select System Preferences > Security & Privacy > FileVault > Turn On FileVault.",
        "platform": "darwin,linux",
        "created_at": "2022-09-02T18:52:19Z",
        "updated_at": "2022-09-02T18:52:19Z",
        "response": "fail",
        "critical": false,
        "fleet_maintained": false
      }
    ],
    "software": [
      {
        "id": 16923,
        "name": "Automat",
        "version": "0.8.0",
        "source": "python_packages",
        "generated_cpe": "",
        "vulnerabilities": null,
        "installed_paths": ["/usr/lib/some_path/"]
      }
    ],
    "mdm": {
      "encryption_key_available": false,
      "enrollment_status": null,
      "name": "",
      "server_url": null,
      "device_status": "unlocked",
      "pending_action": "lock",
      "macos_settings": {
        "disk_encryption": null,
        "action_required": null
      },
      "macos_setup": {
        "bootstrap_package_status": "installed",
        "detail": ""
      },
      "os_settings": {
        "disk_encryption": {
          "status": null,
          "detail": ""
        }
      },
      "profiles": [
        {
          "profile_uuid": "954ec5ea-a334-4825-87b3-937e7e381f24",
          "name": "profile1",
          "status": "verifying",
          "operation_type": "install",
          "detail": ""
        }
      ]
    }
  }
}
```

> Note: the response above assumes a [GeoIP database is configured](https://fleetdm.com/docs/deploying/configuration#geoip), otherwise the `geolocation` object won't be included.

> Note: `installed_paths` may be blank depending on installer package. For example, on Linux, RPM-installed packages do not provide installed path information.

#### Get host by device token

Returns a subset of information about the host specified by `token`. To get all information about a host, use the ["Get host"](#get-host) endpoint.

This is the API route used by the **My device** page in Fleet desktop to display information about the host to the end user.

`GET /api/v1/fleet/device/:token`

##### Parameters

| Name  | Type   | In   | Description                        |
| ----- | ------ | ---- | ---------------------------------- |
| token | string | path | The device's authentication token. |

##### Example

`GET /api/v1/fleet/device/abcdef012456789`

##### Default response

`Status: 200`

```json
{
  "host": {
    "created_at": "2021-08-19T02:02:22Z",
    "updated_at": "2021-08-19T21:14:58Z",
    "id": 1,
    "detail_updated_at": "2021-08-19T21:07:53Z",
    "label_updated_at": "2021-08-19T21:07:53Z",
    "last_enrolled_at": "2021-08-19T02:02:22Z",
    "last_mdm_checked_in_at": "2023-02-26T22:33:12Z",
    "last_mdm_enrolled_at": "2023-02-26T22:33:12Z",
    "seen_time": "2021-08-19T21:14:58Z",
    "refetch_requested": false,
    "hostname": "Annas-MacBook-Pro.local",
    "uuid": "309a4b7d-0000-0000-8e7f-26ae0815ede8",
    "platform": "darwin",
    "osquery_version": "5.15.0",
    "os_version": "macOS 15.2",
    "build": "24C101",
    "platform_like": "darwin",
    "code_name": "",
    "uptime": 210671000000000,
    "memory": 16788398080,
    "cpu_type": "arm64e",
    "cpu_subtype": "ARM64E",
    "cpu_brand": "Apple M1",
    "cpu_physical_cores": 8,
    "cpu_logical_cores": 8,
    "hardware_vendor": "Apple Inc.",
    "hardware_model": "MacBookPro17,1",
    "hardware_version": "",
    "hardware_serial": "",
    "computer_name": "Anna's MacBook Pro",
    "display_name": "Anna's MacBook Pro",
    "public_ip": "123.45.678.910",
    "primary_ip": "192.12.345.678",
    "primary_mac": "36:34:a5:6b:7b:5c",
    "distributed_interval": 10,
    "config_tls_refresh": 10,
    "logger_tls_period": 10,
    "team_id": null,
    "pack_stats": null,
    "team_name": null,
    "additional": {},
    "gigs_disk_space_available": 174.98,
    "percent_disk_space_available": 71,
    "gigs_total_disk_space": 246,
    "disk_encryption_enabled": true,
    "dep_assigned_to_fleet": false,
    "status": "online",
    "display_text": "Annas-MacBook-Pro.local",
    "self_service": true,
    "org_logo_url": "https://example.com/logo.jpg",
    "license": {
      "tier": "free",
      "expiration": "2031-01-01T00:00:00Z"
    },
    "global_config": {
      "mdm": {
        "enabled_and_configured": false
      }
    },
    "batteries": [
      {
        "cycle_count": 999,
        "health": "Good"
      }
    ],
    "users": [
      {
        "uid": 0,
        "username": "root",
        "type": "",
        "groupname": "root",
        "shell": "/bin/sh"
      },
      {
        "uid": 1,
        "username": "annachao",
        "type": "",
        "groupname": "staff",
        "shell": "/bin/zsh"
      }
    ],
    "labels": [
      {
        "created_at": "2021-08-19T02:02:17Z",
        "updated_at": "2021-08-19T02:02:17Z",
        "id": 6,
        "name": "All Hosts",
        "description": "All hosts which have enrolled in Fleet",
        "query": "SELECT 1;",
        "platform": "",
        "label_type": "builtin",
        "label_membership_type": "dynamic"
      },
      {
        "created_at": "2021-08-19T02:02:17Z",
        "updated_at": "2021-08-19T02:02:17Z",
        "id": 9,
        "name": "macOS",
        "description": "All macOS hosts",
        "query": "select 1 from os_version where platform = 'darwin';",
        "platform": "",
        "label_type": "builtin",
        "label_membership_type": "dynamic"
      },
      {
        "created_at": "2021-08-19T02:02:17Z",
        "updated_at": "2021-08-19T02:02:17Z",
        "id": 12,
        "name": "Hosts with Chrome installed",
        "description": "",
        "query": "SELECT * FROM apps WHERE name LIKE \"%Chrome%\"",
        "platform": "",
        "label_type": "regular",
        "label_membership_type": "dynamic"
      }
    ],
    "software": [
      {
        "id": 321,
        "name": "SomeApp.app",
        "version": "1.0",
        "source": "apps",
        "bundle_identifier": "com.some.app",
        "last_opened_at": "2021-08-18T21:14:00Z",
        "generated_cpe": "",
        "vulnerabilities": null
      }
    ],
    "packs": [],
    "mdm": {
      "encryption_key_available": true,
      "enrollment_status": "On (manual)",
      "name": "Fleet",
      "connected_to_fleet": true,
      "server_url": "https://acme.com/mdm/apple/mdm",
      "macos_settings": {
        "disk_encryption": "verified",
        "action_required": null
      },
      "macos_setup": {
        "bootstrap_package_status": "installed",
        "detail": "",
        "bootstrap_package_name": "test.pkg"
      },
      "os_settings": {
        "disk_encryption": {
          "status": "verified",
          "detail": ""
        }
      },
      "profiles": [
        {
          "profile_uuid": "954ec5ea-a334-4825-87b3-937e7e381f24",
          "name": "profile1",
          "status": "verifying",
          "operation_type": "install",
          "detail": ""
        }
      ]
    }
  }
}
```

### Delete host

Deletes the specified host from Fleet. Note that a deleted host will fail authentication with the previous node key, and in most osquery configurations will attempt to re-enroll automatically. If the host still has a valid enroll secret, it will re-enroll successfully.

`DELETE /api/v1/fleet/hosts/:id`

#### Parameters

| Name | Type    | In   | Description                  |
| ---- | ------- | ---- | ---------------------------- |
| id   | integer | path | **Required**. The host's id. |

#### Example

`DELETE /api/v1/fleet/hosts/121`

##### Default response

`Status: 200`


### Refetch host

Flags the host details, labels and policies to be refetched the next time the host checks in for distributed queries. Note that we cannot be certain when the host will actually check in and update the query results. Further requests to the host APIs will indicate that the refetch has been requested through the `refetch_requested` field on the host object.

`POST /api/v1/fleet/hosts/:id/refetch`

#### Parameters

| Name | Type    | In   | Description                  |
| ---- | ------- | ---- | ---------------------------- |
| id   | integer | path | **Required**. The host's id. |

#### Example

`POST /api/v1/fleet/hosts/121/refetch`

##### Default response

`Status: 200`


### Transfer hosts to a team

_Available in Fleet Premium_

`POST /api/v1/fleet/hosts/transfer`

#### Parameters

| Name    | Type    | In   | Description                                                             |
| ------- | ------- | ---- | ----------------------------------------------------------------------- |
| team_id | integer | body | **Required**. The ID of the team you'd like to transfer the host(s) to. |
| hosts   | array   | body | **Required**. A list of host IDs.                                       |

#### Example

`POST /api/v1/fleet/hosts/transfer`

##### Request body

```json
{
  "team_id": 1,
  "hosts": [3, 2, 4, 6, 1, 5, 7]
}
```

##### Default response

`Status: 200`


### Transfer hosts to a team by filter

_Available in Fleet Premium_

`POST /api/v1/fleet/hosts/transfer/filter`

#### Parameters

| Name    | Type    | In   | Description                                                                                                                                                                                                                                                                                                                        |
| ------- | ------- | ---- | ---------------------------------------------------------------------------------------------------------------------------------------------------------------------------------------------------------------------------------------------------------------------------------------------------------------------------------- |
| team_id | integer | body | **Required**. The ID of the team you'd like to transfer the host(s) to. |
| filters | object  | body | **Required**. See [filters](#filters)  |


##### Filters

| Name                              | Type    | Description   |
| ---------------------             | ------- | ----------------------------------------------------------------------------------- |
| query                             | string  | Search query keywords. Searchable fields include `hostname`, `hardware_serial`, `uuid`, and `ipv4`. |
| status                            | string  | Host status. Can either be `new`, `online`, `offline`, `mia` or `missing`. |
| label_id                          | number  | ID of a label to filter by.  |
| team_id                           | number  | ID of the team to filter by. |

> Note: `label_id` and `status` filters cannot be used at the same time.


#### Example

`POST /api/v1/fleet/hosts/transfer/filter`

##### Request body

```json
{
  "team_id": 1,
  "filters": {
    "status": "online",
    "team_id": 2,
  }
}
```

##### Default response

`Status: 200`


### Turn off MDM for a host

Turns off MDM for the specified macOS, iOS, or iPadOS host.

`DELETE /api/v1/fleet/hosts/:id/mdm`

#### Parameters

| Name | Type    | In   | Description                           |
| ---- | ------- | ---- | ------------------------------------- |
| id   | integer | path | **Required.** The host's ID in Fleet. |

#### Example

`DELETE /api/v1/fleet/hosts/42/mdm`

##### Default response

`Status: 204`


### Batch-delete hosts by filter or ids

`POST /api/v1/fleet/hosts/delete`

#### Parameters

| Name    | Type    | In   | Description                                                                                                                                                                                                                                                                                                                        |
| ------- | ------- | ---- | ---------------------------------------------------------------------------------------------------------------------------------------------------------------------------------------------------------------------------------------------------------------------------------------------------------------------------------- |
| ids     | array   | body | A list of the host IDs you'd like to delete. Required if `filters` not specified. Only one of `ids` or `filters` may be included in the request. |
| filters | object  | body | **Required**. See [filters](#filters2). Required if `ids` not specified. Only one of `ids` or `filters` may be included in the request.   |


##### Filters

| Name                              | Type    | Description   |
| ---------------------             | ------- | ----------------------------------------------------------------------------------- |
| query                             | string  | Search query keywords. Searchable fields include `hostname`, `hardware_serial`, `uuid`, and `ipv4`. |
| status                            | string  | Host status. Can either be `new`, `online`, `offline`, `mia` or `missing`. |
| label_id                          | number  | ID of a label to filter by.  |
| team_id                           | number  | ID of the team to filter by. |

> Notes: `label_id` and `status` filters cannot be used at the same time.


Request (using `ids`):

```json
{
  "ids": [1]
}
```

Request (using `filters`):
```json
{
  "filters": {
    "status": "online",
    "label_id": 1,
    "team_id": 1,
    "query": "abc"
  }
}
```

Request (`filters` is specified and empty, to delete all hosts):
```json
{
  "filters": {}
}
```

#### Example

`POST /api/v1/fleet/hosts/delete`

##### Request body

```json
{
  "filters": {
    "status": "online",
    "team_id": 1
  }
}
```

##### Default response

`Status: 200`

### Update custom human-device mapping

`PUT /api/v1/fleet/hosts/:id/device_mapping`

Updates the email for the `custom` data source in the human-device mapping. This source can only have one email.

#### Parameters

| Name       | Type              | In   | Description                                                                   |
| ---------- | ----------------- | ---- | ----------------------------------------------------------------------------- |
| id         | integer           | path | **Required**. The host's `id`.                                                |
| email      | string            | body | **Required**. The custom email.                                               |

#### Example

`PUT /api/v1/fleet/hosts/1/device_mapping`

##### Request body

```json
{
	"email": "user@example.com"
}
```

##### Default response

`Status: 200`

```json
{
	"host_id": 1,
	"device_mapping": [
	  {
  		"email": "user@example.com",
  		"source": "mdm_idp_accounts"
		},
		{
  		"email": "user@example.com",
  		"source": "google_chrome_profiles"
		},
		{
  		"email": "user@example.com",
  		"source": "custom"
		}
	]
}
```


### Get host's device health report

Retrieves information about a single host's device health.

This report includes a subset of host vitals, and simplified policy and vulnerable software information. Data is cached to preserve performance. To get all up-to-date information about a host, use the ["Get host"](#get-host) endpoint.


`GET /api/v1/fleet/hosts/:id/health`

#### Parameters

| Name       | Type              | In   | Description                                                                   |
| ---------- | ----------------- | ---- | ----------------------------------------------------------------------------- |
| id         | integer           | path | **Required**. The host's `id`.                                                |

#### Example

`GET /api/v1/fleet/hosts/1/health`

##### Default response

`Status: 200`

```json
{
  "host_id": 1,
  "health": {
    "updated_at": "2023-09-16T18:52:19Z",
    "os_version": "CentOS Linux 8.3.2011",
    "disk_encryption_enabled": true,
    "failing_policies_count": 1,
    "failing_critical_policies_count": 1, // Fleet Premium only
    "failing_policies": [
      {
        "id": 123,
        "name": "Google Chrome is up to date",
        "critical": true, // Fleet Premium only
        "resolution": "Follow the Update Google Chrome instructions here: https://support.google.com/chrome/answer/95414?sjid=6534253818042437614-NA",
        "fleet_maintained": false
      }
    ],
    "vulnerable_software": [
      {
        "id": 321,
        "name": "Firefox.app",
        "version": "116.0.3",
      }
    ]
  }
}
```

---

### Get host's mobile device management (MDM) information

Currently supports Windows and MacOS. On MacOS this requires the [macadmins osquery
extension](https://github.com/macadmins/osquery-extension) which comes bundled
in [Fleet's agent (fleetd)](https://fleetdm.com/docs/get-started/anatomy#fleetd).

Retrieves a host's MDM enrollment status and MDM server URL.

If the host exists but is not enrolled to an MDM server, then this API returns `null`.

`GET /api/v1/fleet/hosts/:id/mdm`

#### Parameters

| Name    | Type    | In   | Description                                                                                                                                                                                                                                                                                                                        |
| ------- | ------- | ---- | -------------------------------------------------------------------------------- |
| id      | integer | path | **Required** The id of the host to get the details for                           |

#### Example

`GET /api/v1/fleet/hosts/32/mdm`

##### Default response

`Status: 200`

```json
{
  "enrollment_status": "On (automatic)",
  "server_url": "some.mdm.com",
  "name": "Some MDM",
  "id": 3
}
```

---

### Get mobile device management (MDM) summary

Currently supports Windows and MacOS. On MacOS this requires the [macadmins osquery
extension](https://github.com/macadmins/osquery-extension) which comes bundled
in [Fleet's agent (fleetd)](https://fleetdm.com/docs/get-started/anatomy#fleetd).

Retrieves MDM enrollment summary. Windows servers are excluded from the aggregated data.

`GET /api/v1/fleet/hosts/summary/mdm`

#### Parameters

| Name     | Type    | In    | Description                                                                                                                                                                                                                                                                                                                        |
| -------- | ------- | ----- | -------------------------------------------------------------------------------- |
| team_id  | integer | query | _Available in Fleet Premium_. Filter by team                                      |
| platform | string  | query | Filter by platform ("windows" or "darwin")                                       |

A `team_id` of `0` returns the statistics for hosts that are not part of any team. A `null` or missing `team_id` returns statistics for all hosts regardless of the team.

#### Example

`GET /api/v1/fleet/hosts/summary/mdm?team_id=1&platform=windows`

##### Default response

`Status: 200`

```json
{
  "counts_updated_at": "2021-03-21T12:32:44Z",
  "mobile_device_management_enrollment_status": {
    "enrolled_manual_hosts_count": 10,
    "enrolled_automated_hosts_count": 200,
    "enrolled_personal_hosts_count": 30,
    "unenrolled_hosts_count": 0,
    "hosts_count": 240
  },
  "mobile_device_management_solution": [
    {
      "id": 2,
      "name": "Solution1",
      "server_url": "solution1.com",
      "hosts_count": 1
    },
    {
      "id": 3,
      "name": "Solution2",
      "server_url": "solution2.com",
      "hosts_count": 1
    }
  ]
}
```

---

### Get host's mobile device management (MDM) and Munki information

Retrieves a host's MDM enrollment status, MDM server URL, and Munki version.

`GET /api/v1/fleet/hosts/:id/macadmins`

#### Parameters

| Name    | Type    | In   | Description                                                                                                                                                                                                                                                                                                                        |
| ------- | ------- | ---- | -------------------------------------------------------------------------------- |
| id      | integer | path | **Required** The id of the host to get the details for                           |

#### Example

`GET /api/v1/fleet/hosts/32/macadmins`

##### Default response

`Status: 200`

```json
{
  "macadmins": {
    "munki": {
      "version": "1.2.3"
    },
    "munki_issues": [
      {
        "id": 1,
        "name": "Could not retrieve managed install primary manifest",
        "type": "error",
        "created_at": "2022-08-01T05:09:44Z"
      },
      {
        "id": 2,
        "name": "Could not process item Figma for optional install. No pkginfo found in catalogs: release",
        "type": "warning",
        "created_at": "2022-08-01T05:09:44Z"
      }
    ],
    "mobile_device_management": {
      "enrollment_status": "On (automatic)",
      "server_url": "http://some.url/mdm",
      "name": "MDM Vendor Name",
      "id": 999
    }
  }
}
```

---

### Get aggregated host's macadmin mobile device management (MDM) and Munki information

Requires the [macadmins osquery
extension](https://github.com/macadmins/osquery-extension) which comes bundled
in [Fleet's agent (fleetd)](https://fleetdm.com/docs/get-started/anatomy#fleetd).
Currently supported only on macOS.


Retrieves aggregated host's MDM enrollment status and Munki versions.

`GET /api/v1/fleet/macadmins`

#### Parameters

| Name    | Type    | In    | Description                                                                                                                                                                                                                                                                                                                        |
| ------- | ------- | ----- | ---------------------------------------------------------------------------------------------------------------- |
| team_id | integer | query | _Available in Fleet Premium_. Filters the aggregate host information to only include hosts in the specified team. |                           |

A `team_id` of `0` returns the statistics for hosts that are not part of any team. A `null` or missing `team_id` returns statistics for all hosts regardless of the team.

#### Example

`GET /api/v1/fleet/macadmins`

##### Default response

`Status: 200`

```json
{
  "macadmins": {
    "counts_updated_at": "2021-03-21T12:32:44Z",
    "munki_versions": [
      {
        "version": "5.5",
        "hosts_count": 8360
      },
      {
        "version": "5.4",
        "hosts_count": 1700
      },
      {
        "version": "5.3",
        "hosts_count": 400
      },
      {
        "version": "5.2.3",
        "hosts_count": 112
      },
      {
        "version": "5.2.2",
        "hosts_count": 50
      }
    ],
    "munki_issues": [
      {
        "id": 1,
        "name": "Could not retrieve managed install primary manifest",
        "type": "error",
        "hosts_count": 2851
      },
      {
        "id": 2,
        "name": "Could not process item Figma for optional install. No pkginfo found in catalogs: release",
        "type": "warning",
        "hosts_count": 1983
      }
    ],
    "mobile_device_management_enrollment_status": {
      "enrolled_manual_hosts_count": 124,
      "enrolled_automated_hosts_count": 124,
      "unenrolled_hosts_count": 112
    },
    "mobile_device_management_solution": [
      {
        "id": 1,
        "name": "SimpleMDM",
        "hosts_count": 8360,
        "server_url": "https://a.simplemdm.com/mdm"
      },
      {
        "id": 2,
        "name": "Intune",
        "hosts_count": 1700,
        "server_url": "https://enrollment.manage.microsoft.com"
      }
    ]
  }
}
```

### Get host's software

> **Experimental feature**. This feature is undergoing rapid improvement, which may result in breaking changes to the API or configuration surface. It is not recommended for use in automated workflows.

`GET /api/v1/fleet/hosts/:id/software`

#### Parameters

| Name | Type    | In   | Description                  |
| ---- | ------- | ---- | ---------------------------- |
| id   | integer | path | **Required**. The host's ID. |
| query   | string | query | Search query keywords. Searchable fields include `name`. |
| available_for_install | boolean | query | If `true` or `1`, only list software that is available for install (added by the user). Default is `false`. |
| self_service            | boolean | query | If `true` or `1`, only lists self-service software. Default is `false`. |
| vulnerable | boolean | query | If `true` or `1`, only list software that have vulnerabilities. Default is `false`. |
| page | integer | query | Page number of the results to fetch.|
| per_page | integer | query | Results per page.|
| order_key | string | query | What to order results by. Options include `"name"`. Default is `"name"`. |
| order_direction | string | query | **Requires `order_key`**. The direction of the order given the order key. Options include `"asc"` and `"desc"`. Default is `"asc"`. |
| min_cvss_score | integer | query | _Available in Fleet Premium_. Filters to include only software with vulnerabilities that have a CVSS version 3.x base score higher than the specified value.   |
| max_cvss_score | integer | query | _Available in Fleet Premium_. Filters to only include software with vulnerabilities that have a CVSS version 3.x base score lower than what's specified.   |
| exploit | boolean | query | _Available in Fleet Premium_. If `true`, filters to only include software with vulnerabilities that have been actively exploited in the wild (`cisa_known_exploit: true`). Default is `false`.  |

On macOS hosts, `last_opened_at` represents the last open time of the most recently installed version of the software. After an update, it may be empty until the software is opened again. On Windows and Linux hosts, it represents the last open time of any version.

#### Example

`GET /api/v1/fleet/hosts/123/software`

##### Default response

`Status: 200`

```json
{
  "count": 3,
  "software": [
    {
      "id": 121,
      "name": "Google Chrome.app",
      "software_package": {
        "name": "GoogleChrome.pkg",
        "platform": "darwin",
        "version": "125.12.0.3",
        "self_service": true,
        "last_install": {
          "install_uuid": "8bbb8ac2-b254-4387-8cba-4d8a0407368b",
          "installed_at": "2024-05-15T15:23:57Z"
        }
      },
      "app_store_app": null,
      "source": "apps",
      "status": "failed_install",
      "installed_versions": [
        {
          "version": "121.0",
          "bundle_identifier": "com.google.Chrome",
          "last_opened_at": "2024-04-01T23:03:07Z",
          "vulnerabilities": ["CVE-2023-1234","CVE-2023-4321","CVE-2023-7654"],
          "installed_paths": ["/Applications/Google Chrome.app"],
          "signature_information": [
            {
              "installed_path": "/Applications/Google Chrome.app",
              "team_identifier": "EQHXZ8M8AV",
              "hash_sha256": "a45d00ac9bf21e108fa8e452fabe4d9e05e6765b"
            }
          ]
        }
      ]
    },
    {
      "id": 134,
      "name": "Falcon.app",
      "software_package": {
        "name": "FalconSensor-6.44.pkg",
        "platform": "darwin",
        "self_service": false,
        "last_install": null,
        "last_uninstall": {
          "script_execution_id": "ed579e73-0f41-46c8-aaf4-3c1e5880ed27",
          "uninstalled_at": "2024-05-15T15:23:57Z"
        }
      },
      "app_store_app": null,
      "source": "",
      "status": "pending_uninstall",
      "installed_versions": [],
    },
    {
      "id": 147,
      "name": "Logic Pro",
      "software_package": null,
      "app_store_app": {
        "app_store_id": "1091189122",
        "platform": "darwin",
        "icon_url": "https://is1-ssl.mzstatic.com/image/thumb/Purple221/v4/f4/25/1f/f4251f60-e27a-6f05-daa7-9f3a63aac929/AppIcon-0-0-85-220-0-0-4-0-0-2x-0-0-0-0-0.png/512x512bb.png",
        "version": "2.04",
        "self_service": false,
        "last_install": {
          "command_uuid": "0aa14ae5-58fe-491a-ac9a-e4ee2b3aac40",
          "installed_at": "2024-05-15T15:23:57Z"
        },
      },
      "source": "apps",
      "status": "installed",
      "installed_versions": [
        {
          "version": "118.0",
          "bundle_identifier": "com.apple.logic10",
          "last_opened_at": "2024-04-01T23:03:07Z",
          "vulnerabilities": ["CVE-2023-1234"],
          "installed_paths": ["/Applications/Logic Pro.app"],
          "signature_information": [
            {
              "installed_path": "/Applications/Logic Pro.app",
              "team_identifier": "",
              "hash_sha256": null
            }
          ]
        }
      ]
    },
  ],
  "meta": {
    "has_next_results": false,
    "has_previous_results": false
  }
}
```

### Get hosts report in CSV

Returns the list of hosts corresponding to the search criteria in CSV format, ready for download when
requested by a web browser.

`GET /api/v1/fleet/hosts/report`

#### Parameters

| Name                    | Type    | In    | Description                                                                                                                                                                                                                                                                                                                                 |
| ----------------------- | ------- | ----- | ------------------------------------------------------------------------------------------------------------------------------------------------------------------------------------------------------------------------------------------------------------------------------------------------------------------------------------------- |
| format                  | string  | query | **Required**, must be "csv" (only supported format for now).                                                                                                                                                                                                                                                                                |
| columns                 | string  | query | Comma-delimited list of columns to include in the report (returns all columns if none is specified).                                                                                                                                                                                                                                        |
| order_key               | string  | query | What to order results by. Can be any column in the hosts table.                                                                                                                                                                                                                                                                             |
| order_direction         | string  | query | **Requires `order_key`**. The direction of the order given the order key. Options include `"asc"` and `"desc"`. Default is `"asc"`.                                                                                                                                                                                                               |
| status                  | string  | query | Indicates the status of the hosts to return. Can either be 'new', 'online', 'offline', 'mia' or 'missing'.                                                                                                                                                                                                                                  |
| query                   | string  | query | Search query keywords. Searchable fields include `hostname`, `hardware_serial`, `uuid`, `ipv4` and the hosts' email addresses (only searched if the query looks like an email address, i.e. contains an `@`, no space, etc.).                                                                                                               |
| team_id                 | integer | query | _Available in Fleet Premium_. Filters the hosts to only include hosts in the specified team.                                                                                                                                                                                                                                                |
| policy_id               | integer | query | The ID of the policy to filter hosts by.                                                                                                                                                                                                                                                                                                    |
| policy_response         | string  | query | **Requires `policy_id`**. Valid options are 'passing' or 'failing'. **Note: If `policy_id` is specified _without_ including `policy_response`, this will also return hosts where the policy is not configured to run or failed to run.** |
| software_version_id     | integer | query | The ID of the software version to filter hosts by.                                                                                                            |
| software_title_id       | integer | query | The ID of the software title to filter hosts by.                                                                                                              |
| os_version_id | integer | query | The ID of the operating system version to filter hosts by. |
| os_name                 | string  | query | The name of the operating system to filter hosts by. `os_version` must also be specified with `os_name`                                                                                                                                                                                                                                     |
| os_version              | string  | query | The version of the operating system to filter hosts by. `os_name` must also be specified with `os_version`                                                                                                                                                                                                                                  |
| vulnerability           | string  | query | The cve to filter hosts by (including "cve-" prefix, case-insensitive).                                                                                                                                                                                                                                                                     |
| mdm_id                  | integer | query | The ID of the _mobile device management_ (MDM) solution to filter hosts by (that is, filter hosts that use a specific MDM provider and URL).                                                                                                                                                                                                |
| mdm_name                | string  | query | The name of the _mobile device management_ (MDM) solution to filter hosts by (that is, filter hosts that use a specific MDM provider).                                                                                                                                                                                                      |
| mdm_enrollment_status   | string  | query | The _mobile device management_ (MDM) enrollment status to filter hosts by. Valid options are 'manual', 'automatic', 'enrolled', 'pending', or 'unenrolled'.                                                                                                                                                                                 |
| macos_settings          | string  | query | Filters the hosts by the status of the _mobile device management_ (MDM) profiles applied to hosts. Valid options are 'verified', 'verifying', 'pending', or 'failed'. **Note: If this filter is used in Fleet Premium without a team ID filter, the results include only hosts that are not assigned to any team.**                                                                                                                                                                                                             |
| munki_issue_id          | integer | query | The ID of the _munki issue_ (a Munki-reported error or warning message) to filter hosts by (that is, filter hosts that are affected by that corresponding error or warning message).                                                                                                                                                        |
| low_disk_space          | integer | query | _Available in Fleet Premium_. Filters the hosts to only include hosts with less GB of disk space available than this value. Must be a number between 1-100.                                                                                                                                                                                 |
| label_id                | integer | query | A valid label ID. Can only be used in combination with `order_key`, `order_direction`, `status`, `query` and `team_id`.                                                                                                                                                                                                                     |
| bootstrap_package       | string | query | _Available in Fleet Premium_. Filters the hosts by the status of the MDM bootstrap package on the host. Valid options are 'installed', 'pending', or 'failed'. **Note: If this filter is used in Fleet Premium without a team ID filter, the results include only hosts that are not assigned to any team.** |
| disable_failing_policies | boolean | query | If `true`, hosts will return failing policies as 0 (returned as the `issues` column) regardless of whether there are any that failed for the host. This is meant to be used when increased performance is needed in exchange for the extra information.      |

If `mdm_id`, `mdm_name` or `mdm_enrollment_status` is specified, then Windows Servers are excluded from the results.

#### Example

`GET /api/v1/fleet/hosts/report?software_id=123&format=csv&columns=hostname,primary_ip,platform`

##### Default response

`Status: 200`

```csv
created_at,updated_at,id,detail_updated_at,label_updated_at,policy_updated_at,last_enrolled_at,seen_time,refetch_requested,hostname,uuid,platform,osquery_version,os_version,build,platform_like,code_name,uptime,memory,cpu_type,cpu_subtype,cpu_brand,cpu_physical_cores,cpu_logical_cores,hardware_vendor,hardware_model,hardware_version,hardware_serial,computer_name,primary_ip_id,primary_ip,primary_mac,distributed_interval,config_tls_refresh,logger_tls_period,team_id,team_name,gigs_disk_space_available,percent_disk_space_available,gigs_total_disk_space,issues,device_mapping,status,display_text
2022-03-15T17:23:56Z,2022-03-15T17:23:56Z,1,2022-03-15T17:23:56Z,2022-03-15T17:23:56Z,2022-03-15T17:23:56Z,2022-03-15T17:23:56Z,2022-03-15T17:23:56Z,false,foo.local0,a4fc55a1-b5de-409c-a2f4-441f564680d3,debian,,,,,,0s,0,,,,0,0,,,,,,,,,0,0,0,,,0,0,0,0,,,,
2022-03-15T17:23:56Z,2022-03-15T17:23:56Z,2,2022-03-15T17:23:56Z,2022-03-15T17:23:56Z,2022-03-15T17:23:56Z,2022-03-15T17:23:56Z,2022-03-15T17:22:56Z,false,foo.local1,689539e5-72f0-4bf7-9cc5-1530d3814660,rhel,,,,,,0s,0,,,,0,0,,,,,,,,,0,0,0,,,0,0,0,0,,,,
2022-03-15T17:23:56Z,2022-03-15T17:23:56Z,3,2022-03-15T17:23:56Z,2022-03-15T17:23:56Z,2022-03-15T17:23:56Z,2022-03-15T17:23:56Z,2022-03-15T17:21:56Z,false,foo.local2,48ebe4b0-39c3-4a74-a67f-308f7b5dd171,linux,,,,,,0s,0,,,,0,0,,,,,,,,,0,0,0,,,0,0,0,0,,,,
```

### Get host's disk encryption key

Retrieves the disk encryption key for a host.

The host will only return a key if its disk encryption status is "Verified." Get hosts' disk encryption statuses using the [List hosts endpoint](#list-hosts) and `os_settings_disk_encryption` parameter.

`GET /api/v1/fleet/hosts/:id/encryption_key`

#### Parameters

| Name | Type    | In   | Description                                                        |
| ---- | ------- | ---- | ------------------------------------------------------------------ |
| id   | integer | path | **Required** The id of the host to get the disk encryption key for. |


#### Example

`GET /api/v1/fleet/hosts/8/encryption_key`

##### Default response

`Status: 200`

```json
{
  "host_id": 8,
  "encryption_key": {
    "key": "5ADZ-HTZ8-LJJ4-B2F8-JWH3-YPBT",
    "updated_at": "2022-12-01T05:31:43Z"
  }
}
```

### Get host's certificates

Available for macOS, iOS, and iPadOS hosts only. Requires Fleet's MDM properly [enabled and configured](https://fleetdm.com/docs/using-fleet/mdm-setup).

Retrieves the certificates installed on a host.

`GET /api/v1/fleet/hosts/:id/certificates`

#### Parameters

| Name | Type    | In   | Description                  |
| ---- | ------- | ---- | ---------------------------- |
| id   | integer | path | **Required**. The host's id. |
| page | integer | query | Page number of the results to fetch.|
| per_page | integer | query | Results per page.|
| order_key | string | query | What to order results by. Options include `common_name` and `not_valid_after`. Default is `common_name` |
| order_direction | string | query | **Requires `order_key`**. The direction of the order given the order key. Options include `"asc"` and `"desc"`. Default is `"asc"`. |

#### Example

`GET /api/v1/fleet/hosts/8/certificates`

#### Default response

`Status: 200`

```json
{
  "certificates": [
    {
      "id": 3,
      "not_valid_after": "2021-08-19T02:02:17Z",
      "not_valid_before": "2021-08-19T02:02:17Z",
      "certificate_authority": true,
      "common_name": "FleetDM",
      "key_algorithm": "rsaEncryption",
      "key_strength": 2048,
      "key_usage": "CRL Sign, Key Cert Sign",
      "serial": 1,
      "signing_algorithm": "sha256WithRSAEncryption",
      "subject": {
        "country": "US",
        "organization": "Fleet Device Management Inc.",
        "organizational_unit": "Fleet Device Management Inc.",
        "common_name": "FleetDM"
      },
      "issuer": {
        "country": "US",
        "organization": "Fleet Device Management Inc.",
        "organizational_unit": "Fleet Device Management Inc.",
        "common_name": "FleetDM"
      },
      "source": "system",
      "username": ""
    }
  ],
  "meta": {
    "has_next_results": false,
    "has_previous_results": false
  }
}
```

### Get configuration profiles assigned to a host

Requires Fleet's MDM properly [enabled and configured](https://fleetdm.com/docs/using-fleet/mdm-setup).

Retrieves a list of the configuration profiles assigned to a host.

`GET /api/v1/fleet/hosts/:id/configuration_profiles`

#### Parameters

| Name | Type    | In   | Description                      |
| ---- | ------- | ---- | -------------------------------- |
| id   | integer | path | **Required**. The ID of the host  |


#### Example

`GET /api/v1/fleet/hosts/8/configuration_profiles`

##### Default response

`Status: 200`

```json
{
  "host_id": 8,
  "profiles": [
    {
      "profile_uuid": "bc84dae7-396c-4e10-9d45-5768bce8b8bd",
      "team_id": 0,
      "name": "Example profile",
      "identifier": "com.example.profile",
      "created_at": "2023-03-31T00:00:00Z",
      "updated_at": "2023-03-31T00:00:00Z",
      "checksum": "dGVzdAo="
    }
  ]
}
```

### Lock host

_Available in Fleet Premium_

Sends a command to lock the specified macOS, Linux, or Windows host. The host is locked once it comes online.

To lock a macOS host, the host must have MDM turned on. To lock a Windows or Linux host, the host must have [scripts enabled](https://fleetdm.com/docs/using-fleet/scripts).


`POST /api/v1/fleet/hosts/:id/lock`

#### Parameters

| Name       | Type              | In   | Description                                                                   |
| ---------- | ----------------- | ---- | ----------------------------------------------------------------------------- |
| id | integer | path | **Required**. ID of the host to be locked. |
| view_pin | boolean | query | For macOS hosts, whether to return the unlock PIN. |

#### Example

`POST /api/v1/fleet/hosts/123/lock`

##### Default response

`Status: 200`

```json
{
  "device_status": "unlocked",
  "pending_action": "lock"
}
```

#### Example

`POST /api/v1/fleet/hosts/123/lock?view_pin=true`

##### Default response (macOS hosts)

`Status: 200`

```json
{
  "unlock_pin": "123456",
  "device_status": "unlocked",
  "pending_action": "lock"
}
```

> To verify the host successfully locked, you can use the [Get host](https://fleetdm.com/docs/rest-api/rest-api#get-host) endpoint to retrieve the host's `mdm.device_status`.

### Unlock host

_Available in Fleet Premium_

Sends a command to unlock the specified Windows or Linux host, or retrieves the unlock PIN for a macOS host.

To unlock a Windows or Linux host, the host must have [scripts enabled](https://fleetdm.com/docs/using-fleet/scripts).

`POST /api/v1/fleet/hosts/:id/unlock`

#### Parameters

| Name       | Type              | In   | Description                                                                   |
| ---------- | ----------------- | ---- | ----------------------------------------------------------------------------- |
| id | integer | path | **Required**. ID of the host to be unlocked. |

#### Example

`POST /api/v1/fleet/hosts/:id/unlock`

##### Default response (Windows or Linux hosts)

`Status: 200`

```json
{
  "host_id": 8,
  "device_status": "locked",
  "pending_action": "unlock"
}
```

##### Default response (macOS hosts)

`Status: 200`

```json
{
  "host_id": 8,
  "unlock_pin": "123456",
  "device_status": "locked",
  "pending_action": "unlock"
}
```

> To verify the host successfully unlocked, you can use the [Get host](https://fleetdm.com/docs/rest-api/rest-api#get-host) endpoint to retrieve the host's `mdm.device_status`. macOS hosts require entering `unlock_pin` to unlock.

### Wipe host

Sends a command to wipe the specified macOS, iOS, iPadOS, Windows, or Linux host. The host is wiped once it comes online.

To wipe a macOS, iOS, iPadOS, or Windows host, the host must have MDM turned on. To lock a Linux host, the host must have [scripts enabled](https://fleetdm.com/docs/using-fleet/scripts).

`POST /api/v1/fleet/hosts/:id/wipe`

#### Parameters

| Name     | Type              | In   | Description                                                                                                                                                                                                          |
|----------| ----------------- | ---- |----------------------------------------------------------------------------------------------------------------------------------------------------------------------------------------------------------------------|
| id       | integer | path | **Required**. ID of the host to be wiped.                                                                                                                                                                            |
| windows  | object | body | Optional metadata used when wiping Windows hosts. The object includes a `wipe_type` property that can be used for specifying what type of remote wipe to perform. Allowed values are `"doWipe"` and `"doWipeProtected"`. |

#### Example

`POST /api/v1/fleet/hosts/123/wipe`

##### Optional request body

```json
{ "windows": { "wipe_type": "doWipe" } }
```


##### Default response

`Status: 200`

```json
{
  "device_status": "unlocked",
  "pending_action": "wipe"
}
```

> To verify the host was successfully wiped, you can use the [Get host](https://fleetdm.com/docs/rest-api/rest-api#get-host) endpoint to retrieve the host's `mdm.device_status`.

### Get host's past activity

`GET /api/v1/fleet/hosts/:id/activities`

#### Parameters

| Name | Type    | In   | Description                  |
| ---- | ------- | ---- | ---------------------------- |
| id   | integer | path | **Required**. The host's ID. |
| page | integer | query | Page number of the results to fetch.|
| per_page | integer | query | Results per page.|

#### Example

`GET /api/v1/fleet/hosts/12/activities`

##### Default response

`Status: 200`

```json
{
  "activities": [
    {
      "created_at": "2025-02-20T10:09:48.551757Z",
      "id": 123,
      "actor_full_name": "Anna Chao",
      "actor_id": 12,
      "actor_gravatar": "",
      "actor_email": "anna@example.com",
      "type": "installed_software",
      "fleet_initiated": false,
      "details": {
          "status": "installed",
          "host_id": 934,
          "policy_id": null,
          "policy_name": null,
          "install_uuid": "2fddb3d3-d553-4334-89a3-235da50d0ee7",
          "self_service": false,
          "software_title": "Notion.app",
          "software_package": "Notion-4.5.0-arm64.dmg",
          "host_display_name": "Marko's MacBook Pro"
      }
    },
    {
      "created_at": "2023-07-27T14:35:08Z",
      "id": 2,
      "actor_full_name": "Anna Chao",
      "actor_id": 12,
      "actor_gravatar": "",
      "actor_email": "anna@example.com",
      "type": "ran_script",
      "fleet_initiated": true,
      "details": {
        "host_id": 1,
        "host_display_name": "Steve's MacBook Pro",
        "script_name": "set-timezones.sh",
        "script_execution_id": "d6cffa75-b5b5-41ef-9230-15073c8a88cf",
        "async": true
      },
    },
  ],
  "meta": {
    "has_next_results": false,
    "has_previous_results": false
  }
}
```

### Get host's upcoming activity

`GET /api/v1/fleet/hosts/:id/activities/upcoming`

#### Parameters

| Name | Type    | In   | Description                  |
| ---- | ------- | ---- | ---------------------------- |
| id   | integer | path | **Required**. The host's id. |
| page | integer | query | Page number of the results to fetch.|
| per_page | integer | query | Results per page.|

#### Example

`GET /api/v1/fleet/hosts/12/activities/upcoming`

##### Default response

`Status: 200`

```json
{
  "count": 3,
  "activities": [
    {
      "created_at": "2025-02-20T10:05:43.013218Z",
      "uuid": "ce8ed8b1-8e77-413f-936c-4ef2f9b665f8",
      "actor_full_name": "Anna Chao",
      "actor_id": 12,
      "actor_gravatar": "",
      "actor_email": "anna@example.com",
      "type": "installed_software",
      "fleet_initiated": false,
      "details": {
          "status": "pending_install",
          "host_id": 934,
          "policy_id": null,
          "policy_name": null,
          "install_uuid": "2fddb3d3-d553-4334-89a3-235da50d0ee7",
          "self_service": false,
          "software_title": "Notion.app",
          "software_package": "Notion-4.5.0-arm64.dmg",
          "host_display_name": "Marko's MacBook Pro"
      }
    },
    {
      "created_at": "2023-07-27T14:35:08Z",
      "uuid": "d6cffa75-b5b5-41ef-9230-15073c8a88cf",
      "actor_full_name": "Marko",
      "actor_id": 1,
      "actor_gravatar": "",
      "actor_email": "marko@example.com",
      "type": "ran_script",
      "fleet_initiated": false,
      "details": {
        "host_id": 1,
        "host_display_name": "Steve's MacBook Pro",
        "script_name": "set-timezones.sh",
        "script_execution_id": "d6cffa75-b5b5-41ef-9230-15073c8a88cf",
        "async": true
      },
    },
    {
      "created_at": "2021-07-27T13:25:21Z",
      "uuid": "y3cffa75-b5b5-41ef-9230-15073c8a88cf",
      "actor_full_name": "Rachael",
      "actor_id": 1,
      "actor_gravatar": "",
      "actor_email": "rachael@example.com",
      "type": "ran_script",
      "fleet_initiated": false,
      "details": {
        "host_id": 1,
        "host_display_name": "Steve's MacBook Pro",
        "script_name": "",
        "script_execution_id": "y3cffa75-b5b5-41ef-9230-15073c8a88cf",
        "async": false
      },
    },
  ],
  "meta": {
    "has_next_results": false,
    "has_previous_results": false
  }
}
```

### Cancel host's upcoming activity

`DELETE /api/v1/fleet/hosts/:id/activities/upcoming/:activity_id`

#### Parameters

| Name | Type    | In   | Description                  |
| ---- | ------- | ---- | ---------------------------- |
| id   | integer | path | **Required**. The host's ID. |
| activity_id   | string | path | **Required**. The ID of the host's upcoming activity. |

#### Example

`DELETE /api/v1/fleet/hosts/12/activities/upcoming/81e10a70-730b-4c45-9b40-b14373e04757`

##### Default response

`Status: 204`

### Add labels to host

Adds manual labels to a host.

`POST /api/v1/fleet/hosts/:id/labels`

#### Parameters

| Name   | Type    | In   | Description                  |
| ------ | ------- | ---- | ---------------------------- |
| labels | array   | body | The list of label names to add to the host. |


#### Example

`POST /api/v1/fleet/hosts/12/labels`

##### Request body

```json
{
  "labels": ["label1", "label2"]
}
```

##### Default response

`Status: 200`

### Remove labels from host

Removes manual labels from a host.

`DELETE /api/v1/fleet/hosts/:id/labels`

#### Parameters

| Name   | Type    | In   | Description                  |
| ------ | ------- | ---- | ---------------------------- |
| labels | array   | body | The list of label names to delete from the host. |


#### Example

`DELETE /api/v1/fleet/hosts/12/labels`

##### Request body

```json
{
  "labels": ["label3", "label4"]
}
```

##### Default response

`Status: 200`

### Live query one host (ad-hoc)

Runs an ad-hoc live query against the specified host and responds with the results.

The live query will stop if the targeted host is offline, or if the query times out. Timeouts happen if the host hasn't responded after the configured `FLEET_LIVE_QUERY_REST_PERIOD` (default 25 seconds) or if the `distributed_interval` agent option (default 10 seconds) is higher than the `FLEET_LIVE_QUERY_REST_PERIOD`.


`POST /api/v1/fleet/hosts/:id/query`

#### Parameters

| Name      | Type  | In   | Description                                                                                                                                                        |
|-----------|-------|------|--------------------------------------------------------------------------------------------------------------------------------------------------------------------|
| id        | integer  | path | **Required**. The target host ID. |
| query     | string   | body | **Required**. The query SQL. |


#### Example

`POST /api/v1/fleet/hosts/123/query`

##### Request body

```json
{
  "query": "SELECT model, vendor FROM usb_devices;"
}
```

##### Default response

`Status: 200`

```json
{
  "host_id": 123,
  "query": "SELECT model, vendor FROM usb_devices;",
  "status": "online", // "online" or "offline"
  "error": null,
  "rows": [
    {
      "model": "USB2.0 Hub",
      "vendor": "VIA Labs, Inc."
    }
  ]
}
```

Note that if the host is online and the query times out, this endpoint will return an error and `rows` will be `null`. If the host is offline, no error will be returned, and `rows` will be`null`.

### Live query host by identifier (ad-hoc)

Runs an ad-hoc live query against a host identified using `uuid` and responds with the results.

The live query will stop if the targeted host is offline, or if the query times out. Timeouts happen if the host hasn't responded after the configured `FLEET_LIVE_QUERY_REST_PERIOD` (default 25 seconds) or if the `distributed_interval` agent option (default 10 seconds) is higher than the `FLEET_LIVE_QUERY_REST_PERIOD`.


`POST /api/v1/fleet/hosts/identifier/:identifier/query`

#### Parameters

| Name      | Type  | In   | Description                                                                                                                                                        |
|-----------|-------|------|--------------------------------------------------------------------------------------------------------------------------------------------------------------------|
| identifier       | integer or string   | path | **Required**. The host's `hardware_serial`, `uuid`, `osquery_host_id`, `hostname`, or `node_key`. |
| query            | string   | body | **Required**. The query SQL. |


#### Example

`POST /api/v1/fleet/hosts/identifier/392547dc-0000-0000-a87a-d701ff75bc65/query`

##### Request body

```json
{
  "query": "SELECT model, vendor FROM usb_devices;"
}
```

##### Default response

`Status: 200`

```json
{
  "host_id": 123,
  "query": "SELECT model, vendor FROM usb_devices;",
  "status": "online", // "online" or "offline"
  "error": null,
  "rows": [
    {
      "model": "USB2.0 Hub",
      "vendor": "VIA Labs, Inc."
    }
  ]
}
```

Note that if the host is online and the query times out, this endpoint will return an error and `rows` will be `null`. If the host is offline, no error will be returned, and `rows` will be `null`.

---


## Labels

- [Add label](#add-label)
- [Update label](#update-label)
- [Get label](#get-label)
- [Get labels summary](#get-labels-summary)
- [List labels](#list-labels)
- [List hosts in a label](#list-hosts-in-a-label)
- [Delete label](#delete-label)
- [Delete label by ID](#delete-label-by-id)

### Add label

Add a dynamic or manual label.

`POST /api/v1/fleet/labels`

#### Parameters

| Name        | Type   | In   | Description                                                                                                                                                                                                                                  |
| ----------- | ------ | ---- | -------------------------------------------------------------------------------------------------------------------------------------------------------------------------------------------------------------------------------------------- |
| name        | string | body | **Required**. The label's name.                                                                                                                                                                                                              |
| description | string | body | The label's description.                                                                                                                                                                                                                     |
| query       | string | body | The query in SQL syntax used to filter the hosts. Only one of either `query` (to create a dynamic label) or `hosts` (to create a manual label) can be included in the request.  |
| criteria    | object | body | Criteria for adding hosts to a host vitals label. See [`criteria`](#criteria) for details. |
| hosts       | array | body | The list of host identifiers (`hardware_serial`, `uuid`, or `hostname`) the label will apply to. Only one of either `query` (to create a dynamic label), `hosts` (to create a manual label), or `host_ids` (to create a manual label)  can be included in the request. |
| host_ids    | array | body | The list of Fleet host IDs the label will apply to.  Only one of either `query` (to create a dynamic label) or `hosts`/`host_ids` (to create a manual label)  can be included in the request. |
| platform    | string | body | The specific platform for the label to target. Provides an additional filter. Choices for platform are `darwin`, `windows`, `ubuntu`, and `centos`. All platforms are included by default and this option is represented by an empty string. |

If `query`, `criteria`, and `hosts` aren't specified, a manual label with no hosts will be created.

#### criteria

| Name        | Type   | Description                                                                                                                                                                                                                                  |
| ----------- | ------ | -------------------------------------------------------------------------------------------------------------------------------------------------------------------------------------------------------------------------------------------- |
| vital       | string | The type of host vital to use when creating a host vital label. Can be `"end_user_idp_group"` or `"end_user_idp_department"`. |
| value       | string | Hosts with vital data matching this value will be added to the label. |


#### Example

`POST /api/v1/fleet/labels`

##### Request body

```json
{
  "name": "macOS hosts (x86_64)",
  "description": "Filters macOS hosts with x86_64 architecture",
  "query": "SELECT 1 FROM os_version WHERE platform = 'darwin' AND instr(arch, 'x86_64')",
  "platform": "darwin"
}
```

##### Default response

`Status: 200`

```json
{
  "label": {
    "created_at": "0001-01-01T00:00:00Z",
    "updated_at": "0001-01-01T00:00:00Z",
    "id": 42,
    "name": "macOS hosts (x86_64)",
    "description": "Filters macOS hosts with x86_64 architecture",
    "query": "SELECT 1 FROM os_version WHERE platform = 'darwin' AND instr(arch, 'x86_64')",
    "label_type": "regular",
    "label_membership_type": "dynamic",
    "display_text": "macOS hosts (x86_64)",
    "count": 0,
    "host_ids": null,
    "author_id": 1
  }
}
```

### Update label

Updates the specified label. Note: Label queries and platforms are immutable. To change these, you must delete the label and create a new label.

`PATCH /api/v1/fleet/labels/:id`

#### Parameters

| Name        | Type    | In   | Description                   |
| ----------- | ------- | ---- | ----------------------------- |
| id          | integer | path | **Required**. The label's id. |
| name        | string  | body | The label's name.             |
| description | string  | body | The label's description.      |
| hosts       | array   | body | If updating a manual label: the list of host identifiers (`hardware_serial`, `uuid`, or `hostname`) the label will apply to. The provided list fully replaces the previous list.  Only one of either `hosts` or `host_ids` can be included in the request.  |
| host_ids    | array   | body | If updating a manual label: the list of Fleet host IDs the label will apply to. The provided list fully replaces the previous list. Only one of either `hosts` or `host_ids` can be included in the request.



#### Example

`PATCH /api/v1/fleet/labels/21`

##### Request body

```json
{
  "hosts": ["ABC1234", "XYZ5678"]
}
```

##### Default response

`Status: 200`

```json
{
  "label": {
    "created_at": "0001-01-01T00:00:00Z",
    "updated_at": "0001-01-01T00:00:00Z",
    "id": 21,
    "name": "My label",
    "description": "Some hosts that I want to manually group together",
    "query": "",
    "platform": "",
    "label_type": "regular",
    "label_membership_type": "manual",
    "display_text": "My label",
    "count": 2,
    "host_ids": [42, 43],
    "author_id": 1
  }
}
```

### Get label

Returns the specified label.

`GET /api/v1/fleet/labels/:id`

#### Parameters

| Name | Type    | In   | Description                   |
| ---- | ------- | ---- | ----------------------------- |
| id   | integer | path | **Required**. The label's id. |

#### Example

`GET /api/v1/fleet/labels/1`

##### Default response

`Status: 200`

```json
{
  "label": {
    "created_at": "2021-02-09T22:09:43Z",
    "updated_at": "2021-02-09T22:15:58Z",
    "id": 12,
    "name": "Ubuntu",
    "description": "Filters ubuntu hosts",
    "query": "SELECT 1 FROM os_version WHERE platform = 'ubuntu';",
    "label_type": "regular",
    "label_membership_type": "dynamic",
    "display_text": "Ubuntu",
    "count": 0,
    "host_ids": null,
    "author_id": 1
  }
}
```

### Get labels summary

Returns a list of all the labels in Fleet.

`GET /api/v1/fleet/labels/summary`

#### Example

`GET /api/v1/fleet/labels/summary`

##### Default response

`Status: 200`

```json
{
  "labels": [
    {
      "id": 6,
      "name": "All Hosts",
      "description": "All hosts which have enrolled in Fleet",
      "label_type": "builtin"
    },
    {
      "id": 7,
      "name": "macOS",
      "description": "All macOS hosts",
      "label_type": "builtin"
    },
    {
      "id": 8,
      "name": "Ubuntu Linux",
      "description": "All Ubuntu hosts",
      "label_type": "builtin"
    },
    {
      "id": 9,
      "name": "CentOS Linux",
      "description": "All CentOS hosts",
      "label_type": "builtin"
    },
    {
      "id": 10,
      "name": "MS Windows",
      "description": "All Windows hosts",
      "label_type": "builtin"
    }
  ]
}
```

### List labels

Returns a list of all the labels in Fleet.

`GET /api/v1/fleet/labels`

#### Parameters

| Name            | Type    | In    | Description   |
| --------------- | ------- | ----- |------------------------------------- |
| order_key       | string  | query | What to order results by. Can be any column in the labels table.                                                  |
| order_direction | string  | query | **Requires `order_key`**. The direction of the order given the order key. Options include `"asc"` and `"desc"`. Default is `"asc"`. |

#### Example

`GET /api/v1/fleet/labels`

##### Default response

`Status: 200`

```json
{
  "labels": [
    {
      "created_at": "2021-02-02T23:55:25Z",
      "updated_at": "2021-02-02T23:55:25Z",
      "id": 6,
      "name": "All Hosts",
      "description": "All hosts which have enrolled in Fleet",
      "query": "SELECT 1;",
      "label_type": "builtin",
      "label_membership_type": "dynamic",
      "host_count": 7,
      "display_text": "All Hosts",
      "count": 7,
      "host_ids": null,
      "author_id": 1
    },
    {
      "created_at": "2021-02-02T23:55:25Z",
      "updated_at": "2021-02-02T23:55:25Z",
      "id": 7,
      "name": "macOS",
      "description": "All macOS hosts",
      "query": "SELECT 1 FROM os_version WHERE platform = 'darwin';",
      "platform": "darwin",
      "label_type": "builtin",
      "label_membership_type": "dynamic",
      "host_count": 1,
      "display_text": "macOS",
      "count": 1,
      "host_ids": null,
      "author_id": 1
    },
    {
      "created_at": "2021-02-02T23:55:25Z",
      "updated_at": "2021-02-02T23:55:25Z",
      "id": 8,
      "name": "Ubuntu Linux",
      "description": "All Ubuntu hosts",
      "query": "SELECT 1 FROM os_version WHERE platform = 'ubuntu';",
      "platform": "ubuntu",
      "label_type": "builtin",
      "label_membership_type": "dynamic",
      "host_count": 3,
      "display_text": "Ubuntu Linux",
      "count": 3,
      "host_ids": null,
      "author_id": 1
    },
    {
      "created_at": "2021-02-02T23:55:25Z",
      "updated_at": "2021-02-02T23:55:25Z",
      "id": 9,
      "name": "CentOS Linux",
      "description": "All CentOS hosts",
      "query": "SELECT 1 FROM os_version WHERE platform = 'centos' OR name LIKE '%centos%'",
      "label_type": "builtin",
      "label_membership_type": "dynamic",
      "host_count": 3,
      "display_text": "CentOS Linux",
      "count": 3,
      "host_ids": null,
      "author_id": 1
    },
    {
      "created_at": "2021-02-02T23:55:25Z",
      "updated_at": "2021-02-02T23:55:25Z",
      "id": 10,
      "name": "MS Windows",
      "description": "All Windows hosts",
      "query": "SELECT 1 FROM os_version WHERE platform = 'windows';",
      "platform": "windows",
      "label_type": "builtin",
      "label_membership_type": "dynamic",
      "display_text": "MS Windows",
      "count": 0,
      "host_ids": null,
      "author_id": 1
    }
  ]
}
```

### List hosts in a label

Returns a list of the hosts that belong to the specified label.

`GET /api/v1/fleet/labels/:id/hosts`

#### Parameters

| Name                     | Type    | In    | Description                                                                                                                                                                                                                |
| ---------------          | ------- | ----- | -----------------------------------------------------------------------------------------------------------------------------                                                                                              |
| id                       | integer | path  | **Required**. The label's id.                                                                                                                                                                                              |
| page                     | integer | query | Page number of the results to fetch.                                                                                                                                                                                       |
| per_page                 | integer | query | Results per page.                                                                                                                                                                                                          |
| order_key                | string  | query | What to order results by. Can be any column in the hosts table.                                                                                                                                                            |
| order_direction          | string  | query | **Requires `order_key`**. The direction of the order given the order key. Options include `"asc"` and `"desc"`. Default is `"asc"`.                                                                                              |
| after                    | string  | query | The value to get results after. This needs `order_key` defined, as that's the column that would be used.                                                                                                                   |
| status                   | string  | query | Indicates the status of the hosts to return. Can either be 'new', 'online', 'offline', 'mia' or 'missing'.                                                                                                                 |
| query                    | string  | query | Search query keywords. Searchable fields include `hostname`, `hardware_serial`, `uuid`, and `ipv4`.                                                                                                                         |
| team_id                  | integer | query | _Available in Fleet Premium_. Filters the hosts to only include hosts in the specified team.                                                                                                                                |
| disable_failing_policies | boolean | query | If "true", hosts will return failing policies as 0 regardless of whether there are any that failed for the host. This is meant to be used when increased performance is needed in exchange for the extra information.      |
| mdm_id                   | integer | query | The ID of the _mobile device management_ (MDM) solution to filter hosts by (that is, filter hosts that use a specific MDM provider and URL).      |
| mdm_name                 | string  | query | The name of the _mobile device management_ (MDM) solution to filter hosts by (that is, filter hosts that use a specific MDM provider).      |
| mdm_enrollment_status    | string  | query | The _mobile device management_ (MDM) enrollment status to filter hosts by. Valid options are 'manual', 'automatic', 'enrolled', 'pending', or 'unenrolled'.                                                                                                                                                                                                             |
| macos_settings           | string  | query | Filters the hosts by the status of the _mobile device management_ (MDM) profiles applied to hosts. Valid options are 'verified', 'verifying', 'pending', or 'failed'. **Note: If this filter is used in Fleet Premium without a team ID filter, the results include only hosts that are not assigned to any team.**                                                                                                                                                                                                             |
| low_disk_space           | integer | query | _Available in Fleet Premium_. Filters the hosts to only include hosts with less GB of disk space available than this value. Must be a number between 1-100.                                                                 |
| macos_settings_disk_encryption | string | query | Filters the hosts by disk encryption status. Valid options are 'verified', 'verifying', 'action_required', 'enforcing', 'failed', or 'removing_enforcement'. |
| bootstrap_package       | string | query | _Available in Fleet Premium_. Filters the hosts by the status of the MDM bootstrap package on the host. Valid options are 'installed', 'pending', or 'failed'. **Note: If this filter is used in Fleet Premium without a team ID filter, the results include only hosts that are not assigned to any team.** |
| os_settings          | string  | query | Filters the hosts by the status of the operating system settings applied to the hosts. Valid options are 'verified', 'verifying', 'pending', or 'failed'. **Note: If this filter is used in Fleet Premium without a team ID filter, the results include only hosts that are not assigned to any team.** |
| os_settings_disk_encryption | string | query | Filters the hosts by disk encryption status. Valid options are 'verified', 'verifying', 'action_required', 'enforcing', 'failed', or 'removing_enforcement'.  **Note: If this filter is used in Fleet Premium without a team ID filter, the results include only hosts that are not assigned to any team.** |

If `mdm_id`, `mdm_name`, `mdm_enrollment_status`, `os_settings`, or `os_settings_disk_encryption` is specified, then Windows Servers are excluded from the results.

#### Example

`GET /api/v1/fleet/labels/6/hosts&query=floobar`

##### Default response

`Status: 200`

```json
{
  "hosts": [
    {
      "created_at": "2021-02-03T16:11:43Z",
      "updated_at": "2021-02-03T21:58:19Z",
      "id": 2,
      "detail_updated_at": "2021-02-03T21:58:10Z",
      "label_updated_at": "2021-02-03T21:58:10Z",
      "policy_updated_at": "2023-06-26T18:33:15Z",
      "last_enrolled_at": "2021-02-03T16:11:43Z",
      "software_updated_at": "2020-11-05T05:09:44Z",
      "seen_time": "2021-02-03T21:58:20Z",
      "refetch_requested": false,
      "hostname": "floobar42",
      "uuid": "a2064cef-0000-0000-afb9-283e3c1d487e",
      "platform": "ubuntu",
      "osquery_version": "4.5.1",
      "os_version": "Ubuntu 20.4.0",
      "build": "",
      "platform_like": "debian",
      "code_name": "",
      "uptime": 32688000000000,
      "memory": 2086899712,
      "cpu_type": "x86_64",
      "cpu_subtype": "142",
      "cpu_brand": "Intel(R) Core(TM) i5-8279U CPU @ 2.40GHz",
      "cpu_physical_cores": 4,
      "cpu_logical_cores": 4,
      "hardware_vendor": "",
      "hardware_model": "",
      "hardware_version": "",
      "hardware_serial": "",
      "computer_name": "e2e7f8d8983d",
      "display_name": "e2e7f8d8983d",
      "primary_ip": "172.20.0.2",
      "primary_mac": "02:42:ac:14:00:02",
      "distributed_interval": 10,
      "config_tls_refresh": 10,
      "logger_tls_period": 10,
      "team_id": null,
      "pack_stats": null,
      "team_name": null,
      "status": "offline",
      "display_text": "e2e7f8d8983d",
      "mdm": {
        "encryption_key_available": false,
        "enrollment_status": null,
        "name": "",
        "server_url": null
      }
    }
  ]
}
```

### Delete label

Deletes the label specified by name.

`DELETE /api/v1/fleet/labels/:name`

#### Parameters

| Name | Type   | In   | Description                     |
| ---- | ------ | ---- | ------------------------------- |
| name | string | path | **Required**. The label's name. |

#### Example

`DELETE /api/v1/fleet/labels/ubuntu_label`

##### Default response

`Status: 200`


### Delete label by ID

Deletes the label specified by ID.

`DELETE /api/v1/fleet/labels/id/:id`

#### Parameters

| Name | Type    | In   | Description                   |
| ---- | ------- | ---- | ----------------------------- |
| id   | integer | path | **Required**. The label's id. |

#### Example

`DELETE /api/v1/fleet/labels/id/13`

##### Default response

`Status: 200`


---

## OS settings

- [Add custom OS setting (configuration profile)](#add-custom-os-setting-configuration-profile)
- [List custom OS settings (configuration profiles)](#list-custom-os-settings-configuration-profiles)
- [Get or download custom OS setting (configuration profile)](#get-or-download-custom-os-setting-configuration-profile)
- [Delete custom OS setting (configuration profile)](#delete-custom-os-setting-configuration-profile)
- [Update disk encryption enforcement](#update-disk-encryption-enforcement)
- [Get disk encryption statistics](#get-disk-encryption-statistics)
- [Get OS settings summary](#get-os-settings-summary)
- [Get OS setting (configuration profile) status](#get-os-setting-configuration-profile-status)
- [Resend custom OS setting (configuration profile)](#resend-custom-os-setting-configuration-profile)
- [Batch-resend custom OS setting (configuration profile)](#batch-resend-custom-os-setting-configuration-profile)


### Add custom OS setting (configuration profile)

> [Add custom macOS setting](https://github.com/fleetdm/fleet/blob/fleet-v4.40.0/docs/REST%20API/rest-api.md#add-custom-macos-setting-configuration-profile) (`POST /api/v1/fleet/mdm/apple/profiles`) API endpoint is deprecated as of Fleet 4.41. It is maintained for backwards compatibility. Please use the below API endpoint instead.

Add a configuration profile to enforce custom settings on macOS and Windows hosts.

`POST /api/v1/fleet/configuration_profiles`

#### Parameters

| Name                      | Type     | In   | Description                                                                                                   |
| ------------------------- | -------- | ---- | ------------------------------------------------------------------------------------------------------------- |
| profile                   | file     | form | **Required.** The .mobileconfig and JSON for macOS or XML for Windows file containing the profile. |
| team_id                   | string   | form | _Available in Fleet Premium_. The team ID for the profile. If specified, the profile is applied to only hosts that are assigned to the specified team. If not specified, the profile is applied to only to hosts that are not assigned to any team. |
| labels_include_all        | array     | form | _Available in Fleet Premium_. Target hosts that have all labels in the array. |
| labels_include_any      | array     | form | _Available in Fleet Premium_. Target hosts that have any label in the array. |
| labels_exclude_any | array | form | _Available in Fleet Premium_. Target hosts that that don’t have any label in the array. |

Only one of `labels_include_all`, `labels_include_any`, or `labels_exclude_any` can be specified. If none are specified, all hosts are targeted.

#### Example

Add a new configuration profile to be applied to macOS hosts
assigned to a team. Note that in this example the form data specifies`team_id` in addition to
`profile`.

`POST /api/v1/fleet/configuration_profiles`

##### Request headers

```http
Content-Length: 850
Content-Type: multipart/form-data; boundary=------------------------f02md47480und42y
```

##### Request body

```http
--------------------------f02md47480und42y
Content-Disposition: form-data; name="team_id"

1
--------------------------f02md47480und42y
Content-Disposition: form-data; name="labels_include_all"

Label name 1
--------------------------f02md47480und42y
Content-Disposition: form-data; name="labels_include_all"

Label name 2
--------------------------f02md47480und42y
Content-Disposition: form-data; name="profile"; filename="Foo.mobileconfig"
Content-Type: application/octet-stream

<?xml version="1.0" encoding="UTF-8"?>
<!DOCTYPE plist PUBLIC "-//Apple//DTD PLIST 1.0//EN" "http://www.apple.com/DTDs/PropertyList-1.0.dtd">
<plist version="1.0">
<dict>
  <key>PayloadContent</key>
  <array/>
  <key>PayloadDisplayName</key>
  <string>Example profile</string>
  <key>PayloadIdentifier</key>
  <string>com.example.profile</string>
  <key>PayloadType</key>
  <string>Configuration</string>
  <key>PayloadUUID</key>
  <string>0BBF3E23-7F56-48FC-A2B6-5ACC598A4A69</string>
  <key>PayloadVersion</key>
  <integer>1</integer>
</dict>
</plist>
--------------------------f02md47480und42y--

```

##### Default response

`Status: 200`

```json
{
  "profile_uuid": "954ec5ea-a334-4825-87b3-937e7e381f24"
}
```

###### Additional notes
If the response is `Status: 409 Conflict`, the body may include additional error details in the case
of duplicate payload display name or duplicate payload identifier (macOS profiles).


### List custom OS settings (configuration profiles)

> [List custom macOS settings](https://github.com/fleetdm/fleet/blob/fleet-v4.40.0/docs/REST%20API/rest-api.md#list-custom-macos-settings-configuration-profiles) (`GET /api/v1/fleet/mdm/apple/profiles`) API endpoint is deprecated as of Fleet 4.41. It is maintained for backwards compatibility. Please use the below API endpoint instead.

Get a list of the configuration profiles in Fleet.

For Fleet Premium, the list can
optionally be filtered by team ID. If no team ID is specified, team profiles are excluded from the
results (i.e., only profiles that are associated with "No team" are listed).

`GET /api/v1/fleet/configuration_profiles`

#### Parameters

| Name                      | Type   | In    | Description                                                               |
| ------------------------- | ------ | ----- | ------------------------------------------------------------------------- |
| team_id                   | string | query | _Available in Fleet Premium_. The team id to filter profiles.              |
| page                      | integer | query | Page number of the results to fetch.                                     |
| per_page                  | integer | query | Results per page.                                                        |

#### Example

List all configuration profiles for macOS and Windows hosts enrolled to Fleet's MDM that are not assigned to any team.

`GET /api/v1/fleet/configuration_profiles`

##### Default response

`Status: 200`

```json
{
  "profiles": [
    {
      "profile_uuid": "39f6cbbc-fe7b-4adc-b7a9-542d1af89c63",
      "team_id": 0,
      "name": "Example macOS profile",
      "platform": "darwin",
      "identifier": "com.example.profile",
      "created_at": "2023-03-31T00:00:00Z",
      "updated_at": "2023-03-31T00:00:00Z",
      "checksum": "dGVzdAo=",
      "labels_exclude_any": [
       {
        "name": "Label name 1",
        "id": 1
       }
      ]
    },
    {
      "profile_uuid": "f5ad01cc-f416-4b5f-88f3-a26da3b56a19",
      "team_id": 0,
      "name": "Example Windows profile",
      "platform": "windows",
      "created_at": "2023-04-31T00:00:00Z",
      "updated_at": "2023-04-31T00:00:00Z",
      "checksum": "aCLemVr)",
      "labels_include_all": [
        {
          "name": "Label name 2",
          "broken": true,
        },
        {
          "name": "Label name 3",
          "id": 3
        }
      ]
    }
  ],
  "meta": {
    "has_next_results": false,
    "has_previous_results": false
  }
}
```

If one or more assigned labels are deleted the profile is considered broken (`broken: true`). It won’t be applied to new hosts.

### Get or download custom OS setting (configuration profile)

> [Download custom macOS setting](https://github.com/fleetdm/fleet/blob/fleet-v4.40.0/docs/REST%20API/rest-api.md#download-custom-macos-setting-configuration-profile) (`GET /api/v1/fleet/mdm/apple/profiles/:profile_id`) API endpoint is deprecated as of Fleet 4.41. It is maintained for backwards compatibility. Please use the API endpoint below instead.

`GET /api/v1/fleet/configuration_profiles/:profile_uuid`

#### Parameters

| Name                      | Type    | In    | Description                                             |
| ------------------------- | ------- | ----- | ------------------------------------------------------- |
| profile_uuid              | string | url   | **Required** The UUID of the profile to download.  |
| alt                       | string  | query | If specified and set to "media", downloads the profile. |

#### Example (get a profile metadata)

`GET /api/v1/fleet/configuration_profiles/f663713f-04ee-40f0-a95a-7af428c351a9`

##### Default response

`Status: 200`

```json
{
  "profile_uuid": "f663713f-04ee-40f0-a95a-7af428c351a9",
  "team_id": 0,
  "name": "Example profile",
  "platform": "darwin",
  "identifier": "com.example.profile",
  "created_at": "2023-03-31T00:00:00Z",
  "updated_at": "2023-03-31T00:00:00Z",
  "checksum": "dGVzdAo=",
  "labels_include_all": [
    {
      "name": "Label name 1",
      "id": 1,
      "broken": true
    },
    {
      "name": "Label name 2",
      "id": 2
    }
  ]
}
```

#### Example (download a profile)

`GET /api/v1/fleet/configuration_profiles/f663713f-04ee-40f0-a95a-7af428c351a9?alt=media`

##### Default response

`Status: 200`

**Note** To confirm success, it is important for clients to match content length with the response
header (this is done automatically by most clients, including the browser) rather than relying
solely on the response status code returned by this endpoint.

##### Example response headers

```http
  Content-Length: 542
  Content-Type: application/octet-stream
  Content-Disposition: attachment;filename="2023-03-31 Example profile.mobileconfig"
```

###### Example response body

```xml
<?xml version="1.0" encoding="UTF-8"?>
<!DOCTYPE plist PUBLIC "-//Apple//DTD PLIST 1.0//EN" "http://www.apple.com/DTDs/PropertyList-1.0.dtd">
<plist version="1.0">
<dict>
  <key>PayloadContent</key>
  <array/>
  <key>PayloadDisplayName</key>
  <string>Example profile</string>
  <key>PayloadIdentifier</key>
  <string>com.example.profile</string>
  <key>PayloadType</key>
  <string>Configuration</string>
  <key>PayloadUUID</key>
  <string>0BBF3E23-7F56-48FC-A2B6-5ACC598A4A69</string>
  <key>PayloadVersion</key>
  <integer>1</integer>
</dict>
</plist>
```

### Delete custom OS setting (configuration profile)

> [Delete custom macOS setting](https://github.com/fleetdm/fleet/blob/fleet-v4.40.0/docs/REST%20API/rest-api.md#delete-custom-macos-setting-configuration-profile) (`DELETE /api/v1/fleet/mdm/apple/profiles/:profile_id`) API endpoint is deprecated as of Fleet 4.41. It is maintained for backwards compatibility. Please use the below API endpoint instead.

`DELETE /api/v1/fleet/configuration_profiles/:profile_uuid`

#### Parameters

| Name                      | Type    | In    | Description                                                               |
| ------------------------- | ------- | ----- | ------------------------------------------------------------------------- |
| profile_uuid              | string  | url   | **Required** The UUID of the profile to delete. |

#### Example

`DELETE /api/v1/fleet/configuration_profiles/f663713f-04ee-40f0-a95a-7af428c351a9`

##### Default response

`Status: 200`

### Resend custom OS setting (configuration profile)

Resends a configuration profile for the specified host.

`POST /api/v1/fleet/hosts/:id/configuration_profiles/:profile_uuid/resend`

#### Parameters

| Name | Type | In | Description |
| ---- | ---- | -- | ----------- |
| id   | integer | path | **Required.** The host's ID. |
| profile_uuid   | string | path | **Required.** The UUID of the configuration profile to resend to the host. |

#### Example

`POST /api/v1/fleet/hosts/233/configuration_profiles/fc14a20-84a2-42d8-9257-a425f62bb54d/resend`

##### Default response

`Status: 202`


### Batch-resend custom OS setting (configuration profile)


`POST /api/v1/fleet/configuration_profiles/resend/batch`

#### Parameters

| Name    | Type    | In   | Description                                                                                                                                                                                                                                                                                                                        |
| ------- | ------- | ---- | ---------------------------------------------------------------------------------------------------------------------------------------------------------------------------------------------------------------------------------------------------------------------------------------------------------------------------------- |
| profile_uuid | integer | body | **Required**. The UUID of the existing configuration profile you'd like to resend.|
| filters | object  | body | **Required**. See [filters](#filters)  |

##### Filters

| Name                              | Type    | Description   |
| -----------------------| ------- | ----------------------------------------------------------------------------------- |
| profile_status                | string   | Profile status. Currently, `"failed"` is supported. |

#### Example

`POST /api/v1/fleet/configuration_profiles/batch/resend`

##### Request body

```json
{
  "profile_uuid": "f663713f-04ee-40f0-a95a-7af428c351a9",
  "filters": {
    "profile_status": "failed"
  }
}
```

##### Default response

`Status: 202`


### Update disk encryption enforcement

> The `PATCH /api/v1/fleet/mdm/apple/settings` API endpoint is deprecated as of Fleet 4.45. It is maintained for backward compatibility. Please use the new API endpoint below. You can view [archived docuementation for the deprecated endpoint](https://github.com/iansltx/fleet/blob/d1791518a43c9d290192dbf992bcea290c8158a3/docs/REST%20API/rest-api.md#update-disk-encryption-enforcement).

_Available in Fleet Premium_

`POST /api/v1/fleet/disk_encryption`

#### Parameters

| Name                   | Type    | In    | Description                                                                                 |
| -------------          | ------  | ----  | --------------------------------------------------------------------------------------      |
| team_id                | integer | body  | The team ID to apply the settings to. Settings applied to hosts in no team if absent.       |
| enable_disk_encryption | boolean | body  | Whether disk encryption should be enforced on devices that belong to the team (or no team). |

#### Example

`POST /api/v1/fleet/disk_encryption`

##### Default response

`204`


### Get disk encryption statistics

_Available in Fleet Premium_

Get aggregate status counts of disk encryption enforced on macOS and Windows hosts.

The summary can optionally be filtered by team ID.

`GET /api/v1/fleet/disk_encryption`

#### Parameters

| Name                      | Type   | In    | Description                                                               |
| ------------------------- | ------ | ----- | ------------------------------------------------------------------------- |
| team_id                   | string | query | _Available in Fleet Premium_. The team ID to filter the summary.           |

#### Example

`GET /api/v1/fleet/disk_encryption`

##### Default response

`Status: 200`

```json
{
  "verified": {"macos": 123, "windows": 123, "linux": 13},
  "verifying": {"macos": 123, "windows": 0, "linux": 0},
  "action_required": {"macos": 123, "windows": 0, "linux": 37},
  "enforcing": {"macos": 123, "windows": 123, "linux": 0},
  "failed": {"macos": 123, "windows": 123, "linux": 0},
  "removing_enforcement": {"macos": 123, "windows": 0, "linux": 0}
}
```


### Get OS settings summary

> [Get macOS settings statistics](https://github.com/fleetdm/fleet/blob/fleet-v4.40.0/docs/REST%20API/rest-api.md#get-macos-settings-statistics) (`GET /api/v1/fleet/mdm/apple/profiles/summary`) API endpoint is deprecated as of Fleet 4.41. It is maintained for backwards compatibility. Please use the below API endpoint instead.

Get aggregate status counts of all OS settings (configuration profiles and disk encryption) enforced on hosts.

For Fleet Premium users, the counts can
optionally be filtered by `team_id`. If no `team_id` is specified, team profiles are excluded from the results (i.e., only profiles that are associated with "No team" are listed).

`GET /api/v1/fleet/configuration_profiles/summary`

#### Parameters

| Name                      | Type   | In    | Description                                                               |
| ------------------------- | ------ | ----- | ------------------------------------------------------------------------- |
| team_id                   | string | query | _Available in Fleet Premium_. The team ID to filter profiles.              |

#### Example

Get aggregate status counts of profiles for to macOS and Windows hosts that are assigned to "No team".

`GET /api/v1/fleet/configuration_profiles/summary`

##### Default response

`Status: 200`

```json
{
  "verified": 123,
  "verifying": 123,
  "failed": 123,
  "pending": 123
}
```

### Get OS setting (configuration profile) status

Get status counts of a single OS settings (configuration profile) enforced on hosts.

`GET /api/v1/fleet/configuration_profile/:profile_uuid/status`

#### Parameters

| Name                      | Type   | In    | Description                                                               |
| ------------------------- | ------ | ----- | ------------------------------------------------------------------------- |
| profile_uuid                   | string | query | **Required**. The UUID of configuration profile.             |

#### Example

`GET /api/v1/fleet/configuration_profile/f663713f-04ee-40f0-a95a-7af428c351a9/status`

##### Default response

`Status: 200`

```json
{
  "verified": 123,
  "verifying": 123,
  "failed": 123,
  "pending": 123,
}
```

---

## Setup experience

- [Set custom MDM setup enrollment profile](#set-custom-mdm-setup-enrollment-profile)
- [Get custom MDM setup enrollment profile](#get-custom-mdm-setup-enrollment-profile)
- [Delete custom MDM setup enrollment profile](#delete-custom-mdm-setup-enrollment-profile)
- [Get Over-the-Air (OTA) enrollment profile](#get-over-the-air-ota-enrollment-profile)
- [Get manual enrollment profile](#get-manual-enrollment-profile)
- [Upload a bootstrap package](#upload-a-bootstrap-package)
- [Get metadata about a bootstrap package](#get-metadata-about-a-bootstrap-package)
- [Delete a bootstrap package](#delete-a-bootstrap-package)
- [Download a bootstrap package](#download-a-bootstrap-package)
- [Get a summary of bootstrap package status](#get-a-summary-of-bootstrap-package-status)
- [Configure setup experience](#configure-setup-experience)
- [Upload an EULA file](#upload-an-eula-file)
- [Get metadata about an EULA file](#get-metadata-about-an-eula-file)
- [Delete an EULA file](#delete-an-eula-file)
- [Download an EULA file](#download-an-eula-file)
- [List software (setup experience)](#list-software-setup-experience)
- [Update software (setup experience)](#update-software-setup-experience)
- [Add script (setup experience)](#add-script-setup-experience)
- [Get or download script (setup experience)](#get-or-download-script-setup-experience)
- [Delete script (setup experience)](#delete-script-setup-experience)



### Set custom MDM setup enrollment profile

_Available in Fleet Premium_

Sets the custom MDM setup enrollment profile for a team or no team.

`POST /api/v1/fleet/enrollment_profiles/automatic`

#### Parameters

| Name                      | Type    | In    | Description                                                                   |
| ------------------------- | ------  | ----- | -------------------------------------------------------------------------     |
| team_id                   | integer | json  | The team ID this custom enrollment profile applies to, or no team if omitted. |
| name                      | string  | json  | The filename of the uploaded custom enrollment profile.                       |
| enrollment_profile        | object  | json  | The custom enrollment profile's json, as documented in https://developer.apple.com/documentation/devicemanagement/profile. |

#### Example

`POST /api/v1/fleet/enrollment_profiles/automatic`

##### Default response

`Status: 200`

```json
{
  "team_id": 123,
  "name": "dep_profile.json",
  "uploaded_at": "2023-04-04:00:00Z",
  "enrollment_profile": {
    "is_mandatory": true,
    "is_mdm_removable": false
  }
}
```

> NOTE: The `ConfigurationWebURL` and `URL` values in the custom MDM setup enrollment profile are automatically populated. Attempting to populate them with custom values may generate server response errors.

### Get custom MDM setup enrollment profile

_Available in Fleet Premium_

Gets the custom MDM setup enrollment profile for a team or no team.

`GET /api/v1/fleet/enrollment_profiles/automatic`

#### Parameters

| Name                      | Type    | In    | Description                                                                           |
| ------------------------- | ------  | ----- | -------------------------------------------------------------------------             |
| team_id                   | integer | query | The team ID for which to return the custom enrollment profile, or no team if omitted. |

#### Example

`GET /api/v1/fleet/enrollment_profiles/automatic?team_id=123`

##### Default response

`Status: 200`

```json
{
  "team_id": 123,
  "name": "dep_profile.json",
  "uploaded_at": "2023-04-04:00:00Z",
  "enrollment_profile": {
    "is_mandatory": true,
    "is_mdm_removable": false
  }
}
```

### Delete custom MDM setup enrollment profile

_Available in Fleet Premium_

Deletes the custom MDM setup enrollment profile assigned to a team or no team.

`DELETE /api/v1/fleet/enrollment_profiles/automatic`

#### Parameters

| Name                      | Type    | In    | Description                                                                           |
| ------------------------- | ------  | ----- | -------------------------------------------------------------------------             |
| team_id                   | integer | query | The team ID for which to delete the custom enrollment profile, or no team if omitted. |

#### Example

`DELETE /api/v1/fleet/enrollment_profiles/automatic?team_id=123`

##### Default response

`Status: 204`


### Get Over-the-Air (OTA) enrollment profile

`GET /api/v1/fleet/enrollment_profiles/ota`

The returned value is a signed `.mobileconfig` OTA enrollment profile (see [Apple enrollment profile docs](https://developer.apple.com/library/archive/documentation/NetworkingInternet/Conceptual/iPhoneOTAConfiguration/OTASecurity/OTASecurity.html)). Install this profile on macOS, iOS, or iPadOS hosts to enroll them to a specific team in Fleet and turn on MDM features.

To enroll macOS hosts, turn on MDM features, and add [human-device mapping](#get-human-device-mapping), install the [manual enrollment profile](#get-manual-enrollment-profile) instead.

#### Parameters

| Name              | Type    | In    | Description                                                                      |
|-------------------|---------|-------|----------------------------------------------------------------------------------|
| enroll_secret     | string  | query | **Required**. The enroll secret of the team this host will be assigned to.       |

#### Example

`GET /api/v1/fleet/enrollment_profiles/ota?enroll_secret=foobar`

##### Default response

`Status: 200`

> **Note:** To confirm success, it is important for clients to match content length with the response header (this is done automatically by most clients, including the browser) rather than relying solely on the response status code returned by this endpoint.

##### Example response headers

```http
  Content-Length: 542
  Content-Type: application/x-apple-aspen-config; charset=utf-8
  Content-Disposition: attachment;filename="fleet-mdm-enrollment-profile.mobileconfig"
  X-Content-Type-Options: nosniff
```

###### Example response body

```xml
<?xml version="1.0" encoding="UTF-8"?>
<!DOCTYPE plist PUBLIC "-//Apple Inc//DTD PLIST 1.0//EN" "http://www.apple.com/DTDs/PropertyList-1.0.dtd">
<plist version="1.0">
  <dict>
    <key>PayloadContent</key>
    <dict>
      <key>URL</key>
      <string>https://foo.example.com/api/fleet/ota_enrollment?enroll_secret=foobar</string>
      <key>DeviceAttributes</key>
      <array>
        <string>UDID</string>
        <string>VERSION</string>
        <string>PRODUCT</string>
	      <string>SERIAL</string>
      </array>
    </dict>
    <key>PayloadOrganization</key>
    <string>Acme Inc.</string>
    <key>PayloadDisplayName</key>
    <string>Acme Inc. enrollment</string>
    <key>PayloadVersion</key>
    <integer>1</integer>
    <key>PayloadUUID</key>
    <string>fdb376e5-b5bb-4d8c-829e-e90865f990c9</string>
    <key>PayloadIdentifier</key>
    <string>com.fleetdm.fleet.mdm.apple.ota</string>
    <key>PayloadType</key>
    <string>Profile Service</string>
  </dict>
</plist>
```


### Get manual enrollment profile

Retrieves an unsigned manual enrollment profile for macOS hosts. Install this profile on macOS hosts to turn on MDM features manually.

To add [human-device mapping](#get-human-device-mapping), [add the end user's email to the enrollment profle](https://fleetdm.com/guides/config-less-fleetd-agent-deployment#using-human-device-mapping).

`GET /api/v1/fleet/enrollment_profiles/manual`

##### Example

`GET /api/v1/fleet/enrollment_profiles/manual`

##### Default response

`Status: 200`

```xml
<?xml version="1.0" encoding="UTF-8"?>
<!DOCTYPE plist PUBLIC "-//Apple//DTD PLIST 1.0//EN" "http://www.apple.com/DTDs/PropertyList-1.0.dtd">
<plist version="1.0">
<!-- ... -->
</plist>
```

### Upload a bootstrap package

_Available in Fleet Premium_

Upload a bootstrap package that will be automatically installed during DEP setup.

`POST /api/v1/fleet/bootstrap`

#### Parameters

| Name    | Type   | In   | Description                                                                                                                                                                                                            |
| ------- | ------ | ---- | ---------------------------------------------------------------------------------------------------------------------------------------------------------------------------------------------------------------------- |
| package | file   | form | **Required**. The bootstrap package installer. It must be a signed `pkg` file.                                                                                                                                         |
| team_id | string | form | The team ID for the package. If specified, the package will be installed to hosts that are assigned to the specified team. If not specified, the package will be installed to hosts that are not assigned to any team. |
| manual_agent_install | boolean | form | If set to `true` Fleet's agent (fleetd) won't be installed as part of automatic enrollment (ADE) on macOS hosts. (Default: `false`) |

#### Example

Upload a bootstrap package that will be installed to macOS hosts enrolled to MDM that are
assigned to a team. Note that in this example the form data specifies `team_id` in addition to
`package`.

`POST /api/v1/fleet/bootstrap`

##### Request headers

```http
Content-Length: 850
Content-Type: multipart/form-data; boundary=------------------------f02md47480und42y
```

##### Request body

```http
--------------------------f02md47480und42y
Content-Disposition: form-data; name="team_id"
1
--------------------------f02md47480und42y
Content-Disposition: form-data; name="package"; filename="bootstrap-package.pkg"
Content-Type: application/octet-stream
<BINARY_DATA>
--------------------------f02md47480und42y--
```

##### Default response

`Status: 200`


### Get metadata about a bootstrap package

_Available in Fleet Premium_

Get information about a bootstrap package that was uploaded to Fleet.

`GET /api/v1/fleet/bootstrap/:team_id/metadata`

#### Parameters

| Name       | Type    | In    | Description                                                                                                                                                                                                        |
| -------    | ------  | ---   | ---------------------------------------------------------------------------------------------------------------------------------------------------------                                                          |
| team_id    | string  | url   | **Required** The team ID for the package. Zero (0) can be specified to get information about the bootstrap package for hosts that don't belong to a team.                                                          |
| for_update | boolean | query | If set to `true`, the authorization will be for a `write` action instead of a `read`. Useful for the write-only `gitops` role when requesting the bootstrap metadata to check if the package needs to be replaced. |

#### Example

`GET /api/v1/fleet/bootstrap/0/metadata`

##### Default response

`Status: 200`

```json
{
  "name": "bootstrap-package.pkg",
  "team_id": 0,
  "sha256": "6bebb4433322fd52837de9e4787de534b4089ac645b0692dfb74d000438da4a3",
  "token": "AA598E2A-7952-46E3-B89D-526D45F7E233",
  "created_at": "2023-04-20T13:02:05Z"
}
```

In the response above:

- `token` is the value you can use to [download a bootstrap package](#download-a-bootstrap-package)
- `sha256` is the SHA256 digest of the bytes of the bootstrap package file.


### Delete a bootstrap package

_Available in Fleet Premium_

Delete a team's bootstrap package.

`DELETE /api/v1/fleet/bootstrap/:team_id`

#### Parameters

| Name    | Type   | In  | Description                                                                                                                                               |
| ------- | ------ | --- | --------------------------------------------------------------------------------------------------------------------------------------------------------- |
| team_id | string | url | **Required** The team ID for the package. Zero (0) can be specified to get information about the bootstrap package for hosts that don't belong to a team. |


#### Example

`DELETE /api/v1/fleet/bootstrap/1`

##### Default response

`Status: 200`


### Download a bootstrap package

_Available in Fleet Premium_

Download a bootstrap package.

`GET /api/v1/fleet/bootstrap`

#### Parameters

| Name  | Type   | In    | Description                                      |
| ----- | ------ | ----- | ------------------------------------------------ |
| token | string | query | **Required** The token of the bootstrap package. |

#### Example

`GET /api/v1/fleet/bootstrap?token=AA598E2A-7952-46E3-B89D-526D45F7E233`

##### Default response

`Status: 200`

```http
Status: 200
Content-Type: application/octet-stream
Content-Disposition: attachment
Content-Length: <length>
Body: <blob>
```

### Get a summary of bootstrap package status

_Available in Fleet Premium_

Get aggregate status counts of bootstrap packages delivered to DEP enrolled hosts.

The summary can optionally be filtered by team ID.

`GET /api/v1/fleet/bootstrap/summary`

#### Parameters

| Name                      | Type   | In    | Description                                                               |
| ------------------------- | ------ | ----- | ------------------------------------------------------------------------- |
| team_id                   | string | query | The team ID to filter the summary.                                        |

#### Example

`GET /api/v1/fleet/bootstrap/summary`

##### Default response

`Status: 200`

```json
{
  "installed": 10,
  "failed": 1,
  "pending": 4
}
```

### Configure setup experience

> **Experimental feature.** The `manual_agent_install` feature is undergoing rapid improvement, which may result in breaking changes to the API or configuration surface. It is not recommended for use in automated workflows.

_Available in Fleet Premium_

`PATCH /api/v1/fleet/setup_experience`

#### Parameters

| Name                           | Type    | In    | Description                                                                                 |
| -------------          | ------  | ----  | --------------------------------------------------------------------------------------      |
| team_id                        | integer | body  | The team ID to apply the settings to. Settings applied to hosts in no team if absent.       |
| enable_end_user_authentication | boolean | body  | When enabled, require end users to authenticate with your identity provider (IdP) when they set up their new macOS hosts. |
| enable_release_device_manually | boolean | body  | When enabled, you're responsible for sending the DeviceConfigured command.|
| manual_agent_install | boolean | body  | If set to `true` Fleet's agent (fleetd) won't be installed as part of automatic enrollment (ADE) on macOS hosts. (Default: `false`) |

#### Example

`PATCH /api/v1/fleet/setup_experience`

##### Request body

```json
{
  "team_id": 1,
  "enable_end_user_authentication": true,
  "enable_release_device_manually": true
}
```

##### Default response

`Status: 204`


### Upload an EULA file

_Available in Fleet Premium_

Upload an EULA that will be shown during the DEP flow.

`POST /api/v1/fleet/setup_experience/eula`

#### Parameters

| Name | Type | In   | Description                                       |
| ---- | ---- | ---- | ------------------------------------------------- |
| eula | file | form | **Required**. A PDF document containing the EULA. |

#### Example

`POST /api/v1/fleet/setup_experience/eula`

##### Request headers

```http
Content-Length: 850
Content-Type: multipart/form-data; boundary=------------------------f02md47480und42y
```

##### Request body

```http
--------------------------f02md47480und42y
Content-Disposition: form-data; name="eula"; filename="eula.pdf"
Content-Type: application/octet-stream
<BINARY_DATA>
--------------------------f02md47480und42y--
```

##### Default response

`Status: 200`


### Get metadata about an EULA file

_Available in Fleet Premium_

Get information about the EULA file that was uploaded to Fleet. If no EULA was previously uploaded, this endpoint returns a `404` status code.

`GET /api/v1/fleet/setup_experience/eula/metadata`

#### Example

`GET /api/v1/fleet/setup_experience/eula/metadata`

##### Default response

`Status: 200`

```json
{
  "name": "eula.pdf",
  "token": "AA598E2A-7952-46E3-B89D-526D45F7E233",
  "created_at": "2023-04-20T13:02:05Z"
}
```

In the response above:

- `token` is the value you can use to [download an EULA](#download-an-eula-file)


### Delete an EULA file

_Available in Fleet Premium_

Delete an EULA file.

`DELETE /api/v1/fleet/setup_experience/eula/:token`

#### Parameters

| Name  | Type   | In    | Description                              |
| ----- | ------ | ----- | ---------------------------------------- |
| token | string | path  | **Required** The token of the EULA file. |

#### Example

`DELETE /api/v1/fleet/setup_experience/eula/AA598E2A-7952-46E3-B89D-526D45F7E233`

##### Default response

`Status: 200`


### Download an EULA file

_Available in Fleet Premium_

Download an EULA file

`GET /api/v1/fleet/setup_experience/eula/:token`

#### Parameters

| Name  | Type   | In    | Description                              |
| ----- | ------ | ----- | ---------------------------------------- |
| token | string | path  | **Required** The token of the EULA file. |

#### Example

`GET /api/v1/fleet/setup_experience/eula/AA598E2A-7952-46E3-B89D-526D45F7E233`

##### Default response

`Status: 200`

```http
Status: 200
Content-Type: application/pdf
Content-Disposition: attachment
Content-Length: <length>
Body: <blob>
```

### List software (setup experience)

_Available in Fleet Premium_

List software that can or will be automatically installed during macOS setup. If `install_during_setup` is `true` it will be installed during setup.

`GET /api/v1/fleet/setup_experience/software`

| Name  | Type   | In    | Description                              |
| ----- | ------ | ----- | ---------------------------------------- |
| team_id | integer | query | _Available in Fleet Premium_. The ID of the team to filter software by. If not specified, it will filter only software that's available to hosts with no team. |
| page | integer | query | Page number of the results to fetch. |
| per_page | integer | query | Results per page. |


#### Example

`GET /api/v1/fleet/setup_experience/software?team_id=3`

##### Default response

`Status: 200`

```json
{
  "software_titles": [
    {
      "id": 12,
      "name": "Firefox.app",
      "software_package": {
        "name": "FirefoxInstall.pkg",
        "platform": "darwin",
        "version": "125.6",
        "self_service": true,
        "install_during_setup": true
      },
      "app_store_app": null,
      "versions_count": 3,
      "source": "apps",
      "hosts_count": 48,
      "versions": [
        {
          "id": 123,
          "version": "1.12",
          "vulnerabilities": ["CVE-2023-1234","CVE-2023-4321","CVE-2023-7654"]
        },
        {
          "id": 124,
          "version": "3.4",
          "vulnerabilities": ["CVE-2023-1234","CVE-2023-4321","CVE-2023-7654"]
        },
        {
          "id": 12,
          "version": "1.13",
          "vulnerabilities": ["CVE-2023-1234","CVE-2023-4321","CVE-2023-7654"]
        }
      ]
    }
  ],
  "count": 2,
  "counts_updated_at": "2024-10-04T10:00:00Z",
  "meta": {
    "has_next_results": false,
    "has_previous_results": false
  }
}
```

### Update software (setup experience)

_Available in Fleet Premium_

Set software that will be automatically installed during macOS setup. Software that isn't included in the request will be unset.

`PUT /api/v1/fleet/setup_experience/software`

| Name  | Type   | In    | Description                              |
| ----- | ------ | ----- | ---------------------------------------- |
| team_id | integer | query | _Available in Fleet Premium_. The ID of the team to set the software for. If not specified, it will set the software for hosts with no team. |
| software_title_ids | array | body | The ID of software titles to install during macOS setup. |

#### Example

`PUT /api/v1/fleet/setup_experience/software?team_id=3`

##### Default response

`Status: 200`

```json
{
  "software_title_ids": [23,3411,5032]
}
```

### Add script (setup experience)

_Available in Fleet Premium_

Add a script that will automatically run during macOS setup.

`POST /api/v1/fleet/setup_experience/script`

| Name  | Type   | In    | Description                              |
| ----- | ------ | ----- | ---------------------------------------- |
| team_id | integer | form | _Available in Fleet Premium_. The ID of the team to add the script to. If not specified, a script will be added for hosts with no team. |
| script | file | form | The ID of software titles to install during macOS setup. |

#### Example

`POST /api/v1/fleet/setup_experience/script`

##### Default response

`Status: 200`

##### Request headers

```http
Content-Length: 306
Content-Type: multipart/form-data; boundary=------------------------f02md47480und42y
```

##### Request body

```http
--------------------------f02md47480und42y
Content-Disposition: form-data; name="team_id"

1
--------------------------f02md47480und42y
Content-Disposition: form-data; name="script"; filename="myscript.sh"
Content-Type: application/octet-stream

echo "hello"
--------------------------f02md47480und42y--

```

### Get or download script (setup experience)

_Available in Fleet Premium_

Get a script that will automatically run during macOS setup.

`GET /api/v1/fleet/setup_experience/script`

| Name  | Type   | In    | Description                              |
| ----- | ------ | ----- | ---------------------------------------- |
| team_id | integer | query | _Available in Fleet Premium_. The ID of the team to get the script for. If not specified, script will be returned for hosts with no team. |
| alt  | string | query | If specified and set to "media", downloads the script's contents. |


#### Example (get script)

`GET /api/v1/fleet/setup_experience/script?team_id=3`

##### Default response

`Status: 200`

```json
{
  "id": 1,
  "team_id": 3,
  "name": "setup-experience-script.sh",
  "created_at": "2023-07-30T13:41:07Z",
  "updated_at": "2023-07-30T13:41:07Z"
}
```

#### Example (download script)

`GET /api/v1/fleet/setup_experience/script?team_id=3?alt=media`

##### Example response headers

```http
Content-Length: 13
Content-Type: application/octet-stream
Content-Disposition: attachment;filename="2023-09-27 script_1.sh"
```

###### Example response body

`Status: 200`

```
echo "hello"
```

### Delete script (setup experience)

_Available in Fleet Premium_

Delete a script that will automatically run during macOS setup.

`DELETE /api/v1/fleet/setup_experience/script`

| Name  | Type   | In    | Description                              |
| ----- | ------ | ----- | ---------------------------------------- |
| team_id | integer | query | _Available in Fleet Premium_. The ID of the team to get the script for. If not specified, script will be returned for hosts with no team. |

#### Example

`DELETE /api/v1/fleet/setup_experience/script?team_id=3`

##### Default response

`Status: 200`

---

## Commands

- [Run MDM command](#run-mdm-command)
- [Get MDM command results](#get-mdm-command-results)
- [List MDM commands](#list-mdm-commands)


### Run MDM command

> `POST /api/v1/fleet/mdm/apple/enqueue` API endpoint is deprecated as of Fleet 4.40. It is maintained for backward compatibility. Please use the new API endpoint below. [Archived documentation](https://github.com/fleetdm/fleet/blob/fleet-v4.39.0/docs/REST%20API/rest-api.md#run-custom-mdm-command) is available for the deprecated endpoint.

This endpoint tells Fleet to run a custom MDM command, on the targeted macOS or Windows hosts, the next time they come online.

`POST /api/v1/fleet/commands/run`

#### Parameters

| Name                      | Type   | In    | Description                                                               |
| ------------------------- | ------ | ----- | ------------------------------------------------------------------------- |
| command                   | string | json  | A Base64 encoded MDM command as described in [Apple's documentation](https://developer.apple.com/documentation/devicemanagement/commands_and_queries) or [Windows's documentation](https://learn.microsoft.com/en-us/openspecs/windows_protocols/ms-mdm/0353f3d6-dbe2-42b6-b8d5-50db9333bba4). Supported formats are standard and raw (unpadded). You can paste your Base64 code to the [online decoder](https://devpal.co/base64-decode/) to check if you're using the valid format. |
| host_uuids                | array  | json  | An array of host UUIDs enrolled in Fleet on which the command should run. |

Note that the `EraseDevice` and `DeviceLock` commands are _available in Fleet Premium_ only.

#### Example

`POST /api/v1/fleet/commands/run`

##### Default response

`Status: 200`

```json
{
  "command_uuid": "a2064cef-0000-1234-afb9-283e3c1d487e",
  "request_type": "ProfileList"
}
```


### Get MDM command results

> `GET /api/v1/fleet/mdm/apple/commandresults` API endpoint is deprecated as of Fleet 4.40. It is maintained for backward compatibility. Please use the new API endpoint below. [[Archived documentation](https://github.com/fleetdm/fleet/blob/fleet-v4.39.0/docs/REST%20API/rest-api.md#get-custom-mdm-command-results) is available for the deprecated endpoint.

This endpoint returns the results for a specific custom MDM command.

In the response, the possible `status` values for macOS, iOS, and iPadOS hosts are the following:

* Pending: the command has yet to run on the host. The host will run the command the next time it comes online.
* NotNow: the host responded with "NotNow" status via the MDM protocol: the host received the command, but couldn’t execute it. The host will try to run the command the next time it comes online.
* Acknowledged: the host responded with "Acknowledged" status via the MDM protocol: the host processed the command successfully.
* Error: the host responded with "Error" status via the MDM protocol: an error occurred. Run the `fleetctl get mdm-command-results --id=<insert-command-id` to view the error.
* CommandFormatError: the host responded with "CommandFormatError" status via the MDM protocol: a protocol error occurred, which can result from a malformed command. Run the `fleetctl get mdm-command-results --id=<insert-command-id` to view the error.

The possible `status` values for Windows hosts are listed in [Microsoft's OMA DM documentation](https://learn.microsoft.com/en-us/windows/client-management/oma-dm-protocol-support#syncml-response-status-codes).

`GET /api/v1/fleet/commands/results`

#### Parameters

| Name                      | Type   | In    | Description                                                               |
| ------------------------- | ------ | ----- | ------------------------------------------------------------------------- |
| command_uuid              | string | query | The unique identifier of the command.                                     |

#### Example

`GET /api/v1/fleet/commands/results?command_uuid=a2064cef-0000-1234-afb9-283e3c1d487e`

##### Default response

`Status: 200`

```json
{
  "results": [
    {
      "host_uuid": "145cafeb-87c7-4869-84d5-e4118a927746",
      "command_uuid": "a2064cef-0000-1234-afb9-283e3c1d487e",
      "status": "Acknowledged",
      "updated_at": "2023-04-04:00:00Z",
      "request_type": "ProfileList",
      "hostname": "mycomputer",
      "payload": "PD94bWwgdmVyc2lvbj0iMS4wIiBlbmNvZGluZz0iVVRGLTgiPz4NCjwhRE9DVFlQRSBwbGlzdCBQVUJMSUMgIi0vL0FwcGxlLy9EVEQgUExJU1QgMS4wLy9FTiIgImh0dHA6Ly93d3cuYXBwbGUuY29tL0RURHMvUHJvcGVydHlMaXN0LTEuMC5kdGQiPg0KPHBsaXN0IHZlcnNpb249IjEuMCI+DQo8ZGljdD4NCg0KCTxrZXk+UGF5bG9hZERlc2NyaXB0aW9uPC9rZXk+DQoJPHN0cmluZz5UaGlzIHByb2ZpbGUgY29uZmlndXJhdGlvbiBpcyBkZXNpZ25lZCB0byBhcHBseSB0aGUgQ0lTIEJlbmNobWFyayBmb3IgbWFjT1MgMTAuMTQgKHYyLjAuMCksIDEwLjE1ICh2Mi4wLjApLCAxMS4wICh2Mi4wLjApLCBhbmQgMTIuMCAodjEuMC4wKTwvc3RyaW5nPg0KCTxrZXk+UGF5bG9hZERpc3BsYXlOYW1lPC9rZXk+DQoJPHN0cmluZz5EaXNhYmxlIEJsdWV0b290aCBzaGFyaW5nPC9zdHJpbmc+DQoJPGtleT5QYXlsb2FkRW5hYmxlZDwva2V5Pg0KCTx0cnVlLz4NCgk8a2V5PlBheWxvYWRJZGVudGlmaWVyPC9rZXk+DQoJPHN0cmluZz5jaXMubWFjT1NCZW5jaG1hcmsuc2VjdGlvbjIuQmx1ZXRvb3RoU2hhcmluZzwvc3RyaW5nPg0KCTxrZXk+UGF5bG9hZFNjb3BlPC9rZXk+DQoJPHN0cmluZz5TeXN0ZW08L3N0cmluZz4NCgk8a2V5PlBheWxvYWRUeXBlPC9rZXk+DQoJPHN0cmluZz5Db25maWd1cmF0aW9uPC9zdHJpbmc+DQoJPGtleT5QYXlsb2FkVVVJRDwva2V5Pg0KCTxzdHJpbmc+NUNFQkQ3MTItMjhFQi00MzJCLTg0QzctQUEyOEE1QTM4M0Q4PC9zdHJpbmc+DQoJPGtleT5QYXlsb2FkVmVyc2lvbjwva2V5Pg0KCTxpbnRlZ2VyPjE8L2ludGVnZXI+DQogICAgPGtleT5QYXlsb2FkUmVtb3ZhbERpc2FsbG93ZWQ8L2tleT4NCiAgICA8dHJ1ZS8+DQoJPGtleT5QYXlsb2FkQ29udGVudDwva2V5Pg0KCTxhcnJheT4NCgkJPGRpY3Q+DQoJCQk8a2V5PlBheWxvYWRDb250ZW50PC9rZXk+DQoJCQk8ZGljdD4NCgkJCQk8a2V5PmNvbS5hcHBsZS5CbHVldG9vdGg8L2tleT4NCgkJCQk8ZGljdD4NCgkJCQkJPGtleT5Gb3JjZWQ8L2tleT4NCgkJCQkJPGFycmF5Pg0KCQkJCQkJPGRpY3Q+DQoJCQkJCQkJPGtleT5tY3hfcHJlZmVyZW5jZV9zZXR0aW5nczwva2V5Pg0KCQkJCQkJCTxkaWN0Pg0KCQkJCQkJCQk8a2V5PlByZWZLZXlTZXJ2aWNlc0VuYWJsZWQ8L2tleT4NCgkJCQkJCQkJPGZhbHNlLz4NCgkJCQkJCQk8L2RpY3Q+DQoJCQkJCQk8L2RpY3Q+DQoJCQkJCTwvYXJyYXk+DQoJCQkJPC9kaWN0Pg0KCQkJPC9kaWN0Pg0KCQkJPGtleT5QYXlsb2FkRGVzY3JpcHRpb248L2tleT4NCgkJCTxzdHJpbmc+RGlzYWJsZXMgQmx1ZXRvb3RoIFNoYXJpbmc8L3N0cmluZz4NCgkJCTxrZXk+UGF5bG9hZERpc3BsYXlOYW1lPC9rZXk+DQoJCQk8c3RyaW5nPkN1c3RvbTwvc3RyaW5nPg0KCQkJPGtleT5QYXlsb2FkRW5hYmxlZDwva2V5Pg0KCQkJPHRydWUvPg0KCQkJPGtleT5QYXlsb2FkSWRlbnRpZmllcjwva2V5Pg0KCQkJPHN0cmluZz4wMjQwREQxQy03MERDLTQ3NjYtOTAxOC0wNDMyMkJGRUVBRDE8L3N0cmluZz4NCgkJCTxrZXk+UGF5bG9hZFR5cGU8L2tleT4NCgkJCTxzdHJpbmc+Y29tLmFwcGxlLk1hbmFnZWRDbGllbnQucHJlZmVyZW5jZXM8L3N0cmluZz4NCgkJCTxrZXk+UGF5bG9hZFVVSUQ8L2tleT4NCgkJCTxzdHJpbmc+MDI0MEREMUMtNzBEQy00NzY2LTkwMTgtMDQzMjJCRkVFQUQxPC9zdHJpbmc+DQoJCQk8a2V5PlBheWxvYWRWZXJzaW9uPC9rZXk+DQoJCQk8aW50ZWdlcj4xPC9pbnRlZ2VyPg0KCQk8L2RpY3Q+DQoJPC9hcnJheT4NCjwvZGljdD4NCjwvcGxpc3Q+",
      "result": "PD94bWwgdmVyc2lvbj0iMS4wIiBlbmNvZGluZz0iVVRGLTgiPz4NCjwhRE9DVFlQRSBwbGlzdCBQVUJMSUMgIi0vL0FwcGxlLy9EVEQgUExJU1QgMS4wLy9FTiIgImh0dHA6Ly93d3cuYXBwbGUuY29tL0RURHMvUHJvcGVydHlMaXN0LTEuMC5kdGQiPg0KPHBsaXN0IHZlcnNpb249IjEuMCI+DQo8ZGljdD4NCiAgICA8a2V5PkNvbW1hbmRVVUlEPC9rZXk+DQogICAgPHN0cmluZz4wMDAxX0luc3RhbGxQcm9maWxlPC9zdHJpbmc+DQogICAgPGtleT5TdGF0dXM8L2tleT4NCiAgICA8c3RyaW5nPkFja25vd2xlZGdlZDwvc3RyaW5nPg0KICAgIDxrZXk+VURJRDwva2V5Pg0KICAgIDxzdHJpbmc+MDAwMDgwMjAtMDAwOTE1MDgzQzgwMDEyRTwvc3RyaW5nPg0KPC9kaWN0Pg0KPC9wbGlzdD4="
    }
  ]
}
```

> Note: If the server has not yet received a result for a command, it will return an empty object (`{}`).

### List MDM commands

> `GET /api/v1/fleet/mdm/apple/commands` API endpoint is deprecated as of Fleet 4.40. It is maintained for backward compatibility. Please use the new API endpoint below.  [Archived documentation](https://github.com/fleetdm/fleet/blob/fleet-v4.39.0/docs/REST%20API/rest-api.md#list-custom-mdm-commands) is available for the deprecated endpoint.

This endpoint returns the list of custom MDM commands that have been executed.

`GET /api/v1/fleet/commands`

#### Parameters

| Name                      | Type    | In    | Description                                                               |
| ------------------------- | ------  | ----- | ------------------------------------------------------------------------- |
| page                      | integer | query | Page number of the results to fetch.                                      |
| per_page                  | integer | query | Results per page.                                                         |
| order_key                 | string  | query | What to order results by. Can be any field listed in the `results` array example below. |
| order_direction           | string  | query | **Requires `order_key`**. The direction of the order given the order key. Options include `"asc"` and `"desc"`. Default is `"asc"`. |
| host_identifier           | string  | query | The host's `hostname`, `uuid`, or `hardware_serial`. |
| request_type              | string  | query | The request type to filter commands by. |

#### Example

`GET /api/v1/fleet/commands?per_page=5`

##### Default response

`Status: 200`

```json
{
  "results": [
    {
      "host_uuid": "145cafeb-87c7-4869-84d5-e4118a927746",
      "command_uuid": "a2064cef-0000-1234-afb9-283e3c1d487e",
      "status": "Acknowledged",
      "updated_at": "2023-04-04:00:00Z",
      "request_type": "ProfileList",
      "hostname": "mycomputer"
    },
    {
      "host_uuid": "322vghee-12c7-8976-83a1-e2118a927342",
      "command_uuid": "d76d69b7-d806-45a9-8e49-9d6dc533485c",
      "status": "200",
      "updated_at": "2023-05-04:00:00Z",
      "request_type": "./Device/Vendor/MSFT/Reboot/RebootNow",
      "hostname": "myhost"
    }
  ]
}
```

---

## Integrations

- [Get Apple Push Notification service (APNs)](#get-apple-push-notification-service-apns)
- [List Apple Business Manager (ABM) tokens](#list-apple-business-manager-abm-tokens)
- [List Volume Purchasing Program (VPP) tokens](#list-volume-purchasing-program-vpp-tokens)
- [Get identity provider (IdP) details](#get-identity-provider-idp-details)
- [Get Android Enterprise](#get-android-enterprise)

### Get Apple Push Notification service (APNs)

`GET /api/v1/fleet/apns`

#### Parameters

None.

#### Example

`GET /api/v1/fleet/apns`

##### Default response

`Status: 200`

```json
{
  "common_name": "APSP:04u52i98aewuh-xxxx-xxxx-xxxx-xxxx",
  "serial_number": "1234567890987654321",
  "issuer": "Apple Application Integration 2 Certification Authority",
  "renew_date": "2023-09-30T00:00:00Z"
}
```

### List Apple Business Manager (ABM) tokens

_Available in Fleet Premium_

`GET /api/v1/fleet/abm_tokens`

#### Parameters

None.

#### Example

`GET /api/v1/fleet/abm_tokens`

##### Default response

`Status: 200`

```json
"abm_tokens": [
  {
    "id": 1,
    "apple_id": "apple@example.com",
    "org_name": "Fleet Device Management Inc.",
    "mdm_server_url": "https://example.com/mdm/apple/mdm",
    "renew_date": "2023-11-29T00:00:00Z",
    "terms_expired": false,
    "macos_team": {
      "name": "💻 Workstations",
      "id": 1
    },
    "ios_team": {
      "name": "📱🏢 Company-owned iPhones",
      "id": 2
    },
    "ipados_team": {
      "name": "🔳🏢 Company-owned iPads",
      "id": 3
    }
  }
]
```

### List Volume Purchasing Program (VPP) tokens

_Available in Fleet Premium_

`GET /api/v1/fleet/vpp_tokens`

#### Parameters

None.

#### Example

`GET /api/v1/fleet/vpp_tokens`

##### Default response

`Status: 200`

```json
"vpp_tokens": [
  {
    "id": 1,
    "org_name": "Fleet Device Management Inc.",
    "location": "https://example.com/mdm/apple/mdm",
    "renew_date": "2023-11-29T00:00:00Z",
    "teams": [
      {
        "name": "💻 Workstations",
        "id": 1
      },
      {
        "name": "💻🐣 Workstations (canary)",
        "id": 2
      },
      {
        "name": "📱🏢 Company-owned iPhones",
        "id": 3
      },
      {
        "name": "🔳🏢 Company-owned iPads",
        "id": 4
      }
    ],
  }
]
```

### Get identity provider (IdP) details

Get details about SCIM (System for Cross-domain Identity Management (SCIM)) integration with your identity provider (IdP).

`GET /api/v1/fleet/scim/details`


#### Parameters

None.


#### Example

`GET /api/v1/fleet/scim/details`


##### Default response

`Status: 200`

```json
{
  "last_request": {
    "requested_at": "2025-03-11T02:02:17Z",
    "status": "success",
    "details": "",
  }
}
```



### Get Android Enterprise

> **Experimental feature.** This feature is undergoing rapid improvement, which may result in breaking changes to the API or configuration surface. It is not recommended for use in automated workflows.

Get info about Android Enterprise that's connected to Fleet.

`GET /api/v1/fleet/android_enterprise`


#### Parameters

None.

#### Example

`GET /api/v1/fleet/android_enterprise`


##### Default response

`Status: 200`

```json
{
  "android_enterprise_id": "LC0445szuv"
}
```

---

## Policies

- [List policies](#list-policies)
- [List team policies](#list-team-policies)
- [Count policies](#count-policies)
- [Count team policies](#count-team-policies)
- [Get policy by ID](#get-policy-by-id)
- [Get team policy by ID](#get-team-policy-by-id)
- [Add policy](#add-policy)
- [Add team policy](#add-team-policy)
- [Delete policies](#delete-policies)
- [Delete team policies](#delete-team-policies)
- [Edit policy](#edit-policy)
- [Edit team policy](#edit-team-policy)
- [Reset automations for all hosts failing policies](#reset-automations-for-all-hosts-failing-policies)

Policies are yes or no questions you can ask about your hosts.

Policies in Fleet are defined by osquery queries.

A passing host answers "yes" to a policy if the host returns results for a policy's query.

A failing host answers "no" to a policy if the host does not return results for a policy's query.

For example, a policy might ask “Is Gatekeeper enabled on macOS devices?“ This policy's osquery query might look like the following: `SELECT 1 FROM gatekeeper WHERE assessments_enabled = 1;`

### List policies

`GET /api/v1/fleet/global/policies`

#### Parameters

| Name                    | Type    | In    | Description                                                                                                                                                                                                                                                                                                                                 |
| ----------------------- | ------- | ----- | ------------------------------------------------------------------------------------------------------------------------------------------------------------------------------------------------------------------------------------------------------------------------------------------------------------------------------------------- |
| page                    | integer | query | Page number of the results to fetch.                                                                                                                                                                                                                                                                                                        |
| per_page                | integer | query | Results per page.

#### Example

`GET /api/v1/fleet/global/policies`

##### Default response

`Status: 200`

```json
{
  "policies": [
    {
      "id": 1,
      "name": "Gatekeeper enabled",
      "query": "SELECT 1 FROM gatekeeper WHERE assessments_enabled = 1;",
      "description": "Checks if gatekeeper is enabled on macOS devices",
      "critical": false,
      "author_id": 42,
      "author_name": "John",
      "author_email": "john@example.com",
      "team_id": null,
      "resolution": "Resolution steps",
      "platform": "darwin",
      "created_at": "2021-12-15T15:23:57Z",
      "updated_at": "2021-12-15T15:23:57Z",
      "passing_host_count": 2000,
      "failing_host_count": 300,
      "host_count_updated_at": "2023-12-20T15:23:57Z",
      "labels_include_any": ["Macs on Sonoma"]
    },
    {
      "id": 2,
      "name": "Windows machines with encrypted hard disks",
      "query": "SELECT 1 FROM bitlocker_info WHERE protection_status = 1;",
      "description": "Checks if the hard disk is encrypted on Windows devices",
      "critical": true,
      "author_id": 43,
      "author_name": "Alice",
      "author_email": "alice@example.com",
      "team_id": null,
      "resolution": "Resolution steps",
      "platform": "windows",
      "created_at": "2021-12-31T14:52:27Z",
      "updated_at": "2022-02-10T20:59:35Z",
      "passing_host_count": 2300,
      "failing_host_count": 0,
      "host_count_updated_at": "2023-12-20T15:23:57Z",
      "labels_exclude_any": ["Compliance exclusions", "Workstations (Canary)"]
    }
  ]
}
```

---

### List team policies

_Available in Fleet Premium_

`GET /api/v1/fleet/teams/:id/policies`

#### Parameters

| Name               | Type    | In   | Description                                                                                                   |
| ------------------ | ------- | ---- | ------------------------------------------------------------------------------------------------------------- |
| id                 | integer | path  | **Required.** Defines what team ID to operate on                                                                            |
| merge_inherited  | boolean | query | If `true`, will return both team policies **and** inherited ("All teams") policies the `policies` list, and will not return a separate `inherited_policies` list. |
| query                 | string | query | Search query keywords. Searchable fields include `name`. |
| page                    | integer | query | Page number of the results to fetch.                                                                                                                                                                                                                                                                                                        |
| per_page                | integer | query | Results per page. |


#### Example (default usage)

`GET /api/v1/fleet/teams/1/policies`

##### Default response

`Status: 200`

```json
{
  "policies": [
    {
      "id": 1,
      "name": "Gatekeeper enabled",
      "query": "SELECT 1 FROM gatekeeper WHERE assessments_enabled = 1;",
      "description": "Checks if gatekeeper is enabled on macOS devices",
      "critical": true,
      "author_id": 42,
      "author_name": "John",
      "author_email": "john@example.com",
      "team_id": 1,
      "resolution": "Resolution steps",
      "platform": "darwin",
      "created_at": "2021-12-16T14:37:37Z",
      "updated_at": "2021-12-16T16:39:00Z",
      "passing_host_count": 2000,
      "failing_host_count": 300,
      "host_count_updated_at": "2023-12-20T15:23:57Z",
      "calendar_events_enabled": true,
      "conditional_access_enabled": true,
      "fleet_maintained": false,
      "labels_include_any": ["Macs on Sonoma"]
    },
    {
      "id": 2,
      "name": "Windows machines with encrypted hard disks",
      "query": "SELECT 1 FROM bitlocker_info WHERE protection_status = 1;",
      "description": "Checks if the hard disk is encrypted on Windows devices",
      "critical": false,
      "author_id": 43,
      "author_name": "Alice",
      "author_email": "alice@example.com",
      "team_id": 1,
      "resolution": "Resolution steps",
      "platform": "windows",
      "created_at": "2021-12-16T14:37:37Z",
      "updated_at": "2021-12-16T16:39:00Z",
      "passing_host_count": 2300,
      "failing_host_count": 0,
      "host_count_updated_at": "2023-12-20T15:23:57Z",
      "calendar_events_enabled": false,
      "conditional_access_enabled": false,
      "fleet_maintained": false,
      "labels_exclude_any": ["Compliance exclusions", "Workstations (Canary)"],
      "run_script": {
        "name": "Encrypt Windows disk with BitLocker",
        "id": 234
      }
    },
    {
      "id": 3,
      "name": "macOS - install/update Adobe Acrobat",
      "query": "SELECT 1 FROM apps WHERE name = \"Adobe Acrobat.app\" AND bundle_short_version != \"24.002.21005\";",
      "description": "Checks if the hard disk is encrypted on Windows devices",
      "critical": false,
      "author_id": 43,
      "author_name": "Alice",
      "author_email": "alice@example.com",
      "team_id": 1,
      "resolution": "Resolution steps",
      "platform": "darwin",
      "created_at": "2021-12-16T14:37:37Z",
      "updated_at": "2021-12-16T16:39:00Z",
      "passing_host_count": 2300,
      "failing_host_count": 3,
      "host_count_updated_at": "2023-12-20T15:23:57Z",
      "calendar_events_enabled": false,
      "conditional_access_enabled": false,
      "fleet_maintained": false,
      "install_software": {
        "name": "Adobe Acrobat.app",
        "software_title_id": 1234
      }
    }
  ],
  "inherited_policies": [
    {
      "id": 136,
      "name": "Arbitrary Test Policy (all platforms) (all teams)",
      "query": "SELECT 1 FROM osquery_info WHERE 1=1;",
      "description": "If you're seeing this, mostly likely this is because someone is testing out failing policies in dogfood. You can ignore this.",
      "critical": true,
      "author_id": 77,
      "author_name": "Test Admin",
      "author_email": "test@admin.com",
      "team_id": null,
      "resolution": "To make it pass, change \"1=0\" to \"1=1\". To make it fail, change \"1=1\" to \"1=0\".",
      "platform": "darwin,windows,linux",
      "created_at": "2022-08-04T19:30:18Z",
      "updated_at": "2022-08-30T15:08:26Z",
      "passing_host_count": 10,
      "failing_host_count": 9,
      "host_count_updated_at": "2023-12-20T15:23:57Z"
    }
  ]
}
```

#### Example (returns single list)

`GET /api/v1/fleet/teams/1/policies?merge_inherited=true`

##### Default response

`Status: 200`

```json
{
  "policies": [
    {
      "id": 1,
      "name": "Gatekeeper enabled",
      "query": "SELECT 1 FROM gatekeeper WHERE assessments_enabled = 1;",
      "description": "Checks if gatekeeper is enabled on macOS devices",
      "critical": true,
      "author_id": 42,
      "author_name": "John",
      "author_email": "john@example.com",
      "team_id": 1,
      "resolution": "Resolution steps",
      "platform": "darwin",
      "created_at": "2021-12-16T14:37:37Z",
      "updated_at": "2021-12-16T16:39:00Z",
      "passing_host_count": 2000,
      "failing_host_count": 300,
      "host_count_updated_at": "2023-12-20T15:23:57Z",
      "calendar_events_enabled": false,
      "conditional_access_enabled": false,
      "fleet_maintained": false,
      "labels_include_any": ["Macs on Sonoma"]
    },
    {
      "id": 2,
      "name": "Windows machines with encrypted hard disks",
      "query": "SELECT 1 FROM bitlocker_info WHERE protection_status = 1;",
      "description": "Checks if the hard disk is encrypted on Windows devices",
      "critical": false,
      "author_id": 43,
      "author_name": "Alice",
      "author_email": "alice@example.com",
      "team_id": 1,
      "resolution": "Resolution steps",
      "platform": "windows",
      "created_at": "2021-12-16T14:37:37Z",
      "updated_at": "2021-12-16T16:39:00Z",
      "passing_host_count": 2300,
      "failing_host_count": 0,
      "host_count_updated_at": "2023-12-20T15:23:57Z",
      "calendar_events_enabled": false,
      "conditional_access_enabled": false,
      "fleet_maintained": false
    },
    {
      "id": 136,
      "name": "Arbitrary Test Policy (all platforms) (all teams)",
      "query": "SELECT 1 FROM osquery_info WHERE 1=1;",
      "description": "If you're seeing this, mostly likely this is because someone is testing out failing policies in dogfood. You can ignore this.",
      "critical": true,
      "author_id": 77,
      "author_name": "Test Admin",
      "author_email": "test@admin.com",
      "team_id": null,
      "resolution": "To make it pass, change \"1=0\" to \"1=1\". To make it fail, change \"1=1\" to \"1=0\".",
      "platform": "darwin,windows,linux",
      "created_at": "2022-08-04T19:30:18Z",
      "updated_at": "2022-08-30T15:08:26Z",
      "passing_host_count": 10,
      "failing_host_count": 9,
      "host_count_updated_at": "2023-12-20T15:23:57Z",
      "fleet_maintained": false
    }
  ]
}
```

---

### Count policies

`GET /api/v1/fleet/policies/count`


#### Parameters
| Name               | Type    | In   | Description                                                                                                   |
| ------------------ | ------- | ---- | ------------------------------------------------------------------------------------------------------------- |
| query                 | string | query | Search query keywords. Searchable fields include `name`.  |

#### Example

`GET /api/v1/fleet/policies/count`

##### Default response

`Status: 200`

```json
{
  "count": 43
}
```

---

### Count team policies

_Available in Fleet Premium_

`GET /api/v1/fleet/team/:team_id/policies/count`

#### Parameters
| Name               | Type    | In   | Description                                                                                                   |
| ------------------ | ------- | ---- | ------------------------------------------------------------------------------------------------------------- |
| team_id                 | integer | path  | **Required.** Defines what team ID to operate on
| query                 | string | query | Search query keywords. Searchable fields include `name`. |
| merge_inherited     | boolean | query | If `true`, will include inherited ("All teams") policies in the count. |

#### Example

`GET /api/v1/fleet/team/1/policies/count`

##### Default response

`Status: 200`

```json
{
  "count": 43
}
```

---

### Get policy by ID

`GET /api/v1/fleet/global/policies/:id`

#### Parameters

| Name               | Type    | In   | Description                                                                                                   |
| ------------------ | ------- | ---- | ------------------------------------------------------------------------------------------------------------- |
| id                 | integer | path | **Required.** The policy's ID.                                                                                |

#### Example

`GET /api/v1/fleet/global/policies/1`

##### Default response

`Status: 200`

```json
{
  "policy": {
    "id": 1,
    "name": "Gatekeeper enabled",
    "query": "SELECT 1 FROM gatekeeper WHERE assessments_enabled = 1;",
    "description": "Checks if gatekeeper is enabled on macOS devices",
    "critical": false,
    "author_id": 42,
    "author_name": "John",
    "author_email": "john@example.com",
    "team_id": null,
    "resolution": "Resolution steps",
    "platform": "darwin",
    "created_at": "2021-12-15T15:23:57Z",
    "updated_at": "2021-12-15T15:23:57Z",
    "passing_host_count": 2000,
    "failing_host_count": 300,
    "host_count_updated_at": "2023-12-20T15:23:57Z"
  }
}
```

---

### Get team policy by ID

_Available in Fleet Premium_

`GET /api/v1/fleet/teams/:team_id/policies/:policy_id`

#### Parameters

| Name               | Type    | In   | Description                                                                                                   |
| ------------------ | ------- | ---- | ------------------------------------------------------------------------------------------------------------- |
| team_id            | integer | path  | **Required.** Defines what team ID to operate on                                                                            |
| policy_id                 | integer | path | **Required.** The policy's ID.                                                                                |

#### Example

`GET /api/v1/fleet/teams/1/policies/43`

##### Default response

`Status: 200`

```json
{
  "policy": {
    "id": 43,
    "name": "Gatekeeper enabled",
    "query": "SELECT 1 FROM gatekeeper WHERE assessments_enabled = 1;",
    "description": "Checks if gatekeeper is enabled on macOS devices",
    "critical": true,
    "author_id": 42,
    "author_name": "John",
    "author_email": "john@example.com",
    "team_id": 1,
    "resolution": "Resolution steps",
    "platform": "darwin",
    "created_at": "2021-12-16T14:37:37Z",
    "updated_at": "2021-12-16T16:39:00Z",
    "passing_host_count": 0,
    "failing_host_count": 0,
    "host_count_updated_at": null,
    "calendar_events_enabled": true,
    "conditional_access_enabled": false,
    "fleet_maintained": false,
    "labels_include_any": ["Macs on Sonoma"],
    "install_software": {
      "name": "Adobe Acrobat.app",
      "software_title_id": 1234
    },
    "run_script": {
      "name": "Enable gatekeeper",
      "id": 1337
    }
  }
}
```

---


### Add policy

`POST /api/v1/fleet/global/policies`

#### Parameters

| Name        | Type    | In   | Description                          |
| ----------  | ------- | ---- | ------------------------------------ |
| name        | string  | body | The policy's name.                    |
| query       | string  | body | The policy's query in SQL.                    |
| description | string  | body | The policy's description.             |
| resolution  | string  | body | The resolution steps for the policy. |
| platform    | string  | body | Comma-separated target platforms, currently supported values are "windows", "linux", "darwin". The default, an empty string means target all platforms. |
| critical    | boolean | body | _Available in Fleet Premium_. Mark policy as critical/high impact. |
| labels_include_any      | array     | form | _Available in Fleet Premium_. Target hosts that have any label in the array. |
| labels_exclude_any | array | form | _Available in Fleet Premium_. Target hosts that that don’t have any label in the array. |

Only one of `labels_include_any` or `labels_exclude_any` can be specified. If neither is set, all hosts on the specified `platform` are targeted.

#### Example (preferred)

`POST /api/v1/fleet/global/policies`

#### Request body

```json
{
  "name": "Gatekeeper enabled",
  "query": "SELECT 1 FROM gatekeeper WHERE assessments_enabled = 1;",
  "description": "Checks if gatekeeper is enabled on macOS devices",
  "resolution": "Resolution steps",
  "platform": "darwin",
  "critical": true
}
```

##### Default response

`Status: 200`

```json
{
  "policy": {
    "id": 43,
    "name": "Gatekeeper enabled",
    "query": "SELECT 1 FROM gatekeeper WHERE assessments_enabled = 1;",
    "description": "Checks if gatekeeper is enabled on macOS devices",
    "critical": true,
    "author_id": 42,
    "author_name": "John",
    "author_email": "john@example.com",
    "team_id": null,
    "resolution": "Resolution steps",
    "platform": "darwin",
    "created_at": "2022-03-17T20:15:55Z",
    "updated_at": "2022-03-17T20:15:55Z",
    "passing_host_count": 0,
    "failing_host_count": 0,
    "host_count_updated_at": null,
    "labels_include_any": ["Macs on Sonoma"]
  }
}
```

---

### Add team policy

_Available in Fleet Premium_

> **Experimental feature**. Software related features (like install software policy automation) are undergoing rapid improvement, which may result in breaking changes to the API or configuration surface. It is not recommended for use in automated workflows.

The semantics for creating a team policy are the same as for global policies, see [Add policy](#add-policy).

`POST /api/v1/fleet/teams/:id/policies`

#### Parameters

| Name              | Type    | In   | Description                                                                                                                                            |
|-------------------| ------- | ---- |--------------------------------------------------------------------------------------------------------------------------------------------------------|
| id                | integer | path | Defines what team ID to operate on.                                                                                                                    |
| name              | string  | body | The policy's name.                                                                                                                                     |
| query             | string  | body | The policy's query in SQL.                                                                                                                             |
| description       | string  | body | The policy's description.                                                                                                                              |
| resolution        | string  | body | The resolution steps for the policy.                                                                                                                   |
| platform          | string  | body | Comma-separated target platforms, currently supported values are "windows", "linux", "darwin". The default, an empty string means target all platforms. |
| critical          | boolean | body | _Available in Fleet Premium_. Mark policy as critical/high impact.                                                                                     |
| software_title_id | integer | body | _Available in Fleet Premium_. ID of software title to install if the policy fails. If `software_title_id` is specified and the software has `labels_include_any` or `labels_exclude_any` defined, the policy will inherit this target in addition to specified `platform`.                                                                     |
| script_id         | integer | body | _Available in Fleet Premium_. ID of script to run if the policy fails.                                                                 |
| labels_include_any      | array     | form | _Available in Fleet Premium_. Target hosts that have any label in the array. |
| labels_exclude_any | array | form | _Available in Fleet Premium_. Target hosts that that don’t have any label in the array. |

Either `query` or `query_id` must be provided.

Only one of `labels_include_any` or `labels_exclude_any` can be specified. If neither is set, all hosts on the specified `platform` are targeted.

#### Example

`POST /api/v1/fleet/teams/1/policies`

##### Request body

```json
{
  "name": "Gatekeeper enabled",
  "query": "SELECT 1 FROM gatekeeper WHERE assessments_enabled = 1;",
  "description": "Checks if gatekeeper is enabled on macOS devices",
  "critical": true,
  "resolution": "Resolution steps",
  "platform": "darwin"
}
```

##### Default response

`Status: 200`

```json
{
  "policy": {
    "id": 43,
    "name": "Gatekeeper enabled",
    "query": "SELECT 1 FROM gatekeeper WHERE assessments_enabled = 1;",
    "description": "Checks if gatekeeper is enabled on macOS devices",
    "critical": true,
    "author_id": 42,
    "author_name": "John",
    "author_email": "john@example.com",
    "team_id": 1,
    "resolution": "Resolution steps",
    "platform": "darwin",
    "created_at": "2021-12-16T14:37:37Z",
    "updated_at": "2021-12-16T16:39:00Z",
    "passing_host_count": 0,
    "failing_host_count": 0,
    "host_count_updated_at": null,
    "calendar_events_enabled": false,
    "fleet_maintained": false,
    "labels_include_any": ["Macs on Sonoma"],
    "install_software": {
      "name": "Adobe Acrobat.app",
      "software_title_id": 1234
    },
    "run_script": {
      "name": "Enable gatekeeper",
      "id": 1337
    }
  }
}
```

---

### Delete policies

`POST /api/v1/fleet/global/policies/delete`

#### Parameters

| Name     | Type    | In   | Description                                       |
| -------- | ------- | ---- | ------------------------------------------------- |
| ids      | array   | body | **Required.** The IDs of the policies to delete.  |

#### Example

`POST /api/v1/fleet/global/policies/delete`

#### Request body

```json
{
  "ids": [ 1 ]
}
```

##### Default response

`Status: 200`

```json
{
  "deleted": 1
}
```

---

### Delete team policies

_Available in Fleet Premium_

`POST /api/v1/fleet/teams/:team_id/policies/delete`

#### Parameters

| Name     | Type    | In   | Description                                       |
| -------- | ------- | ---- | ------------------------------------------------- |
| team_id  | integer | path  | **Required.** Defines what team ID to operate on                |
| ids      | array   | body | **Required.** The IDs of the policies to delete.  |

#### Example

`POST /api/v1/fleet/teams/1/policies/delete`

##### Request body

```json
{
  "ids": [ 1 ]
}
```

##### Default response

`Status: 200`

```json
{
  "deleted": 1
}
```

---

### Edit team policy

_Available in Fleet Premium_

> **Experimental feature**. Software related features (like install software policy automation) are undergoing rapid improvement, which may result in breaking changes to the API or configuration surface. It is not recommended for use in automated workflows.

`PATCH /api/v1/fleet/teams/:team_id/policies/:policy_id`

#### Parameters

| Name                    | Type    | In   | Description                                                                                                                                             |
|-------------------------| ------- | ---- |---------------------------------------------------------------------------------------------------------------------------------------------------------|
| team_id                 | integer | path | The team's ID.                                                                                                                                          |
| policy_id               | integer | path | The policy's ID.                                                                                                                                        |
| name                    | string  | body | The query's name.                                                                                                                                       |
| query                   | string  | body | The query in SQL.                                                                                                                                       |
| description             | string  | body | The query's description.                                                                                                                                |
| resolution              | string  | body | The resolution steps for the policy.                                                                                                                    |
| platform                | string  | body | Comma-separated target platforms, currently supported values are "windows", "linux", "darwin". The default, an empty string means target all platforms. |
| critical                | boolean | body | _Available in Fleet Premium_. Mark policy as critical/high impact.                                                                                      |
| calendar_events_enabled | boolean | body | _Available in Fleet Premium_. Whether to trigger calendar events when policy is failing.                                                                |
| conditional_access_enabled | boolean | body | _Available in Fleet Premium_. Whether to block single sign-on for end users whose hosts fail this policy.                                              |
| software_title_id       | integer | body | _Available in Fleet Premium_. ID of software title to install if the policy fails. Set to `null` to remove the automation.                              |
| script_id               | integer | body | _Available in Fleet Premium_. ID of script to run if the policy fails. Set to `null` to remove the automation.                                          |
| labels_include_any      | array     | form | _Available in Fleet Premium_. Target hosts that have any label in the array. |
| labels_exclude_any | array | form | _Available in Fleet Premium_. Target hosts that that don’t have any label in the array. |

Only one of `labels_include_any` or `labels_exclude_any` can be specified. If neither is set, all hosts on the specified `platform` are targeted.

#### Example

`PATCH /api/v1/fleet/teams/2/policies/42`

##### Request body

```json
{
  "name": "Gatekeeper enabled",
  "query": "SELECT 1 FROM gatekeeper WHERE assessments_enabled = 1;",
  "description": "Checks if gatekeeper is enabled on macOS devices",
  "critical": true,
  "resolution": "Resolution steps",
  "platform": "darwin",
  "script_id": 1337
}
```

##### Default response

`Status: 200`

```json
{
  "policy": {
    "id": 42,
    "name": "Gatekeeper enabled",
    "query": "SELECT 1 FROM gatekeeper WHERE assessments_enabled = 1;",
    "description": "Checks if gatekeeper is enabled on macOS devices",
    "critical": true,
    "author_id": 43,
    "author_name": "John",
    "author_email": "john@example.com",
    "resolution": "Resolution steps",
    "platform": "darwin",
    "team_id": 2,
    "created_at": "2021-12-16T14:37:37Z",
    "updated_at": "2021-12-16T16:39:00Z",
    "passing_host_count": 0,
    "failing_host_count": 0,
    "host_count_updated_at": null,
    "calendar_events_enabled": true,
    "conditional_access_enabled": false,
    "fleet_maintained": false,
    "install_software": {
      "name": "Adobe Acrobat.app",
      "software_title_id": 1234
    },
    "run_script": {
      "name": "Enable gatekeeper",
      "id": 1337
    }
  }
}
```

### Edit policy

`PATCH /api/v1/fleet/global/policies/:id`

#### Parameters

| Name        | Type    | In   | Description                          |
| ----------  | ------- | ---- | ------------------------------------ |
| id          | integer | path | The policy's ID.                     |
| name        | string  | body | The query's name.                    |
| query       | string  | body | The query in SQL.                    |
| description | string  | body | The query's description.             |
| resolution  | string  | body | The resolution steps for the policy. |
| platform    | string  | body | Comma-separated target platforms, currently supported values are "windows", "linux", "darwin". The default, an empty string means target all platforms. |
| critical    | boolean | body | _Available in Fleet Premium_. Mark policy as critical/high impact. |
| labels_include_any      | array     | form | _Available in Fleet Premium_. Target hosts that have any label in the array. |
| labels_exclude_any | array | form | _Available in Fleet Premium_. Target hosts that that don’t have any label in the array. |

Only one of `labels_include_any` or `labels_exclude_any` can be specified. If neither is set, all hosts on the specified `platform` are targeted.

#### Example

`PATCH /api/v1/fleet/global/policies/42`

##### Request body

```json
{
  "name": "Gatekeeper enabled",
  "query": "SELECT 1 FROM gatekeeper WHERE assessments_enabled = 1;",
  "description": "Checks if gatekeeper is enabled on macOS devices",
  "critical": true,
  "resolution": "Resolution steps",
  "platform": "darwin"
}
```

##### Default response

`Status: 200`

```json
{
  "policy": {
    "id": 42,
    "name": "Gatekeeper enabled",
    "query": "SELECT 1 FROM gatekeeper WHERE assessments_enabled = 1;",
    "description": "Checks if gatekeeper is enabled on macOS devices",
    "critical": true,
    "author_id": 43,
    "author_name": "John",
    "author_email": "john@example.com",
    "team_id": null,
    "resolution": "Resolution steps",
    "platform": "darwin",
    "created_at": "2022-03-17T20:15:55Z",
    "updated_at": "2022-03-17T20:15:55Z",
    "passing_host_count": 0,
    "failing_host_count": 0,
    "host_count_updated_at": null
  }
}
```

### Reset automations for all hosts failing policies

Resets [automation](https://fleetdm.com/docs/using-fleet/automations#policy-automations) status for *all* hosts failing the specified policies. On the next automation run, any failing host will be considered newly failing.

Currently, this API endpoint only resets ticket and webhook automations.

`POST /api/v1/fleet/automations/reset`

#### Parameters

| Name        | Type     | In   | Description                                              |
| ----------  | -------- | ---- | -------------------------------------------------------- |
| policy_ids  | array    | body | Filters to only run policy automations for the specified policies. |
| team_ids    | array    | body | _Available in Fleet Premium_. Filters to only run policy automations for hosts in the specified teams. |


#### Example

`POST /api/v1/fleet/automations/reset`

##### Request body

```json
{
    "team_ids": [1],
    "policy_ids": [1, 2, 3]
}
```

##### Default response

`Status: 200`

```json
{}
```



---

## Queries

- [List queries](#list-queries)
- [Get query](#get-query)
- [Get query report](#get-query-report)
- [Get query report for one host](#get-query-report-for-one-host)
- [Create query](#create-query)
- [Modify query](#modify-query)
- [Delete query by name](#delete-query-by-name)
- [Delete query by ID](#delete-query-by-id)
- [Delete queries](#delete-queries)
- [Run live query](#run-live-query)



### List queries

Returns a list of global queries or team queries.

`GET /api/v1/fleet/queries`

#### Parameters

| Name            | Type    | In    | Description                                                                                                                   |
| --------------- | ------- | ----- | ----------------------------------------------------------------------------------------------------------------------------- |
| order_key       | string  | query | What to order results by. Can be any column in the queries table.                                                             |
| order_direction | string  | query | **Requires `order_key`**. The direction of the order given the order key. Options include `"asc"` and `"desc"`. Default is `"asc"`. |
| team_id         | integer | query | _Available in Fleet Premium_. The ID of the parent team for the queries to be listed. When omitted, returns global queries.                  |
| query           | string  | query | Search query keywords. Searchable fields include `name`.                                                                      |
| merge_inherited | boolean | query | _Available in Fleet Premium_. If `true`, will include global queries in addition to team queries when filtering by `team_id`. (If no `team_id` is provided, this parameter is ignored.) |
| platform        | string  | query | Return queries that are scheduled to run on this platform. One of: `"macos"`, `"windows"`, `"linux"` (case-insensitive). (Since queries cannot be scheduled to run on `"chrome"` hosts, it's not a valid value here) |
| page                    | integer | query | Page number of the results to fetch. |
| per_page                | integer | query | Results per page. |

#### Example

`GET /api/v1/fleet/queries`

##### Default response

`Status: 200`

```json
{
  "queries": [
    {
      "created_at": "2021-01-04T21:19:57Z",
      "updated_at": "2021-01-04T21:19:57Z",
      "id": 1,
      "name": "query1",
      "description": "query",
      "query": "SELECT * FROM osquery_info",
      "team_id": null,
      "interval": 3600,
      "platform": "darwin,windows,linux",
      "min_osquery_version": "",
      "automations_enabled": true,
      "logging": "snapshot",
      "saved": true,
      "observer_can_run": true,
      "discard_data": false,
      "author_id": 1,
      "author_name": "noah",
      "author_email": "noah@example.com",
      "labels_include_any": [],
      "packs": [
        {
          "created_at": "2021-01-05T21:13:04Z",
          "updated_at": "2021-01-07T19:12:54Z",
          "id": 1,
          "name": "Pack",
          "description": "Pack",
          "platform": "",
          "disabled": true
        }
      ],
      "stats": {
        "system_time_p50": 1.32,
        "system_time_p95": 4.02,
        "user_time_p50": 3.55,
        "user_time_p95": 3.00,
        "total_executions": 3920
      }
    },
    {
      "created_at": "2021-01-19T17:08:24Z",
      "updated_at": "2021-01-19T17:08:24Z",
      "id": 3,
      "name": "osquery_schedule",
      "description": "Report performance stats for each file in the query schedule.",
      "query": "select name, interval, executions, output_size, wall_time, (user_time/executions) as avg_user_time, (system_time/executions) as avg_system_time, average_memory, last_executed from osquery_schedule;",
      "team_id": null,
      "interval": 3600,
      "platform": "",
      "version": "",
      "automations_enabled": true,
      "logging": "differential",
      "saved": true,
      "observer_can_run": true,
      "discard_data": true,
      "author_id": 1,
      "author_name": "noah",
      "author_email": "noah@example.com",
      "labels_include_any": ["macOS 13+"],
      "packs": [
        {
          "created_at": "2021-01-19T17:08:31Z",
          "updated_at": "2021-01-19T17:08:31Z",
          "id": 14,
          "name": "test_pack",
          "description": "",
          "platform": "",
          "disabled": false
        }
      ],
      "stats": {
        "system_time_p50": null,
        "system_time_p95": null,
        "user_time_p50": null,
        "user_time_p95": null,
        "total_executions": null
      }
    }
  ],
  "meta": {
    "has_next_results": true,
    "has_previous_results": false
  },
  "count": 200
}
```

### Get query

Returns the query specified by ID.

`GET /api/v1/fleet/queries/:id`

#### Parameters

| Name | Type    | In   | Description                                |
| ---- | ------- | ---- | ------------------------------------------ |
| id   | integer | path | **Required**. The id of the desired query. |

#### Example

`GET /api/v1/fleet/queries/31`

##### Default response

`Status: 200`

```json
{
  "query": {
    "created_at": "2021-01-19T17:08:24Z",
    "updated_at": "2021-01-19T17:08:24Z",
    "id": 31,
    "name": "centos_hosts",
    "description": "",
    "query": "select 1 from os_version where platform = \"centos\";",
    "team_id": null,
    "interval": 3600,
    "platform": "",
    "min_osquery_version": "",
    "automations_enabled": true,
    "logging": "snapshot",
    "saved": true,
    "observer_can_run": true,
    "discard_data": false,
    "author_id": 1,
    "author_name": "John",
    "author_email": "john@example.com",
    "labels_include_any": [],
    "packs": [
      {
        "created_at": "2021-01-19T17:08:31Z",
        "updated_at": "2021-01-19T17:08:31Z",
        "id": 14,
        "name": "test_pack",
        "description": "",
        "platform": "",
        "disabled": false
      }
    ],
    "stats": {
      "system_time_p50": 1.32,
      "system_time_p95": 4.02,
      "user_time_p50": 3.55,
      "user_time_p95": 3.00,
      "total_executions": 3920
    }
  }
}
```

### Get query report

Returns the query report specified by ID.

`GET /api/v1/fleet/queries/:id/report`

#### Parameters

| Name      | Type    | In    | Description                                                                               |
| --------- | ------- | ----- | ----------------------------------------------------------------------------------------- |
| id        | integer | path  | **Required**. The ID of the desired query.                                                |
| team_id   | integer | query | Filter the query report to only include hosts that are associated with the team specified |

#### Example

`GET /api/v1/fleet/queries/31/report`

##### Default response

`Status: 200`

```json
{
  "query_id": 31,
  "report_clipped": false,
  "results": [
    {
      "host_id": 1,
      "host_name": "foo",
      "last_fetched": "2021-01-19T17:08:31Z",
      "columns": {
        "model": "USB 2.0 Hub",
        "vendor": "VIA Labs, Inc."
      }
    },
    {
      "host_id": 1,
      "host_name": "foo",
      "last_fetched": "2021-01-19T17:08:31Z",
      "columns": {
        "model": "USB Keyboard",
        "vendor": "VIA Labs, Inc."
      }
    },
    {
      "host_id": 2,
      "host_name": "bar",
      "last_fetched": "2021-01-19T17:20:00Z",
      "columns": {
        "model": "USB Receiver",
        "vendor": "Logitech"
      }
    },
    {
      "host_id": 2,
      "host_name": "bar",
      "last_fetched": "2021-01-19T17:20:00Z",
      "columns": {
        "model": "USB Receiver",
        "vendor": "Logitech"
      }
    },
    {
      "host_id": 2,
      "host_name": "bar",
      "last_fetched": "2021-01-19T17:20:00Z",
      "columns": {
        "model": "Display Audio",
        "vendor": "Apple Inc."
      }
    }
  ]
}
```

If a query has no results stored, then `results` will be an empty array:

```json
{
  "query_id": 32,
  "results": []
}
```

> Note: osquery scheduled queries do not return errors, so only non-error results are included in the report. If you suspect a query may be running into errors, you can use the [live query](#run-live-query) endpoint to get diagnostics.

### Get query report for one host

Returns a query report for a single host.

`GET /api/v1/fleet/hosts/:id/queries/:query_id`

#### Parameters

| Name      | Type    | In    | Description                                |
| --------- | ------- | ----- | ------------------------------------------ |
| id        | integer | path  | **Required**. The ID of the desired host.          |
| query_id  | integer | path  | **Required**. The ID of the desired query.         |

#### Example

`GET /api/v1/fleet/hosts/123/queries/31`

##### Default response

`Status: 200`

```json
{
  "query_id": 31,
  "host_id": 1,
  "host_name": "foo",
  "last_fetched": "2021-01-19T17:08:31Z",
  "report_clipped": false,
  "results": [
    {
      "columns": {
        "model": "USB 2.0 Hub",
        "vendor": "VIA Labs, Inc."
      }
    },
    {
      "columns": {
        "model": "USB Keyboard",
        "vendor": "VIA Labs, Inc."
      }
    },
    {
      "columns": {
        "model": "USB Receiver",
        "vendor": "Logitech"
      }
    }
  ]
}
```

If a query has no results stored for the specified host, then `results` will be an empty array:

```json
{
  "query_id": 31,
  "host_id": 1,
  "host_name": "foo",
  "last_fetched": "2021-01-19T17:08:31Z",
  "report_clipped": false,
  "results": []
}
```

> Note: osquery scheduled queries do not return errors, so only non-error results are included in the report. If you suspect a query may be running into errors, you can use the [live query](#run-live-query) endpoint to get diagnostics.

### Create query

Creates a global query or team query.

`POST /api/v1/fleet/queries`

#### Parameters

| Name                            | Type    | In   | Description                                                                                                                                            |
| ------------------------------- | ------- | ---- | ------------------------------------------------------------------------------------------------------------------------------------------------------ |
| name                            | string  | body | **Required**. The name of the query.                                                                                                                   |
| query                           | string  | body | **Required**. The query in SQL syntax.                                                                                                                 |
| description                     | string  | body | The query's description.                                                                                                                               |
| observer_can_run                | boolean | body | Whether or not users with the `observer` role can run the query. In Fleet 4.0.0, 3 user roles were introduced (`admin`, `maintainer`, and `observer`). This field is only relevant for the `observer` role. The `observer_plus` role can run any query and is not limited by this flag (`observer_plus` role was added in Fleet 4.30.0). |
| team_id                         | integer | body | _Available in Fleet Premium_. The parent team to which the new query should be added. If omitted, the query will be global.                                           |
| interval                        | integer | body | The amount of time, in seconds, the query waits before running. Can be set to `0` to never run. Default: 0.       |
| platform                        | string  | body | The OS platforms where this query will run (other platforms ignored). Comma-separated string. If omitted, runs on all compatible platforms.                        |
| labels_include_any              | array    | body | _Available in Fleet Premium_. Labels to target with this query. If specified, the query will run on hosts that match **any of these** labels. |
| min_osquery_version             | string  | body | The minimum required osqueryd version installed on a host. If omitted, all osqueryd versions are acceptable.                                                                          |
| automations_enabled             | boolean | body | Whether to send data to the configured log destination according to the query's `interval`. |
| logging                         | string  | body | The type of log output for this query. Valid values: `"snapshot"`(default), `"differential"`, or `"differential_ignore_removals"`.                        |
| discard_data                    | boolean | body | Whether to skip saving the latest query results for each host. Default: `false`. |


#### Example

`POST /api/v1/fleet/queries`

##### Request body

```json
{
  "name": "new_query",
  "description": "This is a new query.",
  "query": "SELECT * FROM osquery_info",
  "interval": 3600, // Once per hour
  "platform": "darwin,windows,linux",
  "min_osquery_version": "",
  "automations_enabled": true,
  "logging": "snapshot",
  "discard_data": false,
  "labels_include_any": [
    "Hosts with Docker installed"
  ]
}
```

##### Default response

`Status: 200`

```json
{
  "query": {
    "created_at": "0001-01-01T00:00:00Z",
    "updated_at": "0001-01-01T00:00:00Z",
    "id": 288,
    "name": "new_query",
    "query": "SELECT * FROM osquery_info",
    "description": "This is a new query.",
    "team_id": null,
    "interval": 3600,
    "platform": "darwin,windows,linux",
    "min_osquery_version": "",
    "automations_enabled": true,
    "logging": "snapshot",
    "saved": true,
    "author_id": 1,
    "author_name": "",
    "author_email": "",
    "observer_can_run": true,
    "discard_data": false,
    "packs": [],
    "labels_include_any": [
      "Hosts with Docker installed"
    ]
  }
}
```

### Modify query

Modifies the query specified by ID.

`PATCH /api/v1/fleet/queries/:id`

#### Parameters

| Name                        | Type    | In   | Description                                                                                                                                            |
| --------------------------- | ------- | ---- | ------------------------------------------------------------------------------------------------------------------------------------------------------ |
| id                          | integer | path | **Required.** The ID of the query.                                                                                                                     |
| name                        | string  | body | The name of the query.                                                                                                                                 |
| query                       | string  | body | The query in SQL syntax.                                                                                                                               |
| description                 | string  | body | The query's description.                                                                                                                               |
| observer_can_run            | boolean | body | Whether or not users with the `observer` role can run the query. In Fleet 4.0.0, 3 user roles were introduced (`admin`, `maintainer`, and `observer`). This field is only relevant for the `observer` role. The `observer_plus` role can run any query and is not limited by this flag (`observer_plus` role was added in Fleet 4.30.0). |
| interval                   | integer | body | The amount of time, in seconds, the query waits before running. Can be set to `0` to never run. Default: 0.       |
| platform                    | string  | body | The OS platforms where this query will run (other platforms ignored). Comma-separated string. If set to "", runs on all compatible platforms.                    |
| labels_include_any          | list    | body | _Available in Fleet Premium_. Labels to target with this query. If specified, the query will run on hosts that match **any of these** labels. |
| min_osquery_version             | string  | body | The minimum required osqueryd version installed on a host. If omitted, all osqueryd versions are acceptable.                                                                          |
| automations_enabled             | boolean | body | Whether to send data to the configured log destination according to the query's `interval`. |
| logging             | string  | body | The type of log output for this query. Valid values: `"snapshot"`(default), `"differential"`, or `"differential_ignore_removals"`.                        |
| discard_data        | boolean  | body | Whether to skip saving the latest query results for each host. |

> Note that any of the following conditions will cause the existing query report to be deleted:
> - Updating the `query` (SQL) field
> - Updating the filters for targeted hosts (`platform`, `min_osquery_version`, `labels_include_any`)
> - Changing `discard_data` from `false` to `true`
> - Changing `logging` from `"snapshot"` to `"differential"` or `"differential_ignore_removals"`

#### Example

`PATCH /api/v1/fleet/queries/2`

##### Request body

```json
{
  "name": "new_title_for_my_query",
  "interval": 3600, // Once per hour,
  "platform": "",
  "min_osquery_version": "",
  "automations_enabled": false,
  "discard_data": true,
  "labels_include_any": [
    "Hosts with Docker installed",
    "macOS 13+"
  ]
}
```

##### Default response

`Status: 200`

```json
{
  "query": {
    "created_at": "2021-01-22T17:23:27Z",
    "updated_at": "2021-01-22T17:23:27Z",
    "id": 288,
    "name": "new_title_for_my_query",
    "description": "This is a new query.",
    "query": "SELECT * FROM osquery_info",
    "team_id": null,
    "interval": 3600,
    "platform": "",
    "min_osquery_version": "",
    "automations_enabled": false,
    "logging": "snapshot",
    "saved": true,
    "author_id": 1,
    "author_name": "noah",
    "observer_can_run": true,
    "discard_data": true,
    "packs": [],
    "labels_include_any": [
      "Hosts with Docker installed",
      "macOS 13+"
    ]
  }
}
```

### Delete query by name

Deletes the query specified by name.

`DELETE /api/v1/fleet/queries/:name`

#### Parameters

| Name | Type       | In   | Description                          |
| ---- | ---------- | ---- | ------------------------------------ |
| name | string     | path | **Required.** The name of the query. |
| team_id | integer | body | _Available in Fleet Premium_. The ID of the parent team of the query to be deleted. If omitted, Fleet will search among queries in the global context. |

#### Example

`DELETE /api/v1/fleet/queries/foo`

##### Default response

`Status: 200`


### Delete query by ID

Deletes the query specified by ID.

`DELETE /api/v1/fleet/queries/id/:id`

#### Parameters

| Name | Type    | In   | Description                        |
| ---- | ------- | ---- | ---------------------------------- |
| id   | integer | path | **Required.** The ID of the query. |

#### Example

`DELETE /api/v1/fleet/queries/id/28`

##### Default response

`Status: 200`


### Delete queries

Deletes the queries specified by ID. Returns the count of queries successfully deleted.

`POST /api/v1/fleet/queries/delete`

#### Parameters

| Name | Type  | In   | Description                           |
| ---- | ----- | ---- | ------------------------------------- |
| ids  | array | body | **Required.** The IDs of the queries. |

#### Example

`POST /api/v1/fleet/queries/delete`

##### Request body

```json
{
  "ids": [
    2, 24, 25
  ]
}
```

##### Default response

`Status: 200`

```json
{
  "deleted": 3
}
```

### Run live query

> This updated API endpoint replaced `GET /api/v1/fleet/queries/run` in Fleet 4.43.0, for improved compatibility with many HTTP clients. The [deprecated endpoint](https://github.com/fleetdm/fleet/blob/fleet-v4.42.0/docs/REST%20API/rest-api.md#run-live-query) is maintained for backwards compatibility.

Runs a live query against the specified hosts and responds with the results.

The live query will stop if the request times out. Timeouts happen if targeted hosts haven't responded after the configured `FLEET_LIVE_QUERY_REST_PERIOD` (default 25 seconds) or if the `distributed_interval` agent option (default 10 seconds) is higher than the `FLEET_LIVE_QUERY_REST_PERIOD`.


`POST /api/v1/fleet/queries/:id/run`

#### Parameters

| Name      | Type  | In   | Description                                                                                                                                                        |
|-----------|-------|------|--------------------------------------------------------------------------------------------------------------------------------------------------------------------|
| query_id | integer | path | **Required**. The ID of the saved query to run. |
| host_ids  | array | body | **Required**. The IDs of the hosts to target. User must be authorized to target all of these hosts.                                                                |

#### Example

`POST /api/v1/fleet/queries/123/run`

##### Request body

```json
{
  "host_ids": [ 1, 4, 34, 27 ]
}
```

##### Default response

```json
{
  "query_id": 123,
  "targeted_host_count": 4,
  "responded_host_count": 2,
  "results": [
    {
      "host_id": 1,
      "rows": [
        {
          "build_distro": "10.12",
          "build_platform": "darwin",
          "config_hash": "7bb99fa2c8a998c9459ec71da3a84d66c592d6d3",
          "config_valid": "1",
          "extensions": "active",
          "instance_id": "9a2ec7bf-4946-46ea-93bf-455e0bcbd068",
          "pid": "23413",
          "platform_mask": "21",
          "start_time": "1635194306",
          "uuid": "4C182AC7-75F7-5AF4-A74B-1E165ED35742",
          "version": "4.9.0",
          "watcher": "23412"
        }
      ],
      "error": null
    },
    {
      "host_id": 2,
      "rows": [],
      "error": "no such table: os_version"
    }
  ]
}
```

---

## Schedule

> The schedule API endpoints are deprecated as of Fleet 4.35. They are maintained for backwards compatibility.
> Please use the [queries](#queries) endpoints, which as of 4.35 have attributes such as `interval` and `platform` that enable scheduling.

- [Get schedule (deprecated)](#get-schedule)
- [Add query to schedule (deprecated)](#add-query-to-schedule)
- [Edit query in schedule (deprecated)](#edit-query-in-schedule)
- [Remove query from schedule (deprecated)](#remove-query-from-schedule)
- [Team schedule](#team-schedule)

Scheduling queries in Fleet is the best practice for collecting data from hosts.

These API routes let you control your scheduled queries.

### Get schedule

> The schedule API endpoints are deprecated as of Fleet 4.35. They are maintained for backwards compatibility.
> Please use the [queries](#queries) endpoints, which as of 4.35 have attributes such as `interval` and `platform` that enable scheduling.

`GET /api/v1/fleet/global/schedule`

#### Parameters

None.

#### Example

`GET /api/v1/fleet/global/schedule`

##### Default response

`Status: 200`

```json
{
  "global_schedule": [
    {
      "created_at": "0001-01-01T00:00:00Z",
      "updated_at": "0001-01-01T00:00:00Z",
      "id": 4,
      "pack_id": 1,
      "name": "arp_cache",
      "query_id": 2,
      "query_name": "arp_cache",
      "query": "select * from arp_cache;",
      "interval": 120,
      "snapshot": true,
      "removed": null,
      "platform": "",
      "version": "",
      "shard": null,
      "denylist": null,
      "stats": {
        "system_time_p50": 1.32,
        "system_time_p95": 4.02,
        "user_time_p50": 3.55,
        "user_time_p95": 3.00,
        "total_executions": 3920
      }
    },
    {
      "created_at": "0001-01-01T00:00:00Z",
      "updated_at": "0001-01-01T00:00:00Z",
      "id": 5,
      "pack_id": 1,
      "name": "disk_encryption",
      "query_id": 7,
      "query_name": "disk_encryption",
      "query": "select * from disk_encryption;",
      "interval": 86400,
      "snapshot": true,
      "removed": null,
      "platform": "",
      "version": "",
      "shard": null,
      "denylist": null,
      "stats": {
        "system_time_p50": 1.32,
        "system_time_p95": 4.02,
        "user_time_p50": 3.55,
        "user_time_p95": 3.00,
        "total_executions": 3920
      }
    }
  ]
}
```

### Add query to schedule

> The schedule API endpoints are deprecated as of Fleet 4.35. They are maintained for backwards compatibility.
> Please use the [queries](#queries) endpoints, which as of 4.35 have attributes such as `interval` and `platform` that enable scheduling.

`POST /api/v1/fleet/global/schedule`

#### Parameters

| Name     | Type    | In   | Description                                                                                                                      |
| -------- | ------- | ---- | -------------------------------------------------------------------------------------------------------------------------------- |
| query_id | integer | body | **Required.** The query's ID.                                                                                                    |
| interval | integer | body | **Required.** The amount of time, in seconds, the query waits before running.                                                    |
| snapshot | boolean | body | **Required.** Whether the queries logs show everything in its current state.                                                     |
| removed  | boolean | body | Whether "removed" actions should be logged. Default is `null`.                                                                   |
| platform | string  | body | The computer platform where this query will run (other platforms ignored). Empty value runs on all platforms. Default is `null`. |
| shard    | integer | body | Restrict this query to a percentage (1-100) of target hosts. Default is `null`.                                                  |
| version  | string  | body | The minimum required osqueryd version installed on a host. Default is `null`.                                                    |

#### Example

`POST /api/v1/fleet/global/schedule`

##### Request body

```json
{
  "interval": 86400,
  "query_id": 2,
  "snapshot": true
}
```

##### Default response

`Status: 200`

```json
{
  "scheduled": {
    "created_at": "0001-01-01T00:00:00Z",
    "updated_at": "0001-01-01T00:00:00Z",
    "id": 1,
    "pack_id": 5,
    "name": "arp_cache",
    "query_id": 2,
    "query_name": "arp_cache",
    "query": "select * from arp_cache;",
    "interval": 86400,
    "snapshot": true,
    "removed": null,
    "platform": "",
    "version": "",
    "shard": null,
    "denylist": null
  }
}
```

> Note that the `pack_id` is included in the response object because Fleet's Schedule feature uses [osquery query packs](https://osquery.readthedocs.io/en/stable/deployment/configuration/#query-packs) under the hood.

### Edit query in schedule

> The schedule API endpoints are deprecated as of Fleet 4.35. They are maintained for backwards compatibility.
> Please use the [queries](#queries) endpoints, which as of 4.35 have attributes such as `interval` and `platform` that enable scheduling.

`PATCH /api/v1/fleet/global/schedule/:id`

#### Parameters

| Name     | Type    | In   | Description                                                                                                   |
| -------- | ------- | ---- | ------------------------------------------------------------------------------------------------------------- |
| id       | integer | path | **Required.** The scheduled query's ID.                                                                       |
| interval | integer | body | The amount of time, in seconds, the query waits before running.                                               |
| snapshot | boolean | body | Whether the queries logs show everything in its current state.                                                |
| removed  | boolean | body | Whether "removed" actions should be logged.                                                                   |
| platform | string  | body | The computer platform where this query will run (other platforms ignored). Empty value runs on all platforms. |
| shard    | integer | body | Restrict this query to a percentage (1-100) of target hosts.                                                  |
| version  | string  | body | The minimum required osqueryd version installed on a host.                                                    |

#### Example

`PATCH /api/v1/fleet/global/schedule/5`

##### Request body

```json
{
  "interval": 604800
}
```

##### Default response

`Status: 200`

```json
{
  "scheduled": {
    "created_at": "2021-07-16T14:40:15Z",
    "updated_at": "2021-07-16T14:40:15Z",
    "id": 5,
    "pack_id": 1,
    "name": "arp_cache",
    "query_id": 2,
    "query_name": "arp_cache",
    "query": "select * from arp_cache;",
    "interval": 604800,
    "snapshot": true,
    "removed": null,
    "platform": "",
    "shard": null,
    "denylist": null
  }
}
```

### Remove query from schedule

> The schedule API endpoints are deprecated as of Fleet 4.35. They are maintained for backwards compatibility.
> Please use the [queries](#queries) endpoints, which as of 4.35 have attributes such as `interval` and `platform` that enable scheduling.

`DELETE /api/v1/fleet/global/schedule/:id`

#### Parameters

None.

#### Example

`DELETE /api/v1/fleet/global/schedule/5`

##### Default response

`Status: 200`


---

### Team schedule

> The schedule API endpoints are deprecated as of Fleet 4.35. They are maintained for backwards compatibility.
> Please use the [queries](#queries) endpoints, which as of 4.35 have attributes such as `interval` and `platform` that enable scheduling.

- [Get team schedule (deprecated)](#get-team-schedule)
- [Add query to team schedule (deprecated)](#add-query-to-team-schedule)
- [Edit query in team schedule (deprecated)](#edit-query-in-team-schedule)
- [Remove query from team schedule (deprecated)](#remove-query-from-team-schedule)

This allows you to easily configure scheduled queries that will impact a whole team of devices.

#### Get team schedule

> The schedule API endpoints are deprecated as of Fleet 4.35. They are maintained for backwards compatibility.
> Please use the [queries](#queries) endpoints, which as of 4.35 have attributes such as `interval` and `platform` that enable scheduling.

`GET /api/v1/fleet/teams/:id/schedule`

#### Parameters

| Name            | Type    | In    | Description                                                                                                                   |
| --------------- | ------- | ----- | ----------------------------------------------------------------------------------------------------------------------------- |
| id              | integer | path  | **Required**. The team's ID.                                                                                                  |
| page            | integer | query | Page number of the results to fetch.                                                                                          |
| per_page        | integer | query | Results per page.                                                                                                             |
| order_key       | string  | query | What to order results by. Can be any column in the `activities` table.                                                         |
| order_direction | string  | query | **Requires `order_key`**. The direction of the order given the order key. Options include `"asc"` and `"desc"`. Default is `"asc"`. |

#### Example

`GET /api/v1/fleet/teams/2/schedule`

##### Default response

`Status: 200`

```json
{
  "scheduled": [
    {
      "created_at": "0001-01-01T00:00:00Z",
      "updated_at": "0001-01-01T00:00:00Z",
      "id": 4,
      "pack_id": 2,
      "name": "arp_cache",
      "query_id": 2,
      "query_name": "arp_cache",
      "query": "select * from arp_cache;",
      "interval": 120,
      "snapshot": true,
      "platform": "",
      "version": "",
      "removed": null,
      "shard": null,
      "denylist": null,
      "stats": {
        "system_time_p50": 1.32,
        "system_time_p95": 4.02,
        "user_time_p50": 3.55,
        "user_time_p95": 3.00,
        "total_executions": 3920
      }
    },
    {
      "created_at": "0001-01-01T00:00:00Z",
      "updated_at": "0001-01-01T00:00:00Z",
      "id": 5,
      "pack_id": 3,
      "name": "disk_encryption",
      "query_id": 7,
      "query_name": "disk_encryption",
      "query": "select * from disk_encryption;",
      "interval": 86400,
      "snapshot": true,
      "removed": null,
      "platform": "",
      "version": "",
      "shard": null,
      "denylist": null,
      "stats": {
        "system_time_p50": 1.32,
        "system_time_p95": 4.02,
        "user_time_p50": 3.55,
        "user_time_p95": 3.00,
        "total_executions": 3920
      }
    }
  ]
}
```

#### Add query to team schedule

> The schedule API endpoints are deprecated as of Fleet 4.35. They are maintained for backwards compatibility.
> Please use the [queries](#queries) endpoints, which as of 4.35 have attributes such as `interval` and `platform` that enable scheduling.

`POST /api/v1/fleet/teams/:id/schedule`

#### Parameters

| Name     | Type    | In   | Description                                                                                                                      |
| -------- | ------- | ---- | -------------------------------------------------------------------------------------------------------------------------------- |
| id       | integer | path | **Required.** The teams's ID.                                                                                                    |
| query_id | integer | body | **Required.** The query's ID.                                                                                                    |
| interval | integer | body | **Required.** The amount of time, in seconds, the query waits before running.                                                    |
| snapshot | boolean | body | **Required.** Whether the queries logs show everything in its current state.                                                     |
| removed  | boolean | body | Whether "removed" actions should be logged. Default is `null`.                                                                   |
| platform | string  | body | The computer platform where this query will run (other platforms ignored). Empty value runs on all platforms. Default is `null`. |
| shard    | integer | body | Restrict this query to a percentage (1-100) of target hosts. Default is `null`.                                                  |
| version  | string  | body | The minimum required osqueryd version installed on a host. Default is `null`.                                                    |

#### Example

`POST /api/v1/fleet/teams/2/schedule`

##### Request body

```json
{
  "interval": 86400,
  "query_id": 2,
  "snapshot": true
}
```

##### Default response

`Status: 200`

```json
{
  "scheduled": {
    "created_at": "0001-01-01T00:00:00Z",
    "updated_at": "0001-01-01T00:00:00Z",
    "id": 1,
    "pack_id": 5,
    "name": "arp_cache",
    "query_id": 2,
    "query_name": "arp_cache",
    "query": "select * from arp_cache;",
    "interval": 86400,
    "snapshot": true,
    "removed": null,
    "shard": null,
    "denylist": null
  }
}
```

#### Edit query in team schedule

> The schedule API endpoints are deprecated as of Fleet 4.35. They are maintained for backwards compatibility.
> Please use the [queries](#queries) endpoints, which as of 4.35 have attributes such as `interval` and `platform` that enable scheduling.

`PATCH /api/v1/fleet/teams/:team_id/schedule/:scheduled_query_id`

#### Parameters

| Name               | Type    | In   | Description                                                                                                   |
| ------------------ | ------- | ---- | ------------------------------------------------------------------------------------------------------------- |
| team_id            | integer | path | **Required.** The team's ID.                                                                                  |
| scheduled_query_id | integer | path | **Required.** The scheduled query's ID.                                                                       |
| interval           | integer | body | The amount of time, in seconds, the query waits before running.                                               |
| snapshot           | boolean | body | Whether the queries logs show everything in its current state.                                                |
| removed            | boolean | body | Whether "removed" actions should be logged.                                                                   |
| platform           | string  | body | The computer platform where this query will run (other platforms ignored). Empty value runs on all platforms. |
| shard              | integer | body | Restrict this query to a percentage (1-100) of target hosts.                                                  |
| version            | string  | body | The minimum required osqueryd version installed on a host.                                                    |

#### Example

`PATCH /api/v1/fleet/teams/2/schedule/5`

##### Request body

```json
{
  "interval": 604800
}
```

##### Default response

`Status: 200`

```json
{
  "scheduled": {
    "created_at": "2021-07-16T14:40:15Z",
    "updated_at": "2021-07-16T14:40:15Z",
    "id": 5,
    "pack_id": 1,
    "name": "arp_cache",
    "query_id": 2,
    "query_name": "arp_cache",
    "query": "select * from arp_cache;",
    "interval": 604800,
    "snapshot": true,
    "removed": null,
    "platform": "",
    "shard": null,
    "denylist": null
  }
}
```

#### Remove query from team schedule

> The schedule API endpoints are deprecated as of Fleet 4.35. They are maintained for backwards compatibility.
> Please use the [queries](#queries) endpoints, which as of 4.35 have attributes such as `interval` and `platform` that enable scheduling.

`DELETE /api/v1/fleet/teams/:team_id/schedule/:scheduled_query_id`

#### Parameters

| Name               | Type    | In   | Description                             |
| ------------------ | ------- | ---- | --------------------------------------- |
| team_id            | integer | path | **Required.** The team's ID.            |
| scheduled_query_id | integer | path | **Required.** The scheduled query's ID. |

#### Example

`DELETE /api/v1/fleet/teams/2/schedule/5`

##### Default response

`Status: 200`

---

## Scripts

- [Run script](#run-script)
- [Get script result](#get-script-result)
- [Batch-run script](#batch-run-script)
- [List batch scripts](#list-batch-scripts)
- [Get batch script](#get-batch-script)
- [List hosts targeted in batch script](#list-hosts-targeted-in-batch-script)
- [Cancel batch script](#cancel-batch-script)
- [Add script](#add-script)
- [Modify script](#modify-script)
- [Delete script](#delete-script)
- [List scripts](#list-scripts)
- [List host's scripts](#list-hosts-scripts)
- [Get or download script](#get-or-download-script)
- [Get script details by host](#get-hosts-scripts)

### Run script

Run a script on a host.

The script will be added to the host's list of upcoming activities.

The new script will run after other activities finish. Failure of one activity won't cancel other activities.

By default, script runs time out after 5 minutes. You can modify this default in your [agent configuration](https://fleetdm.com/docs/configuration/agent-configuration#script-execution-timeout).

`POST /api/v1/fleet/scripts/run`

#### Parameters

| Name            | Type    | In   | Description                                                                                    |
| ----            | ------- | ---- | --------------------------------------------                                                   |
| host_id         | integer | body | **Required**. The ID of the host to run the script on.                                                |
| script_id       | integer | body | The ID of the existing saved script to run. Only one of either `script_id`, `script_contents`, or `script_name` can be included. |
| script_contents | string  | body | The contents of the script to run. Only one of either `script_id`, `script_contents`, or `script_name` can be included. Scripts must be less than 10,000 characters. To run scripts with more than 10k characters, save the script and use `script_id` or `script_name` and `team_id` instead. |
| script_name       | integer | body | The name of the existing saved script to run. If specified, requires `team_id`. Only one of either `script_id`, `script_contents`, or `script_name` can be included in the request.   |
| team_id       | integer | body | The ID of the existing saved script to run. If specified, requires `script_name`. Only one of either `script_id`, `script_contents`, or `script_name` can be included in the request.  |

> Note that if any combination of `script_id`, `script_contents`, and `script_name` are included in the request, this endpoint will respond with an error.

#### Example

`POST /api/v1/fleet/scripts/run`

##### Default response

`Status: 202`

```json
{
  "host_id": 1227,
  "execution_id": "e797d6c6-3aae-11ee-be56-0242ac120002"
}
```

### Get script result

Gets the result of a script that was executed.

#### Parameters

| Name         | Type   | In   | Description                                   |
| ----         | ------ | ---- | --------------------------------------------  |
| execution_id | string | path | **Required**. The execution id of the script. |

#### Example

`GET /api/v1/fleet/scripts/results/:execution_id`

##### Default response

`Status: 200`

```json
{
  "script_contents": "echo 'hello'",
  "exit_code": 0,
  "output": "hello",
  "message": "",
  "hostname": "Test Host",
  "host_timeout": false,
  "host_id": 1,
  "execution_id": "e797d6c6-3aae-11ee-be56-0242ac120002",
  "runtime": 20,
  "created_at": "2024-09-11T20:30:24Z"
}
```

> Note: `exit_code` can be `null` if Fleet hasn't heard back from the host yet.

> Note: `created_at` is the creation timestamp of the script execution request.


### Batch-run script

Run a script on multiple hosts.

The script will be added to each host's list of upcoming activities.

`POST /api/v1/fleet/scripts/run/batch`

#### Parameters

| Name            | Type    | In   | Description                                                                                    |
| ----            | ------- | ---- | --------------------------------------------                                                   |
| script_id       | integer | body | **Required**. The ID of the existing saved script to run. |
| host_ids        | array   | body |  List of host IDs.  Required if `filters` not specified. Only one of `host_ids` or `filters` may be included in the request.   |                                            |
| filters | object  | body | See [filters](#filters3). Required if `host_ids` not specified. Only one of `host_ids` or `filters` may be included in the request.   |
| not_before       | string  | body | UTC time when the script run is scheduled to begin. If omitted, the batch script will begin right away. |


##### Filters

| Name                              | Type    | Description   |
| ---------------------             | ------- | ----------------------------------------------------------------------------------- |
| query                             | string  | Search query keywords. Searchable fields include `hostname`, `hardware_serial`, `uuid`, and `ipv4`. |
| status                            | string  | Host status. Can either be `new`, `online`, `offline`, `mia` or `missing`. |
| label_id                          | number  | ID of a label to filter by.  |
| team_id                           | number  | ID of the team to filter by. |

> Note that if a batch script is scheduled for the future using `not_before`, and hosts are targeted using `filters`, the script will run on any hosts matching the filters _at the time the batch script was added_. To see all targeted hosts, use the [List hosts targeted in batch script](#list-hosts-targeted-in-batch-script) endpoint.


#### Example

`POST /api/v1/fleet/scripts/run/batch`

##### Request body

Request (using `host_ids`):

```json
{
  "script_id": 123,
  "host_ids": [1, 2, 3],
  "not_before": "2025-07-01T15:00:00Z"
}
```

Request (using `filters`):
```json
{
  "script_id": 123,
  "filters": {
    "status": "online",
    "query": "abc"
  }
}
```

##### Default response

`Status: 202`


```json
{
  "batch_execution_id": "e797d6c6-3aae-11ee-be56-0242ac120002"
}
```

### List batch scripts

Returns a list of batch script executions.

`GET /api/v1/fleet/scripts/batch`

#### Parameters

| Name            | Type    | In   | Description                                                                                    |
| ----            | ------- | ---- | --------------------------------------------                                                   |
| team_id         | integer | query | _Available in Fleet Premium_. Filters to batch script runs for the specified team. |
| status          | string  | query | Filters to batch script runs with this status. Either `"started"`, `"scheduled"`, or `"finished"`. |
| page            | integer | query | Page number of the results to fetch. |
| per_page        | integer | query | Results per page. |


#### Example

`GET /api/v1/fleet/scripts/batch`

<<<<<<< HEAD
##### Request body

```json
{
  "team_id": 123,
  "status": "completed"
}
```

##### Default response

`Status: 200`

```json
{
  "batch_executions": [
    {
      "script_id": 555,
      "script_name": "my-script.sh",
      "batch_execution_id": "e797d6c6-3aae-11ee-be56-0242ac120002",
      "team_id": 123,
      "not_before": "2025-07-01T15:00:00Z",
      "finished_at": "2025-07-06T15:00:00Z",
      "started_at": "2025-07-06T14:00:00Z",
      "status": "finished",
      "canceled": false,
      "targeted_host_count": 12599,
      "ran_host_count": 12345,
      "pending_host_count": 234,
      "errored_host_count": 18,
      "incompatible_host_count": 3,
      "canceled_host_count": 2,
      "created_at": "2025-07-01T10:00:00Z"
    }
  ],
  "meta": {
    "has_next_results": false,
    "has_previous_results": false,
  },
  "count": 1
}
```

### Get batch script

Returns a summary of a batch-run script, including host counts and current status.

> The [Get batch script summary](https://github.com/fleetdm/fleet/blob/fleet-v4.71.1/docs/REST%20API/rest-api.md#get-batch-script-summary) endpoint is deprecated as of Fleet 4.73. It is maintained for backwards compatibility. Please use this endpoint instead.

`GET /api/v1/fleet/scripts/batch/:batch_execution_id`

#### Parameters

| Name               | Type    | In   | Description                                 |
| ------------------ | ------- | ---- | --------------------------------------------|
| batch_execution_id | string  | path | **Required**. The ID returned from a batch script run. |


#### Example

`GET /api/v1/fleet/scripts/batch/abc-def`


=======
>>>>>>> f0c0411d
##### Default response

`Status: 200`


```json
{
  "script_id": 555,
  "script_name": "my-script.sh",
  "team_id": 123,
  "not_before": "2025-07-01T15:00:00Z",
  "finished_at": "2025-07-06T15:00:00Z",
  "started_at": "2025-07-06T14:00:00Z",
  "status": "finished",
  "canceled": false,
  "targeted_host_count": 12599,
  "ran_host_count": 12345,
  "pending_host_count": 234,
  "errored_host_count": 18,
  "incompatible_host_count": 3,
  "canceled_host_count": 2,
  "created_at": "2025-07-01T10:00:00Z"
}
```

### List hosts targeted in batch script

Returns a list hosts targeted in a batch script run, along with their script execution status.

`GET /api/v1/fleet/scripts/batch/:batch_execution_id/host-results`

#### Parameters

| Name                | Type    | In    | Description                                                                                    |
| --------------------| ------- | ----- | --------------------------------------------                                                   |
| batch_execution_id  | string  | path  | **Required**. The ID returned from a batch script run. |
| status              | string  | query | Filters to hosts with this script status. Either `"ran"`, `"pending"`, `"errored"`, `"incompatible"`, or "`canceled`". |
| page                | integer | query | Page number of the results to fetch. |
| per_page            | integer | query | Results per page. |

#### Example

`GET /api/v1/fleet/scripts/batch/abc-def/host-results?status=ran`


##### Default response

`Status: 200`


```json
{
  "hosts": [
    {
      "id": 123,
      "display_name": "Anna's MacBook Pro",
      "script_status": "ran",
      "script_execution_id": "e797d6c6-3aae-11ee-be56-0242ac120002",
      "script_executed_at": "2024-09-11T20:30:24Z",
      "script_output_preview": "hello world"
    }
  ],
  "meta": {
    "has_next_results": false,
    "has_previous_results": false
  },
  "count": 1
}
```

### Cancel batch script

`POST /scripts/batch/abc-def/cancel`

### Add script

Uploads a script, making it available to run on hosts assigned to the specified team (or no team).

`POST /api/v1/fleet/scripts`

#### Parameters

| Name            | Type    | In   | Description                                      |
| ----            | ------- | ---- | --------------------------------------------     |
| script          | file    | form | **Required**. The file containing the script.    |
| team_id         | integer | form | _Available in Fleet Premium_. The team ID. If specified, the script will only be available to hosts assigned to this team. If not specified, the script will only be available to hosts on **no team**.  |

Script line endings are automatically converted from [CRLF to LF](https://en.wikipedia.org/wiki/Newline) for compatibility with both
non-Windows shells and PowerShell.

#### Example

`POST /api/v1/fleet/scripts`

##### Request headers

```http
Content-Length: 306
Content-Type: multipart/form-data; boundary=------------------------f02md47480und42y
```

##### Request body

```http
--------------------------f02md47480und42y
Content-Disposition: form-data; name="team_id"

1
--------------------------f02md47480und42y
Content-Disposition: form-data; name="script"; filename="myscript.sh"
Content-Type: application/octet-stream

echo "hello"
--------------------------f02md47480und42y--

```

##### Default response

`Status: 200`

```json
{
  "script_id": 1227
}
```

### Modify script

Modifies an existing script.

`PATCH /api/v1/fleet/scripts/:id`


#### Parameters

| Name            | Type    | In   | Description                                           |
| ----            | ------- | ---- | --------------------------------------------          |
| id              | integer | path | **Required**. The ID of the script to modify. |
| script          | file    | form | **Required**. The file containing the script. Filename will be ignored. |

#### Example

`PATCH /api/v1/fleet/scripts/1`


##### Request headers

```http
Content-Length: 306
Content-Type: multipart/form-data; boundary=------------------------f02md47480und42y
```

##### Request body

```http
--------------------------f02md47480und42y
Content-Disposition: form-data; name="script"; filename="myscript.sh"
Content-Type: application/octet-stream
echo "hello"
--------------------------f02md47480und42y--
```

##### Default response

`Status: 200`

```json
{
  "id": 1,
  "team_id": null,
  "name": "script_1.sh",
  "created_at": "2023-07-30T13:41:07Z",
  "updated_at": "2023-07-30T13:41:07Z"
}
```


### Delete script

Deletes an existing script.

`DELETE /api/v1/fleet/scripts/:id`

#### Parameters

| Name            | Type    | In   | Description                                           |
| ----            | ------- | ---- | --------------------------------------------          |
| id              | integer | path | **Required**. The ID of the script to delete. |

#### Example

`DELETE /api/v1/fleet/scripts/1`

##### Default response

`Status: 204`

### List scripts

`GET /api/v1/fleet/scripts`

#### Parameters

| Name            | Type    | In    | Description                                                                                                                   |
| --------------- | ------- | ----- | ----------------------------------------------------------------------------------------------------------------------------- |
| team_id         | integer | query | _Available in Fleet Premium_. The ID of the team to filter scripts by. If not specified, it will filter only scripts that are available to hosts with no team. |
| page            | integer | query | Page number of the results to fetch.                                                                                          |
| per_page        | integer | query | Results per page.                                                                                                             |

#### Example

`GET /api/v1/fleet/scripts`

##### Default response

`Status: 200`

```json
{
  "scripts": [
    {
      "id": 1,
      "team_id": null,
      "name": "script_1.sh",
      "created_at": "2023-07-30T13:41:07Z",
      "updated_at": "2023-07-30T13:41:07Z"
    },
    {
      "id": 2,
      "team_id": null,
      "name": "script_2.sh",
      "created_at": "2023-08-30T13:41:07Z",
      "updated_at": "2023-08-30T13:41:07Z"
    }
  ],
  "meta": {
    "has_next_results": false,
    "has_previous_results": false
  }
}

```

### List host's scripts

`GET /api/v1/fleet/hosts/:id/scripts`

#### Parameters

| Name | Type    | In   | Description                  |
| ---- | ------- | ---- | ---------------------------- |
| id   | integer | path | **Required**. The host's id. |
| page | integer | query | Page number of the results to fetch.|
| per_page | integer | query | Results per page.|

#### Example

`GET /api/v1/fleet/hosts/123/scripts`

##### Default response

`Status: 200`

```json
"scripts": [
  {
    "script_id": 3,
    "name": "remove-zoom-artifacts.sh",
    "last_execution": {
      "execution_id": "e797d6c6-3aae-11ee-be56-0242ac120002",
      "executed_at": "2021-12-15T15:23:57Z",
      "status": "error"
    }
  },
  {
    "script_id": 5,
    "name": "set-timezone.sh",
    "last_execution": {
      "id": "e797d6c6-3aae-11ee-be56-0242ac120002",
      "executed_at": "2021-12-15T15:23:57Z",
      "status": "pending"
    }
  },
  {
    "script_id": 8,
    "name": "uninstall-zoom.sh",
    "last_execution": {
      "id": "e797d6c6-3aae-11ee-be56-0242ac120002",
      "executed_at": "2021-12-15T15:23:57Z",
      "status": "ran"
    }
  }
],
"meta": {
  "has_next_results": false,
  "has_previous_results": false
}

```

### Get or download script

`GET /api/v1/fleet/scripts/:id`

#### Parameters

| Name | Type    | In    | Description                                                       |
| ---- | ------- | ----  | -------------------------------------                             |
| id   | integer | path  | **Required.** The desired script's ID.                            |
| alt  | string  | query | If specified and set to "media", downloads the script's contents. |

#### Example (get script)

`GET /api/v1/fleet/scripts/123`

##### Default response

`Status: 200`

```json
{
  "id": 123,
  "team_id": null,
  "name": "script_1.sh",
  "created_at": "2023-07-30T13:41:07Z",
  "updated_at": "2023-07-30T13:41:07Z"
}

```

#### Example (download script)

`GET /api/v1/fleet/scripts/123?alt=media`

##### Example response headers

```http
Content-Length: 13
Content-Type: application/octet-stream
Content-Disposition: attachment;filename="2023-09-27 script_1.sh"
```

###### Example response body

`Status: 200`

```
echo "hello"
```

## Sessions

- [Get session info](#get-session-info)
- [Delete session](#delete-session)

### Get session info

Returns the session information for the session specified by ID.

`GET /api/v1/fleet/sessions/:id`

#### Parameters

| Name | Type    | In   | Description                                  |
| ---- | ------- | ---- | -------------------------------------------- |
| id   | integer | path | **Required**. The ID of the desired session. |

#### Example

`GET /api/v1/fleet/sessions/1`

##### Default response

`Status: 200`

```json
{
  "session_id": 1,
  "user_id": 1,
  "created_at": "2021-03-02T18:41:34Z"
}
```

### Delete session

Deletes the session specified by ID. When the user associated with the session next attempts to access Fleet, they will be asked to log in.

`DELETE /api/v1/fleet/sessions/:id`

#### Parameters

| Name | Type    | In   | Description                                  |
| ---- | ------- | ---- | -------------------------------------------- |
| id   | integer | path | **Required**. The id of the desired session. |

#### Example

`DELETE /api/v1/fleet/sessions/1`

##### Default response

`Status: 200`


---

## Software

- [List software](#list-software)
- [List software versions](#list-software-versions)
- [List operating systems](#list-operating-systems)
- [Get software](#get-software)
- [Get software version](#get-software-version)
- [Get operating system version](#get-operating-system-version)
- [Add package](#add-package)
- [Modify package](#modify-package)
- [List App Store apps](#list-app-store-apps)
- [Add App Store app](#add-app-store-app)
- [Modify App Store app](#modify-app-store-app)
- [List Fleet-maintained apps](#list-fleet-maintained-apps)
- [Get Fleet-maintained app](#get-fleet-maintained-app)
- [Add Fleet-maintained app](#add-fleet-maintained-app)
- [Install software](#install-software)
- [Uninstall software](#uninstall-software)
- [Get software install result](#get-software-install-result)
- [Download software](#download-package)
- [Delete software](#delete-package-or-app-store-app)

### List software

Get a list of all software.

`GET /api/v1/fleet/software/titles`

> **Experimental feature**. This feature is undergoing rapid improvement, which may result in breaking changes to the API or configuration surface. It is not recommended for use in automated workflows.

#### Parameters

| Name                    | Type    | In    | Description                                                                                                                                                                |
| ----------------------- | ------- | ----- | -------------------------------------------------------------------------------------------------------------------------------------------------------------------------- |
| page                    | integer | query | Page number of the results to fetch.                                                                                                                                       |
| per_page                | integer | query | Results per page.                                                                                                                                                          |
| order_key               | string  | query | What to order results by. Allowed fields are `name` and `hosts_count`. Default is `hosts_count` (descending).                                                              |
| order_direction         | string  | query | **Requires `order_key`**. The direction of the order given the order key. Options include `"asc"` and `"desc"`. Default is `"asc"`.                                              |
| query                   | string  | query | Search query keywords. Searchable fields include `title` and `cve`.                                                                                                        |
| team_id                 | integer | query | _Available in Fleet Premium_. Filters the software to only include the software installed on the hosts that are assigned to the specified team. Use `0` to filter by hosts assigned to "No team".                            |
| vulnerable              | boolean | query | If true or 1, only list software that has detected vulnerabilities. Default is `false`.                                                                                    |
| available_for_install   | boolean | query | If `true` or `1`, only list software that is available for install (added by the user). Default is `false`.                                                                |
| self_service            | boolean | query | If `true` or `1`, only lists self-service software. Default is `false`.  |
| packages_only           | boolean | query | If `true` or `1`, only lists packages available for install (without App Store apps).  |
| min_cvss_score | integer | query | _Available in Fleet Premium_. Filters to include only software with vulnerabilities that have a CVSS version 3.x base score higher than the specified value.   |
| max_cvss_score | integer | query | _Available in Fleet Premium_. Filters to only include software with vulnerabilities that have a CVSS version 3.x base score lower than what's specified.   |
| exploit | boolean | query | _Available in Fleet Premium_. If `true`, filters to only include software with vulnerabilities that have been actively exploited in the wild (`cisa_known_exploit: true`). Default is `false`.  |
| platform | string | query | Filter software titles by platforms. Options are: `"macos"` (alias of `"darwin"`), `"darwin"` `"windows"`, `"linux"`, `"chrome"`, `"ios"`, `"ipados"`. To show titles from multiple platforms, separate the platforms with commas (e.g. `?platform=darwin,windows`). |
| exclude_fleet_maintained_apps | boolean | query | If `true` or `1`, Fleet maintained apps will not be included in the list of `software_titles`. Default is `false` |


#### Example

`GET /api/v1/fleet/software/titles?team_id=3&platform=darwin,windows`

##### Default response

`Status: 200`

```json
{
  "counts_updated_at": "2022-01-01 12:32:00",
  "count": 3,
  "software_titles": [
    {
      "id": 12,
      "name": "Firefox.app",
      "software_package": {
        "platform": "darwin",
        "fleet_maintained_app_id": 42,
        "name": "FirefoxInstall.pkg",
        "version": "125.6",
        "self_service": true,
        "automatic_install_policies": [
          {
            "id": 343,
            "name": "[Install software] Firefox.app",
            "fleet_maintained": false
          }
        ],
      },
      "app_store_app": null,
      "versions_count": 3,
      "source": "apps",
      "hosts_count": 48,
      "versions": [
        {
          "id": 123,
          "version": "1.12",
          "vulnerabilities": ["CVE-2023-1234","CVE-2023-4321","CVE-2023-7654"]
        },
        {
          "id": 124,
          "version": "3.4",
          "vulnerabilities": ["CVE-2023-1234","CVE-2023-4321","CVE-2023-7654"]
        },
        {
          "id": 12,
          "version": "1.13",
          "vulnerabilities": ["CVE-2023-1234","CVE-2023-4321","CVE-2023-7654"]
        }
      ],
      "hash_sha256": "1e83a94b801db429398b95a11f76fc5ba0e8643cb027b40a2b890592761f48f9"
    },
    {
      "id": 22,
      "name": "Google Chrome.app",
      "software_package": null,
      "app_store_app": null,
      "versions_count": 5,
      "source": "apps",
      "hosts_count": 345,
      "versions": [
        {
          "id": 331,
          "version": "118.1",
          "vulnerabilities": ["CVE-2023-1234"]
        },
        {
          "id": 332,
          "version": "119.0",
          "vulnerabilities": ["CVE-2023-9876", "CVE-2023-2367"]
        },
        {
          "id": 334,
          "version": "119.4",
          "vulnerabilities": ["CVE-2023-1133", "CVE-2023-2224"]
        },
        {
          "id": 348,
          "version": "121.5",
          "vulnerabilities": ["CVE-2023-0987", "CVE-2023-5673", "CVE-2023-1334"]
        },
      ],
      "hash_sha256": "ca30af561de15bb26186efcbcc59f3936c67d81e071e96fa8afa1e867a67a04f"
    },
    {
      "id": 32,
      "name": "1Password – Password Manager",
      "software_package": null,
      "app_store_app": null,
      "versions_count": 1,
      "source": "chrome_extensions",
      "browser": "chrome",
      "hosts_count": 345,
      "versions": [
        {
          "id": 4242,
          "version": "2.3.7",
          "vulnerabilities": []
        }
      ]
    }
  ],
  "meta": {
    "has_next_results": false,
    "has_previous_results": false
  }
}
```

### List software versions

Get a list of all software versions.

`GET /api/v1/fleet/software/versions`

#### Parameters

| Name                    | Type    | In    | Description                                                                                                                                                                |
| ----------------------- | ------- | ----- | -------------------------------------------------------------------------------------------------------------------------------------------------------------------------- |
| page                    | integer | query | Page number of the results to fetch.                                                                                                                                       |
| per_page                | integer | query | Results per page.                                                                                                                                                          |
| order_key               | string  | query | What to order results by. Allowed fields are `name`, `hosts_count`, `cve_published`, `cvss_score`, `epss_probability` and `cisa_known_exploit`. Default is `hosts_count` (descending).      |
| order_direction         | string  | query | **Requires `order_key`**. The direction of the order given the order key. Options include `"asc"` and `"desc"`. Default is `"asc"`.                                              |
| query                   | string  | query | Search query keywords. Searchable fields include `name`, `version`, and `cve`.                                                                                             |
| team_id                 | integer | query | _Available in Fleet Premium_. Filters the software to only include the software installed on the hosts that are assigned to the specified team. Use `0` to filter by hosts assigned to "No team".                             |
| vulnerable              | boolean    | query | If true or 1, only list software that has detected vulnerabilities. Default is `false`.                                                                                    |
| min_cvss_score | integer | query | _Available in Fleet Premium_. Filters to include only software with vulnerabilities that have a CVSS version 3.x base score higher than the specified value.   |
| max_cvss_score | integer | query | _Available in Fleet Premium_. Filters to only include software with vulnerabilities that have a CVSS version 3.x base score lower than what's specified.   |
| exploit | boolean | query | _Available in Fleet Premium_. If `true`, filters to only include software with vulnerabilities that have been actively exploited in the wild (`cisa_known_exploit: true`). Default is `false`.  |
| without_vulnerability_details | boolean | query | _Available in Fleet Premium_. If `true` only vulnerability name is included in response. If `false` (or omitted), adds vulnerability description, CVSS score, and other details available in Fleet Premium. See notes below on performance. |

> For optimal performance, we recommend Fleet Premium users set `without_vulnerability_details` to `true` whenever possible. If set to `false` a large amount of data will be included in the response. If you need vulnerability details, consider using the [Get vulnerability](#get-vulnerability) endpoint.

#### Example

`GET /api/v1/fleet/software/versions`

##### Default response

`Status: 200`

```json
{
    "counts_updated_at": "2022-01-01 12:32:00",
    "count": 2,
    "software": [
      {
        "id": 1,
        "name": "glibc",
        "version": "2.12",
        "source": "rpm_packages",
        "release": "1.212.el6",
        "vendor": "CentOS",
        "arch": "x86_64",
        "generated_cpe": "cpe:2.3:a:gnu:glibc:2.12:*:*:*:*:*:*:*",
        "vulnerabilities": [
          {
            "cve": "CVE-2009-5155",
            "details_link": "https://nvd.nist.gov/vuln/detail/CVE-2009-5155",
            "cvss_score": 7.5,
            "epss_probability": 0.01537,
            "cisa_known_exploit": false,
            "cve_published": "2022-01-01 12:32:00",
            "cve_description": "In the GNU C Library (aka glibc or libc6) before 2.28, parse_reg_exp in posix/regcomp.c misparses alternatives, which allows attackers to cause a denial of service (assertion failure and application exit) or trigger an incorrect result by attempting a regular-expression match.",
            "resolved_in_version": "2.28"
          }
        ],
        "hosts_count": 1
      },
      {
        "id": 2,
        "name": "1Password – Password Manager",
        "version": "2.10.0",
        "source": "chrome_extensions",
        "browser": "chrome",
        "extension_id": "aeblfdkhhhdcdjpifhhbdiojplfjncoa",
        "generated_cpe": "cpe:2.3:a:1password:1password:2.19.0:*:*:*:*:chrome:*:*",
        "hosts_count": 345,
        "vulnerabilities": null
      }
    ],
    "meta": {
      "has_next_results": false,
      "has_previous_results": false
    }
}
```

### List operating systems

Returns a list of all operating systems.

`GET /api/v1/fleet/os_versions`

#### Parameters

| Name                | Type     | In    | Description                                                                                                                          |
| ---      | ---      | ---   | ---                                                                                                                                  |
| team_id             | integer | query | _Available in Fleet Premium_. Filters response data to the specified team. Use `0` to filter by hosts assigned to "No team".  |
| platform            | string   | query | Filters the hosts to the specified platform |
| os_name     | string | query | The name of the operating system to filter hosts by. `os_version` must also be specified with `os_name`                                                 |
| os_version    | string | query | The version of the operating system to filter hosts by. `os_name` must also be specified with `os_version`                                                 |
| page                    | integer | query | Page number of the results to fetch.                                                                                                                                       |
| per_page                | integer | query | Results per page.                                                                                                                                                          |
| order_key               | string  | query | What to order results by. Allowed fields are: `hosts_count`. Default is `hosts_count` (descending).      |
| order_direction | string | query | **Requires `order_key`**. The direction of the order given the order key. Options include `"asc"` and `"desc"`. Default is `"asc"`. |


##### Default response

`Status: 200`

```json
{
  "count": 1,
  "counts_updated_at": "2023-12-06T22:17:30Z",
  "os_versions": [
    {
      "os_version_id": 123,
      "hosts_count": 21,
      "name": "Microsoft Windows 11 Pro 23H2 10.0.22621.1234",
      "name_only": "Microsoft Windows 11 Pro 23H2",
      "version": "10.0.22621.1234",
      "platform": "windows",
      "generated_cpes": [],
      "vulnerabilities": [
        {
          "cve": "CVE-2022-30190",
          "details_link": "https://nvd.nist.gov/vuln/detail/CVE-2022-30190",
          "cvss_score": 7.8,// Available in Fleet Premium
          "epss_probability": 0.9729,// Available in Fleet Premium
          "cisa_known_exploit": false,// Available in Fleet Premium
          "cve_published": "2022-06-01T00:15:00Z",// Available in Fleet Premium
          "cve_description": "Microsoft Windows Support Diagnostic Tool (MSDT) Remote Code Execution Vulnerability.",// Available in Fleet Premium
          "resolved_in_version": ""// Available in Fleet Premium
        }
      ]
    }
  ],
  "meta": {
    "has_next_results": false,
    "has_previous_results": false
  }
}
```

OS vulnerability data is currently available for Windows and macOS. For other platforms, `vulnerabilities` will be an empty array:

```json
{
  "hosts_count": 1,
  "name": "CentOS Linux 7.9.2009",
  "name_only": "CentOS",
  "version": "7.9.2009",
  "platform": "rhel",
  "generated_cpes": [],
  "vulnerabilities": []
}
```

### Get software

> **Experimental feature**. This feature is undergoing rapid improvement, which may result in breaking changes to the API or configuration surface. It is not recommended for use in automated workflows.

Returns information about the specified software. By default, `versions` are sorted in descending order by the `hosts_count` field.

`GET /api/v1/fleet/software/titles/:id`

#### Parameters

| Name | Type | In | Description |
| ---- | ---- | -- | ----------- |
| id   | integer | path | **Required.** The software title's ID. |
| team_id             | integer | query | _Available in Fleet Premium_. Filters response data to the specified team. Use `0` to filter by hosts assigned to "No team".  |

#### Example

`GET /api/v1/fleet/software/titles/12?team_id=3`

##### Default response

`Status: 200`

```json
{
  "software_title": {
    "id": 12,
    "name": "Falcon.app",
    "bundle_identifier": "crowdstrike.falcon.Agent",
    "available_software": {
      "fleet_maintained_app": {
        "id": 4
      },
      "app_store_app": null
    },
    "software_package": {
      "name": "FalconSensor-6.44.pkg",
      "version": "6.44",
      "categories": ["Productivity"],
      "platform": "darwin",
      "fleet_maintained_app_id": 42,
      "installer_id": 23,
      "team_id": 3,
      "uploaded_at": "2024-04-01T14:22:58Z",
      "hash_sha256": "0123456789abcdef0123456789abcdef0123456789abcdef0123456789abcdef",
      "install_script": "sudo installer -pkg '$INSTALLER_PATH' -target /",
      "pre_install_query": "SELECT 1 FROM macos_profiles WHERE uuid='c9f4f0d5-8426-4eb8-b61b-27c543c9d3db';",
      "post_install_script": "sudo /Applications/Falcon.app/Contents/Resources/falconctl license 0123456789ABCDEFGHIJKLMNOPQRSTUV-WX",
      "uninstall_script": "/Library/CS/falconctl uninstall",
      "self_service": true,
      "labels_include_any": [
        {
          "name": "Engineering",
          "id": 294
        }
      ],
      "automatic_install_policies": [
        {
          "id": 343,
          "name": "[Install software] Crowdstrike Agent",
          "fleet_maintained": false
        }
      ],
      "status": {
        "installed": 3,
        "pending_install": 1,
        "failed_install": 0,
        "pending_uninstall": 2,
        "failed_uninstall": 1
      }
    },
    "app_store_app": null,
    "counts_updated_at": "2024-11-03T22:39:36Z",
    "source": "apps",
    "hosts_count": 48,
    "versions": [
      {
        "id": 123,
        "version": "117.0",
        "vulnerabilities": ["CVE-2023-1234"],
        "hosts_count": 37
      },
      {
        "id": 124,
        "version": "116.0",
        "vulnerabilities": ["CVE-2023-4321"],
        "hosts_count": 7
      },
      {
        "id": 127,
        "version": "115.5",
        "vulnerabilities": ["CVE-2023-7654"],
        "hosts_count": 4
      }
    ]
  }
}
```

#### Example (App Store app)

`GET /api/v1/fleet/software/titles/15`

##### Default response

`Status: 200`

```json
{
  "software_title": {
    "id": 15,
    "name": "Logic Pro",
    "bundle_identifier": "com.apple.logic10",
    "available_software": {
      "fleet_maintained_app": null,
      "app_store_app": {
        "app_store_id": "8675309"
      }
    },
    "software_package": null,
    "app_store_app": {
      "name": "Logic Pro",
      "categories": [],
      "app_store_id": 1091189122,
      "platform": "darwin",
      "latest_version": "2.04",
      "created_at": "2024-04-01T14:22:58Z",
      "icon_url": "https://is1-ssl.mzstatic.com/image/thumb/Purple211/v4/f1/65/1e/a4844ccd-486d-455f-bb31-67336fe46b14/AppIcon-1x_U007emarketing-0-7-0-85-220-0.png/512x512bb.jpg",
      "self_service": true,
      "automatic_install_policies": [
        {
          "id": 345,
          "name": "[Install software] Logic Pro",
          "fleet_maintained": false
        }
      ],
      "status": {
        "installed": 3,
        "pending": 1,
        "failed": 2,
      }
    },
    "source": "apps",
    "hosts_count": 48,
    "versions": [
      {
        "id": 123,
        "version": "2.04",
        "vulnerabilities": [],
        "hosts_count": 24
      }
    ]
  }
}
```

### Get software version

Returns information about the specified software version.

`GET /api/v1/fleet/software/versions/:id`

#### Parameters

| Name | Type | In | Description |
| ---- | ---- | -- | ----------- |
| id   | integer | path | **Required.** The software version's ID. |
| team_id             | integer | query | _Available in Fleet Premium_. Filters response data to the specified team. Use `0` to filter by hosts assigned to "No team".  |

#### Example

`GET /api/v1/fleet/software/versions/12`

##### Default response

`Status: 200`

```json
{
  "software": {
    "id": 425224,
    "name": "Firefox.app",
    "version": "117.0",
    "bundle_identifier": "org.mozilla.firefox",
    "source": "apps",
    "generated_cpe": "cpe:2.3:a:mozilla:firefox:117.0:*:*:*:*:macos:*:*",
    "vulnerabilities": [
      {
        "cve": "CVE-2023-4863",
        "details_link": "https://nvd.nist.gov/vuln/detail/CVE-2023-4863",
        "created_at": "2024-07-01T00:15:00Z",
        "cvss_score": 8.8, // Available in Fleet Premium
        "epss_probability": 0.4101, // Available in Fleet Premium
        "cisa_known_exploit": true, // Available in Fleet Premium
        "cve_published": "2023-09-12T15:15:00Z", // Available in Fleet Premium
        "resolved_in_version": "" // Available in Fleet Premium
      },
      {
        "cve": "CVE-2023-5169",
        "details_link": "https://nvd.nist.gov/vuln/detail/CVE-2023-5169",
        "created_at": "2024-07-01T00:15:00Z",
        "cvss_score": 6.5, // Available in Fleet Premium
        "epss_probability": 0.00073, // Available in Fleet Premium
        "cisa_known_exploit": false, // Available in Fleet Premium
        "cve_published": "2023-09-27T15:19:00Z", // Available in Fleet Premium
        "resolved_in_version": "118" // Available in Fleet Premium
      }
    ]
  }
}
```


### Get operating system version

Retrieves information about the specified operating system (OS) version.

`GET /api/v1/fleet/os_versions/:id`

#### Parameters

| Name | Type | In | Description |
| ---- | ---- | -- | ----------- |
| id   | integer | path | **Required.** The OS version's ID. |
| team_id             | integer | query | _Available in Fleet Premium_. Filters response data to the specified team. Use `0` to filter by hosts assigned to "No team".  |

##### Default response

`Status: 200`

```json
{
  "counts_updated_at": "2023-12-06T22:17:30Z",
  "os_version": {
    "id": 123,
    "hosts_count": 21,
    "name": "Microsoft Windows 11 Pro 23H2 10.0.22621.1234",
    "name_only": "Microsoft Windows 11 Pro 23H2",
    "version": "10.0.22621.1234",
    "platform": "windows",
    "generated_cpes": [],
    "vulnerabilities": [
      {
        "cve": "CVE-2022-30190",
        "details_link": "https://nvd.nist.gov/vuln/detail/CVE-2022-30190",
        "created_at": "2024-07-01T00:15:00Z",
        "cvss_score": 7.8,// Available in Fleet Premium
        "epss_probability": 0.9729,// Available in Fleet Premium
        "cisa_known_exploit": false,// Available in Fleet Premium
        "cve_published": "2022-06-01T00:15:00Z",// Available in Fleet Premium
        "cve_description": "Microsoft Windows Support Diagnostic Tool (MSDT) Remote Code Execution Vulnerability.",// Available in Fleet Premium
        "resolved_in_version": ""// Available in Fleet Premium
      }
    ]
  }
}
```

OS vulnerability data is currently available for Windows and macOS. For other platforms, `vulnerabilities` will be an empty array:

```json
{
  "id": 321,
  "hosts_count": 1,
  "name": "CentOS Linux 7.9.2009",
  "name_only": "CentOS",
  "version": "7.9.2009",
  "platform": "rhel",
  "generated_cpes": [],
  "vulnerabilities": []
}
```

### Add package

> **Experimental feature**. This feature is undergoing rapid improvement, which may result in breaking changes to the API or configuration surface. It is not recommended for use in automated workflows.

_Available in Fleet Premium._

Add a package (.pkg, .msi, .exe, .deb, .rpm, .tar.gz) to install on macOS, Windows, or Linux hosts.


`POST /api/v1/fleet/software/package`

#### Parameters

| Name            | Type    | In   | Description                                      |
| ----            | ------- | ---- | --------------------------------------------     |
| software        | file    | form | **Required**. Installer package file. Supported packages are .pkg, .msi, .exe, .deb, and .rpm.   |
| team_id         | integer | form | **Required**. The team ID. Adds a software package to the specified team. |
| install_script  | string | form | Script that Fleet runs to install software. If not specified Fleet runs the [default install script](https://github.com/fleetdm/fleet/tree/main/pkg/file/scripts) for each package type if one exists. Required for `.tar.gz` and `.exe` (no default script). |
| uninstall_script  | string | form | Script that Fleet runs to uninstall software. If not specified Fleet runs the [default uninstall script](https://github.com/fleetdm/fleet/tree/main/pkg/file/scripts) for each package type if one exists. Required for `.tar.gz` and `.exe` (no default script). |
| pre_install_query  | string | form | Query that is pre-install condition. If the query doesn't return any result, Fleet won't proceed to install. |
| post_install_script | string | form | The contents of the script to run after install. If the specified script fails (exit code non-zero) software install will be marked as failed and rolled back. |
| self_service | boolean | form | Self-service software is optional and can be installed by the end user. |
| labels_include_any        | array     | form | Target hosts that have any label in the array. |
| labels_exclude_any | array | form | Target hosts that don't have any label in the array. |
| automatic_install | boolean | form | Only supported for macOS apps. Specifies whether to create a policy that triggers a software install only on hosts missing the software. |

Only one of `labels_include_any` or `labels_exclude_any` can be specified. If neither are specified, all hosts are targeted.

#### Example

`POST /api/v1/fleet/software/package`

##### Request header

```http
Content-Length: 8500
Content-Type: multipart/form-data; boundary=------------------------d8c247122f594ba0
```

##### Request body

```http
--------------------------d8c247122f594ba0
Content-Disposition: form-data; name="team_id"
1
--------------------------d8c247122f594ba0
Content-Disposition: form-data; name="self_service"
true
--------------------------d8c247122f594ba0
Content-Disposition: form-data; name="install_script"
sudo installer -pkg /temp/FalconSensor-6.44.pkg -target /
--------------------------d8c247122f594ba0
Content-Disposition: form-data; name="pre_install_query"
SELECT 1 FROM macos_profiles WHERE uuid='c9f4f0d5-8426-4eb8-b61b-27c543c9d3db';
--------------------------d8c247122f594ba0
Content-Disposition: form-data; name="post_install_script"
sudo /Applications/Falcon.app/Contents/Resources/falconctl license 0123456789ABCDEFGHIJKLMNOPQRSTUV-WX
--------------------------d8c247122f594ba0
Content-Disposition: form-data; name="software"; filename="FalconSensor-6.44.pkg"
Content-Type: application/octet-stream
<BINARY_DATA>
--------------------------d8c247122f594ba0
```

##### Default response

`Status: 200`

```json
{
  "software_package": {
    "title_id": 123,
    "name": "FalconSensor-6.44.pkg",
    "version": "6.44",
    "platform": "darwin",
    "fleet_maintained_app_id": 42,
    "installer_id": 23,
    "team_id": 3,
    "uploaded_at": "2024-04-01T14:22:58Z",
    "hash_sha256": "0123456789abcdef0123456789abcdef0123456789abcdef0123456789abcdef",
    "install_script": "sudo installer -pkg /temp/FalconSensor-6.44.pkg -target /",
    "pre_install_query": "SELECT 1 FROM macos_profiles WHERE uuid='c9f4f0d5-8426-4eb8-b61b-27c543c9d3db';",
    "post_install_script": "sudo /Applications/Falcon.app/Contents/Resources/falconctl license 0123456789ABCDEFGHIJKLMNOPQRSTUV-WX",
    "self_service": true,
    "url": "",
    "automatic_install_policies": null,
    "labels_include_any": null,
    "labels_exclude_any": null,
    "status": {
      "installed": 0,
      "pending": 0,
      "failed": 0
    }
  }
}
```

### Modify package

> **Experimental feature**. This feature is undergoing rapid improvement, which may result in breaking changes to the API or configuration surface. It is not recommended for use in automated workflows.

_Available in Fleet Premium._

Update a package to install on macOS, Windows, or Linux (Ubuntu) hosts.

`PATCH /api/v1/fleet/software/titles/:id/package`

#### Parameters

| Name            | Type    | In   | Description                                      |
| ----            | ------- | ---- | --------------------------------------------     |
| id | integer | path | ID of the software title being updated. |
| software        | file    | form | Installer package file. Supported packages are .pkg, .msi, .exe, .deb, and .rpm.   |
| team_id         | integer | form | **Required**. The team ID. Updates a software package in the specified team. |
| categories        | string[] | form | Zero or more of the [supported categories](https://fleetdm.com/docs/configuration/yaml-files#supported-software-categories), used to group self-service software on your end users' **Fleet Desktop > My device** page. Software with no categories will be still be shown under **All**. |
| install_script  | string | form | Command that Fleet runs to install software. If not specified Fleet runs the [default install command](https://github.com/fleetdm/fleet/tree/main/pkg/file/scripts) for each package type. |
| pre_install_query  | string | form | Query that is pre-install condition. If the query doesn't return any result, the package will not be installed. |
| post_install_script | string | form | The contents of the script to run after install. If the specified script fails (exit code non-zero) software install will be marked as failed and rolled back. |
| self_service | boolean | form | Whether this is optional self-service software that can be installed by the end user. |
| labels_include_any        | array     | form | Target hosts that have any label in the array. Only one of either `labels_include_any` or `labels_exclude_any` can be specified. |
| labels_exclude_any | array | form | Target hosts that don't have any label in the array. |

Only one of `labels_include_any` or `labels_exclude_any` can be specified. If neither are specified, all hosts are targeted.

> Changes to the installer package will reset installation counts. Changes to any field other than `self_service` will cancel pending installs for the old package.

#### Example

`PATCH /api/v1/fleet/software/titles/1/package`

##### Request header

```http
Content-Length: 8500
Content-Type: multipart/form-data; boundary=------------------------d8c247122f594ba0
```

##### Request body

```http
--------------------------d8c247122f594ba0
Content-Disposition: form-data; name="team_id"
1
--------------------------d8c247122f594ba0
Content-Disposition: form-data; name="self_service"
true
--------------------------d8c247122f594ba0
Content-Disposition: form-data; name="install_script"
sudo installer -pkg /temp/FalconSensor-6.44.pkg -target /
--------------------------d8c247122f594ba0
Content-Disposition: form-data; name="pre_install_query"
SELECT 1 FROM macos_profiles WHERE uuid='c9f4f0d5-8426-4eb8-b61b-27c543c9d3db';
--------------------------d8c247122f594ba0
Content-Disposition: form-data; name="post_install_script"
sudo /Applications/Falcon.app/Contents/Resources/falconctl license 0123456789ABCDEFGHIJKLMNOPQRSTUV-WX
--------------------------d8c247122f594ba0
Content-Disposition: form-data; name="software"; filename="FalconSensor-6.44.pkg"
Content-Type: application/octet-stream
<BINARY_DATA>
--------------------------d8c247122f594ba0
```

##### Default response

`Status: 200`

```json
{
  "software_package": {
    "name": "FalconSensor-6.44.pkg",
    "categories": [],
    "version": "6.44",
    "platform": "darwin",
    "fleet_maintained_app_id": 42,
    "installer_id": 23,
    "team_id": 3,
    "uploaded_at": "2024-04-01T14:22:58Z",
    "hash_sha256": "0123456789abcdef0123456789abcdef0123456789abcdef0123456789abcdef",
    "install_script": "sudo installer -pkg /temp/FalconSensor-6.44.pkg -target /",
    "pre_install_query": "SELECT 1 FROM macos_profiles WHERE uuid='c9f4f0d5-8426-4eb8-b61b-27c543c9d3db';",
    "post_install_script": "sudo /Applications/Falcon.app/Contents/Resources/falconctl license 0123456789ABCDEFGHIJKLMNOPQRSTUV-WX",
    "self_service": true,
    "status": {
      "installed": 0,
      "pending": 0,
      "failed": 0
    }
  }
}
```

### List App Store apps

> **Experimental feature**. This feature is undergoing rapid improvement, which may result in breaking changes to the API or configuration surface. It is not recommended for use in automated workflows.

Returns the list of Apple App Store (VPP) that can be added to the specified team. If an app is already added to the team, it's excluded from the list.

`GET /api/v1/fleet/software/app_store_apps`

#### Parameters

| Name    | Type | In | Description |
| ------- | ---- | -- | ----------- |
| team_id | integer | query | **Required**. The team ID. |

#### Example

`GET /api/v1/fleet/software/app_store_apps/?team_id=3`

##### Default response

`Status: 200`

```json
{
  "app_store_apps": [
    {
      "name": "Xcode",
      "icon_url": "https://is1-ssl.mzstatic.com/image/thumb/Purple211/v4/f1/65/1e/a4844ccd-486d-455f-bb31-67336fe46b14/AppIcon-1x_U007emarketing-0-7-0-85-220-0.png/512x512bb.jpg",
      "latest_version": "15.4",
      "app_store_id": "497799835",
      "platform": "darwin"
    },
    {
      "name": "Logic Pro",
      "icon_url": "https://is1-ssl.mzstatic.com/image/thumb/Purple211/v4/f1/65/1e/a4844ccd-486d-455f-bb31-67336fe46b14/AppIcon-1x_U007emarketing-0-7-0-85-220-0.png/512x512bb.jpg",
      "latest_version": "2.04",
      "app_store_id": "634148309",
      "platform": "ios"
    },
    {
      "name": "Logic Pro",
      "icon_url": "https://is1-ssl.mzstatic.com/image/thumb/Purple211/v4/f1/65/1e/a4844ccd-486d-455f-bb31-67336fe46b14/AppIcon-1x_U007emarketing-0-7-0-85-220-0.png/512x512bb.jpg",
      "latest_version": "2.04",
      "app_store_id": "634148309",
      "platform": "ipados"
    },
  ]
}
```

### Add App Store app

> **Experimental feature**. This feature is undergoing rapid improvement, which may result in breaking changes to the API or configuration surface. It is not recommended for use in automated workflows.

_Available in Fleet Premium._

Add App Store (VPP) app purchased in Apple Business Manager.

`POST /api/v1/fleet/software/app_store_apps`

#### Parameters

| Name | Type | In | Description |
| ---- | ---- | -- | ----------- |
| app_store_id   | string | body | **Required.** The ID of App Store app. |
| team_id       | integer | body | **Required**. The team ID. Adds VPP software to the specified team.  |
| platform | string | body | The platform of the app (`darwin`, `ios`, or `ipados`). Default is `darwin`. |
| self_service | boolean | body | Only supported for macOS apps. Specifies whether the app shows up on the **Fleet Desktop > My device** page and is available for install by the end user. |
| ensure | string | form | For macOS only, if set to "present" (currently the only valid value if set), create a policy that triggers a software install only on hosts missing the software. |
| labels_include_any        | array     | form | Target hosts that have any label in the array. |
| labels_exclude_any | array | form | Target hosts that don't have any label in the array. |

Only one of `labels_include_any` or `labels_exclude_any` can be specified. If neither are specified, all hosts are targeted.


#### Example

`POST /api/v1/fleet/software/app_store_apps`

##### Request body

```json
{
  "app_store_id": "497799835",
  "categories": ["Productivity"],
  "team_id": 2,
  "platform": "ipados",
  "self_service": true
}
```

##### Default response

`Status: 200`

```json
{
  "software_title_id": 123
}
```

### Modify App Store app

> **Experimental feature**. This feature is undergoing rapid improvement, which may result in breaking changes to the API or configuration surface. It is not recommended for use in automated workflows.
_Available in Fleet Premium._

Modify App Store (VPP) app's options.

`PATCH /api/v1/fleet/software/titles/:title_id/app_store_app`

#### Parameters

| Name | Type | In | Description |
| ---- | ---- | -- | ----------- |
| team_id       | integer | body | **Required**. The team ID. Edits App Store apps from the specified team.  |
| categories | string[] | body | Zero or more of the [supported categories](https://fleetdm.com/docs/configuration/yaml-files#supported-software-categories), used to group self-service software on your end users' **Fleet Desktop > My device** page. Software with no categories will be still be shown under **All**. |
| self_service | boolean | body | Self-service software is optional and can be installed by the end user. |
| labels_include_any        | array     | form | Target hosts that have any label in the array. |
| labels_exclude_any | array | form | Target hosts that don't have any label in the array. |

Only one of `labels_include_any` or `labels_exclude_any` can be specified. If neither are specified, all hosts are targeted.

#### Example

`PATCH /api/v1/fleet/software/titles/3467/app_store_app`

##### Request body

```json
{
  "team_id": 2,
  "self_service": true,
  "categories": ["Browser"],
  "labels_include_any": [
    "Product",
    "Marketing"
  ]
}
```

##### Default response

`Status: 200`

```json
{
  "app_store_app": {
    "name": "Logic Pro",
    "app_store_id": 1091189122,
    "categories": ["Browser"],
    "latest_version": "2.04",
    "icon_url": "https://is1-ssl.mzstatic.com/image/thumb/Purple211/v4/f1/65/1e/a4844ccd-486d-455f-bb31-67336fe46b14/AppIcon-1x_U007emarketing-0-7-0-85-220-0.png/512x512bb.jpg",
    "self_service": true,
    "labels_include_any": [
      {
        "name": "Product",
        "id": 12
      },
      {
        "name": "Marketing",
        "id": 17
      }
    ],
    "automatic_install_policies": [
      {
        "id": 345,
        "name": "[Install software] Logic Pro",
        "fleet_maintained": false
      }
    ],
    "status": {
      "installed": 3,
      "pending": 1,
      "failed": 2,
    }
  }
}
```


### List Fleet-maintained apps

> **Experimental feature**. This feature is undergoing rapid improvement, which may result in breaking changes to the API or configuration surface. It is not recommended for use in automated workflows.

List available Fleet-maintained apps.

`GET /api/v1/fleet/software/fleet_maintained_apps`

#### Parameters

| Name | Type | In | Description |
| ---- | ---- | -- | ----------- |
| team_id  | integer | query | If specified, each app includes the `software_title_id` if the software has already been added to that team.  |
| page     | integer | query | Page number of the results to fetch.  |
| per_page | integer | query | Results per page.  |

#### Example

`GET /api/v1/fleet/software/fleet_maintained_apps?team_id=3`

##### Default response

`Status: 200`

```json
{
  "fleet_maintained_apps": [
    {
      "id": 1,
      "name": "1Password",
      "slug": "1password/darwin",
      "platform": "darwin",
      "version": "8.10.40",
      "software_title_id": 1
    },
    {
      "id": 2,
      "name": "Adobe Acrobat Reader",
      "slug": "adobe-acrobat-reader/darwin",
      "platform": "darwin",
      "version": "24.002.21005",
      "software_title_id": null
    },
    {
      "id": 3,
      "name": "Box Drive",
      "slug": "box-drive/darwin",
      "platform": "darwin",
      "version": "2.39.179",
      "software_title_id": 3
    },
    ...
  ],
  "meta": {
    "has_next_results": false,
    "has_previous_results": false
  }
}
```

### Get Fleet-maintained app

> **Experimental feature**. This feature is undergoing rapid improvement, which may result in breaking changes to the API or configuration surface. It is not recommended for use in automated workflows.

Returns information about the specified Fleet-maintained app.

`GET /api/v1/fleet/software/fleet_maintained_apps/:id`

#### Parameters

| Name | Type | In | Description |
| ---- | ---- | -- | ----------- |
| id   | integer | path | **Required.** The Fleet-maintained app's ID. |
| team_id  | integer | query | If supplied, set `software_title_id` on the response when an installer or VPP app has already been added to that team for that software.  |

#### Example

`GET /api/v1/fleet/software/fleet_maintained_apps/1`

##### Default response

`Status: 200`

```json
{
  "fleet_maintained_app": {
    "id": 1,
    "slug": "1password/darwin",
    "name": "1Password",
    "filename": "1Password-8.10.50-aarch64.zip",
    "version": "8.10.50",
    "platform": "darwin",
    "url": "https://downloads.1password.com/mac/1Password-8.10.50-aarch64.zip",
    "install_script": "#!/bin/sh\ninstaller -pkg \"$INSTALLER_PATH\" -target /",
    "uninstall_script": "#!/bin/sh\npkg_ids=$PACKAGE_ID\nfor pkg_id in '${pkg_ids[@]}'...",
    "software_title_id": 3
    "categories": ["Productivity"]
  }
}
```

### Add Fleet-maintained app

> **Experimental feature**. This feature is undergoing rapid improvement, which may result in breaking changes to the API or configuration surface. It is not recommended for use in automated workflows.
_Available in Fleet Premium._

Add Fleet-maintained app so it's available for install.

`POST /api/v1/fleet/software/fleet_maintained_apps`

#### Parameters

| Name | Type | In | Description |
| ---- | ---- | -- | ----------- |
| fleet_maintained_app_id   | integer | body | **Required.** The ID of Fleet-maintained app. |
| team_id       | integer | body | **Required**. The team ID. Adds Fleet-maintained app to the specified team.  |
| install_script  | string | body | Command that Fleet runs to install software. If not specified Fleet runs default install command for each Fleet-maintained app. |
| pre_install_query  | string | body | Query that is pre-install condition. If the query doesn't return any result, Fleet won't proceed to install. |
| post_install_script | string | body | The contents of the script to run after install. If the specified script fails (exit code non-zero) software install will be marked as failed and rolled back. |
| self_service | boolean | body | Self-service software is optional and can be installed by the end user. |
| labels_include_any        | array     | form | Target hosts that have any label in the array. |
| labels_exclude_any | array | form | Target hosts that don't have any label in the array. |
| automatic_install | boolean | form | Create a policy that triggers a software install only on hosts missing the software. |

Only one of `labels_include_any` or `labels_exclude_any` can be specified. If neither are specified, all hosts are targeted.

#### Example

`POST /api/v1/fleet/software/fleet_maintained_apps`

##### Request body

```json
{
  "fleet_maintained_app_id": 3,
  "team_id": 2,
  "ensure": "present"
}
```

##### Default response

`Status: 200`

```json
{
  "software_title_id": 234
}
```

### Download software

> **Experimental feature**. This feature is undergoing rapid improvement, which may result in breaking changes to the API or configuration surface. It is not recommended for use in automated workflows.

_Available in Fleet Premium._

`GET /api/v1/fleet/software/titles/:id/package?alt=media`

#### Parameters

| Name            | Type    | In   | Description                                      |
| ----            | ------- | ---- | --------------------------------------------     |
| id   | integer | path | **Required**. The ID of the software title to download software package.|
| team_id | integer | query | **Required**. The team ID. Downloads a software package added to the specified team. |
| alt             | integer | query | **Required**. If specified and set to "media", downloads the specified software package. |

#### Example

`GET /api/v1/fleet/software/titles/123/package?alt=media?team_id=2`

##### Default response

`Status: 200`

```http
Status: 200
Content-Type: application/octet-stream
Content-Disposition: attachment
Content-Length: <length>
Body: <blob>
```

### Install software

> **Experimental feature**. This feature is undergoing rapid improvement, which may result in breaking changes to the API or configuration surface. It is not recommended for use in automated workflows.

_Available in Fleet Premium._

Install software (package or App Store app) on a macOS, iOS, iPadOS, Windows, or Linux (Ubuntu) host. Software title must have a `software_package` or `app_store_app` to be installed.

Package installs time out after 1 hour.

`POST /api/v1/fleet/hosts/:id/software/:software_title_id/install`

#### Parameters

| Name              | Type       | In   | Description                                      |
| ---------         | ---------- | ---- | --------------------------------------------     |
| id                | integer    | path | **Required**. The host's ID.                     |
| software_title_id | integer    | path | **Required**. The software title's ID.           |

#### Example

`POST /api/v1/fleet/hosts/123/software/3435/install`

##### Default response

`Status: 202`

### Uninstall software

> **Experimental feature**. This feature is undergoing rapid improvement, which may result in breaking changes to the API or configuration surface. It is not recommended for use in automated workflows.
_Available in Fleet Premium._

Uninstalls software from a host.

`POST /api/v1/fleet/hosts/:id/software/:software_title_id/uninstall`

#### Parameters

| Name              | Type       | In   | Description                                      |
| ---------         | ---------- | ---- | --------------------------------------------     |
| id                | integer    | path | **Required**. The host's ID.                     |
| software_title_id | integer    | path | **Required**. The software title's ID.           |

#### Example

`POST /api/v1/fleet/hosts/123/software/3435/uninstall`

##### Default response

`Status: 202`

### Get software install result

> **Experimental feature**. This feature is undergoing rapid improvement, which may result in breaking changes to the API or configuration surface. It is not recommended for use in automated workflows.

_Available in Fleet Premium._

`GET /api/v1/fleet/software/install/:install_uuid/results`

Get the results of a Fleet-maintained app or custom package install. To get uninstall results, use the [List activities](#list-activities) and [Get script result](#get-script-result) API endpoints.

To get the results of an App Store app install, use the [List MDM commands](#list-mdm-commands) and [Get MDM command results](#get-mdm-command-results) API endpoints. Fleet uses an MDM command to install App Store apps.

| Name            | Type    | In   | Description                                      |
| ----            | ------- | ---- | --------------------------------------------     |
| install_uuid | string | path | **Required**. The software installation UUID.|

#### Example

`GET /api/v1/fleet/software/install/b15ce221-e22e-4c6a-afe7-5b3400a017da/results`

##### Default response

`Status: 200`

```json
 {
   "install_uuid": "b15ce221-e22e-4c6a-afe7-5b3400a017da",
   "software_title": "Falcon.app",
   "software_title_id": 8353,
   "software_package": "FalconSensor-6.44.pkg",
   "host_id": 123,
   "host_display_name": "Marko's MacBook Pro",
   "status": "failed_install",
   "output": "Installing software...\nError: The operation can’t be completed because the item “Falcon” is in use.",
   "pre_install_query_output": "Query returned result\nSuccess",
   "post_install_script_output": "Running script...\nExit code: 1 (Failed)\nRolling back software install...\nSuccess"
 }
```

### Download package

> **Experimental feature**. This feature is undergoing rapid improvement, which may result in breaking changes to the API or configuration surface. It is not recommended for use in automated workflows.

_Available in Fleet Premium._

`GET /api/v1/fleet/software/titles/:software_title_id/package?alt=media`

#### Parameters

| Name            | Type    | In   | Description                                      |
| ----            | ------- | ---- | --------------------------------------------     |
| software_title_id   | integer | path | **Required**. The ID of the software title to download software package.|
| team_id | integer | query | **Required**. The team ID. Downloads a software package added to the specified team. |
| alt             | integer | query | **Required**. If specified and set to "media", downloads the specified software package. |

#### Example

`GET /api/v1/fleet/software/titles/123/package?alt=media?team_id=2`

##### Default response

`Status: 200`

```http
Status: 200
Content-Type: application/octet-stream
Content-Disposition: attachment
Content-Length: <length>
Body: <blob>
```

### Delete software

> **Experimental feature**. This feature is undergoing rapid improvement, which may result in breaking changes to the API or configuration surface. It is not recommended for use in automated workflows.

_Available in Fleet Premium._

Deletes software that's available for install. This won't uninstall the software from hosts.

`DELETE /api/v1/fleet/software/titles/:software_title_id/available_for_install`

#### Parameters

| Name            | Type    | In   | Description                                      |
| ----            | ------- | ---- | --------------------------------------------     |
| software_title_id              | integer | path | **Required**. The ID of the software title to delete software available for install. |
| team_id | integer | query | **Required**. The team ID. Deletes a software package added to the specified team. |

#### Example

`DELETE /api/v1/fleet/software/titles/24/available_for_install?team_id=2`

##### Default response

`Status: 204`

## Vulnerabilities

- [List vulnerabilities](#list-vulnerabilities)
- [Get vulnerability](#get-vulnerability)

### List vulnerabilities

Retrieves a list of all CVEs affecting software and/or OS versions.

`GET /api/v1/fleet/vulnerabilities`

#### Parameters

| Name                | Type     | In    | Description                                                                                                                          |
| ---      | ---      | ---   | ---                                                                                                                                  |
| team_id             | integer | query | _Available in Fleet Premium_. Filters only include vulnerabilities affecting the specified team. Use `0` to filter by hosts assigned to "No team".  |
| page                    | integer | query | Page number of the results to fetch.                                                                                                                                       |
| per_page                | integer | query | Results per page.                                                                                                                                                          |
| order_key               | string  | query | What to order results by. Allowed fields are: `cve`, `cvss_score`, `epss_probability`, `cve_published`, `created_at`, and `host_count`. Default is `created_at` (descending).      |
| order_direction | string | query | **Requires `order_key`**. The direction of the order given the order key. Options include `"asc"` and `"desc"`. Default is `"asc"`. |
| query | string | query | Search query keywords. Searchable fields include `cve`. |
| exploit | boolean | query | _Available in Fleet Premium_. If `true`, filters to only include vulnerabilities that have been actively exploited in the wild (`cisa_known_exploit: true`). Otherwise, includes vulnerabilities with any `cisa_known_exploit` value.  |


##### Default response

`Status: 200`

```json
{
  "vulnerabilities": [
    {
      "cve": "CVE-2022-30190",
      "created_at": "2022-06-01T00:15:00Z",
      "hosts_count": 1234,
      "hosts_count_updated_at": "2023-12-20T15:23:57Z",
      "details_link": "https://nvd.nist.gov/vuln/detail/CVE-2022-30190",
      "cvss_score": 7.8,// Available in Fleet Premium
      "epss_probability": 0.9729,// Available in Fleet Premium
      "cisa_known_exploit": false,// Available in Fleet Premium
      "cve_published": "2022-06-01T00:15:00Z",// Available in Fleet Premium
      "cve_description": "Microsoft Windows Support Diagnostic Tool (MSDT) Remote Code Execution Vulnerability.",// Available in Fleet Premium
    }
  ],
  "count": 123,
  "counts_updated_at": "2024-02-02T16:40:37Z",
  "meta": {
    "has_next_results": false,
    "has_previous_results": false
  }
}
```


### Get vulnerability

Retrieve details about a vulnerability and its affected software and OS versions.

If no vulnerable OS versions or software were found, but Fleet is aware of the vulnerability, a 204 status code is returned.

#### Parameters

| Name    | Type    | In    | Description                                                                                                                  |
|---------|---------|-------|------------------------------------------------------------------------------------------------------------------------------|
| cve     | string  | path  | The cve to get information about (format must be CVE-YYYY-<4 or more digits>, case-insensitive).                             |
| team_id | integer | query | _Available in Fleet Premium_. Filters response data to the specified team. Use `0` to filter by hosts assigned to "No team". |

`GET /api/v1/fleet/vulnerabilities/:cve`

#### Example

`GET /api/v1/fleet/vulnerabilities/cve-2022-30190`

##### Default response

`Status: 200`

```json
"vulnerability": {
  "cve": "CVE-2022-30190",
  "created_at": "2022-06-01T00:15:00Z",
  "hosts_count": 1234,
  "hosts_count_updated_at": "2023-12-20T15:23:57Z",
  "details_link": "https://nvd.nist.gov/vuln/detail/CVE-2022-30190",
  "cvss_score": 7.8,// Available in Fleet Premium
  "epss_probability": 0.9729,// Available in Fleet Premium
  "cisa_known_exploit": false,// Available in Fleet Premium
  "cve_published": "2022-06-01T00:15:00Z",// Available in Fleet Premium
  "cve_description": "Microsoft Windows Support Diagnostic Tool (MSDT) Remote Code Execution Vulnerability.",// Available in Fleet Premium
  "os_versions" : [
    {
      "os_version_id": 6,
      "hosts_count": 200,
      "name": "macOS 14.1.2",
      "name_only": "macOS",
      "version": "14.1.2",

      "resolved_in_version": "14.2",
      "generated_cpes": [
        "cpe:2.3:o:apple:macos:*:*:*:*:*:14.2:*:*",
        "cpe:2.3:o:apple:mac_os_x:*:*:*:*:*:14.2:*:*"
      ]
    }
  ],
  "software": [
    {
      "id": 2363,
      "software_title_id": 124,
      "name": "Docker Desktop",
      "version": "4.9.1",
      "source": "programs",
      "generated_cpe": "cpe:2.3:a:docker:docker_desktop:4.9.1:*:*:*:*:windows:*:*",
      "hosts_count": 50,
      "resolved_in_version": "5.0.0"
    }
  ]
}
```


---

## Targets

In Fleet, targets are used to run queries against specific hosts or groups of hosts. Labels are used to create groups in Fleet.

### Search targets

The search targets endpoint returns two lists. The first list includes the possible target hosts in Fleet given the search query provided and the hosts already selected as targets. The second list includes the possible target labels in Fleet given the search query provided and the labels already selected as targets.

The returned lists are filtered based on the hosts the requesting user has access to.

`POST /api/v1/fleet/targets`

#### Parameters

| Name     | Type    | In   | Description                                                                                                                                                                |
| -------- | ------- | ---- | -------------------------------------------------------------------------------------------------------------------------------------------------------------------------- |
| query    | string  | body | The search query. Searchable items include a host's hostname or IPv4 address and labels.                                                                                   |
| query_id | integer | body | The saved query (if any) that will be run. The `observer_can_run` property on the query and the user's roles effect which targets are included.                            |
| selected | object  | body | The targets already selected. The object includes a `hosts` property which contains a list of host IDs, a `labels` with label IDs and/or a `teams` property with team IDs. |

#### Example

`POST /api/v1/fleet/targets`

##### Request body

```json
{
  "query": "172",
  "selected": {
    "hosts": [],
    "labels": [7]
  },
  "include_observer": true
}
```

##### Default response

```json
{
  "targets": {
    "hosts": [
      {
        "created_at": "2021-02-03T16:11:43Z",
        "updated_at": "2021-02-03T21:58:19Z",
        "id": 3,
        "detail_updated_at": "2021-02-03T21:58:10Z",
        "label_updated_at": "2021-02-03T21:58:10Z",
        "policy_updated_at": "2023-06-26T18:33:15Z",
        "last_enrolled_at": "2021-02-03T16:11:43Z",
        "software_updated_at": "2020-11-05T05:09:44Z",
        "seen_time": "2021-02-03T21:58:20Z",
        "hostname": "7a2f41482833",
        "uuid": "a2064cef-0000-0000-afb9-283e3c1d487e",
        "platform": "rhel",
        "osquery_version": "4.5.1",
        "os_version": "CentOS 6.10.0",
        "build": "",
        "platform_like": "rhel",
        "code_name": "",
        "uptime": 32688000000000,
        "memory": 2086899712,
        "cpu_type": "x86_64",
        "cpu_subtype": "142",
        "cpu_brand": "Intel(R) Core(TM) i5-8279U CPU @ 2.40GHz",
        "cpu_physical_cores": 4,
        "cpu_logical_cores": 4,
        "hardware_vendor": "",
        "hardware_model": "",
        "hardware_version": "",
        "hardware_serial": "",
        "computer_name": "7a2f41482833",
        "display_name": "7a2f41482833",
        "primary_ip": "172.20.0.3",
        "primary_mac": "02:42:ac:14:00:03",
        "distributed_interval": 10,
        "config_tls_refresh": 10,
        "logger_tls_period": 10,
        "additional": {},
        "status": "offline",
        "display_text": "7a2f41482833"
      },
      {
        "created_at": "2021-02-03T16:11:43Z",
        "updated_at": "2021-02-03T21:58:19Z",
        "id": 4,
        "detail_updated_at": "2021-02-03T21:58:10Z",
        "label_updated_at": "2021-02-03T21:58:10Z",
        "policy_updated_at": "2023-06-26T18:33:15Z",
        "last_enrolled_at": "2021-02-03T16:11:43Z",
        "software_updated_at": "2020-11-05T05:09:44Z",
        "seen_time": "2021-02-03T21:58:20Z",
        "hostname": "78c96e72746c",
        "uuid": "a2064cef-0000-0000-afb9-283e3c1d487e",
        "platform": "ubuntu",
        "osquery_version": "4.5.1",
        "os_version": "Ubuntu 16.4.0",
        "build": "",
        "platform_like": "debian",
        "code_name": "",
        "uptime": 32688000000000,
        "memory": 2086899712,
        "cpu_type": "x86_64",
        "cpu_subtype": "142",
        "cpu_brand": "Intel(R) Core(TM) i5-8279U CPU @ 2.40GHz",
        "cpu_physical_cores": 4,
        "cpu_logical_cores": 4,
        "hardware_vendor": "",
        "hardware_model": "",
        "hardware_version": "",
        "hardware_serial": "",
        "computer_name": "78c96e72746c",
        "display_name": "78c96e72746c",
        "primary_ip": "172.20.0.7",
        "primary_mac": "02:42:ac:14:00:07",
        "distributed_interval": 10,
        "config_tls_refresh": 10,
        "logger_tls_period": 10,
        "additional": {},
        "status": "offline",
        "display_text": "78c96e72746c"
      }
    ],
    "labels": [
      {
        "created_at": "2021-02-02T23:55:25Z",
        "updated_at": "2021-02-02T23:55:25Z",
        "id": 6,
        "name": "All Hosts",
        "description": "All hosts which have enrolled in Fleet",
        "query": "SELECT 1;",
        "label_type": "builtin",
        "label_membership_type": "dynamic",
        "host_count": 5,
        "display_text": "All Hosts",
        "count": 5
      }
    ],
    "teams": [
      {
        "id": 1,
        "created_at": "2021-05-27T20:02:20Z",
        "name": "Client Platform Engineering",
        "description": "",
        "agent_options": null,
        "user_count": 4,
        "host_count": 2,
        "display_text": "Client Platform Engineering",
        "count": 2
      }
    ]
  },
  "targets_count": 1,
  "targets_online": 1,
  "targets_offline": 0,
  "targets_missing_in_action": 0
}
```

---

## Teams

- [List teams](#list-teams)
- [Get team](#get-team)
- [Create team](#create-team)
- [Modify team](#modify-team)
- [Modify team's agent options](#modify-teams-agent-options)
- [Delete team](#delete-team)

### List teams

_Available in Fleet Premium_

`GET /api/v1/fleet/teams`

#### Parameters

| Name            | Type    | In    | Description                                                                                                                   |
| --------------- | ------- | ----- | ----------------------------------------------------------------------------------------------------------------------------- |
| page            | integer | query | Page number of the results to fetch.                                                                                          |
| per_page        | integer | query | Results per page.                                                                                                             |
| order_key       | string  | query | What to order results by. Can be any column in the `teams` table.                                                             |
| order_direction | string  | query | **Requires `order_key`**. The direction of the order given the order key. Options include `"asc"` and `"desc"`. Default is `"asc"`. |
| query           | string  | query | Search query keywords. Searchable fields include `name`.                                                                      |

#### Example

`GET /api/v1/fleet/teams`

##### Default response

`Status: 200`

```json
{
  "teams": [
    {
      "id": 1,
      "created_at": "2021-07-28T15:58:21Z",
      "name": "workstations",
      "description": "",
      "agent_options": {
        "config": {
          "options": {
            "pack_delimiter": "/",
            "logger_tls_period": 10,
            "distributed_plugin": "tls",
            "disable_distributed": false,
            "logger_tls_endpoint": "/api/v1/osquery/log",
            "distributed_interval": 10,
            "distributed_tls_max_attempts": 3
          },
          "decorators": {
            "load": [
              "SELECT uuid AS host_uuid FROM system_info;",
              "SELECT hostname AS hostname FROM system_info;"
            ]
          }
        },
        "overrides": {},
        "command_line_flags": {}
      },
      "user_count": 0,
      "host_count": 0,
      "secrets": [
        {
          "secret": "",
          "created_at": "2021-07-28T15:58:21Z",
          "team_id": 10
        }
      ]
    },
    {
      "id": 2,
      "created_at": "2021-08-05T21:41:42Z",
      "name": "servers",
      "description": "",
      "agent_options": {
        "spec": {
          "config": {
            "options": {
              "pack_delimiter": "/",
              "logger_tls_period": 10,
              "distributed_plugin": "tls",
              "disable_distributed": false,
              "logger_tls_endpoint": "/api/v1/osquery/log",
              "distributed_interval": 10,
              "distributed_tls_max_attempts": 3
            },
            "decorators": {
              "load": [
                "SELECT uuid AS host_uuid FROM system_info;",
                "SELECT hostname AS hostname FROM system_info;"
              ]
            }
          },
          "overrides": {},
          "command_line_flags": {}
        },
        "user_count": 0,
        "host_count": 0,
        "secrets": [
          {
            "secret": "+ncixtnZB+IE0OrbrkCLeul3U8LMVITd",
            "created_at": "2021-08-05T21:41:42Z",
            "team_id": 15
          }
        ]
      }
    }
  ]
}
```

### Get team

_Available in Fleet Premium_

`GET /api/v1/fleet/teams/:id`

`mdm.macos_settings.custom_settings`, `mdm.windows_settings.custom_settings`, `scripts`, and `mdm.macos_setup` only include the configuration profiles, scripts, and setup experience settings applied using [Fleet's YAML](https://fleetdm.com/docs/configuration/yaml-files). To list profiles, scripts, or setup experience settings added in the UI or API, use the [List configuration profiles](https://fleetdm.com/docs/rest-api/rest-api#list-custom-os-settings-configuration-profiles), [List scripts](https://fleetdm.com/docs/rest-api/rest-api#list-scripts), or GET endpoints from [Setup experience](https://fleetdm.com/docs/rest-api/rest-api#setup-experience) instead.

#### Parameters

| Name | Type    | In   | Description                          |
| ---- | ------  | ---- | ------------------------------------ |
| id   | integer | path | **Required.** The desired team's ID. |

#### Example

`GET /api/v1/fleet/teams/1`

##### Default response

`Status: 200`

```json
{
  "team": {
    "name": "Workstations",
    "id": 1,
    "user_count": 4,
    "host_count": 0,
    "agent_options": {
      "config": {
        "options": {
          "pack_delimiter": "/",
          "logger_tls_period": 10,
          "distributed_plugin": "tls",
          "disable_distributed": false,
          "logger_tls_endpoint": "/api/v1/osquery/log",
          "distributed_interval": 10,
          "distributed_tls_max_attempts": 3
        },
        "decorators": {
          "load": [
            "SELECT uuid AS host_uuid FROM system_info;",
            "SELECT hostname AS hostname FROM system_info;"
          ]
        }
      },
      "overrides": {},
      "command_line_flags": {}
    },
    "webhook_settings": {
      "failing_policies_webhook": {
        "enable_failing_policies_webhook": false,
        "destination_url": "",
        "policy_ids": null,
        "host_batch_size": 0
      }
    },
    "integrations": {
      "google_calendar": {
        "enable_calendar_events": true,
        "webhook_url": "https://server.com/example"
      }
    },
    "mdm": {
      "enable_disk_encryption": true,
      "macos_updates": {
        "minimum_version": "12.3.1",
        "deadline": "2022-01-01"
      },
      "windows_updates": {
        "deadline_days": 5,
        "grace_period_days": 1
      },
      "macos_settings": {
        "custom_settings": [
          {
            "path": "path/to/profile1.mobileconfig",
            "labels": ["Label 1", "Label 2"]
          }
        ]
      },
      "windows_settings": {
        "custom_settings": [
          {
            "path": "path/to/profile2.xml",
            "labels": ["Label 3", "Label 4"]
          }
        ],
      },
      "macos_setup": {
        "bootstrap_package": "",
        "enable_end_user_authentication": false,
        "macos_setup_assistant": "path/to/config.json",
        "enable_release_device_manually": false,
        "manual_agent_install": false
      }
    }
  }
}
```

### Create team

_Available in Fleet Premium_

`POST /api/v1/fleet/teams`

#### Parameters

| Name | Type   | In   | Description                    |
| ---- | ------ | ---- | ------------------------------ |
| name | string | body | **Required.** The team's name. |

#### Example

`POST /api/v1/fleet/teams`

##### Request body

```json
{
  "name": "workstations"
}
```

##### Default response

`Status: 200`

```json
{
  "team": {
    "name": "workstations",
    "id": 1,
    "user_count": 0,
    "host_count": 0,
    "agent_options": {
      "config": {
        "options": {
          "pack_delimiter": "/",
          "logger_tls_period": 10,
          "distributed_plugin": "tls",
          "disable_distributed": false,
          "logger_tls_endpoint": "/api/v1/osquery/log",
          "distributed_interval": 10,
          "distributed_tls_max_attempts": 3
        },
        "decorators": {
          "load": [
            "SELECT uuid AS host_uuid FROM system_info;",
            "SELECT hostname AS hostname FROM system_info;"
          ]
        }
      },
      "overrides": {},
      "command_line_flags": {}
    },
    "webhook_settings": {
      "failing_policies_webhook": {
        "enable_failing_policies_webhook": false,
        "destination_url": "",
        "policy_ids": null,
        "host_batch_size": 0
      }
    }
  }
}
```

### Modify team

_Available in Fleet Premium_

`PATCH /api/v1/fleet/teams/:id`

#### Parameters

| Name                                                    | Type    | In   | Description                                                                                                                                                                                               |
| ------------------------------------------------------- | ------- | ---- | --------------------------------------------------------------------------------------------------------------------------------------------------------------------------------------------------------- |
| id                                                      | integer | path | **Required.** The desired team's ID.                                                                                                                                                                      |
| name                                                    | string  | body | The team's name.                                                                                                                                                                                          |
| host_ids                                                | array    | body | A list of hosts that belong to the team.                                                                                                                                                                  |
| user_ids                                                | array    | body | A list of users on the team.                                                                                                                                                             |
| webhook_settings                                        | object  | body | Webhook settings for the team. See [webhook_settings](#webhook-settings2).                                                                                                                                                          |
| integrations                                            | object  | body | Integrations settings for the team. See [integrations](#integrations3) for details. Note that integrations referenced here must already exist globally, created by a call to [Modify configuration](#modify-configuration).                               |
| mdm                                                     | object  | body | MDM settings for the team. See [mdm](#mdm2) for details.                                                                                                                                                                                |
| host_expiry_settings                                    | object  | body | Host expiry settings for the team. See [host_expiry_settings](#host-expiry-settings2) for details.   |

#### Example (transfer hosts to a team)

`PATCH /api/v1/fleet/teams/1`

##### Request body

```json
{
  "host_ids": [3, 6, 7, 8, 9, 20, 32, 44]
}
```

##### Default response

`Status: 200`

```json
{
  "team": {
    "name": "Workstations",
    "id": 1,
    "user_count": 4,
    "host_count": 8,
    "agent_options": {
      "config": {
        "options": {
          "pack_delimiter": "/",
          "logger_tls_period": 10,
          "distributed_plugin": "tls",
          "disable_distributed": false,
          "logger_tls_endpoint": "/api/v1/osquery/log",
          "distributed_interval": 10,
          "distributed_tls_max_attempts": 3
        },
        "decorators": {
          "load": [
            "SELECT uuid AS host_uuid FROM system_info;",
            "SELECT hostname AS hostname FROM system_info;"
          ]
        }
      },
      "overrides": {},
      "command_line_flags": {}
    },
    "webhook_settings": {
      "failing_policies_webhook": {
        "enable_failing_policies_webhook": false,
        "destination_url": "",
        "policy_ids": null,
        "host_batch_size": 0
      }
    }
  }
}
```

#### webhook_settings

| Name                              | Type  | Description   |
| ---------------------             | ----- | ---------------------------------------------------------------------------------------------- |
| failing_policies_webhook          | array | See [`webhook_settings.failing_policies_webhook`](#webhook-settings-failing-policies-webhook2). |
| host_status_webhook               | array | See [`webhook_settings.host_status_webhook`](#webhook-settings-host-status-webhook2).           |

<br/>

##### webhook_settings.failing_policies_webhook

`webhook_settings.failing_policies_webhook` is an object with the following structure:

| Name                              | Type    | Description   |
| ---------------------             | ------- | ------------------------------------------------------------------------------------------------------------------------------------------- |
| enable_failing_policies_webhook | boolean | Whether or not the failing policies webhook is enabled.                                                                                                                                                   |
| destination_url                 | string  | The URL to deliver the webhook requests to.                                                                                                                                                               |
| policy_ids                      | array   | List of policy IDs to enable failing policies webhook.                                                                                                                                                    |
| host_batch_size                 | integer | Maximum number of hosts to batch on failing policy webhook requests. The default, `0`, means no batching (all hosts failing a policy are sent on one request).                                              |

<br/>

##### webhook_settings.host_status_webhook

`webhook_settings.host_status_webhook` is an object with the following structure:

| Name                              | Type    | Description   |
| ---------------------             | ------- | ------------------------------------------------------------------------------------------------------------------------------------------- |
| enable_host_status_webhook | boolean | Whether or not the host status webhook is enabled. |
| destination_url            | string | The URL to deliver the webhook request to. |
| host_percentage            | integer | The minimum percentage of hosts that must fail to check in to Fleet in order to trigger the webhook request. |
| days_count | integer | body | The minimum number of days that the configured `host_percentage` must fail to check in to Fleet in order to trigger the webhook request. |

<br/>

##### Example request body

```json
{
  "webhook_settings": {
    "failing_policies_webhook":{
      "enable_failing_policies_webhook": true,
      "destination_url": "https://server.com",
      "policy_ids": [1, 2, 3],
      "host_batch_size": 1000
    },
    "host_status_webhook": {
      "enable_host_status_webhook": true,
      "destination_url": "https://server.com",
      "host_percentage": 5,
      "days_count": 7
    }
  }
}
```


#### integrations

| Name            | Type   | Description                                                          |
|-----------------|--------|----------------------------------------------------------------------|
| jira            | array  | See [`integrations.jira`](#integrations-jira2).                       |
| zendesk         | array  | See [`integrations.zendesk`](#integrations-zendesk2).                 |
| google_calendar | array  | See [`integrations.google_calendar`](#integrations-google-calendar2). |
| conditional_access_enabled | boolean | **Available in Fleet Premium for managed cloud customers.** Whether to block third party app sign-ins on hosts failing policies. Must have Microsoft Entra connected and configured in global config. |

<br/>

##### integrations.jira

`integrations.jira` is an array of objects with the following structure:

| Name                                                    | Type    | Description                                                                                                                                                                                               |
| ------------------------------------------------------- | ------- | --------------------------------------------------------------------------------------------------------------------------------------------------------------------------------------------------------- |
| url                             | string  | The URL of the Jira server to use.                                                                                                                                                                        |
| project_key                     | string  | The project key of the Jira integration to use. Jira tickets will be created in this project.                                                                                                             |
| enable_failing_policies         | boolean | Whether or not that Jira integration is enabled for failing policies. Only one failing policy automation can be enabled at a given time (`enable_failing_policies_webhook` and `enable_failing_policies`).    |

<br/>

##### integrations.zendesk

`integrations.zendesk` is an array of objects with the following structure:

| Name                                                    | Type    | Description                                                                                                                                                                                               |
| ------------------------------------------------------- | ------- | --------------------------------------------------------------------------------------------------------------------------------------------------------------------------------------------------------- |
| url                             | string  | The URL of the Zendesk server to use.                                                                                                                                                                     |
| group_id                        | integer | The Zendesk group ID to use. Zendesk tickets will be created in this group.                                                                                                                               |
| enable_failing_policies         | boolean | Whether or not that Zendesk integration is enabled for failing policies. Only one failing policy automation can be enabled at a given time (`enable_failing_policies_webhook` and `enable_failing_policies`). |

<br/>

##### integrations.google_calendar

`integrations.google_calendar` is an array of objects with the following structure:

| Name                                                    | Type    | Description                                                                                                                                                                                               |
| ------------------------------------------------------- | ------- | --------------------------------------------------------------------------------------------------------------------------------------------------------------------------------------------------------- |
| enable_calendar_events          | boolean | Whether or not calendar events are enabled for this team.                                                                                                                                                  |
| webhook_url                     | string | The URL to send a request to during calendar events, to trigger auto-remediation.                |

##### Example request body

```json
{
  "integrations": {
    "conditional_access_enabled": true,
    "jira": [
      {
        "enable_software_vulnerabilities": false,
        "enable_failing_poilicies": true,
        "url": "https://jiraserver.com",
        "username": "some_user",
        "api_token": "<TOKEN>",
        "project_key": "jira_project",
      }
    ],
    "zendesk": [],
    "google_calendar": [
      {
        "domain": "https://domain.com",
        "api_key_json": "<API KEY JSON>"
      }
    ]
  }
}
```

#### mdm

| Name                              | Type    | Description   |
| ---------------------             | ------- | -------------------------------------------------------------------------------------------------------------------------------------------------------------------------------------- |
| macos_updates         | object  | See [`mdm.macos_updates`](#mdm-macos-updates2). |
| ios_updates         | object  | See [`mdm.ios_updates`](#mdm-ios-updates2). |
| ipados_updates         | object  | See [`mdm.ipados_updates`](#mdm-ipados-updates2). |
| windows_updates         | object  | See [`mdm.windows_updates`](#mdm-windows-updates2). |
| macos_settings         | object  | See [`mdm.macos_settings`](#mdm-macos-settings2). |
| windows_settings         | object  | See [`mdm.windows_settings`](#mdm-windows-settings2). |
| macos_setup         | object  | See [`mdm.macos_setup`](#mdm-macos-setup2). |

<br/>

##### mdm.macos_updates


`mdm.macos_updates` is an object with the following structure:

| Name                              | Type    | Description   |
| ---------------------             | ------- | -------------------------------------------------------------------------------------------------------------------------------------------------------------------------------------- |
| minimum_version                 | string  | Hosts that belong to this team and are enrolled into Fleet's MDM will be prompted to update when their OS is below this version.                                                                           |
| deadline                        | string  | Hosts that belong to this team and are enrolled into Fleet's MDM will be forced to update their OS after this deadline (noon local time for hosts already on macOS 14 or above, 20:00 UTC for hosts on earlier macOS versions).                                                                    |

<br/>

##### mdm.ios_updates

`mdm.ios_updates` is an object with the following structure:

| Name                              | Type    | Description   |
| ---------------------             | ------- | -------------------------------------------------------------------------------------------------------------------------------------------------------------------------------------- |
| minimum_version                 | string  | Hosts that belong to this team will be prompted to update when their OS is below this version.                                                                            |
| deadline                        | string  | Hosts that belong to this team will be forced to update their OS after this deadline (noon local time).                                                                    |


<br/>

##### mdm.ipados_updates

`mdm.ipados_updates` is an object with the following structure:

| Name                              | Type    | Description   |
| ---------------------             | ------- | -------------------------------------------------------------------------------------------------------------------------------------------------------------------------------------- |
| minimum_version                 | string  | Hosts that belong to this team will be prompted to update when their OS is below this version.                                                                            |
| deadline                        | string  | Hosts that belong to this team will be forced to update their OS after this deadline (noon local time).                                                                    |


<br/>

##### mdm.windows_updates

`mdm.windows_updates` is an object with the following structure:

| Name                              | Type    | Description   |
| ---------------------             | ------- | -------------------------------------------------------------------------------------------------------------------------------------------------------------------------------------- |
| deadline_days                   | integer | Hosts that belong to this team and are enrolled into Fleet's MDM will have this number of days before updates are installed on Windows.                                                                   |
| grace_period_days               | integer | Hosts that belong to this team and are enrolled into Fleet's MDM will have this number of days before Windows restarts to install updates.                                                                    |


<br/>

##### mdm.macos_settings

`mdm.macos_settings` is an object with the following structure:

| Name                              | Type    | Description   |
| ---------------------             | ------- | -------------------------------------------------------------------------------------------------------------------------------------------------------------------------------------- |
| enable_disk_encryption          | boolean | Hosts that belong to this team will have disk encryption enabled if set to true.                                                                                        |
| custom_settings                 | array    | Only intended to be used by [Fleet's YAML](https://fleetdm.com/docs/configuration/yaml-files). To add macOS configuration profiles using Fleet's API, use the [Add configuration profile endpoint](https://fleetdm.com/docs/rest-api/rest-api#add-custom-os-setting-configuration-profile) instead.                                                                                                                                      |

<br/>

##### mdm.windows_settings

`mdm.windows_settings` is an object with the following structure:

| Name                              | Type    | Description   |
| ---------------------             | ------- | -------------------------------------------------------------------------------------------------------------------------------------------------------------------------------------- |
| custom_settings                 | array    | Only intended to be used by [Fleet's YAML](https://fleetdm.com/docs/configuration/yaml-files). To add Windows configuration profiles using Fleet's API, use the [Add configuration profile endpoint](https://fleetdm.com/docs/rest-api/rest-api#add-custom-os-setting-configuration-profile) instead.                                                                                                                             |


<br/>

##### mdm.macos_setup


`mdm.macos_setup` is an object with the following structure:

| Name                              | Type    | Description   |
| ---------------------             | ------- | -------------------------------------------------------------------------------------------------------------------------------------------------------------------------------------- |
| enable_end_user_authentication  | boolean | If set to true, end user authentication will be required during automatic MDM enrollment of new macOS hosts. Settings for your IdP provider must also be [configured](https://fleetdm.com/docs/using-fleet/mdm-macos-setup-experience#end-user-authentication-and-eula).                                                                                      |

<br/>


##### Example request body

```json
{
  "mdm": {
    "macos_updates": {
      "minimum_version": "12.3.1",
      "deadline": "2025-04-01"
    },
    "ios_updates": {
      "minimum_version": "18.3.1",
      "deadline": "2025-04-01"
    },
    "windows_updates": {
      "deadline_days": 5,
      "grace_period_days": 1
    },
    "macos_settings": {
      "custom_settings": [
        {
          "path": "path/to/profile1.mobileconfig",
          "labels": ["Label 1", "Label 2"]
        },
        {
          "path": "path/to/profile2.json",
          "labels": ["Label 3", "Label 4"]
        },
      ]
    },
    "windows_settings": {
      "custom_settings": [
        {
          "path": "path/to/profile3.xml",
          "labels": ["Label 1", "Label 2"]
        }
      ]
    },
    "macos_setup": {
      "enable_end_user_authentication": false
    }
  }
}
```

#### host_expiry_settings

| Name                              | Type    | Description   |
| ---------------------             | ------- | -------------------------------------------------------------------------------------------------------------------------------------------------------------- |
| host_expiry_enabled                         | boolean | When enabled, allows automatic cleanup of hosts that have not communicated with Fleet in some number of days. When disabled, defaults to the global setting.                                               |
| host_expiry_window                          | integer | If a host has not communicated with Fleet in the specified number of days, it will be removed.                                                                                                             |


<br/>

##### Example request body

```json
{
  "host_expiry_settings": {
    "host_expiry_enabled": true,
    "host_expiry_window": 7
  }
}
```

### Add users to a team

_Available in Fleet Premium_

`PATCH /api/v1/fleet/teams/:id/users`

#### Parameters

| Name             | Type    | In   | Description                                  |
|------------------|---------|------|----------------------------------------------|
| id               | integer | path | **Required.** The desired team's ID.         |
| users            | string  | body | Array of users to add.                       |
| &nbsp;&nbsp;id   | integer | body | The id of the user.                          |
| &nbsp;&nbsp;role | string  | body | The team role that the user will be granted. Options are: "admin", "maintainer", "observer", "observer_plus", and "gitops". |

#### Example

`PATCH /api/v1/fleet/teams/1/users`

##### Request body

```json
{
  "users": [
    {
      "id": 1,
      "role": "admin"
    },
    {
      "id": 17,
      "role": "observer"
    }
  ]
}
```

##### Default response

`Status: 200`

```json
{
  "team": {
    "name": "Workstations",
    "id": 1,
    "user_count": 2,
    "host_count": 0,
    "agent_options": {
      "config": {
        "options": {
          "pack_delimiter": "/",
          "logger_tls_period": 10,
          "distributed_plugin": "tls",
          "disable_distributed": false,
          "logger_tls_endpoint": "/api/v1/osquery/log",
          "distributed_interval": 10,
          "distributed_tls_max_attempts": 3
        },
        "decorators": {
          "load": [
            "SELECT uuid AS host_uuid FROM system_info;",
            "SELECT hostname AS hostname FROM system_info;"
          ]
        }
      },
      "overrides": {},
      "command_line_flags": {}
    },
    "webhook_settings": {
      "failing_policies_webhook": {
        "enable_failing_policies_webhook": false,
        "destination_url": "",
        "policy_ids": null,
        "host_batch_size": 0
      }
    },
    "mdm": {
      "enable_disk_encryption": true,
      "macos_updates": {
        "minimum_version": "12.3.1",
        "deadline": "2022-01-01"
      },
      "windows_updates": {
        "deadline_days": 5,
        "grace_period_days": 1
      },
      "macos_settings": {
        "custom_settings": [
          {
           "path": "path/to/profile1.mobileconfig",
           "labels": ["Label 1", "Label 2"]
          }
        ]
      },
      "windows_settings": {
        "custom_settings": [
          {
           "path": "path/to/profile2.xml",
           "labels": ["Label 3", "Label 4"]
          }
        ],
      },
      "macos_setup": {
        "bootstrap_package": "",
        "enable_end_user_authentication": false,
        "macos_setup_assistant": "path/to/config.json"
      }
    },
    "users": [
      {
        "created_at": "0001-01-01T00:00:00Z",
        "updated_at": "0001-01-01T00:00:00Z",
        "id": 1,
        "name": "Example User1",
        "email": "user1@example.com",
        "force_password_reset": false,
        "gravatar_url": "",
        "sso_enabled": false,
        "global_role": null,
        "api_only": false,
        "teams": null,
        "role": "admin"
      },
      {
        "created_at": "0001-01-01T00:00:00Z",
        "updated_at": "0001-01-01T00:00:00Z",
        "id": 17,
        "name": "Example User2",
        "email": "user2@example.com",
        "force_password_reset": false,
        "gravatar_url": "",
        "sso_enabled": false,
        "global_role": null,
        "api_only": false,
        "teams": null,
        "role": "observer"
      }
    ]
  }
}
```

### Modify team's agent options

_Available in Fleet Premium_

`POST /api/v1/fleet/teams/:id/agent_options`

#### Parameters

| Name                             | Type    | In    | Description                                                                                                                                                  |
| ---                              | ---     | ---   | ---                                                                                                                                                          |
| id                               | integer | path  | **Required.** The desired team's ID.                                                                                                                         |
| force                            | boolean | query | Force apply the options even if there are validation errors.                                                                                                 |
| dry_run                          | boolean | query | Validate the options and return any validation errors, but do not apply the changes.                                                                         |
| _JSON data_                      | object  | body  | The JSON to use as agent options for this team. See [Agent options](https://fleetdm.com/docs/using-fleet/configuration-files#agent-options) for details.                              |

#### Example

`POST /api/v1/fleet/teams/1/agent_options`

##### Request body

```json
{
  "config": {
    "options": {
      "pack_delimiter": "/",
      "logger_tls_period": 20,
      "distributed_plugin": "tls",
      "disable_distributed": false,
      "logger_tls_endpoint": "/api/v1/osquery/log",
      "distributed_interval": 60,
      "distributed_tls_max_attempts": 3
    },
    "decorators": {
      "load": [
        "SELECT uuid AS host_uuid FROM system_info;",
        "SELECT hostname AS hostname FROM system_info;"
      ]
    }
  },
  "overrides": {},
  "command_line_flags": {}
}
```

##### Default response

`Status: 200`

```json
{
  "team": {
    "name": "Workstations",
    "id": 1,
    "user_count": 4,
    "host_count": 8,
    "agent_options": {
      "config": {
        "options": {
          "pack_delimiter": "/",
          "logger_tls_period": 20,
          "distributed_plugin": "tls",
          "disable_distributed": false,
          "logger_tls_endpoint": "/api/v1/osquery/log",
          "distributed_interval": 60,
          "distributed_tls_max_attempts": 3
        },
        "decorators": {
          "load": [
            "SELECT uuid AS host_uuid FROM system_info;",
            "SELECT hostname AS hostname FROM system_info;"
          ]
        }
      },
      "overrides": {},
      "command_line_flags": {}
    },
    "webhook_settings": {
      "failing_policies_webhook": {
        "enable_failing_policies_webhook": false,
        "destination_url": "",
        "policy_ids": null,
        "host_batch_size": 0
      }
    }
  }
}
```

### Delete team

_Available in Fleet Premium_

`DELETE /api/v1/fleet/teams/:id`

#### Parameters

| Name | Type    | In   | Description                          |
| ---- | ------  | ---- | ------------------------------------ |
| id   | integer | path | **Required.** The desired team's ID. |

#### Example

`DELETE /api/v1/fleet/teams/1`

#### Default response

`Status: 200`

---

## Translator

- [Translate IDs](#translate-ids)

### Translate IDs

Transforms a host name into a host id. For example, the Fleet UI use this endpoint when sending live queries to a set of hosts.

`POST /api/v1/fleet/translate`

#### Parameters

| Name  | Type  | In   | Description                              |
| ----- | ----- | ---- | ---------------------------------------- |
| array | array | body | **Required** list of items to translate. |

#### Example

`POST /api/v1/fleet/translate`

##### Request body

```json
{
  "list": [
    {
      "type": "user",
      "payload": {
        "identifier": "some@email.com"
      }
    },
    {
      "type": "label",
      "payload": {
        "identifier": "labelA"
      }
    },
    {
      "type": "team",
      "payload": {
        "identifier": "team1"
      }
    },
    {
      "type": "host",
      "payload": {
        "identifier": "host-ABC"
      }
    }
  ]
}
```

##### Default response

`Status: 200`

```json
{
  "list": [
    {
      "type": "user",
      "payload": {
        "identifier": "some@email.com",
        "id": 32
      }
    },
    {
      "type": "label",
      "payload": {
        "identifier": "labelA",
        "id": 1
      }
    },
    {
      "type": "team",
      "payload": {
        "identifier": "team1",
        "id": 22
      }
    },
    {
      "type": "host",
      "payload": {
        "identifier": "host-ABC",
        "id": 45
      }
    }
  ]
}
```
---

## Users

- [List all users](#list-all-users)
- [Create a user account with an invitation](#create-a-user-account-with-an-invitation)
- [Create a user account without an invitation](#create-a-user-account-without-an-invitation)
- [Get user information](#get-user-information)
- [Modify user](#modify-user)
- [Delete user](#delete-user)
- [Require password reset](#require-password-reset)
- [List a user's sessions](#list-a-users-sessions)
- [Delete a user's sessions](#delete-a-users-sessions)
- [Create invite](#create-invite)
- [List invites](#list-invites)
- [Delete invite](#delete-invite)
- [Verify invite](#verify-invite)
- [Modify invite](#modify-invite)

The Fleet server exposes API endpoints that handles common user management operations, including managing emailed invites to new users. All of these endpoints require prior authentication, so you'll need to log in before calling any of the endpoints documented below.

### List all users

Returns a list of all enabled users

`GET /api/v1/fleet/users`

#### Parameters

| Name            | Type    | In    | Description                                                                                                                   |
| --------------- | ------- | ----- | ----------------------------------------------------------------------------------------------------------------------------- |
| query           | string  | query | Search query keywords. Searchable fields include `name` and `email`.                                                          |
| order_key       | string  | query | What to order results by. Can be any column in the users table.                                                               |
| order_direction | string  | query | **Requires `order_key`**. The direction of the order given the order key. Options include `"asc"` and `"desc"`. Default is `"asc"`. |
| page            | integer | query | Page number of the results to fetch.                                                                                          |
| query           | string  | query | Search query keywords. Searchable fields include `name` and `email`.                                                          |
| per_page        | integer | query | Results per page.                                                                                                             |
| team_id         | integer | query | _Available in Fleet Premium_. Filters the users to only include users in the specified team.                                   |

#### Example

`GET /api/v1/fleet/users`

##### Request query parameters

None.

##### Default response

`Status: 200`

```json
{
  "users": [
    {
      "created_at": "2020-12-10T03:52:53Z",
      "updated_at": "2020-12-10T03:52:53Z",
      "id": 1,
      "name": "Jane Doe",
      "email": "janedoe@example.com",
      "force_password_reset": false,
      "gravatar_url": "",
      "sso_enabled": false,
      "mfa_enabled": false,
      "global_role": null,
      "api_only": false,
      "teams": [
        {
          "id": 1,
          "created_at": "0001-01-01T00:00:00Z",
          "name": "workstations",
          "description": "",
          "role": "admin"
        }
      ]
    }
  ]
}
```

##### Failed authentication

`Status: 401 Authentication Failed`

```json
{
  "message": "Authentication Failed",
  "errors": [
    {
      "name": "base",
      "reason": "Authentication failed"
    }
  ]
}
```

### Create a user account with an invitation

Creates a user account after an invited user provides registration information and submits the form.

`POST /api/v1/fleet/users`

#### Parameters

| Name                  | Type   | In   | Description                                                                                                                                                                                                                                                                                                                                              |
| --------------------- | ------ | ---- | -------------------------------------------------------------------------------------------------------------------------------------------------------------------------------------------------------------------------------------------------------------------------------------------------------------------------------------------------------- |
| email                 | string | body | **Required**. The email address of the user.                                                                                                                                                                                                                                                                                                             |
| invite_token          | string | body | **Required**. Token provided to the user in the invitation email.                                                                                                                                                                                                                                                                                        |
| name                  | string | body | **Required**. The name of the user.                                                                                                                                                                                                                                                                                                                      |
| password              | string | body | The password chosen by the user (if not SSO user).                                                                                                                                                                                                                                                                                                       |
| password_confirmation | string | body | Confirmation of the password chosen by the user.                                                                                                                                                                                                                                                                                                         |

#### Example

`POST /api/v1/fleet/users`

##### Request query parameters

```json
{
  "email": "janedoe@example.com",
  "invite_token": "SjdReDNuZW5jd3dCbTJtQTQ5WjJTc2txWWlEcGpiM3c=",
  "name": "janedoe",
  "password": "test-123",
  "password_confirmation": "test-123"
}
```

##### Default response

`Status: 200`

```json
{
  "user": {
    "created_at": "0001-01-01T00:00:00Z",
    "updated_at": "0001-01-01T00:00:00Z",
    "id": 2,
    "name": "janedoe",
    "email": "janedoe@example.com",
    "enabled": true,
    "force_password_reset": false,
    "gravatar_url": "",
    "sso_enabled": false,
    "mfa_enabled": false,
    "global_role": "admin",
    "teams": []
  }
}
```

##### Failed authentication

`Status: 401 Authentication Failed`

```json
{
  "message": "Authentication Failed",
  "errors": [
    {
      "name": "base",
      "reason": "Authentication failed"
    }
  ]
}
```

##### Expired or used invite code

`Status: 404 Resource Not Found`

```json
{
  "message": "Resource Not Found",
  "errors": [
    {
      "name": "base",
      "reason": "Invite with token SjdReDNuZW5jd3dCbTJtQTQ5WjJTc2txWWlEcGpiM3c= was not found in the datastore"
    }
  ]
}
```

##### Validation failed

`Status: 422 Validation Failed`

The same error will be returned whenever one of the required parameters fails the validation.

```json
{
  "message": "Validation Failed",
  "errors": [
    {
      "name": "name",
      "reason": "cannot be empty"
    }
  ]
}
```

### Create a user account without an invitation

Creates a user account without requiring an invitation, the user is enabled immediately.
By default, the user will be forced to reset its password upon first login.

`POST /api/v1/fleet/users/admin`

#### Parameters

| Name        | Type    | In   | Description                                                                                                                                                                                                                                                                                                                                              |
| ----------- | ------- | ---- | -------------------------------------------------------------------------------------------------------------------------------------------------------------------------------------------------------------------------------------------------------------------------------------------------------------------------------------------------------- |
| email       | string  | body | **Required**. The user's email address.                                                                                                                                                                                                                                                                                                                  |
| name        | string  | body | **Required**. The user's full name or nickname.                                                                                                                                                                                                                                                                                                          |
| password    | string  | body | The user's password (required for non-SSO users).                                                                                                                                                                                                                                                                                                        |
| sso_enabled | boolean | body | Whether or not SSO is enabled for the user.                                                                                                                                                                                                                                                                                                              |
| mfa_enabled | boolean | body | _Available in Fleet Premium._ Whether or not the user must click a magic link emailed to them to log in, after they successfully enter their username and password. Incompatible with SSO and API-only users. |
| api_only    | boolean | body | User is an "API-only" user (cannot use web UI) if true.                                                                                                                                                                                                                                                                                                  |
| global_role | string | body | The role assigned to the user. In Fleet 4.0.0, 3 user roles were introduced (`admin`, `maintainer`, and `observer`). In Fleet 4.30.0 and 4.31.0, the `observer_plus` and `gitops` roles were introduced respectively. If `global_role` is specified, `teams` cannot be specified. For more information, see [manage access](https://fleetdm.com/docs/using-fleet/manage-access).                                                                                                                                                                        |
| admin_forced_password_reset    | boolean | body | Sets whether the user will be forced to reset its password upon first login (default=true) |
| teams                          | array   | body | _Available in Fleet Premium_. The teams and respective roles assigned to the user. Should contain an array of objects in which each object includes the team's `id` and the user's `role` on each team. In Fleet 4.0.0, 3 user roles were introduced (`admin`, `maintainer`, and `observer`). In Fleet 4.30.0 and 4.31.0, the `observer_plus` and `gitops` roles were introduced respectively. If `teams` is specified, `global_role` cannot be specified. For more information, see [manage access](https://fleetdm.com/docs/using-fleet/manage-access). |

#### Example

`POST /api/v1/fleet/users/admin`

##### Request body

```json
{
  "name": "Jane Doe",
  "email": "janedoe@example.com",
  "password": "test-123",
  "api_only": true,
  "teams": [
    {
      "id": 2,
      "role": "observer"
    },
    {
      "id": 3,
      "role": "maintainer"
    }
  ]
}
```

##### Default response

`Status: 200`

```json
{
  "user": {
    "created_at": "0001-01-01T00:00:00Z",
    "updated_at": "0001-01-01T00:00:00Z",
    "id": 5,
    "name": "Jane Doe",
    "email": "janedoe@example.com",
    "enabled": true,
    "force_password_reset": false,
    "gravatar_url": "",
    "sso_enabled": false,
    "mfa_enabled": false,
    "api_only": true,
    "global_role": null,
    "teams": [
      {
        "id": 2,
        "role": "observer"
      },
      {
        "id": 3,
        "role": "maintainer"
      }
    ]
  },
  "token": "{API key}"
}
```

> Note: The new user's `token` (API key) is only included in the response after creating an api-only user (`api_only: true`).

##### User doesn't exist

`Status: 404 Resource Not Found`

```json
{
  "message": "Resource Not Found",
  "errors": [
    {
      "name": "base",
      "reason": "User with id=1 was not found in the datastore"
    }
  ]
}
```

### Get user information

Returns all information about a specific user.

`GET /api/v1/fleet/users/:id`

#### Parameters

| Name | Type    | In   | Description                  |
| ---- | ------- | ---- | ---------------------------- |
| id   | integer | path | **Required**. The user's id. |

#### Example

`GET /api/v1/fleet/users/2`

##### Default response

`Status: 200`

```json
{
  "user": {
    "created_at": "2020-12-10T05:20:25Z",
    "updated_at": "2020-12-10T05:24:27Z",
    "id": 2,
    "name": "Jane Doe",
    "email": "janedoe@example.com",
    "force_password_reset": false,
    "gravatar_url": "",
    "sso_enabled": false,
    "mfa_enabled": false,
    "global_role": "admin",
    "api_only": false,
    "teams": []
  }
}
```

##### User doesn't exist

`Status: 404 Resource Not Found`

```json
{
  "message": "Resource Not Found",
  "errors": [
    {
      "name": "base",
      "reason": "User with id=5 was not found in the datastore"
    }
  ]
}
```

### Modify user

`PATCH /api/v1/fleet/users/:id`

#### Parameters

| Name        | Type    | In   | Description                                                                                                                                                                                                                                                                                                                                              |
| ----------- | ------- | ---- | -------------------------------------------------------------------------------------------------------------------------------------------------------------------------------------------------------------------------------------------------------------------------------------------------------------------------------------------------------- |
| id          | integer | path | **Required**. The user's id.                                                                                                                                                                                                                                                                                                                             |
| name        | string  | body | The user's name.                                                                                                                                                                                                                                                                                                                                         |
| position    | string  | body | The user's position.                                                                                                                                                                                                                                                                                                                                     |
| email       | string  | body | The user's email.                                                                                                                                                                                                                                                                                                                                        |
| sso_enabled | boolean | body | Whether or not SSO is enabled for the user.                                                                                                                                                                                                                                                                                                              |
| mfa_enabled | boolean | body | _Available in Fleet Premium._ Whether or not the user must click a magic link emailed to them to log in, after they successfully enter their username and password. Incompatible with SSO and API-only users. |
| api_only    | boolean | body | User is an "API-only" user (cannot use web UI) if true.                                                                                                                                                                                                                                                                                                  |
| password    | string  | body | The user's current password, required to change the user's own email or password (not required for an admin to modify another user).                                                                                                                                                                                                                     |
| new_password| string  | body | The user's new password. |
| global_role | string  | body | The role assigned to the user. In Fleet 4.0.0, 3 user roles were introduced (`admin`, `maintainer`, and `observer`). If `global_role` is specified, `teams` cannot be specified.                                                                                                                                                                         |
| teams       | array   | body | _Available in Fleet Premium_. The teams and respective roles assigned to the user. Should contain an array of objects in which each object includes the team's `id` and the user's `role` on each team. In Fleet 4.0.0, 3 user roles were introduced (`admin`, `maintainer`, and `observer`). If `teams` is specified, `global_role` cannot be specified. |

#### Example

`PATCH /api/v1/fleet/users/2`

##### Request body

```json
{
  "name": "Jane Doe",
  "global_role": "admin"
}
```

##### Default response

`Status: 200`

```json
{
  "user": {
    "created_at": "2021-02-03T16:11:06Z",
    "updated_at": "2021-02-03T16:11:06Z",
    "id": 2,
    "name": "Jane Doe",
    "email": "janedoe@example.com",
    "global_role": "admin",
    "force_password_reset": false,
    "gravatar_url": "",
    "sso_enabled": false,
    "mfa_enabled": false,
    "api_only": false,
    "teams": []
  }
}
```

#### Example (modify a user's teams)

`PATCH /api/v1/fleet/users/2`

##### Request body

```json
{
  "teams": [
    {
      "id": 1,
      "role": "observer"
    },
    {
      "id": 2,
      "role": "maintainer"
    }
  ]
}
```

##### Default response

`Status: 200`

```json
{
  "user": {
    "created_at": "2021-02-03T16:11:06Z",
    "updated_at": "2021-02-03T16:11:06Z",
    "id": 2,
    "name": "Jane Doe",
    "email": "janedoe@example.com",
    "enabled": true,
    "force_password_reset": false,
    "gravatar_url": "",
    "sso_enabled": false,
    "mfa_enabled": false,
    "global_role": "admin",
    "teams": [
      {
        "id": 2,
        "role": "observer"
      },
      {
        "id": 3,
        "role": "maintainer"
      }
    ]
  }
}
```

### Delete user

Delete the specified user from Fleet.

`DELETE /api/v1/fleet/users/:id`

#### Parameters

| Name | Type    | In   | Description                  |
| ---- | ------- | ---- | ---------------------------- |
| id   | integer | path | **Required**. The user's id. |

#### Example

`DELETE /api/v1/fleet/users/3`

##### Default response

`Status: 200`


### Require password reset

The selected user is logged out of Fleet and required to reset their password during the next attempt to log in. This also revokes all active Fleet API tokens for this user. Returns the user object.

`POST /api/v1/fleet/users/:id/require_password_reset`

#### Parameters

| Name  | Type    | In   | Description                                                                                    |
| ----- | ------- | ---- | ---------------------------------------------------------------------------------------------- |
| id    | integer | path | **Required**. The user's id.                                                                   |
| require | boolean | body | Whether or not the user is required to reset their password during the next attempt to log in. |

#### Example

`POST /api/v1/fleet/users/123/require_password_reset`

##### Request body

```json
{
  "require": true
}
```

##### Default response

`Status: 200`

```json
{
  "user": {
    "created_at": "2021-02-23T22:23:34Z",
    "updated_at": "2021-02-23T22:28:52Z",
    "id": 2,
    "name": "Jane Doe",
    "email": "janedoe@example.com",
    "force_password_reset": true,
    "gravatar_url": "",
    "mfa_enabled": false,
    "sso_enabled": false,
    "global_role": "observer",
    "teams": []
  }
}
```

### List a user's sessions

Returns a list of the user's sessions in Fleet.

`GET /api/v1/fleet/users/:id/sessions`

#### Parameters

None.

#### Example

`GET /api/v1/fleet/users/1/sessions`

##### Default response

`Status: 200`

```json
{
  "sessions": [
    {
      "session_id": 2,
      "user_id": 1,
      "created_at": "2021-02-03T16:12:50Z"
    },
    {
      "session_id": 3,
      "user_id": 1,
      "created_at": "2021-02-09T23:40:23Z"
    },
    {
      "session_id": 6,
      "user_id": 1,
      "created_at": "2021-02-23T22:23:58Z"
    }
  ]
}
```

### Delete a user's sessions

Deletes the selected user's sessions in Fleet. Also deletes the user's API token.

`DELETE /api/v1/fleet/users/:id/sessions`

#### Parameters

| Name | Type    | In   | Description                               |
| ---- | ------- | ---- | ----------------------------------------- |
| id   | integer | path | **Required**. The ID of the desired user. |

#### Example

`DELETE /api/v1/fleet/users/1/sessions`

##### Default response

`Status: 200`

### Create invite

`POST /api/v1/fleet/invites`

#### Parameters

| Name        | Type    | In   | Description                                                                                                                                           |
| ----------- | ------- | ---- | ----------------------------------------------------------------------------------------------------------------------------------------------------- |
| global_role | string  | body | Role the user will be granted. Either a global role is needed, or a team role.                                                                        |
| email       | string  | body | **Required.** The email of the invited user. This email will receive the invitation link.                                                             |
| name        | string  | body | **Required.** The name of the invited user.                                                                                                           |
| sso_enabled | boolean | body | **Required.** Whether or not SSO will be enabled for the invited user.                                                                                |
| mfa_enabled | boolean | body | _Available in Fleet Premium._ Whether or not the invited user must click a magic link emailed to them to log in, after they successfully enter their username and password. Users can have SSO or MFA enabled, but not both. |
| teams       | array   | body | _Available in Fleet Premium_. A list of the teams the user is a member of. Each item includes the team's ID and the user's role in the specified team. |

#### Example

##### Request body

```json
{
  "email": "john_appleseed@example.com",
  "name": "John",
  "sso_enabled": false,
  "mfa_enabled": false,
  "global_role": null,
  "teams": [
    {
      "id": 2,
      "role": "observer"
    },
    {
      "id": 3,
      "role": "maintainer"
    }
  ]
}
```

`POST /api/v1/fleet/invites`

##### Default response

`Status: 200`

```json
{
  "invite": {
    "created_at": "0001-01-01T00:00:00Z",
    "updated_at": "0001-01-01T00:00:00Z",
    "id": 3,
    "invited_by": 1,
    "email": "john_appleseed@example.com",
    "name": "John",
    "sso_enabled": false,
    "mfa_enabled": false,
    "teams": [
      {
        "id": 10,
        "created_at": "0001-01-01T00:00:00Z",
        "name": "Apples",
        "description": "",
        "agent_options": null,
        "user_count": 0,
        "host_count": 0,
        "role": "observer"
      },
      {
        "id": 14,
        "created_at": "0001-01-01T00:00:00Z",
        "name": "Best of the Best Engineering",
        "description": "",
        "agent_options": null,
        "user_count": 0,
        "host_count": 0,
        "role": "maintainer"
      }
    ]
  }
}
```

### List invites

Returns a list of the active invitations in Fleet.

`GET /api/v1/fleet/invites`

#### Parameters

| Name            | Type   | In    | Description                                                                                                                   |
| --------------- | ------ | ----- | ----------------------------------------------------------------------------------------------------------------------------- |
| order_key       | string | query | What to order results by. Can be any column in the invites table.                                                             |
| order_direction | string | query | **Requires `order_key`**. The direction of the order given the order key. Options include `"asc"` and `"desc"`. Default is `"asc"`. |
| query           | string | query | Search query keywords. Searchable fields include `name` and `email`.                                                          |

#### Example

`GET /api/v1/fleet/invites`

##### Default response

`Status: 200`

```json
{
  "invites": [
    {
      "created_at": "0001-01-01T00:00:00Z",
      "updated_at": "0001-01-01T00:00:00Z",
      "id": 3,
      "email": "john_appleseed@example.com",
      "name": "John",
      "sso_enabled": false,
      "mfa_enabled": false,
      "global_role": "admin",
      "teams": []
    },
    {
      "created_at": "0001-01-01T00:00:00Z",
      "updated_at": "0001-01-01T00:00:00Z",
      "id": 4,
      "email": "bob_marks@example.com",
      "name": "Bob",
      "sso_enabled": false,
      "mfa_enabled": false,
      "global_role": "admin",
      "teams": []
    }
  ]
}
```

### Delete invite

Delete the specified invite from Fleet.

`DELETE /api/v1/fleet/invites/:id`

#### Parameters

| Name | Type    | In   | Description                  |
| ---- | ------- | ---- | ---------------------------- |
| id   | integer | path | **Required.** The user's id. |

#### Example

`DELETE /api/v1/fleet/invites/123`

##### Default response

`Status: 200`


### Verify invite

Verify the specified invite.

`GET /api/v1/fleet/invites/:token`

#### Parameters

| Name  | Type   | In   | Description                            |
| ----- | -------| ---- | -------------------------------------- |
| token | string | path | **Required.** The user's invite token. |

#### Example

`GET /api/v1/fleet/invites/abcdef012456789`

##### Default response

`Status: 200`

```json
{
  "invite": {
    "created_at": "2021-01-15T00:58:33Z",
    "updated_at": "2021-01-15T00:58:33Z",
    "id": 4,
    "email": "steve@example.com",
    "name": "Steve",
    "sso_enabled": false,
    "mfa_enabled": false,
    "global_role": "admin",
    "teams": []
  }
}
```

##### Not found

`Status: 404`

```json
{
  "message": "Resource Not Found",
  "errors": [
    {
      "name": "base",
      "reason": "Invite with token <token> was not found in the datastore"
    }
  ]
}
```

### Modify invite

`PATCH /api/v1/fleet/invites/:id`

#### Parameters

| Name        | Type    | In   | Description                                                                                                                                           |
| ----------- | ------- | ---- | ----------------------------------------------------------------------------------------------------------------------------------------------------- |
| global_role | string  | body | Role the user will be granted. Either a global role is needed, or a team role.                                                                        |
| email       | string  | body | The email of the invited user. Updates on the email won't resend the invitation.                                                             |
| name        | string  | body | The name of the invited user.                                                                                                           |
| sso_enabled | boolean | body | Whether or not SSO will be enabled for the invited user.                                                                                |
| mfa_enabled | boolean | body | _Available in Fleet Premium._ Whether or not the invited user must click a magic link emailed to them to log in, after they successfully enter their username and password. Users can have SSO or MFA enabled, but not both. |
| teams       | array   | body | _Available in Fleet Premium_. A list of the teams the user is a member of. Each item includes the team's ID and the user's role in the specified team. |

#### Example

`PATCH /api/v1/fleet/invites/123`

##### Request body

```json
{
  "email": "john_appleseed@example.com",
  "name": "John",
  "sso_enabled": false,
  "mfa_enabled": false,
  "global_role": null,
  "teams": [
    {
      "id": 2,
      "role": "observer"
    },
    {
      "id": 3,
      "role": "maintainer"
    }
  ]
}
```

##### Default response

`Status: 200`

```json
{
  "invite": {
    "created_at": "0001-01-01T00:00:00Z",
    "updated_at": "0001-01-01T00:00:00Z",
    "id": 3,
    "invited_by": 1,
    "email": "john_appleseed@example.com",
    "name": "John",
    "sso_enabled": false,
    "mfa_enabled": false,
    "teams": [
      {
        "id": 10,
        "created_at": "0001-01-01T00:00:00Z",
        "name": "Apples",
        "description": "",
        "agent_options": null,
        "user_count": 0,
        "host_count": 0,
        "role": "observer"
      },
      {
        "id": 14,
        "created_at": "0001-01-01T00:00:00Z",
        "name": "Best of the Best Engineering",
        "description": "",
        "agent_options": null,
        "user_count": 0,
        "host_count": 0,
        "role": "maintainer"
      }
    ]
  }
}
```

## Debug

- [Get a summary of errors](#get-a-summary-of-errors)
- [Get database information](#get-database-information)
- [Get profiling information](#get-profiling-information)

The Fleet server exposes a handful of API endpoints to retrieve debug information about the server itself in order to help troubleshooting. All the following endpoints require prior authentication meaning you must first log in successfully before calling any of the endpoints documented below.

### Get a summary of errors

Returns a set of all the errors that happened in the server during the interval of time defined by the [logging_error_retention_period](https://fleetdm.com/docs/deploying/configuration#logging-error-retention-period) configuration.

The server only stores and returns a single instance of each error.

`GET /debug/errors`

#### Parameters

| Name  | Type    | In    | Description                                                                       |
| ----- | ------- | ----- | --------------------------------------------------------------------------------- |
| flush | boolean | query | Whether or not clear the errors from Redis after reading them. Default is `false` |

#### Example

`GET /debug/errors?flush=true`

##### Default response

`Status: 200`

```json
[
  {
    "count": "3",
    "chain": [
      {
        "message": "Authorization header required"
      },
      {
        "message": "missing FleetError in chain",
        "data": {
          "timestamp": "2022-06-03T14:16:01-03:00"
        },
        "stack": [
          "github.com/fleetdm/fleet/v4/server/contexts/ctxerr.Handle (ctxerr.go:262)",
          "github.com/fleetdm/fleet/v4/server/service.encodeError (transport_error.go:80)",
          "github.com/go-kit/kit/transport/http.Server.ServeHTTP (server.go:124)"
        ]
      }
    ]
  }
]
```

### Get database information

Returns information about the current state of the database; valid keys are:

- `locks`: returns transaction locking information.
- `innodb-status`: returns InnoDB status information.
- `process-list`: returns running processes (queries, etc).

`GET /debug/db/:key`

#### Parameters

None.

### Get profiling information

Returns runtime profiling data of the server in the format expected by `go tools pprof`. The responses are equivalent to those returned by the Go `http/pprof` package.

Valid keys are: `cmdline`, `profile`, `symbol` and `trace`.

`GET /debug/pprof/:key`

#### Parameters
None.

## API errors

Fleet returns API errors as a JSON document with the following fields:
- `message`: This field contains the kind of error (bad request error, authorization error, etc.).
- `errors`: List of errors with `name` and `reason` keys.
- `uuid`: Unique identifier for the error. This identifier can be matched to Fleet logs which might contain more information about the cause of the error.

Sample of an error when trying to send an empty body on a request that expects a JSON body:
```sh
$ curl -k -H "Authorization: Bearer $TOKEN" -H 'Content-Type:application/json' "https://localhost:8080/api/v1/fleet/sso" -d ''
```
Response:
```json
{
  "message": "Bad request",
  "errors": [
    {
      "name": "base",
      "reason": "Expected JSON Body"
    }
  ],
  "uuid": "c0532a64-bec2-4cf9-aa37-96fe47ead814"
}
```

---

<meta name="description" value="Documentation for Fleet's REST API. See example requests and responses for each API endpoint.">
<meta name="pageOrderInSection" value="30"><|MERGE_RESOLUTION|>--- conflicted
+++ resolved
@@ -9040,7 +9040,6 @@
 
 `GET /api/v1/fleet/scripts/batch`
 
-<<<<<<< HEAD
 ##### Request body
 
 ```json
@@ -9104,8 +9103,7 @@
 `GET /api/v1/fleet/scripts/batch/abc-def`
 
 
-=======
->>>>>>> f0c0411d
+
 ##### Default response
 
 `Status: 200`
