# REST API

- [Authentication](#authentication)
- [Activities](#activities)
- [Fleet configuration](#fleet-configuration)
- [File carving](#file-carving)
- [Hosts](#hosts)
- [Labels](#labels)
- [Mobile device management (MDM)](#mobile-device-management-mdm)
- [Policies](#policies)
- [Queries](#queries)
- [Schedule (deprecated)](#schedule)
- [Scripts](#scripts)
- [Sessions](#sessions)
- [Software](#software)
- [Targets](#targets)
- [Teams](#teams)
- [Translator](#translator)
- [Users](#users)
- [API errors](#api-responses)

Use the Fleet APIs to automate Fleet.

This page includes a list of available resources and their API routes.

## Authentication

- [Retrieve your API token](#retrieve-your-api-token)
- [Log in](#log-in)
- [Log out](#log-out)
- [Forgot password](#forgot-password)
- [Change password](#change-password)
- [Reset password](#reset-password)
- [Me](#me)
- [SSO config](#sso-config)
- [Initiate SSO](#initiate-sso)
- [SSO callback](#sso-callback)

### Retrieve your API token

All API requests to the Fleet server require API token authentication unless noted in the documentation. API tokens are tied to your Fleet user account.

To get an API token, retrieve it from "My account" > "Get API token" in the Fleet UI (`/profile`). Or, you can send a request to the [login API endpoint](#log-in) to get your token.

Then, use that API token to authenticate all subsequent API requests by sending it in the "Authorization" request header, prefixed with "Bearer ":

```http
Authorization: Bearer <your token>
```

> For SSO users, email/password login is disabled. The API token can instead be retrieved from the "My account" page in the UI (/profile). On this page, choose "Get API token".

### Log in

Authenticates the user with the specified credentials. Use the token returned from this endpoint to authenticate further API requests.

`POST /api/v1/fleet/login`

> This API endpoint is not available to SSO users, since email/password login is disabled for SSO users. To get an API token for an SSO user, you can use the Fleet UI.

#### Parameters

| Name     | Type   | In   | Description                                   |
| -------- | ------ | ---- | --------------------------------------------- |
| email    | string | body | **Required**. The user's email.               |
| password | string | body | **Required**. The user's plain text password. |

#### Example

`POST /api/v1/fleet/login`

##### Request body

```json
{
  "email": "janedoe@example.com",
  "password": "VArCjNW7CfsxGp67"
}
```

##### Default response

`Status: 200`

```json
{
  "user": {
    "created_at": "2020-11-13T22:57:12Z",
    "updated_at": "2020-11-13T22:57:12Z",
    "id": 1,
    "name": "Jane Doe",
    "email": "janedoe@example.com",
    "enabled": true,
    "force_password_reset": false,
    "gravatar_url": "",
    "sso_enabled": false,
    "global_role": "admin",
    "teams": []
  },
  "token": "{your token}"
}
```

##### Authentication failed

`Status: 401 Unauthorized`

```json
{
  "message": "Authentication failed",
  "errors": [
    {
      "name": "base",
      "reason": "Authentication failed"
    }
  ],
  "uuid": "1272014b-902b-4b36-bcdb-75fde5eac1fc"
}
```

##### Too many requests / Rate limiting

`Status: 429 Too Many Requests`
`Header: retry-after: N`

> This response includes a header `retry-after` that indicates how many more seconds you are blocked before you can try again.

```json
{
  "message": "limit exceeded, retry after: Ns",
  "errors": [
    {
      "name": "base",
      "reason": "limit exceeded, retry after: Ns"
    }
  ]
}
```

---

### Log out

Logs out the authenticated user.

`POST /api/v1/fleet/logout`

#### Example

`POST /api/v1/fleet/logout`

##### Default response

`Status: 200`

---

### Forgot password

Sends a password reset email to the specified email. Requires that SMTP or SES is configured for your Fleet server.

`POST /api/v1/fleet/forgot_password`

#### Parameters

| Name  | Type   | In   | Description                                                             |
| ----- | ------ | ---- | ----------------------------------------------------------------------- |
| email | string | body | **Required**. The email of the user requesting the reset password link. |

#### Example

`POST /api/v1/fleet/forgot_password`

##### Request body

```json
{
  "email": "janedoe@example.com"
}
```

##### Default response

`Status: 200`

##### Unknown error

`Status: 500`

```json
{
  "message": "Unknown Error",
  "errors": [
    {
      "name": "base",
      "reason": "email not configured"
    }
  ]
}
```

---

### Change password

`POST /api/v1/fleet/change_password`

Changes the password for the authenticated user.

#### Parameters

| Name         | Type   | In   | Description                            |
| ------------ | ------ | ---- | -------------------------------------- |
| old_password | string | body | **Required**. The user's old password. |
| new_password | string | body | **Required**. The user's new password. |

#### Example

`POST /api/v1/fleet/change_password`

##### Request body

```json
{
  "old_password": "VArCjNW7CfsxGp67",
  "new_password": "zGq7mCLA6z4PzArC"
}
```

##### Default response

`Status: 200`

##### Validation failed

`Status: 422 Unprocessable entity`

```json
{
  "message": "Validation Failed",
  "errors": [
    {
      "name": "old_password",
      "reason": "old password does not match"
    }
  ]
}
```

### Reset password

Resets a user's password. Which user is determined by the password reset token used. The password reset token can be found in the password reset email sent to the desired user.

`POST /api/v1/fleet/reset_password`

#### Parameters

| Name                      | Type   | In   | Description                                                               |
| ------------------------- | ------ | ---- | ------------------------------------------------------------------------- |
| new_password              | string | body | **Required**. The new password.                                           |
| new_password_confirmation | string | body | **Required**. Confirmation for the new password.                          |
| password_reset_token      | string | body | **Required**. The token provided to the user in the password reset email. |

#### Example

`POST /api/v1/fleet/reset_password`

##### Request body

```json
{
  "new_password": "abc123",
  "new_password_confirmation": "abc123",
  "password_reset_token": "UU5EK0JhcVpsRkY3NTdsaVliMEZDbHJ6TWdhK3oxQ1Q="
}
```

##### Default response

`Status: 200`


---

### Me

Retrieves the user data for the authenticated user.

`GET /api/v1/fleet/me`

#### Example

`GET /api/v1/fleet/me`

##### Default response

`Status: 200`

```json
{
  "user": {
    "created_at": "2020-11-13T22:57:12Z",
    "updated_at": "2020-11-16T23:49:41Z",
    "id": 1,
    "name": "Jane Doe",
    "email": "janedoe@example.com",
    "global_role": "admin",
    "enabled": true,
    "force_password_reset": false,
    "gravatar_url": "",
    "sso_enabled": false,
    "teams": []
  }
}
```

---

### Perform required password reset

Resets the password of the authenticated user. Requires that `force_password_reset` is set to `true` prior to the request.

`POST /api/v1/fleet/perform_required_password_reset`

#### Example

`POST /api/v1/fleet/perform_required_password_reset`

##### Request body

```json
{
  "new_password": "sdPz8CV5YhzH47nK"
}
```

##### Default response

`Status: 200`

```json
{
  "user": {
    "created_at": "2020-11-13T22:57:12Z",
    "updated_at": "2020-11-17T00:09:23Z",
    "id": 1,
    "name": "Jane Doe",
    "email": "janedoe@example.com",
    "enabled": true,
    "force_password_reset": false,
    "gravatar_url": "",
    "sso_enabled": false,
    "global_role": "admin",
    "teams": []
  }
}
```

---

### SSO config

Gets the current SSO configuration.

`GET /api/v1/fleet/sso`

#### Example

`GET /api/v1/fleet/sso`

##### Default response

`Status: 200`

```json
{
  "settings": {
    "idp_name": "IDP Vendor 1",
    "idp_image_url": "",
    "sso_enabled": false
  }
}
```

---

### Initiate SSO

`POST /api/v1/fleet/sso`

#### Parameters

| Name      | Type   | In   | Description                                                                 |
| --------- | ------ | ---- | --------------------------------------------------------------------------- |
| relay_url | string | body | **Required**. The relative url to be navigated to after successful sign in. |

#### Example

`POST /api/v1/fleet/sso`

##### Request body

```json
{
  "relay_url": "/hosts/manage"
}
```

##### Default response

`Status: 200`

##### Unknown error

`Status: 500`

```json
{
  "message": "Unknown Error",
  "errors": [
    {
      "name": "base",
      "reason": "InitiateSSO getting metadata: Get \"https://idp.example.org/idp-meta.xml\": dial tcp: lookup idp.example.org on [2001:558:feed::1]:53: no such host"
    }
  ]
}
```

### SSO callback

This is the callback endpoint that the identity provider will use to send security assertions to Fleet. This is where Fleet receives and processes the response from the identify provider.

`POST /api/v1/fleet/sso/callback`

#### Parameters

| Name         | Type   | In   | Description                                                 |
| ------------ | ------ | ---- | ----------------------------------------------------------- |
| SAMLResponse | string | body | **Required**. The SAML response from the identity provider. |

#### Example

`POST /api/v1/fleet/sso/callback`

##### Request body

```json
{
  "SAMLResponse": "<SAML response from IdP>"
}
```

##### Default response

`Status: 200`


---

## Activities

### List activities

Returns a list of the activities that have been performed in Fleet as well as additional metadata.
for pagination. For a comprehensive list of activity types and detailed information, please see the [audit logs](https://fleetdm.com/docs/using-fleet/audit-activities) page.

`GET /api/v1/fleet/activities`

#### Parameters

| Name            | Type    | In    | Description                                                 |
|:--------------- |:------- |:----- |:------------------------------------------------------------|
| page            | integer | query | Page number of the results to fetch.                                                                                          |
| per_page        | integer | query | Results per page.                                                                                                             |
| order_key       | string  | query | What to order results by. Can be any column in the `activites` table.                                                         |
| order_direction | string  | query | **Requires `order_key`**. The direction of the order given the order key. Options include `asc` and `desc`. Default is `asc`. |

#### Example

`GET /api/v1/fleet/activities?page=0&per_page=10&order_key=created_at&order_direction=desc`

##### Default response

```json
{
  "activities": [
    {
      "created_at": "2021-07-30T13:41:07Z",
      "id": 24,
      "actor_full_name": "name",
      "actor_id": 1,
      "actor_gravatar": "",
      "actor_email": "name@example.com",
      "type": "live_query",
      "details": {
        "targets_count": 231
      }
    },
    {
      "created_at": "2021-07-29T15:35:33Z",
      "id": 23,
      "actor_full_name": "name",
      "actor_id": 1,
      "actor_gravatar": "",
      "actor_email": "name@example.com",
      "type": "deleted_multiple_saved_query",
      "details": {
        "query_ids": [
          2,
          24,
          25
        ]
      }
    },
    {
      "created_at": "2021-07-29T14:40:30Z",
      "id": 22,
      "actor_full_name": "name",
      "actor_id": 1,
      "actor_gravatar": "",
      "actor_email": "name@example.com",
      "type": "created_team",
      "details": {
        "team_id": 3,
        "team_name": "Oranges"
      }
    },
    {
      "created_at": "2021-07-29T14:40:27Z",
      "id": 21,
      "actor_full_name": "name",
      "actor_id": 1,
      "actor_gravatar": "",
      "actor_email": "name@example.com",
      "type": "created_team",
      "details": {
        "team_id": 2,
        "team_name": "Apples"
      }
    },
    {
      "created_at": "2021-07-27T14:35:08Z",
      "id": 20,
      "actor_full_name": "name",
      "actor_id": 1,
      "actor_gravatar": "",
      "actor_email": "name@example.com",
      "type": "created_pack",
      "details": {
        "pack_id": 2,
        "pack_name": "New pack"
      }
    },
    {
      "created_at": "2021-07-27T13:25:21Z",
      "id": 19,
      "actor_full_name": "name",
      "actor_id": 1,
      "actor_gravatar": "",
      "actor_email": "name@example.com",
      "type": "live_query",
      "details": {
        "targets_count": 14
      }
    },
    {
      "created_at": "2021-07-27T13:25:14Z",
      "id": 18,
      "actor_full_name": "name",
      "actor_id": 1,
      "actor_gravatar": "",
      "actor_email": "name@example.com",
      "type": "live_query",
      "details": {
        "targets_count": 14
      }
    },
    {
      "created_at": "2021-07-26T19:28:24Z",
      "id": 17,
      "actor_full_name": "name",
      "actor_id": 1,
      "actor_gravatar": "",
      "actor_email": "name@example.com",
      "type": "live_query",
      "details": {
        "target_counts": 1
      }
    },
    {
      "created_at": "2021-07-26T17:27:37Z",
      "id": 16,
      "actor_full_name": "name",
      "actor_id": 1,
      "actor_gravatar": "",
      "actor_email": "name@example.com",
      "type": "live_query",
      "details": {
        "target_counts": 14
      }
    },
    {
      "created_at": "2021-07-26T17:27:08Z",
      "id": 15,
      "actor_full_name": "name",
      "actor_id": 1,
      "actor_gravatar": "",
      "actor_email": "name@example.com",
      "type": "live_query",
      "details": {
        "target_counts": 14
      }
    }
  ],
  "meta": {
    "has_next_results": true,
    "has_previous_results": false
  }
}

```

---

## File carving

- [List carves](#list-carves)
- [Get carve](#get-carve)
- [Get carve block](#get-carve-block)

Fleet supports osquery's file carving functionality as of Fleet 3.3.0. This allows the Fleet server to request files (and sets of files) from Fleet's agent (fleetd), returning the full contents to Fleet.

To initiate a file carve using the Fleet API, you can use the [live query](#run-live-query) endpoint to run a query against the `carves` table.

For more information on executing a file carve in Fleet, go to the [File carving with Fleet docs](https://github.com/fleetdm/fleet/blob/main/docs/Contributing/File-carving.md).

### List carves

Retrieves a list of the non expired carves. Carve contents remain available for 24 hours after the first data is provided from the osquery client.

`GET /api/v1/fleet/carves`

#### Parameters

| Name            | Type    | In    | Description                                                                                                                    |
|-----------------|---------|-------|--------------------------------------------------------------------------------------------------------------------------------|
| page            | integer | query | Page number of the results to fetch.                                                                                           |
| per_page        | integer | query | Results per page.                                                                                                              |
| order_key       | string  | query | What to order results by. Can be any field listed in the `results` array example below.                                        |
| order_direction | string  | query | **Requires `order_key`**. The direction of the order given the order key. Valid options are 'asc' or 'desc'. Default is 'asc'. |
| after           | string  | query | The value to get results after. This needs `order_key` defined, as that's the column that would be used.                       |
| expired         | boolean | query | Include expired carves (default: false)                                                                                        |

#### Example

`GET /api/v1/fleet/carves`

##### Default response

`Status: 200`

```json
{
  "carves": [
    {
      "id": 1,
      "created_at": "2021-02-23T22:52:01Z",
      "host_id": 7,
      "name": "macbook-pro.local-2021-02-23T22:52:01Z-fleet_distributed_query_30",
      "block_count": 1,
      "block_size": 2000000,
      "carve_size": 2048,
      "carve_id": "c6958b5f-4c10-4dc8-bc10-60aad5b20dc8",
      "request_id": "fleet_distributed_query_30",
      "session_id": "065a1dc3-40ad-441c-afff-80c2ad7dac28",
      "expired": false,
      "max_block": 0
    },
    {
      "id": 2,
      "created_at": "2021-02-23T22:53:03Z",
      "host_id": 7,
      "name": "macbook-pro.local-2021-02-23T22:53:03Z-fleet_distributed_query_31",
      "block_count": 2,
      "block_size": 2000000,
      "carve_size": 3400704,
      "carve_id": "2b9170b9-4e11-4569-a97c-2f18d18bec7a",
      "request_id": "fleet_distributed_query_31",
      "session_id": "f73922ed-40a4-4e98-a50a-ccda9d3eb755",
      "expired": false,
      "max_block": 1,
      "error": "S3 multipart carve upload: EntityTooSmall: Your proposed upload is smaller than the minimum allowed object size"
    }
  ]
}
```

### Get carve

Retrieves the specified carve.

`GET /api/v1/fleet/carves/:id`

#### Parameters

| Name | Type    | In   | Description                           |
| ---- | ------- | ---- | ------------------------------------- |
| id   | integer | path | **Required.** The desired carve's ID. |

#### Example

`GET /api/v1/fleet/carves/1`

##### Default response

`Status: 200`

```json
{
  "carve": {
    "id": 1,
    "created_at": "2021-02-23T22:52:01Z",
    "host_id": 7,
    "name": "macbook-pro.local-2021-02-23T22:52:01Z-fleet_distributed_query_30",
    "block_count": 1,
    "block_size": 2000000,
    "carve_size": 2048,
    "carve_id": "c6958b5f-4c10-4dc8-bc10-60aad5b20dc8",
    "request_id": "fleet_distributed_query_30",
    "session_id": "065a1dc3-40ad-441c-afff-80c2ad7dac28",
    "expired": false,
    "max_block": 0
  }
}
```

### Get carve block

Retrieves the specified carve block. This endpoint retrieves the data that was carved.

`GET /api/v1/fleet/carves/:id/block/:block_id`

#### Parameters

| Name     | Type    | In   | Description                                 |
| -------- | ------- | ---- | ------------------------------------------- |
| id       | integer | path | **Required.** The desired carve's ID.       |
| block_id | integer | path | **Required.** The desired carve block's ID. |

#### Example

`GET /api/v1/fleet/carves/1/block/0`

##### Default response

`Status: 200`

```json
{
    "data": "aG9zdHMAAAAAAAAAAAAAAAAAAAAAAAAAAAAAAAAAAAAAAAAAAAAAAAAAAAAAAAAA..."
}
```
---

## Fleet configuration

- [Get certificate](#get-certificate)
- [Get configuration](#get-configuration)
- [Modify configuration](#modify-configuration)
- [Get global enroll secrets](#get-global-enroll-secrets)
- [Modify global enroll secrets](#modify-global-enroll-secrets)
- [Get team enroll secrets](#get-team-enroll-secrets)
- [Modify team enroll secrets](#modify-team-enroll-secrets)
- [Create invite](#create-invite)
- [List invites](#list-invites)
- [Delete invite](#delete-invite)
- [Verify invite](#verify-invite)
- [Update invite](#update-invite)
- [Version](#version)

The Fleet server exposes a handful of API endpoints that handle the configuration of Fleet as well as endpoints that manage invitation and enroll secret operations. All the following endpoints require prior authentication meaning you must first log in successfully before calling any of the endpoints documented below.

### Get certificate

Returns the Fleet certificate.

`GET /api/v1/fleet/config/certificate`

#### Parameters

None.

#### Example

`GET /api/v1/fleet/config/certificate`

##### Default response

`Status: 200`

```json
{
  "certificate_chain": <certificate_chain>
}
```

### Get configuration

Returns all information about the Fleet's configuration.

> NOTE: The `agent_options`, `sso_settings` and `smtp_settings` fields are only returned to Global Admin users.

`GET /api/v1/fleet/config`

#### Parameters

None.

#### Example

`GET /api/v1/fleet/config`

##### Default response

`Status: 200`

```json
{
  "org_info": {
    "org_name": "fleet",
    "org_logo_url": "",
    "contact_url": "https://fleetdm.com/company/contact"
  },
  "server_settings": {
    "server_url": "https://localhost:8080",
    "enable_analytics": true,
    "live_query_disabled": false,
    "query_reports_disabled": false,
    "ai_features_disabled": false
  },
  "smtp_settings": {
    "enable_smtp": false,
    "configured": false,
    "sender_address": "",
    "server": "",
    "port": 587,
    "authentication_type": "authtype_username_password",
    "user_name": "",
    "password": "********",
    "enable_ssl_tls": true,
    "authentication_method": "authmethod_plain",
    "domain": "",
    "verify_ssl_certs": true,
    "enable_start_tls": true
  },
  "sso_settings": {
    "entity_id": "",
    "issuer_uri": "",
    "idp_image_url": "",
    "metadata": "",
    "metadata_url": "",
    "idp_name": "",
    "enable_sso": false,
    "enable_sso_idp_login": false,
    "enable_jit_provisioning": false
  },
  "host_expiry_settings": {
    "host_expiry_enabled": false,
    "host_expiry_window": 0
  },
  "activity_expiry_settings": {
    "activity_expiry_enabled": false,
    "activity_expiry_window": 0
  },
  "features": {
    "enable_host_users": true,
    "enable_software_inventory": true,
    "additional_queries": null
  },
  "mdm": {
    "apple_bm_default_team": "",
    "apple_bm_terms_expired": false,
    "enabled_and_configured": true,
    "windows_enabled_and_configured": true,
    "enable_disk_encryption": true,
    "macos_updates": {
      "minimum_version": "12.3.1",
      "deadline": "2022-01-01"
    },
    "windows_updates": {
      "deadline_days": 5,
      "grace_period_days": 1
    },
    "macos_settings": {
      "custom_settings": [
        {
          "path": "path/to/profile1.mobileconfig",
          "labels": ["Label 1", "Label 2"]
        }
      ]
    },
    "windows_settings": {
      "custom_settings": [
        {
         "path": "path/to/profile2.xml",
         "labels": ["Label 3", "Label 4"]
        }
      ],
    },
    "scripts": ["path/to/script.sh"],
    "end_user_authentication": {
      "entity_id": "",
      "issuer_uri": "",
      "metadata": "",
      "metadata_url": "",
      "idp_name": ""
    },
    "macos_migration": {
      "enable": false,
      "mode": "voluntary",
      "webhook_url": "https://webhook.example.com"
    },
    "macos_setup": {
      "bootstrap_package": "",
      "enable_end_user_authentication": false,
      "macos_setup_assistant": "path/to/config.json",
      "enable_release_device_manually": true
    }
  },
  "agent_options": {
    "spec": {
      "config": {
        "options": {
          "pack_delimiter": "/",
          "logger_tls_period": 10,
          "distributed_plugin": "tls",
          "disable_distributed": false,
          "logger_tls_endpoint": "/api/v1/osquery/log",
          "distributed_interval": 10,
          "distributed_tls_max_attempts": 3
        },
        "decorators": {
          "load": [
            "SELECT uuid AS host_uuid FROM system_info;",
            "SELECT hostname AS hostname FROM system_info;"
          ]
        }
      },
      "overrides": {},
      "command_line_flags": {}
    }
  },
  "license": {
     "tier": "free",
     "expiration": "0001-01-01T00:00:00Z"
   },
  "logging": {
      "debug": false,
      "json": false,
      "result": {
          "plugin": "firehose",
          "config": {
              "region": "us-east-1",
              "status_stream": "",
              "result_stream": "result-topic"
          }
      },
      "status": {
          "plugin": "filesystem",
          "config": {
              "status_log_file": "foo_status",
              "result_log_file": "",
              "enable_log_rotation": false,
              "enable_log_compression": false
          }
      }
  },
  "vulnerability_settings": {
    "databases_path": ""
  },
  "webhook_settings": {
    "host_status_webhook": {
      "enable_host_status_webhook": true,
      "destination_url": "https://server.com",
      "host_percentage": 5,
      "days_count": 7
    },
    "failing_policies_webhook":{
      "enable_failing_policies_webhook":true,
      "destination_url": "https://server.com",
      "policy_ids": [1, 2, 3],
      "host_batch_size": 1000
    },
    "vulnerabilities_webhook":{
      "enable_vulnerabilities_webhook":true,
      "destination_url": "https://server.com",
      "host_batch_size": 1000
    },
    "activities_webhook":{
      "enable_activities_webhook":true,
      "destination_url": "https://server.com"
    }
  },
  "integrations": {
    "jira": null,
    "google_calendar": [
      {
        "domain": "example.com",
        "api_key_json": {
           "type": "service_account",
           "project_id": "fleet-in-your-calendar",
           "private_key_id": "<private key id>",
           "private_key": "-----BEGIN PRIVATE KEY-----\n<private key>\n-----END PRIVATE KEY-----\n",
           "client_email": "fleet-calendar-events@fleet-in-your-calendar.iam.gserviceaccount.com",
           "client_id": "<client id>",
           "auth_uri": "https://accounts.google.com/o/oauth2/auth",
           "token_uri": "https://oauth2.googleapis.com/token",
           "auth_provider_x509_cert_url": "https://www.googleapis.com/oauth2/v1/certs",
           "client_x509_cert_url": "https://www.googleapis.com/robot/v1/metadata/x509/fleet-calendar-events%40fleet-in-your-calendar.iam.gserviceaccount.com",
           "universe_domain": "googleapis.com"
         }
      }
    ]
  },
  "logging": {
    "debug": false,
    "json": false,
    "result": {
        "plugin": "filesystem",
        "config": {
          "status_log_file": "/var/folders/xh/bxm1d2615tv3vrg4zrxq540h0000gn/T/osquery_status",
          "result_log_file": "/var/folders/xh/bxm1d2615tv3vrg4zrxq540h0000gn/T/osquery_result",
          "enable_log_rotation": false,
          "enable_log_compression": false
        }
      },
    "status": {
      "plugin": "filesystem",
      "config": {
        "status_log_file": "/var/folders/xh/bxm1d2615tv3vrg4zrxq540h0000gn/T/osquery_status",
        "result_log_file": "/var/folders/xh/bxm1d2615tv3vrg4zrxq540h0000gn/T/osquery_result",
        "enable_log_rotation": false,
        "enable_log_compression": false
      }
    }
  },
  "update_interval": {
    "osquery_detail": 3600000000000,
    "osquery_policy": 3600000000000
  },
  "vulnerabilities": {
    "cpe_database_url": "",
    "disable_schedule": false,
    "cve_feed_prefix_url": "",
    "databases_path": "",
    "disable_data_sync": false,
    "periodicity": 3600000000000,
    "recent_vulnerability_max_age": 2592000000000000
  }
}
```

### Modify configuration

Modifies the Fleet's configuration with the supplied information.

`PATCH /api/v1/fleet/config`

#### Parameters

| Name                              | Type    | In    | Description   |
| ---------------------             | ------- | ----  | -------------------------------------------------------------------------------------------------------------------------------------------------------------------------------------- |
| org_info          | object  | body  | See [org_info](#org-info). |
| server_settings         | object  | body    | See [server_settings](#server-settings). |
| smtp_settings         | object  | body    | See [smtp_settings](#smtp-settings). |
| sso_settings         | object  | body    | See [sso_settings](#sso-settings). |
| host_expiry_settings         | object  | body    | See [host_expiry_settings](#host-expiry-settings). |
| activity_expiry_settings         | object  | body    | See [activity_expiry_settings](#activity-expiry-settings). |
| agent_options                     | objects | body  | The agent_options spec that is applied to all hosts. In Fleet 4.0.0 the `api/v1/fleet/spec/osquery_options` endpoints were removed.                                                    |
| fleet_desktop         | object  | body    | See [fleet_desktop](#fleet-desktop). |
| webhook_settings      | object  | body    | See [webhook_settings](#webhook-settings). |
| integrations                      | object  | body  | Includes `jira`, `zendesk`, and `google_calendar` arrays. See [integrations](#integrations) for details. |
| mdm      | object  | body    | See [mdm](#mdm). |
| features          | object  | body    | See [features](#features). |
| scripts                           | list    | body  | A list of script files to add so they can be executed at a later time.                                                                                                                                                 |
| force                             | boolean | query | Whether to force-apply the agent options even if there are validation errors.                                                                                                 |
| dry_run                           | boolean | query | Whether to validate the configuration and return any validation errors **without** applying changes.                                                                         |


#### Example

`PATCH /api/v1/fleet/config`

##### Request body

```json
{
  "scripts": []
}
```

##### Default response

`Status: 200`

```json
{
  "org_info": {
    "org_name": "Fleet Device Management",
    "org_logo_url": "https://fleetdm.com/logo.png",
    "org_logo_url_light_background": "https://fleetdm.com/logo-light.png",
    "contact_url": "https://fleetdm.com/company/contact"
  },
  "server_settings": {
    "server_url": "https://localhost:8080",
    "enable_analytics": true,
    "live_query_disabled": false,
    "query_reports_disabled": false,
    "ai_features_disabled": false
  },
  "smtp_settings": {
    "enable_smtp": true,
    "configured": true,
    "sender_address": "",
    "server": "localhost",
    "port": 1025,
    "authentication_type": "authtype_username_none",
    "user_name": "",
    "password": "********",
    "enable_ssl_tls": true,
    "authentication_method": "authmethod_plain",
    "domain": "",
    "verify_ssl_certs": true,
    "enable_start_tls": true
  },
  "sso_settings": {
    "entity_id": "",
    "issuer_uri": "",
    "idp_image_url": "",
    "metadata": "",
    "metadata_url": "",
    "idp_name": "",
    "enable_sso": false,
    "enable_sso_idp_login": false,
    "enable_jit_provisioning": false
  },
  "host_expiry_settings": {
    "host_expiry_enabled": false,
    "host_expiry_window": 0
  },
  "activity_expiry_settings": {
    "activity_expiry_enabled": false,
    "activity_expiry_window": 0
  },
  "features": {
    "enable_host_users": true,
    "enable_software_inventory": true,
    "additional_queries": null
  },
  "license": {
    "tier": "free",
    "expiration": "0001-01-01T00:00:00Z"
  },
  "mdm": {
    "apple_bm_default_team": "",
    "apple_bm_terms_expired": false,
    "apple_bm_enabled_and_configured": false,
    "enabled_and_configured": false,
    "windows_enabled_and_configured": false,
    "enable_disk_encryption": true,
    "macos_updates": {
      "minimum_version": "12.3.1",
      "deadline": "2022-01-01"
    },
    "windows_updates": {
      "deadline_days": 5,
      "grace_period_days": 1
    },
    "macos_settings": {
      "custom_settings": [
        {
          "path": "path/to/profile1.mobileconfig",
          "labels_exclude_any": ["Label 1", "Label 2"]
        },
        {
          "path": "path/to/profile2.json",
          "labels_include_all": ["Label 3", "Label 4"]
        },
      ]
    },
    "windows_settings": {
      "custom_settings": [
        {
          "path": "path/to/profile3.xml",
          "labels_exclude_any": ["Label 1", "Label 2"]
        }
      ]
    },
    "end_user_authentication": {
      "entity_id": "",
      "issuer_uri": "",
      "metadata": "",
      "metadata_url": "",
      "idp_name": ""
    },
    "macos_migration": {
      "enable": false,
      "mode": "voluntary",
      "webhook_url": "https://webhook.example.com"
    },
    "macos_setup": {
      "bootstrap_package": "",
      "enable_end_user_authentication": false,
      "macos_setup_assistant": "path/to/config.json"
    }
  },
  "agent_options": {
    "config": {
      "options": {
        "pack_delimiter": "/",
        "logger_tls_period": 10,
        "distributed_plugin": "tls",
        "disable_distributed": false,
        "logger_tls_endpoint": "/api/v1/osquery/log",
        "distributed_interval": 10,
        "distributed_tls_max_attempts": 3
      },
      "decorators": {
        "load": [
          "SELECT uuid AS host_uuid FROM system_info;",
          "SELECT hostname AS hostname FROM system_info;"
        ]
      }
    },
    "overrides": {},
    "command_line_flags": {}
  },
  "vulnerability_settings": {
    "databases_path": ""
  },
  "fleet_desktop": {
    "transparency_url": "https://fleetdm.com/better"
  },
  "webhook_settings": {
    "host_status_webhook": {
      "enable_host_status_webhook": true,
      "destination_url": "https://server.com",
      "host_percentage": 5,
      "days_count": 7
    },
    "failing_policies_webhook":{
      "enable_failing_policies_webhook":true,
      "destination_url": "https://server.com",
      "policy_ids": [1, 2, 3],
      "host_batch_size": 1000
    },
    "vulnerabilities_webhook":{
      "enable_vulnerabilities_webhook":true,
      "destination_url": "https://server.com",
      "host_batch_size": 1000
    },
    "activities_webhook":{
      "enable_activities_webhook":true,
      "destination_url": "https://server.com"
    }
  },
  "integrations": {
    "jira": [
      {
        "url": "https://jiraserver.com",
        "username": "some_user",
        "password": "sec4et!",
        "project_key": "jira_project",
        "enable_software_vulnerabilities": false
      }
    ],
    "google_calendar": [
      {
        "domain": "",
        "api_key_json": null
      }
    ]
  },
  "logging": {
      "debug": false,
      "json": false,
      "result": {
          "plugin": "firehose",
          "config": {
            "region": "us-east-1",
            "status_stream": "",
            "result_stream": "result-topic"
          }
      },
      "status": {
          "plugin": "filesystem",
          "config": {
            "status_log_file": "foo_status",
            "result_log_file": "",
            "enable_log_rotation": false,
            "enable_log_compression": false
          }
      }
  },
  "scripts": []
}
```


#### org_info

| Name                              | Type    | Description   |
| ---------------------             | ------- | -------------------------------------------------------------------------------------------------------------------------------------------------------------------------------------- |
| org_name                          | string  | The organization name.                                                                                                                                     |
| org_logo_url                      | string  | The URL for the organization logo.                                                                                                                         |
| org_logo_url_light_background     | string  | The URL for the organization logo displayed in Fleet on top of light backgrounds.                                                                          |
| contact_url                       | string  | A URL that can be used by end users to contact the organization.                                                                                          |

<br/>

##### Example request body

```json
{
  "org_info": {
    "org_name": "Fleet Device Management",
    "org_logo_url": "https://fleetdm.com/logo.png",
    "org_logo_url_light_background": "https://fleetdm.com/logo-light.png",
    "contact_url": "https://fleetdm.com/company/contact"
  }
}
```

#### server_settings

| Name                              | Type    | Description   |
| ---------------------             | ------- | -------------------------------------------------------------------------------------------------------------------------------------------------------------------------------------- |
| server_url                        | string  | The Fleet server URL.                                                       |
| enable_analytics                  | boolean | Whether to send anonymous usage statistics. Always enabled for Fleet Premium customers.                                                                             |
| live_query_disabled               | boolean | Whether the live query capabilities are disabled.                                                                                                                   |
| query_reports_disabled            | boolean | Whether query report capabilities are disabled.                                                                                                                   |
| ai_features_disabled              | boolean | Whether AI features are disabled. |
| query_report_cap                  | integer | The maximum number of results to store per query report before the report is clipped. If increasing this cap, we recommend enabling reports for one query at time and monitoring your infrastructure. (Default: `1000`) |

<br/>

##### Example request body

```json
{
  "server_settings": {
    "server_url": "https://localhost:8080",
    "enable_analytics": true, 
    "live_query_disabled": false,
    "query_reports_disabled": false,
    "ai_features_disabled": false
  }
}
```

#### smtp_settings

| Name                              | Type    | Description   |
| ---------------------             | ------- | -------------------------------------------------------------------------------------------------------------------------------------------------------------------------------------- |
| enable_smtp                       | boolean | Whether SMTP is enabled for the Fleet app.                                                                                                                            |
| sender_address                    | string  | The sender email address for the Fleet app. An invitation email is an example of the emails that may use this sender address                                          |
| server                            | string  | The SMTP server for the Fleet app.                                                                                                                                    |
| port                              | integer | The SMTP port for the Fleet app.                                                                                                                                      |
| authentication_type               | string  | The authentication type used by the SMTP server. Options include `"authtype_username_and_password"` or `"none"`                                                       |
| user_name                         | string  | The username used to authenticate requests made to the SMTP server.                                                                                                   |
| password                          | string  | The password used to authenticate requests made to the SMTP server.                                                                                                   |
| enable_ssl_tls                    | boolean | Whether or not SSL and TLS are enabled for the SMTP server.                                                                                                           |
| authentication_method             | string  | The authentication method used to make authenticate requests to SMTP server. Options include `"authmethod_plain"`, `"authmethod_cram_md5"`, and `"authmethod_login"`. |
| domain                            | string  | The domain for the SMTP server.                                                                                                                                       |
| verify_ssl_certs                  | boolean | Whether or not SSL certificates are verified by the SMTP server. Turn this off (not recommended) if you use a self-signed certificate.                                |
| enabled_start_tls                 | boolean | Detects if STARTTLS is enabled in your SMTP server and starts to use it.                                                                                              |

<br/>

##### Example request body

```json
{
  "smtp_settings": {
    "enable_smtp": true,
    "sender_address": "",
    "server": "localhost",
    "port": 1025,
    "authentication_type": "authtype_username_none",
    "user_name": "",
    "password": "",
    "enable_ssl_tls": true,
    "authentication_method": "authmethod_plain",
    "domain": "",
    "verify_ssl_certs": true,
    "enable_start_tls": true
  }
}
```

#### sso_settings

| Name                              | Type    | Description   |
| ---------------------             | ------- | -------------------------------------------------------------------------------------------------------------------------------------------------------------------------------------- |
| enable_sso                        | boolean | Whether or not SSO is enabled for the Fleet application. If this value is true, you must also include most of the SSO settings parameters below.                       |
| entity_id                         | string  | The required entity ID is a URI that you use to identify Fleet when configuring the identity provider.                                                                 |
| issuer_uri                        | string  | The URI you provide here must exactly match the Entity ID field used in the identity provider configuration.                                                           |
| idp_image_url                     | string  | An optional link to an image such as a logo for the identity provider.                                                                                                 |
| metadata_url                      | string  | A URL that references the identity provider metadata. If available from the identity provider, this is the preferred means of providing metadata.                      |
| metadata                            | string  |  Metadata provided by the identity provider. Either `metadata` or a `metadata_url` must be provided. |
| enable_sso_idp_login              | boolean | Determines whether Identity Provider (IdP) initiated login for Single sign-on (SSO) is enabled for the Fleet application.                                              |
| enable_jit_provisioning           | boolean | _Available in Fleet Premium._ When enabled, allows [just-in-time user provisioning](https://fleetdm.com/docs/deploy/single-sign-on-sso#just-in-time-jit-user-provisioning). |

<br/>

##### Example request body

```json
{
  "sso_settings": {
    "enable_sso": false,
    "entity_id": "",
    "issuer_uri": "",
    "idp_image_url": "",
    "metadata_url": "",
    "metadata": "",
    "idp_name": "",
    "enable_sso_idp_login": false,
    "enable_jit_provisioning": false
  }
}
```

#### host_expiry_settings

| Name                              | Type    | Description   |
| ---------------------             | ------- | -------------------------------------------------------------------------------------------------------------------------------------------------------------------------------------- |
| host_expiry_enabled               | boolean | When enabled, allows automatic cleanup of hosts that have not communicated with Fleet in some number of days.                                                  |
| host_expiry_window                | integer | If a host has not communicated with Fleet in the specified number of days, it will be removed.                                                                 |

<br/>

##### Example request body

```json
{
  "host_expiry_settings": {
    "host_expiry_enabled": true,
    "host_expiry_window": 7
  }
}
```

#### activity_expiry_settings

| Name                              | Type    | Description   |
| ---------------------             | ------- | -------------------------------------------------------------------------------------------------------------------------------------------------------------------------------------- |
| activity_expiry_enabled           | boolean | When enabled, allows automatic cleanup of activities (and associated live query data) older than the specified number of days.                                                          |
| activity_expiry_window            | integer | The number of days to retain activity records, if activity expiry is enabled.   |

<br/>

##### Example request body

```json
{
  "activity_expiry_settings": {
    "activity_expiry_enabled": true,
    "activity_expiry_window": 90
  }
}
```

#### fleet_desktop

_Available in Fleet Premium._

| Name                              | Type    | Description   |
| ---------------------             | ------- | -------------------------------------------------------------------------------------------------------------------------------------------------------------------------------------- |
| transparency_url                  | string  | The URL used to display transparency information to users of Fleet Desktop.                                                      |

<br/>

##### Example request body

```json
{
  "fleet_desktop": {
    "transparency_url": "https://fleetdm.com/better"
  }
}
```

#### webhook_settings

<!--
+ [`webhook_settings.host_status_webhook`](#webhook-settings-host-status-webhook)
+ [`webhook_settings.failing_policies_webhook`](#webhook-settings-failing-policies-webhook)
+ [`webhook_settings.vulnerabilities_webhook`](#webhook-settings-vulnerabilities-webhook)
+ [`webhook_settings.activities_webhook`](#webhook-settings-activities-webhook)
-->

| Name                              | Type    | Description   |
| ---------------------             | ------- | -------------------------------------------------------------------------------------------------------------------------------------------------------------------------------------- |
| host_status_webhook             | list  | See [`webhook_settings.host_status_webhook`](#webhook-settings-host-status-webhook). |
| failing_policies_webhook             | list  | See [`webhook_settings.failing_policies_webhook`](#webhook-settings-failing-policies-webhook). |
| vulnerabilities_webhook             | list  | See [`webhook_settings.vulnerabilities_webhook`](#webhook-settings-vulnerabilities-webhook). |
| activities_webhook             | list  | See [`webhook_settings.activities_webhook`](#webhook-settings-activities-webhook). |

<br/>

##### webhook_settings.host_status_webhook

`webhook_settings.host_status_webhook` is an object with the following structure:

| Name                              | Type    | Description   |
| ---------------------             | ------- | -------------------------------------------------------------------------------------------------------------------------------------------------------------------------------------- |
| enable_host_status_webhook        | boolean | Whether or not the host status webhook is enabled.                                                                 |
| destination_url                   | string  | The URL to deliver the webhook request to.                                                     |
| host_percentage                   | integer | The minimum percentage of hosts that must fail to check in to Fleet in order to trigger the webhook request.                                                              |
| days_count                        | integer | The minimum number of days that the configured `host_percentage` must fail to check in to Fleet in order to trigger the webhook request.                                |

<br/>

##### webhook_settings.failing_policies_webhook

`webhook_settings.failing_policies_webhook` is an object with the following structure:

| Name                              | Type    | Description   |
| ---------------------             | ------- | -------------------------------------------------------------------------------------------------------------------------------------------------------------------------------------- |
| enable_failing_policies_webhook   | boolean | Whether or not the failing policies webhook is enabled. |
| destination_url                   | string  | The URL to deliver the webhook requests to.                                                     |
| policy_ids                        | array   | List of policy IDs to enable failing policies webhook.                                                              |
| host_batch_size                   | integer | Maximum number of hosts to batch on failing policy webhook requests. The default, 0, means no batching (all hosts failing a policy are sent on one request). |

<br/>

##### webhook_settings.vulnerabilities_webhook

`webhook_settings.vulnerabilities_webhook` is an object with the following structure:

| Name                              | Type    | Description   |
| ---------------------             | ------- | -------------------------------------------------------------------------------------------------------------------------------------------------------------------------------------- |
| enable_vulnerabilities_webhook    | boolean | Whether or not the vulnerabilities webhook is enabled. |
| destination_url                   | string  | The URL to deliver the webhook requests to.                                                     |
| host_batch_size                   | integer | Maximum number of hosts to batch on vulnerabilities webhook requests. The default, 0, means no batching (all vulnerable hosts are sent on one request). |

<br/>

##### webhook_settings.activities_webhook

`webhook_settings.activities_webhook` is an object with the following structure:

| Name                              | Type    | Description   |
| ---------------------             | ------- | -------------------------------------------------------------------------------------------------------------------------------------------------------------------------------------- |
| enable_activities_webhook         | boolean | Whether or not the activity feed webhook is enabled. |
| destination_url                   | string  | The URL to deliver the webhook requests to.                                                     |

<br/>

##### Example request body

```json
{
  "webhook_settings": {
    "host_status_webhook": {
      "enable_host_status_webhook": true,
      "destination_url": "https://server.com",
      "host_percentage": 5,
      "days_count": 7
    },
    "failing_policies_webhook":{
      "enable_failing_policies_webhook": true,
      "destination_url": "https://server.com",
      "policy_ids": [1, 2, 3],
      "host_batch_size": 1000
    },
    "vulnerabilities_webhook":{
      "enable_vulnerabilities_webhook":true,
      "destination_url": "https://server.com",
      "host_batch_size": 1000
    },
    "activities_webhook":{
      "enable_activities_webhook":true,
      "destination_url": "https://server.com"
    }
  }
}
```

#### integrations

<!--
+ [`integrations.jira`](#integrations-jira)
+ [`integrations.zendesk`](#integrations-zendesk)
+ [`integrations.google_calendar`](#integrations-google-calendar)
-->

| Name                              | Type    | Description   |
| ---------------------             | ------- | -------------------------------------------------------------------------------------------------------------------------------------------------------------------------------------- |
| jira             | list  | See [`integrations.jira`](#integrations-jira). |
| zendesk             | list  | See [`integrations.zendesk`](#integrations-zendesk). |
| google_calendar             | list  | See [`integrations.google_calendar`](#integrations-google-calendar). |


> Note that when making changes to the `integrations` object, all integrations must be provided (not just the one being modified). This is because the endpoint will consider missing integrations as deleted.

<br/>

##### integrations.jira

`integrations.jira` is an array of objects with the following structure:

| Name                              | Type    | Description   |
| ---------------------             | ------- | -------------------------------------------------------------------------------------------------------------------------------------------------------------------------------------- |
| enable_software_vulnerabilities   | boolean | Whether or not Jira integration is enabled for software vulnerabilities. Only one vulnerability automation can be enabled at a given time (enable_vulnerabilities_webhook and enable_software_vulnerabilities). |
| enable_failing_policies           | boolean | Whether or not Jira integration is enabled for failing policies. Only one failing policy automation can be enabled at a given time (enable_failing_policies_webhook and enable_failing_policies). |
| url                               | string  | The URL of the Jira server to integrate with. |
| username                          | string  | The Jira username to use for this Jira integration. |
| api_token                         | string  | The API token of the Jira username to use for this Jira integration. |
| project_key                       | string  | The Jira project key to use for this integration. Jira tickets will be created in this project. |

<br/>

##### integrations.zendesk

`integrations.zendesk` is an array of objects with the following structure:

| Name                              | Type    | Description   |
| ---------------------             | ------- | -------------------------------------------------------------------------------------------------------------------------------------------------------------------------------------- |
| enable_software_vulnerabilities   | boolean | Whether or not Zendesk integration is enabled for software vulnerabilities. Only one vulnerability automation can be enabled at a given time (enable_vulnerabilities_webhook and enable_software_vulnerabilities). |
| enable_failing_policies           | boolean | Whether or not Zendesk integration is enabled for failing policies. Only one failing policy automation can be enabled at a given time (enable_failing_policies_webhook and enable_failing_policies). |
| url                               | string  | The URL of the Zendesk server to integrate with. |
| email                             | string  | The Zendesk user email to use for this Zendesk integration. |
| api_token                         | string  | The Zendesk API token to use for this Zendesk integration. |
| group_id                          | integer | The Zendesk group id to use for this integration. Zendesk tickets will be created in this group. |

<br/>

##### integrations.google_calendar

`integrations.google_calendar` is an array of objects with the following structure:

| Name                              | Type    | Description   |
| ---------------------             | ------- | -------------------------------------------------------------------------------------------------------------------------------------------------------------------------------------- |
| domain                            | string  | The domain for the Google Workspace service account to be used for this calendar integration. |
| api_key_json                      | object  | The private key JSON downloaded when generating the service account API key to be used for this calendar integration. |

<br/>

##### Example request body

```json
{
  "integrations": {
    "jira": [
      {
        "enable_software_vulnerabilities": false,
        "enable_failing_poilicies": true,
        "url": "https://jiraserver.com",
        "username": "some_user",
        "api_token": "<TOKEN>",
        "project_key": "jira_project",
      }
    ],
    "zendesk": [],
    "google_calendar": [
      {
        "domain": "https://domain.com",
        "api_key_json": "<API KEY JSON>"
      }
    ]
  }
}
```

#### mdm

| Name                              | Type    | Description   |
| ---------------------             | ------- | -------------------------------------------------------------------------------------------------------------------------------------------------------------------------------------- |
| apple_bm_default_team             | string  | _Available in Fleet Premium._ The default team to use with Apple Business Manager. |
| windows_enabled_and_configured    | boolean | Enables Windows MDM support. |
| enable_disk_encryption            | boolean | _Available in Fleet Premium._ Hosts that belong to no team will have disk encryption enabled if set to true. |
| macos_updates         | object  | See [`mdm.macos_updates`](#mdm-macos-updates). |
| macos_migration         | object  | See [`mdm.macos_migration`](#mdm-macos-migration). |
| macos_setup         | object  | See [`mdm.macos_setup`](#mdm-macos-setup). |
| macos_settings         | object  | See [`mdm.macos_settings`](#mdm-macos-settings). |
| windows_settings         | object  | See [`mdm.windows_settings`](#mdm-windows-settings). |

<br/>

##### mdm.macos_updates

_Available in Fleet Premium._

`mdm.macos_updates` is an object with the following structure:

| Name                              | Type    | Description   |
| ---------------------             | ------- | -------------------------------------------------------------------------------------------------------------------------------------------------------------------------------------- |
| minimum_version                   | string  | Hosts that belong to no team will be nudged until their macOS is at or above this version. |
| deadline                          | string  | Hosts that belong to no team won't be able to dismiss the Nudge window once this deadline is past. |

<br/>

##### mdm.windows_updates

_Available in Fleet Premium._

`mdm.windows_updates` is an object with the following structure:

| Name                              | Type    | Description   |
| ---------------------             | ------- | -------------------------------------------------------------------------------------------------------------------------------------------------------------------------------------- |
| deadline_days                     | integer | Hosts that belong to no team will have this number of days before updates are installed on Windows. |
| grace_period_days                 | integer | Hosts that belong to no team will have this number of days before Windows restarts to install updates. |

<br/>

##### mdm.macos_migration

_Available in Fleet Premium._

`mdm.macos_migration` is an object with the following structure:

| Name                              | Type    | Description   |
| ---------------------             | ------- | -------------------------------------------------------------------------------------------------------------------------------------------------------------------------------------- |
| enable                            | boolean | Whether to enable the end user migration workflow for devices migrating from your old MDM solution. |
| mode                              | string  | The end user migration workflow mode for devices migrating from your old MDM solution. Options are `"voluntary"` or `"forced"`. |
| webhook_url                       | string  | The webhook url configured to receive requests to unenroll devices migrating from your old MDM solution. |

<br/>

##### mdm.macos_setup

_Available in Fleet Premium._

`mdm.macos_setup` is an object with the following structure:

| Name                              | Type    | Description   |
| ---------------------             | ------- | -------------------------------------------------------------------------------------------------------------------------------------------------------------------------------------- |
| enable_end_user_authentication    | boolean | If set to true, end user authentication will be required during automatic MDM enrollment of new macOS devices. Settings for your IdP provider must also be [configured](https://fleetdm.com/docs/using-fleet/mdm-macos-setup-experience#end-user-authentication-and-eula). |

<br/>

##### mdm.macos_settings

`mdm.macos_settings` is an object with the following structure:

| Name                              | Type    | Description   |
| ---------------------             | ------- | -------------------------------------------------------------------------------------------------------------------------------------------------------------------------------------- |
| custom_settings                   | list    | macOS hosts that belong to no team will have custom profiles applied. |

<br/>

##### mdm.windows_settings

`mdm.windows_settings` is an object with the following structure:

| Name                              | Type    | Description   |
| ---------------------             | ------- | -------------------------------------------------------------------------------------------------------------------------------------------------------------------------------------- |
| custom_settings                   | list    | Windows hosts that belong to no team will have custom profiles applied. |

<br/>

##### Example request body

```json
{
  "mdm": {
    "apple_bm_default_team": "",
    "windows_enabled_and_configured": false,
    "enable_disk_encryption": true,
    "macos_updates": {
      "minimum_version": "12.3.1",
      "deadline": "2022-01-01"
    },
    "windows_updates": {
      "deadline_days": 5,
      "grace_period_days": 1
    },
    "macos_settings": {
      "custom_settings": [
        {
          "path": "path/to/profile1.mobileconfig",
          "labels": ["Label 1", "Label 2"]
        },
        {
          "path": "path/to/profile2.json",
          "labels": ["Label 3", "Label 4"]
        },
      ]
    },
    "windows_settings": {
      "custom_settings": [
        {
          "path": "path/to/profile3.xml",
          "labels": ["Label 1", "Label 2"]
        }
      ]     
    },
    "end_user_authentication": {
      "entity_id": "",
      "issuer_uri": "",
      "metadata": "",
      "metadata_url": "",
      "idp_name": ""
    },
    "macos_migration": {
      "enable": false,
      "mode": "voluntary",
      "webhook_url": "https://webhook.example.com"
    },
    "macos_setup": {
      "bootstrap_package": "",
      "enable_end_user_authentication": false,
      "macos_setup_assistant": "path/to/config.json"
    }
  }
}
```

#### Features

| Name                              | Type    | Description   |
| ---------------------             | ------- | -------------------------------------------------------------------------------------------------------------------------------------------------------------------------------------- |
| enable_host_users                 | boolean | Whether to enable the users feature in Fleet. (Default: `true`)                                                                          |
| enable_software_inventory         | boolean | Whether to enable the software inventory feature in Fleet. (Default: `true`)                                                             |
| additional_queries                | boolean | Whether to enable additional queries on hosts. (Default: `null`)                                                                         |

<br/>

##### Example request body

```json
{
  "features": {
    "enable_host_users": true,
    "enable_software_inventory": true,
    "additional_queries": null
  }
}
```



### Get global enroll secrets

Returns the valid global enroll secrets.

`GET /api/v1/fleet/spec/enroll_secret`

#### Parameters

None.

#### Example

`GET /api/v1/fleet/spec/enroll_secret`

##### Default response

`Status: 200`

```json
{
    "spec": {
        "secrets": [
            {
                "secret": "vhPzPOnCMOMoqSrLxKxzSADyqncayacB",
                "created_at": "2021-11-12T20:24:57Z"
            },
            {
                "secret": "jZpexWGiXmXaFAKdrdttFHdJBqEnqlVF",
                "created_at": "2021-11-12T20:24:57Z"
            }
        ]
    }
}
```

### Modify global enroll secrets

Replaces all existing global enroll secrets.

`POST /api/v1/fleet/spec/enroll_secret`

#### Parameters

| Name      | Type    | In   | Description                                                        |
| --------- | ------- | ---- | ------------------------------------------------------------------ |
| spec      | object  | body | **Required**. Attribute "secrets" must be a list of enroll secrets |

#### Example

Replace all global enroll secrets with a new enroll secret.

`POST /api/v1/fleet/spec/enroll_secret`

##### Request body

```json
{
    "spec": {
        "secrets": [
            {
                "secret": "KuSkYFsHBQVlaFtqOLwoUIWniHhpvEhP"
            }
        ]
    }
}
```

##### Default response

`Status: 200`

```json
{}
```

#### Example

Delete all global enroll secrets.

`POST /api/v1/fleet/spec/enroll_secret`

##### Request body

```json
{
    "spec": {
        "secrets": []
    }
}
```

##### Default response

`Status: 200`

```json
{}
```

### Get team enroll secrets

Returns the valid team enroll secrets.

`GET /api/v1/fleet/teams/:id/secrets`

#### Parameters

None.

#### Example

`GET /api/v1/fleet/teams/1/secrets`

##### Default response

`Status: 200`

```json
{
  "secrets": [
    {
      "created_at": "2021-06-16T22:05:49Z",
      "secret": "aFtH2Nq09hrvi73ErlWNQfa7M53D3rPR",
      "team_id": 1
    }
  ]
}
```


### Modify team enroll secrets

Replaces all existing team enroll secrets.

`PATCH /api/v1/fleet/teams/:id/secrets`

#### Parameters

| Name      | Type    | In   | Description                            |
| --------- | ------- | ---- | -------------------------------------- |
| id        | integer | path | **Required**. The team's id.           |
| secrets   | array   | body | **Required**. A list of enroll secrets |

#### Example

Replace all of a team's existing enroll secrets with a new enroll secret

`PATCH /api/v1/fleet/teams/2/secrets`

##### Request body

```json
{
  "secrets": [
    {
      "secret": "n07v32y53c237734m3n201153c237"
    }
  ]
}
```

##### Default response

`Status: 200`

```json
{
  "secrets": [
    {
      "secret": "n07v32y53c237734m3n201153c237",
      "created_at": "0001-01-01T00:00:00Z"
    }
  ]
}
```

#### Example

Delete all of a team's existing enroll secrets

`PATCH /api/v1/fleet/teams/2/secrets`

##### Request body

```json
{
  "secrets": []
}
```

##### Default response

`Status: 200`

```json
{
  "secrets": null
}
```

### Create invite

`POST /api/v1/fleet/invites`

#### Parameters

| Name        | Type    | In   | Description                                                                                                                                           |
| ----------- | ------- | ---- | ----------------------------------------------------------------------------------------------------------------------------------------------------- |
| global_role | string  | body | Role the user will be granted. Either a global role is needed, or a team role.                                                                        |
| email       | string  | body | **Required.** The email of the invited user. This email will receive the invitation link.                                                             |
| name        | string  | body | **Required.** The name of the invited user.                                                                                                           |
| sso_enabled | boolean | body | **Required.** Whether or not SSO will be enabled for the invited user.                                                                                |
| teams       | list    | body | _Available in Fleet Premium_. A list of the teams the user is a member of. Each item includes the team's ID and the user's role in the specified team. |

#### Example

##### Request body

```json
{
  "email": "john_appleseed@example.com",
  "name": "John",
  "sso_enabled": false,
  "global_role": null,
  "teams": [
    {
      "id": 2,
      "role": "observer"
    },
    {
      "id": 3,
      "role": "maintainer"
    }
  ]
}
```

`POST /api/v1/fleet/invites`

##### Default response

`Status: 200`

```json
{
  "invite": {
    "created_at": "0001-01-01T00:00:00Z",
    "updated_at": "0001-01-01T00:00:00Z",
    "id": 3,
    "invited_by": 1,
    "email": "john_appleseed@example.com",
    "name": "John",
    "sso_enabled": false,
    "teams": [
      {
        "id": 10,
        "created_at": "0001-01-01T00:00:00Z",
        "name": "Apples",
        "description": "",
        "agent_options": null,
        "user_count": 0,
        "host_count": 0,
        "role": "observer"
      },
      {
        "id": 14,
        "created_at": "0001-01-01T00:00:00Z",
        "name": "Best of the Best Engineering",
        "description": "",
        "agent_options": null,
        "user_count": 0,
        "host_count": 0,
        "role": "maintainer"
      }
    ]
  }
}
```

### List invites

Returns a list of the active invitations in Fleet.

`GET /api/v1/fleet/invites`

#### Parameters

| Name            | Type   | In    | Description                                                                                                                   |
| --------------- | ------ | ----- | ----------------------------------------------------------------------------------------------------------------------------- |
| order_key       | string | query | What to order results by. Can be any column in the invites table.                                                             |
| order_direction | string | query | **Requires `order_key`**. The direction of the order given the order key. Options include `asc` and `desc`. Default is `asc`. |
| query           | string | query | Search query keywords. Searchable fields include `name` and `email`.                                                          |

#### Example

`GET /api/v1/fleet/invites`

##### Default response

`Status: 200`

```json
{
  "invites": [
    {
      "created_at": "0001-01-01T00:00:00Z",
      "updated_at": "0001-01-01T00:00:00Z",
      "id": 3,
      "email": "john_appleseed@example.com",
      "name": "John",
      "sso_enabled": false,
      "global_role": "admin",
      "teams": []
    },
    {
      "created_at": "0001-01-01T00:00:00Z",
      "updated_at": "0001-01-01T00:00:00Z",
      "id": 4,
      "email": "bob_marks@example.com",
      "name": "Bob",
      "sso_enabled": false,
      "global_role": "admin",
      "teams": []
    }
  ]
}
```

### Delete invite

Delete the specified invite from Fleet.

`DELETE /api/v1/fleet/invites/:id`

#### Parameters

| Name | Type    | In   | Description                  |
| ---- | ------- | ---- | ---------------------------- |
| id   | integer | path | **Required.** The user's id. |

#### Example

`DELETE /api/v1/fleet/invites/123`

##### Default response

`Status: 200`


### Verify invite

Verify the specified invite.

`GET /api/v1/fleet/invites/:token`

#### Parameters

| Name  | Type    | In   | Description                            |
| ----- | ------- | ---- | -------------------------------------- |
| token | integer | path | **Required.** The user's invite token. |

#### Example

`GET /api/v1/fleet/invites/abcdef012456789`

##### Default response

`Status: 200`

```json
{
    "invite": {
        "created_at": "2021-01-15T00:58:33Z",
        "updated_at": "2021-01-15T00:58:33Z",
        "id": 4,
        "email": "steve@example.com",
        "name": "Steve",
        "sso_enabled": false,
        "global_role": "admin",
        "teams": []
    }
}
```

##### Not found

`Status: 404`

```json
{
    "message": "Resource Not Found",
    "errors": [
        {
            "name": "base",
            "reason": "Invite with token <token> was not found in the datastore"
        }
    ]
}
```

### Update invite

`PATCH /api/v1/fleet/invites/:id`

#### Parameters

| Name        | Type    | In   | Description                                                                                                                                           |
| ----------- | ------- | ---- | ----------------------------------------------------------------------------------------------------------------------------------------------------- |
| global_role | string  | body | Role the user will be granted. Either a global role is needed, or a team role.                                                                        |
| email       | string  | body | The email of the invited user. Updates on the email won't resend the invitation.                                                             |
| name        | string  | body | The name of the invited user.                                                                                                           |
| sso_enabled | boolean | body | Whether or not SSO will be enabled for the invited user.                                                                                |
| teams       | list    | body | _Available in Fleet Premium_. A list of the teams the user is a member of. Each item includes the team's ID and the user's role in the specified team. |

#### Example

`PATCH /api/v1/fleet/invites/123`

##### Request body

```json
{
  "email": "john_appleseed@example.com",
  "name": "John",
  "sso_enabled": false,
  "global_role": null,
  "teams": [
    {
      "id": 2,
      "role": "observer"
    },
    {
      "id": 3,
      "role": "maintainer"
    }
  ]
}
```

##### Default response

`Status: 200`

```json
{
  "invite": {
    "created_at": "0001-01-01T00:00:00Z",
    "updated_at": "0001-01-01T00:00:00Z",
    "id": 3,
    "invited_by": 1,
    "email": "john_appleseed@example.com",
    "name": "John",
    "sso_enabled": false,
    "teams": [
      {
        "id": 10,
        "created_at": "0001-01-01T00:00:00Z",
        "name": "Apples",
        "description": "",
        "agent_options": null,
        "user_count": 0,
        "host_count": 0,
        "role": "observer"
      },
      {
        "id": 14,
        "created_at": "0001-01-01T00:00:00Z",
        "name": "Best of the Best Engineering",
        "description": "",
        "agent_options": null,
        "user_count": 0,
        "host_count": 0,
        "role": "maintainer"
      }
    ]
  }
}
```

### Version

Get version and build information from the Fleet server.

`GET /api/v1/fleet/version`

#### Parameters

None.

#### Example

`GET /api/v1/fleet/version`

##### Default response

`Status: 200`

```json
{
  "version": "3.9.0-93-g1b67826f-dirty",
  "branch": "version",
  "revision": "1b67826fe4bf40b2f45ec53e01db9bf467752e74",
  "go_version": "go1.15.7",
  "build_date": "2021-03-27T00:28:48Z",
  "build_user": "zwass"
}
```

---

## Hosts

- [On the different timestamps in the host data structure](#on-the-different-timestamps-in-the-host-data-structure)
- [List hosts](#list-hosts)
- [Count hosts](#count-hosts)
- [Get hosts summary](#get-hosts-summary)
- [Get host](#get-host)
- [Get host by identifier](#get-host-by-identifier)
- [Get host by device token](#get-host-by-device-token)
- [Delete host](#delete-host)
- [Refetch host](#refetch-host)
- [Transfer hosts to a team](#transfer-hosts-to-a-team)
- [Transfer hosts to a team by filter](#transfer-hosts-to-a-team-by-filter)
- [Turn off MDM for a host](#turn-off-mdm-for-a-host)
- [Bulk delete hosts by filter or ids](#bulk-delete-hosts-by-filter-or-ids)
- [Get human-device mapping](#get-human-device-mapping)
- [Update custom human-device mapping](#update-custom-human-device-mapping)
- [Get host's device health report](#get-hosts-device-health-report)
- [Get host's mobile device management (MDM) information](#get-hosts-mobile-device-management-mdm-information)
- [Get mobile device management (MDM) summary](#get-mobile-device-management-mdm-summary)
- [Get host's mobile device management (MDM) and Munki information](#get-hosts-mobile-device-management-mdm-and-munki-information)
- [Get aggregated host's mobile device management (MDM) and Munki information](#get-aggregated-hosts-macadmin-mobile-device-management-mdm-and-munki-information)
- [List host OS versions](#list-host-os-versions)
- [Get host OS version](#get-host-os-version)
- [Get host's scripts](#get-hosts-scripts)
- [Get host's software](#get-hosts-software)
- [Install software](#install-software)
- [Get hosts report in CSV](#get-hosts-report-in-csv)
- [Get host's disk encryption key](#get-hosts-disk-encryption-key)
- [Lock host](#lock-host)
- [Unlock host](#unlock-host)
- [Wipe host](#wipe-host)
- [Get host's past activity](#get-hosts-past-activity)
- [Get host's upcoming activity](#get-hosts-upcoming-activity)
- [Add labels to host](#add-labels-to-host)
- [Remove labels from host](#remove-labels-from-host)
- [Live query one host (ad-hoc)](#live-query-one-host-ad-hoc)
- [Live query host by identifier (ad-hoc)](#live-query-host-by-identifier-ad-hoc)

### On the different timestamps in the host data structure

Hosts have a set of timestamps usually named with an "_at" suffix, such as created_at, enrolled_at, etc. Before we go
through each of them and what they mean, we need to understand a bit more about how the host data structure is
represented in the database.

The table `hosts` is the main one. It holds the core data for a host. A host doesn't exist if there is no row for it in
this table. This table also holds most of the timestamps, but it doesn't hold all of the host data. This is an important
detail as we'll see below.

There's adjacent tables to this one that usually follow the name convention `host_<extra data descriptor>`. Examples of
this are: `host_additional` that holds additional query results, `host_software` that links a host with many rows from
the `software` table.

- `created_at`: the time the row in the database was created, which usually corresponds to the first enrollment of the host.
- `updated_at`: the last time the row in the database for the `hosts` table was updated.
- `detail_updated_at`: the last time Fleet updated host data, based on the results from the detail queries (this includes updates to host associated tables, e.g. `host_users`).
- `label_updated_at`: the last time Fleet updated the label membership for the host based on the results from the queries ran.
- `last_enrolled_at`: the last time the host enrolled to Fleet.
- `policy_updated_at`: the last time we updated the policy results for the host based on the queries ran.
- `seen_time`: the last time the host contacted the fleet server, regardless of what operation it was for.
- `software_updated_at`: the last time software changed for the host in any way.
- `last_restarted_at`: the last time that the host was restarted.

### List hosts

`GET /api/v1/fleet/hosts`

#### Parameters

| Name                    | Type    | In    | Description                                                                                                                                                                                                                                                                                                                                 |
| ----------------------- | ------- | ----- | ------------------------------------------------------------------------------------------------------------------------------------------------------------------------------------------------------------------------------------------------------------------------------------------------------------------------------------------- |
| page                    | integer | query | Page number of the results to fetch.                                                                                                                                                                                                                                                                                                        |
| per_page                | integer | query | Results per page.                                                                                                                                                                                                                                                                                                                           |
| order_key               | string  | query | What to order results by. Can be any column in the hosts table.                                                                                                                                                                                                                                                                             |
| after                   | string  | query | The value to get results after. This needs `order_key` defined, as that's the column that would be used. **Note:** Use `page` instead of `after`                                                                                                                                                                                                                                    |
| order_direction         | string  | query | **Requires `order_key`**. The direction of the order given the order key. Options include 'asc' and 'desc'. Default is 'asc'.                                                                                                                                                                                                               |
| status                  | string  | query | Indicates the status of the hosts to return. Can either be 'new', 'online', 'offline', 'mia' or 'missing'.                                                                                                                                                                                                                                  |
| query                   | string  | query | Search query keywords. Searchable fields include `hostname`, `hardware_serial`, `uuid`, `ipv4` and the hosts' email addresses (only searched if the query looks like an email address, i.e. contains an '@', no space, etc.).                                                                                                                |
| additional_info_filters | string  | query | A comma-delimited list of fields to include in each host's `additional` object.                                              |
| team_id                 | integer | query | _Available in Fleet Premium_. Filters to only include hosts in the specified team. Use `0` to filter by hosts assigned to "No team".                                                                                                                                                                                                                                                |
| policy_id               | integer | query | The ID of the policy to filter hosts by.                                                                                                                                                                                                                                                                                                    |
| policy_response         | string  | query | **Requires `policy_id`**. Valid options are 'passing' or 'failing'.                                                                                                                                                                                                                                       |
| software_version_id     | integer | query | The ID of the software version to filter hosts by.                                                                                                                                                                                                                                                                                                  |
| software_title_id       | integer | query | The ID of the software title to filter hosts by.                                                                                                                                                                                                                                                                                                  |
| software_status       | string | query | The status of the software install to filter hosts by.                                                                                                                                                                                                                                                                                                  |
| os_version_id | integer | query | The ID of the operating system version to filter hosts by. |
| os_name                 | string  | query | The name of the operating system to filter hosts by. `os_version` must also be specified with `os_name`                                                                                                                                                                                                                                     |
| os_version              | string  | query | The version of the operating system to filter hosts by. `os_name` must also be specified with `os_version`                                                                                                                                                                                                                                  |
| vulnerability           | string  | query | The cve to filter hosts by (including "cve-" prefix, case-insensitive).                                                                                                                                                                                                                                                                     |
| device_mapping          | boolean | query | Indicates whether `device_mapping` should be included for each host. See ["Get host's Google Chrome profiles](#get-hosts-google-chrome-profiles) for more information about this feature.                                                                                                                                                  |
| mdm_id                  | integer | query | The ID of the _mobile device management_ (MDM) solution to filter hosts by (that is, filter hosts that use a specific MDM provider and URL).                                                                                                                                                                                                |
| mdm_name                | string  | query | The name of the _mobile device management_ (MDM) solution to filter hosts by (that is, filter hosts that use a specific MDM provider).                                                                                                                                                                                                |
| mdm_enrollment_status   | string  | query | The _mobile device management_ (MDM) enrollment status to filter hosts by. Valid options are 'manual', 'automatic', 'enrolled', 'pending', or 'unenrolled'.                                                                                                                                                                                                             |
| macos_settings          | string  | query | Filters the hosts by the status of the _mobile device management_ (MDM) profiles applied to hosts. Valid options are 'verified', 'verifying', 'pending', or 'failed'. **Note: If this filter is used in Fleet Premium without a team ID filter, the results include only hosts that are not assigned to any team.**                                                                                                                                                                                                             |
| munki_issue_id          | integer | query | The ID of the _munki issue_ (a Munki-reported error or warning message) to filter hosts by (that is, filter hosts that are affected by that corresponding error or warning message).                                                                                                                                                        |
| low_disk_space          | integer | query | _Available in Fleet Premium_. Filters the hosts to only include hosts with less GB of disk space available than this value. Must be a number between 1-100.                                                                                                                                                                                  |
| disable_failing_policies| boolean | query | If `true`, hosts will return failing policies as 0 regardless of whether there are any that failed for the host. This is meant to be used when increased performance is needed in exchange for the extra information.                                                                                                                       |
| macos_settings_disk_encryption | string | query | Filters the hosts by the status of the macOS disk encryption MDM profile on the host. Valid options are 'verified', 'verifying', 'action_required', 'enforcing', 'failed', or 'removing_enforcement'. |
| bootstrap_package       | string | query | _Available in Fleet Premium_. Filters the hosts by the status of the MDM bootstrap package on the host. Valid options are 'installed', 'pending', or 'failed'. |
| os_settings          | string  | query | Filters the hosts by the status of the operating system settings applied to the hosts. Valid options are 'verified', 'verifying', 'pending', or 'failed'. **Note: If this filter is used in Fleet Premium without a team ID filter, the results include only hosts that are not assigned to any team.** |
| os_settings_disk_encryption | string | query | Filters the hosts by the status of the disk encryption setting applied to the hosts. Valid options are 'verified', 'verifying', 'action_required', 'enforcing', 'failed', or 'removing_enforcement'.  **Note: If this filter is used in Fleet Premium without a team ID filter, the results include only hosts that are not assigned to any team.** |
| populate_software     | boolean | query | If `true`, the response will include a list of installed software for each host, including vulnerability data. |
| populate_policies     | boolean | query | If `true`, the response will include policy data for each host. |

> `software_id` is deprecated as of Fleet 4.42. It is maintained for backwards compatibility. Please use the `software_version_id` instead.

If `software_title_id` is specified, an additional top-level key `"software_title"` is returned with the software title object corresponding to the `software_title_id`. See [List software](#list-software) response payload for details about this object.

If `software_version_id` is specified, an additional top-level key `"software"` is returned with the software object corresponding to the `software_version_id`. See [List software versions](#list-software-versions) response payload for details about this object.

If `additional_info_filters` is not specified, no `additional` information will be returned.

If `mdm_id` is specified, an additional top-level key `"mobile_device_management_solution"` is returned with the information corresponding to the `mdm_id`.

If `mdm_id`, `mdm_name`, `mdm_enrollment_status`, `os_settings`, or `os_settings_disk_encryption` is specified, then Windows Servers are excluded from the results.

If `munki_issue_id` is specified, an additional top-level key `munki_issue` is returned with the information corresponding to the `munki_issue_id`.

If `after` is being used with `created_at` or `updated_at`, the table must be specified in `order_key`. Those columns become `h.created_at` and `h.updated_at`.

#### Example

`GET /api/v1/fleet/hosts?page=0&per_page=100&order_key=hostname&query=2ce&populate_software=true&populate_policies=true`

##### Request query parameters

```json
{
  "page": 0,
  "per_page": 100,
  "order_key": "hostname"
}
```

##### Default response

`Status: 200`

```json
{
  "hosts": [
    {
      "created_at": "2020-11-05T05:09:44Z",
      "updated_at": "2020-11-05T06:03:39Z",
      "id": 1,
      "detail_updated_at": "2020-11-05T05:09:45Z",
      "last_restarted_at": "2020-11-01T03:01:45Z",
      "software_updated_at": "2020-11-05T05:09:44Z",
      "label_updated_at": "2020-11-05T05:14:51Z",
      "policy_updated_at": "2023-06-26T18:33:15Z",
      "last_enrolled_at": "2023-02-26T22:33:12Z",
      "seen_time": "2020-11-05T06:03:39Z",
      "hostname": "2ceca32fe484",
      "uuid": "392547dc-0000-0000-a87a-d701ff75bc65",
      "platform": "centos",
      "osquery_version": "2.7.0",
      "os_version": "CentOS Linux 7",
      "build": "",
      "platform_like": "rhel fedora",
      "code_name": "",
      "uptime": 8305000000000,
      "memory": 2084032512,
      "cpu_type": "6",
      "cpu_subtype": "142",
      "cpu_brand": "Intel(R) Core(TM) i5-8279U CPU @ 2.40GHz",
      "cpu_physical_cores": 4,
      "cpu_logical_cores": 4,
      "hardware_vendor": "",
      "hardware_model": "",
      "hardware_version": "",
      "hardware_serial": "",
      "computer_name": "2ceca32fe484",
      "display_name": "2ceca32fe484",
      "public_ip": "",
      "primary_ip": "",
      "primary_mac": "",
      "distributed_interval": 10,
      "config_tls_refresh": 10,
      "logger_tls_period": 8,
      "additional": {},
      "status": "offline",
      "display_text": "2ceca32fe484",
      "team_id": null,
      "team_name": null,
      "gigs_disk_space_available": 174.98,
      "percent_disk_space_available": 71,
      "gigs_total_disk_space": 246,
      "pack_stats": [
        {
          "pack_id": 0,
          "pack_name": "Global",
          "type": "global",
          "query_stats": [
            {
            "scheduled_query_name": "Get recently added or removed USB drives",
            "scheduled_query_id": 5535,
            "query_name": "Get recently added or removed USB drives",
            "discard_data": false,
            "last_fetched": null,
            "automations_enabled": false,
            "description": "Returns a record every time a USB device is plugged in or removed",
            "pack_name": "Global",
            "average_memory": 434176,
            "denylisted": false,
            "executions": 2,
            "interval": 86400,
            "last_executed": "2023-11-28T00:02:07Z",
            "output_size": 891,
            "system_time": 10,
            "user_time": 6,
            "wall_time": 0
            }
          ]
        }
      ],
      "issues": {
        "failing_policies_count": 1,
        "critical_vulnerabilities_count": 2, // Fleet Premium only
        "total_issues_count": 3
      },
      "geolocation": {
        "country_iso": "US",
        "city_name": "New York",
        "geometry": {
          "type": "point",
          "coordinates": [40.6799, -74.0028]
        }
      },
      "mdm": {
        "encryption_key_available": false,
        "enrollment_status": "Pending",
        "dep_profile_error": true,
        "name": "Fleet",
        "server_url": "https://example.fleetdm.com/mdm/apple/mdm"
      },
      "software": [
        {
          "id": 1,
          "name": "glibc",
          "version": "2.12",
          "source": "rpm_packages",
          "generated_cpe": "cpe:2.3:a:gnu:glibc:2.12:*:*:*:*:*:*:*",
          "vulnerabilities": [
            {
              "cve": "CVE-2009-5155",
              "details_link": "https://nvd.nist.gov/vuln/detail/CVE-2009-5155",
              "cvss_score": 7.5, // Fleet Premium only
              "epss_probability": 0.01537, // Fleet Premium only
              "cisa_known_exploit": false, // Fleet Premium only
              "cve_published": "2022-01-01 12:32:00", // Fleet Premium only
              "cve_description": "In the GNU C Library (aka glibc or libc6) before 2.28, parse_reg_exp in posix/regcomp.c misparses alternatives, which allows attackers to cause a denial of service (assertion failure and application exit) or trigger an incorrect result by attempting a regular-expression match.", // Fleet Premium only
              "resolved_in_version": "2.28" // Fleet Premium only
            }
          ],
          "installed_paths": ["/usr/lib/some-path-1"]
        }
      ],
      "policies": [
        {
          "id": 1,
          "name": "Gatekeeper enabled",
          "query": "SELECT 1 FROM gatekeeper WHERE assessments_enabled = 1;",
          "description": "Checks if gatekeeper is enabled on macOS devices",
          "resolution": "Fix with these steps...",
          "platform": "darwin",
          "response": "fail",
          "critical": false
        }
      ]
    }
  ]
}
```

> Note: the response above assumes a [GeoIP database is configured](https://fleetdm.com/docs/deploying/configuration#geoip), otherwise the `geolocation` object won't be included.

Response payload with the `mdm_id` filter provided:

```json
{
  "hosts": [...],
  "mobile_device_management_solution": {
    "server_url": "http://some.url/mdm",
    "name": "MDM Vendor Name",
    "id": 999
  }
}
```

Response payload with the `munki_issue_id` filter provided:

```json
{
  "hosts": [...],
  "munki_issue": {
    "id": 1,
    "name": "Could not retrieve managed install primary manifest",
    "type": "error"
  }
}
```

### Count hosts

`GET /api/v1/fleet/hosts/count`

#### Parameters

| Name                    | Type    | In    | Description                                                                                                                                                                                                                                                                                                                                 |
| ----------------------- | ------- | ----- | ------------------------------------------------------------------------------------------------------------------------------------------------------------------------------------------------------------------------------------------------------------------------------------------------------------------------------------------- |
| order_key               | string  | query | What to order results by. Can be any column in the hosts table.                                                                                                                                                                                                                                                                             |
| order_direction         | string  | query | **Requires `order_key`**. The direction of the order given the order key. Options include 'asc' and 'desc'. Default is 'asc'.                                                                                                                                                                                                               |
| after                   | string  | query | The value to get results after. This needs `order_key` defined, as that's the column that would be used.                                                                                                                                                                                                                                    |
| status                  | string  | query | Indicates the status of the hosts to return. Can either be 'new', 'online', 'offline', 'mia' or 'missing'.                                                                                                                                                                                                                                  |
| query                   | string  | query | Search query keywords. Searchable fields include `hostname`, `hardware_serial`, `uuid`, `ipv4` and the hosts' email addresses (only searched if the query looks like an email address, i.e. contains an '@', no space, etc.).                                                                                                                |
| team_id                 | integer | query | _Available in Fleet Premium_. Filters the hosts to only include hosts in the specified team.                                                                                                                                                                                                                                                 |
| policy_id               | integer | query | The ID of the policy to filter hosts by.                                                                                                                                                                                                                                                                                                    |
| policy_response         | string  | query | **Requires `policy_id`**. Valid options are 'passing' or 'failing'.                                                                                                                                                                                                                                       |
| software_version_id     | integer | query | The ID of the software version to filter hosts by.                                                                                                            |
| software_title_id       | integer | query | The ID of the software title to filter hosts by.                                                                                                              |
| os_version_id | integer | query | The ID of the operating system version to filter hosts by. |
| os_name                 | string  | query | The name of the operating system to filter hosts by. `os_version` must also be specified with `os_name`                                                                                                                                                                                                                                     |
| os_version              | string  | query | The version of the operating system to filter hosts by. `os_name` must also be specified with `os_version`                                                                                                                                                                                                                                  |
| vulnerability           | string  | query | The cve to filter hosts by (including "cve-" prefix, case-insensitive).                                                                                                                                                                                                                                                                     |
| label_id                | integer | query | A valid label ID. Can only be used in combination with `order_key`, `order_direction`, `after`, `status`, `query` and `team_id`.                                                                                                                                                                                                            |
| mdm_id                  | integer | query | The ID of the _mobile device management_ (MDM) solution to filter hosts by (that is, filter hosts that use a specific MDM provider and URL).                                                                                                                                                                                                |
| mdm_name                | string  | query | The name of the _mobile device management_ (MDM) solution to filter hosts by (that is, filter hosts that use a specific MDM provider).                                                                                                                                                                                                |
| mdm_enrollment_status   | string  | query | The _mobile device management_ (MDM) enrollment status to filter hosts by. Valid options are 'manual', 'automatic', 'enrolled', 'pending', or 'unenrolled'.                                                                                                                                                                                                             |
| macos_settings          | string  | query | Filters the hosts by the status of the _mobile device management_ (MDM) profiles applied to hosts. Valid options are 'verified', 'verifying', 'pending', or 'failed'. **Note: If this filter is used in Fleet Premium without a team ID filter, the results include only hosts that are not assigned to any team.**                                                                                                                                                                                                             |
| munki_issue_id          | integer | query | The ID of the _munki issue_ (a Munki-reported error or warning message) to filter hosts by (that is, filter hosts that are affected by that corresponding error or warning message).                                                                                                                                                        |
| low_disk_space          | integer | query | _Available in Fleet Premium_. Filters the hosts to only include hosts with less GB of disk space available than this value. Must be a number between 1-100.                                                                                                                                                                                  |
| macos_settings_disk_encryption | string | query | Filters the hosts by the status of the macOS disk encryption MDM profile on the host. Valid options are 'verified', 'verifying', 'action_required', 'enforcing', 'failed', or 'removing_enforcement'. |
| bootstrap_package       | string | query | _Available in Fleet Premium_. Filters the hosts by the status of the MDM bootstrap package on the host. Valid options are 'installed', 'pending', or 'failed'. **Note: If this filter is used in Fleet Premium without a team ID filter, the results include only hosts that are not assigned to any team.** |
| os_settings          | string  | query | Filters the hosts by the status of the operating system settings applied to the hosts. Valid options are 'verified', 'verifying', 'pending', or 'failed'. **Note: If this filter is used in Fleet Premium without a team ID filter, the results include only hosts that are not assigned to any team.** |
| os_settings_disk_encryption | string | query | Filters the hosts by the status of the disk encryption setting applied to the hosts. Valid options are 'verified', 'verifying', 'action_required', 'enforcing', 'failed', or 'removing_enforcement'.  **Note: If this filter is used in Fleet Premium without a team ID filter, the results include only hosts that are not assigned to any team.** |

If `additional_info_filters` is not specified, no `additional` information will be returned.

If `mdm_id`, `mdm_name` or `mdm_enrollment_status` is specified, then Windows Servers are excluded from the results.

#### Example

`GET /api/v1/fleet/hosts/count?page=0&per_page=100&order_key=hostname&query=2ce`

##### Request query parameters

```json
{
  "page": 0,
  "per_page": 100,
  "order_key": "hostname"
}
```

##### Default response

`Status: 200`

```json
{
  "count": 123
}
```

### Get hosts summary

Returns the count of all hosts organized by status. `online_count` includes all hosts currently enrolled in Fleet. `offline_count` includes all hosts that haven't checked into Fleet recently. `mia_count` includes all hosts that haven't been seen by Fleet in more than 30 days. `new_count` includes the hosts that have been enrolled to Fleet in the last 24 hours.

`GET /api/v1/fleet/host_summary`

#### Parameters

| Name            | Type    | In    | Description                                                                     |
| --------------- | ------- | ----  | ------------------------------------------------------------------------------- |
| team_id         | integer | query | _Available in Fleet Premium_. The ID of the team whose host counts should be included. Defaults to all teams. |
| platform        | string  | query | Platform to filter by when counting. Defaults to all platforms.                 |
| low_disk_space  | integer | query | _Available in Fleet Premium_. Returns the count of hosts with less GB of disk space available than this value. Must be a number between 1-100. |

#### Example

`GET /api/v1/fleet/host_summary?team_id=1&low_disk_space=32`

##### Default response

`Status: 200`

```json
{
  "team_id": 1,
  "totals_hosts_count": 2408,
  "online_count": 2267,
  "offline_count": 141,
  "mia_count": 0,
  "missing_30_days_count": 0,
  "new_count": 0,
  "all_linux_count": 1204,
  "low_disk_space_count": 12,
  "builtin_labels": [
    {
      "id": 6,
      "name": "All Hosts",
      "description": "All hosts which have enrolled in Fleet",
      "label_type": "builtin"
    },
    {
      "id": 7,
      "name": "macOS",
      "description": "All macOS hosts",
      "label_type": "builtin"
    },
    {
      "id": 8,
      "name": "Ubuntu Linux",
      "description": "All Ubuntu hosts",
      "label_type": "builtin"
    },
    {
      "id": 9,
      "name": "CentOS Linux",
      "description": "All CentOS hosts",
      "label_type": "builtin"
    },
    {
      "id": 10,
      "name": "MS Windows",
      "description": "All Windows hosts",
      "label_type": "builtin"
    },
    {
      "id": 11,
      "name": "Red Hat Linux",
      "description": "All Red Hat Enterprise Linux hosts",
      "label_type": "builtin"
    },
    {
      "id": 12,
      "name": "All Linux",
      "description": "All Linux distributions",
      "label_type": "builtin"
    },
    {
      "id": 13,
      "name": "iOS",
      "description": "All iOS hosts",
      "label_type": "builtin"
    },
    {
      "id": 14,
      "name": "iPadOS",
      "description": "All iPadOS hosts",
      "label_type": "builtin"
    }
  ],
  "platforms": [
    {
      "platform": "chrome",
      "hosts_count": 1234
    },
    {
      "platform": "darwin",
      "hosts_count": 1234
    },
    {
      "platform": "ios",
      "hosts_count": 1234
    },
    {
      "platform": "ipados",
      "hosts_count": 1234
    },
    {
      "platform": "rhel",
      "hosts_count": 1234
    },
    {
      "platform": "ubuntu",
      "hosts_count": 12044
    },
    {
      "platform": "windows",
      "hosts_count": 12044
    }

  ]
}
```

### Get host

Returns the information of the specified host.

`GET /api/v1/fleet/hosts/:id`

#### Parameters

| Name             | Type    | In    | Description                                                                         |
|------------------|---------|-------|-------------------------------------------------------------------------------------|
| id               | integer | path  | **Required**. The host's id.                                                        |
| exclude_software | boolean | query | If `true`, the response will not include a list of installed software for the host. |

#### Example

`GET /api/v1/fleet/hosts/121`

##### Default response

`Status: 200`

```json
{
  "host": {
    "created_at": "2021-08-19T02:02:22Z",
    "updated_at": "2021-08-19T21:14:58Z",
    "software": [
      {
        "id": 408,
        "name": "osquery",
        "version": "4.5.1",
        "source": "rpm_packages",
        "browser": "",
        "generated_cpe": "",
        "vulnerabilities": null,
        "installed_paths": ["/usr/lib/some-path-1"]
      },
      {
        "id": 1146,
        "name": "tar",
        "version": "1.30",
        "source": "rpm_packages",
        "browser": "",
        "generated_cpe": "",
        "vulnerabilities": null
      },
      {
        "id": 321,
        "name": "SomeApp.app",
        "version": "1.0",
        "source": "apps",
        "browser": "",
        "bundle_identifier": "com.some.app",
        "last_opened_at": "2021-08-18T21:14:00Z",
        "generated_cpe": "",
        "vulnerabilities": null,
        "installed_paths": ["/usr/lib/some-path-2"]
      }
    ],
    "id": 1,
    "detail_updated_at": "2021-08-19T21:07:53Z",
    "last_restarted_at": "2020-11-01T03:01:45Z",
    "software_updated_at": "2020-11-05T05:09:44Z",
    "label_updated_at": "2021-08-19T21:07:53Z",
    "policy_updated_at": "2023-06-26T18:33:15Z",
    "last_enrolled_at": "2021-08-19T02:02:22Z",
    "seen_time": "2021-08-19T21:14:58Z",
    "refetch_requested": false,
    "hostname": "23cfc9caacf0",
    "uuid": "309a4b7d-0000-0000-8e7f-26ae0815ede8",
    "platform": "rhel",
    "osquery_version": "5.12.0",
    "orbit_version": "1.22.0",
    "fleet_desktop_version": "1.22.0",
    "scripts_enabled": true,
    "os_version": "CentOS Linux 8.3.2011",
    "build": "",
    "platform_like": "rhel",
    "code_name": "",
    "uptime": 210671000000000,
    "memory": 16788398080,
    "cpu_type": "x86_64",
    "cpu_subtype": "158",
    "cpu_brand": "Intel(R) Core(TM) i9-9980HK CPU @ 2.40GHz",
    "cpu_physical_cores": 12,
    "cpu_logical_cores": 12,
    "hardware_vendor": "",
    "hardware_model": "",
    "hardware_version": "",
    "hardware_serial": "",
    "computer_name": "23cfc9caacf0",
    "display_name": "23cfc9caacf0",
    "public_ip": "",
    "primary_ip": "172.27.0.6",
    "primary_mac": "02:42:ac:1b:00:06",
    "distributed_interval": 10,
    "config_tls_refresh": 10,
    "logger_tls_period": 10,
    "team_id": null,
    "pack_stats": null,
    "team_name": null,
    "additional": {},
    "gigs_disk_space_available": 46.1,
    "percent_disk_space_available": 74,
    "gigs_total_disk_space": 160,
    "disk_encryption_enabled": true,
    "users": [
      {
        "uid": 0,
        "username": "root",
        "type": "",
        "groupname": "root",
        "shell": "/bin/bash"
      },
      {
        "uid": 1,
        "username": "bin",
        "type": "",
        "groupname": "bin",
        "shell": "/sbin/nologin"
      }
    ],
    "labels": [
      {
        "created_at": "2021-08-19T02:02:17Z",
        "updated_at": "2021-08-19T02:02:17Z",
        "id": 6,
        "name": "All Hosts",
        "description": "All hosts which have enrolled in Fleet",
        "query": "SELECT 1;",
        "platform": "",
        "label_type": "builtin",
        "label_membership_type": "dynamic"
      },
      {
        "created_at": "2021-08-19T02:02:17Z",
        "updated_at": "2021-08-19T02:02:17Z",
        "id": 9,
        "name": "CentOS Linux",
        "description": "All CentOS hosts",
        "query": "SELECT 1 FROM os_version WHERE platform = 'centos' OR name LIKE '%centos%'",
        "platform": "",
        "label_type": "builtin",
        "label_membership_type": "dynamic"
      },
      {
        "created_at": "2021-08-19T02:02:17Z",
        "updated_at": "2021-08-19T02:02:17Z",
        "id": 12,
        "name": "All Linux",
        "description": "All Linux distributions",
        "query": "SELECT 1 FROM osquery_info WHERE build_platform LIKE '%ubuntu%' OR build_distro LIKE '%centos%';",
        "platform": "",
        "label_type": "builtin",
        "label_membership_type": "dynamic"
      }
    ],
    "packs": [],
    "status": "online",
    "display_text": "23cfc9caacf0",
    "policies": [
      {
        "id": 2,
        "name": "SomeQuery2",
        "query": "SELECT * FROM bar;",
        "description": "this is another query",
        "resolution": "fix with these other steps...",
        "platform": "darwin",
        "response": "fail",
        "critical": false
      },
      {
        "id": 3,
        "name": "SomeQuery3",
        "query": "SELECT * FROM baz;",
        "description": "",
        "resolution": "",
        "platform": "",
        "response": "",
        "critical": false
      },
      {
        "id": 1,
        "name": "SomeQuery",
        "query": "SELECT * FROM foo;",
        "description": "this is a query",
        "resolution": "fix with these steps...",
        "platform": "windows,linux",
        "response": "pass",
        "critical": false
      }
    ],
    "issues": {
        "failing_policies_count": 1,
        "critical_vulnerabilities_count": 2, // Fleet Premium only
        "total_issues_count": 3
    },
    "batteries": [
      {
        "cycle_count": 999,
        "health": "Normal"
      }
    ],
    "geolocation": {
      "country_iso": "US",
      "city_name": "New York",
      "geometry": {
        "type": "point",
        "coordinates": [40.6799, -74.0028]
      }
    },
    "maintenance_window": {
      "starts_at": "2024-06-18T13:27:18−04:00",
      "timezone": "America/New_York"
    },
    "mdm": {
      "encryption_key_available": false,
      "enrollment_status": null,
      "name": "",
      "server_url": null,
      "device_status": "unlocked",
      "pending_action": "",
      "macos_settings": {
        "disk_encryption": null,
        "action_required": null
      },
      "macos_setup": {
        "bootstrap_package_status": "installed",
        "detail": "",
        "bootstrap_package_name": "test.pkg"
      },
      "os_settings": {
        "disk_encryption": {
          "status": null,
          "detail": ""
        }
      },
      "profiles": [
        {
          "profile_uuid": "954ec5ea-a334-4825-87b3-937e7e381f24",
          "name": "profile1",
          "status": "verifying",
          "operation_type": "install",
          "detail": ""
        }
      ]
    }
  }
}
```

> Note: the response above assumes a [GeoIP database is configured](https://fleetdm.com/docs/deploying/configuration#geoip), otherwise the `geolocation` object won't be included.

> Note: `installed_paths` may be blank depending on installer package. For example, on Linux, RPM-installed packages do not provide installed path information.

> Note:
> - `orbit_version: null` means this agent is not a fleetd agent
> - `fleet_desktop_version: null` means this agent is not a fleetd agent, or this agent is version <=1.23.0 which is not collecting the desktop version
> - `fleet_desktop_version: ""` means this agent is a fleetd agent but does not have fleet desktop
> - `scripts_enabled: null` means this agent is not a fleetd agent, or this agent is version <=1.23.0 which is not collecting the scripts enabled info

### Get host by identifier

Returns the information of the host specified using the `uuid`, `hardware_serial`, `osquery_host_id`, `hostname`, or
`node_key` as an identifier.

If `hostname` is specified when there is more than one host with the same hostname, the endpoint returns the first matching host. In Fleet, hostnames are fully qualified domain names (FQDNs).

`GET /api/v1/fleet/hosts/identifier/:identifier`

#### Parameters

| Name       | Type              | In   | Description                                                                   |
| ---------- | ----------------- | ---- | ----------------------------------------------------------------------------- |
| identifier | integer or string | path | **Required**. The host's `hardware_serial`, `uuid`, `osquery_host_id`, `hostname`, or `node_key` |
| exclude_software | boolean | query | If `true`, the response will not include a list of installed software for the host. |

#### Example

`GET /api/v1/fleet/hosts/identifier/392547dc-0000-0000-a87a-d701ff75bc65`

##### Default response

`Status: 200`

```json
{
  "host": {
    "created_at": "2022-02-10T02:29:13Z",
    "updated_at": "2022-10-14T17:07:11Z",
    "software": [
      {
        "id": 16923,
        "name": "Automat",
        "version": "0.8.0",
        "source": "python_packages",
        "browser": "",
        "generated_cpe": "",
        "vulnerabilities": null,
        "installed_paths": ["/usr/lib/some_path/"]
      }
    ],
    "id": 33,
    "detail_updated_at": "2022-10-14T17:07:12Z",
    "label_updated_at": "2022-10-14T17:07:12Z",
    "policy_updated_at": "2022-10-14T17:07:12Z",
    "last_enrolled_at": "2022-02-10T02:29:13Z",
    "software_updated_at": "2020-11-05T05:09:44Z",
    "seen_time": "2022-10-14T17:45:41Z",
    "refetch_requested": false,
    "hostname": "23cfc9caacf0",
    "uuid": "392547dc-0000-0000-a87a-d701ff75bc65",
    "platform": "ubuntu",
    "osquery_version": "5.5.1",
    "os_version": "Ubuntu 20.04.3 LTS",
    "build": "",
    "platform_like": "debian",
    "code_name": "focal",
    "uptime": 20807520000000000,
    "memory": 1024360448,
    "cpu_type": "x86_64",
    "cpu_subtype": "63",
    "cpu_brand": "DO-Regular",
    "cpu_physical_cores": 1,
    "cpu_logical_cores": 1,
    "hardware_vendor": "",
    "hardware_model": "",
    "hardware_version": "",
    "hardware_serial": "",
    "computer_name": "23cfc9caacf0",
    "public_ip": "",
    "primary_ip": "172.27.0.6",
    "primary_mac": "02:42:ac:1b:00:06",
    "distributed_interval": 10,
    "config_tls_refresh": 60,
    "logger_tls_period": 10,
    "team_id": 2,
    "pack_stats": [
      {
        "pack_id": 1,
        "pack_name": "Global",
        "type": "global",
        "query_stats": [
          {
            "scheduled_query_name": "Get running processes (with user_name)",
            "scheduled_query_id": 49,
            "query_name": "Get running processes (with user_name)",
            "pack_name": "Global",
            "pack_id": 1,
            "average_memory": 260000,
            "denylisted": false,
            "executions": 1,
            "interval": 86400,
            "last_executed": "2022-10-14T10:00:01Z",
            "output_size": 198,
            "system_time": 20,
            "user_time": 80,
            "wall_time": 0
          }
        ]
      }
    ],
    "team_name": null,
    "gigs_disk_space_available": 19.29,
    "percent_disk_space_available": 74,
    "gigs_total_disk_space": 192,
    "issues": {
        "failing_policies_count": 1,
        "critical_vulnerabilities_count": 2, // Fleet Premium only
        "total_issues_count": 3
    },
    "labels": [
      {
        "created_at": "2021-09-14T05:11:02Z",
        "updated_at": "2021-09-14T05:11:02Z",
        "id": 12,
        "name": "All Linux",
        "description": "All Linux distributions",
        "query": "SELECT 1 FROM osquery_info WHERE build_platform LIKE '%ubuntu%' OR build_distro LIKE '%centos%';",
        "platform": "",
        "label_type": "builtin",
        "label_membership_type": "dynamic"
      }
    ],
    "packs": [
      {
        "created_at": "2021-09-17T05:28:54Z",
        "updated_at": "2021-09-17T05:28:54Z",
        "id": 1,
        "name": "Global",
        "description": "Global pack",
        "disabled": false,
        "type": "global",
        "labels": null,
        "label_ids": null,
        "hosts": null,
        "host_ids": null,
        "teams": null,
        "team_ids": null
      }
    ],
    "policies": [
      {
        "id": 142,
        "name": "Full disk encryption enabled (macOS)",
        "query": "SELECT 1 FROM disk_encryption WHERE user_uuid IS NOT '' AND filevault_status = 'on' LIMIT 1;",
        "description": "Checks to make sure that full disk encryption (FileVault) is enabled on macOS devices.",
        "author_id": 31,
        "author_name": "",
        "author_email": "",
        "team_id": null,
        "resolution": "To enable full disk encryption, on the failing device, select System Preferences > Security & Privacy > FileVault > Turn On FileVault.",
        "platform": "darwin,linux",
        "created_at": "2022-09-02T18:52:19Z",
        "updated_at": "2022-09-02T18:52:19Z",
        "response": "fail",
        "critical": false
      }
    ],
    "batteries": [
      {
        "cycle_count": 999,
        "health": "Normal"
      }
    ],
    "geolocation": {
      "country_iso": "US",
      "city_name": "New York",
      "geometry": {
        "type": "point",
        "coordinates": [40.6799, -74.0028]
      }
    },
    "status": "online",
    "display_text": "dogfood-ubuntu-box",
    "display_name": "dogfood-ubuntu-box",
    "mdm": {
      "encryption_key_available": false,
      "enrollment_status": null,
      "name": "",
      "server_url": null,
      "device_status": "unlocked",
      "pending_action": "lock",
      "macos_settings": {
        "disk_encryption": null,
        "action_required": null
      },
      "macos_setup": {
        "bootstrap_package_status": "installed",
        "detail": ""
      },
      "os_settings": {
        "disk_encryption": {
          "status": null,
          "detail": ""
        }
      },
      "profiles": [
        {
          "profile_uuid": "954ec5ea-a334-4825-87b3-937e7e381f24",
          "name": "profile1",
          "status": "verifying",
          "operation_type": "install",
          "detail": ""
        }
      ]
    }
  }
}
```

> Note: the response above assumes a [GeoIP database is configured](https://fleetdm.com/docs/deploying/configuration#geoip), otherwise the `geolocation` object won't be included.

> Note: `installed_paths` may be blank depending on installer package. For example, on Linux, RPM-installed packages do not provide installed path information.

#### Get host by device token

Returns a subset of information about the host specified by `token`. To get all information about a host, use the "Get host" endpoint [here](#get-host).

This is the API route used by the **My device** page in Fleet desktop to display information about the host to the end user.

`GET /api/v1/fleet/device/:token`

##### Parameters

| Name  | Type   | In   | Description                        |
| ----- | ------ | ---- | ---------------------------------- |
| token | string | path | The device's authentication token. |

##### Example

`GET /api/v1/fleet/device/abcdef012456789`

##### Default response

`Status: 200`

```json
{
  "host": {
    "created_at": "2021-08-19T02:02:22Z",
    "updated_at": "2021-08-19T21:14:58Z",
    "software": [
      {
        "id": 408,
        "name": "osquery",
        "version": "4.5.1",
        "source": "rpm_packages",
        "browser": "",
        "generated_cpe": "",
        "vulnerabilities": null
      },
      {
        "id": 1146,
        "name": "tar",
        "version": "1.30",
        "source": "rpm_packages",
        "browser": "",
        "generated_cpe": "",
        "vulnerabilities": null
      },
      {
        "id": 321,
        "name": "SomeApp.app",
        "version": "1.0",
        "source": "apps",
        "browser": "",
        "bundle_identifier": "com.some.app",
        "last_opened_at": "2021-08-18T21:14:00Z",
        "generated_cpe": "",
        "vulnerabilities": null
      }
    ],
    "id": 1,
    "detail_updated_at": "2021-08-19T21:07:53Z",
    "label_updated_at": "2021-08-19T21:07:53Z",
    "last_enrolled_at": "2021-08-19T02:02:22Z",
    "seen_time": "2021-08-19T21:14:58Z",
    "refetch_requested": false,
    "hostname": "23cfc9caacf0",
    "uuid": "309a4b7d-0000-0000-8e7f-26ae0815ede8",
    "platform": "rhel",
    "osquery_version": "4.5.1",
    "os_version": "CentOS Linux 8.3.2011",
    "build": "",
    "platform_like": "rhel",
    "code_name": "",
    "uptime": 210671000000000,
    "memory": 16788398080,
    "cpu_type": "x86_64",
    "cpu_subtype": "158",
    "cpu_brand": "Intel(R) Core(TM) i9-9980HK CPU @ 2.40GHz",
    "cpu_physical_cores": 12,
    "cpu_logical_cores": 12,
    "hardware_vendor": "",
    "hardware_model": "",
    "hardware_version": "",
    "hardware_serial": "",
    "computer_name": "23cfc9caacf0",
    "display_name": "23cfc9caacf0",
    "public_ip": "",
    "primary_ip": "172.27.0.6",
    "primary_mac": "02:42:ac:1b:00:06",
    "distributed_interval": 10,
    "config_tls_refresh": 10,
    "logger_tls_period": 10,
    "team_id": null,
    "pack_stats": null,
    "team_name": null,
    "additional": {},
    "gigs_disk_space_available": 46.1,
    "percent_disk_space_available": 74,
    "gigs_total_disk_space": 160,
    "disk_encryption_enabled": true,
    "dep_assigned_to_fleet": false,
    "users": [
      {
        "uid": 0,
        "username": "root",
        "type": "",
        "groupname": "root",
        "shell": "/bin/bash"
      },
      {
        "uid": 1,
        "username": "bin",
        "type": "",
        "groupname": "bin",
        "shell": "/sbin/nologin"
      }
    ],
    "labels": [
      {
        "created_at": "2021-08-19T02:02:17Z",
        "updated_at": "2021-08-19T02:02:17Z",
        "id": 6,
        "name": "All Hosts",
        "description": "All hosts which have enrolled in Fleet",
        "query": "SELECT 1;",
        "platform": "",
        "label_type": "builtin",
        "label_membership_type": "dynamic"
      },
      {
        "created_at": "2021-08-19T02:02:17Z",
        "updated_at": "2021-08-19T02:02:17Z",
        "id": 9,
        "name": "CentOS Linux",
        "description": "All CentOS hosts",
        "query": "SELECT 1 FROM os_version WHERE platform = 'centos' OR name LIKE '%centos%'",
        "platform": "",
        "label_type": "builtin",
        "label_membership_type": "dynamic"
      },
      {
        "created_at": "2021-08-19T02:02:17Z",
        "updated_at": "2021-08-19T02:02:17Z",
        "id": 12,
        "name": "All Linux",
        "description": "All Linux distributions",
        "query": "SELECT 1 FROM osquery_info WHERE build_platform LIKE '%ubuntu%' OR build_distro LIKE '%centos%';",
        "platform": "",
        "label_type": "builtin",
        "label_membership_type": "dynamic"
      }
    ],
    "packs": [],
    "status": "online",
    "display_text": "23cfc9caacf0",
    "batteries": [
      {
        "cycle_count": 999,
        "health": "Good"
      }
    ],
    "mdm": {
      "encryption_key_available": false,
      "enrollment_status": null,
      "name": "",
      "server_url": null,
      "macos_settings": {
        "disk_encryption": null,
        "action_required": null
      },
      "macos_setup": {
        "bootstrap_package_status": "installed",
        "detail": "",
        "bootstrap_package_name": "test.pkg"
      },
      "os_settings": {
        "disk_encryption": {
          "status": null,
          "detail": ""
        }
      },
      "profiles": [
        {
          "profile_uuid": "954ec5ea-a334-4825-87b3-937e7e381f24",
          "name": "profile1",
          "status": "verifying",
          "operation_type": "install",
          "detail": ""
        }
      ]
    }
  },
  "org_logo_url": "https://example.com/logo.jpg",
  "license": {
    "tier": "free",
    "expiration": "2031-01-01T00:00:00Z"
  },
  "global_config": {
    "mdm": {
      "enabled_and_configured": false
    }
  }
}
```

### Delete host

Deletes the specified host from Fleet. Note that a deleted host will fail authentication with the previous node key, and in most osquery configurations will attempt to re-enroll automatically. If the host still has a valid enroll secret, it will re-enroll successfully.

`DELETE /api/v1/fleet/hosts/:id`

#### Parameters

| Name | Type    | In   | Description                  |
| ---- | ------- | ---- | ---------------------------- |
| id   | integer | path | **Required**. The host's id. |

#### Example

`DELETE /api/v1/fleet/hosts/121`

##### Default response

`Status: 200`


### Refetch host

Flags the host details, labels and policies to be refetched the next time the host checks in for distributed queries. Note that we cannot be certain when the host will actually check in and update the query results. Further requests to the host APIs will indicate that the refetch has been requested through the `refetch_requested` field on the host object.

`POST /api/v1/fleet/hosts/:id/refetch`

#### Parameters

| Name | Type    | In   | Description                  |
| ---- | ------- | ---- | ---------------------------- |
| id   | integer | path | **Required**. The host's id. |

#### Example

`POST /api/v1/fleet/hosts/121/refetch`

##### Default response

`Status: 200`


### Transfer hosts to a team

_Available in Fleet Premium_

`POST /api/v1/fleet/hosts/transfer`

#### Parameters

| Name    | Type    | In   | Description                                                             |
| ------- | ------- | ---- | ----------------------------------------------------------------------- |
| team_id | integer | body | **Required**. The ID of the team you'd like to transfer the host(s) to. |
| hosts   | array   | body | **Required**. A list of host IDs.                                       |

#### Example

`POST /api/v1/fleet/hosts/transfer`

##### Request body

```json
{
  "team_id": 1,
  "hosts": [3, 2, 4, 6, 1, 5, 7]
}
```

##### Default response

`Status: 200`


### Transfer hosts to a team by filter

_Available in Fleet Premium_

`POST /api/v1/fleet/hosts/transfer/filter`

#### Parameters

| Name    | Type    | In   | Description                                                                                                                                                                                                                                                                                                                        |
| ------- | ------- | ---- | ---------------------------------------------------------------------------------------------------------------------------------------------------------------------------------------------------------------------------------------------------------------------------------------------------------------------------------- |
| team_id | integer | body | **Required**. The ID of the team you'd like to transfer the host(s) to.                                                                                                                                                                                                                                                            |
| filters | object  | body | **Required** Contains any of the following four properties: `query` for search query keywords. Searchable fields include `hostname`, `hardware_serial`, `uuid`, and `ipv4`. `status` to indicate the status of the hosts to return. Can either be `new`, `online`, `offline`, `mia` or `missing`. `label_id` to indicate the selected label. `team_id` to indicate the selected team. Note: `label_id` and `status` cannot be used at the same time. |

#### Example

`POST /api/v1/fleet/hosts/transfer/filter`

##### Request body

```json
{
  "team_id": 1,
  "filters": {
    "status": "online",
    "team_id": 2,
  }
}
```

##### Default response

`Status: 200`


### Turn off MDM for a host

`DELETE /api/v1/fleet/hosts/:id/mdm`

#### Parameters

| Name | Type    | In   | Description                           |
| ---- | ------- | ---- | ------------------------------------- |
| id   | integer | path | **Required.** The host's ID in Fleet. |

#### Example

`DELETE /api/v1/fleet/hosts/42/mdm`

##### Default response

`Status: 200`


### Bulk delete hosts by filter or ids

`POST /api/v1/fleet/hosts/delete`

#### Parameters

| Name    | Type    | In   | Description                                                                                                                                                                                                                                                                                                                        |
| ------- | ------- | ---- | ---------------------------------------------------------------------------------------------------------------------------------------------------------------------------------------------------------------------------------------------------------------------------------------------------------------------------------- |
| ids     | list    | body | A list of the host IDs you'd like to delete. If `ids` is specified, `filters` cannot be specified.                                                                                                                                                                                                                                                           |
| filters | object  | body | Contains any of the following four properties: `query` for search query keywords. Searchable fields include `hostname`, `hardware_serial`, `uuid`, and `ipv4`. `status` to indicate the status of the hosts to return. Can either be `new`, `online`, `offline`, `mia` or `missing`. `label_id` to indicate the selected label. `team_id` to indicate the selected team. If `filters` is specified, `id` cannot be specified. `label_id` and `status` cannot be used at the same time. |

Either ids or filters are required.

Request (`ids` is specified):

```json
{
  "ids": [1]
}
```

Request (`filters` is specified):
```json
{
  "filters": {
    "status": "online",
    "label_id": 1,
    "team_id": 1,
    "query": "abc"
  }
}
```

Request (`filters` is specified and empty, to delete all hosts):
```json
{
  "filters": {}
}
```

#### Example

`POST /api/v1/fleet/hosts/delete`

##### Request body

```json
{
  "filters": {
    "status": "online",
    "team_id": 1
  }
}
```

##### Default response

`Status: 200`

### Get human-device mapping

Returns the end user's email(s) they use to log in to their Identity Provider (IdP) and Google Chrome profile.

Also returns the custom email that's set via the `PUT /api/v1/fleet/hosts/:id/device_mapping` endpoint (docs [here](#update-custom-human-device-mapping))

Note that IdP email is only supported on macOS hosts. It's collected once, during automatic enrollment (DEP), only if the end user authenticates with the IdP and the DEP profile has `await_device_configured` set to `true`.

`GET /api/v1/fleet/hosts/:id/device_mapping`

#### Parameters

| Name       | Type              | In   | Description                                                                   |
| ---------- | ----------------- | ---- | ----------------------------------------------------------------------------- |
| id         | integer           | path | **Required**. The host's `id`.                                                |

#### Example

`GET /api/v1/fleet/hosts/1/device_mapping`

##### Default response

`Status: 200`

```json
{
  "host_id": 1,
  "device_mapping": [
    {
      "email": "user@example.com",
      "source": "identity_provider"
    },
    {
      "email": "user@example.com",
      "source": "google_chrome_profiles"
    },
    {
      "email": "user@example.com",
      "source": "custom"
    }
  ]
}
```

---

### Update custom human-device mapping

`PUT /api/v1/fleet/hosts/:id/device_mapping`

Updates the email for the `custom` data source in the human-device mapping. This source can only have one email.

#### Parameters

| Name       | Type              | In   | Description                                                                   |
| ---------- | ----------------- | ---- | ----------------------------------------------------------------------------- |
| id         | integer           | path | **Required**. The host's `id`.                                                |
| email      | string            | body | **Required**. The custom email.                                               |

#### Example

`PUT /api/v1/fleet/hosts/1/device_mapping`

##### Request body

```json
{
  "email": "user@example.com"
}
```

##### Default response

`Status: 200`

```json
{
  "host_id": 1,
  "device_mapping": [
    {
      "email": "user@example.com",
      "source": "identity_provider"
    },
    {
      "email": "user@example.com",
      "source": "google_chrome_profiles"
    },
    {
      "email": "user@example.com",
      "source": "custom"
    }
  ]
}
```

### Get host's device health report

Retrieves information about a single host's device health.

This report includes a subset of host vitals, and simplified policy and vulnerable software information. Data is cached to preserve performance. To get all up-to-date information about a host, use the "Get host" endpoint [here](#get-host).


`GET /api/v1/fleet/hosts/:id/health`

#### Parameters

| Name       | Type              | In   | Description                                                                   |
| ---------- | ----------------- | ---- | ----------------------------------------------------------------------------- |
| id         | integer           | path | **Required**. The host's `id`.                                                |

#### Example

`GET /api/v1/fleet/hosts/1/health`

##### Default response

`Status: 200`

```json
{
  "host_id": 1,
  "health": {
    "updated_at": "2023-09-16T18:52:19Z",
    "os_version": "CentOS Linux 8.3.2011",
    "disk_encryption_enabled": true,
    "failing_policies_count": 1,
    "failing_critical_policies_count": 1, // Fleet Premium only
    "failing_policies": [
      {
        "id": 123,
        "name": "Google Chrome is up to date",
        "critical": true, // Fleet Premium only
        "resolution": "Follow the Update Google Chrome instructions here: https://support.google.com/chrome/answer/95414?sjid=6534253818042437614-NA"
      }
    ],
    "vulnerable_software": [
      {
        "id": 321,
        "name": "Firefox.app",
        "version": "116.0.3",
      }
    ]
  }
}
```

---

### Get host's mobile device management (MDM) information

Currently supports Windows and MacOS. On MacOS this requires the [macadmins osquery
extension](https://github.com/macadmins/osquery-extension) which comes bundled
in [Fleet's agent (fleetd)](https://fleetdm.com/docs/get-started/anatomy#fleetd).

Retrieves a host's MDM enrollment status and MDM server URL.

If the host exists but is not enrolled to an MDM server, then this API returns `null`.

`GET /api/v1/fleet/hosts/:id/mdm`

#### Parameters

| Name    | Type    | In   | Description                                                                                                                                                                                                                                                                                                                        |
| ------- | ------- | ---- | -------------------------------------------------------------------------------- |
| id      | integer | path | **Required** The id of the host to get the details for                           |

#### Example

`GET /api/v1/fleet/hosts/32/mdm`

##### Default response

`Status: 200`

```json
{
  "enrollment_status": "On (automatic)",
  "server_url": "some.mdm.com",
  "name": "Some MDM",
  "id": 3
}
```

---

### Get mobile device management (MDM) summary

Currently supports Windows and MacOS. On MacOS this requires the [macadmins osquery
extension](https://github.com/macadmins/osquery-extension) which comes bundled
in [Fleet's agent (fleetd)](https://fleetdm.com/docs/get-started/anatomy#fleetd).

Retrieves MDM enrollment summary. Windows servers are excluded from the aggregated data.

`GET /api/v1/fleet/hosts/summary/mdm`

#### Parameters

| Name     | Type    | In    | Description                                                                                                                                                                                                                                                                                                                        |
| -------- | ------- | ----- | -------------------------------------------------------------------------------- |
| team_id  | integer | query | _Available in Fleet Premium_. Filter by team                                      |
| platform | string  | query | Filter by platform ("windows" or "darwin")                                       |

A `team_id` of `0` returns the statistics for hosts that are not part of any team. A `null` or missing `team_id` returns statistics for all hosts regardless of the team.

#### Example

`GET /api/v1/fleet/hosts/summary/mdm?team_id=1&platform=windows`

##### Default response

`Status: 200`

```json
{
  "counts_updated_at": "2021-03-21T12:32:44Z",
  "mobile_device_management_enrollment_status": {
    "enrolled_manual_hosts_count": 0,
    "enrolled_automated_hosts_count": 2,
    "unenrolled_hosts_count": 0,
    "hosts_count": 2
  },
  "mobile_device_management_solution": [
    {
      "id": 2,
      "name": "Solution1",
      "server_url": "solution1.com",
      "hosts_count": 1
    },
    {
      "id": 3,
      "name": "Solution2",
      "server_url": "solution2.com",
      "hosts_count": 1
    }
  ]
}
```

---

### Get host's mobile device management (MDM) and Munki information

Retrieves a host's MDM enrollment status, MDM server URL, and Munki version.

`GET /api/v1/fleet/hosts/:id/macadmins`

#### Parameters

| Name    | Type    | In   | Description                                                                                                                                                                                                                                                                                                                        |
| ------- | ------- | ---- | -------------------------------------------------------------------------------- |
| id      | integer | path | **Required** The id of the host to get the details for                           |

#### Example

`GET /api/v1/fleet/hosts/32/macadmins`

##### Default response

`Status: 200`

```json
{
  "macadmins": {
    "munki": {
      "version": "1.2.3"
    },
    "munki_issues": [
      {
        "id": 1,
        "name": "Could not retrieve managed install primary manifest",
        "type": "error",
        "created_at": "2022-08-01T05:09:44Z"
      },
      {
        "id": 2,
        "name": "Could not process item Figma for optional install. No pkginfo found in catalogs: release",
        "type": "warning",
        "created_at": "2022-08-01T05:09:44Z"
      }
    ],
    "mobile_device_management": {
      "enrollment_status": "On (automatic)",
      "server_url": "http://some.url/mdm",
      "name": "MDM Vendor Name",
      "id": 999
    }
  }
}
```

---

### Get aggregated host's macadmin mobile device management (MDM) and Munki information

Requires the [macadmins osquery
extension](https://github.com/macadmins/osquery-extension) which comes bundled
in [Fleet's agent (fleetd)](https://fleetdm.com/docs/get-started/anatomy#fleetd).
Currently supported only on macOS.


Retrieves aggregated host's MDM enrollment status and Munki versions.

`GET /api/v1/fleet/macadmins`

#### Parameters

| Name    | Type    | In    | Description                                                                                                                                                                                                                                                                                                                        |
| ------- | ------- | ----- | ---------------------------------------------------------------------------------------------------------------- |
| team_id | integer | query | _Available in Fleet Premium_. Filters the aggregate host information to only include hosts in the specified team. |                           |

A `team_id` of `0` returns the statistics for hosts that are not part of any team. A `null` or missing `team_id` returns statistics for all hosts regardless of the team.

#### Example

`GET /api/v1/fleet/macadmins`

##### Default response

`Status: 200`

```json
{
  "macadmins": {
    "counts_updated_at": "2021-03-21T12:32:44Z",
    "munki_versions": [
      {
        "version": "5.5",
        "hosts_count": 8360
      },
      {
        "version": "5.4",
        "hosts_count": 1700
      },
      {
        "version": "5.3",
        "hosts_count": 400
      },
      {
        "version": "5.2.3",
        "hosts_count": 112
      },
      {
        "version": "5.2.2",
        "hosts_count": 50
      }
    ],
    "munki_issues": [
      {
        "id": 1,
        "name": "Could not retrieve managed install primary manifest",
        "type": "error",
        "hosts_count": 2851
      },
      {
        "id": 2,
        "name": "Could not process item Figma for optional install. No pkginfo found in catalogs: release",
        "type": "warning",
        "hosts_count": 1983
      }
    ],
    "mobile_device_management_enrollment_status": {
      "enrolled_manual_hosts_count": 124,
      "enrolled_automated_hosts_count": 124,
      "unenrolled_hosts_count": 112
    },
    "mobile_device_management_solution": [
      {
        "id": 1,
        "name": "SimpleMDM",
        "hosts_count": 8360,
        "server_url": "https://a.simplemdm.com/mdm"
      },
      {
        "id": 2,
        "name": "Intune",
        "hosts_count": 1700,
        "server_url": "https://enrollment.manage.microsoft.com"
      }
    ]
  }
}
```

### Resend host's configuration profile

Resends a configuration profile for the specified host.

`POST /api/v1/fleet/hosts/:id/configuration_profiles/resend/:profile_uuid`

#### Parameters

| Name | Type | In | Description |
| ---- | ---- | -- | ----------- |
| id   | integer | path | **Required.** The host's ID. |
| profile_uuid   | string | path | **Required.** The UUID of the configuration profile to resend to the host. |

#### Example

`POST /api/v1/fleet/hosts/233/configuration_profiles/resend/fc14a20-84a2-42d8-9257-a425f62bb54d`

##### Default response

`Status: 202`


### List host OS versions

Retrieves the aggregated host OS versions information.

`GET /api/v1/fleet/os_versions`

#### Parameters

| Name                | Type     | In    | Description                                                                                                                          |
| ---      | ---      | ---   | ---                                                                                                                                  |
| team_id             | integer | query | _Available in Fleet Premium_. Filters response data to the specified team.  |
| platform            | string   | query | Filters the hosts to the specified platform |
| os_name     | string | query | The name of the operating system to filter hosts by. `os_version` must also be specified with `os_name`                                                 |
| os_version    | string | query | The version of the operating system to filter hosts by. `os_name` must also be specified with `os_version`                                                 |
| page                    | integer | query | Page number of the results to fetch.                                                                                                                                       |
| per_page                | integer | query | Results per page.                                                                                                                                                          |
| order_key               | string  | query | What to order results by. Allowed fields are: `hosts_count`. Default is `hosts_count` (descending).      |
| order_direction | string | query | **Requires `order_key`**. The direction of the order given the order key. Options include `asc` and `desc`. Default is `asc`. |


##### Default response

`Status: 200`

```json
{
  "count": 1
  "counts_updated_at": "2023-12-06T22:17:30Z",
  "os_versions": [
    {
      "os_version_id": 123,
      "hosts_count": 21,
      "name": "Microsoft Windows 11 Pro 23H2 10.0.22621.1234",
      "name_only": "Microsoft Windows 11 Pro 23H2",
      "version": "10.0.22621.1234",
      "platform": "windows",
      "generated_cpes": [],
      "vulnerabilities": [
        {
          "cve": "CVE-2022-30190",
          "details_link": "https://nvd.nist.gov/vuln/detail/CVE-2022-30190",
          "cvss_score": 7.8,// Available in Fleet Premium
          "epss_probability": 0.9729,// Available in Fleet Premium
          "cisa_known_exploit": false,// Available in Fleet Premium
          "cve_published": "2022-06-01T00:15:00Z",// Available in Fleet Premium
          "cve_description": "Microsoft Windows Support Diagnostic Tool (MSDT) Remote Code Execution Vulnerability.",// Available in Fleet Premium
          "resolved_in_version": ""// Available in Fleet Premium
        }
      ]
    }
  ],
  "meta": {
    "has_next_results": false,
    "has_previous_results": false
  }
}
```

OS vulnerability data is currently available for Windows and macOS. For other platforms, `vulnerabilities` will be an empty array:

```json
{
  "hosts_count": 1,
  "name": "CentOS Linux 7.9.2009",
  "name_only": "CentOS",
  "version": "7.9.2009",
  "platform": "rhel",
  "generated_cpes": [],
  "vulnerabilities": []
}
```

### Get host OS version

Retrieves information about the specified OS version.

`GET /api/v1/fleet/os_versions/:id`

#### Parameters

| Name | Type | In | Description |
| ---- | ---- | -- | ----------- |
| id   | integer | path | **Required.** The OS version's ID. |

##### Default response

`Status: 200`

```json
{
  "counts_updated_at": "2023-12-06T22:17:30Z",
  "os_version": {
    "id": 123,
    "hosts_count": 21,
    "name": "Microsoft Windows 11 Pro 23H2 10.0.22621.1234",
    "name_only": "Microsoft Windows 11 Pro 23H2",
    "version": "10.0.22621.1234",
    "platform": "windows",
    "generated_cpes": [],
    "vulnerabilities": [
      {
        "cve": "CVE-2022-30190",
        "details_link": "https://nvd.nist.gov/vuln/detail/CVE-2022-30190",
        "created_at": "2024-07-01T00:15:00Z",
        "cvss_score": 7.8,// Available in Fleet Premium
        "epss_probability": 0.9729,// Available in Fleet Premium
        "cisa_known_exploit": false,// Available in Fleet Premium
        "cve_published": "2022-06-01T00:15:00Z",// Available in Fleet Premium
        "cve_description": "Microsoft Windows Support Diagnostic Tool (MSDT) Remote Code Execution Vulnerability.",// Available in Fleet Premium
        "resolved_in_version": ""// Available in Fleet Premium
      }
    ]
  }
}
```

OS vulnerability data is currently available for Windows and macOS. For other platforms, `vulnerabilities` will be an empty array:

```json
{
  "id": 321,
  "hosts_count": 1,
  "name": "CentOS Linux 7.9.2009",
  "name_only": "CentOS",
  "version": "7.9.2009",
  "platform": "rhel",
  "generated_cpes": [],
  "vulnerabilities": []
}
```


### Get host's scripts

`GET /api/v1/fleet/hosts/:id/scripts`

#### Parameters

| Name | Type    | In   | Description                  |
| ---- | ------- | ---- | ---------------------------- |
| id   | integer | path | **Required**. The host's id. |
| page | integer | query | Page number of the results to fetch.|
| per_page | integer | query | Results per page.|

#### Example

`GET /api/v1/fleet/hosts/123/scripts`

##### Default response

`Status: 200`

```json
  "scripts": [
    {
      "script_id": 3,
      "name": "remove-zoom-artifacts.sh",
      "last_execution": {
        "execution_id": "e797d6c6-3aae-11ee-be56-0242ac120002",
        "executed_at": "2021-12-15T15:23:57Z",
        "status": "error"
      }
    },
    {
      "script_id": 5,
      "name": "set-timezone.sh",
      "last_execution": {
        "id": "e797d6c6-3aae-11ee-be56-0242ac120002",
        "executed_at": "2021-12-15T15:23:57Z",
        "status": "pending"
      }
    },
    {
      "script_id": 8,
      "name": "uninstall-zoom.sh",
      "last_execution": {
        "id": "e797d6c6-3aae-11ee-be56-0242ac120002",
        "executed_at": "2021-12-15T15:23:57Z",
        "status": "ran"
      }
    }
  ],
  "meta": {
    "has_next_results": false,
    "has_previous_results": false
  }
}

```

### Get host's software

> The **new keys/values added in the app management features are experimental** and may change. You can find the upcoming breaking changes [here](https://github.com/fleetdm/fleet/pull/19291/files#diff-7246bc304b15c8865ed8eaa205e9c244d0a0314e4bae60cf553dc06147c38b64L4304-L4311).

`GET /api/v1/fleet/hosts/:id/software`

#### Parameters

| Name | Type    | In   | Description                  |
| ---- | ------- | ---- | ---------------------------- |
| id   | integer | path | **Required**. The host's ID. |
| query   | string | query | Search query keywords. Searchable fields include `name`. |
| page | integer | query | Page number of the results to fetch.|
| per_page | integer | query | Results per page.|

#### Example

`GET /api/v1/fleet/hosts/123/software`

##### Default response

`Status: 200`

```json
{
  "count": 3,
  "software": [
    {
      "id": 121,
      "name": "Google Chrome.app",
      "package_available_for_install": "GoogleChrome.pkg",
      "self_service": true,
      "source": "apps",
      "status": "failed",
      "last_install": {
        "install_uuid": "8bbb8ac2-b254-4387-8cba-4d8a0407368b",
        "installed_at": "2024-05-15T15:23:57Z"
      },
      "installed_versions": [
        {
          "version": "121.0",
          "last_opened_at": "2024-04-01T23:03:07Z",
          "vulnerabilities": ["CVE-2023-1234","CVE-2023-4321","CVE-2023-7654"],
          "installed_paths": ["/Applications/Google Chrome.app"]
        }
      ]
    },
    {
      "id": 134,
      "name": "Falcon.app",
      "package_available_for_install": "FalconSensor-6.44.pkg",
      "self_service": false,
      "source": "",
      "status": null,
      "last_install": null,
      "installed_versions": [],
    },
    {
      "id": 147,
      "name": "Firefox.app",
      "source": "apps",
      "bundle_identifier": "org.mozilla.firefox",
      "status": null,
      "last_install": null,
      "installed_versions": [
        {
          "version": "118.0",
          "last_opened_at": "2024-04-01T23:03:07Z",
          "vulnerabilities": ["CVE-2023-1234"],
          "installed_paths": ["/Applications/Firefox.app"]
        },
        {
          "version": "119.0",
          "last_opened_at": "2024-04-01T23:03:07Z",
          "vulnerabilities": ["CVE-2023-4321","CVE-2023-7654"],
          "installed_paths": ["/Downloads/Firefox.app"]
        }
      ]
    },
  ],
  "meta": {
    "has_next_results": false,
    "has_previous_results": false
  }
}
```

### Install software

_Available in Fleet Premium._

Install software on a macOS, Windows, or Linux (Ubuntu) host. Software title must have `software_package` added to be installed.

`POST /api/v1/fleet/hosts/:id/software/install/:software_title_id`

#### Parameters

| Name              | Type       | In   | Description                                      |
| ---------         | ---------- | ---- | --------------------------------------------     |
| id                | integer    | path | **Required**. The host's ID.                     |
| software_title_id | integer    | path | **Required**. The software title's ID.           |

#### Example

`POST /api/v1/fleet/hosts/123/software/install/3435`

##### Default response

`Status: 202`

### Get hosts report in CSV

Returns the list of hosts corresponding to the search criteria in CSV format, ready for download when
requested by a web browser.

`GET /api/v1/fleet/hosts/report`

#### Parameters

| Name                    | Type    | In    | Description                                                                                                                                                                                                                                                                                                                                 |
| ----------------------- | ------- | ----- | ------------------------------------------------------------------------------------------------------------------------------------------------------------------------------------------------------------------------------------------------------------------------------------------------------------------------------------------- |
| format                  | string  | query | **Required**, must be "csv" (only supported format for now).                                                                                                                                                                                                                                                                                |
| columns                 | string  | query | Comma-delimited list of columns to include in the report (returns all columns if none is specified).                                                                                                                                                                                                                                        |
| order_key               | string  | query | What to order results by. Can be any column in the hosts table.                                                                                                                                                                                                                                                                             |
| order_direction         | string  | query | **Requires `order_key`**. The direction of the order given the order key. Options include 'asc' and 'desc'. Default is 'asc'.                                                                                                                                                                                                               |
| status                  | string  | query | Indicates the status of the hosts to return. Can either be 'new', 'online', 'offline', 'mia' or 'missing'.                                                                                                                                                                                                                                  |
| query                   | string  | query | Search query keywords. Searchable fields include `hostname`, `hardware_serial`, `uuid`, `ipv4` and the hosts' email addresses (only searched if the query looks like an email address, i.e. contains an `@`, no space, etc.).                                                                                                                |
| team_id                 | integer | query | _Available in Fleet Premium_. Filters the hosts to only include hosts in the specified team.                                                                                                                                                                                                                                                 |
| policy_id               | integer | query | The ID of the policy to filter hosts by.                                                                                                                                                                                                                                                                                                    |
| policy_response         | string  | query | **Requires `policy_id`**. Valid options are 'passing' or 'failing'. **Note: If `policy_id` is specified _without_ including `policy_response`, this will also return hosts where the policy is not configured to run or failed to run.** |
| software_version_id     | integer | query | The ID of the software version to filter hosts by.                                                                                                            |
| software_title_id       | integer | query | The ID of the software title to filter hosts by.                                                                                                              |
| os_version_id | integer | query | The ID of the operating system version to filter hosts by. |
| os_name                 | string  | query | The name of the operating system to filter hosts by. `os_version` must also be specified with `os_name`                                                                                                                                                                                                                                     |
| os_version              | string  | query | The version of the operating system to filter hosts by. `os_name` must also be specified with `os_version`                                                                                                                                                                                                                                  |
| vulnerability           | string  | query | The cve to filter hosts by (including "cve-" prefix, case-insensitive).                                                                                                                                                                                                                                                                     |
| mdm_id                  | integer | query | The ID of the _mobile device management_ (MDM) solution to filter hosts by (that is, filter hosts that use a specific MDM provider and URL).                                                                                                                                                                                                |
| mdm_name                | string  | query | The name of the _mobile device management_ (MDM) solution to filter hosts by (that is, filter hosts that use a specific MDM provider).                                                                                                                                                                                                |
| mdm_enrollment_status   | string  | query | The _mobile device management_ (MDM) enrollment status to filter hosts by. Valid options are 'manual', 'automatic', 'enrolled', 'pending', or 'unenrolled'.                                                                                                                                                                                                             |
| macos_settings          | string  | query | Filters the hosts by the status of the _mobile device management_ (MDM) profiles applied to hosts. Valid options are 'verified', 'verifying', 'pending', or 'failed'. **Note: If this filter is used in Fleet Premium without a team ID filter, the results include only hosts that are not assigned to any team.**                                                                                                                                                                                                             |
| munki_issue_id          | integer | query | The ID of the _munki issue_ (a Munki-reported error or warning message) to filter hosts by (that is, filter hosts that are affected by that corresponding error or warning message).                                                                                                                                                        |
| low_disk_space          | integer | query | _Available in Fleet Premium_. Filters the hosts to only include hosts with less GB of disk space available than this value. Must be a number between 1-100.                                                                                                                                                                                  |
| label_id                | integer | query | A valid label ID. Can only be used in combination with `order_key`, `order_direction`, `status`, `query` and `team_id`.                                                                                                                                                                                                                     |
| bootstrap_package       | string | query | _Available in Fleet Premium_. Filters the hosts by the status of the MDM bootstrap package on the host. Valid options are 'installed', 'pending', or 'failed'. **Note: If this filter is used in Fleet Premium without a team ID filter, the results include only hosts that are not assigned to any team.** |
| disable_failing_policies | boolean | query | If `true`, hosts will return failing policies as 0 (returned as the `issues` column) regardless of whether there are any that failed for the host. This is meant to be used when increased performance is needed in exchange for the extra information.      |

If `mdm_id`, `mdm_name` or `mdm_enrollment_status` is specified, then Windows Servers are excluded from the results.

#### Example

`GET /api/v1/fleet/hosts/report?software_id=123&format=csv&columns=hostname,primary_ip,platform`

##### Default response

`Status: 200`

```csv
created_at,updated_at,id,detail_updated_at,label_updated_at,policy_updated_at,last_enrolled_at,seen_time,refetch_requested,hostname,uuid,platform,osquery_version,os_version,build,platform_like,code_name,uptime,memory,cpu_type,cpu_subtype,cpu_brand,cpu_physical_cores,cpu_logical_cores,hardware_vendor,hardware_model,hardware_version,hardware_serial,computer_name,primary_ip_id,primary_ip,primary_mac,distributed_interval,config_tls_refresh,logger_tls_period,team_id,team_name,gigs_disk_space_available,percent_disk_space_available,gigs_total_disk_space,issues,device_mapping,status,display_text
2022-03-15T17:23:56Z,2022-03-15T17:23:56Z,1,2022-03-15T17:23:56Z,2022-03-15T17:23:56Z,2022-03-15T17:23:56Z,2022-03-15T17:23:56Z,2022-03-15T17:23:56Z,false,foo.local0,a4fc55a1-b5de-409c-a2f4-441f564680d3,debian,,,,,,0s,0,,,,0,0,,,,,,,,,0,0,0,,,0,0,0,0,,,,
2022-03-15T17:23:56Z,2022-03-15T17:23:56Z,2,2022-03-15T17:23:56Z,2022-03-15T17:23:56Z,2022-03-15T17:23:56Z,2022-03-15T17:23:56Z,2022-03-15T17:22:56Z,false,foo.local1,689539e5-72f0-4bf7-9cc5-1530d3814660,rhel,,,,,,0s,0,,,,0,0,,,,,,,,,0,0,0,,,0,0,0,0,,,,
2022-03-15T17:23:56Z,2022-03-15T17:23:56Z,3,2022-03-15T17:23:56Z,2022-03-15T17:23:56Z,2022-03-15T17:23:56Z,2022-03-15T17:23:56Z,2022-03-15T17:21:56Z,false,foo.local2,48ebe4b0-39c3-4a74-a67f-308f7b5dd171,linux,,,,,,0s,0,,,,0,0,,,,,,,,,0,0,0,,,0,0,0,0,,,,
```

### Get host's disk encryption key

Retrieves the disk encryption key for a host.

Requires that disk encryption is enforced and the host has MDM turned on.

`GET /api/v1/fleet/hosts/:id/encryption_key`

#### Parameters

| Name | Type    | In   | Description                                                        |
| ---- | ------- | ---- | ------------------------------------------------------------------ |
| id   | integer | path | **Required** The id of the host to get the disk encryption key for |


#### Example

`GET /api/v1/fleet/hosts/8/encryption_key`

##### Default response

`Status: 200`

```json
{
  "host_id": 8,
  "encryption_key": {
    "key": "5ADZ-HTZ8-LJJ4-B2F8-JWH3-YPBT",
    "updated_at": "2022-12-01T05:31:43Z"
  }
}
```

### Get configuration profiles assigned to a host

Requires Fleet's MDM properly [enabled and configured](https://fleetdm.com/docs/using-fleet/mdm-setup).

Retrieves a list of the configuration profiles assigned to a host.

`GET /api/v1/fleet/hosts/:id/configuration_profiles`

#### Parameters

| Name | Type    | In   | Description                      |
| ---- | ------- | ---- | -------------------------------- |
| id   | integer | path | **Required**. The ID of the host  |


#### Example

`GET /api/v1/fleet/hosts/8/configuration_profiles`

##### Default response

`Status: 200`

```json
{
  "host_id": 8,
  "profiles": [
    {
      "profile_uuid": "bc84dae7-396c-4e10-9d45-5768bce8b8bd",
      "team_id": 0,
      "name": "Example profile",
      "identifier": "com.example.profile",
      "created_at": "2023-03-31T00:00:00Z",
      "updated_at": "2023-03-31T00:00:00Z",
      "checksum": "dGVzdAo="
    }
  ]
}
```

### Lock host

_Available in Fleet Premium_

Sends a command to lock the specified macOS, Linux, or Windows host. The host is locked once it comes online.

To lock a macOS host, the host must have MDM turned on. To lock a Windows or Linux host, the host must have [scripts enabled](https://fleetdm.com/docs/using-fleet/scripts).


`POST /api/v1/fleet/hosts/:id/lock`

#### Parameters

| Name       | Type              | In   | Description                                                                   |
| ---------- | ----------------- | ---- | ----------------------------------------------------------------------------- |
| id | integer | path | **Required**. ID of the host to be locked. |
| view_pin | boolean | query | For macOS hosts, whether to return the unlock PIN. |

#### Example

`POST /api/v1/fleet/hosts/123/lock`

##### Default response

`Status: 204`

#### Example

`POST /api/v1/fleet/hosts/123/lock?view_pin=true`

##### Default response (macOS hosts)

`Status: 200`

```json
{
  "unlock_pin": "123456"
}
```

### Unlock host

_Available in Fleet Premium_

Sends a command to unlock the specified Windows or Linux host, or retrieves the unlock PIN for a macOS host.

To unlock a Windows or Linux host, the host must have [scripts enabled](https://fleetdm.com/docs/using-fleet/scripts).

`POST /api/v1/fleet/hosts/:id/unlock`

#### Parameters

| Name       | Type              | In   | Description                                                                   |
| ---------- | ----------------- | ---- | ----------------------------------------------------------------------------- |
| id | integer | path | **Required**. ID of the host to be unlocked. |

#### Example

`POST /api/v1/fleet/hosts/:id/unlock`

##### Default response (Windows or Linux hosts)

`Status: 204`

##### Default response (macOS hosts)

`Status: 200`

```json
{
  "host_id": 8,
  "unlock_pin": "123456"
}
```

### Wipe host

Sends a command to wipe the specified macOS, iOS, iPadOS, Windows, or Linux host. The host is wiped once it comes online.

To wipe a macOS, iOS, iPadOS, or Windows host, the host must have MDM turned on. To lock a Linux host, the host must have [scripts enabled](https://fleetdm.com/docs/using-fleet/scripts).

`POST /api/v1/fleet/hosts/:id/wipe`

#### Parameters

| Name       | Type              | In   | Description                                                                   |
| ---------- | ----------------- | ---- | ----------------------------------------------------------------------------- |
| id | integer | path | **Required**. ID of the host to be wiped. |

#### Example

`POST /api/v1/fleet/hosts/123/wipe`

##### Default response

`Status: 204`


### Get host's past activity

`GET /api/v1/fleet/hosts/:id/activities`

#### Parameters

| Name | Type    | In   | Description                  |
| ---- | ------- | ---- | ---------------------------- |
| id   | integer | path | **Required**. The host's ID. |
| page | integer | query | Page number of the results to fetch.|
| per_page | integer | query | Results per page.|

#### Example

`GET /api/v1/fleet/hosts/12/activities`

##### Default response

`Status: 200`

```json
{
  "activities": [
    {
      "created_at": "2023-07-27T14:35:08Z",
      "id": 2,
      "actor_full_name": "Anna",
      "actor_id": 1,
      "actor_gravatar": "",
      "actor_email": "anna@example.com",
      "type": "ran_script",
      "details": {
        "host_id": 1,
        "host_display_name": "Steve's MacBook Pro",
        "script_name": "set-timezones.sh",
        "script_execution_id": "d6cffa75-b5b5-41ef-9230-15073c8a88cf",
        "async": true
      },
    },
    {
      "created_at": "2021-07-27T13:25:21Z",
      "id": 1,
      "actor_full_name": "Bob",
      "actor_id": 2,
      "actor_gravatar": "",
      "actor_email": "bob@example.com",
      "type": "ran_script",
      "details": {
        "host_id": 1,
        "host_display_name": "Steve's MacBook Pro",
        "script_name": "",
        "script_execution_id": "y3cffa75-b5b5-41ef-9230-15073c8a88cf",
        "async": false
      },
    },
  ],
  "meta": {
    "has_next_results": false,
    "has_previous_results": false
  }
}
```

### Get host's upcoming activity

`GET /api/v1/fleet/hosts/:id/activities/upcoming`

#### Parameters

| Name | Type    | In   | Description                  |
| ---- | ------- | ---- | ---------------------------- |
| id   | integer | path | **Required**. The host's id. |
| page | integer | query | Page number of the results to fetch.|
| per_page | integer | query | Results per page.|

#### Example

`GET /api/v1/fleet/hosts/12/activities/upcoming`

##### Default response

`Status: 200`

```json
{
  "count": 2,
  "activities": [
    {
      "created_at": "2023-07-27T14:35:08Z",
      "uuid": "d6cffa75-b5b5-41ef-9230-15073c8a88cf",
      "actor_full_name": "Marko",
      "actor_id": 1,
      "actor_gravatar": "",
      "actor_email": "marko@example.com",
      "type": "ran_script",
      "details": {
        "host_id": 1,
        "host_display_name": "Steve's MacBook Pro",
        "script_name": "set-timezones.sh",
        "script_execution_id": "d6cffa75-b5b5-41ef-9230-15073c8a88cf",
        "async": true
      },
    },
    {
      "created_at": "2021-07-27T13:25:21Z",
      "uuid": "y3cffa75-b5b5-41ef-9230-15073c8a88cf",
      "actor_full_name": "Rachael",
      "actor_id": 1,
      "actor_gravatar": "",
      "actor_email": "rachael@example.com",
      "type": "ran_script",
      "details": {
        "host_id": 1,
        "host_display_name": "Steve's MacBook Pro",
        "script_name": "",
        "script_execution_id": "y3cffa75-b5b5-41ef-9230-15073c8a88cf",
        "async": false
      },
    },
  ],
  "meta": {
    "has_next_results": false,
    "has_previous_results": false
  }
}
```

### Add labels to host

Adds manual labels to a host.

`POST /api/v1/fleet/hosts/:id/labels`

#### Parameters

| Name | Type    | In   | Description                  |
| ---- | ------- | ---- | ---------------------------- |
| labels   | list | body | The list of label names to add to the host. |


#### Example

`POST /api/v1/fleet/hosts/12/labels`

##### Request body

```json
{
  "labels": ["label1", "label2"]
}
```

##### Default response

`Status: 200`

### Remove labels from host

Removes manual labels from a host.

`DELETE /api/v1/fleet/hosts/:id/labels`

#### Parameters

| Name | Type    | In   | Description                  |
| ---- | ------- | ---- | ---------------------------- |
| labels   | list | body | The list of label names to delete from the host. |


#### Example

`DELETE /api/v1/fleet/hosts/12/labels`

##### Request body

```json
{
  "labels": ["label3", "label4"]
}
```

##### Default response

`Status: 200`

### Live query one host (ad-hoc)

Runs an ad-hoc live query against the specified host and responds with the results.

The live query will stop if the targeted host is offline, or if the query times out. Timeouts happen if the host hasn't responded after the configured `FLEET_LIVE_QUERY_REST_PERIOD` (default 25 seconds) or if the `distributed_interval` agent option (default 10 seconds) is higher than the `FLEET_LIVE_QUERY_REST_PERIOD`.


`POST /api/v1/fleet/hosts/:id/query`

#### Parameters

| Name      | Type  | In   | Description                                                                                                                                                        |
|-----------|-------|------|--------------------------------------------------------------------------------------------------------------------------------------------------------------------|
| id       | integer  | path | **Required**. The target host ID. |
| query            | string   | body | **Required**. The query SQL. |


#### Example

`POST /api/v1/fleet/hosts/123/query`

##### Request body

```json
{
  "query": "SELECT model, vendor FROM usb_devices;"
}
```

##### Default response

`Status: 200`

```json
{
  "host_id": 123,
  "query": "SELECT model, vendor FROM usb_devices;",
  "status": "online", // "online" or "offline"
  "error": null,
  "rows": [
    {
      "model": "USB2.0 Hub",
      "vendor": "VIA Labs, Inc."
    }
  ]
}
```

Note that if the host is online and the query times out, this endpoint will return an error and `rows` will be `null`. If the host is offline, no error will be returned, and `rows` will be`null`.

### Live query host by identifier (ad-hoc)

Runs an ad-hoc live query against a host identified using `uuid` and responds with the results.

The live query will stop if the targeted host is offline, or if the query times out. Timeouts happen if the host hasn't responded after the configured `FLEET_LIVE_QUERY_REST_PERIOD` (default 25 seconds) or if the `distributed_interval` agent option (default 10 seconds) is higher than the `FLEET_LIVE_QUERY_REST_PERIOD`.


`POST /api/v1/fleet/hosts/identifier/:identifier/query`

#### Parameters

| Name      | Type  | In   | Description                                                                                                                                                        |
|-----------|-------|------|--------------------------------------------------------------------------------------------------------------------------------------------------------------------|
| identifier       | integer or string   | path | **Required**. The host's `hardware_serial`, `uuid`, `osquery_host_id`, `hostname`, or `node_key`. |
| query            | string   | body | **Required**. The query SQL. |


#### Example

`POST /api/v1/fleet/hosts/identifier/392547dc-0000-0000-a87a-d701ff75bc65/query`

##### Request body

```json
{
  "query": "SELECT model, vendor FROM usb_devices;"
}
```

##### Default response

`Status: 200`

```json
{
  "host_id": 123,
  "query": "SELECT model, vendor FROM usb_devices;",
  "status": "online", // "online" or "offline"
  "error": null,
  "rows": [
    {
      "model": "USB2.0 Hub",
      "vendor": "VIA Labs, Inc."
    }
  ]
}
```

Note that if the host is online and the query times out, this endpoint will return an error and `rows` will be `null`. If the host is offline, no error will be returned, and `rows` will be `null`.

---


## Labels

- [Add label](#add-label)
- [Update label](#update-label)
- [Get label](#get-label)
- [Get labels summary](#get-labels-summary)
- [List labels](#list-labels)
- [List hosts in a label](#list-hosts-in-a-label)
- [Delete label](#delete-label)
- [Delete label by ID](#delete-label-by-id)

### Add label

Add a dynamic or manual label.

`POST /api/v1/fleet/labels`

#### Parameters

| Name        | Type   | In   | Description                                                                                                                                                                                                                                  |
| ----------- | ------ | ---- | -------------------------------------------------------------------------------------------------------------------------------------------------------------------------------------------------------------------------------------------- |
| name        | string | body | **Required**. The label's name.                                                                                                                                                                                                              |
| description | string | body | The label's description.                                                                                                                                                                                                                     |
| query       | string | body | The query in SQL syntax used to filter the hosts. Only one of either `query` (to create a dynamic label) or `hosts` (to create a manual label) can be included in the request.  |
| hosts       | array | body | The list of host identifiers (`hardware_serial`, `uuid`, `osquery_host_id`, `hostname`, or `name`) the label will apply to. Only one of either `query` (to create a dynamic label) or `hosts` (to create a manual label)  can be included in the request. |
| platform    | string | body | The specific platform for the label to target. Provides an additional filter. Choices for platform are `darwin`, `windows`, `ubuntu`, and `centos`. All platforms are included by default and this option is represented by an empty string. |

If both `query` and `hosts` aren't specified, a manual label with no hosts will be created.

#### Example

`POST /api/v1/fleet/labels`

##### Request body

```json
{
  "name": "Ubuntu hosts",
  "description": "Filters ubuntu hosts",
  "query": "SELECT 1 FROM os_version WHERE platform = 'ubuntu';",
  "platform": ""
}
```

##### Default response

`Status: 200`

```json
{
  "label": {
    "created_at": "0001-01-01T00:00:00Z",
    "updated_at": "0001-01-01T00:00:00Z",
    "id": 1,
    "name": "Ubuntu hosts",
    "description": "Filters ubuntu hosts",
    "query": "SELECT 1 FROM os_version WHERE platform = 'ubuntu';",
    "label_type": "regular",
    "label_membership_type": "dynamic",
    "display_text": "Ubuntu hosts",
    "count": 0,
    "host_ids": null
  }
}
```

### Update label

Updates the specified label. Note: Label queries and platforms are immutable. To change these, you must delete the label and create a new label.

`PATCH /api/v1/fleet/labels/:id`

#### Parameters

| Name        | Type    | In   | Description                   |
| ----------- | ------- | ---- | ----------------------------- |
| id          | integer | path | **Required**. The label's id. |
| name        | string  | body | The label's name.             |
| description | string  | body | The label's description.      |
| hosts       | array   | body | If updating a manual label: the list of host identifiers (`hardware_serial`, `uuid`, `osquery_host_id`, `hostname`, or `name`) the label will apply to. |


#### Example

`PATCH /api/v1/fleet/labels/1`

##### Request body

```json
{
  "name": "macOS label",
  "description": "Now this label only includes macOS machines",
  "platform": "darwin"
}
```

##### Default response

`Status: 200`

```json
{
  "label": {
    "created_at": "0001-01-01T00:00:00Z",
    "updated_at": "0001-01-01T00:00:00Z",
    "id": 1,
    "name": "Ubuntu hosts",
    "description": "Filters ubuntu hosts",
    "query": "SELECT 1 FROM os_version WHERE platform = 'ubuntu';",
    "platform": "darwin",
    "label_type": "regular",
    "label_membership_type": "dynamic",
    "display_text": "Ubuntu hosts",
    "count": 0,
    "host_ids": null
  }
}
```

### Get label

Returns the specified label.

`GET /api/v1/fleet/labels/:id`

#### Parameters

| Name | Type    | In   | Description                   |
| ---- | ------- | ---- | ----------------------------- |
| id   | integer | path | **Required**. The label's id. |

#### Example

`GET /api/v1/fleet/labels/1`

##### Default response

`Status: 200`

```json
{
  "label": {
    "created_at": "2021-02-09T22:09:43Z",
    "updated_at": "2021-02-09T22:15:58Z",
    "id": 12,
    "name": "Ubuntu",
    "description": "Filters ubuntu hosts",
    "query": "SELECT 1 FROM os_version WHERE platform = 'ubuntu';",
    "label_type": "regular",
    "label_membership_type": "dynamic",
    "display_text": "Ubuntu",
    "count": 0,
    "host_ids": null
  }
}
```

### Get labels summary

Returns a list of all the labels in Fleet.

`GET /api/v1/fleet/labels/summary`

#### Example

`GET /api/v1/fleet/labels/summary`

##### Default response

`Status: 200`

```json
{
  "labels": [
    {
      "id": 6,
      "name": "All Hosts",
      "description": "All hosts which have enrolled in Fleet",
      "label_type": "builtin"
    },
    {
      "id": 7,
      "name": "macOS",
      "description": "All macOS hosts",
      "label_type": "builtin"
    },
    {
      "id": 8,
      "name": "Ubuntu Linux",
      "description": "All Ubuntu hosts",
      "label_type": "builtin"
    },
    {
      "id": 9,
      "name": "CentOS Linux",
      "description": "All CentOS hosts",
      "label_type": "builtin"
    },
    {
      "id": 10,
      "name": "MS Windows",
      "description": "All Windows hosts",
      "label_type": "builtin"
    }
  ]
}
```

### List labels

Returns a list of all the labels in Fleet.

`GET /api/v1/fleet/labels`

#### Parameters

| Name            | Type    | In    | Description   |
| --------------- | ------- | ----- |------------------------------------- |
| order_key       | string  | query | What to order results by. Can be any column in the labels table.                                                  |
| order_direction | string  | query | **Requires `order_key`**. The direction of the order given the order key. Options include `asc` and `desc`. Default is `asc`. |

#### Example

`GET /api/v1/fleet/labels`

##### Default response

`Status: 200`

```json
{
  "labels": [
    {
      "created_at": "2021-02-02T23:55:25Z",
      "updated_at": "2021-02-02T23:55:25Z",
      "id": 6,
      "name": "All Hosts",
      "description": "All hosts which have enrolled in Fleet",
      "query": "SELECT 1;",
      "label_type": "builtin",
      "label_membership_type": "dynamic",
      "host_count": 7,
      "display_text": "All Hosts",
      "count": 7,
      "host_ids": null
    },
    {
      "created_at": "2021-02-02T23:55:25Z",
      "updated_at": "2021-02-02T23:55:25Z",
      "id": 7,
      "name": "macOS",
      "description": "All macOS hosts",
      "query": "SELECT 1 FROM os_version WHERE platform = 'darwin';",
      "platform": "darwin",
      "label_type": "builtin",
      "label_membership_type": "dynamic",
      "host_count": 1,
      "display_text": "macOS",
      "count": 1,
      "host_ids": null
    },
    {
      "created_at": "2021-02-02T23:55:25Z",
      "updated_at": "2021-02-02T23:55:25Z",
      "id": 8,
      "name": "Ubuntu Linux",
      "description": "All Ubuntu hosts",
      "query": "SELECT 1 FROM os_version WHERE platform = 'ubuntu';",
      "platform": "ubuntu",
      "label_type": "builtin",
      "label_membership_type": "dynamic",
      "host_count": 3,
      "display_text": "Ubuntu Linux",
      "count": 3,
      "host_ids": null
    },
    {
      "created_at": "2021-02-02T23:55:25Z",
      "updated_at": "2021-02-02T23:55:25Z",
      "id": 9,
      "name": "CentOS Linux",
      "description": "All CentOS hosts",
      "query": "SELECT 1 FROM os_version WHERE platform = 'centos' OR name LIKE '%centos%'",
      "label_type": "builtin",
      "label_membership_type": "dynamic",
      "host_count": 3,
      "display_text": "CentOS Linux",
      "count": 3,
      "host_ids": null
    },
    {
      "created_at": "2021-02-02T23:55:25Z",
      "updated_at": "2021-02-02T23:55:25Z",
      "id": 10,
      "name": "MS Windows",
      "description": "All Windows hosts",
      "query": "SELECT 1 FROM os_version WHERE platform = 'windows';",
      "platform": "windows",
      "label_type": "builtin",
      "label_membership_type": "dynamic",
      "display_text": "MS Windows",
      "count": 0,
      "host_ids": null
    }
  ]
}
```

### List hosts in a label

Returns a list of the hosts that belong to the specified label.

`GET /api/v1/fleet/labels/:id/hosts`

#### Parameters

| Name                     | Type    | In    | Description                                                                                                                                                                                                                |
| ---------------          | ------- | ----- | -----------------------------------------------------------------------------------------------------------------------------                                                                                              |
| id                       | integer | path  | **Required**. The label's id.                                                                                                                                                                                              |
| page                     | integer | query | Page number of the results to fetch.                                                                                                                                                                                       |
| per_page                 | integer | query | Results per page.                                                                                                                                                                                                          |
| order_key                | string  | query | What to order results by. Can be any column in the hosts table.                                                                                                                                                            |
| order_direction          | string  | query | **Requires `order_key`**. The direction of the order given the order key. Options include 'asc' and 'desc'. Default is 'asc'.                                                                                              |
| after                    | string  | query | The value to get results after. This needs `order_key` defined, as that's the column that would be used.                                                                                                                   |
| status                   | string  | query | Indicates the status of the hosts to return. Can either be 'new', 'online', 'offline', 'mia' or 'missing'.                                                                                                                 |
| query                    | string  | query | Search query keywords. Searchable fields include `hostname`, `hardware_serial`, `uuid`, and `ipv4`.                                                                                                                         |
| team_id                  | integer | query | _Available in Fleet Premium_. Filters the hosts to only include hosts in the specified team.                                                                                                                                |
| disable_failing_policies | boolean | query | If "true", hosts will return failing policies as 0 regardless of whether there are any that failed for the host. This is meant to be used when increased performance is needed in exchange for the extra information.      |
| mdm_id                   | integer | query | The ID of the _mobile device management_ (MDM) solution to filter hosts by (that is, filter hosts that use a specific MDM provider and URL).      |
| mdm_name                 | string  | query | The name of the _mobile device management_ (MDM) solution to filter hosts by (that is, filter hosts that use a specific MDM provider).      |
| mdm_enrollment_status    | string  | query | The _mobile device management_ (MDM) enrollment status to filter hosts by. Valid options are 'manual', 'automatic', 'enrolled', 'pending', or 'unenrolled'.                                                                                                                                                                                                             |
| macos_settings           | string  | query | Filters the hosts by the status of the _mobile device management_ (MDM) profiles applied to hosts. Valid options are 'verified', 'verifying', 'pending', or 'failed'. **Note: If this filter is used in Fleet Premium without a team ID filter, the results include only hosts that are not assigned to any team.**                                                                                                                                                                                                             |
| low_disk_space           | integer | query | _Available in Fleet Premium_. Filters the hosts to only include hosts with less GB of disk space available than this value. Must be a number between 1-100.                                                                 |
| macos_settings_disk_encryption | string | query | Filters the hosts by the status of the macOS disk encryption MDM profile on the host. Valid options are 'verified', 'verifying', 'action_required', 'enforcing', 'failed', or 'removing_enforcement'. |
| bootstrap_package       | string | query | _Available in Fleet Premium_. Filters the hosts by the status of the MDM bootstrap package on the host. Valid options are 'installed', 'pending', or 'failed'. **Note: If this filter is used in Fleet Premium without a team ID filter, the results include only hosts that are not assigned to any team.** |
| os_settings          | string  | query | Filters the hosts by the status of the operating system settings applied to the hosts. Valid options are 'verified', 'verifying', 'pending', or 'failed'. **Note: If this filter is used in Fleet Premium without a team ID filter, the results include only hosts that are not assigned to any team.** |
| os_settings_disk_encryption | string | query | Filters the hosts by the status of the disk encryption setting applied to the hosts. Valid options are 'verified', 'verifying', 'action_required', 'enforcing', 'failed', or 'removing_enforcement'.  **Note: If this filter is used in Fleet Premium without a team ID filter, the results include only hosts that are not assigned to any team.** |

If `mdm_id`, `mdm_name`, `mdm_enrollment_status`, `os_settings`, or `os_settings_disk_encryption` is specified, then Windows Servers are excluded from the results.

#### Example

`GET /api/v1/fleet/labels/6/hosts&query=floobar`

##### Default response

`Status: 200`

```json
{
  "hosts": [
    {
      "created_at": "2021-02-03T16:11:43Z",
      "updated_at": "2021-02-03T21:58:19Z",
      "id": 2,
      "detail_updated_at": "2021-02-03T21:58:10Z",
      "label_updated_at": "2021-02-03T21:58:10Z",
      "policy_updated_at": "2023-06-26T18:33:15Z",
      "last_enrolled_at": "2021-02-03T16:11:43Z",
      "software_updated_at": "2020-11-05T05:09:44Z",
      "seen_time": "2021-02-03T21:58:20Z",
      "refetch_requested": false,
      "hostname": "floobar42",
      "uuid": "a2064cef-0000-0000-afb9-283e3c1d487e",
      "platform": "ubuntu",
      "osquery_version": "4.5.1",
      "os_version": "Ubuntu 20.4.0",
      "build": "",
      "platform_like": "debian",
      "code_name": "",
      "uptime": 32688000000000,
      "memory": 2086899712,
      "cpu_type": "x86_64",
      "cpu_subtype": "142",
      "cpu_brand": "Intel(R) Core(TM) i5-8279U CPU @ 2.40GHz",
      "cpu_physical_cores": 4,
      "cpu_logical_cores": 4,
      "hardware_vendor": "",
      "hardware_model": "",
      "hardware_version": "",
      "hardware_serial": "",
      "computer_name": "e2e7f8d8983d",
      "display_name": "e2e7f8d8983d",
      "primary_ip": "172.20.0.2",
      "primary_mac": "02:42:ac:14:00:02",
      "distributed_interval": 10,
      "config_tls_refresh": 10,
      "logger_tls_period": 10,
      "team_id": null,
      "pack_stats": null,
      "team_name": null,
      "status": "offline",
      "display_text": "e2e7f8d8983d",
      "mdm": {
        "encryption_key_available": false,
        "enrollment_status": null,
        "name": "",
        "server_url": null
      }
    }
  ]
}
```

### Delete label

Deletes the label specified by name.

`DELETE /api/v1/fleet/labels/:name`

#### Parameters

| Name | Type   | In   | Description                     |
| ---- | ------ | ---- | ------------------------------- |
| name | string | path | **Required**. The label's name. |

#### Example

`DELETE /api/v1/fleet/labels/ubuntu_label`

##### Default response

`Status: 200`


### Delete label by ID

Deletes the label specified by ID.

`DELETE /api/v1/fleet/labels/id/:id`

#### Parameters

| Name | Type    | In   | Description                   |
| ---- | ------- | ---- | ----------------------------- |
| id   | integer | path | **Required**. The label's id. |

#### Example

`DELETE /api/v1/fleet/labels/id/13`

##### Default response

`Status: 200`


---

## OS settings

- [Add custom OS setting (configuration profile)](#add-custom-os-setting-configuration-profile)
- [List custom OS settings (configuration profiles)](#list-custom-os-settings-configuration-profiles)
- [Get or download custom OS setting (configuration profile)](#get-or-download-custom-os-setting-configuration-profile)
- [Delete custom OS setting (configuration profile)](#delete-custom-os-setting-configuration-profile)
- [Update disk encryption enforcement](#update-disk-encryption-enforcement)
- [Get disk encryption statistics](#get-disk-encryption-statistics)
- [Get OS settings status](#get-os-settings-status)


### Add custom OS setting (configuration profile)

> [Add custom macOS setting](https://github.com/fleetdm/fleet/blob/fleet-v4.40.0/docs/REST%20API/rest-api.md#add-custom-macos-setting-configuration-profile) (`POST /api/v1/fleet/mdm/apple/profiles`) API endpoint is deprecated as of Fleet 4.41. It is maintained for backwards compatibility. Please use the below API endpoint instead.

Add a configuration profile to enforce custom settings on macOS and Windows hosts.

`POST /api/v1/fleet/configuration_profiles`

#### Parameters

| Name                      | Type     | In   | Description                                                                                                   |
| ------------------------- | -------- | ---- | ------------------------------------------------------------------------------------------------------------- |
| profile                   | file     | form | **Required.** The .mobileconfig and JSON for macOS or XML for Windows file containing the profile. |
| team_id                   | string   | form | _Available in Fleet Premium_. The team ID for the profile. If specified, the profile is applied to only hosts that are assigned to the specified team. If not specified, the profile is applied to only to hosts that are not assigned to any team. |
| labels_include_all        | array     | form | _Available in Fleet Premium_. Profile will only be applied to hosts that have all of these labels. |
| labels_exclude_any | array | form | _Available in Fleet Premium_. Profile will be applied to hosts that don’t have any of these labels. |

#### Example

Add a new configuration profile to be applied to macOS hosts
assigned to a team. Note that in this example the form data specifies`team_id` in addition to
`profile`.

`POST /api/v1/fleet/configuration_profiles`

##### Request headers

```http
Content-Length: 850
Content-Type: multipart/form-data; boundary=------------------------f02md47480und42y
```

##### Request body

```http
--------------------------f02md47480und42y
Content-Disposition: form-data; name="team_id"

1
--------------------------f02md47480und42y
Content-Disposition: form-data; name="labels_include_all"

Label name 1
--------------------------f02md47480und42y
Content-Disposition: form-data; name="labels_include_all"

Label name 2
--------------------------f02md47480und42y
Content-Disposition: form-data; name="profile"; filename="Foo.mobileconfig"
Content-Type: application/octet-stream

<?xml version="1.0" encoding="UTF-8"?>
<!DOCTYPE plist PUBLIC "-//Apple//DTD PLIST 1.0//EN" "http://www.apple.com/DTDs/PropertyList-1.0.dtd">
<plist version="1.0">
<dict>
  <key>PayloadContent</key>
  <array/>
  <key>PayloadDisplayName</key>
  <string>Example profile</string>
  <key>PayloadIdentifier</key>
  <string>com.example.profile</string>
  <key>PayloadType</key>
  <string>Configuration</string>
  <key>PayloadUUID</key>
  <string>0BBF3E23-7F56-48FC-A2B6-5ACC598A4A69</string>
  <key>PayloadVersion</key>
  <integer>1</integer>
</dict>
</plist>
--------------------------f02md47480und42y--

```

##### Default response

`Status: 200`

```json
{
  "profile_uuid": "954ec5ea-a334-4825-87b3-937e7e381f24"
}
```

###### Additional notes
If the response is `Status: 409 Conflict`, the body may include additional error details in the case
of duplicate payload display name or duplicate payload identifier (macOS profiles).


### List custom OS settings (configuration profiles)

> [List custom macOS settings](https://github.com/fleetdm/fleet/blob/fleet-v4.40.0/docs/REST%20API/rest-api.md#list-custom-macos-settings-configuration-profiles) (`GET /api/v1/fleet/mdm/apple/profiles`) API endpoint is deprecated as of Fleet 4.41. It is maintained for backwards compatibility. Please use the below API endpoint instead.

Get a list of the configuration profiles in Fleet.

For Fleet Premium, the list can
optionally be filtered by team ID. If no team ID is specified, team profiles are excluded from the
results (i.e., only profiles that are associated with "No team" are listed).

`GET /api/v1/fleet/configuration_profiles`

#### Parameters

| Name                      | Type   | In    | Description                                                               |
| ------------------------- | ------ | ----- | ------------------------------------------------------------------------- |
| team_id                   | string | query | _Available in Fleet Premium_. The team id to filter profiles.              |
| page                      | integer | query | Page number of the results to fetch.                                     |
| per_page                  | integer | query | Results per page.                                                        |

#### Example

List all configuration profiles for macOS and Windows hosts enrolled to Fleet's MDM that are not assigned to any team.

`GET /api/v1/fleet/configuration_profiles`

##### Default response

`Status: 200`

```json
{
  "profiles": [
    {
      "profile_uuid": "39f6cbbc-fe7b-4adc-b7a9-542d1af89c63",
      "team_id": 0,
      "name": "Example macOS profile",
      "platform": "darwin",
      "identifier": "com.example.profile",
      "created_at": "2023-03-31T00:00:00Z",
      "updated_at": "2023-03-31T00:00:00Z",
      "checksum": "dGVzdAo=",
      "labels_exclude_any": [
       {
        "name": "Label name 1"
       }
      ]
    },
    {
      "profile_uuid": "f5ad01cc-f416-4b5f-88f3-a26da3b56a19",
      "team_id": 0,
      "name": "Example Windows profile",
      "platform": "windows",
      "created_at": "2023-04-31T00:00:00Z",
      "updated_at": "2023-04-31T00:00:00Z",
      "checksum": "aCLemVr)",
      "labels_include_all": [
        {
          "name": "Label name 1",
          "broken": true
        },
        {
          "name": "Label name 2"
        }
      ]
    }
  ],
  "meta": {
    "has_next_results": false,
    "has_previous_results": false
  }
}
```

If one or more assigned labels are deleted the profile is considered broken (`broken: true`). It won’t be applied to new hosts.

### Get or download custom OS setting (configuration profile)

> [Download custom macOS setting](https://github.com/fleetdm/fleet/blob/fleet-v4.40.0/docs/REST%20API/rest-api.md#download-custom-macos-setting-configuration-profile) (`GET /api/v1/fleet/mdm/apple/profiles/:profile_id`) API endpoint is deprecated as of Fleet 4.41. It is maintained for backwards compatibility. Please use the API endpoint below instead.

`GET /api/v1/fleet/configuration_profiles/:profile_uuid`

#### Parameters

| Name                      | Type    | In    | Description                                             |
| ------------------------- | ------- | ----- | ------------------------------------------------------- |
| profile_uuid              | string | url   | **Required** The UUID of the profile to download.  |
| alt                       | string  | query | If specified and set to "media", downloads the profile. |

#### Example (get a profile metadata)

`GET /api/v1/fleet/configuration_profiles/f663713f-04ee-40f0-a95a-7af428c351a9`

##### Default response

`Status: 200`

```json
{
  "profile_uuid": "f663713f-04ee-40f0-a95a-7af428c351a9",
  "team_id": 0,
  "name": "Example profile",
  "platform": "darwin",
  "identifier": "com.example.profile",
  "created_at": "2023-03-31T00:00:00Z",
  "updated_at": "2023-03-31T00:00:00Z",
  "checksum": "dGVzdAo=",
  "labels_include_all": [
    {
      "name": "Label name 1",
      "broken": true
    },
    {
      "name": "Label name 2",
    }
  ]
}
```

#### Example (download a profile)

`GET /api/v1/fleet/configuration_profiles/f663713f-04ee-40f0-a95a-7af428c351a9?alt=media`

##### Default response

`Status: 200`

**Note** To confirm success, it is important for clients to match content length with the response
header (this is done automatically by most clients, including the browser) rather than relying
solely on the response status code returned by this endpoint.

##### Example response headers

```http
  Content-Length: 542
  Content-Type: application/octet-stream
  Content-Disposition: attachment;filename="2023-03-31 Example profile.mobileconfig"
```

###### Example response body
```xml
<?xml version="1.0" encoding="UTF-8"?>
<!DOCTYPE plist PUBLIC "-//Apple//DTD PLIST 1.0//EN" "http://www.apple.com/DTDs/PropertyList-1.0.dtd">
<plist version="1.0">
<dict>
  <key>PayloadContent</key>
  <array/>
  <key>PayloadDisplayName</key>
  <string>Example profile</string>
  <key>PayloadIdentifier</key>
  <string>com.example.profile</string>
  <key>PayloadType</key>
  <string>Configuration</string>
  <key>PayloadUUID</key>
  <string>0BBF3E23-7F56-48FC-A2B6-5ACC598A4A69</string>
  <key>PayloadVersion</key>
  <integer>1</integer>
</dict>
</plist>
```

### Delete custom OS setting (configuration profile)

> [Delete custom macOS setting](https://github.com/fleetdm/fleet/blob/fleet-v4.40.0/docs/REST%20API/rest-api.md#delete-custom-macos-setting-configuration-profile) (`DELETE /api/v1/fleet/mdm/apple/profiles/:profile_id`) API endpoint is deprecated as of Fleet 4.41. It is maintained for backwards compatibility. Please use the below API endpoint instead.

`DELETE /api/v1/fleet/configuration_profiles/:profile_uuid`

#### Parameters

| Name                      | Type    | In    | Description                                                               |
| ------------------------- | ------- | ----- | ------------------------------------------------------------------------- |
| profile_uuid              | string  | url   | **Required** The UUID of the profile to delete. |

#### Example

`DELETE /api/v1/fleet/configuration_profiles/f663713f-04ee-40f0-a95a-7af428c351a9`

##### Default response

`Status: 200`


### Update disk encryption enforcement

> `PATCH /api/v1/fleet/mdm/apple/settings` API endpoint is deprecated as of Fleet 4.45. It is maintained for backward compatibility. Please use the new API endpoint below. See old API endpoint docs [here](https://github.com/fleetdm/fleet/blob/main/docs/REST%20API/rest-api.md?plain=1#L4296C29-L4296C29).

_Available in Fleet Premium_

`POST /api/v1/fleet/disk_encryption`

#### Parameters

| Name                   | Type    | In    | Description                                                                                 |
| -------------          | ------  | ----  | --------------------------------------------------------------------------------------      |
| team_id                | integer | body  | The team ID to apply the settings to. Settings applied to hosts in no team if absent.       |
| enable_disk_encryption | boolean | body  | Whether disk encryption should be enforced on devices that belong to the team (or no team). |

#### Example

`POST /api/v1/fleet/disk_encryption`

##### Default response

`204`


### Get disk encryption statistics

_Available in Fleet Premium_

Get aggregate status counts of disk encryption enforced on macOS and Windows hosts.

The summary can optionally be filtered by team ID.

`GET /api/v1/fleet/disk_encryption`

#### Parameters

| Name                      | Type   | In    | Description                                                               |
| ------------------------- | ------ | ----- | ------------------------------------------------------------------------- |
| team_id                   | string | query | _Available in Fleet Premium_. The team ID to filter the summary.           |

#### Example

Get aggregate disk encryption status counts of macOS and Windows hosts enrolled to Fleet's MDM that are not assigned to any team.

`GET /api/v1/fleet/disk_encryption`

##### Default response

`Status: 200`

```json
{
  "verified": {"macos": 123, "windows": 123},
  "verifying": {"macos": 123, "windows": 0},
  "action_required": {"macos": 123, "windows": 0},
  "enforcing": {"macos": 123, "windows": 123},
  "failed": {"macos": 123, "windows": 123},
  "removing_enforcement": {"macos": 123, "windows": 0},
}
```


### Get OS settings status

> [Get macOS settings statistics](https://github.com/fleetdm/fleet/blob/fleet-v4.40.0/docs/REST%20API/rest-api.md#get-macos-settings-statistics) (`GET /api/v1/fleet/mdm/apple/profiles/summary`) API endpoint is deprecated as of Fleet 4.41. It is maintained for backwards compatibility. Please use the below API endpoint instead.

Get aggregate status counts of all OS settings (configuration profiles and disk encryption) enforced on hosts.

For Fleet Premium users, the counts can
optionally be filtered by `team_id`. If no `team_id` is specified, team profiles are excluded from the results (i.e., only profiles that are associated with "No team" are listed).

`GET /api/v1/fleet/configuration_profiles/summary`

#### Parameters

| Name                      | Type   | In    | Description                                                               |
| ------------------------- | ------ | ----- | ------------------------------------------------------------------------- |
| team_id                   | string | query | _Available in Fleet Premium_. The team ID to filter profiles.              |

#### Example

Get aggregate status counts of profiles for to macOS and Windows hosts that are assigned to "No team".

`GET /api/v1/fleet/configuration_profiles/summary`

##### Default response

`Status: 200`

```json
{
  "verified": 123,
  "verifying": 123,
  "failed": 123,
  "pending": 123
}
```

---

## Setup experience

- [Set custom MDM setup enrollment profile](#set-custom-mdm-setup-enrollment-profile)
- [Get custom MDM setup enrollment profile](#get-custom-mdm-setup-enrollment-profile)
- [Delete custom MDM setup enrollment profile](#delete-custom-mdm-setup-enrollment-profile)
- [Get manual enrollment profile](#get-manual-enrollment-profile)
- [Upload a bootstrap package](#upload-a-bootstrap-package)
- [Get metadata about a bootstrap package](#get-metadata-about-a-bootstrap-package)
- [Delete a bootstrap package](#delete-a-bootstrap-package)
- [Download a bootstrap package](#download-a-bootstrap-package)
- [Get a summary of bootstrap package status](#get-a-summary-of-bootstrap-package-status)
- [Turn on end user authentication for macOS setup](#turn-on-end-user-authentication-for-macos-setup)
- [Upload an EULA file](#upload-an-eula-file)
- [Get metadata about an EULA file](#get-metadata-about-an-eula-file)
- [Delete an EULA file](#delete-an-eula-file)
- [Download an EULA file](#download-an-eula-file)



### Set custom MDM setup enrollment profile

_Available in Fleet Premium_

Sets the custom MDM setup enrollment profile for a team or no team.

`POST /api/v1/fleet/enrollment_profiles/automatic`

#### Parameters

| Name                      | Type    | In    | Description                                                                   |
| ------------------------- | ------  | ----- | -------------------------------------------------------------------------     |
| team_id                   | integer | json  | The team ID this custom enrollment profile applies to, or no team if omitted. |
| name                      | string  | json  | The filename of the uploaded custom enrollment profile.                       |
| enrollment_profile        | object  | json  | The custom enrollment profile's json, as documented in https://developer.apple.com/documentation/devicemanagement/profile. |

#### Example

`POST /api/v1/fleet/enrollment_profiles/automatic`

##### Default response

`Status: 200`

```json
{
  "team_id": 123,
  "name": "dep_profile.json",
  "uploaded_at": "2023-04-04:00:00Z",
  "enrollment_profile": {
    "is_mandatory": true,
    "is_mdm_removable": false
  }
}
```

### Get custom MDM setup enrollment profile

_Available in Fleet Premium_

Gets the custom MDM setup enrollment profile for a team or no team.

`GET /api/v1/fleet/enrollment_profiles/automatic`

#### Parameters

| Name                      | Type    | In    | Description                                                                           |
| ------------------------- | ------  | ----- | -------------------------------------------------------------------------             |
| team_id                   | integer | query | The team ID for which to return the custom enrollment profile, or no team if omitted. |

#### Example

`GET /api/v1/fleet/enrollment_profiles/automatic?team_id=123`

##### Default response

`Status: 200`

```json
{
  "team_id": 123,
  "name": "dep_profile.json",
  "uploaded_at": "2023-04-04:00:00Z",
  "enrollment_profile": {
    "is_mandatory": true,
    "is_mdm_removable": false
  }
}
```

### Delete custom MDM setup enrollment profile

_Available in Fleet Premium_

Deletes the custom MDM setup enrollment profile assigned to a team or no team.

`DELETE /api/v1/fleet/enrollment_profiles/automatic`

#### Parameters

| Name                      | Type    | In    | Description                                                                           |
| ------------------------- | ------  | ----- | -------------------------------------------------------------------------             |
| team_id                   | integer | query | The team ID for which to delete the custom enrollment profile, or no team if omitted. |

#### Example

`DELETE /api/v1/fleet/enrollment_profiles/automatic?team_id=123`

##### Default response

`Status: 204`


### Get manual enrollment profile

Retrieves an unsigned manual enrollment profile for macOS hosts. Install this profile on macOS hosts to turn on MDM features manually.

`GET /api/v1/fleet/enrollment_profiles/manual`

##### Example

`GET /api/v1/fleet/enrollment_profiles/manual`

##### Default response

`Status: 200`

```xml
<?xml version="1.0" encoding="UTF-8"?>
<!DOCTYPE plist PUBLIC "-//Apple//DTD PLIST 1.0//EN" "http://www.apple.com/DTDs/PropertyList-1.0.dtd">
<plist version="1.0">
<!-- ... -->
</plist>
```

### Upload a bootstrap package

_Available in Fleet Premium_

Upload a bootstrap package that will be automatically installed during DEP setup.

`POST /api/v1/fleet/bootstrap`

#### Parameters

| Name    | Type   | In   | Description                                                                                                                                                                                                            |
| ------- | ------ | ---- | ---------------------------------------------------------------------------------------------------------------------------------------------------------------------------------------------------------------------- |
| package | file   | form | **Required**. The bootstrap package installer. It must be a signed `pkg` file.                                                                                                                                         |
| team_id | string | form | The team ID for the package. If specified, the package will be installed to hosts that are assigned to the specified team. If not specified, the package will be installed to hosts that are not assigned to any team. |

#### Example

Upload a bootstrap package that will be installed to macOS hosts enrolled to MDM that are
assigned to a team. Note that in this example the form data specifies `team_id` in addition to
`package`.

`POST /api/v1/fleet/bootstrap`

##### Request headers

```http
Content-Length: 850
Content-Type: multipart/form-data; boundary=------------------------f02md47480und42y
```

##### Request body

```http
--------------------------f02md47480und42y
Content-Disposition: form-data; name="team_id"
1
--------------------------f02md47480und42y
Content-Disposition: form-data; name="package"; filename="bootstrap-package.pkg"
Content-Type: application/octet-stream
<BINARY_DATA>
--------------------------f02md47480und42y--
```

##### Default response

`Status: 200`


### Get metadata about a bootstrap package

_Available in Fleet Premium_

Get information about a bootstrap package that was uploaded to Fleet.

`GET /api/v1/fleet/bootstrap/:team_id/metadata`

#### Parameters

| Name       | Type    | In    | Description                                                                                                                                                                                                        |
| -------    | ------  | ---   | ---------------------------------------------------------------------------------------------------------------------------------------------------------                                                          |
| team_id    | string  | url   | **Required** The team ID for the package. Zero (0) can be specified to get information about the bootstrap package for hosts that don't belong to a team.                                                          |
| for_update | boolean | query | If set to `true`, the authorization will be for a `write` action instead of a `read`. Useful for the write-only `gitops` role when requesting the bootstrap metadata to check if the package needs to be replaced. |

#### Example

`GET /api/v1/fleet/bootstrap/0/metadata`

##### Default response

`Status: 200`

```json
{
  "name": "bootstrap-package.pkg",
  "team_id": 0,
  "sha256": "6bebb4433322fd52837de9e4787de534b4089ac645b0692dfb74d000438da4a3",
  "token": "AA598E2A-7952-46E3-B89D-526D45F7E233",
  "created_at": "2023-04-20T13:02:05Z"
}
```

In the response above:

- `token` is the value you can use to [download a bootstrap package](#download-a-bootstrap-package)
- `sha256` is the SHA256 digest of the bytes of the bootstrap package file.


### Delete a bootstrap package

_Available in Fleet Premium_

Delete a team's bootstrap package.

`DELETE /api/v1/fleet/bootstrap/:team_id`

#### Parameters

| Name    | Type   | In  | Description                                                                                                                                               |
| ------- | ------ | --- | --------------------------------------------------------------------------------------------------------------------------------------------------------- |
| team_id | string | url | **Required** The team ID for the package. Zero (0) can be specified to get information about the bootstrap package for hosts that don't belong to a team. |


#### Example

`DELETE /api/v1/fleet/bootstrap/1`

##### Default response

`Status: 200`


### Download a bootstrap package

_Available in Fleet Premium_

Download a bootstrap package.

`GET /api/v1/fleet/bootstrap`

#### Parameters

| Name  | Type   | In    | Description                                      |
| ----- | ------ | ----- | ------------------------------------------------ |
| token | string | query | **Required** The token of the bootstrap package. |

#### Example

`GET /api/v1/fleet/bootstrap?token=AA598E2A-7952-46E3-B89D-526D45F7E233`

##### Default response

`Status: 200`

```http
Status: 200
Content-Type: application/octet-stream
Content-Disposition: attachment
Content-Length: <length>
Body: <blob>
```

### Get a summary of bootstrap package status

_Available in Fleet Premium_

Get aggregate status counts of bootstrap packages delivered to DEP enrolled hosts.

The summary can optionally be filtered by team ID.

`GET /api/v1/fleet/bootstrap/summary`

#### Parameters

| Name                      | Type   | In    | Description                                                               |
| ------------------------- | ------ | ----- | ------------------------------------------------------------------------- |
| team_id                   | string | query | The team ID to filter the summary.                                        |

#### Example

`GET /api/v1/fleet/bootstrap/summary`

##### Default response

`Status: 200`

```json
{
  "installed": 10,
  "failed": 1,
  "pending": 4
}
```

### Turn on end user authentication for macOS setup

_Available in Fleet Premium_

`PATCH /api/v1/fleet/setup_experience`

#### Parameters

| Name                           | Type    | In    | Description                                                                                 |
| -------------          | ------  | ----  | --------------------------------------------------------------------------------------      |
| team_id                        | integer | body  | The team ID to apply the settings to. Settings applied to hosts in no team if absent.       |
| enable_end_user_authentication | boolean | body  | When enabled, require end users to authenticate with your identity provider (IdP) when they set up their new macOS hosts. |
| enable_release_device_manually | boolean | body  | When enabled, you're responsible for sending the DeviceConfigured command.|

#### Example

`PATCH /api/v1/fleet/setup_experience`

##### Request body

```json
{
  "team_id": 1,
  "enabled_end_user_authentication": true
}
```

##### Default response

`Status: 204`


### Upload an EULA file

_Available in Fleet Premium_

Upload an EULA that will be shown during the DEP flow.

`POST /api/v1/fleet/setup_experience/eula`

#### Parameters

| Name | Type | In   | Description                                       |
| ---- | ---- | ---- | ------------------------------------------------- |
| eula | file | form | **Required**. A PDF document containing the EULA. |

#### Example

`POST /api/v1/fleet/setup_experience/eula`

##### Request headers

```http
Content-Length: 850
Content-Type: multipart/form-data; boundary=------------------------f02md47480und42y
```

##### Request body

```http
--------------------------f02md47480und42y
Content-Disposition: form-data; name="eula"; filename="eula.pdf"
Content-Type: application/octet-stream
<BINARY_DATA>
--------------------------f02md47480und42y--
```

##### Default response

`Status: 200`


### Get metadata about an EULA file

_Available in Fleet Premium_

Get information about the EULA file that was uploaded to Fleet. If no EULA was previously uploaded, this endpoint returns a `404` status code.

`GET /api/v1/fleet/setup_experience/eula/metadata`

#### Example

`GET /api/v1/fleet/setup_experience/eula/metadata`

##### Default response

`Status: 200`

```json
{
  "name": "eula.pdf",
  "token": "AA598E2A-7952-46E3-B89D-526D45F7E233",
  "created_at": "2023-04-20T13:02:05Z"
}
```

In the response above:

- `token` is the value you can use to [download an EULA](#download-an-eula-file)


### Delete an EULA file

_Available in Fleet Premium_

Delete an EULA file.

`DELETE /api/v1/fleet/setup_experience/eula/:token`

#### Parameters

| Name  | Type   | In    | Description                              |
| ----- | ------ | ----- | ---------------------------------------- |
| token | string | path  | **Required** The token of the EULA file. |

#### Example

`DELETE /api/v1/fleet/setup_experience/eula/AA598E2A-7952-46E3-B89D-526D45F7E233`

##### Default response

`Status: 200`


### Download an EULA file

_Available in Fleet Premium_

Download an EULA file

`GET /api/v1/fleet/setup_experience/eula/:token`

#### Parameters

| Name  | Type   | In    | Description                              |
| ----- | ------ | ----- | ---------------------------------------- |
| token | string | path  | **Required** The token of the EULA file. |

#### Example

`GET /api/v1/fleet/setup_experience/eula/AA598E2A-7952-46E3-B89D-526D45F7E233`

##### Default response

`Status: 200`

```http
Status: 200
Content-Type: application/pdf
Content-Disposition: attachment
Content-Length: <length>
Body: <blob>
```

---

## Commands

- [Run custom MDM command](#run-custom-mdm-command)
- [Get custom MDM command results](#get-custom-mdm-command-results)
- [List custom MDM commands](#list-custom-mdm-commands)


### Run custom MDM command

> `POST /api/v1/fleet/mdm/apple/enqueue` API endpoint is deprecated as of Fleet 4.40. It is maintained for backward compatibility. Please use the new API endpoint below. See old API endpoint docs [here](https://github.com/fleetdm/fleet/blob/fleet-v4.39.0/docs/REST%20API/rest-api.md#run-custom-mdm-command).

This endpoint tells Fleet to run a custom MDM command, on the targeted macOS or Windows hosts, the next time they come online.

`POST /api/v1/fleet/commands/run`

#### Parameters

| Name                      | Type   | In    | Description                                                               |
| ------------------------- | ------ | ----- | ------------------------------------------------------------------------- |
| command                   | string | json  | A Base64 encoded MDM command as described in [Apple's documentation](https://developer.apple.com/documentation/devicemanagement/commands_and_queries) or [Windows's documentation](https://learn.microsoft.com/en-us/openspecs/windows_protocols/ms-mdm/0353f3d6-dbe2-42b6-b8d5-50db9333bba4). Supported formats are standard and raw (unpadded). You can paste your Base64 code to the [online decoder](https://devpal.co/base64-decode/) to check if you're using the valid format. |
| host_uuids                | array  | json  | An array of host UUIDs enrolled in Fleet on which the command should run. |

Note that the `EraseDevice` and `DeviceLock` commands are _available in Fleet Premium_ only.

#### Example

`POST /api/v1/fleet/commands/run`

##### Default response

`Status: 200`

```json
{
  "command_uuid": "a2064cef-0000-1234-afb9-283e3c1d487e",
  "request_type": "ProfileList"
}
```


### Get custom MDM command results

> `GET /api/v1/fleet/mdm/apple/commandresults` API endpoint is deprecated as of Fleet 4.40. It is maintained for backward compatibility. Please use the new API endpoint below. See old API endpoint docs [here](https://github.com/fleetdm/fleet/blob/fleet-v4.39.0/docs/REST%20API/rest-api.md#get-custom-mdm-command-results).

This endpoint returns the results for a specific custom MDM command.

`GET /api/v1/fleet/commands/results`

#### Parameters

| Name                      | Type   | In    | Description                                                               |
| ------------------------- | ------ | ----- | ------------------------------------------------------------------------- |
| command_uuid              | string | query | The unique identifier of the command.                                     |

#### Example

`GET /api/v1/fleet/commands/results?command_uuid=a2064cef-0000-1234-afb9-283e3c1d487e`

##### Default response

`Status: 200`

```json
{
  "results": [
    {
      "host_uuid": "145cafeb-87c7-4869-84d5-e4118a927746",
      "command_uuid": "a2064cef-0000-1234-afb9-283e3c1d487e",
      "status": "Acknowledged",
      "updated_at": "2023-04-04:00:00Z",
      "request_type": "ProfileList",
      "hostname": "mycomputer",
      "payload": "PD94bWwgdmVyc2lvbj0iMS4wIiBlbmNvZGluZz0iVVRGLTgiPz4NCjwhRE9DVFlQRSBwbGlzdCBQVUJMSUMgIi0vL0FwcGxlLy9EVEQgUExJU1QgMS4wLy9FTiIgImh0dHA6Ly93d3cuYXBwbGUuY29tL0RURHMvUHJvcGVydHlMaXN0LTEuMC5kdGQiPg0KPHBsaXN0IHZlcnNpb249IjEuMCI+DQo8ZGljdD4NCg0KCTxrZXk+UGF5bG9hZERlc2NyaXB0aW9uPC9rZXk+DQoJPHN0cmluZz5UaGlzIHByb2ZpbGUgY29uZmlndXJhdGlvbiBpcyBkZXNpZ25lZCB0byBhcHBseSB0aGUgQ0lTIEJlbmNobWFyayBmb3IgbWFjT1MgMTAuMTQgKHYyLjAuMCksIDEwLjE1ICh2Mi4wLjApLCAxMS4wICh2Mi4wLjApLCBhbmQgMTIuMCAodjEuMC4wKTwvc3RyaW5nPg0KCTxrZXk+UGF5bG9hZERpc3BsYXlOYW1lPC9rZXk+DQoJPHN0cmluZz5EaXNhYmxlIEJsdWV0b290aCBzaGFyaW5nPC9zdHJpbmc+DQoJPGtleT5QYXlsb2FkRW5hYmxlZDwva2V5Pg0KCTx0cnVlLz4NCgk8a2V5PlBheWxvYWRJZGVudGlmaWVyPC9rZXk+DQoJPHN0cmluZz5jaXMubWFjT1NCZW5jaG1hcmsuc2VjdGlvbjIuQmx1ZXRvb3RoU2hhcmluZzwvc3RyaW5nPg0KCTxrZXk+UGF5bG9hZFNjb3BlPC9rZXk+DQoJPHN0cmluZz5TeXN0ZW08L3N0cmluZz4NCgk8a2V5PlBheWxvYWRUeXBlPC9rZXk+DQoJPHN0cmluZz5Db25maWd1cmF0aW9uPC9zdHJpbmc+DQoJPGtleT5QYXlsb2FkVVVJRDwva2V5Pg0KCTxzdHJpbmc+NUNFQkQ3MTItMjhFQi00MzJCLTg0QzctQUEyOEE1QTM4M0Q4PC9zdHJpbmc+DQoJPGtleT5QYXlsb2FkVmVyc2lvbjwva2V5Pg0KCTxpbnRlZ2VyPjE8L2ludGVnZXI+DQogICAgPGtleT5QYXlsb2FkUmVtb3ZhbERpc2FsbG93ZWQ8L2tleT4NCiAgICA8dHJ1ZS8+DQoJPGtleT5QYXlsb2FkQ29udGVudDwva2V5Pg0KCTxhcnJheT4NCgkJPGRpY3Q+DQoJCQk8a2V5PlBheWxvYWRDb250ZW50PC9rZXk+DQoJCQk8ZGljdD4NCgkJCQk8a2V5PmNvbS5hcHBsZS5CbHVldG9vdGg8L2tleT4NCgkJCQk8ZGljdD4NCgkJCQkJPGtleT5Gb3JjZWQ8L2tleT4NCgkJCQkJPGFycmF5Pg0KCQkJCQkJPGRpY3Q+DQoJCQkJCQkJPGtleT5tY3hfcHJlZmVyZW5jZV9zZXR0aW5nczwva2V5Pg0KCQkJCQkJCTxkaWN0Pg0KCQkJCQkJCQk8a2V5PlByZWZLZXlTZXJ2aWNlc0VuYWJsZWQ8L2tleT4NCgkJCQkJCQkJPGZhbHNlLz4NCgkJCQkJCQk8L2RpY3Q+DQoJCQkJCQk8L2RpY3Q+DQoJCQkJCTwvYXJyYXk+DQoJCQkJPC9kaWN0Pg0KCQkJPC9kaWN0Pg0KCQkJPGtleT5QYXlsb2FkRGVzY3JpcHRpb248L2tleT4NCgkJCTxzdHJpbmc+RGlzYWJsZXMgQmx1ZXRvb3RoIFNoYXJpbmc8L3N0cmluZz4NCgkJCTxrZXk+UGF5bG9hZERpc3BsYXlOYW1lPC9rZXk+DQoJCQk8c3RyaW5nPkN1c3RvbTwvc3RyaW5nPg0KCQkJPGtleT5QYXlsb2FkRW5hYmxlZDwva2V5Pg0KCQkJPHRydWUvPg0KCQkJPGtleT5QYXlsb2FkSWRlbnRpZmllcjwva2V5Pg0KCQkJPHN0cmluZz4wMjQwREQxQy03MERDLTQ3NjYtOTAxOC0wNDMyMkJGRUVBRDE8L3N0cmluZz4NCgkJCTxrZXk+UGF5bG9hZFR5cGU8L2tleT4NCgkJCTxzdHJpbmc+Y29tLmFwcGxlLk1hbmFnZWRDbGllbnQucHJlZmVyZW5jZXM8L3N0cmluZz4NCgkJCTxrZXk+UGF5bG9hZFVVSUQ8L2tleT4NCgkJCTxzdHJpbmc+MDI0MEREMUMtNzBEQy00NzY2LTkwMTgtMDQzMjJCRkVFQUQxPC9zdHJpbmc+DQoJCQk8a2V5PlBheWxvYWRWZXJzaW9uPC9rZXk+DQoJCQk8aW50ZWdlcj4xPC9pbnRlZ2VyPg0KCQk8L2RpY3Q+DQoJPC9hcnJheT4NCjwvZGljdD4NCjwvcGxpc3Q+",
      "result": "PD94bWwgdmVyc2lvbj0iMS4wIiBlbmNvZGluZz0iVVRGLTgiPz4NCjwhRE9DVFlQRSBwbGlzdCBQVUJMSUMgIi0vL0FwcGxlLy9EVEQgUExJU1QgMS4wLy9FTiIgImh0dHA6Ly93d3cuYXBwbGUuY29tL0RURHMvUHJvcGVydHlMaXN0LTEuMC5kdGQiPg0KPHBsaXN0IHZlcnNpb249IjEuMCI+DQo8ZGljdD4NCiAgICA8a2V5PkNvbW1hbmRVVUlEPC9rZXk+DQogICAgPHN0cmluZz4wMDAxX0luc3RhbGxQcm9maWxlPC9zdHJpbmc+DQogICAgPGtleT5TdGF0dXM8L2tleT4NCiAgICA8c3RyaW5nPkFja25vd2xlZGdlZDwvc3RyaW5nPg0KICAgIDxrZXk+VURJRDwva2V5Pg0KICAgIDxzdHJpbmc+MDAwMDgwMjAtMDAwOTE1MDgzQzgwMDEyRTwvc3RyaW5nPg0KPC9kaWN0Pg0KPC9wbGlzdD4="
    }
  ]
}
```

> Note: If the server has not yet received a result for a command, it will return an empty object (`{}`).


### List custom MDM commands

> `GET /api/v1/fleet/mdm/apple/commands` API endpoint is deprecated as of Fleet 4.40. It is maintained for backward compatibility. Please use the new API endpoint below. See old API endpoint docs [here](https://github.com/fleetdm/fleet/blob/fleet-v4.39.0/docs/REST%20API/rest-api.md#list-custom-mdm-commands).

This endpoint returns the list of custom MDM commands that have been executed.

`GET /api/v1/fleet/commands`

#### Parameters

| Name                      | Type    | In    | Description                                                               |
| ------------------------- | ------  | ----- | ------------------------------------------------------------------------- |
| page                      | integer | query | Page number of the results to fetch.                                      |
| per_page                  | integer | query | Results per page.                                                         |
| order_key                 | string  | query | What to order results by. Can be any field listed in the `results` array example below. |
| order_direction           | string  | query | **Requires `order_key`**. The direction of the order given the order key. Options include `asc` and `desc`. Default is `asc`. |
| host_identifier           | string  | query | The host's `hostname`, `uuid`, or `hardware_serial`. |
| request_type              | string  | query | The request type to filter commands by. |

#### Example

`GET /api/v1/fleet/commands?per_page=5`

##### Default response

`Status: 200`

```json
{
  "results": [
    {
      "host_uuid": "145cafeb-87c7-4869-84d5-e4118a927746",
      "command_uuid": "a2064cef-0000-1234-afb9-283e3c1d487e",
      "status": "Acknowledged",
      "updated_at": "2023-04-04:00:00Z",
      "request_type": "ProfileList",
      "hostname": "mycomputer"
    },
    {
      "host_uuid": "322vghee-12c7-8976-83a1-e2118a927342",
      "command_uuid": "d76d69b7-d806-45a9-8e49-9d6dc533485c",
      "status": "200",
      "updated_at": "2023-05-04:00:00Z",
      "request_type": "./Device/Vendor/MSFT/Reboot/RebootNow",
      "hostname": "myhost"
    }
  ]
}
```

---

## Integrations

- [Get Apple Push Notification service (APNs)](#get-apple-push-notification-service-apns)
- [Get Apple Business Manager (ABM)](#get-apple-business-manager-abm)

### Get Apple Push Notification service (APNs)

`GET /api/v1/fleet/apns`

#### Parameters

None.

#### Example

`GET /api/v1/fleet/apns`

##### Default response

`Status: 200`

```json
{
  "common_name": "APSP:04u52i98aewuh-xxxx-xxxx-xxxx-xxxx",
  "serial_number": "1234567890987654321",
  "issuer": "Apple Application Integration 2 Certification Authority",
  "renew_date": "2023-09-30T00:00:00Z"
}
```

### Get Apple Business Manager (ABM)

_Available in Fleet Premium_

`GET /api/v1/fleet/abm`

#### Parameters

None.

#### Example

`GET /api/v1/fleet/abm`

##### Default response

`Status: 200`

```json
{
  "apple_id": "apple@example.com",
  "org_name": "Fleet Device Management",
  "mdm_server_url": "https://example.com/mdm/apple/mdm",
  "renew_date": "2023-11-29T00:00:00Z",
  "default_team": ""
}
```

---

## Policies

- [List policies](#list-policies)
- [Count policies](#count-policies)
- [Get policy by ID](#get-policy-by-id)
- [Add policy](#add-policy)
- [Remove policies](#remove-policies)
- [Edit policy](#edit-policy)
- [Run automation for all failing hosts of a policy](#run-automation-for-all-failing-hosts-of-a-policy)

Policies are yes or no questions you can ask about your hosts.

Policies in Fleet are defined by osquery queries.

A passing host answers "yes" to a policy if the host returns results for a policy's query.

A failing host answers "no" to a policy if the host does not return results for a policy's query.

For example, a policy might ask “Is Gatekeeper enabled on macOS devices?“ This policy's osquery query might look like the following: `SELECT 1 FROM gatekeeper WHERE assessments_enabled = 1;`

### List policies

`GET /api/v1/fleet/global/policies`

#### Parameters

| Name                    | Type    | In    | Description                                                                                                                                                                                                                                                                                                                                 |
| ----------------------- | ------- | ----- | ------------------------------------------------------------------------------------------------------------------------------------------------------------------------------------------------------------------------------------------------------------------------------------------------------------------------------------------- |
| page                    | integer | query | Page number of the results to fetch.                                                                                                                                                                                                                                                                                                        |
| per_page                | integer | query | Results per page.

#### Example

`GET /api/v1/fleet/global/policies`

##### Default response

`Status: 200`

```json
{
  "policies": [
    {
      "id": 1,
      "name": "Gatekeeper enabled",
      "query": "SELECT 1 FROM gatekeeper WHERE assessments_enabled = 1;",
      "description": "Checks if gatekeeper is enabled on macOS devices",
      "critical": false,
      "author_id": 42,
      "author_name": "John",
      "author_email": "john@example.com",
      "team_id": null,
      "resolution": "Resolution steps",
      "platform": "darwin",
      "created_at": "2021-12-15T15:23:57Z",
      "updated_at": "2021-12-15T15:23:57Z",
      "passing_host_count": 2000,
      "failing_host_count": 300,
      "host_count_updated_at": "2023-12-20T15:23:57Z"
    },
    {
      "id": 2,
      "name": "Windows machines with encrypted hard disks",
      "query": "SELECT 1 FROM bitlocker_info WHERE protection_status = 1;",
      "description": "Checks if the hard disk is encrypted on Windows devices",
      "critical": true,
      "author_id": 43,
      "author_name": "Alice",
      "author_email": "alice@example.com",
      "team_id": null,
      "resolution": "Resolution steps",
      "platform": "windows",
      "created_at": "2021-12-31T14:52:27Z",
      "updated_at": "2022-02-10T20:59:35Z",
      "passing_host_count": 2300,
      "failing_host_count": 0,
      "host_count_updated_at": "2023-12-20T15:23:57Z"
    }
  ]
}
```

---

### Count policies

`GET /api/v1/fleet/policies/count`


#### Parameters
| Name               | Type    | In   | Description                                                                                                   |
| ------------------ | ------- | ---- | ------------------------------------------------------------------------------------------------------------- |
| query                 | string | query | Search query keywords. Searchable fields include `name`.  |

#### Example

`GET /api/v1/fleet/policies/count`

##### Default response

`Status: 200`

```json
{
  "count": 43
}
```

---

### Get policy by ID

`GET /api/v1/fleet/global/policies/:id`

#### Parameters

| Name               | Type    | In   | Description                                                                                                   |
| ------------------ | ------- | ---- | ------------------------------------------------------------------------------------------------------------- |
| id                 | integer | path | **Required.** The policy's ID.                                                                                |

#### Example

`GET /api/v1/fleet/global/policies/1`

##### Default response

`Status: 200`

```json
{
  "policy": {
      "id": 1,
      "name": "Gatekeeper enabled",
      "query": "SELECT 1 FROM gatekeeper WHERE assessments_enabled = 1;",
      "description": "Checks if gatekeeper is enabled on macOS devices",
      "critical": false,
      "author_id": 42,
      "author_name": "John",
      "author_email": "john@example.com",
      "team_id": null,
      "resolution": "Resolution steps",
      "platform": "darwin",
      "created_at": "2021-12-15T15:23:57Z",
      "updated_at": "2021-12-15T15:23:57Z",
      "passing_host_count": 2000,
      "failing_host_count": 300,
      "host_count_updated_at": "2023-12-20T15:23:57Z"
    }
}
```

### Add policy

`POST /api/v1/fleet/global/policies`

#### Parameters

| Name        | Type    | In   | Description                          |
| ----------  | ------- | ---- | ------------------------------------ |
| name        | string  | body | The policy's name.                    |
| query       | string  | body | The policy's query in SQL.                    |
| description | string  | body | The policy's description.             |
| resolution  | string  | body | The resolution steps for the policy. |
| platform    | string  | body | Comma-separated target platforms, currently supported values are "windows", "linux", "darwin". The default, an empty string means target all platforms. |
| critical    | boolean | body | _Available in Fleet Premium_. Mark policy as critical/high impact. |

#### Example (preferred)

`POST /api/v1/fleet/global/policies`

#### Request body

```json
{
  "name": "Gatekeeper enabled",
  "query": "SELECT 1 FROM gatekeeper WHERE assessments_enabled = 1;",
  "description": "Checks if gatekeeper is enabled on macOS devices",
  "resolution": "Resolution steps",
  "platform": "darwin",
  "critical": true
}
```

##### Default response

`Status: 200`

```json
{
  "policy": {
    "id": 43,
    "name": "Gatekeeper enabled",
    "query": "SELECT 1 FROM gatekeeper WHERE assessments_enabled = 1;",
    "description": "Checks if gatekeeper is enabled on macOS devices",
    "critical": true,
    "author_id": 42,
    "author_name": "John",
    "author_email": "john@example.com",
    "team_id": null,
    "resolution": "Resolution steps",
    "platform": "darwin",
    "created_at": "2022-03-17T20:15:55Z",
    "updated_at": "2022-03-17T20:15:55Z",
    "passing_host_count": 0,
    "failing_host_count": 0,
    "host_count_updated_at": null
  }
}
```

### Remove policies

`POST /api/v1/fleet/global/policies/delete`

#### Parameters

| Name     | Type    | In   | Description                                       |
| -------- | ------- | ---- | ------------------------------------------------- |
| ids      | list    | body | **Required.** The IDs of the policies to delete.  |

#### Example

`POST /api/v1/fleet/global/policies/delete`

#### Request body

```json
{
  "ids": [ 1 ]
}
```

##### Default response

`Status: 200`

```json
{
  "deleted": 1
}
```

### Edit policy

`PATCH /api/v1/fleet/global/policies/:id`

#### Parameters

| Name        | Type    | In   | Description                          |
| ----------  | ------- | ---- | ------------------------------------ |
| id          | integer | path | The policy's ID.                     |
| name        | string  | body | The query's name.                    |
| query       | string  | body | The query in SQL.                    |
| description | string  | body | The query's description.             |
| resolution  | string  | body | The resolution steps for the policy. |
| platform    | string  | body | Comma-separated target platforms, currently supported values are "windows", "linux", "darwin". The default, an empty string means target all platforms. |
| critical    | boolean | body | _Available in Fleet Premium_. Mark policy as critical/high impact. |

#### Example

`PATCH /api/v1/fleet/global/policies/42`

##### Request body

```json
{
  "name": "Gatekeeper enabled",
  "query": "SELECT 1 FROM gatekeeper WHERE assessments_enabled = 1;",
  "description": "Checks if gatekeeper is enabled on macOS devices",
  "critical": true,
  "resolution": "Resolution steps",
  "platform": "darwin"
}
```

##### Default response

`Status: 200`

```json
{
  "policy": {
    "id": 42,
    "name": "Gatekeeper enabled",
    "query": "SELECT 1 FROM gatekeeper WHERE assessments_enabled = 1;",
    "description": "Checks if gatekeeper is enabled on macOS devices",
    "critical": true,
    "author_id": 43,
    "author_name": "John",
    "author_email": "john@example.com",
    "team_id": null,
    "resolution": "Resolution steps",
    "platform": "darwin",
    "created_at": "2022-03-17T20:15:55Z",
    "updated_at": "2022-03-17T20:15:55Z",
    "passing_host_count": 0,
    "failing_host_count": 0,
    "host_count_updated_at": null
  }
}
```

### Run automation for all failing hosts of a policy

Triggers [automations](https://fleetdm.com/docs/using-fleet/automations#policy-automations) for *all* hosts failing the specified policies, regardless of whether the policies were previously failing on those hosts.

`POST /api/v1/fleet/automations/reset`

#### Parameters

| Name        | Type     | In   | Description                                              |
| ----------  | -------- | ---- | -------------------------------------------------------- |
| policy_ids  | list     | body | Filters to only run policy automations for the specified policies. |
| team_ids    | list     | body | _Available in Fleet Premium_. Filters to only run policy automations for hosts in the specified teams. |


#### Example

`POST /api/v1/fleet/automations/reset`

##### Request body

```json
{
    "team_ids": [1],
    "policy_ids": [1, 2, 3]
}
```

##### Default response

`Status: 200`

```json
{}
```

---

## Team policies

- [List team policies](#list-team-policies)
- [Count team policies](#count-team-policies)
- [Get team policy by ID](#get-team-policy-by-id)
- [Add team policy](#add-team-policy)
- [Remove team policies](#remove-team-policies)
- [Edit team policy](#edit-team-policy)

_Available in Fleet Premium_

Team policies work the same as policies, but at the team level.

### List team policies

`GET /api/v1/fleet/teams/:id/policies`

#### Parameters

| Name               | Type    | In   | Description                                                                                                   |
| ------------------ | ------- | ---- | ------------------------------------------------------------------------------------------------------------- |
| id                 | integer | path  | **Required.** Defines what team ID to operate on                                                                            |
| merge_inherited  | boolean | query | If `true`, will return both team policies **and** inherited ("All teams") policies the `policies` list, and will not return a separate `inherited_policies` list. |
| query                 | string | query | Search query keywords. Searchable fields include `name`. |
| page                    | integer | query | Page number of the results to fetch.                                                                                                                                                                                                                                                                                                        |
| per_page                | integer | query | Results per page. |


#### Example (default usage)

`GET /api/v1/fleet/teams/1/policies`

##### Default response

`Status: 200`

```json
{
  "policies": [
    {
      "id": 1,
      "name": "Gatekeeper enabled",
      "query": "SELECT 1 FROM gatekeeper WHERE assessments_enabled = 1;",
      "description": "Checks if gatekeeper is enabled on macOS devices",
      "critical": true,
      "author_id": 42,
      "author_name": "John",
      "author_email": "john@example.com",
      "team_id": 1,
      "resolution": "Resolution steps",
      "platform": "darwin",
      "created_at": "2021-12-16T14:37:37Z",
      "updated_at": "2021-12-16T16:39:00Z",
      "passing_host_count": 2000,
      "failing_host_count": 300,
      "host_count_updated_at": "2023-12-20T15:23:57Z",
      "calendar_events_enabled": true
    },
    {
      "id": 2,
      "name": "Windows machines with encrypted hard disks",
      "query": "SELECT 1 FROM bitlocker_info WHERE protection_status = 1;",
      "description": "Checks if the hard disk is encrypted on Windows devices",
      "critical": false,
      "author_id": 43,
      "author_name": "Alice",
      "author_email": "alice@example.com",
      "team_id": 1,
      "resolution": "Resolution steps",
      "platform": "windows",
      "created_at": "2021-12-16T14:37:37Z",
      "updated_at": "2021-12-16T16:39:00Z",
      "passing_host_count": 2300,
      "failing_host_count": 0,
      "host_count_updated_at": "2023-12-20T15:23:57Z",
      "calendar_events_enabled": false
    }
  ],
  "inherited_policies": [
    {
      "id": 136,
      "name": "Arbitrary Test Policy (all platforms) (all teams)",
      "query": "SELECT 1 FROM osquery_info WHERE 1=1;",
      "description": "If you're seeing this, mostly likely this is because someone is testing out failing policies in dogfood. You can ignore this.",
      "critical": true,
      "author_id": 77,
      "author_name": "Test Admin",
      "author_email": "test@admin.com",
      "team_id": null,
      "resolution": "To make it pass, change \"1=0\" to \"1=1\". To make it fail, change \"1=1\" to \"1=0\".",
      "platform": "darwin,windows,linux",
      "created_at": "2022-08-04T19:30:18Z",
      "updated_at": "2022-08-30T15:08:26Z",
      "passing_host_count": 10,
      "failing_host_count": 9,
      "host_count_updated_at": "2023-12-20T15:23:57Z"
    }
  ]
}
```

#### Example (returns single list)

`GET /api/v1/fleet/teams/1/policies?merge_inherited=true`

##### Default response

`Status: 200`

```json
{
  "policies": [
    {
      "id": 1,
      "name": "Gatekeeper enabled",
      "query": "SELECT 1 FROM gatekeeper WHERE assessments_enabled = 1;",
      "description": "Checks if gatekeeper is enabled on macOS devices",
      "critical": true,
      "author_id": 42,
      "author_name": "John",
      "author_email": "john@example.com",
      "team_id": 1,
      "resolution": "Resolution steps",
      "platform": "darwin",
      "created_at": "2021-12-16T14:37:37Z",
      "updated_at": "2021-12-16T16:39:00Z",
      "passing_host_count": 2000,
      "failing_host_count": 300,
      "host_count_updated_at": "2023-12-20T15:23:57Z"
    },
    {
      "id": 2,
      "name": "Windows machines with encrypted hard disks",
      "query": "SELECT 1 FROM bitlocker_info WHERE protection_status = 1;",
      "description": "Checks if the hard disk is encrypted on Windows devices",
      "critical": false,
      "author_id": 43,
      "author_name": "Alice",
      "author_email": "alice@example.com",
      "team_id": 1,
      "resolution": "Resolution steps",
      "platform": "windows",
      "created_at": "2021-12-16T14:37:37Z",
      "updated_at": "2021-12-16T16:39:00Z",
      "passing_host_count": 2300,
      "failing_host_count": 0,
      "host_count_updated_at": "2023-12-20T15:23:57Z"
    },
    {
      "id": 136,
      "name": "Arbitrary Test Policy (all platforms) (all teams)",
      "query": "SELECT 1 FROM osquery_info WHERE 1=1;",
      "description": "If you're seeing this, mostly likely this is because someone is testing out failing policies in dogfood. You can ignore this.",
      "critical": true,
      "author_id": 77,
      "author_name": "Test Admin",
      "author_email": "test@admin.com",
      "team_id": null,
      "resolution": "To make it pass, change \"1=0\" to \"1=1\". To make it fail, change \"1=1\" to \"1=0\".",
      "platform": "darwin,windows,linux",
      "created_at": "2022-08-04T19:30:18Z",
      "updated_at": "2022-08-30T15:08:26Z",
      "passing_host_count": 10,
      "failing_host_count": 9,
      "host_count_updated_at": "2023-12-20T15:23:57Z"
    }
  ]
}
```

### Count team policies

`GET /api/v1/fleet/team/:team_id/policies/count`

#### Parameters
| Name               | Type    | In   | Description                                                                                                   |
| ------------------ | ------- | ---- | ------------------------------------------------------------------------------------------------------------- |
| team_id                 | integer | path  | **Required.** Defines what team ID to operate on
| query                 | string | query | Search query keywords. Searchable fields include `name`. |
| merge_inherited     | boolean | query | If `true`, will include inherited ("All teams") policies in the count. |

#### Example

`GET /api/v1/fleet/team/1/policies/count`

##### Default response

`Status: 200`

```json
{
  "count": 43
}
```

---

### Get team policy by ID

`GET /api/v1/fleet/teams/:team_id/policies/:policy_id`

#### Parameters

| Name               | Type    | In   | Description                                                                                                   |
| ------------------ | ------- | ---- | ------------------------------------------------------------------------------------------------------------- |
| team_id            | integer | path  | **Required.** Defines what team ID to operate on                                                                            |
| policy_id                 | integer | path | **Required.** The policy's ID.                                                                                |

#### Example

`GET /api/v1/fleet/teams/1/policies/43`

##### Default response

`Status: 200`

```json
{
  "policy": {
    "id": 43,
    "name": "Gatekeeper enabled",
    "query": "SELECT 1 FROM gatekeeper WHERE assessments_enabled = 1;",
    "description": "Checks if gatekeeper is enabled on macOS devices",
    "critical": true,
    "author_id": 42,
    "author_name": "John",
    "author_email": "john@example.com",
    "team_id": 1,
    "resolution": "Resolution steps",
    "platform": "darwin",
    "created_at": "2021-12-16T14:37:37Z",
    "updated_at": "2021-12-16T16:39:00Z",
    "passing_host_count": 0,
    "failing_host_count": 0,
    "host_count_updated_at": null,
    "calendar_events_enabled": true
  }
}
```

### Add team policy

The semantics for creating a team policy are the same as for global policies, see [Add policy](#add-policy).

`POST /api/v1/fleet/teams/:id/policies`

#### Parameters

| Name        | Type    | In   | Description                          |
| ----------  | ------- | ---- | ------------------------------------ |
| id         | integer | path | Defines what team ID to operate on.  |
| name        | string  | body | The policy's name.                    |
| query       | string  | body | The policy's query in SQL.                    |
| description | string  | body | The policy's description.             |
| resolution  | string  | body | The resolution steps for the policy. |
| platform    | string  | body | Comma-separated target platforms, currently supported values are "windows", "linux", "darwin". The default, an empty string means target all platforms. |
| critical    | boolean | body | _Available in Fleet Premium_. Mark policy as critical/high impact. |

Either `query` or `query_id` must be provided.

#### Example

`POST /api/v1/fleet/teams/1/policies`

##### Request body

```json
{
  "name": "Gatekeeper enabled",
  "query": "SELECT 1 FROM gatekeeper WHERE assessments_enabled = 1;",
  "description": "Checks if gatekeeper is enabled on macOS devices",
  "critical": true,
  "resolution": "Resolution steps",
  "platform": "darwin"
}
```

##### Default response

`Status: 200`

```json
{
  "policy": {
    "id": 43,
    "name": "Gatekeeper enabled",
    "query": "SELECT 1 FROM gatekeeper WHERE assessments_enabled = 1;",
    "description": "Checks if gatekeeper is enabled on macOS devices",
    "critical": true,
    "author_id": 42,
    "author_name": "John",
    "author_email": "john@example.com",
    "team_id": 1,
    "resolution": "Resolution steps",
    "platform": "darwin",
    "created_at": "2021-12-16T14:37:37Z",
    "updated_at": "2021-12-16T16:39:00Z",
    "passing_host_count": 0,
    "failing_host_count": 0,
    "host_count_updated_at": null,
    "calendar_events_enabled": false
  }
}
```

### Remove team policies

`POST /api/v1/fleet/teams/:team_id/policies/delete`

#### Parameters

| Name     | Type    | In   | Description                                       |
| -------- | ------- | ---- | ------------------------------------------------- |
| team_id  | integer | path  | **Required.** Defines what team ID to operate on                |
| ids      | list    | body | **Required.** The IDs of the policies to delete.  |

#### Example

`POST /api/v1/fleet/teams/1/policies/delete`

##### Request body

```json
{
  "ids": [ 1 ]
}
```

##### Default response

`Status: 200`

```json
{
  "deleted": 1
}
```

### Edit team policy

`PATCH /api/v1/fleet/teams/:team_id/policies/:policy_id`

#### Parameters

| Name        | Type    | In   | Description                          |
| ----------  | ------- | ---- | ------------------------------------ |
| team_id     | integer | path | The team's ID.                       |
| policy_id   | integer | path | The policy's ID.                     |
| name        | string  | body | The query's name.                    |
| query       | string  | body | The query in SQL.                    |
| description | string  | body | The query's description.             |
| resolution  | string  | body | The resolution steps for the policy. |
| platform    | string  | body | Comma-separated target platforms, currently supported values are "windows", "linux", "darwin". The default, an empty string means target all platforms. |
| critical    | boolean | body | _Available in Fleet Premium_. Mark policy as critical/high impact. |
| calendar_events_enabled    | boolean | body | _Available in Fleet Premium_. Whether to trigger calendar events when policy is failing. |

#### Example

`PATCH /api/v1/fleet/teams/2/policies/42`

##### Request body

```json
{
  "name": "Gatekeeper enabled",
  "query": "SELECT 1 FROM gatekeeper WHERE assessments_enabled = 1;",
  "description": "Checks if gatekeeper is enabled on macOS devices",
  "critical": true,
  "resolution": "Resolution steps",
  "platform": "darwin"
}
```

##### Default response

`Status: 200`

```json
{
  "policy": {
    "id": 42,
    "name": "Gatekeeper enabled",
    "query": "SELECT 1 FROM gatekeeper WHERE assessments_enabled = 1;",
    "description": "Checks if gatekeeper is enabled on macOS devices",
    "critical": true,
    "author_id": 43,
    "author_name": "John",
    "author_email": "john@example.com",
    "resolution": "Resolution steps",
    "platform": "darwin",
    "team_id": 2,
    "created_at": "2021-12-16T14:37:37Z",
    "updated_at": "2021-12-16T16:39:00Z",
    "passing_host_count": 0,
    "failing_host_count": 0,
    "host_count_updated_at": null,
    "calendar_events_enabled": true
  }
}
```

---

## Queries

- [List queries](#list-queries)
- [Get query](#get-query)
- [Get query report](#get-query-report)
- [Get query report for one host](#get-query-report-for-one-host)
- [Create query](#create-query)
- [Modify query](#modify-query)
- [Delete query by name](#delete-query-by-name)
- [Delete query by ID](#delete-query-by-id)
- [Delete queries](#delete-queries)
- [Run live query](#run-live-query)



### List queries

Returns a list of global queries or team queries.

`GET /api/v1/fleet/queries`

#### Parameters

| Name            | Type    | In    | Description                                                                                                                   |
| --------------- | ------- | ----- | ----------------------------------------------------------------------------------------------------------------------------- |
| order_key       | string  | query | What to order results by. Can be any column in the queries table.                                                             |
| order_direction | string  | query | **Requires `order_key`**. The direction of the order given the order key. Options include `asc` and `desc`. Default is `asc`. |
| team_id         | integer | query | _Available in Fleet Premium_. The ID of the parent team for the queries to be listed. When omitted, returns global queries.                  |
| query           | string  | query | Search query keywords. Searchable fields include `name`.                                                                      |
| merge_inherited | boolean | query | _Available in Fleet Premium_. If `true`, will include global queries in addition to team queries when filtering by `team_id`. (If no `team_id` is provided, this parameter is ignored.)

#### Example

`GET /api/v1/fleet/queries`

##### Default response

`Status: 200`

```json
{
"queries": [
  {
    "created_at": "2021-01-04T21:19:57Z",
    "updated_at": "2021-01-04T21:19:57Z",
    "id": 1,
    "name": "query1",
    "description": "query",
    "query": "SELECT * FROM osquery_info",
    "team_id": null,
    "interval": 3600,
    "platform": "darwin,windows,linux",
    "min_osquery_version": "",
    "automations_enabled": true,
    "logging": "snapshot",
    "saved": true,
    "observer_can_run": true,
    "discard_data": false,
    "author_id": 1,
    "author_name": "noah",
    "author_email": "noah@example.com",
    "packs": [
      {
        "created_at": "2021-01-05T21:13:04Z",
        "updated_at": "2021-01-07T19:12:54Z",
        "id": 1,
        "name": "Pack",
        "description": "Pack",
        "platform": "",
        "disabled": true
      }
    ],
    "stats": {
      "system_time_p50": 1.32,
      "system_time_p95": 4.02,
      "user_time_p50": 3.55,
      "user_time_p95": 3.00,
      "total_executions": 3920
    }
  },
  {
    "created_at": "2021-01-19T17:08:24Z",
    "updated_at": "2021-01-19T17:08:24Z",
    "id": 3,
    "name": "osquery_schedule",
    "description": "Report performance stats for each file in the query schedule.",
    "query": "select name, interval, executions, output_size, wall_time, (user_time/executions) as avg_user_time, (system_time/executions) as avg_system_time, average_memory, last_executed from osquery_schedule;",
    "team_id": null,
    "interval": 3600,
    "platform": "",
    "version": "",
    "automations_enabled": true,
    "logging": "differential",
    "saved": true,
    "observer_can_run": true,
    "discard_data": true,
    "author_id": 1,
    "author_name": "noah",
    "author_email": "noah@example.com",
    "packs": [
      {
        "created_at": "2021-01-19T17:08:31Z",
        "updated_at": "2021-01-19T17:08:31Z",
        "id": 14,
        "name": "test_pack",
        "description": "",
        "platform": "",
        "disabled": false
      }
    ],
    "stats": {
      "system_time_p50": null,
      "system_time_p95": null,
      "user_time_p50": null,
      "user_time_p95": null,
      "total_executions": null
    }
  }
]}
```

### Get query

Returns the query specified by ID.

`GET /api/v1/fleet/queries/:id`

#### Parameters

| Name | Type    | In   | Description                                |
| ---- | ------- | ---- | ------------------------------------------ |
| id   | integer | path | **Required**. The id of the desired query. |

#### Example

`GET /api/v1/fleet/queries/31`

##### Default response

`Status: 200`

```json
{
  "query": {
    "created_at": "2021-01-19T17:08:24Z",
    "updated_at": "2021-01-19T17:08:24Z",
    "id": 31,
    "name": "centos_hosts",
    "description": "",
    "query": "select 1 from os_version where platform = \"centos\";",
    "team_id": null,
    "interval": 3600,
    "platform": "",
    "min_osquery_version": "",
    "automations_enabled": true,
    "logging": "snapshot",
    "saved": true,
    "observer_can_run": true,
    "discard_data": false,
    "author_id": 1,
    "author_name": "John",
    "author_email": "john@example.com",
    "packs": [
      {
        "created_at": "2021-01-19T17:08:31Z",
        "updated_at": "2021-01-19T17:08:31Z",
        "id": 14,
        "name": "test_pack",
        "description": "",
        "platform": "",
        "disabled": false
      }
    ],
    "stats": {
      "system_time_p50": 1.32,
      "system_time_p95": 4.02,
      "user_time_p50": 3.55,
      "user_time_p95": 3.00,
      "total_executions": 3920
    }
  }
}
```

### Get query report

Returns the query report specified by ID.

`GET /api/v1/fleet/queries/:id/report`

#### Parameters

| Name      | Type    | In    | Description                                |
| --------- | ------- | ----- | ------------------------------------------ |
| id        | integer | path  | **Required**. The ID of the desired query. |

#### Example

`GET /api/v1/fleet/queries/31/report`

##### Default response

`Status: 200`

```json
{
  "query_id": 31,
  "report_clipped": false,
  "results": [
    {
      "host_id": 1,
      "host_name": "foo",
      "last_fetched": "2021-01-19T17:08:31Z",
      "columns": {
        "model": "USB 2.0 Hub",
        "vendor": "VIA Labs, Inc."
      }
    },
    {
      "host_id": 1,
      "host_name": "foo",
      "last_fetched": "2021-01-19T17:08:31Z",
      "columns": {
        "model": "USB Keyboard",
        "vendor": "VIA Labs, Inc."
      }
    },
    {
      "host_id": 2,
      "host_name": "bar",
      "last_fetched": "2021-01-19T17:20:00Z",
      "columns": {
        "model": "USB Reciever",
        "vendor": "Logitech"
      }
    },
    {
      "host_id": 2,
      "host_name": "bar",
      "last_fetched": "2021-01-19T17:20:00Z",
      "columns": {
        "model": "USB Reciever",
        "vendor": "Logitech"
      }
    },
    {
      "host_id": 2,
      "host_name": "bar",
      "last_fetched": "2021-01-19T17:20:00Z",
      "columns": {
        "model": "Display Audio",
        "vendor": "Apple Inc."
      }
    }
  ]
}
```

If a query has no results stored, then `results` will be an empty array:

```json
{
  "query_id": 32,
  "results": []
}
```

> Note: osquery scheduled queries do not return errors, so only non-error results are included in the report. If you suspect a query may be running into errors, you can use the [live query](#run-live-query) endpoint to get diagnostics.

### Get query report for one host

Returns a query report for a single host.

`GET /api/v1/fleet/hosts/:id/queries/:query_id`

#### Parameters

| Name      | Type    | In    | Description                                |
| --------- | ------- | ----- | ------------------------------------------ |
| id        | integer | path  | **Required**. The ID of the desired host.          |
| query_id  | integer | path  | **Required**. The ID of the desired query.         |

#### Example

`GET /api/v1/fleet/hosts/123/queries/31`

##### Default response

`Status: 200`

```json
{
  "query_id": 31,
  "host_id": 1,
  "host_name": "foo",
  "last_fetched": "2021-01-19T17:08:31Z",
  "report_clipped": false,
  "results": [
    {
      "columns": {
        "model": "USB 2.0 Hub",
        "vendor": "VIA Labs, Inc."
      }
    },
    {
      "columns": {
        "model": "USB Keyboard",
        "vendor": "VIA Labs, Inc."
      }
    },
    {
      "columns": {
        "model": "USB Reciever",
        "vendor": "Logitech"
      }
    }
  ]
}
```

If a query has no results stored for the specified host, then `results` will be an empty array:

```json
{
  "query_id": 31,
  "host_id": 1,
  "host_name": "foo",
  "last_fetched": "2021-01-19T17:08:31Z",
  "report_clipped": false,
  "results": []
}
```

> Note: osquery scheduled queries do not return errors, so only non-error results are included in the report. If you suspect a query may be running into errors, you can use the [live query](#run-live-query) endpoint to get diagnostics.

### Create query

Creates a global query or team query.

`POST /api/v1/fleet/queries`

#### Parameters

| Name                            | Type    | In   | Description                                                                                                                                            |
| ------------------------------- | ------- | ---- | ------------------------------------------------------------------------------------------------------------------------------------------------------ |
| name                            | string  | body | **Required**. The name of the query.                                                                                                                   |
| query                           | string  | body | **Required**. The query in SQL syntax.                                                                                                                 |
| description                     | string  | body | The query's description.                                                                                                                               |
| observer_can_run                | bool    | body | Whether or not users with the `observer` role can run the query. In Fleet 4.0.0, 3 user roles were introduced (`admin`, `maintainer`, and `observer`). This field is only relevant for the `observer` role. The `observer_plus` role can run any query and is not limited by this flag (`observer_plus` role was added in Fleet 4.30.0). |
| team_id                         | integer | body | _Available in Fleet Premium_. The parent team to which the new query should be added. If omitted, the query will be global.                                           |
| interval                       | integer | body | The amount of time, in seconds, the query waits before running. Can be set to `0` to never run. Default: 0.       |
| platform                        | string  | body | The OS platforms where this query will run (other platforms ignored). Comma-separated string. If omitted, runs on all compatible platforms.                        |
| min_osquery_version             | string  | body | The minimum required osqueryd version installed on a host. If omitted, all osqueryd versions are acceptable.                                                                          |
| automations_enabled             | boolean | body | Whether to send data to the configured log destination according to the query's `interval`. |
| logging             | string  | body | The type of log output for this query. Valid values: `"snapshot"`(default), `"differential"`, or `"differential_ignore_removals"`.                        |
| discard_data        | bool    | body | Whether to skip saving the latest query results for each host. Default: `false`. |


#### Example

`POST /api/v1/fleet/queries`

##### Request body

```json
{
  "name": "new_query",
  "description": "This is a new query.",
  "query": "SELECT * FROM osquery_info",
  "interval": 3600, // Once per hour
  "platform": "darwin,windows,linux",
  "min_osquery_version": "",
  "automations_enabled": true,
  "logging": "snapshot",
  "discard_data": false
}
```

##### Default response

`Status: 200`

```json
{
  "query": {
    "created_at": "0001-01-01T00:00:00Z",
    "updated_at": "0001-01-01T00:00:00Z",
    "id": 288,
    "name": "new_query",
    "query": "SELECT * FROM osquery_info",
    "description": "This is a new query.",
    "team_id": null,
    "interval": 3600,
    "platform": "darwin,windows,linux",
    "min_osquery_version": "",
    "automations_enabled": true,
    "logging": "snapshot",
    "saved": true,
    "author_id": 1,
    "author_name": "",
    "author_email": "",
    "observer_can_run": true,
    "discard_data": false,
    "packs": []
  }
}
```

### Modify query

Modifies the query specified by ID.

`PATCH /api/v1/fleet/queries/:id`

#### Parameters

| Name                        | Type    | In   | Description                                                                                                                                            |
| --------------------------- | ------- | ---- | ------------------------------------------------------------------------------------------------------------------------------------------------------ |
| id                          | integer | path | **Required.** The ID of the query.                                                                                                                     |
| name                        | string  | body | The name of the query.                                                                                                                                 |
| query                       | string  | body | The query in SQL syntax.                                                                                                                               |
| description                 | string  | body | The query's description.                                                                                                                               |
| observer_can_run            | bool    | body | Whether or not users with the `observer` role can run the query. In Fleet 4.0.0, 3 user roles were introduced (`admin`, `maintainer`, and `observer`). This field is only relevant for the `observer` role. The `observer_plus` role can run any query and is not limited by this flag (`observer_plus` role was added in Fleet 4.30.0). |
| interval                   | integer | body | The amount of time, in seconds, the query waits before running. Can be set to `0` to never run. Default: 0.       |
| platform                    | string  | body | The OS platforms where this query will run (other platforms ignored). Comma-separated string. If set to "", runs on all compatible platforms.                    |
| min_osquery_version             | string  | body | The minimum required osqueryd version installed on a host. If omitted, all osqueryd versions are acceptable.                                                                          |
| automations_enabled             | boolean | body | Whether to send data to the configured log destination according to the query's `interval`. |
| logging             | string  | body | The type of log output for this query. Valid values: `"snapshot"`(default), `"differential"`, or `"differential_ignore_removals"`.                        |
| discard_data        | bool    | body | Whether to skip saving the latest query results for each host. |

> Note that any of the following conditions will cause the existing query report to be deleted:
> - Updating the `query` (SQL) field
> - Changing `discard_data` from `false` to `true`
> - Changing `logging` from `"snapshot"` to `"differential"` or `"differential_ignore_removals"`

#### Example

`PATCH /api/v1/fleet/queries/2`

##### Request body

```json
{
  "name": "new_title_for_my_query",
  "interval": 3600, // Once per hour,
  "platform": "",
  "min_osquery_version": "",
  "automations_enabled": false,
  "discard_data": true
}
```

##### Default response

`Status: 200`

```json
{
  "query": {
    "created_at": "2021-01-22T17:23:27Z",
    "updated_at": "2021-01-22T17:23:27Z",
    "id": 288,
    "name": "new_title_for_my_query",
    "description": "This is a new query.",
    "query": "SELECT * FROM osquery_info",
    "team_id": null,
    "interval": 3600,
    "platform": "",
    "min_osquery_version": "",
    "automations_enabled": false,
    "logging": "snapshot",
    "saved": true,
    "author_id": 1,
    "author_name": "noah",
    "observer_can_run": true,
    "discard_data": true,
    "packs": []
  }
}
```

### Delete query by name

Deletes the query specified by name.

`DELETE /api/v1/fleet/queries/:name`

#### Parameters

| Name | Type       | In   | Description                          |
| ---- | ---------- | ---- | ------------------------------------ |
| name | string     | path | **Required.** The name of the query. |
| team_id | integer | body | _Available in Fleet Premium_. The ID of the parent team of the query to be deleted. If omitted, Fleet will search among queries in the global context. |

#### Example

`DELETE /api/v1/fleet/queries/foo`

##### Default response

`Status: 200`


### Delete query by ID

Deletes the query specified by ID.

`DELETE /api/v1/fleet/queries/id/:id`

#### Parameters

| Name | Type    | In   | Description                        |
| ---- | ------- | ---- | ---------------------------------- |
| id   | integer | path | **Required.** The ID of the query. |

#### Example

`DELETE /api/v1/fleet/queries/id/28`

##### Default response

`Status: 200`


### Delete queries

Deletes the queries specified by ID. Returns the count of queries successfully deleted.

`POST /api/v1/fleet/queries/delete`

#### Parameters

| Name | Type | In   | Description                           |
| ---- | ---- | ---- | ------------------------------------- |
| ids  | list | body | **Required.** The IDs of the queries. |

#### Example

`POST /api/v1/fleet/queries/delete`

##### Request body

```json
{
  "ids": [
    2, 24, 25
  ]
}
```

##### Default response

`Status: 200`

```json
{
  "deleted": 3
}
```

### Run live query

> This updated API endpoint replaced `GET /api/v1/fleet/queries/run` in Fleet 4.43.0, for improved compatibility with many HTTP clients. The [deprecated endpoint](https://github.com/fleetdm/fleet/blob/fleet-v4.42.0/docs/REST%20API/rest-api.md#run-live-query) is maintained for backwards compatibility.

Runs a live query against the specified hosts and responds with the results.

The live query will stop if the request times out. Timeouts happen if targeted hosts haven't responded after the configured `FLEET_LIVE_QUERY_REST_PERIOD` (default 25 seconds) or if the `distributed_interval` agent option (default 10 seconds) is higher than the `FLEET_LIVE_QUERY_REST_PERIOD`.


`POST /api/v1/fleet/queries/:id/run`

#### Parameters

| Name      | Type  | In   | Description                                                                                                                                                        |
|-----------|-------|------|--------------------------------------------------------------------------------------------------------------------------------------------------------------------|
| query_id | integer | path | **Required**. The ID of the saved query to run. |
| host_ids  | array | body | **Required**. The IDs of the hosts to target. User must be authorized to target all of these hosts.                                                                |

#### Example

`POST /api/v1/fleet/queries/123/run`

##### Request body

```json
{
  "host_ids": [ 1, 4, 34, 27 ]
}
```

##### Default response

```json
{
  "query_id": 123,
  "targeted_host_count": 4,
  "responded_host_count": 2,
  "results": [
    {
      "host_id": 1,
      "rows": [
        {
          "build_distro": "10.12",
          "build_platform": "darwin",
          "config_hash": "7bb99fa2c8a998c9459ec71da3a84d66c592d6d3",
          "config_valid": "1",
          "extensions": "active",
          "instance_id": "9a2ec7bf-4946-46ea-93bf-455e0bcbd068",
          "pid": "23413",
          "platform_mask": "21",
          "start_time": "1635194306",
          "uuid": "4C182AC7-75F7-5AF4-A74B-1E165ED35742",
          "version": "4.9.0",
          "watcher": "23412"
        }
      ],
      "error": null
    },
    {
      "host_id": 2,
      "rows": [],
      "error": "no such table: os_version"
    }
  ]
}
```

---

## Schedule

> The schedule API endpoints are deprecated as of Fleet 4.35. They are maintained for backwards compatibility.
> Please use the [queries](#queries) endpoints, which as of 4.35 have attributes such as `interval` and `platform` that enable scheduling.

- [Get schedule (deprecated)](#get-schedule)
- [Add query to schedule (deprecated)](#add-query-to-schedule)
- [Edit query in schedule (deprecated)](#edit-query-in-schedule)
- [Remove query from schedule (deprecated)](#remove-query-from-schedule)
- [Team schedule](#team-schedule)

Scheduling queries in Fleet is the best practice for collecting data from hosts.

These API routes let you control your scheduled queries.

### Get schedule

> The schedule API endpoints are deprecated as of Fleet 4.35. They are maintained for backwards compatibility.
> Please use the [queries](#queries) endpoints, which as of 4.35 have attributes such as `interval` and `platform` that enable scheduling.

`GET /api/v1/fleet/global/schedule`

#### Parameters

None.

#### Example

`GET /api/v1/fleet/global/schedule`

##### Default response

`Status: 200`

```json
{
  "global_schedule": [
    {
      "created_at": "0001-01-01T00:00:00Z",
      "updated_at": "0001-01-01T00:00:00Z",
      "id": 4,
      "pack_id": 1,
      "name": "arp_cache",
      "query_id": 2,
      "query_name": "arp_cache",
      "query": "select * from arp_cache;",
      "interval": 120,
      "snapshot": true,
      "removed": null,
      "platform": "",
      "version": "",
      "shard": null,
      "denylist": null,
      "stats": {
        "system_time_p50": 1.32,
        "system_time_p95": 4.02,
        "user_time_p50": 3.55,
        "user_time_p95": 3.00,
        "total_executions": 3920
      }
    },
    {
      "created_at": "0001-01-01T00:00:00Z",
      "updated_at": "0001-01-01T00:00:00Z",
      "id": 5,
      "pack_id": 1,
      "name": "disk_encryption",
      "query_id": 7,
      "query_name": "disk_encryption",
      "query": "select * from disk_encryption;",
      "interval": 86400,
      "snapshot": true,
      "removed": null,
      "platform": "",
      "version": "",
      "shard": null,
      "denylist": null,
      "stats": {
        "system_time_p50": 1.32,
        "system_time_p95": 4.02,
        "user_time_p50": 3.55,
        "user_time_p95": 3.00,
        "total_executions": 3920
      }
    }
  ]
}
```

### Add query to schedule

> The schedule API endpoints are deprecated as of Fleet 4.35. They are maintained for backwards compatibility.
> Please use the [queries](#queries) endpoints, which as of 4.35 have attributes such as `interval` and `platform` that enable scheduling.

`POST /api/v1/fleet/global/schedule`

#### Parameters

| Name     | Type    | In   | Description                                                                                                                      |
| -------- | ------- | ---- | -------------------------------------------------------------------------------------------------------------------------------- |
| query_id | integer | body | **Required.** The query's ID.                                                                                                    |
| interval | integer | body | **Required.** The amount of time, in seconds, the query waits before running.                                                    |
| snapshot | boolean | body | **Required.** Whether the queries logs show everything in its current state.                                                     |
| removed  | boolean | body | Whether "removed" actions should be logged. Default is `null`.                                                                   |
| platform | string  | body | The computer platform where this query will run (other platforms ignored). Empty value runs on all platforms. Default is `null`. |
| shard    | integer | body | Restrict this query to a percentage (1-100) of target hosts. Default is `null`.                                                  |
| version  | string  | body | The minimum required osqueryd version installed on a host. Default is `null`.                                                    |

#### Example

`POST /api/v1/fleet/global/schedule`

##### Request body

```json
{
  "interval": 86400,
  "query_id": 2,
  "snapshot": true
}
```

##### Default response

`Status: 200`

```json
{
  "scheduled": {
    "created_at": "0001-01-01T00:00:00Z",
    "updated_at": "0001-01-01T00:00:00Z",
    "id": 1,
    "pack_id": 5,
    "name": "arp_cache",
    "query_id": 2,
    "query_name": "arp_cache",
    "query": "select * from arp_cache;",
    "interval": 86400,
    "snapshot": true,
    "removed": null,
    "platform": "",
    "version": "",
    "shard": null,
    "denylist": null
  }
}
```

> Note that the `pack_id` is included in the response object because Fleet's Schedule feature uses [osquery query packs](https://osquery.readthedocs.io/en/stable/deployment/configuration/#query-packs) under the hood.

### Edit query in schedule

> The schedule API endpoints are deprecated as of Fleet 4.35. They are maintained for backwards compatibility.
> Please use the [queries](#queries) endpoints, which as of 4.35 have attributes such as `interval` and `platform` that enable scheduling.

`PATCH /api/v1/fleet/global/schedule/:id`

#### Parameters

| Name     | Type    | In   | Description                                                                                                   |
| -------- | ------- | ---- | ------------------------------------------------------------------------------------------------------------- |
| id       | integer | path | **Required.** The scheduled query's ID.                                                                       |
| interval | integer | body | The amount of time, in seconds, the query waits before running.                                               |
| snapshot | boolean | body | Whether the queries logs show everything in its current state.                                                |
| removed  | boolean | body | Whether "removed" actions should be logged.                                                                   |
| platform | string  | body | The computer platform where this query will run (other platforms ignored). Empty value runs on all platforms. |
| shard    | integer | body | Restrict this query to a percentage (1-100) of target hosts.                                                  |
| version  | string  | body | The minimum required osqueryd version installed on a host.                                                    |

#### Example

`PATCH /api/v1/fleet/global/schedule/5`

##### Request body

```json
{
  "interval": 604800
}
```

##### Default response

`Status: 200`

```json
{
  "scheduled": {
    "created_at": "2021-07-16T14:40:15Z",
    "updated_at": "2021-07-16T14:40:15Z",
    "id": 5,
    "pack_id": 1,
    "name": "arp_cache",
    "query_id": 2,
    "query_name": "arp_cache",
    "query": "select * from arp_cache;",
    "interval": 604800,
    "snapshot": true,
    "removed": null,
    "platform": "",
    "shard": null,
    "denylist": null
  }
}
```

### Remove query from schedule

> The schedule API endpoints are deprecated as of Fleet 4.35. They are maintained for backwards compatibility.
> Please use the [queries](#queries) endpoints, which as of 4.35 have attributes such as `interval` and `platform` that enable scheduling.

`DELETE /api/v1/fleet/global/schedule/:id`

#### Parameters

None.

#### Example

`DELETE /api/v1/fleet/global/schedule/5`

##### Default response

`Status: 200`


---

### Team schedule

> The schedule API endpoints are deprecated as of Fleet 4.35. They are maintained for backwards compatibility.
> Please use the [queries](#queries) endpoints, which as of 4.35 have attributes such as `interval` and `platform` that enable scheduling.

- [Get team schedule (deprecated)](#get-team-schedule)
- [Add query to team schedule (deprecated)](#add-query-to-team-schedule)
- [Edit query in team schedule (deprecated)](#edit-query-in-team-schedule)
- [Remove query from team schedule (deprecated)](#remove-query-from-team-schedule)

This allows you to easily configure scheduled queries that will impact a whole team of devices.

#### Get team schedule

> The schedule API endpoints are deprecated as of Fleet 4.35. They are maintained for backwards compatibility.
> Please use the [queries](#queries) endpoints, which as of 4.35 have attributes such as `interval` and `platform` that enable scheduling.

`GET /api/v1/fleet/teams/:id/schedule`

#### Parameters

| Name            | Type    | In    | Description                                                                                                                   |
| --------------- | ------- | ----- | ----------------------------------------------------------------------------------------------------------------------------- |
| id              | integer | path  | **Required**. The team's ID.                                                                                                  |
| page            | integer | query | Page number of the results to fetch.                                                                                          |
| per_page        | integer | query | Results per page.                                                                                                             |
| order_key       | string  | query | What to order results by. Can be any column in the `activites` table.                                                         |
| order_direction | string  | query | **Requires `order_key`**. The direction of the order given the order key. Options include `asc` and `desc`. Default is `asc`. |

#### Example

`GET /api/v1/fleet/teams/2/schedule`

##### Default response

`Status: 200`

```json
{
  "scheduled": [
    {
      "created_at": "0001-01-01T00:00:00Z",
      "updated_at": "0001-01-01T00:00:00Z",
      "id": 4,
      "pack_id": 2,
      "name": "arp_cache",
      "query_id": 2,
      "query_name": "arp_cache",
      "query": "select * from arp_cache;",
      "interval": 120,
      "snapshot": true,
      "platform": "",
      "version": "",
      "removed": null,
      "shard": null,
      "denylist": null,
      "stats": {
        "system_time_p50": 1.32,
        "system_time_p95": 4.02,
        "user_time_p50": 3.55,
        "user_time_p95": 3.00,
        "total_executions": 3920
      }
    },
    {
      "created_at": "0001-01-01T00:00:00Z",
      "updated_at": "0001-01-01T00:00:00Z",
      "id": 5,
      "pack_id": 3,
      "name": "disk_encryption",
      "query_id": 7,
      "query_name": "disk_encryption",
      "query": "select * from disk_encryption;",
      "interval": 86400,
      "snapshot": true,
      "removed": null,
      "platform": "",
      "version": "",
      "shard": null,
      "denylist": null,
      "stats": {
        "system_time_p50": 1.32,
        "system_time_p95": 4.02,
        "user_time_p50": 3.55,
        "user_time_p95": 3.00,
        "total_executions": 3920
      }
    }
  ]
}
```

#### Add query to team schedule

> The schedule API endpoints are deprecated as of Fleet 4.35. They are maintained for backwards compatibility.
> Please use the [queries](#queries) endpoints, which as of 4.35 have attributes such as `interval` and `platform` that enable scheduling.

`POST /api/v1/fleet/teams/:id/schedule`

#### Parameters

| Name     | Type    | In   | Description                                                                                                                      |
| -------- | ------- | ---- | -------------------------------------------------------------------------------------------------------------------------------- |
| id       | integer | path | **Required.** The teams's ID.                                                                                                    |
| query_id | integer | body | **Required.** The query's ID.                                                                                                    |
| interval | integer | body | **Required.** The amount of time, in seconds, the query waits before running.                                                    |
| snapshot | boolean | body | **Required.** Whether the queries logs show everything in its current state.                                                     |
| removed  | boolean | body | Whether "removed" actions should be logged. Default is `null`.                                                                   |
| platform | string  | body | The computer platform where this query will run (other platforms ignored). Empty value runs on all platforms. Default is `null`. |
| shard    | integer | body | Restrict this query to a percentage (1-100) of target hosts. Default is `null`.                                                  |
| version  | string  | body | The minimum required osqueryd version installed on a host. Default is `null`.                                                    |

#### Example

`POST /api/v1/fleet/teams/2/schedule`

##### Request body

```json
{
  "interval": 86400,
  "query_id": 2,
  "snapshot": true
}
```

##### Default response

`Status: 200`

```json
{
  "scheduled": {
    "created_at": "0001-01-01T00:00:00Z",
    "updated_at": "0001-01-01T00:00:00Z",
    "id": 1,
    "pack_id": 5,
    "name": "arp_cache",
    "query_id": 2,
    "query_name": "arp_cache",
    "query": "select * from arp_cache;",
    "interval": 86400,
    "snapshot": true,
    "removed": null,
    "shard": null,
    "denylist": null
  }
}
```

#### Edit query in team schedule

> The schedule API endpoints are deprecated as of Fleet 4.35. They are maintained for backwards compatibility.
> Please use the [queries](#queries) endpoints, which as of 4.35 have attributes such as `interval` and `platform` that enable scheduling.

`PATCH /api/v1/fleet/teams/:team_id/schedule/:scheduled_query_id`

#### Parameters

| Name               | Type    | In   | Description                                                                                                   |
| ------------------ | ------- | ---- | ------------------------------------------------------------------------------------------------------------- |
| team_id            | integer | path | **Required.** The team's ID.                                                                                  |
| scheduled_query_id | integer | path | **Required.** The scheduled query's ID.                                                                       |
| interval           | integer | body | The amount of time, in seconds, the query waits before running.                                               |
| snapshot           | boolean | body | Whether the queries logs show everything in its current state.                                                |
| removed            | boolean | body | Whether "removed" actions should be logged.                                                                   |
| platform           | string  | body | The computer platform where this query will run (other platforms ignored). Empty value runs on all platforms. |
| shard              | integer | body | Restrict this query to a percentage (1-100) of target hosts.                                                  |
| version            | string  | body | The minimum required osqueryd version installed on a host.                                                    |

#### Example

`PATCH /api/v1/fleet/teams/2/schedule/5`

##### Request body

```json
{
  "interval": 604800
}
```

##### Default response

`Status: 200`

```json
{
  "scheduled": {
    "created_at": "2021-07-16T14:40:15Z",
    "updated_at": "2021-07-16T14:40:15Z",
    "id": 5,
    "pack_id": 1,
    "name": "arp_cache",
    "query_id": 2,
    "query_name": "arp_cache",
    "query": "select * from arp_cache;",
    "interval": 604800,
    "snapshot": true,
    "removed": null,
    "platform": "",
    "shard": null,
    "denylist": null
  }
}
```

#### Remove query from team schedule

> The schedule API endpoints are deprecated as of Fleet 4.35. They are maintained for backwards compatibility.
> Please use the [queries](#queries) endpoints, which as of 4.35 have attributes such as `interval` and `platform` that enable scheduling.

`DELETE /api/v1/fleet/teams/:team_id/schedule/:scheduled_query_id`

#### Parameters

| Name               | Type    | In   | Description                             |
| ------------------ | ------- | ---- | --------------------------------------- |
| team_id            | integer | path | **Required.** The team's ID.            |
| scheduled_query_id | integer | path | **Required.** The scheduled query's ID. |

#### Example

`DELETE /api/v1/fleet/teams/2/schedule/5`

##### Default response

`Status: 200`

---

## Scripts

- [Run script](#run-script)
- [Get script result](#get-script-result)
- [Add script](#add-script)
- [Delete script](#delete-script)
- [List scripts](#list-scripts)
- [Get or download script](#get-or-download-script)
- [Get script details by host](#get-hosts-scripts)

### Run script

Run a script on a host.

<<<<<<< HEAD
Execute a script and see script results (1 minute timeout).

`POST /api/v1/fleet/scripts/run/sync`

#### Parameters

| Name            | Type    | In   | Description                                      |
| ----            | ------- | ---- | --------------------------------------------     |
| host_id         | integer | body | **Required**. The host id to run the script on.  |
=======
The script will be added to the host's list of upcoming activities.

The new script will run after other activities finish. Failure of one activity won't cancel other activities.

`POST /api/v1/fleet/scripts/run`

#### Parameters

| Name            | Type    | In   | Description                                                                                    |
| ----            | ------- | ---- | --------------------------------------------                                                   |
| host_id         | integer | body | **Required**. The ID of the host to run the script on.                                                |
>>>>>>> 100ee57a
| script_id       | integer | body | The ID of the existing saved script to run. Only one of either `script_id` or `script_contents` can be included in the request; omit this parameter if using `script_contents`.  |
| script_contents | string  | body | The contents of the script to run. Only one of either `script_id` or `script_contents` can be included in the request; omit this parameter if using `script_id`. |

> Note that if both `script_id` and `script_contents` are included in the request, this endpoint will respond with an error.

#### Example

<<<<<<< HEAD
`POST /api/v1/fleet/scripts/run/sync`

##### Default response

`Status: 200`
=======
`POST /api/v1/fleet/scripts/run`

##### Default response

`Status: 202`
>>>>>>> 100ee57a

```json
{
  "host_id": 1227,
<<<<<<< HEAD
  "execution_id": "e797d6c6-3aae-11ee-be56-0242ac120002",
  "script_contents": "echo 'hello'",
  "output": "hello",
  "message": "",
  "runtime": 1,
  "host_timeout": false,
  "exit_code": 0
=======
  "execution_id": "e797d6c6-3aae-11ee-be56-0242ac120002"
>>>>>>> 100ee57a
}
```

### Get script result

Gets the result of a script that was executed.

#### Parameters

| Name         | Type   | In   | Description                                   |
| ----         | ------ | ---- | --------------------------------------------  |
| execution_id | string | path | **Required**. The execution id of the script. |

#### Example

`GET /api/v1/fleet/scripts/results/:execution_id`

##### Default Response

`Status: 200`

```json
{
  "script_contents": "echo 'hello'",
  "exit_code": 0,
  "output": "hello",
  "message": "",
  "hostname": "Test Host",
  "host_timeout": false,
  "host_id": 1,
  "execution_id": "e797d6c6-3aae-11ee-be56-0242ac120002",
  "runtime": 20
}
```

> Note: `exit_code` can be `null` if Fleet hasn't heard back from the host yet.

### Add script

Uploads a script, making it available to run on hosts assigned to the specified team (or no team).

`POST /api/v1/fleet/scripts`

#### Parameters

| Name            | Type    | In   | Description                                      |
| ----            | ------- | ---- | --------------------------------------------     |
| script          | file    | form | **Required**. The file containing the script.    |
| team_id         | integer | form | _Available in Fleet Premium_. The team ID. If specified, the script will only be available to hosts assigned to this team. If not specified, the script will only be available to hosts on **no team**.  |

#### Example

`POST /api/v1/fleet/scripts`

##### Request headers

```http
Content-Length: 306
Content-Type: multipart/form-data; boundary=------------------------f02md47480und42y
```

##### Request body

```http
--------------------------f02md47480und42y
Content-Disposition: form-data; name="team_id"

1
--------------------------f02md47480und42y
Content-Disposition: form-data; name="script"; filename="myscript.sh"
Content-Type: application/octet-stream

echo "hello"
--------------------------f02md47480und42y--

```

##### Default response

`Status: 200`

```json
{
  "script_id": 1227
}
```

### Delete script

Deletes an existing script.

`DELETE /api/v1/fleet/scripts/:id`

#### Parameters

| Name            | Type    | In   | Description                                           |
| ----            | ------- | ---- | --------------------------------------------          |
| id              | integer | path | **Required**. The ID of the script to delete. |

#### Example

`DELETE /api/v1/fleet/scripts/1`

##### Default response

`Status: 204`

### List scripts

`GET /api/v1/fleet/scripts`

#### Parameters

| Name            | Type    | In    | Description                                                                                                                   |
| --------------- | ------- | ----- | ----------------------------------------------------------------------------------------------------------------------------- |
| team_id         | integer | query | _Available in Fleet Premium_. The ID of the team to filter scripts by. If not specified, it will filter only scripts that are available to hosts with no team. |
| page            | integer | query | Page number of the results to fetch.                                                                                          |
| per_page        | integer | query | Results per page.                                                                                                             |

#### Example

`GET /api/v1/fleet/scripts`

##### Default response

`Status: 200`

```json
{
  "scripts": [
    {
      "id": 1,
      "team_id": null,
      "name": "script_1.sh",
      "created_at": "2023-07-30T13:41:07Z",
      "updated_at": "2023-07-30T13:41:07Z"
    },
    {
      "id": 2,
      "team_id": null,
      "name": "script_2.sh",
      "created_at": "2023-08-30T13:41:07Z",
      "updated_at": "2023-08-30T13:41:07Z"
    }
  ],
  "meta": {
    "has_next_results": false,
    "has_previous_results": false
  }
}

```

### Get or download script

`GET /api/v1/fleet/scripts/:id`

#### Parameters

| Name | Type    | In    | Description                                                       |
| ---- | ------- | ----  | -------------------------------------                             |
| id   | integer | path  | **Required.** The desired script's ID.                            |
| alt  | string  | query | If specified and set to "media", downloads the script's contents. |

#### Example (get script)

`GET /api/v1/fleet/scripts/123`

##### Default response

`Status: 200`

```json
{
  "id": 123,
  "team_id": null,
  "name": "script_1.sh",
  "created_at": "2023-07-30T13:41:07Z",
  "updated_at": "2023-07-30T13:41:07Z"
}

```

#### Example (download script)

`GET /api/v1/fleet/scripts/123?alt=media`

##### Example response headers

```http
Content-Length: 13
Content-Type: application/octet-stream
Content-Disposition: attachment;filename="2023-09-27 script_1.sh"
```

###### Example response body

`Status: 200`

```
echo "hello"
```

## Sessions

- [Get session info](#get-session-info)
- [Delete session](#delete-session)

### Get session info

Returns the session information for the session specified by ID.

`GET /api/v1/fleet/sessions/:id`

#### Parameters

| Name | Type    | In   | Description                                  |
| ---- | ------- | ---- | -------------------------------------------- |
| id   | integer | path | **Required**. The ID of the desired session. |

#### Example

`GET /api/v1/fleet/sessions/1`

##### Default response

`Status: 200`

```json
{
  "session_id": 1,
  "user_id": 1,
  "created_at": "2021-03-02T18:41:34Z"
}
```

### Delete session

Deletes the session specified by ID. When the user associated with the session next attempts to access Fleet, they will be asked to log in.

`DELETE /api/v1/fleet/sessions/:id`

#### Parameters

| Name | Type    | In   | Description                                  |
| ---- | ------- | ---- | -------------------------------------------- |
| id   | integer | path | **Required**. The id of the desired session. |

#### Example

`DELETE /api/v1/fleet/sessions/1`

##### Default response

`Status: 200`


---

## Software

- [Add software](#add-software)
- [Download software](#download-software)
- [Delete software](#delete-software)
- [Get installation result](#get-installation-result)
- [List software](#list-software)
- [List software versions](#list-software-versions)
- [Get software](#get-software)
- [Get software version](#get-software-version)

### Add software

_Available in Fleet Premium._

Add a software package to install on macOS, Windows, and Linux (Ubuntu) hosts.


`POST /api/v1/fleet/software/package`

#### Parameters

| Name            | Type    | In   | Description                                      |
| ----            | ------- | ---- | --------------------------------------------     |
| software        | file    | form | **Required**. Installer package file. Supported packages are PKG, MSI, EXE, and DEB.   |
| team_id         | integer | form | **Required**. The team ID. Adds a software package to the specified team. |
| install_script  | string | form | Command that Fleet runs to install software. If not specified Fleet runs [default install command](https://github.com/fleetdm/fleet/tree/f71a1f183cc6736205510580c8366153ea083a8d/pkg/file/scripts) for each package type. |
| pre_install_query  | string | form | Query that is pre-install condition. If the query doesn't return any result, Fleet won't proceed to install. |
| post_install_script | string | form | The contents of the script to run after install. If the specified script fails (exit code non-zero) software install will be marked as failed and rolled back. |
| self_service | boolean | form | Self-service software is optional and can be installed by the end user. |

#### Example

`POST /api/v1/fleet/software/package`

##### Request header

```http
Content-Length: 8500
Content-Type: multipart/form-data; boundary=------------------------d8c247122f594ba0
```

##### Request body

```http
--------------------------d8c247122f594ba0
Content-Disposition: form-data; name="team_id"
1
--------------------------d8c247122f594ba0
Content-Disposition: form-data; name="self_service"
true
--------------------------d8c247122f594ba0
Content-Disposition: form-data; name="install_script"
sudo installer -pkg /temp/FalconSensor-6.44.pkg -target /
--------------------------d8c247122f594ba0
Content-Disposition: form-data; name="pre_install_query"
SELECT 1 FROM macos_profiles WHERE uuid='c9f4f0d5-8426-4eb8-b61b-27c543c9d3db';
--------------------------d8c247122f594ba0
Content-Disposition: form-data; name="post_install_script"
sudo /Applications/Falcon.app/Contents/Resources/falconctl license 0123456789ABCDEFGHIJKLMNOPQRSTUV-WX
--------------------------d8c247122f594ba0
Content-Disposition: form-data; name="software"; filename="FalconSensor-6.44.pkg"
Content-Type: application/octet-stream
<BINARY_DATA>
--------------------------d8c247122f594ba0
```

##### Default response

`Status: 200`


### Download software

_Available in Fleet Premium._

Download a software package.

`GET /api/v1/fleet/software/titles/:software_title_id/package/?alt=media`

#### Parameters

| Name            | Type    | In   | Description                                      |
| ----            | ------- | ---- | --------------------------------------------     |
| software_title_id   | integer | path | **Required**. The ID of the software title to download software package.|
| team_id | integer | query | **Required**. The team ID. Downloads a software package added to the specified team. |
| alt             | integer | query | **Required**. If specified and set to "media", downloads the specified software package. |

#### Example

`GET /api/v1/fleet/software/titles/123/package?alt=media?team_id=2`

##### Default response

`Status: 200`

```http
Status: 200
Content-Type: application/octet-stream
Content-Disposition: attachment
Content-Length: <length>
Body: <blob>
```

### Delete software

> This **endpoint, added in the app management feature, is experimental** may change. You can find the upcoming breaking changes [here](https://github.com/fleetdm/fleet/pull/19291/files#diff-7246bc304b15c8865ed8eaa205e9c244d0a0314e4bae60cf553dc06147c38b64L8661-R8698).

_Available in Fleet Premium._

Delete a software package.

`DELETE /api/v1/fleet/software/titles/:software_title_id/package`

#### Parameters

| Name            | Type    | In   | Description                                      |
| ----            | ------- | ---- | --------------------------------------------     |
| software_title_id  | integer | path | **Required**. The ID of the software title for the software package to delete. |
| team_id | integer | query | **Required**. The team ID. Deletes a software package added to the specified team. |

#### Example

`DELETE /api/v1/fleet/software/titles/24/package?team_id=2`

##### Default response

`Status: 204`

### Get installation results

_Available in Fleet Premium._

`GET /api/v1/fleet/software/install/results/:install_uuid`

Get the results of a software installation.

| Name            | Type    | In   | Description                                      |
| ----            | ------- | ---- | --------------------------------------------     |
| install_uuid | string | path | **Required**. The software installation UUID.|

#### Example

`GET /api/v1/fleet/software/install/results/b15ce221-e22e-4c6a-afe7-5b3400a017da`

##### Default response

`Status: 200`

```json
 {
   "install_uuid": "b15ce221-e22e-4c6a-afe7-5b3400a017da",
   "software_title": "Falcon.app",
   "software_title_id": 8353,
   "software_package": "FalconSensor-6.44.pkg",
   "host_id": 123,
   "host_display_name": "Marko's MacBook Pro",
   "status": "failed",
   "output": "Installing software...\nError: The operation can’t be completed because the item “Falcon” is in use.",
   "pre_install_query_output": "Query returned result\nSuccess",
   "post_install_script_output": "Running script...\nExit code: 1 (Failed)\nRolling back software install...\nSuccess"
 }
```

### List software

> The **new keys/values added in the app management feature are experimental** and may change. You can find the upcoming breaking changes [here](https://github.com/fleetdm/fleet/pull/19291/files#diff-7246bc304b15c8865ed8eaa205e9c244d0a0314e4bae60cf553dc06147c38b64L8749-R8791).

Get a list of all software.

`GET /api/v1/fleet/software/titles`

#### Parameters

| Name                    | Type    | In    | Description                                                                                                                                                                |
| ----------------------- | ------- | ----- | -------------------------------------------------------------------------------------------------------------------------------------------------------------------------- |
| page                    | integer | query | Page number of the results to fetch.                                                                                                                                       |
| per_page                | integer | query | Results per page.                                                                                                                                                          |
| order_key               | string  | query | What to order results by. Allowed fields are `name` and `hosts_count`. Default is `hosts_count` (descending).                                                              |
| order_direction         | string  | query | **Requires `order_key`**. The direction of the order given the order key. Options include `asc` and `desc`. Default is `asc`.                                              |
| query                   | string  | query | Search query keywords. Searchable fields include `title` and `cve`.                                                                                                        |
| team_id                 | integer | query | _Available in Fleet Premium_. Filters the software to only include the software installed on the hosts that are assigned to the specified team.                            |
| vulnerable              | bool    | query | If true or 1, only list software that has detected vulnerabilities. Default is `false`.                                                                                    |
| available_for_install   | bool    | query | If `true` or `1`, only list software that is available for install (added by the user). Default is `false`.                                                                |
| self_service    | bool    | query | If `true` or `1`, only lists self-service software. Default is `false`.  |

#### Example

`GET /api/v1/fleet/software/titles?team_id=3`

##### Default response

`Status: 200`

```json
{
  "counts_updated_at": "2022-01-01 12:32:00",
  "count": 2,
  "software_titles": [
    {
      "id": 12,
      "name": "Firefox.app",
      "software_package": "FirefoxInstall.pkg",
      "self_service": true,
      "versions_count": 3,
      "source": "apps",
      "browser": "",
      "hosts_count": 48,
      "versions": [
        {
          "id": 123,
          "version": "1.12",
          "vulnerabilities": ["CVE-2023-1234","CVE-2023-4321","CVE-2023-7654"]
        },
        {
          "id": 124,
          "version": "3.4",
          "vulnerabilities": ["CVE-2023-1234","CVE-2023-4321","CVE-2023-7654"]
        },
        {
          "id": 12
          "version": "1.13",
          "vulnerabilities": ["CVE-2023-1234","CVE-2023-4321","CVE-2023-7654"]
        }
      ]
    },
    {
      "id": 22,
      "name": "Google Chrome.app",
      "software_package": null,
      "self_service": false,
      "versions_count": 5,
      "source": "apps",
      "browser": "",
      "hosts_count": 345,
      "versions": [
        {
          "id": 331,
          "version": "118.1",
          "vulnerabilities": ["CVE-2023-1234"]
        },
        {
          "id": 332,
          "version": "119.0",
          "vulnerabilities": ["CVE-2023-9876", "CVE-2023-2367"]
        },
        {
          "id": 334,
          "version": "119.4",
          "vulnerabilities": ["CVE-2023-1133", "CVE-2023-2224"]
        },
        {
          "id": 348,
          "version": "121.5",
          "vulnerabilities": ["CVE-2023-0987", "CVE-2023-5673", "CVE-2023-1334"]
        },
      ]
    },
    {
      "id": 32,
      "name": "1Password – Password Manager",
      "software_package": null,
      "self_service": false,
      "versions_count": 1,
      "source": "chrome_extensions",
      "browser": "chrome",
      "hosts_count": 345,
      "versions": [
        {
          "id": 4242,
          "version": "2.3.7",
          "vulnerabilities": []
        }
      ]
    }
  ],
  "meta": {
    "has_next_results": false,
    "has_previous_results": false
  }
}
```

### List software versions

Get a list of all software versions.

`GET /api/v1/fleet/software/versions`

#### Parameters

| Name                    | Type    | In    | Description                                                                                                                                                                |
| ----------------------- | ------- | ----- | -------------------------------------------------------------------------------------------------------------------------------------------------------------------------- |
| page                    | integer | query | Page number of the results to fetch.                                                                                                                                       |
| per_page                | integer | query | Results per page.                                                                                                                                                          |
| order_key               | string  | query | What to order results by. Allowed fields are `name`, `hosts_count`, `cve_published`, `cvss_score`, `epss_probability` and `cisa_known_exploit`. Default is `hosts_count` (descending).      |
| order_direction         | string  | query | **Requires `order_key`**. The direction of the order given the order key. Options include `asc` and `desc`. Default is `asc`.                                              |
| query                   | string  | query | Search query keywords. Searchable fields include `name`, `version`, and `cve`.                                                                                             |
| team_id                 | integer | query | _Available in Fleet Premium_. Filters the software to only include the software installed on the hosts that are assigned to the specified team.                             |
| vulnerable              | bool    | query | If true or 1, only list software that has detected vulnerabilities. Default is `false`.                                                                                    |

#### Example

`GET /api/v1/fleet/software/versions`

##### Default response

`Status: 200`

```json
{
    "counts_updated_at": "2022-01-01 12:32:00",
    "count": 1,
    "software": [
      {
        "id": 1,
        "name": "glibc",
        "version": "2.12",
        "source": "rpm_packages",
        "browser": "",
        "release": "1.212.el6",
        "vendor": "CentOS",
        "arch": "x86_64",
        "generated_cpe": "cpe:2.3:a:gnu:glibc:2.12:*:*:*:*:*:*:*",
        "vulnerabilities": [
          {
            "cve": "CVE-2009-5155",
            "details_link": "https://nvd.nist.gov/vuln/detail/CVE-2009-5155",
            "cvss_score": 7.5,
            "epss_probability": 0.01537,
            "cisa_known_exploit": false,
            "cve_published": "2022-01-01 12:32:00",
            "cve_description": "In the GNU C Library (aka glibc or libc6) before 2.28, parse_reg_exp in posix/regcomp.c misparses alternatives, which allows attackers to cause a denial of service (assertion failure and application exit) or trigger an incorrect result by attempting a regular-expression match.",
            "resolved_in_version": "2.28"
          }
        ],
        "hosts_count": 1
      },
      {
        "id": 2,
        "name": "1Password – Password Manager",
        "version": "2.10.0",
        "source": "chrome_extensions",
        "browser": "chrome",
        "extension_id": "aeblfdkhhhdcdjpifhhbdiojplfjncoa",
        "generated_cpe": "cpe:2.3:a:1password:1password:2.19.0:*:*:*:*:chrome:*:*",
        "hosts_count": 345,
        "vulnerabilities": null
      }
    ],
    "meta": {
      "has_next_results": false,
      "has_previous_results": false
    }
}
```

### Get software

Returns information about the specified software. By default, `versions` are sorted in descending order by the `hosts_count` field.

`GET /api/v1/fleet/software/titles/:id`

#### Parameters

| Name | Type | In | Description |
| ---- | ---- | -- | ----------- |
| id   | integer | path | **Required.** The software title's ID. |
| team_id             | integer | query | _Available in Fleet Premium_. Filters response data to the specified team.  |

#### Example

`GET /api/v1/fleet/software/titles/12`

##### Default response

`Status: 200`

```json
{
  "software_title": {
    "id": 12,
    "name": "Firefox.app",
    "software_package": {
      "name": "FalconSensor-6.44.pkg",
      "version": "6.44",
      "installer_id": 23,
      "team_id": 3,
      "uploaded_at": "2024-04-01T14:22:58Z",
      "install_script": "sudo installer -pkg /temp/FalconSensor-6.44.pkg -target /",
      "pre_install_query": "SELECT 1 FROM macos_profiles WHERE uuid='c9f4f0d5-8426-4eb8-b61b-27c543c9d3db';",
      "post_install_script": "sudo /Applications/Falcon.app/Contents/Resources/falconctl license 0123456789ABCDEFGHIJKLMNOPQRSTUV-WX",
      "self_service": true,
      "status": {
        "installed": 3,
        "pending": 1,
        "failed": 2,
      }
    },
    "source": "apps",
    "browser": "",
    "hosts_count": 48,
    "versions": [
      {
        "id": 123,
        "version": "117.0",
        "vulnerabilities": ["CVE-2023-1234"],
        "hosts_count": 37
      },
      {
        "id": 124,
        "version": "116.0",
        "vulnerabilities": ["CVE-2023-4321"],
        "hosts_count": 7
      },
      {
        "id": 127,
        "version": "115.5",
        "vulnerabilities": ["CVE-2023-7654"],
        "hosts_count": 4
      }
    ]
  }
}
```

### Get software version

Returns information about the specified software version.

`GET /api/v1/fleet/software/versions/:id`

#### Parameters

| Name | Type | In | Description |
| ---- | ---- | -- | ----------- |
| id   | integer | path | **Required.** The software version's ID. |
| team_id             | integer | query | _Available in Fleet Premium_. Filters response data to the specified team.  |

#### Example

`GET /api/v1/fleet/software/versions/12`

##### Default response

`Status: 200`

```json
{
  "software": {
    "id": 425224,
    "name": "Firefox.app",
    "version": "117.0",
    "bundle_identifier": "org.mozilla.firefox",
    "source": "apps",
    "browser": "",
    "generated_cpe": "cpe:2.3:a:mozilla:firefox:117.0:*:*:*:*:macos:*:*",
    "vulnerabilities": [
      {
        "cve": "CVE-2023-4863",
        "details_link": "https://nvd.nist.gov/vuln/detail/CVE-2023-4863",
        "created_at": "2024-07-01T00:15:00Z",
        "cvss_score": 8.8, // Available in Fleet Premium
        "epss_probability": 0.4101, // Available in Fleet Premium
        "cisa_known_exploit": true, // Available in Fleet Premium
        "cve_published": "2023-09-12T15:15:00Z", // Available in Fleet Premium
        "resolved_in_version": "" // Available in Fleet Premium
      },
      {
        "cve": "CVE-2023-5169",
        "details_link": "https://nvd.nist.gov/vuln/detail/CVE-2023-5169",
        "created_at": "2024-07-01T00:15:00Z",
        "cvss_score": 6.5, // Available in Fleet Premium
        "epss_probability": 0.00073, // Available in Fleet Premium
        "cisa_known_exploit": false, // Available in Fleet Premium
        "cve_published": "2023-09-27T15:19:00Z", // Available in Fleet Premium
        "resolved_in_version": "118" // Available in Fleet Premium
      }
    ]
  }
}
```

## Vulnerabilities


- [List vulnerabilities](#list-vulnerabilities)
- [Get vulnerability](#get-vulnerability)

### List vulnerabilities

Retrieves a list of all CVEs affecting software and/or OS versions.

`GET /api/v1/fleet/vulnerabilities`

#### Parameters

| Name                | Type     | In    | Description                                                                                                                          |
| ---      | ---      | ---   | ---                                                                                                                                  |
| team_id             | integer | query | _Available in Fleet Premium_. Filters only include vulnerabilities affecting the specified team.  |
| page                    | integer | query | Page number of the results to fetch.                                                                                                                                       |
| per_page                | integer | query | Results per page.                                                                                                                                                          |
| order_key               | string  | query | What to order results by. Allowed fields are: `cve`, `cvss_score`, `epss_probability`, `cve_published`, `created_at`, and `host_count`. Default is `created_at` (descending).      |
| order_direction | string | query | **Requires `order_key`**. The direction of the order given the order key. Options include `asc` and `desc`. Default is `asc`. |
| query | string | query | Search query keywords. Searchable fields include `cve`. |
| exploit | boolean | query | _Available in Fleet Premium_. If `true`, filters to only include vulnerabilities that have been actively exploited in the wild (`cisa_known_exploit: true`). Otherwise, includes vulnerabilities with any `cisa_known_exploit` value.  |



##### Default response

`Status: 200`

```json
{
  "vulnerabilities": [
    {
      "cve": "CVE-2022-30190",
      "created_at": "2022-06-01T00:15:00Z",
      "hosts_count": 1234,
      "hosts_count_updated_at": "2023-12-20T15:23:57Z",
      "details_link": "https://nvd.nist.gov/vuln/detail/CVE-2022-30190",
      "cvss_score": 7.8,// Available in Fleet Premium
      "epss_probability": 0.9729,// Available in Fleet Premium
      "cisa_known_exploit": false,// Available in Fleet Premium
      "cve_published": "2022-06-01T00:15:00Z",// Available in Fleet Premium
      "cve_description": "Microsoft Windows Support Diagnostic Tool (MSDT) Remote Code Execution Vulnerability.",// Available in Fleet Premium
    }
  ],
  "count": 123,
  "counts_updated_at": "2024-02-02T16:40:37Z",
  "meta": {
    "has_next_results": false,
    "has_previous_results": false
  }
}
```


### Get vulnerability

Retrieve details about a vulnerability and its affected software and OS versions.

#### Parameters

| Name     | Type     | In    | Description                                                                                     |
| ---      | ---      | ---   | ---                                                                                             |
| cve      | string  | path | The cve to get information about (including "cve-" prefix, case-insensitive).                       |
| team_id             | integer | query | _Available in Fleet Premium_. Filters response data to the specified team.  |

`GET /api/v1/fleet/vulnerabilities/:cve`

#### Example

`GET /api/v1/fleet/vulnerabilities/cve-2022-30190`

##### Default response

`Status: 200`

```json
"vulnerability": {
  "cve": "CVE-2022-30190",
  "created_at": "2022-06-01T00:15:00Z",
  "hosts_count": 1234,
  "hosts_count_updated_at": "2023-12-20T15:23:57Z",
  "details_link": "https://nvd.nist.gov/vuln/detail/CVE-2022-30190",
  "cvss_score": 7.8,// Available in Fleet Premium
  "epss_probability": 0.9729,// Available in Fleet Premium
  "cisa_known_exploit": false,// Available in Fleet Premium
  "cve_published": "2022-06-01T00:15:00Z",// Available in Fleet Premium
  "cve_description": "Microsoft Windows Support Diagnostic Tool (MSDT) Remote Code Execution Vulnerability.",// Available in Fleet Premium
  "os_versions" : [
    {
      "os_version_id": 6,
      "hosts_count": 200,
      "name": "macOS 14.1.2",
      "name_only": "macOS",
      "version": "14.1.2",
      "platform": "darwin",
      "resolved_in_version": "14.2",
      "generated_cpes": [
        "cpe:2.3:o:apple:macos:*:*:*:*:*:14.2:*:*",
        "cpe:2.3:o:apple:mac_os_x:*:*:*:*:*:14.2:*:*"
      ]
    }
  ],
  "software": [
    {
      "id": 2363,
      "name": "Docker Desktop",
      "version": "4.9.1",
      "source": "programs",
      "browser": "",
      "generated_cpe": "cpe:2.3:a:docker:docker_desktop:4.9.1:*:*:*:*:windows:*:*",
      "hosts_count": 50,
      "resolved_in_version": "5.0.0"
    }
  ]
}
```


---

## Targets

In Fleet, targets are used to run queries against specific hosts or groups of hosts. Labels are used to create groups in Fleet.

### Search targets

The search targets endpoint returns two lists. The first list includes the possible target hosts in Fleet given the search query provided and the hosts already selected as targets. The second list includes the possible target labels in Fleet given the search query provided and the labels already selected as targets.

The returned lists are filtered based on the hosts the requesting user has access to.

`POST /api/v1/fleet/targets`

#### Parameters

| Name     | Type    | In   | Description                                                                                                                                                                |
| -------- | ------- | ---- | -------------------------------------------------------------------------------------------------------------------------------------------------------------------------- |
| query    | string  | body | The search query. Searchable items include a host's hostname or IPv4 address and labels.                                                                                   |
| query_id | integer | body | The saved query (if any) that will be run. The `observer_can_run` property on the query and the user's roles effect which targets are included.                            |
| selected | object  | body | The targets already selected. The object includes a `hosts` property which contains a list of host IDs, a `labels` with label IDs and/or a `teams` property with team IDs. |

#### Example

`POST /api/v1/fleet/targets`

##### Request body

```json
{
  "query": "172",
  "selected": {
    "hosts": [],
    "labels": [7]
  },
  "include_observer": true
}
```

##### Default response

```json
{
  "targets": {
    "hosts": [
      {
        "created_at": "2021-02-03T16:11:43Z",
        "updated_at": "2021-02-03T21:58:19Z",
        "id": 3,
        "detail_updated_at": "2021-02-03T21:58:10Z",
        "label_updated_at": "2021-02-03T21:58:10Z",
        "policy_updated_at": "2023-06-26T18:33:15Z",
        "last_enrolled_at": "2021-02-03T16:11:43Z",
        "software_updated_at": "2020-11-05T05:09:44Z",
        "seen_time": "2021-02-03T21:58:20Z",
        "hostname": "7a2f41482833",
        "uuid": "a2064cef-0000-0000-afb9-283e3c1d487e",
        "platform": "rhel",
        "osquery_version": "4.5.1",
        "os_version": "CentOS 6.10.0",
        "build": "",
        "platform_like": "rhel",
        "code_name": "",
        "uptime": 32688000000000,
        "memory": 2086899712,
        "cpu_type": "x86_64",
        "cpu_subtype": "142",
        "cpu_brand": "Intel(R) Core(TM) i5-8279U CPU @ 2.40GHz",
        "cpu_physical_cores": 4,
        "cpu_logical_cores": 4,
        "hardware_vendor": "",
        "hardware_model": "",
        "hardware_version": "",
        "hardware_serial": "",
        "computer_name": "7a2f41482833",
        "display_name": "7a2f41482833",
        "primary_ip": "172.20.0.3",
        "primary_mac": "02:42:ac:14:00:03",
        "distributed_interval": 10,
        "config_tls_refresh": 10,
        "logger_tls_period": 10,
        "additional": {},
        "status": "offline",
        "display_text": "7a2f41482833"
      },
      {
        "created_at": "2021-02-03T16:11:43Z",
        "updated_at": "2021-02-03T21:58:19Z",
        "id": 4,
        "detail_updated_at": "2021-02-03T21:58:10Z",
        "label_updated_at": "2021-02-03T21:58:10Z",
        "policy_updated_at": "2023-06-26T18:33:15Z",
        "last_enrolled_at": "2021-02-03T16:11:43Z",
        "software_updated_at": "2020-11-05T05:09:44Z",
        "seen_time": "2021-02-03T21:58:20Z",
        "hostname": "78c96e72746c",
        "uuid": "a2064cef-0000-0000-afb9-283e3c1d487e",
        "platform": "ubuntu",
        "osquery_version": "4.5.1",
        "os_version": "Ubuntu 16.4.0",
        "build": "",
        "platform_like": "debian",
        "code_name": "",
        "uptime": 32688000000000,
        "memory": 2086899712,
        "cpu_type": "x86_64",
        "cpu_subtype": "142",
        "cpu_brand": "Intel(R) Core(TM) i5-8279U CPU @ 2.40GHz",
        "cpu_physical_cores": 4,
        "cpu_logical_cores": 4,
        "hardware_vendor": "",
        "hardware_model": "",
        "hardware_version": "",
        "hardware_serial": "",
        "computer_name": "78c96e72746c",
        "display_name": "78c96e72746c",
        "primary_ip": "172.20.0.7",
        "primary_mac": "02:42:ac:14:00:07",
        "distributed_interval": 10,
        "config_tls_refresh": 10,
        "logger_tls_period": 10,
        "additional": {},
        "status": "offline",
        "display_text": "78c96e72746c"
      }
    ],
    "labels": [
      {
        "created_at": "2021-02-02T23:55:25Z",
        "updated_at": "2021-02-02T23:55:25Z",
        "id": 6,
        "name": "All Hosts",
        "description": "All hosts which have enrolled in Fleet",
        "query": "SELECT 1;",
        "label_type": "builtin",
        "label_membership_type": "dynamic",
        "host_count": 5,
        "display_text": "All Hosts",
        "count": 5
      }
    ],
    "teams": [
      {
        "id": 1,
        "created_at": "2021-05-27T20:02:20Z",
        "name": "Client Platform Engineering",
        "description": "",
        "agent_options": null,
        "user_count": 4,
        "host_count": 2,
        "display_text": "Client Platform Engineering",
        "count": 2
      }
    ]
  },
  "targets_count": 1,
  "targets_online": 1,
  "targets_offline": 0,
  "targets_missing_in_action": 0
}
```

---

## Teams

- [List teams](#list-teams)
- [Get team](#get-team)
- [Create team](#create-team)
- [Modify team](#modify-team)
- [Modify team's agent options](#modify-teams-agent-options)
- [Delete team](#delete-team)

### List teams

_Available in Fleet Premium_

`GET /api/v1/fleet/teams`

#### Parameters

| Name            | Type    | In    | Description                                                                                                                   |
| --------------- | ------- | ----- | ----------------------------------------------------------------------------------------------------------------------------- |
| page            | integer | query | Page number of the results to fetch.                                                                                          |
| per_page        | integer | query | Results per page.                                                                                                             |
| order_key       | string  | query | What to order results by. Can be any column in the `teams` table.                                                             |
| order_direction | string  | query | **Requires `order_key`**. The direction of the order given the order key. Options include `asc` and `desc`. Default is `asc`. |
| query           | string  | query | Search query keywords. Searchable fields include `name`.                                                                      |

#### Example

`GET /api/v1/fleet/teams`

##### Default response

`Status: 200`

```json
{
  "teams": [
    {
      "id": 1,
      "created_at": "2021-07-28T15:58:21Z",
      "name": "workstations",
      "description": "",
      "agent_options": {
        "config": {
          "options": {
            "pack_delimiter": "/",
            "logger_tls_period": 10,
            "distributed_plugin": "tls",
            "disable_distributed": false,
            "logger_tls_endpoint": "/api/v1/osquery/log",
            "distributed_interval": 10,
            "distributed_tls_max_attempts": 3
          },
          "decorators": {
            "load": [
              "SELECT uuid AS host_uuid FROM system_info;",
              "SELECT hostname AS hostname FROM system_info;"
            ]
          }
        },
        "overrides": {},
        "command_line_flags": {}
      },
      "user_count": 0,
      "host_count": 0,
      "secrets": [
        {
          "secret": "",
          "created_at": "2021-07-28T15:58:21Z",
          "team_id": 10
        }
      ]
    },
    {
      "id": 2,
      "created_at": "2021-08-05T21:41:42Z",
      "name": "servers",
      "description": "",
      "agent_options": {
        "spec": {
          "config": {
            "options": {
              "pack_delimiter": "/",
              "logger_tls_period": 10,
              "distributed_plugin": "tls",
              "disable_distributed": false,
              "logger_tls_endpoint": "/api/v1/osquery/log",
              "distributed_interval": 10,
              "distributed_tls_max_attempts": 3
            },
            "decorators": {
              "load": [
                "SELECT uuid AS host_uuid FROM system_info;",
                "SELECT hostname AS hostname FROM system_info;"
              ]
            }
          },
          "overrides": {},
          "command_line_flags": {}
        },
        "user_count": 0,
        "host_count": 0,
        "secrets": [
          {
            "secret": "+ncixtnZB+IE0OrbrkCLeul3U8LMVITd",
            "created_at": "2021-08-05T21:41:42Z",
            "team_id": 15
          }
        ]
      }
    }
  ]
}
```

### Get team

_Available in Fleet Premium_

`GET /api/v1/fleet/teams/:id`

#### Parameters

| Name | Type    | In   | Description                          |
| ---- | ------  | ---- | ------------------------------------ |
| id   | integer | path | **Required.** The desired team's ID. |

#### Example

`GET /api/v1/fleet/teams/1`

##### Default response

`Status: 200`

```json
{
  "team": {
    "name": "Workstations",
    "id": 1,
    "user_count": 4,
    "host_count": 0,
    "agent_options": {
      "config": {
        "options": {
          "pack_delimiter": "/",
          "logger_tls_period": 10,
          "distributed_plugin": "tls",
          "disable_distributed": false,
          "logger_tls_endpoint": "/api/v1/osquery/log",
          "distributed_interval": 10,
          "distributed_tls_max_attempts": 3
        },
        "decorators": {
          "load": [
            "SELECT uuid AS host_uuid FROM system_info;",
            "SELECT hostname AS hostname FROM system_info;"
          ]
        }
      },
      "overrides": {},
      "command_line_flags": {}
    },
    "webhook_settings": {
      "failing_policies_webhook": {
        "enable_failing_policies_webhook": false,
        "destination_url": "",
        "policy_ids": null,
        "host_batch_size": 0
      }
    },
    "integrations": {
      "google_calendar": {
        "enable_calendar_events": true,
        "webhook_url": "https://server.com/example"
      }
    },
    "mdm": {
      "enable_disk_encryption": true,
      "macos_updates": {
        "minimum_version": "12.3.1",
        "deadline": "2022-01-01"
      },
      "windows_updates": {
        "deadline_days": 5,
        "grace_period_days": 1
      },
      "macos_settings": {
        "custom_settings": [
          {
            "path": "path/to/profile1.mobileconfig",
            "labels": ["Label 1", "Label 2"]
          }
        ]
      },
      "windows_settings": {
        "custom_settings": [
          {
            "path": "path/to/profile2.xml",
            "labels": ["Label 3", "Label 4"]
          }
        ],
      },
      "macos_setup": {
        "bootstrap_package": "",
        "enable_end_user_authentication": false,
        "macos_setup_assistant": "path/to/config.json"
      }
    }
  }
}
```

### Create team

_Available in Fleet Premium_

`POST /api/v1/fleet/teams`

#### Parameters

| Name | Type   | In   | Description                    |
| ---- | ------ | ---- | ------------------------------ |
| name | string | body | **Required.** The team's name. |

#### Example

`POST /api/v1/fleet/teams`

##### Request body

```json
{
  "name": "workstations"
}
```

##### Default response

`Status: 200`

```json
{
  "teams": [
    {
      "name": "workstations",
      "id": 1,
      "user_count": 0,
      "host_count": 0,
      "agent_options": {
        "config": {
          "options": {
            "pack_delimiter": "/",
            "logger_tls_period": 10,
            "distributed_plugin": "tls",
            "disable_distributed": false,
            "logger_tls_endpoint": "/api/v1/osquery/log",
            "distributed_interval": 10,
            "distributed_tls_max_attempts": 3
          },
          "decorators": {
            "load": [
              "SELECT uuid AS host_uuid FROM system_info;",
              "SELECT hostname AS hostname FROM system_info;"
            ]
          }
        },
        "overrides": {},
        "command_line_flags": {}
      },
      "webhook_settings": {
        "failing_policies_webhook": {
          "enable_failing_policies_webhook": false,
          "destination_url": "",
          "policy_ids": null,
          "host_batch_size": 0
        }
      }
    }
  ]
}
```

### Modify team

_Available in Fleet Premium_

`PATCH /api/v1/fleet/teams/:id`

#### Parameters

| Name                                                    | Type    | In   | Description                                                                                                                                                                                               |
| ------------------------------------------------------- | ------- | ---- | --------------------------------------------------------------------------------------------------------------------------------------------------------------------------------------------------------- |
| id                                                      | integer | path | **Required.** The desired team's ID.                                                                                                                                                                      |
| name                                                    | string  | body | The team's name.                                                                                                                                                                                          |
| host_ids                                                | list    | body | A list of hosts that belong to the team.                                                                                                                                                                  |
| user_ids                                                | list    | body | A list of users on the team.                                                                                                                                                             |
| webhook_settings                                        | object  | body | Webhook settings contains for the team.                                                                                                                                                                   |
| &nbsp;&nbsp;failing_policies_webhook                    | object  | body | Failing policies webhook settings.                                                                                                                                                                        |
| &nbsp;&nbsp;&nbsp;&nbsp;enable_failing_policies_webhook | boolean | body | Whether or not the failing policies webhook is enabled.                                                                                                                                                   |
| &nbsp;&nbsp;&nbsp;&nbsp;destination_url                 | string  | body | The URL to deliver the webhook requests to.                                                                                                                                                               |
| &nbsp;&nbsp;&nbsp;&nbsp;policy_ids                      | array   | body | List of policy IDs to enable failing policies webhook.                                                                                                                                                    |
| &nbsp;&nbsp;host_status_webhook                    | object  | body | Host status webhook settings. |
| &nbsp;&nbsp;&nbsp;&nbsp;enable_host_status_webhook | boolean | body | Whether or not the host status webhook is enabled. |
| &nbsp;&nbsp;&nbsp;&nbsp;destination_url            | string | body | The URL to deliver the webhook request to. |
| &nbsp;&nbsp;&nbsp;&nbsp;host_percentage            | integer | body | The minimum percentage of hosts that must fail to check in to Fleet in order to trigger the webhook request. |
| &nbsp;&nbsp;&nbsp;&nbsp;days_count | integer | body | The minimum number of days that the configured `host_percentage` must fail to check in to Fleet in order to trigger the webhook request. |
| &nbsp;&nbsp;&nbsp;&nbsp;host_batch_size                 | integer | body | Maximum number of hosts to batch on failing policy webhook requests. The default, 0, means no batching (all hosts failing a policy are sent on one request).                                              |
| integrations                                            | object  | body | Integrations settings for the team. Note that integrations referenced here must already exist globally, created by a call to [Modify configuration](#modify-configuration).                               |
| &nbsp;&nbsp;jira                                        | array   | body | Jira integrations configuration.                                                                                                                                                                          |
| &nbsp;&nbsp;&nbsp;&nbsp;url                             | string  | body | The URL of the Jira server to use.                                                                                                                                                                        |
| &nbsp;&nbsp;&nbsp;&nbsp;project_key                     | string  | body | The project key of the Jira integration to use. Jira tickets will be created in this project.                                                                                                             |
| &nbsp;&nbsp;&nbsp;&nbsp;enable_failing_policies         | boolean | body | Whether or not that Jira integration is enabled for failing policies. Only one failing policy automation can be enabled at a given time (enable_failing_policies_webhook and enable_failing_policies).    |
| &nbsp;&nbsp;zendesk                                     | array   | body | Zendesk integrations configuration.                                                                                                                                                                       |
| &nbsp;&nbsp;&nbsp;&nbsp;url                             | string  | body | The URL of the Zendesk server to use.                                                                                                                                                                     |
| &nbsp;&nbsp;&nbsp;&nbsp;group_id                        | integer | body | The Zendesk group id to use. Zendesk tickets will be created in this group.                                                                                                                               |
| &nbsp;&nbsp;&nbsp;&nbsp;enable_failing_policies         | boolean | body | Whether or not that Zendesk integration is enabled for failing policies. Only one failing policy automation can be enabled at a given time (enable_failing_policies_webhook and enable_failing_policies). |
| mdm                                                     | object  | body | MDM settings for the team.                                                                                                                                                                                |
| &nbsp;&nbsp;macos_updates                               | object  | body | macOS updates settings.                                                                                                                                                                                   |
| &nbsp;&nbsp;&nbsp;&nbsp;minimum_version                 | string  | body | Hosts that belong to this team and are enrolled into Fleet's MDM will be nudged until their macOS is at or above this version.                                                                            |
| &nbsp;&nbsp;&nbsp;&nbsp;deadline                        | string  | body | Hosts that belong to this team and are enrolled into Fleet's MDM won't be able to dismiss the Nudge window once this deadline is past.                                                                    |
| &nbsp;&nbsp;windows_updates                             | object  | body | Windows updates settings.                                                                                                                                                                                   |
| &nbsp;&nbsp;&nbsp;&nbsp;deadline_days                   | integer | body | Hosts that belong to this team and are enrolled into Fleet's MDM will have this number of days before updates are installed on Windows.                                                                   |
| &nbsp;&nbsp;&nbsp;&nbsp;grace_period_days               | integer | body | Hosts that belong to this team and are enrolled into Fleet's MDM will have this number of days before Windows restarts to install updates.                                                                    |
| &nbsp;&nbsp;macos_settings                              | object  | body | macOS-specific settings.                                                                                                                                                                                  |
| &nbsp;&nbsp;&nbsp;&nbsp;custom_settings                 | list    | body | The list of objects where each object includes .mobileconfig or JSON file (configuration profile) and label name to apply to macOS hosts that belong to this team and are members of the specified label.                                                                                                                                        |
| &nbsp;&nbsp;&nbsp;&nbsp;enable_disk_encryption          | boolean | body | Hosts that belong to this team and are enrolled into Fleet's MDM will have disk encryption enabled if set to true.                                                                                        |
| &nbsp;&nbsp;windows_settings                            | object  | body | Windows-specific settings.                                                                                                                                                                                |
| &nbsp;&nbsp;&nbsp;&nbsp;custom_settings                 | list    | body | The list of objects where each object includes XML file (configuration profile) and label name to apply to Windows hosts that belong to this team and are members of the specified label.                                                                                                                               |
| &nbsp;&nbsp;macos_setup                                 | object  | body | Setup for automatic MDM enrollment of macOS hosts.                                                                                                                                                      |
| &nbsp;&nbsp;&nbsp;&nbsp;enable_end_user_authentication  | boolean | body | If set to true, end user authentication will be required during automatic MDM enrollment of new macOS hosts. Settings for your IdP provider must also be [configured](https://fleetdm.com/docs/using-fleet/mdm-macos-setup-experience#end-user-authentication-and-eula).                                                                                      |
| integrations                                            | object  | body | Integration settings for this team.                                                                                                                                                                   |
| &nbsp;&nbsp;google_calendar                             | object  | body | Google Calendar integration settings.                                                                                                                                                                        |
| &nbsp;&nbsp;&nbsp;&nbsp;enable_calendar_events          | boolean | body | Whether or not calendar events are enabled for this team.                                                                                                                                                  |
| &nbsp;&nbsp;&nbsp;&nbsp;webhook_url                     | string | body | The URL to send a request to during calendar events, to trigger auto-remediation.                |
| host_expiry_settings                                    | object  | body | Host expiry settings for the team.                                                                                                                                                                         |
| &nbsp;&nbsp;host_expiry_enabled                         | boolean | body | When enabled, allows automatic cleanup of hosts that have not communicated with Fleet in some number of days. When disabled, defaults to the global setting.                                               |
| &nbsp;&nbsp;host_expiry_window                          | integer | body | If a host has not communicated with Fleet in the specified number of days, it will be removed.                                                                                                             |

#### Example (transfer hosts to a team)

`PATCH /api/v1/fleet/teams/1`

##### Request body

```json
{
  "host_ids": [3, 6, 7, 8, 9, 20, 32, 44]
}
```

##### Default response

`Status: 200`

```json
{
  "team": {
    "name": "Workstations",
    "id": 1,
    "user_count": 4,
    "host_count": 8,
    "agent_options": {
      "config": {
        "options": {
          "pack_delimiter": "/",
          "logger_tls_period": 10,
          "distributed_plugin": "tls",
          "disable_distributed": false,
          "logger_tls_endpoint": "/api/v1/osquery/log",
          "distributed_interval": 10,
          "distributed_tls_max_attempts": 3
        },
        "decorators": {
          "load": [
            "SELECT uuid AS host_uuid FROM system_info;",
            "SELECT hostname AS hostname FROM system_info;"
          ]
        }
      },
      "overrides": {},
      "command_line_flags": {}
    },
    "webhook_settings": {
      "failing_policies_webhook": {
        "enable_failing_policies_webhook": false,
        "destination_url": "",
        "policy_ids": null,
        "host_batch_size": 0
      }
    }
  }
}
```

### Add users to a team

_Available in Fleet Premium_

`PATCH /api/v1/fleet/teams/:id/users`

#### Parameters

| Name             | Type    | In   | Description                                  |
|------------------|---------|------|----------------------------------------------|
| id               | integer | path | **Required.** The desired team's ID.         |
| users            | string  | body | Array of users to add.                       |
| &nbsp;&nbsp;id   | integer | body | The id of the user.                          |
| &nbsp;&nbsp;role | string  | body | The team role that the user will be granted. Options are: "admin", "maintainer", "observer", "observer_plus", and "gitops". |

#### Example

`PATCH /api/v1/fleet/teams/1/users`

##### Request body

```json
{
  "users": [
    {
      "id": 1,
      "role": "admin"
    },
    {
      "id": 17,
      "role": "observer"
    }
  ]
}
```

##### Default response

`Status: 200`

```json
{
  "team": {
    "name": "Workstations",
    "id": 1,
    "user_count": 2,
    "host_count": 0,
    "agent_options": {
      "config": {
        "options": {
          "pack_delimiter": "/",
          "logger_tls_period": 10,
          "distributed_plugin": "tls",
          "disable_distributed": false,
          "logger_tls_endpoint": "/api/v1/osquery/log",
          "distributed_interval": 10,
          "distributed_tls_max_attempts": 3
        },
        "decorators": {
          "load": [
            "SELECT uuid AS host_uuid FROM system_info;",
            "SELECT hostname AS hostname FROM system_info;"
          ]
        }
      },
      "overrides": {},
      "command_line_flags": {}
    },
    "webhook_settings": {
      "failing_policies_webhook": {
        "enable_failing_policies_webhook": false,
        "destination_url": "",
        "policy_ids": null,
        "host_batch_size": 0
      }
    },
    "mdm": {
      "enable_disk_encryption": true,
      "macos_updates": {
        "minimum_version": "12.3.1",
        "deadline": "2022-01-01"
      },
      "windows_updates": {
        "deadline_days": 5,
        "grace_period_days": 1
      },
      "macos_settings": {
        "custom_settings": [
          {
           "path": "path/to/profile1.mobileconfig",
           "labels": ["Label 1", "Label 2"]
          }
        ]
      },
      "windows_settings": {
        "custom_settings": [
          {
           "path": "path/to/profile2.xml",
           "labels": ["Label 3", "Label 4"]
          }
        ],
      },
      "macos_setup": {
        "bootstrap_package": "",
        "enable_end_user_authentication": false,
        "macos_setup_assistant": "path/to/config.json"
      }
    },
    "users": [
      {
        "created_at": "0001-01-01T00:00:00Z",
        "updated_at": "0001-01-01T00:00:00Z",
        "id": 1,
        "name": "Example User1",
        "email": "user1@example.com",
        "force_password_reset": false,
        "gravatar_url": "",
        "sso_enabled": false,
        "global_role": null,
        "api_only": false,
        "teams": null,
        "role": "admin"
      },
      {
        "created_at": "0001-01-01T00:00:00Z",
        "updated_at": "0001-01-01T00:00:00Z",
        "id": 17,
        "name": "Example User2",
        "email": "user2@example.com",
        "force_password_reset": false,
        "gravatar_url": "",
        "sso_enabled": false,
        "global_role": null,
        "api_only": false,
        "teams": null,
        "role": "observer"
      }
    ]
  }
}
```

### Modify team's agent options

_Available in Fleet Premium_

`POST /api/v1/fleet/teams/:id/agent_options`

#### Parameters

| Name                             | Type    | In    | Description                                                                                                                                                  |
| ---                              | ---     | ---   | ---                                                                                                                                                          |
| id                               | integer | path  | **Required.** The desired team's ID.                                                                                                                         |
| force                            | bool    | query | Force apply the options even if there are validation errors.                                                                                                 |
| dry_run                          | bool    | query | Validate the options and return any validation errors, but do not apply the changes.                                                                         |
| _JSON data_                      | object  | body  | The JSON to use as agent options for this team. See [Agent options](https://fleetdm.com/docs/using-fleet/configuration-files#agent-options) for details.                              |

#### Example

`POST /api/v1/fleet/teams/1/agent_options`

##### Request body

```json
{
  "config": {
    "options": {
      "pack_delimiter": "/",
      "logger_tls_period": 20,
      "distributed_plugin": "tls",
      "disable_distributed": false,
      "logger_tls_endpoint": "/api/v1/osquery/log",
      "distributed_interval": 60,
      "distributed_tls_max_attempts": 3
    },
    "decorators": {
      "load": [
        "SELECT uuid AS host_uuid FROM system_info;",
        "SELECT hostname AS hostname FROM system_info;"
      ]
    }
  },
  "overrides": {},
  "command_line_flags": {}
}
```

##### Default response

`Status: 200`

```json
{
  "team": {
    "name": "Workstations",
    "id": 1,
    "user_count": 4,
    "host_count": 8,
    "agent_options": {
      "config": {
        "options": {
          "pack_delimiter": "/",
          "logger_tls_period": 20,
          "distributed_plugin": "tls",
          "disable_distributed": false,
          "logger_tls_endpoint": "/api/v1/osquery/log",
          "distributed_interval": 60,
          "distributed_tls_max_attempts": 3
        },
        "decorators": {
          "load": [
            "SELECT uuid AS host_uuid FROM system_info;",
            "SELECT hostname AS hostname FROM system_info;"
          ]
        }
      },
      "overrides": {},
      "command_line_flags": {}
    },
    "webhook_settings": {
      "failing_policies_webhook": {
        "enable_failing_policies_webhook": false,
        "destination_url": "",
        "policy_ids": null,
        "host_batch_size": 0
      }
    }
  }
}
```

### Delete team

_Available in Fleet Premium_

`DELETE /api/v1/fleet/teams/:id`

#### Parameters

| Name | Type    | In   | Description                          |
| ---- | ------  | ---- | ------------------------------------ |
| id   | integer | path | **Required.** The desired team's ID. |

#### Example

`DELETE /api/v1/fleet/teams/1`

#### Default response

`Status: 200`

---

## Translator

- [Translate IDs](#translate-ids)

### Translate IDs

Transforms a host name into a host id. For example, the Fleet UI use this endpoint when sending live queries to a set of hosts.

`POST /api/v1/fleet/translate`

#### Parameters

| Name | Type  | In   | Description                              |
| ---- | ----- | ---- | ---------------------------------------- |
| list | array | body | **Required** list of items to translate. |

#### Example

`POST /api/v1/fleet/translate`

##### Request body

```json
{
  "list": [
    {
      "type": "user",
      "payload": {
        "identifier": "some@email.com"
      }
    },
    {
      "type": "label",
      "payload": {
        "identifier": "labelA"
      }
    },
    {
      "type": "team",
      "payload": {
        "identifier": "team1"
      }
    },
    {
      "type": "host",
      "payload": {
        "identifier": "host-ABC"
      }
    }
  ]
}
```

##### Default response

`Status: 200`

```json
{
  "list": [
    {
      "type": "user",
      "payload": {
        "identifier": "some@email.com",
        "id": 32
      }
    },
    {
      "type": "label",
      "payload": {
        "identifier": "labelA",
        "id": 1
      }
    },
    {
      "type": "team",
      "payload": {
        "identifier": "team1",
        "id": 22
      }
    },
    {
      "type": "host",
      "payload": {
        "identifier": "host-ABC",
        "id": 45
      }
    }
  ]
}
```
---

## Users

- [List all users](#list-all-users)
- [Create a user account with an invitation](#create-a-user-account-with-an-invitation)
- [Create a user account without an invitation](#create-a-user-account-without-an-invitation)
- [Get user information](#get-user-information)
- [Modify user](#modify-user)
- [Delete user](#delete-user)
- [Require password reset](#require-password-reset)
- [List a user's sessions](#list-a-users-sessions)
- [Delete a user's sessions](#delete-a-users-sessions)

The Fleet server exposes a handful of API endpoints that handles common user management operations. All the following endpoints require prior authentication meaning you must first log in successfully before calling any of the endpoints documented below.

### List all users

Returns a list of all enabled users

`GET /api/v1/fleet/users`

#### Parameters

| Name            | Type    | In    | Description                                                                                                                   |
| --------------- | ------- | ----- | ----------------------------------------------------------------------------------------------------------------------------- |
| query           | string  | query | Search query keywords. Searchable fields include `name` and `email`.                                                          |
| order_key       | string  | query | What to order results by. Can be any column in the users table.                                                               |
| order_direction | string  | query | **Requires `order_key`**. The direction of the order given the order key. Options include `asc` and `desc`. Default is `asc`. |
| page            | integer | query | Page number of the results to fetch.                                                                                          |
| query           | string  | query | Search query keywords. Searchable fields include `name` and `email`.                                                          |
| per_page        | integer | query | Results per page.                                                                                                             |
| team_id         | integer | query | _Available in Fleet Premium_. Filters the users to only include users in the specified team.                                   |

#### Example

`GET /api/v1/fleet/users`

##### Request query parameters

None.

##### Default response

`Status: 200`

```json
{
  "users": [
    {
      "created_at": "2020-12-10T03:52:53Z",
      "updated_at": "2020-12-10T03:52:53Z",
      "id": 1,
      "name": "Jane Doe",
      "email": "janedoe@example.com",
      "force_password_reset": false,
      "gravatar_url": "",
      "sso_enabled": false,
      "global_role": null,
      "api_only": false,
      "teams": [
        {
          "id": 1,
          "created_at": "0001-01-01T00:00:00Z",
          "name": "workstations",
          "description": "",
          "role": "admin"
        }
      ]
    }
  ]
}
```

##### Failed authentication

`Status: 401 Authentication Failed`

```json
{
  "message": "Authentication Failed",
  "errors": [
    {
      "name": "base",
      "reason": "Authentication failed"
    }
  ]
}
```

### Create a user account with an invitation

Creates a user account after an invited user provides registration information and submits the form.

`POST /api/v1/fleet/users`

#### Parameters

| Name                  | Type   | In   | Description                                                                                                                                                                                                                                                                                                                                              |
| --------------------- | ------ | ---- | -------------------------------------------------------------------------------------------------------------------------------------------------------------------------------------------------------------------------------------------------------------------------------------------------------------------------------------------------------- |
| email                 | string | body | **Required**. The email address of the user.                                                                                                                                                                                                                                                                                                             |
| invite_token          | string | body | **Required**. Token provided to the user in the invitation email.                                                                                                                                                                                                                                                                                        |
| name                  | string | body | **Required**. The name of the user.                                                                                                                                                                                                                                                                                                                      |
| password              | string | body | The password chosen by the user (if not SSO user).                                                                                                                                                                                                                                                                                                       |
| password_confirmation | string | body | Confirmation of the password chosen by the user.                                                                                                                                                                                                                                                                                                         |
| global_role           | string | body | The role assigned to the user. In Fleet 4.0.0, 3 user roles were introduced (`admin`, `maintainer`, and `observer`). In Fleet 4.30.0 and 4.31.0, the `observer_plus` and `gitops` roles were introduced respectively. If `global_role` is specified, `teams` cannot be specified. For more information, see [manage access](https://fleetdm.com/docs/using-fleet/manage-access).                                                                                                                                                                        |
| teams                 | array  | body | _Available in Fleet Premium_. The teams and respective roles assigned to the user. Should contain an array of objects in which each object includes the team's `id` and the user's `role` on each team. In Fleet 4.0.0, 3 user roles were introduced (`admin`, `maintainer`, and `observer`). In Fleet 4.30.0 and 4.31.0, the `observer_plus` and `gitops` roles were introduced respectively. If `teams` is specified, `global_role` cannot be specified. For more information, see [manage access](https://fleetdm.com/docs/using-fleet/manage-access). |

#### Example

`POST /api/v1/fleet/users`

##### Request query parameters

```json
{
  "email": "janedoe@example.com",
  "invite_token": "SjdReDNuZW5jd3dCbTJtQTQ5WjJTc2txWWlEcGpiM3c=",
  "name": "janedoe",
  "password": "test-123",
  "password_confirmation": "test-123",
  "teams": [
    {
      "id": 2,
      "role": "observer"
    },
    {
      "id": 4,
      "role": "observer"
    }
  ]
}
```

##### Default response

`Status: 200`

```json
{
  "user": {
    "created_at": "0001-01-01T00:00:00Z",
    "updated_at": "0001-01-01T00:00:00Z",
    "id": 2,
    "name": "janedoe",
    "email": "janedoe@example.com",
    "enabled": true,
    "force_password_reset": false,
    "gravatar_url": "",
    "sso_enabled": false,
    "global_role": "admin",
    "teams": []
  }
}
```

##### Failed authentication

`Status: 401 Authentication Failed`

```json
{
  "message": "Authentication Failed",
  "errors": [
    {
      "name": "base",
      "reason": "Authentication failed"
    }
  ]
}
```

##### Expired or used invite code

`Status: 404 Resource Not Found`

```json
{
  "message": "Resource Not Found",
  "errors": [
    {
      "name": "base",
      "reason": "Invite with token SjdReDNuZW5jd3dCbTJtQTQ5WjJTc2txWWlEcGpiM3c= was not found in the datastore"
    }
  ]
}
```

##### Validation failed

`Status: 422 Validation Failed`

The same error will be returned whenever one of the required parameters fails the validation.

```json
{
  "message": "Validation Failed",
  "errors": [
    {
      "name": "name",
      "reason": "cannot be empty"
    }
  ]
}
```

### Create a user account without an invitation

Creates a user account without requiring an invitation, the user is enabled immediately.
By default, the user will be forced to reset its password upon first login.

`POST /api/v1/fleet/users/admin`

#### Parameters

| Name        | Type    | In   | Description                                                                                                                                                                                                                                                                                                                                              |
| ----------- | ------- | ---- | -------------------------------------------------------------------------------------------------------------------------------------------------------------------------------------------------------------------------------------------------------------------------------------------------------------------------------------------------------- |
| email       | string  | body | **Required**. The user's email address.                                                                                                                                                                                                                                                                                                                  |
| name        | string  | body | **Required**. The user's full name or nickname.                                                                                                                                                                                                                                                                                                          |
| password    | string  | body | The user's password (required for non-SSO users).                                                                                                                                                                                                                                                                                                        |
| sso_enabled | boolean | body | Whether or not SSO is enabled for the user.                                                                                                                                                                                                                                                                                                              |
| api_only    | boolean | body | User is an "API-only" user (cannot use web UI) if true.                                                                                                                                                                                                                                                                                                  |
| global_role | string | body | The role assigned to the user. In Fleet 4.0.0, 3 user roles were introduced (`admin`, `maintainer`, and `observer`). In Fleet 4.30.0 and 4.31.0, the `observer_plus` and `gitops` roles were introduced respectively. If `global_role` is specified, `teams` cannot be specified. For more information, see [manage access](https://fleetdm.com/docs/using-fleet/manage-access).                                                                                                                                                                        |
| admin_forced_password_reset    | boolean | body | Sets whether the user will be forced to reset its password upon first login (default=true) |
| teams                          | array   | body | _Available in Fleet Premium_. The teams and respective roles assigned to the user. Should contain an array of objects in which each object includes the team's `id` and the user's `role` on each team. In Fleet 4.0.0, 3 user roles were introduced (`admin`, `maintainer`, and `observer`). In Fleet 4.30.0 and 4.31.0, the `observer_plus` and `gitops` roles were introduced respectively. If `teams` is specified, `global_role` cannot be specified. For more information, see [manage access](https://fleetdm.com/docs/using-fleet/manage-access). |

#### Example

`POST /api/v1/fleet/users/admin`

##### Request body

```json
{
  "name": "Jane Doe",
  "email": "janedoe@example.com",
  "password": "test-123",
  "api_only": true,
  "teams": [
    {
      "id": 2,
      "role": "observer"
    },
    {
      "id": 3,
      "role": "maintainer"
    }
  ]
}
```

##### Default response

`Status: 200`

```json
{
  "user": {
    "created_at": "0001-01-01T00:00:00Z",
    "updated_at": "0001-01-01T00:00:00Z",
    "id": 5,
    "name": "Jane Doe",
    "email": "janedoe@example.com",
    "enabled": true,
    "force_password_reset": false,
    "gravatar_url": "",
    "sso_enabled": false,
    "api_only": true,
    "global_role": null,
    "teams": [
      {
        "id": 2,
        "role": "observer"
      },
      {
        "id": 3,
        "role": "maintainer"
      }
    ]
  },
  "token": "{API key}"
}
```

> Note: The new user's `token` (API key) is only included in the response after creating an api-only user (`api_only: true`).

##### User doesn't exist

`Status: 404 Resource Not Found`

```json
{
  "message": "Resource Not Found",
  "errors": [
    {
      "name": "base",
      "reason": "User with id=1 was not found in the datastore"
    }
  ]
}
```

### Get user information

Returns all information about a specific user.

`GET /api/v1/fleet/users/:id`

#### Parameters

| Name | Type    | In   | Description                  |
| ---- | ------- | ---- | ---------------------------- |
| id   | integer | path | **Required**. The user's id. |

#### Example

`GET /api/v1/fleet/users/2`

##### Request query parameters

```json
{
  "id": 1
}
```

##### Default response

`Status: 200`

```json
{
  "user": {
    "created_at": "2020-12-10T05:20:25Z",
    "updated_at": "2020-12-10T05:24:27Z",
    "id": 2,
    "name": "Jane Doe",
    "email": "janedoe@example.com",
    "force_password_reset": false,
    "gravatar_url": "",
    "sso_enabled": false,
    "global_role": "admin",
    "api_only": false,
    "teams": []
  }
}
```

##### User doesn't exist

`Status: 404 Resource Not Found`

```json
{
  "message": "Resource Not Found",
  "errors": [
    {
      "name": "base",
      "reason": "User with id=5 was not found in the datastore"
    }
  ]
}
```

### Modify user

`PATCH /api/v1/fleet/users/:id`

#### Parameters

| Name        | Type    | In   | Description                                                                                                                                                                                                                                                                                                                                              |
| ----------- | ------- | ---- | -------------------------------------------------------------------------------------------------------------------------------------------------------------------------------------------------------------------------------------------------------------------------------------------------------------------------------------------------------- |
| id          | integer | path | **Required**. The user's id.                                                                                                                                                                                                                                                                                                                             |
| name        | string  | body | The user's name.                                                                                                                                                                                                                                                                                                                                         |
| position    | string  | body | The user's position.                                                                                                                                                                                                                                                                                                                                     |
| email       | string  | body | The user's email.                                                                                                                                                                                                                                                                                                                                        |
| sso_enabled | boolean | body | Whether or not SSO is enabled for the user.                                                                                                                                                                                                                                                                                                              |
| api_only    | boolean | body | User is an "API-only" user (cannot use web UI) if true.                                                                                                                                                                                                                                                                                                  |
| password    | string  | body | The user's current password, required to change the user's own email or password (not required for an admin to modify another user).                                                                                                                                                                                                                     |
| new_password| string  | body | The user's new password. |
| global_role | string  | body | The role assigned to the user. In Fleet 4.0.0, 3 user roles were introduced (`admin`, `maintainer`, and `observer`). If `global_role` is specified, `teams` cannot be specified.                                                                                                                                                                         |
| teams       | array   | body | _Available in Fleet Premium_. The teams and respective roles assigned to the user. Should contain an array of objects in which each object includes the team's `id` and the user's `role` on each team. In Fleet 4.0.0, 3 user roles were introduced (`admin`, `maintainer`, and `observer`). If `teams` is specified, `global_role` cannot be specified. |

#### Example

`PATCH /api/v1/fleet/users/2`

##### Request body

```json
{
  "name": "Jane Doe",
  "global_role": "admin"
}
```

##### Default response

`Status: 200`

```json
{
  "user": {
    "created_at": "2021-02-03T16:11:06Z",
    "updated_at": "2021-02-03T16:11:06Z",
    "id": 2,
    "name": "Jane Doe",
    "email": "janedoe@example.com",
    "global_role": "admin",
    "force_password_reset": false,
    "gravatar_url": "",
    "sso_enabled": false,
    "api_only": false,
    "teams": []
  }
}
```

#### Example (modify a user's teams)

`PATCH /api/v1/fleet/users/2`

##### Request body

```json
{
  "teams": [
    {
      "id": 1,
      "role": "observer"
    },
    {
      "id": 2,
      "role": "maintainer"
    }
  ]
}
```

##### Default response

`Status: 200`

```json
{
  "user": {
    "created_at": "2021-02-03T16:11:06Z",
    "updated_at": "2021-02-03T16:11:06Z",
    "id": 2,
    "name": "Jane Doe",
    "email": "janedoe@example.com",
    "enabled": true,
    "force_password_reset": false,
    "gravatar_url": "",
    "sso_enabled": false,
    "global_role": "admin",
    "teams": [
      {
        "id": 2,
        "role": "observer"
      },
      {
        "id": 3,
        "role": "maintainer"
      }
    ]
  }
}
```

### Delete user

Delete the specified user from Fleet.

`DELETE /api/v1/fleet/users/:id`

#### Parameters

| Name | Type    | In   | Description                  |
| ---- | ------- | ---- | ---------------------------- |
| id   | integer | path | **Required**. The user's id. |

#### Example

`DELETE /api/v1/fleet/users/3`

##### Default response

`Status: 200`


### Require password reset

The selected user is logged out of Fleet and required to reset their password during the next attempt to log in. This also revokes all active Fleet API tokens for this user. Returns the user object.

`POST /api/v1/fleet/users/:id/require_password_reset`

#### Parameters

| Name  | Type    | In   | Description                                                                                    |
| ----- | ------- | ---- | ---------------------------------------------------------------------------------------------- |
| id    | integer | path | **Required**. The user's id.                                                                   |
| require | boolean | body | Whether or not the user is required to reset their password during the next attempt to log in. |

#### Example

`POST /api/v1/fleet/users/123/require_password_reset`

##### Request body

```json
{
  "require": true
}
```

##### Default response

`Status: 200`

```json
{
  "user": {
    "created_at": "2021-02-23T22:23:34Z",
    "updated_at": "2021-02-23T22:28:52Z",
    "id": 2,
    "name": "Jane Doe",
    "email": "janedoe@example.com",
    "force_password_reset": true,
    "gravatar_url": "",
    "sso_enabled": false,
    "global_role": "observer",
    "teams": []
  }
}
```

### List a user's sessions

Returns a list of the user's sessions in Fleet.

`GET /api/v1/fleet/users/:id/sessions`

#### Parameters

None.

#### Example

`GET /api/v1/fleet/users/1/sessions`

##### Default response

`Status: 200`

```json
{
  "sessions": [
    {
      "session_id": 2,
      "user_id": 1,
      "created_at": "2021-02-03T16:12:50Z"
    },
    {
      "session_id": 3,
      "user_id": 1,
      "created_at": "2021-02-09T23:40:23Z"
    },
    {
      "session_id": 6,
      "user_id": 1,
      "created_at": "2021-02-23T22:23:58Z"
    }
  ]
}
```

### Delete a user's sessions

Deletes the selected user's sessions in Fleet. Also deletes the user's API token.

`DELETE /api/v1/fleet/users/:id/sessions`

#### Parameters

| Name | Type    | In   | Description                               |
| ---- | ------- | ---- | ----------------------------------------- |
| id   | integer | path | **Required**. The ID of the desired user. |

#### Example

`DELETE /api/v1/fleet/users/1/sessions`

##### Default response

`Status: 200`

## Debug

- [Get a summary of errors](#get-a-summary-of-errors)
- [Get database information](#get-database-information)
- [Get profiling information](#get-profiling-information)

The Fleet server exposes a handful of API endpoints to retrieve debug information about the server itself in order to help troubleshooting. All the following endpoints require prior authentication meaning you must first log in successfully before calling any of the endpoints documented below.

### Get a summary of errors

Returns a set of all the errors that happened in the server during the interval of time defined by the [logging_error_retention_period](https://fleetdm.com/docs/deploying/configuration#logging-error-retention-period) configuration.

The server only stores and returns a single instance of each error.

`GET /debug/errors`

#### Parameters

| Name  | Type    | In    | Description                                                                       |
| ----- | ------- | ----- | --------------------------------------------------------------------------------- |
| flush | boolean | query | Whether or not clear the errors from Redis after reading them. Default is `false` |

#### Example

`GET /debug/errors?flush=true`

##### Default response

`Status: 200`

```json
[
  {
    "count": "3",
    "chain": [
      {
        "message": "Authorization header required"
      },
      {
        "message": "missing FleetError in chain",
        "data": {
          "timestamp": "2022-06-03T14:16:01-03:00"
        },
        "stack": [
          "github.com/fleetdm/fleet/v4/server/contexts/ctxerr.Handle (ctxerr.go:262)",
          "github.com/fleetdm/fleet/v4/server/service.encodeError (transport_error.go:80)",
          "github.com/go-kit/kit/transport/http.Server.ServeHTTP (server.go:124)"
        ]
      }
    ]
  }
]
```

### Get database information

Returns information about the current state of the database; valid keys are:

- `locks`: returns transaction locking information.
- `innodb-status`: returns InnoDB status information.
- `process-list`: returns running processes (queries, etc).

`GET /debug/db/:key`

#### Parameters

None.

### Get profiling information

Returns runtime profiling data of the server in the format expected by `go tools pprof`. The responses are equivalent to those returned by the Go `http/pprof` package.

Valid keys are: `cmdline`, `profile`, `symbol` and `trace`.

`GET /debug/pprof/:key`

#### Parameters
None.

## API errors

Fleet returns API errors as a JSON document with the following fields:
- `message`: This field contains the kind of error (bad request error, authorization error, etc.).
- `errors`: List of errors with `name` and `reason` keys.
- `uuid`: Unique identifier for the error. This identifier can be matched to Fleet logs which might contain more information about the cause of the error.

Sample of an error when trying to send an empty body on a request that expects a JSON body:
```sh
$ curl -k -H "Authorization: Bearer $TOKEN" -H 'Content-Type:application/json' "https://localhost:8080/api/v1/fleet/sso" -d ''
```
Response:
```json
{
  "message": "Bad request",
  "errors": [
    {
      "name": "base",
      "reason": "Expected JSON Body"
    }
  ],
  "uuid": "c0532a64-bec2-4cf9-aa37-96fe47ead814"
}
```

---

<meta name="description" value="Documentation for Fleet's REST API. See example requests and responses for each API endpoint.">
<meta name="pageOrderInSection" value="30"><|MERGE_RESOLUTION|>--- conflicted
+++ resolved
@@ -8250,17 +8250,6 @@
 
 Run a script on a host.
 
-<<<<<<< HEAD
-Execute a script and see script results (1 minute timeout).
-
-`POST /api/v1/fleet/scripts/run/sync`
-
-#### Parameters
-
-| Name            | Type    | In   | Description                                      |
-| ----            | ------- | ---- | --------------------------------------------     |
-| host_id         | integer | body | **Required**. The host id to run the script on.  |
-=======
 The script will be added to the host's list of upcoming activities.
 
 The new script will run after other activities finish. Failure of one activity won't cancel other activities.
@@ -8272,7 +8261,6 @@
 | Name            | Type    | In   | Description                                                                                    |
 | ----            | ------- | ---- | --------------------------------------------                                                   |
 | host_id         | integer | body | **Required**. The ID of the host to run the script on.                                                |
->>>>>>> 100ee57a
 | script_id       | integer | body | The ID of the existing saved script to run. Only one of either `script_id` or `script_contents` can be included in the request; omit this parameter if using `script_contents`.  |
 | script_contents | string  | body | The contents of the script to run. Only one of either `script_id` or `script_contents` can be included in the request; omit this parameter if using `script_id`. |
 
@@ -8280,34 +8268,16 @@
 
 #### Example
 
-<<<<<<< HEAD
-`POST /api/v1/fleet/scripts/run/sync`
-
-##### Default response
-
-`Status: 200`
-=======
 `POST /api/v1/fleet/scripts/run`
 
 ##### Default response
 
 `Status: 202`
->>>>>>> 100ee57a
 
 ```json
 {
   "host_id": 1227,
-<<<<<<< HEAD
-  "execution_id": "e797d6c6-3aae-11ee-be56-0242ac120002",
-  "script_contents": "echo 'hello'",
-  "output": "hello",
-  "message": "",
-  "runtime": 1,
-  "host_timeout": false,
-  "exit_code": 0
-=======
   "execution_id": "e797d6c6-3aae-11ee-be56-0242ac120002"
->>>>>>> 100ee57a
 }
 ```
 
