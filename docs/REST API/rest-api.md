# REST API

- [Authentication](#authentication)
- [Activities](#activities)
- [Fleet configuration](#fleet-configuration)
- [File carving](#file-carving)
- [Hosts](#hosts)
- [Labels](#labels)
- [Mobile device management (MDM)](#mobile-device-management-mdm)
- [Policies](#policies)
- [Queries](#queries)
- [Schedule (deprecated)](#schedule)
- [Scripts](#scripts)
- [Sessions](#sessions)
- [Software](#software)
- [Targets](#targets)
- [Teams](#teams)
- [Translator](#translator)
- [Users](#users)
- [API errors](#api-responses)

Use the Fleet APIs to automate Fleet.

This page includes a list of available resources and their API routes.

## Authentication

- [Retrieve your API token](#retrieve-your-api-token)
- [Log in](#log-in)
- [Log out](#log-out)
- [Forgot password](#forgot-password)
- [Change password](#change-password)
- [Reset password](#reset-password)
- [Me](#me)
- [SSO config](#sso-config)
- [Initiate SSO](#initiate-sso)
- [SSO callback](#sso-callback)

### Retrieve your API token

All API requests to the Fleet server require API token authentication unless noted in the documentation. API tokens are tied to your Fleet user account.

To get an API token, retrieve it from "My account" > "Get API token" in the Fleet UI (`/profile`). Or, you can send a request to the [login API endpoint](#log-in) to get your token.

Then, use that API token to authenticate all subsequent API requests by sending it in the "Authorization" request header, prefixed with "Bearer ":

```http
Authorization: Bearer <your token>
```

> For SSO users, email/password login is disabled. The API token can instead be retrieved from the "My account" page in the UI (/profile). On this page, choose "Get API token".

### Log in

Authenticates the user with the specified credentials. Use the token returned from this endpoint to authenticate further API requests.

`POST /api/v1/fleet/login`

> This API endpoint is not available to SSO users, since email/password login is disabled for SSO users. To get an API token for an SSO user, you can use the Fleet UI.

#### Parameters

| Name     | Type   | In   | Description                                   |
| -------- | ------ | ---- | --------------------------------------------- |
| email    | string | body | **Required**. The user's email.               |
| password | string | body | **Required**. The user's plain text password. |

#### Example

`POST /api/v1/fleet/login`

##### Request body

```json
{
  "email": "janedoe@example.com",
  "password": "VArCjNW7CfsxGp67"
}
```

##### Default response

`Status: 200`

```json
{
  "user": {
    "created_at": "2020-11-13T22:57:12Z",
    "updated_at": "2020-11-13T22:57:12Z",
    "id": 1,
    "name": "Jane Doe",
    "email": "janedoe@example.com",
    "enabled": true,
    "force_password_reset": false,
    "gravatar_url": "",
    "sso_enabled": false,
    "global_role": "admin",
    "teams": []
  },
  "token": "{your token}"
}
```

##### Authentication failed

`Status: 401 Unauthorized`

```json
{
  "message": "Authentication failed",
  "errors": [
    {
      "name": "base",
      "reason": "Authentication failed"
    }
  ],
  "uuid": "1272014b-902b-4b36-bcdb-75fde5eac1fc"
}
```

##### Too many requests / Rate limiting

`Status: 429 Too Many Requests`
`Header: retry-after: N`

> This response includes a header `retry-after` that indicates how many more seconds you are blocked before you can try again.

```json
{
  "message": "limit exceeded, retry after: Ns",
  "errors": [
    {
      "name": "base",
      "reason": "limit exceeded, retry after: Ns"
    }
  ]
}
```

---

### Log out

Logs out the authenticated user.

`POST /api/v1/fleet/logout`

#### Example

`POST /api/v1/fleet/logout`

##### Default response

`Status: 200`

---

### Forgot password

Sends a password reset email to the specified email. Requires that SMTP or SES is configured for your Fleet server.

`POST /api/v1/fleet/forgot_password`

#### Parameters

| Name  | Type   | In   | Description                                                             |
| ----- | ------ | ---- | ----------------------------------------------------------------------- |
| email | string | body | **Required**. The email of the user requesting the reset password link. |

#### Example

`POST /api/v1/fleet/forgot_password`

##### Request body

```json
{
  "email": "janedoe@example.com"
}
```

##### Default response

`Status: 200`

##### Unknown error

`Status: 500`

```json
{
  "message": "Unknown Error",
  "errors": [
    {
      "name": "base",
      "reason": "email not configured"
    }
  ]
}
```

---

### Change password

`POST /api/v1/fleet/change_password`

Changes the password for the authenticated user.

#### Parameters

| Name         | Type   | In   | Description                            |
| ------------ | ------ | ---- | -------------------------------------- |
| old_password | string | body | **Required**. The user's old password. |
| new_password | string | body | **Required**. The user's new password. |

#### Example

`POST /api/v1/fleet/change_password`

##### Request body

```json
{
  "old_password": "VArCjNW7CfsxGp67",
  "new_password": "zGq7mCLA6z4PzArC"
}
```

##### Default response

`Status: 200`

##### Validation failed

`Status: 422 Unprocessable entity`

```json
{
  "message": "Validation Failed",
  "errors": [
    {
      "name": "old_password",
      "reason": "old password does not match"
    }
  ]
}
```

### Reset password

Resets a user's password. Which user is determined by the password reset token used. The password reset token can be found in the password reset email sent to the desired user.

`POST /api/v1/fleet/reset_password`

#### Parameters

| Name                      | Type   | In   | Description                                                               |
| ------------------------- | ------ | ---- | ------------------------------------------------------------------------- |
| new_password              | string | body | **Required**. The new password.                                           |
| new_password_confirmation | string | body | **Required**. Confirmation for the new password.                          |
| password_reset_token      | string | body | **Required**. The token provided to the user in the password reset email. |

#### Example

`POST /api/v1/fleet/reset_password`

##### Request body

```json
{
  "new_password": "abc123",
  "new_password_confirmation": "abc123",
  "password_reset_token": "UU5EK0JhcVpsRkY3NTdsaVliMEZDbHJ6TWdhK3oxQ1Q="
}
```

##### Default response

`Status: 200`


---

### Me

Retrieves the user data for the authenticated user.

`GET /api/v1/fleet/me`

#### Example

`GET /api/v1/fleet/me`

##### Default response

`Status: 200`

```json
{
  "user": {
    "created_at": "2020-11-13T22:57:12Z",
    "updated_at": "2020-11-16T23:49:41Z",
    "id": 1,
    "name": "Jane Doe",
    "email": "janedoe@example.com",
    "global_role": "admin",
    "enabled": true,
    "force_password_reset": false,
    "gravatar_url": "",
    "sso_enabled": false,
    "teams": []
  }
}
```

---

### Perform required password reset

Resets the password of the authenticated user. Requires that `force_password_reset` is set to `true` prior to the request.

`POST /api/v1/fleet/perform_required_password_reset`

#### Example

`POST /api/v1/fleet/perform_required_password_reset`

##### Request body

```json
{
  "new_password": "sdPz8CV5YhzH47nK"
}
```

##### Default response

`Status: 200`

```json
{
  "user": {
    "created_at": "2020-11-13T22:57:12Z",
    "updated_at": "2020-11-17T00:09:23Z",
    "id": 1,
    "name": "Jane Doe",
    "email": "janedoe@example.com",
    "enabled": true,
    "force_password_reset": false,
    "gravatar_url": "",
    "sso_enabled": false,
    "global_role": "admin",
    "teams": []
  }
}
```

---

### SSO config

Gets the current SSO configuration.

`GET /api/v1/fleet/sso`

#### Example

`GET /api/v1/fleet/sso`

##### Default response

`Status: 200`

```json
{
  "settings": {
    "idp_name": "IDP Vendor 1",
    "idp_image_url": "",
    "sso_enabled": false
  }
}
```

---

### Initiate SSO

`POST /api/v1/fleet/sso`

#### Parameters

| Name      | Type   | In   | Description                                                                 |
| --------- | ------ | ---- | --------------------------------------------------------------------------- |
| relay_url | string | body | **Required**. The relative url to be navigated to after successful sign in. |

#### Example

`POST /api/v1/fleet/sso`

##### Request body

```json
{
  "relay_url": "/hosts/manage"
}
```

##### Default response

`Status: 200`

##### Unknown error

`Status: 500`

```json
{
  "message": "Unknown Error",
  "errors": [
    {
      "name": "base",
      "reason": "InitiateSSO getting metadata: Get \"https://idp.example.org/idp-meta.xml\": dial tcp: lookup idp.example.org on [2001:558:feed::1]:53: no such host"
    }
  ]
}
```

### SSO callback

This is the callback endpoint that the identity provider will use to send security assertions to Fleet. This is where Fleet receives and processes the response from the identify provider.

`POST /api/v1/fleet/sso/callback`

#### Parameters

| Name         | Type   | In   | Description                                                 |
| ------------ | ------ | ---- | ----------------------------------------------------------- |
| SAMLResponse | string | body | **Required**. The SAML response from the identity provider. |

#### Example

`POST /api/v1/fleet/sso/callback`

##### Request body

```json
{
  "SAMLResponse": "<SAML response from IdP>"
}
```

##### Default response

`Status: 200`


---

## Activities

### List activities

Returns a list of the activities that have been performed in Fleet as well as additional metadata.
for pagination. For a comprehensive list of activity types and detailed information, please see the [audit logs](https://fleetdm.com/docs/using-fleet/audit-activities) page.

`GET /api/v1/fleet/activities`

#### Parameters

| Name            | Type    | In    | Description                                                 |
|:--------------- |:------- |:----- |:------------------------------------------------------------|
| page            | integer | query | Page number of the results to fetch.                                                                                          |
| per_page        | integer | query | Results per page.                                                                                                             |
| order_key       | string  | query | What to order results by. Can be any column in the `activites` table.                                                         |
| order_direction | string  | query | **Requires `order_key`**. The direction of the order given the order key. Options include `asc` and `desc`. Default is `asc`. |

#### Example

`GET /api/v1/fleet/activities?page=0&per_page=10&order_key=created_at&order_direction=desc`

##### Default response

```json
{
  "activities": [
    {
      "created_at": "2021-07-30T13:41:07Z",
      "id": 24,
      "actor_full_name": "name",
      "actor_id": 1,
      "actor_gravatar": "",
      "actor_email": "name@example.com",
      "type": "live_query",
      "details": {
        "targets_count": 231
      }
    },
    {
      "created_at": "2021-07-29T15:35:33Z",
      "id": 23,
      "actor_full_name": "name",
      "actor_id": 1,
      "actor_gravatar": "",
      "actor_email": "name@example.com",
      "type": "deleted_multiple_saved_query",
      "details": {
        "query_ids": [
          2,
          24,
          25
        ]
      }
    },
    {
      "created_at": "2021-07-29T14:40:30Z",
      "id": 22,
      "actor_full_name": "name",
      "actor_id": 1,
      "actor_gravatar": "",
      "actor_email": "name@example.com",
      "type": "created_team",
      "details": {
        "team_id": 3,
        "team_name": "Oranges"
      }
    },
    {
      "created_at": "2021-07-29T14:40:27Z",
      "id": 21,
      "actor_full_name": "name",
      "actor_id": 1,
      "actor_gravatar": "",
      "actor_email": "name@example.com",
      "type": "created_team",
      "details": {
        "team_id": 2,
        "team_name": "Apples"
      }
    },
    {
      "created_at": "2021-07-27T14:35:08Z",
      "id": 20,
      "actor_full_name": "name",
      "actor_id": 1,
      "actor_gravatar": "",
      "actor_email": "name@example.com",
      "type": "created_pack",
      "details": {
        "pack_id": 2,
        "pack_name": "New pack"
      }
    },
    {
      "created_at": "2021-07-27T13:25:21Z",
      "id": 19,
      "actor_full_name": "name",
      "actor_id": 1,
      "actor_gravatar": "",
      "actor_email": "name@example.com",
      "type": "live_query",
      "details": {
        "targets_count": 14
      }
    },
    {
      "created_at": "2021-07-27T13:25:14Z",
      "id": 18,
      "actor_full_name": "name",
      "actor_id": 1,
      "actor_gravatar": "",
      "actor_email": "name@example.com",
      "type": "live_query",
      "details": {
        "targets_count": 14
      }
    },
    {
      "created_at": "2021-07-26T19:28:24Z",
      "id": 17,
      "actor_full_name": "name",
      "actor_id": 1,
      "actor_gravatar": "",
      "actor_email": "name@example.com",
      "type": "live_query",
      "details": {
        "target_counts": 1
      }
    },
    {
      "created_at": "2021-07-26T17:27:37Z",
      "id": 16,
      "actor_full_name": "name",
      "actor_id": 1,
      "actor_gravatar": "",
      "actor_email": "name@example.com",
      "type": "live_query",
      "details": {
        "target_counts": 14
      }
    },
    {
      "created_at": "2021-07-26T17:27:08Z",
      "id": 15,
      "actor_full_name": "name",
      "actor_id": 1,
      "actor_gravatar": "",
      "actor_email": "name@example.com",
      "type": "live_query",
      "details": {
        "target_counts": 14
      }
    }
  ],
  "meta": {
    "has_next_results": true,
    "has_previous_results": false
  }
}

```

---

## File carving

- [List carves](#list-carves)
- [Get carve](#get-carve)
- [Get carve block](#get-carve-block)

Fleet supports osquery's file carving functionality as of Fleet 3.3.0. This allows the Fleet server to request files (and sets of files) from Fleet's agent (fleetd), returning the full contents to Fleet.

To initiate a file carve using the Fleet API, you can use the [live query](#run-live-query) endpoint to run a query against the `carves` table.

For more information on executing a file carve in Fleet, go to the [File carving with Fleet docs](https://github.com/fleetdm/fleet/blob/main/docs/Contributing/File-carving.md).

### List carves

Retrieves a list of the non expired carves. Carve contents remain available for 24 hours after the first data is provided from the osquery client.

`GET /api/v1/fleet/carves`

#### Parameters

| Name            | Type    | In    | Description                                                                                                                    |
|-----------------|---------|-------|--------------------------------------------------------------------------------------------------------------------------------|
| page            | integer | query | Page number of the results to fetch.                                                                                           |
| per_page        | integer | query | Results per page.                                                                                                              |
| order_key       | string  | query | What to order results by. Can be any field listed in the `results` array example below.                                        |
| order_direction | string  | query | **Requires `order_key`**. The direction of the order given the order key. Valid options are 'asc' or 'desc'. Default is 'asc'. |
| after           | string  | query | The value to get results after. This needs `order_key` defined, as that's the column that would be used.                       |
| expired         | boolean | query | Include expired carves (default: false)                                                                                        |

#### Example

`GET /api/v1/fleet/carves`

##### Default response

`Status: 200`

```json
{
  "carves": [
    {
      "id": 1,
      "created_at": "2021-02-23T22:52:01Z",
      "host_id": 7,
      "name": "macbook-pro.local-2021-02-23T22:52:01Z-fleet_distributed_query_30",
      "block_count": 1,
      "block_size": 2000000,
      "carve_size": 2048,
      "carve_id": "c6958b5f-4c10-4dc8-bc10-60aad5b20dc8",
      "request_id": "fleet_distributed_query_30",
      "session_id": "065a1dc3-40ad-441c-afff-80c2ad7dac28",
      "expired": false,
      "max_block": 0
    },
    {
      "id": 2,
      "created_at": "2021-02-23T22:53:03Z",
      "host_id": 7,
      "name": "macbook-pro.local-2021-02-23T22:53:03Z-fleet_distributed_query_31",
      "block_count": 2,
      "block_size": 2000000,
      "carve_size": 3400704,
      "carve_id": "2b9170b9-4e11-4569-a97c-2f18d18bec7a",
      "request_id": "fleet_distributed_query_31",
      "session_id": "f73922ed-40a4-4e98-a50a-ccda9d3eb755",
      "expired": false,
      "max_block": 1,
      "error": "S3 multipart carve upload: EntityTooSmall: Your proposed upload is smaller than the minimum allowed object size"
    }
  ]
}
```

### Get carve

Retrieves the specified carve.

`GET /api/v1/fleet/carves/:id`

#### Parameters

| Name | Type    | In   | Description                           |
| ---- | ------- | ---- | ------------------------------------- |
| id   | integer | path | **Required.** The desired carve's ID. |

#### Example

`GET /api/v1/fleet/carves/1`

##### Default response

`Status: 200`

```json
{
  "carve": {
    "id": 1,
    "created_at": "2021-02-23T22:52:01Z",
    "host_id": 7,
    "name": "macbook-pro.local-2021-02-23T22:52:01Z-fleet_distributed_query_30",
    "block_count": 1,
    "block_size": 2000000,
    "carve_size": 2048,
    "carve_id": "c6958b5f-4c10-4dc8-bc10-60aad5b20dc8",
    "request_id": "fleet_distributed_query_30",
    "session_id": "065a1dc3-40ad-441c-afff-80c2ad7dac28",
    "expired": false,
    "max_block": 0
  }
}
```

### Get carve block

Retrieves the specified carve block. This endpoint retrieves the data that was carved.

`GET /api/v1/fleet/carves/:id/block/:block_id`

#### Parameters

| Name     | Type    | In   | Description                                 |
| -------- | ------- | ---- | ------------------------------------------- |
| id       | integer | path | **Required.** The desired carve's ID.       |
| block_id | integer | path | **Required.** The desired carve block's ID. |

#### Example

`GET /api/v1/fleet/carves/1/block/0`

##### Default response

`Status: 200`

```json
{
    "data": "aG9zdHMAAAAAAAAAAAAAAAAAAAAAAAAAAAAAAAAAAAAAAAAAAAAAAAAAAAAAAAAA..."
}
```
---

## Fleet configuration

- [Get certificate](#get-certificate)
- [Get configuration](#get-configuration)
- [Modify configuration](#modify-configuration)
- [Get global enroll secrets](#get-global-enroll-secrets)
- [Modify global enroll secrets](#modify-global-enroll-secrets)
- [Get team enroll secrets](#get-team-enroll-secrets)
- [Modify team enroll secrets](#modify-team-enroll-secrets)
- [Create invite](#create-invite)
- [List invites](#list-invites)
- [Delete invite](#delete-invite)
- [Verify invite](#verify-invite)
- [Update invite](#update-invite)
- [Version](#version)

The Fleet server exposes a handful of API endpoints that handle the configuration of Fleet as well as endpoints that manage invitation and enroll secret operations. All the following endpoints require prior authentication meaning you must first log in successfully before calling any of the endpoints documented below.

### Get certificate

Returns the Fleet certificate.

`GET /api/v1/fleet/config/certificate`

#### Parameters

None.

#### Example

`GET /api/v1/fleet/config/certificate`

##### Default response

`Status: 200`

```json
{
  "certificate_chain": <certificate_chain>
}
```

### Get configuration

Returns all information about the Fleet's configuration.

> NOTE: The `agent_options`, `sso_settings` and `smtp_settings` fields are only returned to Global Admin users.

`GET /api/v1/fleet/config`

#### Parameters

None.

#### Example

`GET /api/v1/fleet/config`

##### Default response

`Status: 200`

```json
{
  "org_info": {
    "org_name": "fleet",
    "org_logo_url": "",
    "contact_url": "https://fleetdm.com/company/contact"
  },
  "server_settings": {
    "server_url": "https://localhost:8080",
    "enable_analytics": true,
    "live_query_disabled": false,
    "query_reports_disabled": false,
    "ai_features_disabled": false
  },
  "smtp_settings": {
    "enable_smtp": false,
    "configured": false,
    "sender_address": "",
    "server": "",
    "port": 587,
    "authentication_type": "authtype_username_password",
    "user_name": "",
    "password": "********",
    "enable_ssl_tls": true,
    "authentication_method": "authmethod_plain",
    "domain": "",
    "verify_ssl_certs": true,
    "enable_start_tls": true
  },
  "sso_settings": {
    "entity_id": "",
    "issuer_uri": "",
    "idp_image_url": "",
    "metadata": "",
    "metadata_url": "",
    "idp_name": "",
    "enable_sso": false,
    "enable_sso_idp_login": false,
    "enable_jit_provisioning": false
  },
  "host_expiry_settings": {
    "host_expiry_enabled": false,
    "host_expiry_window": 0
  },
  "activity_expiry_settings": {
    "activity_expiry_enabled": false,
    "activity_expiry_window": 0
  },
  "features": {
    "enable_host_users": true,
    "enable_software_inventory": true,
    "additional_queries": null
  },
  "mdm": {
    "apple_bm_default_team": "",
    "apple_bm_terms_expired": false,
    "enabled_and_configured": true,
    "windows_enabled_and_configured": true,
    "enable_disk_encryption": true,
    "macos_updates": {
      "minimum_version": "12.3.1",
      "deadline": "2022-01-01"
    },
    "ios_updates": {
      "minimum_version": "17.0.1",
      "deadline": "2024-08-01"
    },
    "ipados_updates": {
      "minimum_version": "17.0.1",
      "deadline": "2024-08-01"
    },
    "windows_updates": {
      "deadline_days": 5,
      "grace_period_days": 1
    },
    "macos_settings": {
      "custom_settings": [
        {
          "path": "path/to/profile1.mobileconfig",
          "labels": ["Label 1", "Label 2"]
        }
      ]
    },
    "windows_settings": {
      "custom_settings": [
        {
         "path": "path/to/profile2.xml",
         "labels": ["Label 3", "Label 4"]
        }
      ],
    },
    "scripts": ["path/to/script.sh"],
    "end_user_authentication": {
      "entity_id": "",
      "issuer_uri": "",
      "metadata": "",
      "metadata_url": "",
      "idp_name": ""
    },
    "macos_migration": {
      "enable": false,
      "mode": "voluntary",
      "webhook_url": "https://webhook.example.com"
    },
    "macos_setup": {
      "bootstrap_package": "",
      "enable_end_user_authentication": false,
      "macos_setup_assistant": "path/to/config.json",
      "enable_release_device_manually": true
    }
  },
  "agent_options": {
    "spec": {
      "config": {
        "options": {
          "pack_delimiter": "/",
          "logger_tls_period": 10,
          "distributed_plugin": "tls",
          "disable_distributed": false,
          "logger_tls_endpoint": "/api/v1/osquery/log",
          "distributed_interval": 10,
          "distributed_tls_max_attempts": 3
        },
        "decorators": {
          "load": [
            "SELECT uuid AS host_uuid FROM system_info;",
            "SELECT hostname AS hostname FROM system_info;"
          ]
        }
      },
      "overrides": {},
      "command_line_flags": {}
    }
  },
  "license": {
     "tier": "free",
     "expiration": "0001-01-01T00:00:00Z"
   },
  "logging": {
      "debug": false,
      "json": false,
      "result": {
          "plugin": "firehose",
          "config": {
              "region": "us-east-1",
              "status_stream": "",
              "result_stream": "result-topic"
          }
      },
      "status": {
          "plugin": "filesystem",
          "config": {
              "status_log_file": "foo_status",
              "result_log_file": "",
              "enable_log_rotation": false,
              "enable_log_compression": false
          }
      }
  },
  "vulnerability_settings": {
    "databases_path": ""
  },
  "webhook_settings": {
    "host_status_webhook": {
      "enable_host_status_webhook": true,
      "destination_url": "https://server.com",
      "host_percentage": 5,
      "days_count": 7
    },
    "failing_policies_webhook":{
      "enable_failing_policies_webhook":true,
      "destination_url": "https://server.com",
      "policy_ids": [1, 2, 3],
      "host_batch_size": 1000
    },
    "vulnerabilities_webhook":{
      "enable_vulnerabilities_webhook":true,
      "destination_url": "https://server.com",
      "host_batch_size": 1000
    },
    "activities_webhook":{
      "enable_activities_webhook":true,
      "destination_url": "https://server.com"
    }
  },
  "integrations": {
    "jira": null,
    "google_calendar": [
      {
        "domain": "example.com",
        "api_key_json": {
           "type": "service_account",
           "project_id": "fleet-in-your-calendar",
           "private_key_id": "<private key id>",
           "private_key": "-----BEGIN PRIVATE KEY-----\n<private key>\n-----END PRIVATE KEY-----\n",
           "client_email": "fleet-calendar-events@fleet-in-your-calendar.iam.gserviceaccount.com",
           "client_id": "<client id>",
           "auth_uri": "https://accounts.google.com/o/oauth2/auth",
           "token_uri": "https://oauth2.googleapis.com/token",
           "auth_provider_x509_cert_url": "https://www.googleapis.com/oauth2/v1/certs",
           "client_x509_cert_url": "https://www.googleapis.com/robot/v1/metadata/x509/fleet-calendar-events%40fleet-in-your-calendar.iam.gserviceaccount.com",
           "universe_domain": "googleapis.com"
         }
      }
    ]
  },
  "logging": {
    "debug": false,
    "json": false,
    "result": {
        "plugin": "filesystem",
        "config": {
          "status_log_file": "/var/folders/xh/bxm1d2615tv3vrg4zrxq540h0000gn/T/osquery_status",
          "result_log_file": "/var/folders/xh/bxm1d2615tv3vrg4zrxq540h0000gn/T/osquery_result",
          "enable_log_rotation": false,
          "enable_log_compression": false
        }
      },
    "status": {
      "plugin": "filesystem",
      "config": {
        "status_log_file": "/var/folders/xh/bxm1d2615tv3vrg4zrxq540h0000gn/T/osquery_status",
        "result_log_file": "/var/folders/xh/bxm1d2615tv3vrg4zrxq540h0000gn/T/osquery_result",
        "enable_log_rotation": false,
        "enable_log_compression": false
      }
    }
  },
  "update_interval": {
    "osquery_detail": 3600000000000,
    "osquery_policy": 3600000000000
  },
  "vulnerabilities": {
    "cpe_database_url": "",
    "disable_schedule": false,
    "cve_feed_prefix_url": "",
    "databases_path": "",
    "disable_data_sync": false,
    "periodicity": 3600000000000,
    "recent_vulnerability_max_age": 2592000000000000
  }
}
```

### Modify configuration

Modifies the Fleet's configuration with the supplied information.

`PATCH /api/v1/fleet/config`

#### Parameters

| Name                     | Type    | In    | Description   |
| -----------------------  | ------- | ----  | ------------------------------------------------------------------------------------------------------------------------------------ |
| org_info                 | object  | body  | See [org_info](#org-info).                                                                                                           |
| server_settings          | object  | body  | See [server_settings](#server-settings).                                                                                             |
| smtp_settings            | object  | body  | See [smtp_settings](#smtp-settings).                                                                                                 |
| sso_settings             | object  | body  | See [sso_settings](#sso-settings).                                                                                                   |
| host_expiry_settings     | object  | body  | See [host_expiry_settings](#host-expiry-settings).                                                                                   |
| activity_expiry_settings | object  | body  | See [activity_expiry_settings](#activity-expiry-settings).                                                                           |
| agent_options            | objects | body  | The agent_options spec that is applied to all hosts. In Fleet 4.0.0 the `api/v1/fleet/spec/osquery_options` endpoints were removed.  |
| fleet_desktop            | object  | body  | See [fleet_desktop](#fleet-desktop).                                                                                                 |
| webhook_settings         | object  | body  | See [webhook_settings](#webhook-settings).                                                                                           |
| integrations             | object  | body  | Includes `jira`, `zendesk`, and `google_calendar` arrays. See [integrations](#integrations) for details.                             |
| mdm                      | object  | body  | See [mdm](#mdm).                                                                                                                     |
| features                 | object  | body  | See [features](#features).                                                                                                           |
| scripts                  | list    | body  | A list of script files to add so they can be executed at a later time.                                                               |
| force                    | boolean | query | Whether to force-apply the agent options even if there are validation errors.                                                        |
| dry_run                  | boolean | query | Whether to validate the configuration and return any validation errors **without** applying changes.                                 |


#### Example

`PATCH /api/v1/fleet/config`

##### Request body

```json
{
  "scripts": []
}
```

##### Default response

`Status: 200`

```json
{
  "org_info": {
    "org_name": "Fleet Device Management",
    "org_logo_url": "https://fleetdm.com/logo.png",
    "org_logo_url_light_background": "https://fleetdm.com/logo-light.png",
    "contact_url": "https://fleetdm.com/company/contact"
  },
  "server_settings": {
    "server_url": "https://localhost:8080",
    "enable_analytics": true,
    "live_query_disabled": false,
    "query_reports_disabled": false,
    "ai_features_disabled": false
  },
  "smtp_settings": {
    "enable_smtp": true,
    "configured": true,
    "sender_address": "",
    "server": "localhost",
    "port": 1025,
    "authentication_type": "authtype_username_none",
    "user_name": "",
    "password": "********",
    "enable_ssl_tls": true,
    "authentication_method": "authmethod_plain",
    "domain": "",
    "verify_ssl_certs": true,
    "enable_start_tls": true
  },
  "sso_settings": {
    "entity_id": "",
    "issuer_uri": "",
    "idp_image_url": "",
    "metadata": "",
    "metadata_url": "",
    "idp_name": "",
    "enable_sso": false,
    "enable_sso_idp_login": false,
    "enable_jit_provisioning": false
  },
  "host_expiry_settings": {
    "host_expiry_enabled": false,
    "host_expiry_window": 0
  },
  "activity_expiry_settings": {
    "activity_expiry_enabled": false,
    "activity_expiry_window": 0
  },
  "features": {
    "enable_host_users": true,
    "enable_software_inventory": true,
    "additional_queries": null
  },
  "license": {
    "tier": "free",
    "expiration": "0001-01-01T00:00:00Z"
  },
  "mdm": {
    "apple_bm_default_team": "",
    "apple_bm_terms_expired": false,
    "apple_bm_enabled_and_configured": false,
    "enabled_and_configured": false,
    "windows_enabled_and_configured": false,
    "enable_disk_encryption": true,
    "macos_updates": {
      "minimum_version": "12.3.1",
      "deadline": "2022-01-01"
    },
    "ios_updates": {
      "minimum_version": "17.0.1",
      "deadline": "2024-08-01"
    },
    "ipados_updates": {
      "minimum_version": "17.0.1",
      "deadline": "2024-08-01"
    },
    "windows_updates": {
      "deadline_days": 5,
      "grace_period_days": 1
    },
    "macos_settings": {
      "custom_settings": [
        {
          "path": "path/to/profile1.mobileconfig",
          "labels_exclude_any": ["Label 1", "Label 2"]
        },
        {
          "path": "path/to/profile2.json",
          "labels_include_all": ["Label 3", "Label 4"]
        },
      ]
    },
    "windows_settings": {
      "custom_settings": [
        {
          "path": "path/to/profile3.xml",
          "labels_exclude_any": ["Label 1", "Label 2"]
        }
      ]
    },
    "end_user_authentication": {
      "entity_id": "",
      "issuer_uri": "",
      "metadata": "",
      "metadata_url": "",
      "idp_name": ""
    },
    "macos_migration": {
      "enable": false,
      "mode": "voluntary",
      "webhook_url": "https://webhook.example.com"
    },
    "macos_setup": {
      "bootstrap_package": "",
      "enable_end_user_authentication": false,
      "macos_setup_assistant": "path/to/config.json"
    }
  },
  "agent_options": {
    "config": {
      "options": {
        "pack_delimiter": "/",
        "logger_tls_period": 10,
        "distributed_plugin": "tls",
        "disable_distributed": false,
        "logger_tls_endpoint": "/api/v1/osquery/log",
        "distributed_interval": 10,
        "distributed_tls_max_attempts": 3
      },
      "decorators": {
        "load": [
          "SELECT uuid AS host_uuid FROM system_info;",
          "SELECT hostname AS hostname FROM system_info;"
        ]
      }
    },
    "overrides": {},
    "command_line_flags": {}
  },
  "vulnerability_settings": {
    "databases_path": ""
  },
  "fleet_desktop": {
    "transparency_url": "https://fleetdm.com/better"
  },
  "webhook_settings": {
    "host_status_webhook": {
      "enable_host_status_webhook": true,
      "destination_url": "https://server.com",
      "host_percentage": 5,
      "days_count": 7
    },
    "failing_policies_webhook":{
      "enable_failing_policies_webhook":true,
      "destination_url": "https://server.com",
      "policy_ids": [1, 2, 3],
      "host_batch_size": 1000
    },
    "vulnerabilities_webhook":{
      "enable_vulnerabilities_webhook":true,
      "destination_url": "https://server.com",
      "host_batch_size": 1000
    },
    "activities_webhook":{
      "enable_activities_webhook":true,
      "destination_url": "https://server.com"
    }
  },
  "integrations": {
    "jira": [
      {
        "url": "https://jiraserver.com",
        "username": "some_user",
        "password": "sec4et!",
        "project_key": "jira_project",
        "enable_software_vulnerabilities": false
      }
    ],
    "google_calendar": [
      {
        "domain": "",
        "api_key_json": null
      }
    ]
  },
  "logging": {
      "debug": false,
      "json": false,
      "result": {
          "plugin": "firehose",
          "config": {
            "region": "us-east-1",
            "status_stream": "",
            "result_stream": "result-topic"
          }
      },
      "status": {
          "plugin": "filesystem",
          "config": {
            "status_log_file": "foo_status",
            "result_log_file": "",
            "enable_log_rotation": false,
            "enable_log_compression": false
          }
      }
  },
  "scripts": []
}
```


#### org_info

| Name                              | Type    | Description   |
| ---------------------             | ------- | ----------------------------------------------------------------------------------- |
| org_name                          | string  | The organization name.                                                              |
| org_logo_url                      | string  | The URL for the organization logo.                                                  |
| org_logo_url_light_background     | string  | The URL for the organization logo displayed in Fleet on top of light backgrounds.   |
| contact_url                       | string  | A URL that can be used by end users to contact the organization.                    |

<br/>

##### Example request body

```json
{
  "org_info": {
    "org_name": "Fleet Device Management",
    "org_logo_url": "https://fleetdm.com/logo.png",
    "org_logo_url_light_background": "https://fleetdm.com/logo-light.png",
    "contact_url": "https://fleetdm.com/company/contact"
  }
}
```

#### server_settings

| Name                              | Type    | Description   |
| ---------------------             | ------- | ------------------------------------------------------------------------------------------- |
| server_url                        | string  | The Fleet server URL.                                                                       |
| enable_analytics                  | boolean | Whether to send anonymous usage statistics. Always enabled for Fleet Premium customers.     |
| live_query_disabled               | boolean | Whether the live query capabilities are disabled.                                           |
| query_reports_disabled            | boolean | Whether query report capabilities are disabled.                                             |
| ai_features_disabled              | boolean | Whether AI features are disabled.                                                           |
| query_report_cap                  | integer | The maximum number of results to store per query report before the report is clipped. If increasing this cap, we recommend enabling reports for one query at time and monitoring your infrastructure. (Default: `1000`) |

<br/>

##### Example request body

```json
{
  "server_settings": {
    "server_url": "https://localhost:8080",
    "enable_analytics": true, 
    "live_query_disabled": false,
    "query_reports_disabled": false,
    "ai_features_disabled": false
  }
}
```

#### smtp_settings

| Name                              | Type    | Description   |
| ---------------------             | ------- | --------------------------------------------------------------------------------------------------------------------------------------------------------------------- |
| enable_smtp                       | boolean | Whether SMTP is enabled for the Fleet app.                                                                                                                            |
| sender_address                    | string  | The sender email address for the Fleet app. An invitation email is an example of the emails that may use this sender address                                          |
| server                            | string  | The SMTP server for the Fleet app.                                                                                                                                    |
| port                              | integer | The SMTP port for the Fleet app.                                                                                                                                      |
| authentication_type               | string  | The authentication type used by the SMTP server. Options include `"authtype_username_and_password"` or `"none"`                                                       |
| user_name                         | string  | The username used to authenticate requests made to the SMTP server.                                                                                                   |
| password                          | string  | The password used to authenticate requests made to the SMTP server.                                                                                                   |
| enable_ssl_tls                    | boolean | Whether or not SSL and TLS are enabled for the SMTP server.                                                                                                           |
| authentication_method             | string  | The authentication method used to make authenticate requests to SMTP server. Options include `"authmethod_plain"`, `"authmethod_cram_md5"`, and `"authmethod_login"`. |
| domain                            | string  | The domain for the SMTP server.                                                                                                                                       |
| verify_ssl_certs                  | boolean | Whether or not SSL certificates are verified by the SMTP server. Turn this off (not recommended) if you use a self-signed certificate.                                |
| enabled_start_tls                 | boolean | Detects if STARTTLS is enabled in your SMTP server and starts to use it.                                                                                              |

<br/>

##### Example request body

```json
{
  "smtp_settings": {
    "enable_smtp": true,
    "sender_address": "",
    "server": "localhost",
    "port": 1025,
    "authentication_type": "authtype_username_none",
    "user_name": "",
    "password": "",
    "enable_ssl_tls": true,
    "authentication_method": "authmethod_plain",
    "domain": "",
    "verify_ssl_certs": true,
    "enable_start_tls": true
  }
}
```

#### sso_settings

| Name                              | Type    | Description   |
| ---------------------             | ------- | ---------------------------------------------------------------------------------------------------------------------------------------------------------------------- |
| enable_sso                        | boolean | Whether or not SSO is enabled for the Fleet application. If this value is true, you must also include most of the SSO settings parameters below.                       |
| entity_id                         | string  | The required entity ID is a URI that you use to identify Fleet when configuring the identity provider. Must be 5 or more characters.                                   |
| issuer_uri                        | string  | The URI you provide here must exactly match the Entity ID field used in the identity provider configuration.                                                           |
| idp_image_url                     | string  | An optional link to an image such as a logo for the identity provider.                                                                                                 |
| metadata_url                      | string  | A URL that references the identity provider metadata. If available from the identity provider, this is the preferred means of providing metadata. Must be either https or http |
| metadata                          | string  |  Metadata provided by the identity provider. Either `metadata` or a `metadata_url` must be provided.                                                                   |
| enable_sso_idp_login              | boolean | Determines whether Identity Provider (IdP) initiated login for Single sign-on (SSO) is enabled for the Fleet application.                                              |
| enable_jit_provisioning           | boolean | _Available in Fleet Premium._ When enabled, allows [just-in-time user provisioning](https://fleetdm.com/docs/deploy/single-sign-on-sso#just-in-time-jit-user-provisioning). |

<br/>

##### Example request body

```json
{
  "sso_settings": {
    "enable_sso": false,
    "entity_id": "",
    "issuer_uri": "",
    "idp_image_url": "",
    "metadata_url": "",
    "metadata": "",
    "idp_name": "",
    "enable_sso_idp_login": false,
    "enable_jit_provisioning": false
  }
}
```

#### host_expiry_settings

| Name                              | Type    | Description   |
| ---------------------             | ------- | -------------------------------------------------------------------------------------------------------------------------------------------------------------- |
| host_expiry_enabled               | boolean | When enabled, allows automatic cleanup of hosts that have not communicated with Fleet in some number of days.                                                  |
| host_expiry_window                | integer | If a host has not communicated with Fleet in the specified number of days, it will be removed. Must be greater than 0 if host_expiry_enabled is set to true.   |

<br/>

##### Example request body

```json
{
  "host_expiry_settings": {
    "host_expiry_enabled": true,
    "host_expiry_window": 7
  }
}
```

#### activity_expiry_settings

| Name                              | Type    | Description   |
| ---------------------             | ------- | --------------------------------------------------------------------------------------------------------------------------------- |
| activity_expiry_enabled           | boolean | When enabled, allows automatic cleanup of activities (and associated live query data) older than the specified number of days.    |
| activity_expiry_window            | integer | The number of days to retain activity records, if activity expiry is enabled.                                                     |

<br/>

##### Example request body

```json
{
  "activity_expiry_settings": {
    "activity_expiry_enabled": true,
    "activity_expiry_window": 90
  }
}
```

#### fleet_desktop

_Available in Fleet Premium._

| Name                              | Type    | Description   |
| ---------------------             | ------- | -------------------------------------------------------------------------------- |
| transparency_url                  | string  | The URL used to display transparency information to users of Fleet Desktop.      |

<br/>

##### Example request body

```json
{
  "fleet_desktop": {
    "transparency_url": "https://fleetdm.com/better"
  }
}
```

#### webhook_settings

<!--
+ [`webhook_settings.host_status_webhook`](#webhook-settings-host-status-webhook)
+ [`webhook_settings.failing_policies_webhook`](#webhook-settings-failing-policies-webhook)
+ [`webhook_settings.vulnerabilities_webhook`](#webhook-settings-vulnerabilities-webhook)
+ [`webhook_settings.activities_webhook`](#webhook-settings-activities-webhook)
-->

| Name                              | Type  | Description   |
| ---------------------             | ----- | ---------------------------------------------------------------------------------------------- |
| host_status_webhook               | list  | See [`webhook_settings.host_status_webhook`](#webhook-settings-host-status-webhook).           |
| failing_policies_webhook          | list  | See [`webhook_settings.failing_policies_webhook`](#webhook-settings-failing-policies-webhook). |
| vulnerabilities_webhook           | list  | See [`webhook_settings.vulnerabilities_webhook`](#webhook-settings-vulnerabilities-webhook).   |
| activities_webhook                | list  | See [`webhook_settings.activities_webhook`](#webhook-settings-activities-webhook).             |

<br/>

##### webhook_settings.host_status_webhook

`webhook_settings.host_status_webhook` is an object with the following structure:

| Name                              | Type    | Description   |
| ---------------------             | ------- | ------------------------------------------------------------------------------------------------------------------------------------------- |
| enable_host_status_webhook        | boolean | Whether or not the host status webhook is enabled.                                                                                          |
| destination_url                   | string  | The URL to deliver the webhook request to.                                                                                                  |
| host_percentage                   | integer | The minimum percentage of hosts that must fail to check in to Fleet in order to trigger the webhook request.                                |
| days_count                        | integer | The minimum number of days that the configured `host_percentage` must fail to check in to Fleet in order to trigger the webhook request.    |

<br/>

##### webhook_settings.failing_policies_webhook

`webhook_settings.failing_policies_webhook` is an object with the following structure:

| Name                              | Type    | Description   |
| ---------------------             | ------- | ------------------------------------------------------------------------------------------------------------------- |
| enable_failing_policies_webhook   | boolean | Whether or not the failing policies webhook is enabled.                                                             |
| destination_url                   | string  | The URL to deliver the webhook requests to.                                                                         |
| policy_ids                        | array   | List of policy IDs to enable failing policies webhook.                                                              |
| host_batch_size                   | integer | Maximum number of hosts to batch on failing policy webhook requests. The default, 0, means no batching (all hosts failing a policy are sent on one request). |

<br/>

##### webhook_settings.vulnerabilities_webhook

`webhook_settings.vulnerabilities_webhook` is an object with the following structure:

| Name                              | Type    | Description   |
| ---------------------             | ------- | ------------------------------------------------------------------------------------------------------------------------------------------------------- |
| enable_vulnerabilities_webhook    | boolean | Whether or not the vulnerabilities webhook is enabled.                                                                                                  |
| destination_url                   | string  | The URL to deliver the webhook requests to.                                                                                                             |
| host_batch_size                   | integer | Maximum number of hosts to batch on vulnerabilities webhook requests. The default, 0, means no batching (all vulnerable hosts are sent on one request). |

<br/>

##### webhook_settings.activities_webhook

`webhook_settings.activities_webhook` is an object with the following structure:

| Name                              | Type    | Description   |
| ---------------------             | ------- | --------------------------------------------------------- |
| enable_activities_webhook         | boolean | Whether or not the activity feed webhook is enabled.      |
| destination_url                   | string  | The URL to deliver the webhook requests to.               |

<br/>

##### Example request body

```json
{
  "webhook_settings": {
    "host_status_webhook": {
      "enable_host_status_webhook": true,
      "destination_url": "https://server.com",
      "host_percentage": 5,
      "days_count": 7
    },
    "failing_policies_webhook":{
      "enable_failing_policies_webhook": true,
      "destination_url": "https://server.com",
      "policy_ids": [1, 2, 3],
      "host_batch_size": 1000
    },
    "vulnerabilities_webhook":{
      "enable_vulnerabilities_webhook":true,
      "destination_url": "https://server.com",
      "host_batch_size": 1000
    },
    "activities_webhook":{
      "enable_activities_webhook":true,
      "destination_url": "https://server.com"
    }
  }
}
```

#### integrations

<!--
+ [`integrations.jira`](#integrations-jira)
+ [`integrations.zendesk`](#integrations-zendesk)
+ [`integrations.google_calendar`](#integrations-google-calendar)
-->

| Name                  | Type  | Description   |
| --------------------- | ----- | -------------------------------------------------------------------- |
| jira                  | list  | See [`integrations.jira`](#integrations-jira).                       |
| zendesk               | list  | See [`integrations.zendesk`](#integrations-zendesk).                 |
| google_calendar       | list  | See [`integrations.google_calendar`](#integrations-google-calendar). |


> Note that when making changes to the `integrations` object, all integrations must be provided (not just the one being modified). This is because the endpoint will consider missing integrations as deleted.

<br/>

##### integrations.jira

`integrations.jira` is an array of objects with the following structure:

| Name                              | Type    | Description   |
| ---------------------             | ------- | -------------------------------------------------------------------------------------------------------------------------------------------------------------------------------------- |
| enable_software_vulnerabilities   | boolean | Whether or not Jira integration is enabled for software vulnerabilities. Only one vulnerability automation can be enabled at a given time (enable_vulnerabilities_webhook and enable_software_vulnerabilities). |
| enable_failing_policies           | boolean | Whether or not Jira integration is enabled for failing policies. Only one failing policy automation can be enabled at a given time (enable_failing_policies_webhook and enable_failing_policies). |
| url                               | string  | The URL of the Jira server to integrate with. |
| username                          | string  | The Jira username to use for this Jira integration. |
| api_token                         | string  | The API token of the Jira username to use for this Jira integration. |
| project_key                       | string  | The Jira project key to use for this integration. Jira tickets will be created in this project. |

<br/>

##### integrations.zendesk

`integrations.zendesk` is an array of objects with the following structure:

| Name                              | Type    | Description   |
| ---------------------             | ------- | -------------------------------------------------------------------------------------------------------------------------------------------------------------------------------------- |
| enable_software_vulnerabilities   | boolean | Whether or not Zendesk integration is enabled for software vulnerabilities. Only one vulnerability automation can be enabled at a given time (enable_vulnerabilities_webhook and enable_software_vulnerabilities). |
| enable_failing_policies           | boolean | Whether or not Zendesk integration is enabled for failing policies. Only one failing policy automation can be enabled at a given time (enable_failing_policies_webhook and enable_failing_policies). |
| url                               | string  | The URL of the Zendesk server to integrate with. |
| email                             | string  | The Zendesk user email to use for this Zendesk integration. |
| api_token                         | string  | The Zendesk API token to use for this Zendesk integration. |
| group_id                          | integer | The Zendesk group id to use for this integration. Zendesk tickets will be created in this group. |

<br/>

##### integrations.google_calendar

`integrations.google_calendar` is an array of objects with the following structure:

| Name                              | Type    | Description   |
| ---------------------             | ------- | --------------------------------------------------------------------------------------------------------------------- |
| domain                            | string  | The domain for the Google Workspace service account to be used for this calendar integration.                         |
| api_key_json                      | object  | The private key JSON downloaded when generating the service account API key to be used for this calendar integration. |

<br/>

##### Example request body

```json
{
  "integrations": {
    "jira": [
      {
        "enable_software_vulnerabilities": false,
        "enable_failing_poilicies": true,
        "url": "https://jiraserver.com",
        "username": "some_user",
        "api_token": "<TOKEN>",
        "project_key": "jira_project",
      }
    ],
    "zendesk": [],
    "google_calendar": [
      {
        "domain": "https://domain.com",
        "api_key_json": "<API KEY JSON>"
      }
    ]
  }
}
```

#### mdm

| Name                              | Type    | Description   |
| ---------------------             | ------- | -------------------------------------------------------------------------------------------------------------------------------------------------------------------------------------- |
| apple_bm_default_team             | string  | _Available in Fleet Premium._ The default team to use with Apple Business Manager. |
| windows_enabled_and_configured    | boolean | Enables Windows MDM support. |
| enable_disk_encryption            | boolean | _Available in Fleet Premium._ Hosts that belong to no team will have disk encryption enabled if set to true. |
| macos_updates         | object  | See [`mdm.macos_updates`](#mdm-macos-updates). |
| ios_updates         | object  | See [`mdm.ios_updates`](#mdm-ios-updates). |
| ipados_updates         | object  | See [`mdm.ipados_updates`](#mdm-ipados-updates). |
| windows_updates         | object  | See [`mdm.window_updates`](#mdm-windows-updates). |
| macos_migration         | object  | See [`mdm.macos_migration`](#mdm-macos-migration). |
| macos_setup         | object  | See [`mdm.macos_setup`](#mdm-macos-setup). |
| macos_settings         | object  | See [`mdm.macos_settings`](#mdm-macos-settings). |
| windows_settings         | object  | See [`mdm.windows_settings`](#mdm-windows-settings). |

<br/>

##### mdm.macos_updates

_Available in Fleet Premium._

`mdm.macos_updates` is an object with the following structure:

| Name                              | Type    | Description   |
| ---------------------             | ------- | -------------------------------------------------------------------------------------------------------------------------------------------------------------------------------------- |
| minimum_version                   | string  | Hosts that belong to no team will be nudged until their macOS is at or above this version. |
| deadline                          | string  | Hosts that belong to no team won't be able to dismiss the Nudge window once this deadline is past. |

<br/>

##### mdm.ios_updates

_Available in Fleet Premium._

`mdm.ios_updates` is an object with the following structure:

| Name                              | Type    | Description   |
| ---------------------             | ------- | -------------------------------------------------------------------------------------------------------------------------------------------------------------------------------------- |
| minimum_version                   | string  | Hosts that belong to no team and are enrolled into Fleet's MDM will be nudged until their iOS is at or above this version. |
| deadline                          | string  | Hosts that belong to no team and are enrolled into Fleet's MDM won't be able to dismiss the Nudge window once this deadline is past. |

<br/>

##### mdm.ipados_updates

_Available in Fleet Premium._

`mdm.ipados_updates` is an object with the following structure:

| Name                              | Type    | Description   |
| ---------------------             | ------- | -------------------------------------------------------------------------------------------------------------------------------------------------------------------------------------- |
| minimum_version                   | string  | Hosts that belong to no team and are enrolled into Fleet's MDM will be nudged until their iPadOS is at or above this version. |
| deadline                          | string  | Hosts that belong to no team and are enrolled into Fleet's MDM won't be able to dismiss the Nudge window once this deadline is past. |

<br/>

##### mdm.windows_updates

_Available in Fleet Premium._

`mdm.windows_updates` is an object with the following structure:

| Name                              | Type    | Description   |
| ---------------------             | ------- | -------------------------------------------------------------------------------------------------------------------------------------------------------------------------------------- |
| deadline_days                     | integer | Hosts that belong to no team will have this number of days before updates are installed on Windows. |
| grace_period_days                 | integer | Hosts that belong to no team will have this number of days before Windows restarts to install updates. |

<br/>

##### mdm.macos_migration

_Available in Fleet Premium._

`mdm.macos_migration` is an object with the following structure:

| Name                              | Type    | Description   |
| ---------------------             | ------- | -------------------------------------------------------------------------------------------------------------------------------------------------------------------------------------- |
| enable                            | boolean | Whether to enable the end user migration workflow for devices migrating from your old MDM solution. |
| mode                              | string  | The end user migration workflow mode for devices migrating from your old MDM solution. Options are `"voluntary"` or `"forced"`. |
| webhook_url                       | string  | The webhook url configured to receive requests to unenroll devices migrating from your old MDM solution. |

<br/>

##### mdm.macos_setup

_Available in Fleet Premium._

`mdm.macos_setup` is an object with the following structure:

| Name                              | Type    | Description   |
| ---------------------             | ------- | -------------------------------------------------------------------------------------------------------------------------------------------------------------------------------------- |
| enable_end_user_authentication    | boolean | If set to true, end user authentication will be required during automatic MDM enrollment of new macOS devices. Settings for your IdP provider must also be [configured](https://fleetdm.com/docs/using-fleet/mdm-macos-setup-experience#end-user-authentication-and-eula). |

<br/>

##### mdm.macos_settings

`mdm.macos_settings` is an object with the following structure:

| Name                              | Type    | Description   |
| ---------------------             | ------- | -------------------------------------------------------------------------------------------------------------------------------------------------------------------------------------- |
| custom_settings                   | list    | macOS hosts that belong to no team will have custom profiles applied. |

<br/>

##### mdm.windows_settings

`mdm.windows_settings` is an object with the following structure:

| Name                              | Type    | Description   |
| ---------------------             | ------- | -------------------------------------------------------------------------------------------------------------------------------------------------------------------------------------- |
| custom_settings                   | list    | Windows hosts that belong to no team will have custom profiles applied. |

<br/>

##### Example request body

```json
{
  "mdm": {
    "apple_bm_default_team": "",
    "windows_enabled_and_configured": false,
    "enable_disk_encryption": true,
    "macos_updates": {
      "minimum_version": "12.3.1",
      "deadline": "2022-01-01"
    },
    "windows_updates": {
      "deadline_days": 5,
      "grace_period_days": 1
    },
    "macos_settings": {
      "custom_settings": [
        {
          "path": "path/to/profile1.mobileconfig",
          "labels": ["Label 1", "Label 2"]
        },
        {
          "path": "path/to/profile2.json",
          "labels": ["Label 3", "Label 4"]
        },
      ]
    },
    "windows_settings": {
      "custom_settings": [
        {
          "path": "path/to/profile3.xml",
          "labels": ["Label 1", "Label 2"]
        }
      ]     
    },
    "end_user_authentication": {
      "entity_id": "",
      "issuer_uri": "",
      "metadata": "",
      "metadata_url": "",
      "idp_name": ""
    },
    "macos_migration": {
      "enable": false,
      "mode": "voluntary",
      "webhook_url": "https://webhook.example.com"
    },
    "macos_setup": {
      "bootstrap_package": "",
      "enable_end_user_authentication": false,
      "macos_setup_assistant": "path/to/config.json"
    }
  }
}
```

#### Features

| Name                              | Type    | Description   |
| ---------------------             | ------- | -------------------------------------------------------------------------------------------------------------------------------------------------------------------------------------- |
| enable_host_users                 | boolean | Whether to enable the users feature in Fleet. (Default: `true`)                                                                          |
| enable_software_inventory         | boolean | Whether to enable the software inventory feature in Fleet. (Default: `true`)                                                             |
| additional_queries                | boolean | Whether to enable additional queries on hosts. (Default: `null`)                                                                         |

<br/>

##### Example request body

```json
{
  "features": {
    "enable_host_users": true,
    "enable_software_inventory": true,
    "additional_queries": null
  }
}
```



### Get global enroll secrets

Returns the valid global enroll secrets.

`GET /api/v1/fleet/spec/enroll_secret`

#### Parameters

None.

#### Example

`GET /api/v1/fleet/spec/enroll_secret`

##### Default response

`Status: 200`

```json
{
    "spec": {
        "secrets": [
            {
                "secret": "vhPzPOnCMOMoqSrLxKxzSADyqncayacB",
                "created_at": "2021-11-12T20:24:57Z"
            },
            {
                "secret": "jZpexWGiXmXaFAKdrdttFHdJBqEnqlVF",
                "created_at": "2021-11-12T20:24:57Z"
            }
        ]
    }
}
```

### Modify global enroll secrets

Replaces all existing global enroll secrets.

`POST /api/v1/fleet/spec/enroll_secret`

#### Parameters

| Name      | Type    | In   | Description                                                        |
| --------- | ------- | ---- | ------------------------------------------------------------------ |
| spec      | object  | body | **Required**. Attribute "secrets" must be a list of enroll secrets |

#### Example

Replace all global enroll secrets with a new enroll secret.

`POST /api/v1/fleet/spec/enroll_secret`

##### Request body

```json
{
    "spec": {
        "secrets": [
            {
                "secret": "KuSkYFsHBQVlaFtqOLwoUIWniHhpvEhP"
            }
        ]
    }
}
```

##### Default response

`Status: 200`

```json
{}
```

#### Example

Delete all global enroll secrets.

`POST /api/v1/fleet/spec/enroll_secret`

##### Request body

```json
{
    "spec": {
        "secrets": []
    }
}
```

##### Default response

`Status: 200`

```json
{}
```

### Get team enroll secrets

Returns the valid team enroll secrets.

`GET /api/v1/fleet/teams/:id/secrets`

#### Parameters

None.

#### Example

`GET /api/v1/fleet/teams/1/secrets`

##### Default response

`Status: 200`

```json
{
  "secrets": [
    {
      "created_at": "2021-06-16T22:05:49Z",
      "secret": "aFtH2Nq09hrvi73ErlWNQfa7M53D3rPR",
      "team_id": 1
    }
  ]
}
```


### Modify team enroll secrets

Replaces all existing team enroll secrets.

`PATCH /api/v1/fleet/teams/:id/secrets`

#### Parameters

| Name      | Type    | In   | Description                            |
| --------- | ------- | ---- | -------------------------------------- |
| id        | integer | path | **Required**. The team's id.           |
| secrets   | array   | body | **Required**. A list of enroll secrets |

#### Example

Replace all of a team's existing enroll secrets with a new enroll secret

`PATCH /api/v1/fleet/teams/2/secrets`

##### Request body

```json
{
  "secrets": [
    {
      "secret": "n07v32y53c237734m3n201153c237"
    }
  ]
}
```

##### Default response

`Status: 200`

```json
{
  "secrets": [
    {
      "secret": "n07v32y53c237734m3n201153c237",
      "created_at": "0001-01-01T00:00:00Z"
    }
  ]
}
```

#### Example

Delete all of a team's existing enroll secrets

`PATCH /api/v1/fleet/teams/2/secrets`

##### Request body

```json
{
  "secrets": []
}
```

##### Default response

`Status: 200`

```json
{
  "secrets": null
}
```

### Create invite

`POST /api/v1/fleet/invites`

#### Parameters

| Name        | Type    | In   | Description                                                                                                                                           |
| ----------- | ------- | ---- | ----------------------------------------------------------------------------------------------------------------------------------------------------- |
| global_role | string  | body | Role the user will be granted. Either a global role is needed, or a team role.                                                                        |
| email       | string  | body | **Required.** The email of the invited user. This email will receive the invitation link.                                                             |
| name        | string  | body | **Required.** The name of the invited user.                                                                                                           |
| sso_enabled | boolean | body | **Required.** Whether or not SSO will be enabled for the invited user.                                                                                |
| teams       | list    | body | _Available in Fleet Premium_. A list of the teams the user is a member of. Each item includes the team's ID and the user's role in the specified team. |

#### Example

##### Request body

```json
{
  "email": "john_appleseed@example.com",
  "name": "John",
  "sso_enabled": false,
  "global_role": null,
  "teams": [
    {
      "id": 2,
      "role": "observer"
    },
    {
      "id": 3,
      "role": "maintainer"
    }
  ]
}
```

`POST /api/v1/fleet/invites`

##### Default response

`Status: 200`

```json
{
  "invite": {
    "created_at": "0001-01-01T00:00:00Z",
    "updated_at": "0001-01-01T00:00:00Z",
    "id": 3,
    "invited_by": 1,
    "email": "john_appleseed@example.com",
    "name": "John",
    "sso_enabled": false,
    "teams": [
      {
        "id": 10,
        "created_at": "0001-01-01T00:00:00Z",
        "name": "Apples",
        "description": "",
        "agent_options": null,
        "user_count": 0,
        "host_count": 0,
        "role": "observer"
      },
      {
        "id": 14,
        "created_at": "0001-01-01T00:00:00Z",
        "name": "Best of the Best Engineering",
        "description": "",
        "agent_options": null,
        "user_count": 0,
        "host_count": 0,
        "role": "maintainer"
      }
    ]
  }
}
```

### List invites

Returns a list of the active invitations in Fleet.

`GET /api/v1/fleet/invites`

#### Parameters

| Name            | Type   | In    | Description                                                                                                                   |
| --------------- | ------ | ----- | ----------------------------------------------------------------------------------------------------------------------------- |
| order_key       | string | query | What to order results by. Can be any column in the invites table.                                                             |
| order_direction | string | query | **Requires `order_key`**. The direction of the order given the order key. Options include `asc` and `desc`. Default is `asc`. |
| query           | string | query | Search query keywords. Searchable fields include `name` and `email`.                                                          |

#### Example

`GET /api/v1/fleet/invites`

##### Default response

`Status: 200`

```json
{
  "invites": [
    {
      "created_at": "0001-01-01T00:00:00Z",
      "updated_at": "0001-01-01T00:00:00Z",
      "id": 3,
      "email": "john_appleseed@example.com",
      "name": "John",
      "sso_enabled": false,
      "global_role": "admin",
      "teams": []
    },
    {
      "created_at": "0001-01-01T00:00:00Z",
      "updated_at": "0001-01-01T00:00:00Z",
      "id": 4,
      "email": "bob_marks@example.com",
      "name": "Bob",
      "sso_enabled": false,
      "global_role": "admin",
      "teams": []
    }
  ]
}
```

### Delete invite

Delete the specified invite from Fleet.

`DELETE /api/v1/fleet/invites/:id`

#### Parameters

| Name | Type    | In   | Description                  |
| ---- | ------- | ---- | ---------------------------- |
| id   | integer | path | **Required.** The user's id. |

#### Example

`DELETE /api/v1/fleet/invites/123`

##### Default response

`Status: 200`


### Verify invite

Verify the specified invite.

`GET /api/v1/fleet/invites/:token`

#### Parameters

| Name  | Type    | In   | Description                            |
| ----- | ------- | ---- | -------------------------------------- |
| token | integer | path | **Required.** The user's invite token. |

#### Example

`GET /api/v1/fleet/invites/abcdef012456789`

##### Default response

`Status: 200`

```json
{
    "invite": {
        "created_at": "2021-01-15T00:58:33Z",
        "updated_at": "2021-01-15T00:58:33Z",
        "id": 4,
        "email": "steve@example.com",
        "name": "Steve",
        "sso_enabled": false,
        "global_role": "admin",
        "teams": []
    }
}
```

##### Not found

`Status: 404`

```json
{
    "message": "Resource Not Found",
    "errors": [
        {
            "name": "base",
            "reason": "Invite with token <token> was not found in the datastore"
        }
    ]
}
```

### Update invite

`PATCH /api/v1/fleet/invites/:id`

#### Parameters

| Name        | Type    | In   | Description                                                                                                                                           |
| ----------- | ------- | ---- | ----------------------------------------------------------------------------------------------------------------------------------------------------- |
| global_role | string  | body | Role the user will be granted. Either a global role is needed, or a team role.                                                                        |
| email       | string  | body | The email of the invited user. Updates on the email won't resend the invitation.                                                             |
| name        | string  | body | The name of the invited user.                                                                                                           |
| sso_enabled | boolean | body | Whether or not SSO will be enabled for the invited user.                                                                                |
| teams       | list    | body | _Available in Fleet Premium_. A list of the teams the user is a member of. Each item includes the team's ID and the user's role in the specified team. |

#### Example

`PATCH /api/v1/fleet/invites/123`

##### Request body

```json
{
  "email": "john_appleseed@example.com",
  "name": "John",
  "sso_enabled": false,
  "global_role": null,
  "teams": [
    {
      "id": 2,
      "role": "observer"
    },
    {
      "id": 3,
      "role": "maintainer"
    }
  ]
}
```

##### Default response

`Status: 200`

```json
{
  "invite": {
    "created_at": "0001-01-01T00:00:00Z",
    "updated_at": "0001-01-01T00:00:00Z",
    "id": 3,
    "invited_by": 1,
    "email": "john_appleseed@example.com",
    "name": "John",
    "sso_enabled": false,
    "teams": [
      {
        "id": 10,
        "created_at": "0001-01-01T00:00:00Z",
        "name": "Apples",
        "description": "",
        "agent_options": null,
        "user_count": 0,
        "host_count": 0,
        "role": "observer"
      },
      {
        "id": 14,
        "created_at": "0001-01-01T00:00:00Z",
        "name": "Best of the Best Engineering",
        "description": "",
        "agent_options": null,
        "user_count": 0,
        "host_count": 0,
        "role": "maintainer"
      }
    ]
  }
}
```

### Version

Get version and build information from the Fleet server.

`GET /api/v1/fleet/version`

#### Parameters

None.

#### Example

`GET /api/v1/fleet/version`

##### Default response

`Status: 200`

```json
{
  "version": "3.9.0-93-g1b67826f-dirty",
  "branch": "version",
  "revision": "1b67826fe4bf40b2f45ec53e01db9bf467752e74",
  "go_version": "go1.15.7",
  "build_date": "2021-03-27T00:28:48Z",
  "build_user": "zwass"
}
```

---

## Hosts

- [On the different timestamps in the host data structure](#on-the-different-timestamps-in-the-host-data-structure)
- [List hosts](#list-hosts)
- [Count hosts](#count-hosts)
- [Get hosts summary](#get-hosts-summary)
- [Get host](#get-host)
- [Get host by identifier](#get-host-by-identifier)
- [Get host by device token](#get-host-by-device-token)
- [Delete host](#delete-host)
- [Refetch host](#refetch-host)
- [Transfer hosts to a team](#transfer-hosts-to-a-team)
- [Transfer hosts to a team by filter](#transfer-hosts-to-a-team-by-filter)
- [Turn off MDM for a host](#turn-off-mdm-for-a-host)
- [Bulk delete hosts by filter or ids](#bulk-delete-hosts-by-filter-or-ids)
- [Get human-device mapping](#get-human-device-mapping)
- [Update custom human-device mapping](#update-custom-human-device-mapping)
- [Get host's device health report](#get-hosts-device-health-report)
- [Get host's mobile device management (MDM) information](#get-hosts-mobile-device-management-mdm-information)
- [Get mobile device management (MDM) summary](#get-mobile-device-management-mdm-summary)
- [Get host's mobile device management (MDM) and Munki information](#get-hosts-mobile-device-management-mdm-and-munki-information)
- [Get aggregated host's mobile device management (MDM) and Munki information](#get-aggregated-hosts-macadmin-mobile-device-management-mdm-and-munki-information)
- [List host OS versions](#list-host-os-versions)
- [Get host OS version](#get-host-os-version)
- [Get host's scripts](#get-hosts-scripts)
- [Get host's software](#get-hosts-software)
- [Install software](#install-software)
- [Get hosts report in CSV](#get-hosts-report-in-csv)
- [Get host's disk encryption key](#get-hosts-disk-encryption-key)
- [Lock host](#lock-host)
- [Unlock host](#unlock-host)
- [Wipe host](#wipe-host)
- [Get host's past activity](#get-hosts-past-activity)
- [Get host's upcoming activity](#get-hosts-upcoming-activity)
- [Add labels to host](#add-labels-to-host)
- [Remove labels from host](#remove-labels-from-host)
- [Live query one host (ad-hoc)](#live-query-one-host-ad-hoc)
- [Live query host by identifier (ad-hoc)](#live-query-host-by-identifier-ad-hoc)

### On the different timestamps in the host data structure

Hosts have a set of timestamps usually named with an "_at" suffix, such as created_at, enrolled_at, etc. Before we go
through each of them and what they mean, we need to understand a bit more about how the host data structure is
represented in the database.

The table `hosts` is the main one. It holds the core data for a host. A host doesn't exist if there is no row for it in
this table. This table also holds most of the timestamps, but it doesn't hold all of the host data. This is an important
detail as we'll see below.

There's adjacent tables to this one that usually follow the name convention `host_<extra data descriptor>`. Examples of
this are: `host_additional` that holds additional query results, `host_software` that links a host with many rows from
the `software` table.

- `created_at`: the time the row in the database was created, which usually corresponds to the first enrollment of the host.
- `updated_at`: the last time the row in the database for the `hosts` table was updated.
- `detail_updated_at`: the last time Fleet updated host data, based on the results from the detail queries (this includes updates to host associated tables, e.g. `host_users`).
- `label_updated_at`: the last time Fleet updated the label membership for the host based on the results from the queries ran.
- `last_enrolled_at`: the last time the host enrolled to Fleet.
- `policy_updated_at`: the last time we updated the policy results for the host based on the queries ran.
- `seen_time`: the last time the host contacted the fleet server, regardless of what operation it was for.
- `software_updated_at`: the last time software changed for the host in any way.
- `last_restarted_at`: the last time that the host was restarted.

### List hosts

`GET /api/v1/fleet/hosts`

#### Parameters

| Name                    | Type    | In    | Description                                                                                                                                                                                                                                                                                                                                 |
| ----------------------- | ------- | ----- | ------------------------------------------------------------------------------------------------------------------------------------------------------------------------------------------------------------------------------------------------------------------------------------------------------------------------------------------- |
| page                    | integer | query | Page number of the results to fetch.                                                                                                                                                                                                                                                                                                        |
| per_page                | integer | query | Results per page.                                                                                                                                                                                                                                                                                                                           |
| order_key               | string  | query | What to order results by. Can be any column in the hosts table.                                                                                                                                                                                                                                                                             |
| after                   | string  | query | The value to get results after. This needs `order_key` defined, as that's the column that would be used. **Note:** Use `page` instead of `after`                                                                                                                                                                                                                                    |
| order_direction         | string  | query | **Requires `order_key`**. The direction of the order given the order key. Options include 'asc' and 'desc'. Default is 'asc'.                                                                                                                                                                                                               |
| status                  | string  | query | Indicates the status of the hosts to return. Can either be 'new', 'online', 'offline', 'mia' or 'missing'.                                                                                                                                                                                                                                  |
| query                   | string  | query | Search query keywords. Searchable fields include `hostname`, `hardware_serial`, `uuid`, `ipv4` and the hosts' email addresses (only searched if the query looks like an email address, i.e. contains an '@', no space, etc.).                                                                                                                |
| additional_info_filters | string  | query | A comma-delimited list of fields to include in each host's `additional` object.                                              |
| team_id                 | integer | query | _Available in Fleet Premium_. Filters to only include hosts in the specified team. Use `0` to filter by hosts assigned to "No team".                                                                                                                                                                                                                                                |
| policy_id               | integer | query | The ID of the policy to filter hosts by.                                                                                                                                                                                                                                                                                                    |
| policy_response         | string  | query | **Requires `policy_id`**. Valid options are 'passing' or 'failing'.                                                                                                                                                                                                                                       |
| software_version_id     | integer | query | The ID of the software version to filter hosts by.                                                                                                                                                                                                                                                                                                  |
| software_title_id       | integer | query | The ID of the software title to filter hosts by.                                                                                                                                                                                                                                                                                                  |
| software_status       | string | query | The status of the software install to filter hosts by.                                                                                                                                                                                                                                                                                                  |
| os_version_id | integer | query | The ID of the operating system version to filter hosts by. |
| os_name                 | string  | query | The name of the operating system to filter hosts by. `os_version` must also be specified with `os_name`                                                                                                                                                                                                                                     |
| os_version              | string  | query | The version of the operating system to filter hosts by. `os_name` must also be specified with `os_version`                                                                                                                                                                                                                                  |
| vulnerability           | string  | query | The cve to filter hosts by (including "cve-" prefix, case-insensitive).                                                                                                                                                                                                                                                                     |
| device_mapping          | boolean | query | Indicates whether `device_mapping` should be included for each host. See ["Get host's Google Chrome profiles](#get-hosts-google-chrome-profiles) for more information about this feature.                                                                                                                                                  |
| mdm_id                  | integer | query | The ID of the _mobile device management_ (MDM) solution to filter hosts by (that is, filter hosts that use a specific MDM provider and URL).                                                                                                                                                                                                |
| mdm_name                | string  | query | The name of the _mobile device management_ (MDM) solution to filter hosts by (that is, filter hosts that use a specific MDM provider).                                                                                                                                                                                                |
| mdm_enrollment_status   | string  | query | The _mobile device management_ (MDM) enrollment status to filter hosts by. Valid options are 'manual', 'automatic', 'enrolled', 'pending', or 'unenrolled'.                                                                                                                                                                                                             |
| macos_settings          | string  | query | Filters the hosts by the status of the _mobile device management_ (MDM) profiles applied to hosts. Valid options are 'verified', 'verifying', 'pending', or 'failed'. **Note: If this filter is used in Fleet Premium without a team ID filter, the results include only hosts that are not assigned to any team.**                                                                                                                                                                                                             |
| munki_issue_id          | integer | query | The ID of the _munki issue_ (a Munki-reported error or warning message) to filter hosts by (that is, filter hosts that are affected by that corresponding error or warning message).                                                                                                                                                        |
| low_disk_space          | integer | query | _Available in Fleet Premium_. Filters the hosts to only include hosts with less GB of disk space available than this value. Must be a number between 1-100.                                                                                                                                                                                  |
| disable_failing_policies| boolean | query | If `true`, hosts will return failing policies as 0 regardless of whether there are any that failed for the host. This is meant to be used when increased performance is needed in exchange for the extra information.                                                                                                                       |
| macos_settings_disk_encryption | string | query | Filters the hosts by the status of the macOS disk encryption MDM profile on the host. Valid options are 'verified', 'verifying', 'action_required', 'enforcing', 'failed', or 'removing_enforcement'. |
| bootstrap_package       | string | query | _Available in Fleet Premium_. Filters the hosts by the status of the MDM bootstrap package on the host. Valid options are 'installed', 'pending', or 'failed'. |
| os_settings          | string  | query | Filters the hosts by the status of the operating system settings applied to the hosts. Valid options are 'verified', 'verifying', 'pending', or 'failed'. **Note: If this filter is used in Fleet Premium without a team ID filter, the results include only hosts that are not assigned to any team.** |
| os_settings_disk_encryption | string | query | Filters the hosts by the status of the disk encryption setting applied to the hosts. Valid options are 'verified', 'verifying', 'action_required', 'enforcing', 'failed', or 'removing_enforcement'.  **Note: If this filter is used in Fleet Premium without a team ID filter, the results include only hosts that are not assigned to any team.** |
| populate_software     | boolean | query | If `true`, the response will include a list of installed software for each host, including vulnerability data. |
| populate_policies     | boolean | query | If `true`, the response will include policy data for each host. |

> `software_id` is deprecated as of Fleet 4.42. It is maintained for backwards compatibility. Please use the `software_version_id` instead.

If `software_title_id` is specified, an additional top-level key `"software_title"` is returned with the software title object corresponding to the `software_title_id`. See [List software](#list-software) response payload for details about this object.

If `software_version_id` is specified, an additional top-level key `"software"` is returned with the software object corresponding to the `software_version_id`. See [List software versions](#list-software-versions) response payload for details about this object.

If `additional_info_filters` is not specified, no `additional` information will be returned.

If `mdm_id` is specified, an additional top-level key `"mobile_device_management_solution"` is returned with the information corresponding to the `mdm_id`.

If `mdm_id`, `mdm_name`, `mdm_enrollment_status`, `os_settings`, or `os_settings_disk_encryption` is specified, then Windows Servers are excluded from the results.

If `munki_issue_id` is specified, an additional top-level key `munki_issue` is returned with the information corresponding to the `munki_issue_id`.

If `after` is being used with `created_at` or `updated_at`, the table must be specified in `order_key`. Those columns become `h.created_at` and `h.updated_at`.

#### Example

`GET /api/v1/fleet/hosts?page=0&per_page=100&order_key=hostname&query=2ce&populate_software=true&populate_policies=true`

##### Request query parameters

```json
{
  "page": 0,
  "per_page": 100,
  "order_key": "hostname"
}
```

##### Default response

`Status: 200`

```json
{
  "hosts": [
    {
      "created_at": "2020-11-05T05:09:44Z",
      "updated_at": "2020-11-05T06:03:39Z",
      "id": 1,
      "detail_updated_at": "2020-11-05T05:09:45Z",
      "last_restarted_at": "2020-11-01T03:01:45Z",
      "software_updated_at": "2020-11-05T05:09:44Z",
      "label_updated_at": "2020-11-05T05:14:51Z",
      "policy_updated_at": "2023-06-26T18:33:15Z",
      "last_enrolled_at": "2023-02-26T22:33:12Z",
      "seen_time": "2020-11-05T06:03:39Z",
      "hostname": "2ceca32fe484",
      "uuid": "392547dc-0000-0000-a87a-d701ff75bc65",
      "platform": "centos",
      "osquery_version": "2.7.0",
      "os_version": "CentOS Linux 7",
      "build": "",
      "platform_like": "rhel fedora",
      "code_name": "",
      "uptime": 8305000000000,
      "memory": 2084032512,
      "cpu_type": "6",
      "cpu_subtype": "142",
      "cpu_brand": "Intel(R) Core(TM) i5-8279U CPU @ 2.40GHz",
      "cpu_physical_cores": 4,
      "cpu_logical_cores": 4,
      "hardware_vendor": "",
      "hardware_model": "",
      "hardware_version": "",
      "hardware_serial": "",
      "computer_name": "2ceca32fe484",
      "display_name": "2ceca32fe484",
      "public_ip": "",
      "primary_ip": "",
      "primary_mac": "",
      "distributed_interval": 10,
      "config_tls_refresh": 10,
      "logger_tls_period": 8,
      "additional": {},
      "status": "offline",
      "display_text": "2ceca32fe484",
      "team_id": null,
      "team_name": null,
      "gigs_disk_space_available": 174.98,
      "percent_disk_space_available": 71,
      "gigs_total_disk_space": 246,
      "pack_stats": [
        {
          "pack_id": 0,
          "pack_name": "Global",
          "type": "global",
          "query_stats": [
            {
            "scheduled_query_name": "Get recently added or removed USB drives",
            "scheduled_query_id": 5535,
            "query_name": "Get recently added or removed USB drives",
            "discard_data": false,
            "last_fetched": null,
            "automations_enabled": false,
            "description": "Returns a record every time a USB device is plugged in or removed",
            "pack_name": "Global",
            "average_memory": 434176,
            "denylisted": false,
            "executions": 2,
            "interval": 86400,
            "last_executed": "2023-11-28T00:02:07Z",
            "output_size": 891,
            "system_time": 10,
            "user_time": 6,
            "wall_time": 0
            }
          ]
        }
      ],
      "issues": {
        "failing_policies_count": 1,
        "critical_vulnerabilities_count": 2, // Fleet Premium only
        "total_issues_count": 3
      },
      "geolocation": {
        "country_iso": "US",
        "city_name": "New York",
        "geometry": {
          "type": "point",
          "coordinates": [40.6799, -74.0028]
        }
      },
      "mdm": {
        "encryption_key_available": false,
        "enrollment_status": "Pending",
        "dep_profile_error": true,
        "name": "Fleet",
        "server_url": "https://example.fleetdm.com/mdm/apple/mdm"
      },
      "software": [
        {
          "id": 1,
          "name": "glibc",
          "version": "2.12",
          "source": "rpm_packages",
          "generated_cpe": "cpe:2.3:a:gnu:glibc:2.12:*:*:*:*:*:*:*",
          "vulnerabilities": [
            {
              "cve": "CVE-2009-5155",
              "details_link": "https://nvd.nist.gov/vuln/detail/CVE-2009-5155",
              "cvss_score": 7.5, // Fleet Premium only
              "epss_probability": 0.01537, // Fleet Premium only
              "cisa_known_exploit": false, // Fleet Premium only
              "cve_published": "2022-01-01 12:32:00", // Fleet Premium only
              "cve_description": "In the GNU C Library (aka glibc or libc6) before 2.28, parse_reg_exp in posix/regcomp.c misparses alternatives, which allows attackers to cause a denial of service (assertion failure and application exit) or trigger an incorrect result by attempting a regular-expression match.", // Fleet Premium only
              "resolved_in_version": "2.28" // Fleet Premium only
            }
          ],
          "installed_paths": ["/usr/lib/some-path-1"]
        }
      ],
      "policies": [
        {
          "id": 1,
          "name": "Gatekeeper enabled",
          "query": "SELECT 1 FROM gatekeeper WHERE assessments_enabled = 1;",
          "description": "Checks if gatekeeper is enabled on macOS devices",
          "resolution": "Fix with these steps...",
          "platform": "darwin",
          "response": "fail",
          "critical": false
        }
      ]
    }
  ]
}
```

> Note: the response above assumes a [GeoIP database is configured](https://fleetdm.com/docs/deploying/configuration#geoip), otherwise the `geolocation` object won't be included.

Response payload with the `mdm_id` filter provided:

```json
{
  "hosts": [...],
  "mobile_device_management_solution": {
    "server_url": "http://some.url/mdm",
    "name": "MDM Vendor Name",
    "id": 999
  }
}
```

Response payload with the `munki_issue_id` filter provided:

```json
{
  "hosts": [...],
  "munki_issue": {
    "id": 1,
    "name": "Could not retrieve managed install primary manifest",
    "type": "error"
  }
}
```

### Count hosts

`GET /api/v1/fleet/hosts/count`

#### Parameters

| Name                    | Type    | In    | Description                                                                                                                                                                                                                                                                                                                                 |
| ----------------------- | ------- | ----- | ------------------------------------------------------------------------------------------------------------------------------------------------------------------------------------------------------------------------------------------------------------------------------------------------------------------------------------------- |
| order_key               | string  | query | What to order results by. Can be any column in the hosts table.                                                                                                                                                                                                                                                                             |
| order_direction         | string  | query | **Requires `order_key`**. The direction of the order given the order key. Options include 'asc' and 'desc'. Default is 'asc'.                                                                                                                                                                                                               |
| after                   | string  | query | The value to get results after. This needs `order_key` defined, as that's the column that would be used.                                                                                                                                                                                                                                    |
| status                  | string  | query | Indicates the status of the hosts to return. Can either be 'new', 'online', 'offline', 'mia' or 'missing'.                                                                                                                                                                                                                                  |
| query                   | string  | query | Search query keywords. Searchable fields include `hostname`, `hardware_serial`, `uuid`, `ipv4` and the hosts' email addresses (only searched if the query looks like an email address, i.e. contains an '@', no space, etc.).                                                                                                                |
| team_id                 | integer | query | _Available in Fleet Premium_. Filters the hosts to only include hosts in the specified team.                                                                                                                                                                                                                                                 |
| policy_id               | integer | query | The ID of the policy to filter hosts by.                                                                                                                                                                                                                                                                                                    |
| policy_response         | string  | query | **Requires `policy_id`**. Valid options are 'passing' or 'failing'.                                                                                                                                                                                                                                       |
| software_version_id     | integer | query | The ID of the software version to filter hosts by.                                                                                                            |
| software_title_id       | integer | query | The ID of the software title to filter hosts by.                                                                                                              |
| os_version_id | integer | query | The ID of the operating system version to filter hosts by. |
| os_name                 | string  | query | The name of the operating system to filter hosts by. `os_version` must also be specified with `os_name`                                                                                                                                                                                                                                     |
| os_version              | string  | query | The version of the operating system to filter hosts by. `os_name` must also be specified with `os_version`                                                                                                                                                                                                                                  |
| vulnerability           | string  | query | The cve to filter hosts by (including "cve-" prefix, case-insensitive).                                                                                                                                                                                                                                                                     |
| label_id                | integer | query | A valid label ID. Can only be used in combination with `order_key`, `order_direction`, `after`, `status`, `query` and `team_id`.                                                                                                                                                                                                            |
| mdm_id                  | integer | query | The ID of the _mobile device management_ (MDM) solution to filter hosts by (that is, filter hosts that use a specific MDM provider and URL).                                                                                                                                                                                                |
| mdm_name                | string  | query | The name of the _mobile device management_ (MDM) solution to filter hosts by (that is, filter hosts that use a specific MDM provider).                                                                                                                                                                                                |
| mdm_enrollment_status   | string  | query | The _mobile device management_ (MDM) enrollment status to filter hosts by. Valid options are 'manual', 'automatic', 'enrolled', 'pending', or 'unenrolled'.                                                                                                                                                                                                             |
| macos_settings          | string  | query | Filters the hosts by the status of the _mobile device management_ (MDM) profiles applied to hosts. Valid options are 'verified', 'verifying', 'pending', or 'failed'. **Note: If this filter is used in Fleet Premium without a team ID filter, the results include only hosts that are not assigned to any team.**                                                                                                                                                                                                             |
| munki_issue_id          | integer | query | The ID of the _munki issue_ (a Munki-reported error or warning message) to filter hosts by (that is, filter hosts that are affected by that corresponding error or warning message).                                                                                                                                                        |
| low_disk_space          | integer | query | _Available in Fleet Premium_. Filters the hosts to only include hosts with less GB of disk space available than this value. Must be a number between 1-100.                                                                                                                                                                                  |
| macos_settings_disk_encryption | string | query | Filters the hosts by the status of the macOS disk encryption MDM profile on the host. Valid options are 'verified', 'verifying', 'action_required', 'enforcing', 'failed', or 'removing_enforcement'. |
| bootstrap_package       | string | query | _Available in Fleet Premium_. Filters the hosts by the status of the MDM bootstrap package on the host. Valid options are 'installed', 'pending', or 'failed'. **Note: If this filter is used in Fleet Premium without a team ID filter, the results include only hosts that are not assigned to any team.** |
| os_settings          | string  | query | Filters the hosts by the status of the operating system settings applied to the hosts. Valid options are 'verified', 'verifying', 'pending', or 'failed'. **Note: If this filter is used in Fleet Premium without a team ID filter, the results include only hosts that are not assigned to any team.** |
| os_settings_disk_encryption | string | query | Filters the hosts by the status of the disk encryption setting applied to the hosts. Valid options are 'verified', 'verifying', 'action_required', 'enforcing', 'failed', or 'removing_enforcement'.  **Note: If this filter is used in Fleet Premium without a team ID filter, the results include only hosts that are not assigned to any team.** |

If `additional_info_filters` is not specified, no `additional` information will be returned.

If `mdm_id`, `mdm_name` or `mdm_enrollment_status` is specified, then Windows Servers are excluded from the results.

#### Example

`GET /api/v1/fleet/hosts/count?page=0&per_page=100&order_key=hostname&query=2ce`

##### Request query parameters

```json
{
  "page": 0,
  "per_page": 100,
  "order_key": "hostname"
}
```

##### Default response

`Status: 200`

```json
{
  "count": 123
}
```

### Get hosts summary

Returns the count of all hosts organized by status. `online_count` includes all hosts currently enrolled in Fleet. `offline_count` includes all hosts that haven't checked into Fleet recently. `mia_count` includes all hosts that haven't been seen by Fleet in more than 30 days. `new_count` includes the hosts that have been enrolled to Fleet in the last 24 hours.

`GET /api/v1/fleet/host_summary`

#### Parameters

| Name            | Type    | In    | Description                                                                     |
| --------------- | ------- | ----  | ------------------------------------------------------------------------------- |
| team_id         | integer | query | _Available in Fleet Premium_. The ID of the team whose host counts should be included. Defaults to all teams. |
| platform        | string  | query | Platform to filter by when counting. Defaults to all platforms.                 |
| low_disk_space  | integer | query | _Available in Fleet Premium_. Returns the count of hosts with less GB of disk space available than this value. Must be a number between 1-100. |

#### Example

`GET /api/v1/fleet/host_summary?team_id=1&low_disk_space=32`

##### Default response

`Status: 200`

```json
{
  "team_id": 1,
  "totals_hosts_count": 2408,
  "online_count": 2267,
  "offline_count": 141,
  "mia_count": 0,
  "missing_30_days_count": 0,
  "new_count": 0,
  "all_linux_count": 1204,
  "low_disk_space_count": 12,
  "builtin_labels": [
    {
      "id": 6,
      "name": "All Hosts",
      "description": "All hosts which have enrolled in Fleet",
      "label_type": "builtin"
    },
    {
      "id": 7,
      "name": "macOS",
      "description": "All macOS hosts",
      "label_type": "builtin"
    },
    {
      "id": 8,
      "name": "Ubuntu Linux",
      "description": "All Ubuntu hosts",
      "label_type": "builtin"
    },
    {
      "id": 9,
      "name": "CentOS Linux",
      "description": "All CentOS hosts",
      "label_type": "builtin"
    },
    {
      "id": 10,
      "name": "MS Windows",
      "description": "All Windows hosts",
      "label_type": "builtin"
    },
    {
      "id": 11,
      "name": "Red Hat Linux",
      "description": "All Red Hat Enterprise Linux hosts",
      "label_type": "builtin"
    },
    {
      "id": 12,
      "name": "All Linux",
      "description": "All Linux distributions",
      "label_type": "builtin"
    },
    {
      "id": 13,
      "name": "iOS",
      "description": "All iOS hosts",
      "label_type": "builtin"
    },
    {
      "id": 14,
      "name": "iPadOS",
      "description": "All iPadOS hosts",
      "label_type": "builtin"
    }
  ],
  "platforms": [
    {
      "platform": "chrome",
      "hosts_count": 1234
    },
    {
      "platform": "darwin",
      "hosts_count": 1234
    },
    {
      "platform": "ios",
      "hosts_count": 1234
    },
    {
      "platform": "ipados",
      "hosts_count": 1234
    },
    {
      "platform": "rhel",
      "hosts_count": 1234
    },
    {
      "platform": "ubuntu",
      "hosts_count": 12044
    },
    {
      "platform": "windows",
      "hosts_count": 12044
    }

  ]
}
```

### Get host

Returns the information of the specified host.

`GET /api/v1/fleet/hosts/:id`

#### Parameters

| Name             | Type    | In    | Description                                                                         |
|------------------|---------|-------|-------------------------------------------------------------------------------------|
| id               | integer | path  | **Required**. The host's id.                                                        |
| exclude_software | boolean | query | If `true`, the response will not include a list of installed software for the host. |

#### Example

`GET /api/v1/fleet/hosts/121`

##### Default response

`Status: 200`

```json
{
  "host": {
    "created_at": "2021-08-19T02:02:22Z",
    "updated_at": "2021-08-19T21:14:58Z",
    "software": [
      {
        "id": 408,
        "name": "osquery",
        "version": "4.5.1",
        "source": "rpm_packages",
        "browser": "",
        "generated_cpe": "",
        "vulnerabilities": null,
        "installed_paths": ["/usr/lib/some-path-1"]
      },
      {
        "id": 1146,
        "name": "tar",
        "version": "1.30",
        "source": "rpm_packages",
        "browser": "",
        "generated_cpe": "",
        "vulnerabilities": null
      },
      {
        "id": 321,
        "name": "SomeApp.app",
        "version": "1.0",
        "source": "apps",
        "browser": "",
        "bundle_identifier": "com.some.app",
        "last_opened_at": "2021-08-18T21:14:00Z",
        "generated_cpe": "",
        "vulnerabilities": null,
        "installed_paths": ["/usr/lib/some-path-2"]
      }
    ],
    "id": 1,
    "detail_updated_at": "2021-08-19T21:07:53Z",
    "last_restarted_at": "2020-11-01T03:01:45Z",
    "software_updated_at": "2020-11-05T05:09:44Z",
    "label_updated_at": "2021-08-19T21:07:53Z",
    "policy_updated_at": "2023-06-26T18:33:15Z",
    "last_enrolled_at": "2021-08-19T02:02:22Z",
    "seen_time": "2021-08-19T21:14:58Z",
    "refetch_requested": false,
    "hostname": "23cfc9caacf0",
    "uuid": "309a4b7d-0000-0000-8e7f-26ae0815ede8",
    "platform": "rhel",
    "osquery_version": "5.12.0",
    "orbit_version": "1.22.0",
    "fleet_desktop_version": "1.22.0",
    "scripts_enabled": true,
    "os_version": "CentOS Linux 8.3.2011",
    "build": "",
    "platform_like": "rhel",
    "code_name": "",
    "uptime": 210671000000000,
    "memory": 16788398080,
    "cpu_type": "x86_64",
    "cpu_subtype": "158",
    "cpu_brand": "Intel(R) Core(TM) i9-9980HK CPU @ 2.40GHz",
    "cpu_physical_cores": 12,
    "cpu_logical_cores": 12,
    "hardware_vendor": "",
    "hardware_model": "",
    "hardware_version": "",
    "hardware_serial": "",
    "computer_name": "23cfc9caacf0",
    "display_name": "23cfc9caacf0",
    "public_ip": "",
    "primary_ip": "172.27.0.6",
    "primary_mac": "02:42:ac:1b:00:06",
    "distributed_interval": 10,
    "config_tls_refresh": 10,
    "logger_tls_period": 10,
    "team_id": null,
    "pack_stats": null,
    "team_name": null,
    "additional": {},
    "gigs_disk_space_available": 46.1,
    "percent_disk_space_available": 74,
    "gigs_total_disk_space": 160,
    "disk_encryption_enabled": true,
    "users": [
      {
        "uid": 0,
        "username": "root",
        "type": "",
        "groupname": "root",
        "shell": "/bin/bash"
      },
      {
        "uid": 1,
        "username": "bin",
        "type": "",
        "groupname": "bin",
        "shell": "/sbin/nologin"
      }
    ],
    "labels": [
      {
        "created_at": "2021-08-19T02:02:17Z",
        "updated_at": "2021-08-19T02:02:17Z",
        "id": 6,
        "name": "All Hosts",
        "description": "All hosts which have enrolled in Fleet",
        "query": "SELECT 1;",
        "platform": "",
        "label_type": "builtin",
        "label_membership_type": "dynamic"
      },
      {
        "created_at": "2021-08-19T02:02:17Z",
        "updated_at": "2021-08-19T02:02:17Z",
        "id": 9,
        "name": "CentOS Linux",
        "description": "All CentOS hosts",
        "query": "SELECT 1 FROM os_version WHERE platform = 'centos' OR name LIKE '%centos%'",
        "platform": "",
        "label_type": "builtin",
        "label_membership_type": "dynamic"
      },
      {
        "created_at": "2021-08-19T02:02:17Z",
        "updated_at": "2021-08-19T02:02:17Z",
        "id": 12,
        "name": "All Linux",
        "description": "All Linux distributions",
        "query": "SELECT 1 FROM osquery_info WHERE build_platform LIKE '%ubuntu%' OR build_distro LIKE '%centos%';",
        "platform": "",
        "label_type": "builtin",
        "label_membership_type": "dynamic"
      }
    ],
    "packs": [],
    "status": "online",
    "display_text": "23cfc9caacf0",
    "policies": [
      {
        "id": 2,
        "name": "SomeQuery2",
        "query": "SELECT * FROM bar;",
        "description": "this is another query",
        "resolution": "fix with these other steps...",
        "platform": "darwin",
        "response": "fail",
        "critical": false
      },
      {
        "id": 3,
        "name": "SomeQuery3",
        "query": "SELECT * FROM baz;",
        "description": "",
        "resolution": "",
        "platform": "",
        "response": "",
        "critical": false
      },
      {
        "id": 1,
        "name": "SomeQuery",
        "query": "SELECT * FROM foo;",
        "description": "this is a query",
        "resolution": "fix with these steps...",
        "platform": "windows,linux",
        "response": "pass",
        "critical": false
      }
    ],
    "issues": {
        "failing_policies_count": 1,
        "critical_vulnerabilities_count": 2, // Fleet Premium only
        "total_issues_count": 3
    },
    "batteries": [
      {
        "cycle_count": 999,
        "health": "Normal"
      }
    ],
    "geolocation": {
      "country_iso": "US",
      "city_name": "New York",
      "geometry": {
        "type": "point",
        "coordinates": [40.6799, -74.0028]
      }
    },
    "maintenance_window": {
      "starts_at": "2024-06-18T13:27:18−04:00",
      "timezone": "America/New_York"
    },
    "mdm": {
      "encryption_key_available": false,
      "enrollment_status": null,
      "name": "",
      "server_url": null,
      "device_status": "unlocked",
      "pending_action": "",
      "macos_settings": {
        "disk_encryption": null,
        "action_required": null
      },
      "macos_setup": {
        "bootstrap_package_status": "installed",
        "detail": "",
        "bootstrap_package_name": "test.pkg"
      },
      "os_settings": {
        "disk_encryption": {
          "status": null,
          "detail": ""
        }
      },
      "profiles": [
        {
          "profile_uuid": "954ec5ea-a334-4825-87b3-937e7e381f24",
          "name": "profile1",
          "status": "verifying",
          "operation_type": "install",
          "detail": ""
        }
      ]
    }
  }
}
```

> Note: the response above assumes a [GeoIP database is configured](https://fleetdm.com/docs/deploying/configuration#geoip), otherwise the `geolocation` object won't be included.

> Note: `installed_paths` may be blank depending on installer package. For example, on Linux, RPM-installed packages do not provide installed path information.

> Note:
> - `orbit_version: null` means this agent is not a fleetd agent
> - `fleet_desktop_version: null` means this agent is not a fleetd agent, or this agent is version <=1.23.0 which is not collecting the desktop version
> - `fleet_desktop_version: ""` means this agent is a fleetd agent but does not have fleet desktop
> - `scripts_enabled: null` means this agent is not a fleetd agent, or this agent is version <=1.23.0 which is not collecting the scripts enabled info

### Get host by identifier

Returns the information of the host specified using the `hostname`, `uuid`, or `hardware_serial` as an identifier.

If `hostname` is specified when there is more than one host with the same hostname, the endpoint returns the first matching host. In Fleet, hostnames are fully qualified domain names (FQDNs). `hostname` (e.g. johns-macbook-air.local) is not the same as `display_name` (e.g. John's MacBook Air).

`GET /api/v1/fleet/hosts/identifier/:identifier`

#### Parameters

| Name       | Type              | In   | Description                                                        |
| ---------- | ----------------- | ---- | ------------------------------------------------------------------ |
| identifier | string | path | **Required**. The host's `hostname`, `uuid`, or `hardware_serial`. |
| exclude_software | boolean | query | If `true`, the response will not include a list of installed software for the host. |

#### Example

`GET /api/v1/fleet/hosts/identifier/392547dc-0000-0000-a87a-d701ff75bc65`

##### Default response

`Status: 200`

```json
{
  "host": {
    "created_at": "2022-02-10T02:29:13Z",
    "updated_at": "2022-10-14T17:07:11Z",
    "software": [
      {
        "id": 16923,
        "name": "Automat",
        "version": "0.8.0",
        "source": "python_packages",
        "browser": "",
        "generated_cpe": "",
        "vulnerabilities": null,
        "installed_paths": ["/usr/lib/some_path/"]
      }
    ],
    "id": 33,
    "detail_updated_at": "2022-10-14T17:07:12Z",
    "label_updated_at": "2022-10-14T17:07:12Z",
    "policy_updated_at": "2022-10-14T17:07:12Z",
    "last_enrolled_at": "2022-02-10T02:29:13Z",
    "software_updated_at": "2020-11-05T05:09:44Z",
    "seen_time": "2022-10-14T17:45:41Z",
    "refetch_requested": false,
    "hostname": "23cfc9caacf0",
    "uuid": "392547dc-0000-0000-a87a-d701ff75bc65",
    "platform": "ubuntu",
    "osquery_version": "5.5.1",
    "os_version": "Ubuntu 20.04.3 LTS",
    "build": "",
    "platform_like": "debian",
    "code_name": "focal",
    "uptime": 20807520000000000,
    "memory": 1024360448,
    "cpu_type": "x86_64",
    "cpu_subtype": "63",
    "cpu_brand": "DO-Regular",
    "cpu_physical_cores": 1,
    "cpu_logical_cores": 1,
    "hardware_vendor": "",
    "hardware_model": "",
    "hardware_version": "",
    "hardware_serial": "",
    "computer_name": "23cfc9caacf0",
    "public_ip": "",
    "primary_ip": "172.27.0.6",
    "primary_mac": "02:42:ac:1b:00:06",
    "distributed_interval": 10,
    "config_tls_refresh": 60,
    "logger_tls_period": 10,
    "team_id": 2,
    "pack_stats": [
      {
        "pack_id": 1,
        "pack_name": "Global",
        "type": "global",
        "query_stats": [
          {
            "scheduled_query_name": "Get running processes (with user_name)",
            "scheduled_query_id": 49,
            "query_name": "Get running processes (with user_name)",
            "pack_name": "Global",
            "pack_id": 1,
            "average_memory": 260000,
            "denylisted": false,
            "executions": 1,
            "interval": 86400,
            "last_executed": "2022-10-14T10:00:01Z",
            "output_size": 198,
            "system_time": 20,
            "user_time": 80,
            "wall_time": 0
          }
        ]
      }
    ],
    "team_name": null,
    "gigs_disk_space_available": 19.29,
    "percent_disk_space_available": 74,
    "gigs_total_disk_space": 192,
    "issues": {
        "failing_policies_count": 1,
        "critical_vulnerabilities_count": 2, // Fleet Premium only
        "total_issues_count": 3
    },
    "labels": [
      {
        "created_at": "2021-09-14T05:11:02Z",
        "updated_at": "2021-09-14T05:11:02Z",
        "id": 12,
        "name": "All Linux",
        "description": "All Linux distributions",
        "query": "SELECT 1 FROM osquery_info WHERE build_platform LIKE '%ubuntu%' OR build_distro LIKE '%centos%';",
        "platform": "",
        "label_type": "builtin",
        "label_membership_type": "dynamic"
      }
    ],
    "packs": [
      {
        "created_at": "2021-09-17T05:28:54Z",
        "updated_at": "2021-09-17T05:28:54Z",
        "id": 1,
        "name": "Global",
        "description": "Global pack",
        "disabled": false,
        "type": "global",
        "labels": null,
        "label_ids": null,
        "hosts": null,
        "host_ids": null,
        "teams": null,
        "team_ids": null
      }
    ],
    "policies": [
      {
        "id": 142,
        "name": "Full disk encryption enabled (macOS)",
        "query": "SELECT 1 FROM disk_encryption WHERE user_uuid IS NOT '' AND filevault_status = 'on' LIMIT 1;",
        "description": "Checks to make sure that full disk encryption (FileVault) is enabled on macOS devices.",
        "author_id": 31,
        "author_name": "",
        "author_email": "",
        "team_id": null,
        "resolution": "To enable full disk encryption, on the failing device, select System Preferences > Security & Privacy > FileVault > Turn On FileVault.",
        "platform": "darwin,linux",
        "created_at": "2022-09-02T18:52:19Z",
        "updated_at": "2022-09-02T18:52:19Z",
        "response": "fail",
        "critical": false
      }
    ],
    "batteries": [
      {
        "cycle_count": 999,
        "health": "Normal"
      }
    ],
    "geolocation": {
      "country_iso": "US",
      "city_name": "New York",
      "geometry": {
        "type": "point",
        "coordinates": [40.6799, -74.0028]
      }
    },
    "status": "online",
    "display_text": "dogfood-ubuntu-box",
    "display_name": "dogfood-ubuntu-box",
    "mdm": {
      "encryption_key_available": false,
      "enrollment_status": null,
      "name": "",
      "server_url": null,
      "device_status": "unlocked",
      "pending_action": "lock",
      "macos_settings": {
        "disk_encryption": null,
        "action_required": null
      },
      "macos_setup": {
        "bootstrap_package_status": "installed",
        "detail": ""
      },
      "os_settings": {
        "disk_encryption": {
          "status": null,
          "detail": ""
        }
      },
      "profiles": [
        {
          "profile_uuid": "954ec5ea-a334-4825-87b3-937e7e381f24",
          "name": "profile1",
          "status": "verifying",
          "operation_type": "install",
          "detail": ""
        }
      ]
    }
  }
}
```

> Note: the response above assumes a [GeoIP database is configured](https://fleetdm.com/docs/deploying/configuration#geoip), otherwise the `geolocation` object won't be included.

> Note: `installed_paths` may be blank depending on installer package. For example, on Linux, RPM-installed packages do not provide installed path information.

#### Get host by device token

Returns a subset of information about the host specified by `token`. To get all information about a host, use the "Get host" endpoint [here](#get-host).

This is the API route used by the **My device** page in Fleet desktop to display information about the host to the end user.

`GET /api/v1/fleet/device/:token`

##### Parameters

| Name  | Type   | In   | Description                        |
| ----- | ------ | ---- | ---------------------------------- |
| token | string | path | The device's authentication token. |

##### Example

`GET /api/v1/fleet/device/abcdef012456789`

##### Default response

`Status: 200`

```json
{
  "host": {
    "created_at": "2021-08-19T02:02:22Z",
    "updated_at": "2021-08-19T21:14:58Z",
    "software": [
      {
        "id": 408,
        "name": "osquery",
        "version": "4.5.1",
        "source": "rpm_packages",
        "browser": "",
        "generated_cpe": "",
        "vulnerabilities": null
      },
      {
        "id": 1146,
        "name": "tar",
        "version": "1.30",
        "source": "rpm_packages",
        "browser": "",
        "generated_cpe": "",
        "vulnerabilities": null
      },
      {
        "id": 321,
        "name": "SomeApp.app",
        "version": "1.0",
        "source": "apps",
        "browser": "",
        "bundle_identifier": "com.some.app",
        "last_opened_at": "2021-08-18T21:14:00Z",
        "generated_cpe": "",
        "vulnerabilities": null
      }
    ],
    "id": 1,
    "detail_updated_at": "2021-08-19T21:07:53Z",
    "label_updated_at": "2021-08-19T21:07:53Z",
    "last_enrolled_at": "2021-08-19T02:02:22Z",
    "seen_time": "2021-08-19T21:14:58Z",
    "refetch_requested": false,
    "hostname": "23cfc9caacf0",
    "uuid": "309a4b7d-0000-0000-8e7f-26ae0815ede8",
    "platform": "rhel",
    "osquery_version": "4.5.1",
    "os_version": "CentOS Linux 8.3.2011",
    "build": "",
    "platform_like": "rhel",
    "code_name": "",
    "uptime": 210671000000000,
    "memory": 16788398080,
    "cpu_type": "x86_64",
    "cpu_subtype": "158",
    "cpu_brand": "Intel(R) Core(TM) i9-9980HK CPU @ 2.40GHz",
    "cpu_physical_cores": 12,
    "cpu_logical_cores": 12,
    "hardware_vendor": "",
    "hardware_model": "",
    "hardware_version": "",
    "hardware_serial": "",
    "computer_name": "23cfc9caacf0",
    "display_name": "23cfc9caacf0",
    "public_ip": "",
    "primary_ip": "172.27.0.6",
    "primary_mac": "02:42:ac:1b:00:06",
    "distributed_interval": 10,
    "config_tls_refresh": 10,
    "logger_tls_period": 10,
    "team_id": null,
    "pack_stats": null,
    "team_name": null,
    "additional": {},
    "gigs_disk_space_available": 46.1,
    "percent_disk_space_available": 74,
    "gigs_total_disk_space": 160,
    "disk_encryption_enabled": true,
    "dep_assigned_to_fleet": false,
    "users": [
      {
        "uid": 0,
        "username": "root",
        "type": "",
        "groupname": "root",
        "shell": "/bin/bash"
      },
      {
        "uid": 1,
        "username": "bin",
        "type": "",
        "groupname": "bin",
        "shell": "/sbin/nologin"
      }
    ],
    "labels": [
      {
        "created_at": "2021-08-19T02:02:17Z",
        "updated_at": "2021-08-19T02:02:17Z",
        "id": 6,
        "name": "All Hosts",
        "description": "All hosts which have enrolled in Fleet",
        "query": "SELECT 1;",
        "platform": "",
        "label_type": "builtin",
        "label_membership_type": "dynamic"
      },
      {
        "created_at": "2021-08-19T02:02:17Z",
        "updated_at": "2021-08-19T02:02:17Z",
        "id": 9,
        "name": "CentOS Linux",
        "description": "All CentOS hosts",
        "query": "SELECT 1 FROM os_version WHERE platform = 'centos' OR name LIKE '%centos%'",
        "platform": "",
        "label_type": "builtin",
        "label_membership_type": "dynamic"
      },
      {
        "created_at": "2021-08-19T02:02:17Z",
        "updated_at": "2021-08-19T02:02:17Z",
        "id": 12,
        "name": "All Linux",
        "description": "All Linux distributions",
        "query": "SELECT 1 FROM osquery_info WHERE build_platform LIKE '%ubuntu%' OR build_distro LIKE '%centos%';",
        "platform": "",
        "label_type": "builtin",
        "label_membership_type": "dynamic"
      }
    ],
    "packs": [],
    "status": "online",
    "display_text": "23cfc9caacf0",
    "batteries": [
      {
        "cycle_count": 999,
        "health": "Good"
      }
    ],
    "mdm": {
      "encryption_key_available": false,
      "enrollment_status": null,
      "name": "",
      "server_url": null,
      "macos_settings": {
        "disk_encryption": null,
        "action_required": null
      },
      "macos_setup": {
        "bootstrap_package_status": "installed",
        "detail": "",
        "bootstrap_package_name": "test.pkg"
      },
      "os_settings": {
        "disk_encryption": {
          "status": null,
          "detail": ""
        }
      },
      "profiles": [
        {
          "profile_uuid": "954ec5ea-a334-4825-87b3-937e7e381f24",
          "name": "profile1",
          "status": "verifying",
          "operation_type": "install",
          "detail": ""
        }
      ]
    }
  },
  "self_service": true,
  "org_logo_url": "https://example.com/logo.jpg",
  "license": {
    "tier": "free",
    "expiration": "2031-01-01T00:00:00Z"
  },
  "global_config": {
    "mdm": {
      "enabled_and_configured": false
    }
  }
}
```

### Delete host

Deletes the specified host from Fleet. Note that a deleted host will fail authentication with the previous node key, and in most osquery configurations will attempt to re-enroll automatically. If the host still has a valid enroll secret, it will re-enroll successfully.

`DELETE /api/v1/fleet/hosts/:id`

#### Parameters

| Name | Type    | In   | Description                  |
| ---- | ------- | ---- | ---------------------------- |
| id   | integer | path | **Required**. The host's id. |

#### Example

`DELETE /api/v1/fleet/hosts/121`

##### Default response

`Status: 200`


### Refetch host

Flags the host details, labels and policies to be refetched the next time the host checks in for distributed queries. Note that we cannot be certain when the host will actually check in and update the query results. Further requests to the host APIs will indicate that the refetch has been requested through the `refetch_requested` field on the host object.

`POST /api/v1/fleet/hosts/:id/refetch`

#### Parameters

| Name | Type    | In   | Description                  |
| ---- | ------- | ---- | ---------------------------- |
| id   | integer | path | **Required**. The host's id. |

#### Example

`POST /api/v1/fleet/hosts/121/refetch`

##### Default response

`Status: 200`


### Transfer hosts to a team

_Available in Fleet Premium_

`POST /api/v1/fleet/hosts/transfer`

#### Parameters

| Name    | Type    | In   | Description                                                             |
| ------- | ------- | ---- | ----------------------------------------------------------------------- |
| team_id | integer | body | **Required**. The ID of the team you'd like to transfer the host(s) to. |
| hosts   | array   | body | **Required**. A list of host IDs.                                       |

#### Example

`POST /api/v1/fleet/hosts/transfer`

##### Request body

```json
{
  "team_id": 1,
  "hosts": [3, 2, 4, 6, 1, 5, 7]
}
```

##### Default response

`Status: 200`


### Transfer hosts to a team by filter

_Available in Fleet Premium_

`POST /api/v1/fleet/hosts/transfer/filter`

#### Parameters

| Name    | Type    | In   | Description                                                                                                                                                                                                                                                                                                                        |
| ------- | ------- | ---- | ---------------------------------------------------------------------------------------------------------------------------------------------------------------------------------------------------------------------------------------------------------------------------------------------------------------------------------- |
| team_id | integer | body | **Required**. The ID of the team you'd like to transfer the host(s) to.                                                                                                                                                                                                                                                            |
| filters | object  | body | **Required** Contains any of the following four properties: `query` for search query keywords. Searchable fields include `hostname`, `hardware_serial`, `uuid`, and `ipv4`. `status` to indicate the status of the hosts to return. Can either be `new`, `online`, `offline`, `mia` or `missing`. `label_id` to indicate the selected label. `team_id` to indicate the selected team. Note: `label_id` and `status` cannot be used at the same time. |

#### Example

`POST /api/v1/fleet/hosts/transfer/filter`

##### Request body

```json
{
  "team_id": 1,
  "filters": {
    "status": "online",
    "team_id": 2,
  }
}
```

##### Default response

`Status: 200`


### Turn off MDM for a host

`DELETE /api/v1/fleet/hosts/:id/mdm`

#### Parameters

| Name | Type    | In   | Description                           |
| ---- | ------- | ---- | ------------------------------------- |
| id   | integer | path | **Required.** The host's ID in Fleet. |

#### Example

`DELETE /api/v1/fleet/hosts/42/mdm`

##### Default response

`Status: 200`


### Bulk delete hosts by filter or ids

`POST /api/v1/fleet/hosts/delete`

#### Parameters

| Name    | Type    | In   | Description                                                                                                                                                                                                                                                                                                                        |
| ------- | ------- | ---- | ---------------------------------------------------------------------------------------------------------------------------------------------------------------------------------------------------------------------------------------------------------------------------------------------------------------------------------- |
| ids     | list    | body | A list of the host IDs you'd like to delete. If `ids` is specified, `filters` cannot be specified.                                                                                                                                                                                                                                                           |
| filters | object  | body | Contains any of the following four properties: `query` for search query keywords. Searchable fields include `hostname`, `hardware_serial`, `uuid`, and `ipv4`. `status` to indicate the status of the hosts to return. Can either be `new`, `online`, `offline`, `mia` or `missing`. `label_id` to indicate the selected label. `team_id` to indicate the selected team. If `filters` is specified, `id` cannot be specified. `label_id` and `status` cannot be used at the same time. |

Either ids or filters are required.

Request (`ids` is specified):

```json
{
  "ids": [1]
}
```

Request (`filters` is specified):
```json
{
  "filters": {
    "status": "online",
    "label_id": 1,
    "team_id": 1,
    "query": "abc"
  }
}
```

Request (`filters` is specified and empty, to delete all hosts):
```json
{
  "filters": {}
}
```

#### Example

`POST /api/v1/fleet/hosts/delete`

##### Request body

```json
{
  "filters": {
    "status": "online",
    "team_id": 1
  }
}
```

##### Default response

`Status: 200`

### Get human-device mapping

Returns the end user's email(s) they use to log in to their Identity Provider (IdP) and Google Chrome profile.

Also returns the custom email that's set via the `PUT /api/v1/fleet/hosts/:id/device_mapping` endpoint (docs [here](#update-custom-human-device-mapping))

Note that IdP email is only supported on macOS hosts. It's collected once, during automatic enrollment (DEP), only if the end user authenticates with the IdP and the DEP profile has `await_device_configured` set to `true`.

`GET /api/v1/fleet/hosts/:id/device_mapping`

#### Parameters

| Name       | Type              | In   | Description                                                                   |
| ---------- | ----------------- | ---- | ----------------------------------------------------------------------------- |
| id         | integer           | path | **Required**. The host's `id`.                                                |

#### Example

`GET /api/v1/fleet/hosts/1/device_mapping`

##### Default response

`Status: 200`

```json
{
  "host_id": 1,
  "device_mapping": [
    {
      "email": "user@example.com",
      "source": "identity_provider"
    },
    {
      "email": "user@example.com",
      "source": "google_chrome_profiles"
    },
    {
      "email": "user@example.com",
      "source": "custom"
    }
  ]
}
```

---

### Update custom human-device mapping

`PUT /api/v1/fleet/hosts/:id/device_mapping`

Updates the email for the `custom` data source in the human-device mapping. This source can only have one email.

#### Parameters

| Name       | Type              | In   | Description                                                                   |
| ---------- | ----------------- | ---- | ----------------------------------------------------------------------------- |
| id         | integer           | path | **Required**. The host's `id`.                                                |
| email      | string            | body | **Required**. The custom email.                                               |

#### Example

`PUT /api/v1/fleet/hosts/1/device_mapping`

##### Request body

```json
{
  "email": "user@example.com"
}
```

##### Default response

`Status: 200`

```json
{
  "host_id": 1,
  "device_mapping": [
    {
      "email": "user@example.com",
      "source": "identity_provider"
    },
    {
      "email": "user@example.com",
      "source": "google_chrome_profiles"
    },
    {
      "email": "user@example.com",
      "source": "custom"
    }
  ]
}
```

### Get host's device health report

Retrieves information about a single host's device health.

This report includes a subset of host vitals, and simplified policy and vulnerable software information. Data is cached to preserve performance. To get all up-to-date information about a host, use the "Get host" endpoint [here](#get-host).


`GET /api/v1/fleet/hosts/:id/health`

#### Parameters

| Name       | Type              | In   | Description                                                                   |
| ---------- | ----------------- | ---- | ----------------------------------------------------------------------------- |
| id         | integer           | path | **Required**. The host's `id`.                                                |

#### Example

`GET /api/v1/fleet/hosts/1/health`

##### Default response

`Status: 200`

```json
{
  "host_id": 1,
  "health": {
    "updated_at": "2023-09-16T18:52:19Z",
    "os_version": "CentOS Linux 8.3.2011",
    "disk_encryption_enabled": true,
    "failing_policies_count": 1,
    "failing_critical_policies_count": 1, // Fleet Premium only
    "failing_policies": [
      {
        "id": 123,
        "name": "Google Chrome is up to date",
        "critical": true, // Fleet Premium only
        "resolution": "Follow the Update Google Chrome instructions here: https://support.google.com/chrome/answer/95414?sjid=6534253818042437614-NA"
      }
    ],
    "vulnerable_software": [
      {
        "id": 321,
        "name": "Firefox.app",
        "version": "116.0.3",
      }
    ]
  }
}
```

---

### Get host's mobile device management (MDM) information

Currently supports Windows and MacOS. On MacOS this requires the [macadmins osquery
extension](https://github.com/macadmins/osquery-extension) which comes bundled
in [Fleet's agent (fleetd)](https://fleetdm.com/docs/get-started/anatomy#fleetd).

Retrieves a host's MDM enrollment status and MDM server URL.

If the host exists but is not enrolled to an MDM server, then this API returns `null`.

`GET /api/v1/fleet/hosts/:id/mdm`

#### Parameters

| Name    | Type    | In   | Description                                                                                                                                                                                                                                                                                                                        |
| ------- | ------- | ---- | -------------------------------------------------------------------------------- |
| id      | integer | path | **Required** The id of the host to get the details for                           |

#### Example

`GET /api/v1/fleet/hosts/32/mdm`

##### Default response

`Status: 200`

```json
{
  "enrollment_status": "On (automatic)",
  "server_url": "some.mdm.com",
  "name": "Some MDM",
  "id": 3
}
```

---

### Get mobile device management (MDM) summary

Currently supports Windows and MacOS. On MacOS this requires the [macadmins osquery
extension](https://github.com/macadmins/osquery-extension) which comes bundled
in [Fleet's agent (fleetd)](https://fleetdm.com/docs/get-started/anatomy#fleetd).

Retrieves MDM enrollment summary. Windows servers are excluded from the aggregated data.

`GET /api/v1/fleet/hosts/summary/mdm`

#### Parameters

| Name     | Type    | In    | Description                                                                                                                                                                                                                                                                                                                        |
| -------- | ------- | ----- | -------------------------------------------------------------------------------- |
| team_id  | integer | query | _Available in Fleet Premium_. Filter by team                                      |
| platform | string  | query | Filter by platform ("windows" or "darwin")                                       |

A `team_id` of `0` returns the statistics for hosts that are not part of any team. A `null` or missing `team_id` returns statistics for all hosts regardless of the team.

#### Example

`GET /api/v1/fleet/hosts/summary/mdm?team_id=1&platform=windows`

##### Default response

`Status: 200`

```json
{
  "counts_updated_at": "2021-03-21T12:32:44Z",
  "mobile_device_management_enrollment_status": {
    "enrolled_manual_hosts_count": 0,
    "enrolled_automated_hosts_count": 2,
    "unenrolled_hosts_count": 0,
    "hosts_count": 2
  },
  "mobile_device_management_solution": [
    {
      "id": 2,
      "name": "Solution1",
      "server_url": "solution1.com",
      "hosts_count": 1
    },
    {
      "id": 3,
      "name": "Solution2",
      "server_url": "solution2.com",
      "hosts_count": 1
    }
  ]
}
```

---

### Get host's mobile device management (MDM) and Munki information

Retrieves a host's MDM enrollment status, MDM server URL, and Munki version.

`GET /api/v1/fleet/hosts/:id/macadmins`

#### Parameters

| Name    | Type    | In   | Description                                                                                                                                                                                                                                                                                                                        |
| ------- | ------- | ---- | -------------------------------------------------------------------------------- |
| id      | integer | path | **Required** The id of the host to get the details for                           |

#### Example

`GET /api/v1/fleet/hosts/32/macadmins`

##### Default response

`Status: 200`

```json
{
  "macadmins": {
    "munki": {
      "version": "1.2.3"
    },
    "munki_issues": [
      {
        "id": 1,
        "name": "Could not retrieve managed install primary manifest",
        "type": "error",
        "created_at": "2022-08-01T05:09:44Z"
      },
      {
        "id": 2,
        "name": "Could not process item Figma for optional install. No pkginfo found in catalogs: release",
        "type": "warning",
        "created_at": "2022-08-01T05:09:44Z"
      }
    ],
    "mobile_device_management": {
      "enrollment_status": "On (automatic)",
      "server_url": "http://some.url/mdm",
      "name": "MDM Vendor Name",
      "id": 999
    }
  }
}
```

---

### Get aggregated host's macadmin mobile device management (MDM) and Munki information

Requires the [macadmins osquery
extension](https://github.com/macadmins/osquery-extension) which comes bundled
in [Fleet's agent (fleetd)](https://fleetdm.com/docs/get-started/anatomy#fleetd).
Currently supported only on macOS.


Retrieves aggregated host's MDM enrollment status and Munki versions.

`GET /api/v1/fleet/macadmins`

#### Parameters

| Name    | Type    | In    | Description                                                                                                                                                                                                                                                                                                                        |
| ------- | ------- | ----- | ---------------------------------------------------------------------------------------------------------------- |
| team_id | integer | query | _Available in Fleet Premium_. Filters the aggregate host information to only include hosts in the specified team. |                           |

A `team_id` of `0` returns the statistics for hosts that are not part of any team. A `null` or missing `team_id` returns statistics for all hosts regardless of the team.

#### Example

`GET /api/v1/fleet/macadmins`

##### Default response

`Status: 200`

```json
{
  "macadmins": {
    "counts_updated_at": "2021-03-21T12:32:44Z",
    "munki_versions": [
      {
        "version": "5.5",
        "hosts_count": 8360
      },
      {
        "version": "5.4",
        "hosts_count": 1700
      },
      {
        "version": "5.3",
        "hosts_count": 400
      },
      {
        "version": "5.2.3",
        "hosts_count": 112
      },
      {
        "version": "5.2.2",
        "hosts_count": 50
      }
    ],
    "munki_issues": [
      {
        "id": 1,
        "name": "Could not retrieve managed install primary manifest",
        "type": "error",
        "hosts_count": 2851
      },
      {
        "id": 2,
        "name": "Could not process item Figma for optional install. No pkginfo found in catalogs: release",
        "type": "warning",
        "hosts_count": 1983
      }
    ],
    "mobile_device_management_enrollment_status": {
      "enrolled_manual_hosts_count": 124,
      "enrolled_automated_hosts_count": 124,
      "unenrolled_hosts_count": 112
    },
    "mobile_device_management_solution": [
      {
        "id": 1,
        "name": "SimpleMDM",
        "hosts_count": 8360,
        "server_url": "https://a.simplemdm.com/mdm"
      },
      {
        "id": 2,
        "name": "Intune",
        "hosts_count": 1700,
        "server_url": "https://enrollment.manage.microsoft.com"
      }
    ]
  }
}
```

### Resend host's configuration profile

Resends a configuration profile for the specified host.

`POST /api/v1/fleet/hosts/:id/configuration_profiles/resend/:profile_uuid`

#### Parameters

| Name | Type | In | Description |
| ---- | ---- | -- | ----------- |
| id   | integer | path | **Required.** The host's ID. |
| profile_uuid   | string | path | **Required.** The UUID of the configuration profile to resend to the host. |

#### Example

`POST /api/v1/fleet/hosts/233/configuration_profiles/resend/fc14a20-84a2-42d8-9257-a425f62bb54d`

##### Default response

`Status: 202`

### Get host's scripts

`GET /api/v1/fleet/hosts/:id/scripts`

#### Parameters

| Name | Type    | In   | Description                  |
| ---- | ------- | ---- | ---------------------------- |
| id   | integer | path | **Required**. The host's id. |
| page | integer | query | Page number of the results to fetch.|
| per_page | integer | query | Results per page.|

#### Example

`GET /api/v1/fleet/hosts/123/scripts`

##### Default response

`Status: 200`

```json
  "scripts": [
    {
      "script_id": 3,
      "name": "remove-zoom-artifacts.sh",
      "last_execution": {
        "execution_id": "e797d6c6-3aae-11ee-be56-0242ac120002",
        "executed_at": "2021-12-15T15:23:57Z",
        "status": "error"
      }
    },
    {
      "script_id": 5,
      "name": "set-timezone.sh",
      "last_execution": {
        "id": "e797d6c6-3aae-11ee-be56-0242ac120002",
        "executed_at": "2021-12-15T15:23:57Z",
        "status": "pending"
      }
    },
    {
      "script_id": 8,
      "name": "uninstall-zoom.sh",
      "last_execution": {
        "id": "e797d6c6-3aae-11ee-be56-0242ac120002",
        "executed_at": "2021-12-15T15:23:57Z",
        "status": "ran"
      }
    }
  ],
  "meta": {
    "has_next_results": false,
    "has_previous_results": false
  }
}

```

### Get host's software

> The **new keys/values added in the app management features are experimental** and may change. You can find the upcoming breaking changes [here](https://github.com/fleetdm/fleet/pull/19291/files#diff-7246bc304b15c8865ed8eaa205e9c244d0a0314e4bae60cf553dc06147c38b64L4304-L4311).

`GET /api/v1/fleet/hosts/:id/software`

#### Parameters

| Name | Type    | In   | Description                  |
| ---- | ------- | ---- | ---------------------------- |
| id   | integer | path | **Required**. The host's ID. |
| query   | string | query | Search query keywords. Searchable fields include `name`. |
| page | integer | query | Page number of the results to fetch.|
| per_page | integer | query | Results per page.|

#### Example

`GET /api/v1/fleet/hosts/123/software`

##### Default response

`Status: 200`

```json
{
  "count": 3,
  "software": [
    {
      "id": 121,
      "name": "Google Chrome.app",
      "software_package": {
        "name": "GoogleChrome.pkg",
        "version": "125.12.0.3",
        "self_service": true,
        "last_install": {
          "install_uuid": "8bbb8ac2-b254-4387-8cba-4d8a0407368b",
          "installed_at": "2024-05-15T15:23:57Z"
        },
      },
      "app_store_app": null
      "source": "apps",
      "status": "failed",
      "installed_versions": [
        {
          "version": "121.0",
          "last_opened_at": "2024-04-01T23:03:07Z",
          "vulnerabilities": ["CVE-2023-1234","CVE-2023-4321","CVE-2023-7654"],
          "installed_paths": ["/Applications/Google Chrome.app"]
        }
      ]
    },
    {
      "id": 134,
      "name": "Falcon.app",
      "software_package": {
        "name": "FalconSensor-6.44.pkg"
        "self_service": false,
        "last_install": null
      },
      "app_store_app": null    
      "source": "",
      "status": null,
      "installed_versions": [],
    },
    {
      "id": 147,
      "name": "Logic Pro",
      "software_package": null
      "app_store_app": {
        "app_store_id": "1091189122"
        "version": "2.04",
        "last_install": {
          "command_uuid": "0aa14ae5-58fe-491a-ac9a-e4ee2b3aac40",
          "installed_at": "2024-05-15T15:23:57Z"
        },
      },
      "source": "apps",
      "status": "installed",
      "installed_versions": [
        {
          "version": "118.0",
          "last_opened_at": "2024-04-01T23:03:07Z",
          "vulnerabilities": ["CVE-2023-1234"],
          "installed_paths": ["/Applications/Firefox.app"]
        },
        {
          "version": "119.0",
          "last_opened_at": "2024-04-01T23:03:07Z",
          "vulnerabilities": ["CVE-2023-4321","CVE-2023-7654"],
          "installed_paths": ["/Downloads/Firefox.app"]
        }
      ]
    },
  ],
  "meta": {
    "has_next_results": false,
    "has_previous_results": false
  }
}
```

### Install software

_Available in Fleet Premium._

Install software on a macOS, Windows, or Linux (Ubuntu) host. Software title must have `software_package` added to be installed.

`POST /api/v1/fleet/hosts/:id/software/install/:software_title_id`

#### Parameters

| Name              | Type       | In   | Description                                      |
| ---------         | ---------- | ---- | --------------------------------------------     |
| id                | integer    | path | **Required**. The host's ID.                     |
| software_title_id | integer    | path | **Required**. The software title's ID.           |

#### Example

`POST /api/v1/fleet/hosts/123/software/install/3435`

##### Default response

`Status: 202`

### Get hosts report in CSV

Returns the list of hosts corresponding to the search criteria in CSV format, ready for download when
requested by a web browser.

`GET /api/v1/fleet/hosts/report`

#### Parameters

| Name                    | Type    | In    | Description                                                                                                                                                                                                                                                                                                                                 |
| ----------------------- | ------- | ----- | ------------------------------------------------------------------------------------------------------------------------------------------------------------------------------------------------------------------------------------------------------------------------------------------------------------------------------------------- |
| format                  | string  | query | **Required**, must be "csv" (only supported format for now).                                                                                                                                                                                                                                                                                |
| columns                 | string  | query | Comma-delimited list of columns to include in the report (returns all columns if none is specified).                                                                                                                                                                                                                                        |
| order_key               | string  | query | What to order results by. Can be any column in the hosts table.                                                                                                                                                                                                                                                                             |
| order_direction         | string  | query | **Requires `order_key`**. The direction of the order given the order key. Options include 'asc' and 'desc'. Default is 'asc'.                                                                                                                                                                                                               |
| status                  | string  | query | Indicates the status of the hosts to return. Can either be 'new', 'online', 'offline', 'mia' or 'missing'.                                                                                                                                                                                                                                  |
| query                   | string  | query | Search query keywords. Searchable fields include `hostname`, `hardware_serial`, `uuid`, `ipv4` and the hosts' email addresses (only searched if the query looks like an email address, i.e. contains an `@`, no space, etc.).                                                                                                               |
| team_id                 | integer | query | _Available in Fleet Premium_. Filters the hosts to only include hosts in the specified team.                                                                                                                                                                                                                                                |
| policy_id               | integer | query | The ID of the policy to filter hosts by.                                                                                                                                                                                                                                                                                                    |
| policy_response         | string  | query | **Requires `policy_id`**. Valid options are 'passing' or 'failing'. **Note: If `policy_id` is specified _without_ including `policy_response`, this will also return hosts where the policy is not configured to run or failed to run.** |
| software_version_id     | integer | query | The ID of the software version to filter hosts by.                                                                                                            |
| software_title_id       | integer | query | The ID of the software title to filter hosts by.                                                                                                              |
| os_version_id | integer | query | The ID of the operating system version to filter hosts by. |
| os_name                 | string  | query | The name of the operating system to filter hosts by. `os_version` must also be specified with `os_name`                                                                                                                                                                                                                                     |
| os_version              | string  | query | The version of the operating system to filter hosts by. `os_name` must also be specified with `os_version`                                                                                                                                                                                                                                  |
| vulnerability           | string  | query | The cve to filter hosts by (including "cve-" prefix, case-insensitive).                                                                                                                                                                                                                                                                     |
| mdm_id                  | integer | query | The ID of the _mobile device management_ (MDM) solution to filter hosts by (that is, filter hosts that use a specific MDM provider and URL).                                                                                                                                                                                                |
| mdm_name                | string  | query | The name of the _mobile device management_ (MDM) solution to filter hosts by (that is, filter hosts that use a specific MDM provider).                                                                                                                                                                                                      |
| mdm_enrollment_status   | string  | query | The _mobile device management_ (MDM) enrollment status to filter hosts by. Valid options are 'manual', 'automatic', 'enrolled', 'pending', or 'unenrolled'.                                                                                                                                                                                 |
| macos_settings          | string  | query | Filters the hosts by the status of the _mobile device management_ (MDM) profiles applied to hosts. Valid options are 'verified', 'verifying', 'pending', or 'failed'. **Note: If this filter is used in Fleet Premium without a team ID filter, the results include only hosts that are not assigned to any team.**                                                                                                                                                                                                             |
| munki_issue_id          | integer | query | The ID of the _munki issue_ (a Munki-reported error or warning message) to filter hosts by (that is, filter hosts that are affected by that corresponding error or warning message).                                                                                                                                                        |
| low_disk_space          | integer | query | _Available in Fleet Premium_. Filters the hosts to only include hosts with less GB of disk space available than this value. Must be a number between 1-100.                                                                                                                                                                                 |
| label_id                | integer | query | A valid label ID. Can only be used in combination with `order_key`, `order_direction`, `status`, `query` and `team_id`.                                                                                                                                                                                                                     |
| bootstrap_package       | string | query | _Available in Fleet Premium_. Filters the hosts by the status of the MDM bootstrap package on the host. Valid options are 'installed', 'pending', or 'failed'. **Note: If this filter is used in Fleet Premium without a team ID filter, the results include only hosts that are not assigned to any team.** |
| disable_failing_policies | boolean | query | If `true`, hosts will return failing policies as 0 (returned as the `issues` column) regardless of whether there are any that failed for the host. This is meant to be used when increased performance is needed in exchange for the extra information.      |

If `mdm_id`, `mdm_name` or `mdm_enrollment_status` is specified, then Windows Servers are excluded from the results.

#### Example

`GET /api/v1/fleet/hosts/report?software_id=123&format=csv&columns=hostname,primary_ip,platform`

##### Default response

`Status: 200`

```csv
created_at,updated_at,id,detail_updated_at,label_updated_at,policy_updated_at,last_enrolled_at,seen_time,refetch_requested,hostname,uuid,platform,osquery_version,os_version,build,platform_like,code_name,uptime,memory,cpu_type,cpu_subtype,cpu_brand,cpu_physical_cores,cpu_logical_cores,hardware_vendor,hardware_model,hardware_version,hardware_serial,computer_name,primary_ip_id,primary_ip,primary_mac,distributed_interval,config_tls_refresh,logger_tls_period,team_id,team_name,gigs_disk_space_available,percent_disk_space_available,gigs_total_disk_space,issues,device_mapping,status,display_text
2022-03-15T17:23:56Z,2022-03-15T17:23:56Z,1,2022-03-15T17:23:56Z,2022-03-15T17:23:56Z,2022-03-15T17:23:56Z,2022-03-15T17:23:56Z,2022-03-15T17:23:56Z,false,foo.local0,a4fc55a1-b5de-409c-a2f4-441f564680d3,debian,,,,,,0s,0,,,,0,0,,,,,,,,,0,0,0,,,0,0,0,0,,,,
2022-03-15T17:23:56Z,2022-03-15T17:23:56Z,2,2022-03-15T17:23:56Z,2022-03-15T17:23:56Z,2022-03-15T17:23:56Z,2022-03-15T17:23:56Z,2022-03-15T17:22:56Z,false,foo.local1,689539e5-72f0-4bf7-9cc5-1530d3814660,rhel,,,,,,0s,0,,,,0,0,,,,,,,,,0,0,0,,,0,0,0,0,,,,
2022-03-15T17:23:56Z,2022-03-15T17:23:56Z,3,2022-03-15T17:23:56Z,2022-03-15T17:23:56Z,2022-03-15T17:23:56Z,2022-03-15T17:23:56Z,2022-03-15T17:21:56Z,false,foo.local2,48ebe4b0-39c3-4a74-a67f-308f7b5dd171,linux,,,,,,0s,0,,,,0,0,,,,,,,,,0,0,0,,,0,0,0,0,,,,
```

### Get host's disk encryption key

Retrieves the disk encryption key for a host.

Requires that disk encryption is enforced and the host has MDM turned on.

`GET /api/v1/fleet/hosts/:id/encryption_key`

#### Parameters

| Name | Type    | In   | Description                                                        |
| ---- | ------- | ---- | ------------------------------------------------------------------ |
| id   | integer | path | **Required** The id of the host to get the disk encryption key for |


#### Example

`GET /api/v1/fleet/hosts/8/encryption_key`

##### Default response

`Status: 200`

```json
{
  "host_id": 8,
  "encryption_key": {
    "key": "5ADZ-HTZ8-LJJ4-B2F8-JWH3-YPBT",
    "updated_at": "2022-12-01T05:31:43Z"
  }
}
```

### Get configuration profiles assigned to a host

Requires Fleet's MDM properly [enabled and configured](https://fleetdm.com/docs/using-fleet/mdm-setup).

Retrieves a list of the configuration profiles assigned to a host.

`GET /api/v1/fleet/hosts/:id/configuration_profiles`

#### Parameters

| Name | Type    | In   | Description                      |
| ---- | ------- | ---- | -------------------------------- |
| id   | integer | path | **Required**. The ID of the host  |


#### Example

`GET /api/v1/fleet/hosts/8/configuration_profiles`

##### Default response

`Status: 200`

```json
{
  "host_id": 8,
  "profiles": [
    {
      "profile_uuid": "bc84dae7-396c-4e10-9d45-5768bce8b8bd",
      "team_id": 0,
      "name": "Example profile",
      "identifier": "com.example.profile",
      "created_at": "2023-03-31T00:00:00Z",
      "updated_at": "2023-03-31T00:00:00Z",
      "checksum": "dGVzdAo="
    }
  ]
}
```

### Lock host

_Available in Fleet Premium_

Sends a command to lock the specified macOS, Linux, or Windows host. The host is locked once it comes online.

To lock a macOS host, the host must have MDM turned on. To lock a Windows or Linux host, the host must have [scripts enabled](https://fleetdm.com/docs/using-fleet/scripts).


`POST /api/v1/fleet/hosts/:id/lock`

#### Parameters

| Name       | Type              | In   | Description                                                                   |
| ---------- | ----------------- | ---- | ----------------------------------------------------------------------------- |
| id | integer | path | **Required**. ID of the host to be locked. |
| view_pin | boolean | query | For macOS hosts, whether to return the unlock PIN. |

#### Example

`POST /api/v1/fleet/hosts/123/lock`

##### Default response

`Status: 204`

#### Example

`POST /api/v1/fleet/hosts/123/lock?view_pin=true`

##### Default response (macOS hosts)

`Status: 200`

```json
{
  "unlock_pin": "123456"
}
```

### Unlock host

_Available in Fleet Premium_

Sends a command to unlock the specified Windows or Linux host, or retrieves the unlock PIN for a macOS host.

To unlock a Windows or Linux host, the host must have [scripts enabled](https://fleetdm.com/docs/using-fleet/scripts).

`POST /api/v1/fleet/hosts/:id/unlock`

#### Parameters

| Name       | Type              | In   | Description                                                                   |
| ---------- | ----------------- | ---- | ----------------------------------------------------------------------------- |
| id | integer | path | **Required**. ID of the host to be unlocked. |

#### Example

`POST /api/v1/fleet/hosts/:id/unlock`

##### Default response (Windows or Linux hosts)

`Status: 204`

##### Default response (macOS hosts)

`Status: 200`

```json
{
  "host_id": 8,
  "unlock_pin": "123456"
}
```

### Wipe host

Sends a command to wipe the specified macOS, iOS, iPadOS, Windows, or Linux host. The host is wiped once it comes online.

To wipe a macOS, iOS, iPadOS, or Windows host, the host must have MDM turned on. To lock a Linux host, the host must have [scripts enabled](https://fleetdm.com/docs/using-fleet/scripts).

`POST /api/v1/fleet/hosts/:id/wipe`

#### Parameters

| Name       | Type              | In   | Description                                                                   |
| ---------- | ----------------- | ---- | ----------------------------------------------------------------------------- |
| id | integer | path | **Required**. ID of the host to be wiped. |

#### Example

`POST /api/v1/fleet/hosts/123/wipe`

##### Default response

`Status: 204`


### Get host's past activity

`GET /api/v1/fleet/hosts/:id/activities`

#### Parameters

| Name | Type    | In   | Description                  |
| ---- | ------- | ---- | ---------------------------- |
| id   | integer | path | **Required**. The host's ID. |
| page | integer | query | Page number of the results to fetch.|
| per_page | integer | query | Results per page.|

#### Example

`GET /api/v1/fleet/hosts/12/activities`

##### Default response

`Status: 200`

```json
{
  "activities": [
    {
      "created_at": "2023-07-27T14:35:08Z",
      "id": 2,
      "actor_full_name": "Anna",
      "actor_id": 1,
      "actor_gravatar": "",
      "actor_email": "anna@example.com",
      "type": "ran_script",
      "details": {
        "host_id": 1,
        "host_display_name": "Steve's MacBook Pro",
        "script_name": "set-timezones.sh",
        "script_execution_id": "d6cffa75-b5b5-41ef-9230-15073c8a88cf",
        "async": true
      },
    },
    {
      "created_at": "2021-07-27T13:25:21Z",
      "id": 1,
      "actor_full_name": "Bob",
      "actor_id": 2,
      "actor_gravatar": "",
      "actor_email": "bob@example.com",
      "type": "ran_script",
      "details": {
        "host_id": 1,
        "host_display_name": "Steve's MacBook Pro",
        "script_name": "",
        "script_execution_id": "y3cffa75-b5b5-41ef-9230-15073c8a88cf",
        "async": false
      },
    },
  ],
  "meta": {
    "has_next_results": false,
    "has_previous_results": false
  }
}
```

### Get host's upcoming activity

`GET /api/v1/fleet/hosts/:id/activities/upcoming`

#### Parameters

| Name | Type    | In   | Description                  |
| ---- | ------- | ---- | ---------------------------- |
| id   | integer | path | **Required**. The host's id. |
| page | integer | query | Page number of the results to fetch.|
| per_page | integer | query | Results per page.|

#### Example

`GET /api/v1/fleet/hosts/12/activities/upcoming`

##### Default response

`Status: 200`

```json
{
  "count": 2,
  "activities": [
    {
      "created_at": "2023-07-27T14:35:08Z",
      "uuid": "d6cffa75-b5b5-41ef-9230-15073c8a88cf",
      "actor_full_name": "Marko",
      "actor_id": 1,
      "actor_gravatar": "",
      "actor_email": "marko@example.com",
      "type": "ran_script",
      "details": {
        "host_id": 1,
        "host_display_name": "Steve's MacBook Pro",
        "script_name": "set-timezones.sh",
        "script_execution_id": "d6cffa75-b5b5-41ef-9230-15073c8a88cf",
        "async": true
      },
    },
    {
      "created_at": "2021-07-27T13:25:21Z",
      "uuid": "y3cffa75-b5b5-41ef-9230-15073c8a88cf",
      "actor_full_name": "Rachael",
      "actor_id": 1,
      "actor_gravatar": "",
      "actor_email": "rachael@example.com",
      "type": "ran_script",
      "details": {
        "host_id": 1,
        "host_display_name": "Steve's MacBook Pro",
        "script_name": "",
        "script_execution_id": "y3cffa75-b5b5-41ef-9230-15073c8a88cf",
        "async": false
      },
    },
  ],
  "meta": {
    "has_next_results": false,
    "has_previous_results": false
  }
}
```

### Add labels to host

Adds manual labels to a host.

`POST /api/v1/fleet/hosts/:id/labels`

#### Parameters

| Name | Type    | In   | Description                  |
| ---- | ------- | ---- | ---------------------------- |
| labels   | list | body | The list of label names to add to the host. |


#### Example

`POST /api/v1/fleet/hosts/12/labels`

##### Request body

```json
{
  "labels": ["label1", "label2"]
}
```

##### Default response

`Status: 200`

### Remove labels from host

Removes manual labels from a host.

`DELETE /api/v1/fleet/hosts/:id/labels`

#### Parameters

| Name | Type    | In   | Description                  |
| ---- | ------- | ---- | ---------------------------- |
| labels   | list | body | The list of label names to delete from the host. |


#### Example

`DELETE /api/v1/fleet/hosts/12/labels`

##### Request body

```json
{
  "labels": ["label3", "label4"]
}
```

##### Default response

`Status: 200`

### Live query one host (ad-hoc)

Runs an ad-hoc live query against the specified host and responds with the results.

The live query will stop if the targeted host is offline, or if the query times out. Timeouts happen if the host hasn't responded after the configured `FLEET_LIVE_QUERY_REST_PERIOD` (default 25 seconds) or if the `distributed_interval` agent option (default 10 seconds) is higher than the `FLEET_LIVE_QUERY_REST_PERIOD`.


`POST /api/v1/fleet/hosts/:id/query`

#### Parameters

| Name      | Type  | In   | Description                                                                                                                                                        |
|-----------|-------|------|--------------------------------------------------------------------------------------------------------------------------------------------------------------------|
| id        | integer  | path | **Required**. The target host ID. |
| query     | string   | body | **Required**. The query SQL. |


#### Example

`POST /api/v1/fleet/hosts/123/query`

##### Request body

```json
{
  "query": "SELECT model, vendor FROM usb_devices;"
}
```

##### Default response

`Status: 200`

```json
{
  "host_id": 123,
  "query": "SELECT model, vendor FROM usb_devices;",
  "status": "online", // "online" or "offline"
  "error": null,
  "rows": [
    {
      "model": "USB2.0 Hub",
      "vendor": "VIA Labs, Inc."
    }
  ]
}
```

Note that if the host is online and the query times out, this endpoint will return an error and `rows` will be `null`. If the host is offline, no error will be returned, and `rows` will be`null`.

### Live query host by identifier (ad-hoc)

Runs an ad-hoc live query against a host identified using `uuid` and responds with the results.

The live query will stop if the targeted host is offline, or if the query times out. Timeouts happen if the host hasn't responded after the configured `FLEET_LIVE_QUERY_REST_PERIOD` (default 25 seconds) or if the `distributed_interval` agent option (default 10 seconds) is higher than the `FLEET_LIVE_QUERY_REST_PERIOD`.


`POST /api/v1/fleet/hosts/identifier/:identifier/query`

#### Parameters

| Name      | Type  | In   | Description                                                                                                                                                        |
|-----------|-------|------|--------------------------------------------------------------------------------------------------------------------------------------------------------------------|
| identifier       | integer or string   | path | **Required**. The host's `hardware_serial`, `uuid`, `osquery_host_id`, `hostname`, or `node_key`. |
| query            | string   | body | **Required**. The query SQL. |


#### Example

`POST /api/v1/fleet/hosts/identifier/392547dc-0000-0000-a87a-d701ff75bc65/query`

##### Request body

```json
{
  "query": "SELECT model, vendor FROM usb_devices;"
}
```

##### Default response

`Status: 200`

```json
{
  "host_id": 123,
  "query": "SELECT model, vendor FROM usb_devices;",
  "status": "online", // "online" or "offline"
  "error": null,
  "rows": [
    {
      "model": "USB2.0 Hub",
      "vendor": "VIA Labs, Inc."
    }
  ]
}
```

Note that if the host is online and the query times out, this endpoint will return an error and `rows` will be `null`. If the host is offline, no error will be returned, and `rows` will be `null`.

---


## Labels

- [Add label](#add-label)
- [Update label](#update-label)
- [Get label](#get-label)
- [Get labels summary](#get-labels-summary)
- [List labels](#list-labels)
- [List hosts in a label](#list-hosts-in-a-label)
- [Delete label](#delete-label)
- [Delete label by ID](#delete-label-by-id)

### Add label

Add a dynamic or manual label.

`POST /api/v1/fleet/labels`

#### Parameters

| Name        | Type   | In   | Description                                                                                                                                                                                                                                  |
| ----------- | ------ | ---- | -------------------------------------------------------------------------------------------------------------------------------------------------------------------------------------------------------------------------------------------- |
| name        | string | body | **Required**. The label's name.                                                                                                                                                                                                              |
| description | string | body | The label's description.                                                                                                                                                                                                                     |
| query       | string | body | The query in SQL syntax used to filter the hosts. Only one of either `query` (to create a dynamic label) or `hosts` (to create a manual label) can be included in the request.  |
| hosts       | array | body | The list of host identifiers (`hardware_serial`, `uuid`, `osquery_host_id`, `hostname`, or `name`) the label will apply to. Only one of either `query` (to create a dynamic label) or `hosts` (to create a manual label)  can be included in the request. |
| platform    | string | body | The specific platform for the label to target. Provides an additional filter. Choices for platform are `darwin`, `windows`, `ubuntu`, and `centos`. All platforms are included by default and this option is represented by an empty string. |

If both `query` and `hosts` aren't specified, a manual label with no hosts will be created.

#### Example

`POST /api/v1/fleet/labels`

##### Request body

```json
{
  "name": "Ubuntu hosts",
  "description": "Filters ubuntu hosts",
  "query": "SELECT 1 FROM os_version WHERE platform = 'ubuntu';",
  "platform": ""
}
```

##### Default response

`Status: 200`

```json
{
  "label": {
    "created_at": "0001-01-01T00:00:00Z",
    "updated_at": "0001-01-01T00:00:00Z",
    "id": 1,
    "name": "Ubuntu hosts",
    "description": "Filters ubuntu hosts",
    "query": "SELECT 1 FROM os_version WHERE platform = 'ubuntu';",
    "label_type": "regular",
    "label_membership_type": "dynamic",
    "display_text": "Ubuntu hosts",
    "count": 0,
    "host_ids": null
  }
}
```

### Update label

Updates the specified label. Note: Label queries and platforms are immutable. To change these, you must delete the label and create a new label.

`PATCH /api/v1/fleet/labels/:id`

#### Parameters

| Name        | Type    | In   | Description                   |
| ----------- | ------- | ---- | ----------------------------- |
| id          | integer | path | **Required**. The label's id. |
| name        | string  | body | The label's name.             |
| description | string  | body | The label's description.      |
| hosts       | array   | body | If updating a manual label: the list of host identifiers (`hardware_serial`, `uuid`, `osquery_host_id`, `hostname`, or `name`) the label will apply to. |


#### Example

`PATCH /api/v1/fleet/labels/1`

##### Request body

```json
{
  "name": "macOS label",
  "description": "Now this label only includes macOS machines",
  "platform": "darwin"
}
```

##### Default response

`Status: 200`

```json
{
  "label": {
    "created_at": "0001-01-01T00:00:00Z",
    "updated_at": "0001-01-01T00:00:00Z",
    "id": 1,
    "name": "Ubuntu hosts",
    "description": "Filters ubuntu hosts",
    "query": "SELECT 1 FROM os_version WHERE platform = 'ubuntu';",
    "platform": "darwin",
    "label_type": "regular",
    "label_membership_type": "dynamic",
    "display_text": "Ubuntu hosts",
    "count": 0,
    "host_ids": null
  }
}
```

### Get label

Returns the specified label.

`GET /api/v1/fleet/labels/:id`

#### Parameters

| Name | Type    | In   | Description                   |
| ---- | ------- | ---- | ----------------------------- |
| id   | integer | path | **Required**. The label's id. |

#### Example

`GET /api/v1/fleet/labels/1`

##### Default response

`Status: 200`

```json
{
  "label": {
    "created_at": "2021-02-09T22:09:43Z",
    "updated_at": "2021-02-09T22:15:58Z",
    "id": 12,
    "name": "Ubuntu",
    "description": "Filters ubuntu hosts",
    "query": "SELECT 1 FROM os_version WHERE platform = 'ubuntu';",
    "label_type": "regular",
    "label_membership_type": "dynamic",
    "display_text": "Ubuntu",
    "count": 0,
    "host_ids": null
  }
}
```

### Get labels summary

Returns a list of all the labels in Fleet.

`GET /api/v1/fleet/labels/summary`

#### Example

`GET /api/v1/fleet/labels/summary`

##### Default response

`Status: 200`

```json
{
  "labels": [
    {
      "id": 6,
      "name": "All Hosts",
      "description": "All hosts which have enrolled in Fleet",
      "label_type": "builtin"
    },
    {
      "id": 7,
      "name": "macOS",
      "description": "All macOS hosts",
      "label_type": "builtin"
    },
    {
      "id": 8,
      "name": "Ubuntu Linux",
      "description": "All Ubuntu hosts",
      "label_type": "builtin"
    },
    {
      "id": 9,
      "name": "CentOS Linux",
      "description": "All CentOS hosts",
      "label_type": "builtin"
    },
    {
      "id": 10,
      "name": "MS Windows",
      "description": "All Windows hosts",
      "label_type": "builtin"
    }
  ]
}
```

### List labels

Returns a list of all the labels in Fleet.

`GET /api/v1/fleet/labels`

#### Parameters

| Name            | Type    | In    | Description   |
| --------------- | ------- | ----- |------------------------------------- |
| order_key       | string  | query | What to order results by. Can be any column in the labels table.                                                  |
| order_direction | string  | query | **Requires `order_key`**. The direction of the order given the order key. Options include `asc` and `desc`. Default is `asc`. |

#### Example

`GET /api/v1/fleet/labels`

##### Default response

`Status: 200`

```json
{
  "labels": [
    {
      "created_at": "2021-02-02T23:55:25Z",
      "updated_at": "2021-02-02T23:55:25Z",
      "id": 6,
      "name": "All Hosts",
      "description": "All hosts which have enrolled in Fleet",
      "query": "SELECT 1;",
      "label_type": "builtin",
      "label_membership_type": "dynamic",
      "host_count": 7,
      "display_text": "All Hosts",
      "count": 7,
      "host_ids": null
    },
    {
      "created_at": "2021-02-02T23:55:25Z",
      "updated_at": "2021-02-02T23:55:25Z",
      "id": 7,
      "name": "macOS",
      "description": "All macOS hosts",
      "query": "SELECT 1 FROM os_version WHERE platform = 'darwin';",
      "platform": "darwin",
      "label_type": "builtin",
      "label_membership_type": "dynamic",
      "host_count": 1,
      "display_text": "macOS",
      "count": 1,
      "host_ids": null
    },
    {
      "created_at": "2021-02-02T23:55:25Z",
      "updated_at": "2021-02-02T23:55:25Z",
      "id": 8,
      "name": "Ubuntu Linux",
      "description": "All Ubuntu hosts",
      "query": "SELECT 1 FROM os_version WHERE platform = 'ubuntu';",
      "platform": "ubuntu",
      "label_type": "builtin",
      "label_membership_type": "dynamic",
      "host_count": 3,
      "display_text": "Ubuntu Linux",
      "count": 3,
      "host_ids": null
    },
    {
      "created_at": "2021-02-02T23:55:25Z",
      "updated_at": "2021-02-02T23:55:25Z",
      "id": 9,
      "name": "CentOS Linux",
      "description": "All CentOS hosts",
      "query": "SELECT 1 FROM os_version WHERE platform = 'centos' OR name LIKE '%centos%'",
      "label_type": "builtin",
      "label_membership_type": "dynamic",
      "host_count": 3,
      "display_text": "CentOS Linux",
      "count": 3,
      "host_ids": null
    },
    {
      "created_at": "2021-02-02T23:55:25Z",
      "updated_at": "2021-02-02T23:55:25Z",
      "id": 10,
      "name": "MS Windows",
      "description": "All Windows hosts",
      "query": "SELECT 1 FROM os_version WHERE platform = 'windows';",
      "platform": "windows",
      "label_type": "builtin",
      "label_membership_type": "dynamic",
      "display_text": "MS Windows",
      "count": 0,
      "host_ids": null
    }
  ]
}
```

### List hosts in a label

Returns a list of the hosts that belong to the specified label.

`GET /api/v1/fleet/labels/:id/hosts`

#### Parameters

| Name                     | Type    | In    | Description                                                                                                                                                                                                                |
| ---------------          | ------- | ----- | -----------------------------------------------------------------------------------------------------------------------------                                                                                              |
| id                       | integer | path  | **Required**. The label's id.                                                                                                                                                                                              |
| page                     | integer | query | Page number of the results to fetch.                                                                                                                                                                                       |
| per_page                 | integer | query | Results per page.                                                                                                                                                                                                          |
| order_key                | string  | query | What to order results by. Can be any column in the hosts table.                                                                                                                                                            |
| order_direction          | string  | query | **Requires `order_key`**. The direction of the order given the order key. Options include 'asc' and 'desc'. Default is 'asc'.                                                                                              |
| after                    | string  | query | The value to get results after. This needs `order_key` defined, as that's the column that would be used.                                                                                                                   |
| status                   | string  | query | Indicates the status of the hosts to return. Can either be 'new', 'online', 'offline', 'mia' or 'missing'.                                                                                                                 |
| query                    | string  | query | Search query keywords. Searchable fields include `hostname`, `hardware_serial`, `uuid`, and `ipv4`.                                                                                                                         |
| team_id                  | integer | query | _Available in Fleet Premium_. Filters the hosts to only include hosts in the specified team.                                                                                                                                |
| disable_failing_policies | boolean | query | If "true", hosts will return failing policies as 0 regardless of whether there are any that failed for the host. This is meant to be used when increased performance is needed in exchange for the extra information.      |
| mdm_id                   | integer | query | The ID of the _mobile device management_ (MDM) solution to filter hosts by (that is, filter hosts that use a specific MDM provider and URL).      |
| mdm_name                 | string  | query | The name of the _mobile device management_ (MDM) solution to filter hosts by (that is, filter hosts that use a specific MDM provider).      |
| mdm_enrollment_status    | string  | query | The _mobile device management_ (MDM) enrollment status to filter hosts by. Valid options are 'manual', 'automatic', 'enrolled', 'pending', or 'unenrolled'.                                                                                                                                                                                                             |
| macos_settings           | string  | query | Filters the hosts by the status of the _mobile device management_ (MDM) profiles applied to hosts. Valid options are 'verified', 'verifying', 'pending', or 'failed'. **Note: If this filter is used in Fleet Premium without a team ID filter, the results include only hosts that are not assigned to any team.**                                                                                                                                                                                                             |
| low_disk_space           | integer | query | _Available in Fleet Premium_. Filters the hosts to only include hosts with less GB of disk space available than this value. Must be a number between 1-100.                                                                 |
| macos_settings_disk_encryption | string | query | Filters the hosts by the status of the macOS disk encryption MDM profile on the host. Valid options are 'verified', 'verifying', 'action_required', 'enforcing', 'failed', or 'removing_enforcement'. |
| bootstrap_package       | string | query | _Available in Fleet Premium_. Filters the hosts by the status of the MDM bootstrap package on the host. Valid options are 'installed', 'pending', or 'failed'. **Note: If this filter is used in Fleet Premium without a team ID filter, the results include only hosts that are not assigned to any team.** |
| os_settings          | string  | query | Filters the hosts by the status of the operating system settings applied to the hosts. Valid options are 'verified', 'verifying', 'pending', or 'failed'. **Note: If this filter is used in Fleet Premium without a team ID filter, the results include only hosts that are not assigned to any team.** |
| os_settings_disk_encryption | string | query | Filters the hosts by the status of the disk encryption setting applied to the hosts. Valid options are 'verified', 'verifying', 'action_required', 'enforcing', 'failed', or 'removing_enforcement'.  **Note: If this filter is used in Fleet Premium without a team ID filter, the results include only hosts that are not assigned to any team.** |

If `mdm_id`, `mdm_name`, `mdm_enrollment_status`, `os_settings`, or `os_settings_disk_encryption` is specified, then Windows Servers are excluded from the results.

#### Example

`GET /api/v1/fleet/labels/6/hosts&query=floobar`

##### Default response

`Status: 200`

```json
{
  "hosts": [
    {
      "created_at": "2021-02-03T16:11:43Z",
      "updated_at": "2021-02-03T21:58:19Z",
      "id": 2,
      "detail_updated_at": "2021-02-03T21:58:10Z",
      "label_updated_at": "2021-02-03T21:58:10Z",
      "policy_updated_at": "2023-06-26T18:33:15Z",
      "last_enrolled_at": "2021-02-03T16:11:43Z",
      "software_updated_at": "2020-11-05T05:09:44Z",
      "seen_time": "2021-02-03T21:58:20Z",
      "refetch_requested": false,
      "hostname": "floobar42",
      "uuid": "a2064cef-0000-0000-afb9-283e3c1d487e",
      "platform": "ubuntu",
      "osquery_version": "4.5.1",
      "os_version": "Ubuntu 20.4.0",
      "build": "",
      "platform_like": "debian",
      "code_name": "",
      "uptime": 32688000000000,
      "memory": 2086899712,
      "cpu_type": "x86_64",
      "cpu_subtype": "142",
      "cpu_brand": "Intel(R) Core(TM) i5-8279U CPU @ 2.40GHz",
      "cpu_physical_cores": 4,
      "cpu_logical_cores": 4,
      "hardware_vendor": "",
      "hardware_model": "",
      "hardware_version": "",
      "hardware_serial": "",
      "computer_name": "e2e7f8d8983d",
      "display_name": "e2e7f8d8983d",
      "primary_ip": "172.20.0.2",
      "primary_mac": "02:42:ac:14:00:02",
      "distributed_interval": 10,
      "config_tls_refresh": 10,
      "logger_tls_period": 10,
      "team_id": null,
      "pack_stats": null,
      "team_name": null,
      "status": "offline",
      "display_text": "e2e7f8d8983d",
      "mdm": {
        "encryption_key_available": false,
        "enrollment_status": null,
        "name": "",
        "server_url": null
      }
    }
  ]
}
```

### Delete label

Deletes the label specified by name.

`DELETE /api/v1/fleet/labels/:name`

#### Parameters

| Name | Type   | In   | Description                     |
| ---- | ------ | ---- | ------------------------------- |
| name | string | path | **Required**. The label's name. |

#### Example

`DELETE /api/v1/fleet/labels/ubuntu_label`

##### Default response

`Status: 200`


### Delete label by ID

Deletes the label specified by ID.

`DELETE /api/v1/fleet/labels/id/:id`

#### Parameters

| Name | Type    | In   | Description                   |
| ---- | ------- | ---- | ----------------------------- |
| id   | integer | path | **Required**. The label's id. |

#### Example

`DELETE /api/v1/fleet/labels/id/13`

##### Default response

`Status: 200`


---

## OS settings

- [Add custom OS setting (configuration profile)](#add-custom-os-setting-configuration-profile)
- [List custom OS settings (configuration profiles)](#list-custom-os-settings-configuration-profiles)
- [Get or download custom OS setting (configuration profile)](#get-or-download-custom-os-setting-configuration-profile)
- [Delete custom OS setting (configuration profile)](#delete-custom-os-setting-configuration-profile)
- [Update disk encryption enforcement](#update-disk-encryption-enforcement)
- [Get disk encryption statistics](#get-disk-encryption-statistics)
- [Get OS settings status](#get-os-settings-status)


### Add custom OS setting (configuration profile)

> [Add custom macOS setting](https://github.com/fleetdm/fleet/blob/fleet-v4.40.0/docs/REST%20API/rest-api.md#add-custom-macos-setting-configuration-profile) (`POST /api/v1/fleet/mdm/apple/profiles`) API endpoint is deprecated as of Fleet 4.41. It is maintained for backwards compatibility. Please use the below API endpoint instead.

Add a configuration profile to enforce custom settings on macOS and Windows hosts.

`POST /api/v1/fleet/configuration_profiles`

#### Parameters

| Name                      | Type     | In   | Description                                                                                                   |
| ------------------------- | -------- | ---- | ------------------------------------------------------------------------------------------------------------- |
| profile                   | file     | form | **Required.** The .mobileconfig and JSON for macOS or XML for Windows file containing the profile. |
| team_id                   | string   | form | _Available in Fleet Premium_. The team ID for the profile. If specified, the profile is applied to only hosts that are assigned to the specified team. If not specified, the profile is applied to only to hosts that are not assigned to any team. |
| labels_include_all        | array     | form | _Available in Fleet Premium_. Profile will only be applied to hosts that have all of these labels. Only one of either `labels_include_all` or `labels_exclude_any` can be included in the request. |
| labels_exclude_any | array | form | _Available in Fleet Premium_. Profile will be applied to hosts that don’t have any of these labels. Only one of either `labels_include_all` or `labels_exclude_any` can be included in the request. |

#### Example

Add a new configuration profile to be applied to macOS hosts
assigned to a team. Note that in this example the form data specifies`team_id` in addition to
`profile`.

`POST /api/v1/fleet/configuration_profiles`

##### Request headers

```http
Content-Length: 850
Content-Type: multipart/form-data; boundary=------------------------f02md47480und42y
```

##### Request body

```http
--------------------------f02md47480und42y
Content-Disposition: form-data; name="team_id"

1
--------------------------f02md47480und42y
Content-Disposition: form-data; name="labels_include_all"

Label name 1
--------------------------f02md47480und42y
Content-Disposition: form-data; name="labels_include_all"

Label name 2
--------------------------f02md47480und42y
Content-Disposition: form-data; name="profile"; filename="Foo.mobileconfig"
Content-Type: application/octet-stream

<?xml version="1.0" encoding="UTF-8"?>
<!DOCTYPE plist PUBLIC "-//Apple//DTD PLIST 1.0//EN" "http://www.apple.com/DTDs/PropertyList-1.0.dtd">
<plist version="1.0">
<dict>
  <key>PayloadContent</key>
  <array/>
  <key>PayloadDisplayName</key>
  <string>Example profile</string>
  <key>PayloadIdentifier</key>
  <string>com.example.profile</string>
  <key>PayloadType</key>
  <string>Configuration</string>
  <key>PayloadUUID</key>
  <string>0BBF3E23-7F56-48FC-A2B6-5ACC598A4A69</string>
  <key>PayloadVersion</key>
  <integer>1</integer>
</dict>
</plist>
--------------------------f02md47480und42y--

```

##### Default response

`Status: 200`

```json
{
  "profile_uuid": "954ec5ea-a334-4825-87b3-937e7e381f24"
}
```

###### Additional notes
If the response is `Status: 409 Conflict`, the body may include additional error details in the case
of duplicate payload display name or duplicate payload identifier (macOS profiles).


### List custom OS settings (configuration profiles)

> [List custom macOS settings](https://github.com/fleetdm/fleet/blob/fleet-v4.40.0/docs/REST%20API/rest-api.md#list-custom-macos-settings-configuration-profiles) (`GET /api/v1/fleet/mdm/apple/profiles`) API endpoint is deprecated as of Fleet 4.41. It is maintained for backwards compatibility. Please use the below API endpoint instead.

Get a list of the configuration profiles in Fleet.

For Fleet Premium, the list can
optionally be filtered by team ID. If no team ID is specified, team profiles are excluded from the
results (i.e., only profiles that are associated with "No team" are listed).

`GET /api/v1/fleet/configuration_profiles`

#### Parameters

| Name                      | Type   | In    | Description                                                               |
| ------------------------- | ------ | ----- | ------------------------------------------------------------------------- |
| team_id                   | string | query | _Available in Fleet Premium_. The team id to filter profiles.              |
| page                      | integer | query | Page number of the results to fetch.                                     |
| per_page                  | integer | query | Results per page.                                                        |

#### Example

List all configuration profiles for macOS and Windows hosts enrolled to Fleet's MDM that are not assigned to any team.

`GET /api/v1/fleet/configuration_profiles`

##### Default response

`Status: 200`

```json
{
  "profiles": [
    {
      "profile_uuid": "39f6cbbc-fe7b-4adc-b7a9-542d1af89c63",
      "team_id": 0,
      "name": "Example macOS profile",
      "platform": "darwin",
      "identifier": "com.example.profile",
      "created_at": "2023-03-31T00:00:00Z",
      "updated_at": "2023-03-31T00:00:00Z",
      "checksum": "dGVzdAo=",
      "labels_exclude_any": [
       {
        "name": "Label name 1",
        "id": 1
       }
      ]
    },
    {
      "profile_uuid": "f5ad01cc-f416-4b5f-88f3-a26da3b56a19",
      "team_id": 0,
      "name": "Example Windows profile",
      "platform": "windows",
      "created_at": "2023-04-31T00:00:00Z",
      "updated_at": "2023-04-31T00:00:00Z",
      "checksum": "aCLemVr)",
      "labels_include_all": [
        {
          "name": "Label name 2",
          "broken": true,
          "id": 2
        },
        {
          "name": "Label name 3",
          "id": 3
        }
      ]
    }
  ],
  "meta": {
    "has_next_results": false,
    "has_previous_results": false
  }
}
```

If one or more assigned labels are deleted the profile is considered broken (`broken: true`). It won’t be applied to new hosts.

### Get or download custom OS setting (configuration profile)

> [Download custom macOS setting](https://github.com/fleetdm/fleet/blob/fleet-v4.40.0/docs/REST%20API/rest-api.md#download-custom-macos-setting-configuration-profile) (`GET /api/v1/fleet/mdm/apple/profiles/:profile_id`) API endpoint is deprecated as of Fleet 4.41. It is maintained for backwards compatibility. Please use the API endpoint below instead.

`GET /api/v1/fleet/configuration_profiles/:profile_uuid`

#### Parameters

| Name                      | Type    | In    | Description                                             |
| ------------------------- | ------- | ----- | ------------------------------------------------------- |
| profile_uuid              | string | url   | **Required** The UUID of the profile to download.  |
| alt                       | string  | query | If specified and set to "media", downloads the profile. |

#### Example (get a profile metadata)

`GET /api/v1/fleet/configuration_profiles/f663713f-04ee-40f0-a95a-7af428c351a9`

##### Default response

`Status: 200`

```json
{
  "profile_uuid": "f663713f-04ee-40f0-a95a-7af428c351a9",
  "team_id": 0,
  "name": "Example profile",
  "platform": "darwin",
  "identifier": "com.example.profile",
  "created_at": "2023-03-31T00:00:00Z",
  "updated_at": "2023-03-31T00:00:00Z",
  "checksum": "dGVzdAo=",
  "labels_include_all": [
    {
      "name": "Label name 1",
      "id": 1
      "broken": true
    },
    {
      "name": "Label name 2",
      "id": 2
    }
  ]
}
```

#### Example (download a profile)

`GET /api/v1/fleet/configuration_profiles/f663713f-04ee-40f0-a95a-7af428c351a9?alt=media`

##### Default response

`Status: 200`

**Note** To confirm success, it is important for clients to match content length with the response
header (this is done automatically by most clients, including the browser) rather than relying
solely on the response status code returned by this endpoint.

##### Example response headers

```http
  Content-Length: 542
  Content-Type: application/octet-stream
  Content-Disposition: attachment;filename="2023-03-31 Example profile.mobileconfig"
```

###### Example response body
```xml
<?xml version="1.0" encoding="UTF-8"?>
<!DOCTYPE plist PUBLIC "-//Apple//DTD PLIST 1.0//EN" "http://www.apple.com/DTDs/PropertyList-1.0.dtd">
<plist version="1.0">
<dict>
  <key>PayloadContent</key>
  <array/>
  <key>PayloadDisplayName</key>
  <string>Example profile</string>
  <key>PayloadIdentifier</key>
  <string>com.example.profile</string>
  <key>PayloadType</key>
  <string>Configuration</string>
  <key>PayloadUUID</key>
  <string>0BBF3E23-7F56-48FC-A2B6-5ACC598A4A69</string>
  <key>PayloadVersion</key>
  <integer>1</integer>
</dict>
</plist>
```

### Delete custom OS setting (configuration profile)

> [Delete custom macOS setting](https://github.com/fleetdm/fleet/blob/fleet-v4.40.0/docs/REST%20API/rest-api.md#delete-custom-macos-setting-configuration-profile) (`DELETE /api/v1/fleet/mdm/apple/profiles/:profile_id`) API endpoint is deprecated as of Fleet 4.41. It is maintained for backwards compatibility. Please use the below API endpoint instead.

`DELETE /api/v1/fleet/configuration_profiles/:profile_uuid`

#### Parameters

| Name                      | Type    | In    | Description                                                               |
| ------------------------- | ------- | ----- | ------------------------------------------------------------------------- |
| profile_uuid              | string  | url   | **Required** The UUID of the profile to delete. |

#### Example

`DELETE /api/v1/fleet/configuration_profiles/f663713f-04ee-40f0-a95a-7af428c351a9`

##### Default response

`Status: 200`


### Update disk encryption enforcement

> `PATCH /api/v1/fleet/mdm/apple/settings` API endpoint is deprecated as of Fleet 4.45. It is maintained for backward compatibility. Please use the new API endpoint below. See old API endpoint docs [here](https://github.com/fleetdm/fleet/blob/main/docs/REST%20API/rest-api.md?plain=1#L4296C29-L4296C29).

_Available in Fleet Premium_

`POST /api/v1/fleet/disk_encryption`

#### Parameters

| Name                   | Type    | In    | Description                                                                                 |
| -------------          | ------  | ----  | --------------------------------------------------------------------------------------      |
| team_id                | integer | body  | The team ID to apply the settings to. Settings applied to hosts in no team if absent.       |
| enable_disk_encryption | boolean | body  | Whether disk encryption should be enforced on devices that belong to the team (or no team). |

#### Example

`POST /api/v1/fleet/disk_encryption`

##### Default response

`204`


### Get disk encryption statistics

_Available in Fleet Premium_

Get aggregate status counts of disk encryption enforced on macOS and Windows hosts.

The summary can optionally be filtered by team ID.

`GET /api/v1/fleet/disk_encryption`

#### Parameters

| Name                      | Type   | In    | Description                                                               |
| ------------------------- | ------ | ----- | ------------------------------------------------------------------------- |
| team_id                   | string | query | _Available in Fleet Premium_. The team ID to filter the summary.           |

#### Example

Get aggregate disk encryption status counts of macOS and Windows hosts enrolled to Fleet's MDM that are not assigned to any team.

`GET /api/v1/fleet/disk_encryption`

##### Default response

`Status: 200`

```json
{
  "verified": {"macos": 123, "windows": 123},
  "verifying": {"macos": 123, "windows": 0},
  "action_required": {"macos": 123, "windows": 0},
  "enforcing": {"macos": 123, "windows": 123},
  "failed": {"macos": 123, "windows": 123},
  "removing_enforcement": {"macos": 123, "windows": 0},
}
```


### Get OS settings status

> [Get macOS settings statistics](https://github.com/fleetdm/fleet/blob/fleet-v4.40.0/docs/REST%20API/rest-api.md#get-macos-settings-statistics) (`GET /api/v1/fleet/mdm/apple/profiles/summary`) API endpoint is deprecated as of Fleet 4.41. It is maintained for backwards compatibility. Please use the below API endpoint instead.

Get aggregate status counts of all OS settings (configuration profiles and disk encryption) enforced on hosts.

For Fleet Premium users, the counts can
optionally be filtered by `team_id`. If no `team_id` is specified, team profiles are excluded from the results (i.e., only profiles that are associated with "No team" are listed).

`GET /api/v1/fleet/configuration_profiles/summary`

#### Parameters

| Name                      | Type   | In    | Description                                                               |
| ------------------------- | ------ | ----- | ------------------------------------------------------------------------- |
| team_id                   | string | query | _Available in Fleet Premium_. The team ID to filter profiles.              |

#### Example

Get aggregate status counts of profiles for to macOS and Windows hosts that are assigned to "No team".

`GET /api/v1/fleet/configuration_profiles/summary`

##### Default response

`Status: 200`

```json
{
  "verified": 123,
  "verifying": 123,
  "failed": 123,
  "pending": 123
}
```

---

## Setup experience

- [Set custom MDM setup enrollment profile](#set-custom-mdm-setup-enrollment-profile)
- [Get custom MDM setup enrollment profile](#get-custom-mdm-setup-enrollment-profile)
- [Delete custom MDM setup enrollment profile](#delete-custom-mdm-setup-enrollment-profile)
- [Get manual enrollment profile](#get-manual-enrollment-profile)
- [Upload a bootstrap package](#upload-a-bootstrap-package)
- [Get metadata about a bootstrap package](#get-metadata-about-a-bootstrap-package)
- [Delete a bootstrap package](#delete-a-bootstrap-package)
- [Download a bootstrap package](#download-a-bootstrap-package)
- [Get a summary of bootstrap package status](#get-a-summary-of-bootstrap-package-status)
- [Turn on end user authentication for macOS setup](#turn-on-end-user-authentication-for-macos-setup)
- [Upload an EULA file](#upload-an-eula-file)
- [Get metadata about an EULA file](#get-metadata-about-an-eula-file)
- [Delete an EULA file](#delete-an-eula-file)
- [Download an EULA file](#download-an-eula-file)



### Set custom MDM setup enrollment profile

_Available in Fleet Premium_

Sets the custom MDM setup enrollment profile for a team or no team.

`POST /api/v1/fleet/enrollment_profiles/automatic`

#### Parameters

| Name                      | Type    | In    | Description                                                                   |
| ------------------------- | ------  | ----- | -------------------------------------------------------------------------     |
| team_id                   | integer | json  | The team ID this custom enrollment profile applies to, or no team if omitted. |
| name                      | string  | json  | The filename of the uploaded custom enrollment profile.                       |
| enrollment_profile        | object  | json  | The custom enrollment profile's json, as documented in https://developer.apple.com/documentation/devicemanagement/profile. |

#### Example

`POST /api/v1/fleet/enrollment_profiles/automatic`

##### Default response

`Status: 200`

```json
{
  "team_id": 123,
  "name": "dep_profile.json",
  "uploaded_at": "2023-04-04:00:00Z",
  "enrollment_profile": {
    "is_mandatory": true,
    "is_mdm_removable": false
  }
}
```

### Get custom MDM setup enrollment profile

_Available in Fleet Premium_

Gets the custom MDM setup enrollment profile for a team or no team.

`GET /api/v1/fleet/enrollment_profiles/automatic`

#### Parameters

| Name                      | Type    | In    | Description                                                                           |
| ------------------------- | ------  | ----- | -------------------------------------------------------------------------             |
| team_id                   | integer | query | The team ID for which to return the custom enrollment profile, or no team if omitted. |

#### Example

`GET /api/v1/fleet/enrollment_profiles/automatic?team_id=123`

##### Default response

`Status: 200`

```json
{
  "team_id": 123,
  "name": "dep_profile.json",
  "uploaded_at": "2023-04-04:00:00Z",
  "enrollment_profile": {
    "is_mandatory": true,
    "is_mdm_removable": false
  }
}
```

### Delete custom MDM setup enrollment profile

_Available in Fleet Premium_

Deletes the custom MDM setup enrollment profile assigned to a team or no team.

`DELETE /api/v1/fleet/enrollment_profiles/automatic`

#### Parameters

| Name                      | Type    | In    | Description                                                                           |
| ------------------------- | ------  | ----- | -------------------------------------------------------------------------             |
| team_id                   | integer | query | The team ID for which to delete the custom enrollment profile, or no team if omitted. |

#### Example

`DELETE /api/v1/fleet/enrollment_profiles/automatic?team_id=123`

##### Default response

`Status: 204`


### Get manual enrollment profile

Retrieves an unsigned manual enrollment profile for macOS hosts. Install this profile on macOS hosts to turn on MDM features manually.

`GET /api/v1/fleet/enrollment_profiles/manual`

##### Example

`GET /api/v1/fleet/enrollment_profiles/manual`

##### Default response

`Status: 200`

```xml
<?xml version="1.0" encoding="UTF-8"?>
<!DOCTYPE plist PUBLIC "-//Apple//DTD PLIST 1.0//EN" "http://www.apple.com/DTDs/PropertyList-1.0.dtd">
<plist version="1.0">
<!-- ... -->
</plist>
```

### Upload a bootstrap package

_Available in Fleet Premium_

Upload a bootstrap package that will be automatically installed during DEP setup.

`POST /api/v1/fleet/bootstrap`

#### Parameters

| Name    | Type   | In   | Description                                                                                                                                                                                                            |
| ------- | ------ | ---- | ---------------------------------------------------------------------------------------------------------------------------------------------------------------------------------------------------------------------- |
| package | file   | form | **Required**. The bootstrap package installer. It must be a signed `pkg` file.                                                                                                                                         |
| team_id | string | form | The team ID for the package. If specified, the package will be installed to hosts that are assigned to the specified team. If not specified, the package will be installed to hosts that are not assigned to any team. |

#### Example

Upload a bootstrap package that will be installed to macOS hosts enrolled to MDM that are
assigned to a team. Note that in this example the form data specifies `team_id` in addition to
`package`.

`POST /api/v1/fleet/bootstrap`

##### Request headers

```http
Content-Length: 850
Content-Type: multipart/form-data; boundary=------------------------f02md47480und42y
```

##### Request body

```http
--------------------------f02md47480und42y
Content-Disposition: form-data; name="team_id"
1
--------------------------f02md47480und42y
Content-Disposition: form-data; name="package"; filename="bootstrap-package.pkg"
Content-Type: application/octet-stream
<BINARY_DATA>
--------------------------f02md47480und42y--
```

##### Default response

`Status: 200`


### Get metadata about a bootstrap package

_Available in Fleet Premium_

Get information about a bootstrap package that was uploaded to Fleet.

`GET /api/v1/fleet/bootstrap/:team_id/metadata`

#### Parameters

| Name       | Type    | In    | Description                                                                                                                                                                                                        |
| -------    | ------  | ---   | ---------------------------------------------------------------------------------------------------------------------------------------------------------                                                          |
| team_id    | string  | url   | **Required** The team ID for the package. Zero (0) can be specified to get information about the bootstrap package for hosts that don't belong to a team.                                                          |
| for_update | boolean | query | If set to `true`, the authorization will be for a `write` action instead of a `read`. Useful for the write-only `gitops` role when requesting the bootstrap metadata to check if the package needs to be replaced. |

#### Example

`GET /api/v1/fleet/bootstrap/0/metadata`

##### Default response

`Status: 200`

```json
{
  "name": "bootstrap-package.pkg",
  "team_id": 0,
  "sha256": "6bebb4433322fd52837de9e4787de534b4089ac645b0692dfb74d000438da4a3",
  "token": "AA598E2A-7952-46E3-B89D-526D45F7E233",
  "created_at": "2023-04-20T13:02:05Z"
}
```

In the response above:

- `token` is the value you can use to [download a bootstrap package](#download-a-bootstrap-package)
- `sha256` is the SHA256 digest of the bytes of the bootstrap package file.


### Delete a bootstrap package

_Available in Fleet Premium_

Delete a team's bootstrap package.

`DELETE /api/v1/fleet/bootstrap/:team_id`

#### Parameters

| Name    | Type   | In  | Description                                                                                                                                               |
| ------- | ------ | --- | --------------------------------------------------------------------------------------------------------------------------------------------------------- |
| team_id | string | url | **Required** The team ID for the package. Zero (0) can be specified to get information about the bootstrap package for hosts that don't belong to a team. |


#### Example

`DELETE /api/v1/fleet/bootstrap/1`

##### Default response

`Status: 200`


### Download a bootstrap package

_Available in Fleet Premium_

Download a bootstrap package.

`GET /api/v1/fleet/bootstrap`

#### Parameters

| Name  | Type   | In    | Description                                      |
| ----- | ------ | ----- | ------------------------------------------------ |
| token | string | query | **Required** The token of the bootstrap package. |

#### Example

`GET /api/v1/fleet/bootstrap?token=AA598E2A-7952-46E3-B89D-526D45F7E233`

##### Default response

`Status: 200`

```http
Status: 200
Content-Type: application/octet-stream
Content-Disposition: attachment
Content-Length: <length>
Body: <blob>
```

### Get a summary of bootstrap package status

_Available in Fleet Premium_

Get aggregate status counts of bootstrap packages delivered to DEP enrolled hosts.

The summary can optionally be filtered by team ID.

`GET /api/v1/fleet/bootstrap/summary`

#### Parameters

| Name                      | Type   | In    | Description                                                               |
| ------------------------- | ------ | ----- | ------------------------------------------------------------------------- |
| team_id                   | string | query | The team ID to filter the summary.                                        |

#### Example

`GET /api/v1/fleet/bootstrap/summary`

##### Default response

`Status: 200`

```json
{
  "installed": 10,
  "failed": 1,
  "pending": 4
}
```

### Turn on end user authentication for macOS setup

_Available in Fleet Premium_

`PATCH /api/v1/fleet/setup_experience`

#### Parameters

| Name                           | Type    | In    | Description                                                                                 |
| -------------          | ------  | ----  | --------------------------------------------------------------------------------------      |
| team_id                        | integer | body  | The team ID to apply the settings to. Settings applied to hosts in no team if absent.       |
| enable_end_user_authentication | boolean | body  | When enabled, require end users to authenticate with your identity provider (IdP) when they set up their new macOS hosts. |
| enable_release_device_manually | boolean | body  | When enabled, you're responsible for sending the DeviceConfigured command.|

#### Example

`PATCH /api/v1/fleet/setup_experience`

##### Request body

```json
{
  "team_id": 1,
  "enabled_end_user_authentication": true
}
```

##### Default response

`Status: 204`


### Upload an EULA file

_Available in Fleet Premium_

Upload an EULA that will be shown during the DEP flow.

`POST /api/v1/fleet/setup_experience/eula`

#### Parameters

| Name | Type | In   | Description                                       |
| ---- | ---- | ---- | ------------------------------------------------- |
| eula | file | form | **Required**. A PDF document containing the EULA. |

#### Example

`POST /api/v1/fleet/setup_experience/eula`

##### Request headers

```http
Content-Length: 850
Content-Type: multipart/form-data; boundary=------------------------f02md47480und42y
```

##### Request body

```http
--------------------------f02md47480und42y
Content-Disposition: form-data; name="eula"; filename="eula.pdf"
Content-Type: application/octet-stream
<BINARY_DATA>
--------------------------f02md47480und42y--
```

##### Default response

`Status: 200`


### Get metadata about an EULA file

_Available in Fleet Premium_

Get information about the EULA file that was uploaded to Fleet. If no EULA was previously uploaded, this endpoint returns a `404` status code.

`GET /api/v1/fleet/setup_experience/eula/metadata`

#### Example

`GET /api/v1/fleet/setup_experience/eula/metadata`

##### Default response

`Status: 200`

```json
{
  "name": "eula.pdf",
  "token": "AA598E2A-7952-46E3-B89D-526D45F7E233",
  "created_at": "2023-04-20T13:02:05Z"
}
```

In the response above:

- `token` is the value you can use to [download an EULA](#download-an-eula-file)


### Delete an EULA file

_Available in Fleet Premium_

Delete an EULA file.

`DELETE /api/v1/fleet/setup_experience/eula/:token`

#### Parameters

| Name  | Type   | In    | Description                              |
| ----- | ------ | ----- | ---------------------------------------- |
| token | string | path  | **Required** The token of the EULA file. |

#### Example

`DELETE /api/v1/fleet/setup_experience/eula/AA598E2A-7952-46E3-B89D-526D45F7E233`

##### Default response

`Status: 200`


### Download an EULA file

_Available in Fleet Premium_

Download an EULA file

`GET /api/v1/fleet/setup_experience/eula/:token`

#### Parameters

| Name  | Type   | In    | Description                              |
| ----- | ------ | ----- | ---------------------------------------- |
| token | string | path  | **Required** The token of the EULA file. |

#### Example

`GET /api/v1/fleet/setup_experience/eula/AA598E2A-7952-46E3-B89D-526D45F7E233`

##### Default response

`Status: 200`

```http
Status: 200
Content-Type: application/pdf
Content-Disposition: attachment
Content-Length: <length>
Body: <blob>
```

---

## Commands

- [Run custom MDM command](#run-custom-mdm-command)
- [Get custom MDM command results](#get-custom-mdm-command-results)
- [List custom MDM commands](#list-custom-mdm-commands)


### Run custom MDM command

> `POST /api/v1/fleet/mdm/apple/enqueue` API endpoint is deprecated as of Fleet 4.40. It is maintained for backward compatibility. Please use the new API endpoint below. See old API endpoint docs [here](https://github.com/fleetdm/fleet/blob/fleet-v4.39.0/docs/REST%20API/rest-api.md#run-custom-mdm-command).

This endpoint tells Fleet to run a custom MDM command, on the targeted macOS or Windows hosts, the next time they come online.

`POST /api/v1/fleet/commands/run`

#### Parameters

| Name                      | Type   | In    | Description                                                               |
| ------------------------- | ------ | ----- | ------------------------------------------------------------------------- |
| command                   | string | json  | A Base64 encoded MDM command as described in [Apple's documentation](https://developer.apple.com/documentation/devicemanagement/commands_and_queries) or [Windows's documentation](https://learn.microsoft.com/en-us/openspecs/windows_protocols/ms-mdm/0353f3d6-dbe2-42b6-b8d5-50db9333bba4). Supported formats are standard and raw (unpadded). You can paste your Base64 code to the [online decoder](https://devpal.co/base64-decode/) to check if you're using the valid format. |
| host_uuids                | array  | json  | An array of host UUIDs enrolled in Fleet on which the command should run. |

Note that the `EraseDevice` and `DeviceLock` commands are _available in Fleet Premium_ only.

#### Example

`POST /api/v1/fleet/commands/run`

##### Default response

`Status: 200`

```json
{
  "command_uuid": "a2064cef-0000-1234-afb9-283e3c1d487e",
  "request_type": "ProfileList"
}
```


### Get custom MDM command results

> `GET /api/v1/fleet/mdm/apple/commandresults` API endpoint is deprecated as of Fleet 4.40. It is maintained for backward compatibility. Please use the new API endpoint below. See old API endpoint docs [here](https://github.com/fleetdm/fleet/blob/fleet-v4.39.0/docs/REST%20API/rest-api.md#get-custom-mdm-command-results).

This endpoint returns the results for a specific custom MDM command.

`GET /api/v1/fleet/commands/results`

#### Parameters

| Name                      | Type   | In    | Description                                                               |
| ------------------------- | ------ | ----- | ------------------------------------------------------------------------- |
| command_uuid              | string | query | The unique identifier of the command.                                     |

#### Example

`GET /api/v1/fleet/commands/results?command_uuid=a2064cef-0000-1234-afb9-283e3c1d487e`

##### Default response

`Status: 200`

```json
{
  "results": [
    {
      "host_uuid": "145cafeb-87c7-4869-84d5-e4118a927746",
      "command_uuid": "a2064cef-0000-1234-afb9-283e3c1d487e",
      "status": "Acknowledged",
      "updated_at": "2023-04-04:00:00Z",
      "request_type": "ProfileList",
      "hostname": "mycomputer",
      "payload": "PD94bWwgdmVyc2lvbj0iMS4wIiBlbmNvZGluZz0iVVRGLTgiPz4NCjwhRE9DVFlQRSBwbGlzdCBQVUJMSUMgIi0vL0FwcGxlLy9EVEQgUExJU1QgMS4wLy9FTiIgImh0dHA6Ly93d3cuYXBwbGUuY29tL0RURHMvUHJvcGVydHlMaXN0LTEuMC5kdGQiPg0KPHBsaXN0IHZlcnNpb249IjEuMCI+DQo8ZGljdD4NCg0KCTxrZXk+UGF5bG9hZERlc2NyaXB0aW9uPC9rZXk+DQoJPHN0cmluZz5UaGlzIHByb2ZpbGUgY29uZmlndXJhdGlvbiBpcyBkZXNpZ25lZCB0byBhcHBseSB0aGUgQ0lTIEJlbmNobWFyayBmb3IgbWFjT1MgMTAuMTQgKHYyLjAuMCksIDEwLjE1ICh2Mi4wLjApLCAxMS4wICh2Mi4wLjApLCBhbmQgMTIuMCAodjEuMC4wKTwvc3RyaW5nPg0KCTxrZXk+UGF5bG9hZERpc3BsYXlOYW1lPC9rZXk+DQoJPHN0cmluZz5EaXNhYmxlIEJsdWV0b290aCBzaGFyaW5nPC9zdHJpbmc+DQoJPGtleT5QYXlsb2FkRW5hYmxlZDwva2V5Pg0KCTx0cnVlLz4NCgk8a2V5PlBheWxvYWRJZGVudGlmaWVyPC9rZXk+DQoJPHN0cmluZz5jaXMubWFjT1NCZW5jaG1hcmsuc2VjdGlvbjIuQmx1ZXRvb3RoU2hhcmluZzwvc3RyaW5nPg0KCTxrZXk+UGF5bG9hZFNjb3BlPC9rZXk+DQoJPHN0cmluZz5TeXN0ZW08L3N0cmluZz4NCgk8a2V5PlBheWxvYWRUeXBlPC9rZXk+DQoJPHN0cmluZz5Db25maWd1cmF0aW9uPC9zdHJpbmc+DQoJPGtleT5QYXlsb2FkVVVJRDwva2V5Pg0KCTxzdHJpbmc+NUNFQkQ3MTItMjhFQi00MzJCLTg0QzctQUEyOEE1QTM4M0Q4PC9zdHJpbmc+DQoJPGtleT5QYXlsb2FkVmVyc2lvbjwva2V5Pg0KCTxpbnRlZ2VyPjE8L2ludGVnZXI+DQogICAgPGtleT5QYXlsb2FkUmVtb3ZhbERpc2FsbG93ZWQ8L2tleT4NCiAgICA8dHJ1ZS8+DQoJPGtleT5QYXlsb2FkQ29udGVudDwva2V5Pg0KCTxhcnJheT4NCgkJPGRpY3Q+DQoJCQk8a2V5PlBheWxvYWRDb250ZW50PC9rZXk+DQoJCQk8ZGljdD4NCgkJCQk8a2V5PmNvbS5hcHBsZS5CbHVldG9vdGg8L2tleT4NCgkJCQk8ZGljdD4NCgkJCQkJPGtleT5Gb3JjZWQ8L2tleT4NCgkJCQkJPGFycmF5Pg0KCQkJCQkJPGRpY3Q+DQoJCQkJCQkJPGtleT5tY3hfcHJlZmVyZW5jZV9zZXR0aW5nczwva2V5Pg0KCQkJCQkJCTxkaWN0Pg0KCQkJCQkJCQk8a2V5PlByZWZLZXlTZXJ2aWNlc0VuYWJsZWQ8L2tleT4NCgkJCQkJCQkJPGZhbHNlLz4NCgkJCQkJCQk8L2RpY3Q+DQoJCQkJCQk8L2RpY3Q+DQoJCQkJCTwvYXJyYXk+DQoJCQkJPC9kaWN0Pg0KCQkJPC9kaWN0Pg0KCQkJPGtleT5QYXlsb2FkRGVzY3JpcHRpb248L2tleT4NCgkJCTxzdHJpbmc+RGlzYWJsZXMgQmx1ZXRvb3RoIFNoYXJpbmc8L3N0cmluZz4NCgkJCTxrZXk+UGF5bG9hZERpc3BsYXlOYW1lPC9rZXk+DQoJCQk8c3RyaW5nPkN1c3RvbTwvc3RyaW5nPg0KCQkJPGtleT5QYXlsb2FkRW5hYmxlZDwva2V5Pg0KCQkJPHRydWUvPg0KCQkJPGtleT5QYXlsb2FkSWRlbnRpZmllcjwva2V5Pg0KCQkJPHN0cmluZz4wMjQwREQxQy03MERDLTQ3NjYtOTAxOC0wNDMyMkJGRUVBRDE8L3N0cmluZz4NCgkJCTxrZXk+UGF5bG9hZFR5cGU8L2tleT4NCgkJCTxzdHJpbmc+Y29tLmFwcGxlLk1hbmFnZWRDbGllbnQucHJlZmVyZW5jZXM8L3N0cmluZz4NCgkJCTxrZXk+UGF5bG9hZFVVSUQ8L2tleT4NCgkJCTxzdHJpbmc+MDI0MEREMUMtNzBEQy00NzY2LTkwMTgtMDQzMjJCRkVFQUQxPC9zdHJpbmc+DQoJCQk8a2V5PlBheWxvYWRWZXJzaW9uPC9rZXk+DQoJCQk8aW50ZWdlcj4xPC9pbnRlZ2VyPg0KCQk8L2RpY3Q+DQoJPC9hcnJheT4NCjwvZGljdD4NCjwvcGxpc3Q+",
      "result": "PD94bWwgdmVyc2lvbj0iMS4wIiBlbmNvZGluZz0iVVRGLTgiPz4NCjwhRE9DVFlQRSBwbGlzdCBQVUJMSUMgIi0vL0FwcGxlLy9EVEQgUExJU1QgMS4wLy9FTiIgImh0dHA6Ly93d3cuYXBwbGUuY29tL0RURHMvUHJvcGVydHlMaXN0LTEuMC5kdGQiPg0KPHBsaXN0IHZlcnNpb249IjEuMCI+DQo8ZGljdD4NCiAgICA8a2V5PkNvbW1hbmRVVUlEPC9rZXk+DQogICAgPHN0cmluZz4wMDAxX0luc3RhbGxQcm9maWxlPC9zdHJpbmc+DQogICAgPGtleT5TdGF0dXM8L2tleT4NCiAgICA8c3RyaW5nPkFja25vd2xlZGdlZDwvc3RyaW5nPg0KICAgIDxrZXk+VURJRDwva2V5Pg0KICAgIDxzdHJpbmc+MDAwMDgwMjAtMDAwOTE1MDgzQzgwMDEyRTwvc3RyaW5nPg0KPC9kaWN0Pg0KPC9wbGlzdD4="
    }
  ]
}
```

> Note: If the server has not yet received a result for a command, it will return an empty object (`{}`).


### List custom MDM commands

> `GET /api/v1/fleet/mdm/apple/commands` API endpoint is deprecated as of Fleet 4.40. It is maintained for backward compatibility. Please use the new API endpoint below. See old API endpoint docs [here](https://github.com/fleetdm/fleet/blob/fleet-v4.39.0/docs/REST%20API/rest-api.md#list-custom-mdm-commands).

This endpoint returns the list of custom MDM commands that have been executed.

`GET /api/v1/fleet/commands`

#### Parameters

| Name                      | Type    | In    | Description                                                               |
| ------------------------- | ------  | ----- | ------------------------------------------------------------------------- |
| page                      | integer | query | Page number of the results to fetch.                                      |
| per_page                  | integer | query | Results per page.                                                         |
| order_key                 | string  | query | What to order results by. Can be any field listed in the `results` array example below. |
| order_direction           | string  | query | **Requires `order_key`**. The direction of the order given the order key. Options include `asc` and `desc`. Default is `asc`. |
| host_identifier           | string  | query | The host's `hostname`, `uuid`, or `hardware_serial`. |
| request_type              | string  | query | The request type to filter commands by. |

#### Example

`GET /api/v1/fleet/commands?per_page=5`

##### Default response

`Status: 200`

```json
{
  "results": [
    {
      "host_uuid": "145cafeb-87c7-4869-84d5-e4118a927746",
      "command_uuid": "a2064cef-0000-1234-afb9-283e3c1d487e",
      "status": "Acknowledged",
      "updated_at": "2023-04-04:00:00Z",
      "request_type": "ProfileList",
      "hostname": "mycomputer"
    },
    {
      "host_uuid": "322vghee-12c7-8976-83a1-e2118a927342",
      "command_uuid": "d76d69b7-d806-45a9-8e49-9d6dc533485c",
      "status": "200",
      "updated_at": "2023-05-04:00:00Z",
      "request_type": "./Device/Vendor/MSFT/Reboot/RebootNow",
      "hostname": "myhost"
    }
  ]
}
```

---

## Integrations

- [Get Apple Push Notification service (APNs)](#get-apple-push-notification-service-apns)
- [Get Apple Business Manager (ABM)](#get-apple-business-manager-abm)
- [Get Volume Purchasing Program (VPP)](#get-volume-purchasing-program-vpp)

### Get Apple Push Notification service (APNs)

`GET /api/v1/fleet/apns`

#### Parameters

None.

#### Example

`GET /api/v1/fleet/apns`

##### Default response

`Status: 200`

```json
{
  "common_name": "APSP:04u52i98aewuh-xxxx-xxxx-xxxx-xxxx",
  "serial_number": "1234567890987654321",
  "issuer": "Apple Application Integration 2 Certification Authority",
  "renew_date": "2023-09-30T00:00:00Z"
}
```

### Get Apple Business Manager (ABM)

_Available in Fleet Premium_

`GET /api/v1/fleet/abm`

#### Parameters

None.

#### Example

`GET /api/v1/fleet/abm`

##### Default response

`Status: 200`

```json
{
  "apple_id": "apple@example.com",
  "org_name": "Fleet Device Management",
  "mdm_server_url": "https://example.com/mdm/apple/mdm",
  "renew_date": "2023-11-29T00:00:00Z",
  "default_team": ""
}
```

Get Volume Purchasing Program (VPP)

> This **endpoint is experimental** and may change. You can find the upcoming breaking changes [here](https://github.com/fleetdm/fleet/pull/21043/files#diff-7246bc304b15c8865ed8eaa205e9c244d0a0314e4bae60cf553dc06147c38b64R6423-R6446.

_Available in Fleet Premium_

`GET /api/v1/fleet/vpp`

#### Example

`GET /api/v1/fleet/vpp`

##### Default response

`Status: 200`

```json
{
  "org_name": "Acme Inc.",
  "renew_date": "2023-11-29T00:00:00Z",
  "location": "Acme Inc. Main Address"
}
```

---

## Policies

- [List policies](#list-policies)
- [Count policies](#count-policies)
- [Get policy by ID](#get-policy-by-id)
- [Add policy](#add-policy)
- [Remove policies](#remove-policies)
- [Edit policy](#edit-policy)
- [Run automation for all failing hosts of a policy](#run-automation-for-all-failing-hosts-of-a-policy)

Policies are yes or no questions you can ask about your hosts.

Policies in Fleet are defined by osquery queries.

A passing host answers "yes" to a policy if the host returns results for a policy's query.

A failing host answers "no" to a policy if the host does not return results for a policy's query.

For example, a policy might ask “Is Gatekeeper enabled on macOS devices?“ This policy's osquery query might look like the following: `SELECT 1 FROM gatekeeper WHERE assessments_enabled = 1;`

### List policies

`GET /api/v1/fleet/global/policies`

#### Parameters

| Name                    | Type    | In    | Description                                                                                                                                                                                                                                                                                                                                 |
| ----------------------- | ------- | ----- | ------------------------------------------------------------------------------------------------------------------------------------------------------------------------------------------------------------------------------------------------------------------------------------------------------------------------------------------- |
| page                    | integer | query | Page number of the results to fetch.                                                                                                                                                                                                                                                                                                        |
| per_page                | integer | query | Results per page.

#### Example

`GET /api/v1/fleet/global/policies`

##### Default response

`Status: 200`

```json
{
  "policies": [
    {
      "id": 1,
      "name": "Gatekeeper enabled",
      "query": "SELECT 1 FROM gatekeeper WHERE assessments_enabled = 1;",
      "description": "Checks if gatekeeper is enabled on macOS devices",
      "critical": false,
      "author_id": 42,
      "author_name": "John",
      "author_email": "john@example.com",
      "team_id": null,
      "resolution": "Resolution steps",
      "platform": "darwin",
      "created_at": "2021-12-15T15:23:57Z",
      "updated_at": "2021-12-15T15:23:57Z",
      "passing_host_count": 2000,
      "failing_host_count": 300,
      "host_count_updated_at": "2023-12-20T15:23:57Z"
    },
    {
      "id": 2,
      "name": "Windows machines with encrypted hard disks",
      "query": "SELECT 1 FROM bitlocker_info WHERE protection_status = 1;",
      "description": "Checks if the hard disk is encrypted on Windows devices",
      "critical": true,
      "author_id": 43,
      "author_name": "Alice",
      "author_email": "alice@example.com",
      "team_id": null,
      "resolution": "Resolution steps",
      "platform": "windows",
      "created_at": "2021-12-31T14:52:27Z",
      "updated_at": "2022-02-10T20:59:35Z",
      "passing_host_count": 2300,
      "failing_host_count": 0,
      "host_count_updated_at": "2023-12-20T15:23:57Z"
    }
  ]
}
```

---

### Count policies

`GET /api/v1/fleet/policies/count`


#### Parameters
| Name               | Type    | In   | Description                                                                                                   |
| ------------------ | ------- | ---- | ------------------------------------------------------------------------------------------------------------- |
| query                 | string | query | Search query keywords. Searchable fields include `name`.  |

#### Example

`GET /api/v1/fleet/policies/count`

##### Default response

`Status: 200`

```json
{
  "count": 43
}
```

---

### Get policy by ID

`GET /api/v1/fleet/global/policies/:id`

#### Parameters

| Name               | Type    | In   | Description                                                                                                   |
| ------------------ | ------- | ---- | ------------------------------------------------------------------------------------------------------------- |
| id                 | integer | path | **Required.** The policy's ID.                                                                                |

#### Example

`GET /api/v1/fleet/global/policies/1`

##### Default response

`Status: 200`

```json
{
  "policy": {
      "id": 1,
      "name": "Gatekeeper enabled",
      "query": "SELECT 1 FROM gatekeeper WHERE assessments_enabled = 1;",
      "description": "Checks if gatekeeper is enabled on macOS devices",
      "critical": false,
      "author_id": 42,
      "author_name": "John",
      "author_email": "john@example.com",
      "team_id": null,
      "resolution": "Resolution steps",
      "platform": "darwin",
      "created_at": "2021-12-15T15:23:57Z",
      "updated_at": "2021-12-15T15:23:57Z",
      "passing_host_count": 2000,
      "failing_host_count": 300,
      "host_count_updated_at": "2023-12-20T15:23:57Z"
    }
}
```

### Add policy

`POST /api/v1/fleet/global/policies`

#### Parameters

| Name        | Type    | In   | Description                          |
| ----------  | ------- | ---- | ------------------------------------ |
| name        | string  | body | The policy's name.                    |
| query       | string  | body | The policy's query in SQL.                    |
| description | string  | body | The policy's description.             |
| resolution  | string  | body | The resolution steps for the policy. |
| platform    | string  | body | Comma-separated target platforms, currently supported values are "windows", "linux", "darwin". The default, an empty string means target all platforms. |
| critical    | boolean | body | _Available in Fleet Premium_. Mark policy as critical/high impact. |

#### Example (preferred)

`POST /api/v1/fleet/global/policies`

#### Request body

```json
{
  "name": "Gatekeeper enabled",
  "query": "SELECT 1 FROM gatekeeper WHERE assessments_enabled = 1;",
  "description": "Checks if gatekeeper is enabled on macOS devices",
  "resolution": "Resolution steps",
  "platform": "darwin",
  "critical": true
}
```

##### Default response

`Status: 200`

```json
{
  "policy": {
    "id": 43,
    "name": "Gatekeeper enabled",
    "query": "SELECT 1 FROM gatekeeper WHERE assessments_enabled = 1;",
    "description": "Checks if gatekeeper is enabled on macOS devices",
    "critical": true,
    "author_id": 42,
    "author_name": "John",
    "author_email": "john@example.com",
    "team_id": null,
    "resolution": "Resolution steps",
    "platform": "darwin",
    "created_at": "2022-03-17T20:15:55Z",
    "updated_at": "2022-03-17T20:15:55Z",
    "passing_host_count": 0,
    "failing_host_count": 0,
    "host_count_updated_at": null
  }
}
```

### Remove policies

`POST /api/v1/fleet/global/policies/delete`

#### Parameters

| Name     | Type    | In   | Description                                       |
| -------- | ------- | ---- | ------------------------------------------------- |
| ids      | list    | body | **Required.** The IDs of the policies to delete.  |

#### Example

`POST /api/v1/fleet/global/policies/delete`

#### Request body

```json
{
  "ids": [ 1 ]
}
```

##### Default response

`Status: 200`

```json
{
  "deleted": 1
}
```

### Edit policy

`PATCH /api/v1/fleet/global/policies/:id`

#### Parameters

| Name        | Type    | In   | Description                          |
| ----------  | ------- | ---- | ------------------------------------ |
| id          | integer | path | The policy's ID.                     |
| name        | string  | body | The query's name.                    |
| query       | string  | body | The query in SQL.                    |
| description | string  | body | The query's description.             |
| resolution  | string  | body | The resolution steps for the policy. |
| platform    | string  | body | Comma-separated target platforms, currently supported values are "windows", "linux", "darwin". The default, an empty string means target all platforms. |
| critical    | boolean | body | _Available in Fleet Premium_. Mark policy as critical/high impact. |

#### Example

`PATCH /api/v1/fleet/global/policies/42`

##### Request body

```json
{
  "name": "Gatekeeper enabled",
  "query": "SELECT 1 FROM gatekeeper WHERE assessments_enabled = 1;",
  "description": "Checks if gatekeeper is enabled on macOS devices",
  "critical": true,
  "resolution": "Resolution steps",
  "platform": "darwin"
}
```

##### Default response

`Status: 200`

```json
{
  "policy": {
    "id": 42,
    "name": "Gatekeeper enabled",
    "query": "SELECT 1 FROM gatekeeper WHERE assessments_enabled = 1;",
    "description": "Checks if gatekeeper is enabled on macOS devices",
    "critical": true,
    "author_id": 43,
    "author_name": "John",
    "author_email": "john@example.com",
    "team_id": null,
    "resolution": "Resolution steps",
    "platform": "darwin",
    "created_at": "2022-03-17T20:15:55Z",
    "updated_at": "2022-03-17T20:15:55Z",
    "passing_host_count": 0,
    "failing_host_count": 0,
    "host_count_updated_at": null
  }
}
```

### Run automation for all failing hosts of a policy

Triggers [automations](https://fleetdm.com/docs/using-fleet/automations#policy-automations) for *all* hosts failing the specified policies, regardless of whether the policies were previously failing on those hosts.

`POST /api/v1/fleet/automations/reset`

#### Parameters

| Name        | Type     | In   | Description                                              |
| ----------  | -------- | ---- | -------------------------------------------------------- |
| policy_ids  | list     | body | Filters to only run policy automations for the specified policies. |
| team_ids    | list     | body | _Available in Fleet Premium_. Filters to only run policy automations for hosts in the specified teams. |


#### Example

`POST /api/v1/fleet/automations/reset`

##### Request body

```json
{
    "team_ids": [1],
    "policy_ids": [1, 2, 3]
}
```

##### Default response

`Status: 200`

```json
{}
```

---

## Team policies

- [List team policies](#list-team-policies)
- [Count team policies](#count-team-policies)
- [Get team policy by ID](#get-team-policy-by-id)
- [Add team policy](#add-team-policy)
- [Remove team policies](#remove-team-policies)
- [Edit team policy](#edit-team-policy)

_Available in Fleet Premium_

Team policies work the same as policies, but at the team level.

### List team policies

`GET /api/v1/fleet/teams/:id/policies`

#### Parameters

| Name               | Type    | In   | Description                                                                                                   |
| ------------------ | ------- | ---- | ------------------------------------------------------------------------------------------------------------- |
| id                 | integer | path  | **Required.** Defines what team ID to operate on                                                                            |
| merge_inherited  | boolean | query | If `true`, will return both team policies **and** inherited ("All teams") policies the `policies` list, and will not return a separate `inherited_policies` list. |
| query                 | string | query | Search query keywords. Searchable fields include `name`. |
| page                    | integer | query | Page number of the results to fetch.                                                                                                                                                                                                                                                                                                        |
| per_page                | integer | query | Results per page. |


#### Example (default usage)

`GET /api/v1/fleet/teams/1/policies`

##### Default response

`Status: 200`

```json
{
  "policies": [
    {
      "id": 1,
      "name": "Gatekeeper enabled",
      "query": "SELECT 1 FROM gatekeeper WHERE assessments_enabled = 1;",
      "description": "Checks if gatekeeper is enabled on macOS devices",
      "critical": true,
      "author_id": 42,
      "author_name": "John",
      "author_email": "john@example.com",
      "team_id": 1,
      "resolution": "Resolution steps",
      "platform": "darwin",
      "created_at": "2021-12-16T14:37:37Z",
      "updated_at": "2021-12-16T16:39:00Z",
      "passing_host_count": 2000,
      "failing_host_count": 300,
      "host_count_updated_at": "2023-12-20T15:23:57Z",
      "calendar_events_enabled": true
    },
    {
      "id": 2,
      "name": "Windows machines with encrypted hard disks",
      "query": "SELECT 1 FROM bitlocker_info WHERE protection_status = 1;",
      "description": "Checks if the hard disk is encrypted on Windows devices",
      "critical": false,
      "author_id": 43,
      "author_name": "Alice",
      "author_email": "alice@example.com",
      "team_id": 1,
      "resolution": "Resolution steps",
      "platform": "windows",
      "created_at": "2021-12-16T14:37:37Z",
      "updated_at": "2021-12-16T16:39:00Z",
      "passing_host_count": 2300,
      "failing_host_count": 0,
      "host_count_updated_at": "2023-12-20T15:23:57Z",
      "calendar_events_enabled": false
    }
  ],
  "inherited_policies": [
    {
      "id": 136,
      "name": "Arbitrary Test Policy (all platforms) (all teams)",
      "query": "SELECT 1 FROM osquery_info WHERE 1=1;",
      "description": "If you're seeing this, mostly likely this is because someone is testing out failing policies in dogfood. You can ignore this.",
      "critical": true,
      "author_id": 77,
      "author_name": "Test Admin",
      "author_email": "test@admin.com",
      "team_id": null,
      "resolution": "To make it pass, change \"1=0\" to \"1=1\". To make it fail, change \"1=1\" to \"1=0\".",
      "platform": "darwin,windows,linux",
      "created_at": "2022-08-04T19:30:18Z",
      "updated_at": "2022-08-30T15:08:26Z",
      "passing_host_count": 10,
      "failing_host_count": 9,
      "host_count_updated_at": "2023-12-20T15:23:57Z"
    }
  ]
}
```

#### Example (returns single list)

`GET /api/v1/fleet/teams/1/policies?merge_inherited=true`

##### Default response

`Status: 200`

```json
{
  "policies": [
    {
      "id": 1,
      "name": "Gatekeeper enabled",
      "query": "SELECT 1 FROM gatekeeper WHERE assessments_enabled = 1;",
      "description": "Checks if gatekeeper is enabled on macOS devices",
      "critical": true,
      "author_id": 42,
      "author_name": "John",
      "author_email": "john@example.com",
      "team_id": 1,
      "resolution": "Resolution steps",
      "platform": "darwin",
      "created_at": "2021-12-16T14:37:37Z",
      "updated_at": "2021-12-16T16:39:00Z",
      "passing_host_count": 2000,
      "failing_host_count": 300,
      "host_count_updated_at": "2023-12-20T15:23:57Z"
    },
    {
      "id": 2,
      "name": "Windows machines with encrypted hard disks",
      "query": "SELECT 1 FROM bitlocker_info WHERE protection_status = 1;",
      "description": "Checks if the hard disk is encrypted on Windows devices",
      "critical": false,
      "author_id": 43,
      "author_name": "Alice",
      "author_email": "alice@example.com",
      "team_id": 1,
      "resolution": "Resolution steps",
      "platform": "windows",
      "created_at": "2021-12-16T14:37:37Z",
      "updated_at": "2021-12-16T16:39:00Z",
      "passing_host_count": 2300,
      "failing_host_count": 0,
      "host_count_updated_at": "2023-12-20T15:23:57Z"
    },
    {
      "id": 136,
      "name": "Arbitrary Test Policy (all platforms) (all teams)",
      "query": "SELECT 1 FROM osquery_info WHERE 1=1;",
      "description": "If you're seeing this, mostly likely this is because someone is testing out failing policies in dogfood. You can ignore this.",
      "critical": true,
      "author_id": 77,
      "author_name": "Test Admin",
      "author_email": "test@admin.com",
      "team_id": null,
      "resolution": "To make it pass, change \"1=0\" to \"1=1\". To make it fail, change \"1=1\" to \"1=0\".",
      "platform": "darwin,windows,linux",
      "created_at": "2022-08-04T19:30:18Z",
      "updated_at": "2022-08-30T15:08:26Z",
      "passing_host_count": 10,
      "failing_host_count": 9,
      "host_count_updated_at": "2023-12-20T15:23:57Z"
    }
  ]
}
```

### Count team policies

`GET /api/v1/fleet/team/:team_id/policies/count`

#### Parameters
| Name               | Type    | In   | Description                                                                                                   |
| ------------------ | ------- | ---- | ------------------------------------------------------------------------------------------------------------- |
| team_id                 | integer | path  | **Required.** Defines what team ID to operate on
| query                 | string | query | Search query keywords. Searchable fields include `name`. |
| merge_inherited     | boolean | query | If `true`, will include inherited ("All teams") policies in the count. |

#### Example

`GET /api/v1/fleet/team/1/policies/count`

##### Default response

`Status: 200`

```json
{
  "count": 43
}
```

---

### Get team policy by ID

`GET /api/v1/fleet/teams/:team_id/policies/:policy_id`

#### Parameters

| Name               | Type    | In   | Description                                                                                                   |
| ------------------ | ------- | ---- | ------------------------------------------------------------------------------------------------------------- |
| team_id            | integer | path  | **Required.** Defines what team ID to operate on                                                                            |
| policy_id                 | integer | path | **Required.** The policy's ID.                                                                                |

#### Example

`GET /api/v1/fleet/teams/1/policies/43`

##### Default response

`Status: 200`

```json
{
  "policy": {
    "id": 43,
    "name": "Gatekeeper enabled",
    "query": "SELECT 1 FROM gatekeeper WHERE assessments_enabled = 1;",
    "description": "Checks if gatekeeper is enabled on macOS devices",
    "critical": true,
    "author_id": 42,
    "author_name": "John",
    "author_email": "john@example.com",
    "team_id": 1,
    "resolution": "Resolution steps",
    "platform": "darwin",
    "created_at": "2021-12-16T14:37:37Z",
    "updated_at": "2021-12-16T16:39:00Z",
    "passing_host_count": 0,
    "failing_host_count": 0,
    "host_count_updated_at": null,
    "calendar_events_enabled": true
  }
}
```

### Add team policy

The semantics for creating a team policy are the same as for global policies, see [Add policy](#add-policy).

`POST /api/v1/fleet/teams/:id/policies`

#### Parameters

| Name        | Type    | In   | Description                          |
| ----------  | ------- | ---- | ------------------------------------ |
| id         | integer | path | Defines what team ID to operate on.  |
| name        | string  | body | The policy's name.                    |
| query       | string  | body | The policy's query in SQL.                    |
| description | string  | body | The policy's description.             |
| resolution  | string  | body | The resolution steps for the policy. |
| platform    | string  | body | Comma-separated target platforms, currently supported values are "windows", "linux", "darwin". The default, an empty string means target all platforms. |
| critical    | boolean | body | _Available in Fleet Premium_. Mark policy as critical/high impact. |

Either `query` or `query_id` must be provided.

#### Example

`POST /api/v1/fleet/teams/1/policies`

##### Request body

```json
{
  "name": "Gatekeeper enabled",
  "query": "SELECT 1 FROM gatekeeper WHERE assessments_enabled = 1;",
  "description": "Checks if gatekeeper is enabled on macOS devices",
  "critical": true,
  "resolution": "Resolution steps",
  "platform": "darwin"
}
```

##### Default response

`Status: 200`

```json
{
  "policy": {
    "id": 43,
    "name": "Gatekeeper enabled",
    "query": "SELECT 1 FROM gatekeeper WHERE assessments_enabled = 1;",
    "description": "Checks if gatekeeper is enabled on macOS devices",
    "critical": true,
    "author_id": 42,
    "author_name": "John",
    "author_email": "john@example.com",
    "team_id": 1,
    "resolution": "Resolution steps",
    "platform": "darwin",
    "created_at": "2021-12-16T14:37:37Z",
    "updated_at": "2021-12-16T16:39:00Z",
    "passing_host_count": 0,
    "failing_host_count": 0,
    "host_count_updated_at": null,
    "calendar_events_enabled": false
  }
}
```

### Remove team policies

`POST /api/v1/fleet/teams/:team_id/policies/delete`

#### Parameters

| Name     | Type    | In   | Description                                       |
| -------- | ------- | ---- | ------------------------------------------------- |
| team_id  | integer | path  | **Required.** Defines what team ID to operate on                |
| ids      | list    | body | **Required.** The IDs of the policies to delete.  |

#### Example

`POST /api/v1/fleet/teams/1/policies/delete`

##### Request body

```json
{
  "ids": [ 1 ]
}
```

##### Default response

`Status: 200`

```json
{
  "deleted": 1
}
```

### Edit team policy

`PATCH /api/v1/fleet/teams/:team_id/policies/:policy_id`

#### Parameters

| Name        | Type    | In   | Description                          |
| ----------  | ------- | ---- | ------------------------------------ |
| team_id     | integer | path | The team's ID.                       |
| policy_id   | integer | path | The policy's ID.                     |
| name        | string  | body | The query's name.                    |
| query       | string  | body | The query in SQL.                    |
| description | string  | body | The query's description.             |
| resolution  | string  | body | The resolution steps for the policy. |
| platform    | string  | body | Comma-separated target platforms, currently supported values are "windows", "linux", "darwin". The default, an empty string means target all platforms. |
| critical    | boolean | body | _Available in Fleet Premium_. Mark policy as critical/high impact. |
| calendar_events_enabled    | boolean | body | _Available in Fleet Premium_. Whether to trigger calendar events when policy is failing. |

#### Example

`PATCH /api/v1/fleet/teams/2/policies/42`

##### Request body

```json
{
  "name": "Gatekeeper enabled",
  "query": "SELECT 1 FROM gatekeeper WHERE assessments_enabled = 1;",
  "description": "Checks if gatekeeper is enabled on macOS devices",
  "critical": true,
  "resolution": "Resolution steps",
  "platform": "darwin"
}
```

##### Default response

`Status: 200`

```json
{
  "policy": {
    "id": 42,
    "name": "Gatekeeper enabled",
    "query": "SELECT 1 FROM gatekeeper WHERE assessments_enabled = 1;",
    "description": "Checks if gatekeeper is enabled on macOS devices",
    "critical": true,
    "author_id": 43,
    "author_name": "John",
    "author_email": "john@example.com",
    "resolution": "Resolution steps",
    "platform": "darwin",
    "team_id": 2,
    "created_at": "2021-12-16T14:37:37Z",
    "updated_at": "2021-12-16T16:39:00Z",
    "passing_host_count": 0,
    "failing_host_count": 0,
    "host_count_updated_at": null,
    "calendar_events_enabled": true
  }
}
```

---

## Queries

- [List queries](#list-queries)
- [Get query](#get-query)
- [Get query report](#get-query-report)
- [Get query report for one host](#get-query-report-for-one-host)
- [Create query](#create-query)
- [Modify query](#modify-query)
- [Delete query by name](#delete-query-by-name)
- [Delete query by ID](#delete-query-by-id)
- [Delete queries](#delete-queries)
- [Run live query](#run-live-query)



### List queries

Returns a list of global queries or team queries.

`GET /api/v1/fleet/queries`

#### Parameters

| Name            | Type    | In    | Description                                                                                                                   |
| --------------- | ------- | ----- | ----------------------------------------------------------------------------------------------------------------------------- |
| order_key       | string  | query | What to order results by. Can be any column in the queries table.                                                             |
| order_direction | string  | query | **Requires `order_key`**. The direction of the order given the order key. Options include `asc` and `desc`. Default is `asc`. |
| team_id         | integer | query | _Available in Fleet Premium_. The ID of the parent team for the queries to be listed. When omitted, returns global queries.                  |
| query           | string  | query | Search query keywords. Searchable fields include `name`.                                                                      |
| merge_inherited | boolean | query | _Available in Fleet Premium_. If `true`, will include global queries in addition to team queries when filtering by `team_id`. (If no `team_id` is provided, this parameter is ignored.)

#### Example

`GET /api/v1/fleet/queries`

##### Default response

`Status: 200`

```json
{
"queries": [
  {
    "created_at": "2021-01-04T21:19:57Z",
    "updated_at": "2021-01-04T21:19:57Z",
    "id": 1,
    "name": "query1",
    "description": "query",
    "query": "SELECT * FROM osquery_info",
    "team_id": null,
    "interval": 3600,
    "platform": "darwin,windows,linux",
    "min_osquery_version": "",
    "automations_enabled": true,
    "logging": "snapshot",
    "saved": true,
    "observer_can_run": true,
    "discard_data": false,
    "author_id": 1,
    "author_name": "noah",
    "author_email": "noah@example.com",
    "packs": [
      {
        "created_at": "2021-01-05T21:13:04Z",
        "updated_at": "2021-01-07T19:12:54Z",
        "id": 1,
        "name": "Pack",
        "description": "Pack",
        "platform": "",
        "disabled": true
      }
    ],
    "stats": {
      "system_time_p50": 1.32,
      "system_time_p95": 4.02,
      "user_time_p50": 3.55,
      "user_time_p95": 3.00,
      "total_executions": 3920
    }
  },
  {
    "created_at": "2021-01-19T17:08:24Z",
    "updated_at": "2021-01-19T17:08:24Z",
    "id": 3,
    "name": "osquery_schedule",
    "description": "Report performance stats for each file in the query schedule.",
    "query": "select name, interval, executions, output_size, wall_time, (user_time/executions) as avg_user_time, (system_time/executions) as avg_system_time, average_memory, last_executed from osquery_schedule;",
    "team_id": null,
    "interval": 3600,
    "platform": "",
    "version": "",
    "automations_enabled": true,
    "logging": "differential",
    "saved": true,
    "observer_can_run": true,
    "discard_data": true,
    "author_id": 1,
    "author_name": "noah",
    "author_email": "noah@example.com",
    "packs": [
      {
        "created_at": "2021-01-19T17:08:31Z",
        "updated_at": "2021-01-19T17:08:31Z",
        "id": 14,
        "name": "test_pack",
        "description": "",
        "platform": "",
        "disabled": false
      }
    ],
    "stats": {
      "system_time_p50": null,
      "system_time_p95": null,
      "user_time_p50": null,
      "user_time_p95": null,
      "total_executions": null
    }
  }
]}
```

### Get query

Returns the query specified by ID.

`GET /api/v1/fleet/queries/:id`

#### Parameters

| Name | Type    | In   | Description                                |
| ---- | ------- | ---- | ------------------------------------------ |
| id   | integer | path | **Required**. The id of the desired query. |

#### Example

`GET /api/v1/fleet/queries/31`

##### Default response

`Status: 200`

```json
{
  "query": {
    "created_at": "2021-01-19T17:08:24Z",
    "updated_at": "2021-01-19T17:08:24Z",
    "id": 31,
    "name": "centos_hosts",
    "description": "",
    "query": "select 1 from os_version where platform = \"centos\";",
    "team_id": null,
    "interval": 3600,
    "platform": "",
    "min_osquery_version": "",
    "automations_enabled": true,
    "logging": "snapshot",
    "saved": true,
    "observer_can_run": true,
    "discard_data": false,
    "author_id": 1,
    "author_name": "John",
    "author_email": "john@example.com",
    "packs": [
      {
        "created_at": "2021-01-19T17:08:31Z",
        "updated_at": "2021-01-19T17:08:31Z",
        "id": 14,
        "name": "test_pack",
        "description": "",
        "platform": "",
        "disabled": false
      }
    ],
    "stats": {
      "system_time_p50": 1.32,
      "system_time_p95": 4.02,
      "user_time_p50": 3.55,
      "user_time_p95": 3.00,
      "total_executions": 3920
    }
  }
}
```

### Get query report

Returns the query report specified by ID.

`GET /api/v1/fleet/queries/:id/report`

#### Parameters

| Name      | Type    | In    | Description                                |
| --------- | ------- | ----- | ------------------------------------------ |
| id        | integer | path  | **Required**. The ID of the desired query. |

#### Example

`GET /api/v1/fleet/queries/31/report`

##### Default response

`Status: 200`

```json
{
  "query_id": 31,
  "report_clipped": false,
  "results": [
    {
      "host_id": 1,
      "host_name": "foo",
      "last_fetched": "2021-01-19T17:08:31Z",
      "columns": {
        "model": "USB 2.0 Hub",
        "vendor": "VIA Labs, Inc."
      }
    },
    {
      "host_id": 1,
      "host_name": "foo",
      "last_fetched": "2021-01-19T17:08:31Z",
      "columns": {
        "model": "USB Keyboard",
        "vendor": "VIA Labs, Inc."
      }
    },
    {
      "host_id": 2,
      "host_name": "bar",
      "last_fetched": "2021-01-19T17:20:00Z",
      "columns": {
        "model": "USB Reciever",
        "vendor": "Logitech"
      }
    },
    {
      "host_id": 2,
      "host_name": "bar",
      "last_fetched": "2021-01-19T17:20:00Z",
      "columns": {
        "model": "USB Reciever",
        "vendor": "Logitech"
      }
    },
    {
      "host_id": 2,
      "host_name": "bar",
      "last_fetched": "2021-01-19T17:20:00Z",
      "columns": {
        "model": "Display Audio",
        "vendor": "Apple Inc."
      }
    }
  ]
}
```

If a query has no results stored, then `results` will be an empty array:

```json
{
  "query_id": 32,
  "results": []
}
```

> Note: osquery scheduled queries do not return errors, so only non-error results are included in the report. If you suspect a query may be running into errors, you can use the [live query](#run-live-query) endpoint to get diagnostics.

### Get query report for one host

Returns a query report for a single host.

`GET /api/v1/fleet/hosts/:id/queries/:query_id`

#### Parameters

| Name      | Type    | In    | Description                                |
| --------- | ------- | ----- | ------------------------------------------ |
| id        | integer | path  | **Required**. The ID of the desired host.          |
| query_id  | integer | path  | **Required**. The ID of the desired query.         |

#### Example

`GET /api/v1/fleet/hosts/123/queries/31`

##### Default response

`Status: 200`

```json
{
  "query_id": 31,
  "host_id": 1,
  "host_name": "foo",
  "last_fetched": "2021-01-19T17:08:31Z",
  "report_clipped": false,
  "results": [
    {
      "columns": {
        "model": "USB 2.0 Hub",
        "vendor": "VIA Labs, Inc."
      }
    },
    {
      "columns": {
        "model": "USB Keyboard",
        "vendor": "VIA Labs, Inc."
      }
    },
    {
      "columns": {
        "model": "USB Reciever",
        "vendor": "Logitech"
      }
    }
  ]
}
```

If a query has no results stored for the specified host, then `results` will be an empty array:

```json
{
  "query_id": 31,
  "host_id": 1,
  "host_name": "foo",
  "last_fetched": "2021-01-19T17:08:31Z",
  "report_clipped": false,
  "results": []
}
```

> Note: osquery scheduled queries do not return errors, so only non-error results are included in the report. If you suspect a query may be running into errors, you can use the [live query](#run-live-query) endpoint to get diagnostics.

### Create query

Creates a global query or team query.

`POST /api/v1/fleet/queries`

#### Parameters

| Name                            | Type    | In   | Description                                                                                                                                            |
| ------------------------------- | ------- | ---- | ------------------------------------------------------------------------------------------------------------------------------------------------------ |
| name                            | string  | body | **Required**. The name of the query.                                                                                                                   |
| query                           | string  | body | **Required**. The query in SQL syntax.                                                                                                                 |
| description                     | string  | body | The query's description.                                                                                                                               |
| observer_can_run                | bool    | body | Whether or not users with the `observer` role can run the query. In Fleet 4.0.0, 3 user roles were introduced (`admin`, `maintainer`, and `observer`). This field is only relevant for the `observer` role. The `observer_plus` role can run any query and is not limited by this flag (`observer_plus` role was added in Fleet 4.30.0). |
| team_id                         | integer | body | _Available in Fleet Premium_. The parent team to which the new query should be added. If omitted, the query will be global.                                           |
| interval                       | integer | body | The amount of time, in seconds, the query waits before running. Can be set to `0` to never run. Default: 0.       |
| platform                        | string  | body | The OS platforms where this query will run (other platforms ignored). Comma-separated string. If omitted, runs on all compatible platforms.                        |
| min_osquery_version             | string  | body | The minimum required osqueryd version installed on a host. If omitted, all osqueryd versions are acceptable.                                                                          |
| automations_enabled             | boolean | body | Whether to send data to the configured log destination according to the query's `interval`. |
| logging             | string  | body | The type of log output for this query. Valid values: `"snapshot"`(default), `"differential"`, or `"differential_ignore_removals"`.                        |
| discard_data        | bool    | body | Whether to skip saving the latest query results for each host. Default: `false`. |


#### Example

`POST /api/v1/fleet/queries`

##### Request body

```json
{
  "name": "new_query",
  "description": "This is a new query.",
  "query": "SELECT * FROM osquery_info",
  "interval": 3600, // Once per hour
  "platform": "darwin,windows,linux",
  "min_osquery_version": "",
  "automations_enabled": true,
  "logging": "snapshot",
  "discard_data": false
}
```

##### Default response

`Status: 200`

```json
{
  "query": {
    "created_at": "0001-01-01T00:00:00Z",
    "updated_at": "0001-01-01T00:00:00Z",
    "id": 288,
    "name": "new_query",
    "query": "SELECT * FROM osquery_info",
    "description": "This is a new query.",
    "team_id": null,
    "interval": 3600,
    "platform": "darwin,windows,linux",
    "min_osquery_version": "",
    "automations_enabled": true,
    "logging": "snapshot",
    "saved": true,
    "author_id": 1,
    "author_name": "",
    "author_email": "",
    "observer_can_run": true,
    "discard_data": false,
    "packs": []
  }
}
```

### Modify query

Modifies the query specified by ID.

`PATCH /api/v1/fleet/queries/:id`

#### Parameters

| Name                        | Type    | In   | Description                                                                                                                                            |
| --------------------------- | ------- | ---- | ------------------------------------------------------------------------------------------------------------------------------------------------------ |
| id                          | integer | path | **Required.** The ID of the query.                                                                                                                     |
| name                        | string  | body | The name of the query.                                                                                                                                 |
| query                       | string  | body | The query in SQL syntax.                                                                                                                               |
| description                 | string  | body | The query's description.                                                                                                                               |
| observer_can_run            | bool    | body | Whether or not users with the `observer` role can run the query. In Fleet 4.0.0, 3 user roles were introduced (`admin`, `maintainer`, and `observer`). This field is only relevant for the `observer` role. The `observer_plus` role can run any query and is not limited by this flag (`observer_plus` role was added in Fleet 4.30.0). |
| interval                   | integer | body | The amount of time, in seconds, the query waits before running. Can be set to `0` to never run. Default: 0.       |
| platform                    | string  | body | The OS platforms where this query will run (other platforms ignored). Comma-separated string. If set to "", runs on all compatible platforms.                    |
| min_osquery_version             | string  | body | The minimum required osqueryd version installed on a host. If omitted, all osqueryd versions are acceptable.                                                                          |
| automations_enabled             | boolean | body | Whether to send data to the configured log destination according to the query's `interval`. |
| logging             | string  | body | The type of log output for this query. Valid values: `"snapshot"`(default), `"differential"`, or `"differential_ignore_removals"`.                        |
| discard_data        | bool    | body | Whether to skip saving the latest query results for each host. |

> Note that any of the following conditions will cause the existing query report to be deleted:
> - Updating the `query` (SQL) field
> - Changing `discard_data` from `false` to `true`
> - Changing `logging` from `"snapshot"` to `"differential"` or `"differential_ignore_removals"`

#### Example

`PATCH /api/v1/fleet/queries/2`

##### Request body

```json
{
  "name": "new_title_for_my_query",
  "interval": 3600, // Once per hour,
  "platform": "",
  "min_osquery_version": "",
  "automations_enabled": false,
  "discard_data": true
}
```

##### Default response

`Status: 200`

```json
{
  "query": {
    "created_at": "2021-01-22T17:23:27Z",
    "updated_at": "2021-01-22T17:23:27Z",
    "id": 288,
    "name": "new_title_for_my_query",
    "description": "This is a new query.",
    "query": "SELECT * FROM osquery_info",
    "team_id": null,
    "interval": 3600,
    "platform": "",
    "min_osquery_version": "",
    "automations_enabled": false,
    "logging": "snapshot",
    "saved": true,
    "author_id": 1,
    "author_name": "noah",
    "observer_can_run": true,
    "discard_data": true,
    "packs": []
  }
}
```

### Delete query by name

Deletes the query specified by name.

`DELETE /api/v1/fleet/queries/:name`

#### Parameters

| Name | Type       | In   | Description                          |
| ---- | ---------- | ---- | ------------------------------------ |
| name | string     | path | **Required.** The name of the query. |
| team_id | integer | body | _Available in Fleet Premium_. The ID of the parent team of the query to be deleted. If omitted, Fleet will search among queries in the global context. |

#### Example

`DELETE /api/v1/fleet/queries/foo`

##### Default response

`Status: 200`


### Delete query by ID

Deletes the query specified by ID.

`DELETE /api/v1/fleet/queries/id/:id`

#### Parameters

| Name | Type    | In   | Description                        |
| ---- | ------- | ---- | ---------------------------------- |
| id   | integer | path | **Required.** The ID of the query. |

#### Example

`DELETE /api/v1/fleet/queries/id/28`

##### Default response

`Status: 200`


### Delete queries

Deletes the queries specified by ID. Returns the count of queries successfully deleted.

`POST /api/v1/fleet/queries/delete`

#### Parameters

| Name | Type | In   | Description                           |
| ---- | ---- | ---- | ------------------------------------- |
| ids  | list | body | **Required.** The IDs of the queries. |

#### Example

`POST /api/v1/fleet/queries/delete`

##### Request body

```json
{
  "ids": [
    2, 24, 25
  ]
}
```

##### Default response

`Status: 200`

```json
{
  "deleted": 3
}
```

### Run live query

> This updated API endpoint replaced `GET /api/v1/fleet/queries/run` in Fleet 4.43.0, for improved compatibility with many HTTP clients. The [deprecated endpoint](https://github.com/fleetdm/fleet/blob/fleet-v4.42.0/docs/REST%20API/rest-api.md#run-live-query) is maintained for backwards compatibility.

Runs a live query against the specified hosts and responds with the results.

The live query will stop if the request times out. Timeouts happen if targeted hosts haven't responded after the configured `FLEET_LIVE_QUERY_REST_PERIOD` (default 25 seconds) or if the `distributed_interval` agent option (default 10 seconds) is higher than the `FLEET_LIVE_QUERY_REST_PERIOD`.


`POST /api/v1/fleet/queries/:id/run`

#### Parameters

| Name      | Type  | In   | Description                                                                                                                                                        |
|-----------|-------|------|--------------------------------------------------------------------------------------------------------------------------------------------------------------------|
| query_id | integer | path | **Required**. The ID of the saved query to run. |
| host_ids  | array | body | **Required**. The IDs of the hosts to target. User must be authorized to target all of these hosts.                                                                |

#### Example

`POST /api/v1/fleet/queries/123/run`

##### Request body

```json
{
  "host_ids": [ 1, 4, 34, 27 ]
}
```

##### Default response

```json
{
  "query_id": 123,
  "targeted_host_count": 4,
  "responded_host_count": 2,
  "results": [
    {
      "host_id": 1,
      "rows": [
        {
          "build_distro": "10.12",
          "build_platform": "darwin",
          "config_hash": "7bb99fa2c8a998c9459ec71da3a84d66c592d6d3",
          "config_valid": "1",
          "extensions": "active",
          "instance_id": "9a2ec7bf-4946-46ea-93bf-455e0bcbd068",
          "pid": "23413",
          "platform_mask": "21",
          "start_time": "1635194306",
          "uuid": "4C182AC7-75F7-5AF4-A74B-1E165ED35742",
          "version": "4.9.0",
          "watcher": "23412"
        }
      ],
      "error": null
    },
    {
      "host_id": 2,
      "rows": [],
      "error": "no such table: os_version"
    }
  ]
}
```

---

## Schedule

> The schedule API endpoints are deprecated as of Fleet 4.35. They are maintained for backwards compatibility.
> Please use the [queries](#queries) endpoints, which as of 4.35 have attributes such as `interval` and `platform` that enable scheduling.

- [Get schedule (deprecated)](#get-schedule)
- [Add query to schedule (deprecated)](#add-query-to-schedule)
- [Edit query in schedule (deprecated)](#edit-query-in-schedule)
- [Remove query from schedule (deprecated)](#remove-query-from-schedule)
- [Team schedule](#team-schedule)

Scheduling queries in Fleet is the best practice for collecting data from hosts.

These API routes let you control your scheduled queries.

### Get schedule

> The schedule API endpoints are deprecated as of Fleet 4.35. They are maintained for backwards compatibility.
> Please use the [queries](#queries) endpoints, which as of 4.35 have attributes such as `interval` and `platform` that enable scheduling.

`GET /api/v1/fleet/global/schedule`

#### Parameters

None.

#### Example

`GET /api/v1/fleet/global/schedule`

##### Default response

`Status: 200`

```json
{
  "global_schedule": [
    {
      "created_at": "0001-01-01T00:00:00Z",
      "updated_at": "0001-01-01T00:00:00Z",
      "id": 4,
      "pack_id": 1,
      "name": "arp_cache",
      "query_id": 2,
      "query_name": "arp_cache",
      "query": "select * from arp_cache;",
      "interval": 120,
      "snapshot": true,
      "removed": null,
      "platform": "",
      "version": "",
      "shard": null,
      "denylist": null,
      "stats": {
        "system_time_p50": 1.32,
        "system_time_p95": 4.02,
        "user_time_p50": 3.55,
        "user_time_p95": 3.00,
        "total_executions": 3920
      }
    },
    {
      "created_at": "0001-01-01T00:00:00Z",
      "updated_at": "0001-01-01T00:00:00Z",
      "id": 5,
      "pack_id": 1,
      "name": "disk_encryption",
      "query_id": 7,
      "query_name": "disk_encryption",
      "query": "select * from disk_encryption;",
      "interval": 86400,
      "snapshot": true,
      "removed": null,
      "platform": "",
      "version": "",
      "shard": null,
      "denylist": null,
      "stats": {
        "system_time_p50": 1.32,
        "system_time_p95": 4.02,
        "user_time_p50": 3.55,
        "user_time_p95": 3.00,
        "total_executions": 3920
      }
    }
  ]
}
```

### Add query to schedule

> The schedule API endpoints are deprecated as of Fleet 4.35. They are maintained for backwards compatibility.
> Please use the [queries](#queries) endpoints, which as of 4.35 have attributes such as `interval` and `platform` that enable scheduling.

`POST /api/v1/fleet/global/schedule`

#### Parameters

| Name     | Type    | In   | Description                                                                                                                      |
| -------- | ------- | ---- | -------------------------------------------------------------------------------------------------------------------------------- |
| query_id | integer | body | **Required.** The query's ID.                                                                                                    |
| interval | integer | body | **Required.** The amount of time, in seconds, the query waits before running.                                                    |
| snapshot | boolean | body | **Required.** Whether the queries logs show everything in its current state.                                                     |
| removed  | boolean | body | Whether "removed" actions should be logged. Default is `null`.                                                                   |
| platform | string  | body | The computer platform where this query will run (other platforms ignored). Empty value runs on all platforms. Default is `null`. |
| shard    | integer | body | Restrict this query to a percentage (1-100) of target hosts. Default is `null`.                                                  |
| version  | string  | body | The minimum required osqueryd version installed on a host. Default is `null`.                                                    |

#### Example

`POST /api/v1/fleet/global/schedule`

##### Request body

```json
{
  "interval": 86400,
  "query_id": 2,
  "snapshot": true
}
```

##### Default response

`Status: 200`

```json
{
  "scheduled": {
    "created_at": "0001-01-01T00:00:00Z",
    "updated_at": "0001-01-01T00:00:00Z",
    "id": 1,
    "pack_id": 5,
    "name": "arp_cache",
    "query_id": 2,
    "query_name": "arp_cache",
    "query": "select * from arp_cache;",
    "interval": 86400,
    "snapshot": true,
    "removed": null,
    "platform": "",
    "version": "",
    "shard": null,
    "denylist": null
  }
}
```

> Note that the `pack_id` is included in the response object because Fleet's Schedule feature uses [osquery query packs](https://osquery.readthedocs.io/en/stable/deployment/configuration/#query-packs) under the hood.

### Edit query in schedule

> The schedule API endpoints are deprecated as of Fleet 4.35. They are maintained for backwards compatibility.
> Please use the [queries](#queries) endpoints, which as of 4.35 have attributes such as `interval` and `platform` that enable scheduling.

`PATCH /api/v1/fleet/global/schedule/:id`

#### Parameters

| Name     | Type    | In   | Description                                                                                                   |
| -------- | ------- | ---- | ------------------------------------------------------------------------------------------------------------- |
| id       | integer | path | **Required.** The scheduled query's ID.                                                                       |
| interval | integer | body | The amount of time, in seconds, the query waits before running.                                               |
| snapshot | boolean | body | Whether the queries logs show everything in its current state.                                                |
| removed  | boolean | body | Whether "removed" actions should be logged.                                                                   |
| platform | string  | body | The computer platform where this query will run (other platforms ignored). Empty value runs on all platforms. |
| shard    | integer | body | Restrict this query to a percentage (1-100) of target hosts.                                                  |
| version  | string  | body | The minimum required osqueryd version installed on a host.                                                    |

#### Example

`PATCH /api/v1/fleet/global/schedule/5`

##### Request body

```json
{
  "interval": 604800
}
```

##### Default response

`Status: 200`

```json
{
  "scheduled": {
    "created_at": "2021-07-16T14:40:15Z",
    "updated_at": "2021-07-16T14:40:15Z",
    "id": 5,
    "pack_id": 1,
    "name": "arp_cache",
    "query_id": 2,
    "query_name": "arp_cache",
    "query": "select * from arp_cache;",
    "interval": 604800,
    "snapshot": true,
    "removed": null,
    "platform": "",
    "shard": null,
    "denylist": null
  }
}
```

### Remove query from schedule

> The schedule API endpoints are deprecated as of Fleet 4.35. They are maintained for backwards compatibility.
> Please use the [queries](#queries) endpoints, which as of 4.35 have attributes such as `interval` and `platform` that enable scheduling.

`DELETE /api/v1/fleet/global/schedule/:id`

#### Parameters

None.

#### Example

`DELETE /api/v1/fleet/global/schedule/5`

##### Default response

`Status: 200`


---

### Team schedule

> The schedule API endpoints are deprecated as of Fleet 4.35. They are maintained for backwards compatibility.
> Please use the [queries](#queries) endpoints, which as of 4.35 have attributes such as `interval` and `platform` that enable scheduling.

- [Get team schedule (deprecated)](#get-team-schedule)
- [Add query to team schedule (deprecated)](#add-query-to-team-schedule)
- [Edit query in team schedule (deprecated)](#edit-query-in-team-schedule)
- [Remove query from team schedule (deprecated)](#remove-query-from-team-schedule)

This allows you to easily configure scheduled queries that will impact a whole team of devices.

#### Get team schedule

> The schedule API endpoints are deprecated as of Fleet 4.35. They are maintained for backwards compatibility.
> Please use the [queries](#queries) endpoints, which as of 4.35 have attributes such as `interval` and `platform` that enable scheduling.

`GET /api/v1/fleet/teams/:id/schedule`

#### Parameters

| Name            | Type    | In    | Description                                                                                                                   |
| --------------- | ------- | ----- | ----------------------------------------------------------------------------------------------------------------------------- |
| id              | integer | path  | **Required**. The team's ID.                                                                                                  |
| page            | integer | query | Page number of the results to fetch.                                                                                          |
| per_page        | integer | query | Results per page.                                                                                                             |
| order_key       | string  | query | What to order results by. Can be any column in the `activites` table.                                                         |
| order_direction | string  | query | **Requires `order_key`**. The direction of the order given the order key. Options include `asc` and `desc`. Default is `asc`. |

#### Example

`GET /api/v1/fleet/teams/2/schedule`

##### Default response

`Status: 200`

```json
{
  "scheduled": [
    {
      "created_at": "0001-01-01T00:00:00Z",
      "updated_at": "0001-01-01T00:00:00Z",
      "id": 4,
      "pack_id": 2,
      "name": "arp_cache",
      "query_id": 2,
      "query_name": "arp_cache",
      "query": "select * from arp_cache;",
      "interval": 120,
      "snapshot": true,
      "platform": "",
      "version": "",
      "removed": null,
      "shard": null,
      "denylist": null,
      "stats": {
        "system_time_p50": 1.32,
        "system_time_p95": 4.02,
        "user_time_p50": 3.55,
        "user_time_p95": 3.00,
        "total_executions": 3920
      }
    },
    {
      "created_at": "0001-01-01T00:00:00Z",
      "updated_at": "0001-01-01T00:00:00Z",
      "id": 5,
      "pack_id": 3,
      "name": "disk_encryption",
      "query_id": 7,
      "query_name": "disk_encryption",
      "query": "select * from disk_encryption;",
      "interval": 86400,
      "snapshot": true,
      "removed": null,
      "platform": "",
      "version": "",
      "shard": null,
      "denylist": null,
      "stats": {
        "system_time_p50": 1.32,
        "system_time_p95": 4.02,
        "user_time_p50": 3.55,
        "user_time_p95": 3.00,
        "total_executions": 3920
      }
    }
  ]
}
```

#### Add query to team schedule

> The schedule API endpoints are deprecated as of Fleet 4.35. They are maintained for backwards compatibility.
> Please use the [queries](#queries) endpoints, which as of 4.35 have attributes such as `interval` and `platform` that enable scheduling.

`POST /api/v1/fleet/teams/:id/schedule`

#### Parameters

| Name     | Type    | In   | Description                                                                                                                      |
| -------- | ------- | ---- | -------------------------------------------------------------------------------------------------------------------------------- |
| id       | integer | path | **Required.** The teams's ID.                                                                                                    |
| query_id | integer | body | **Required.** The query's ID.                                                                                                    |
| interval | integer | body | **Required.** The amount of time, in seconds, the query waits before running.                                                    |
| snapshot | boolean | body | **Required.** Whether the queries logs show everything in its current state.                                                     |
| removed  | boolean | body | Whether "removed" actions should be logged. Default is `null`.                                                                   |
| platform | string  | body | The computer platform where this query will run (other platforms ignored). Empty value runs on all platforms. Default is `null`. |
| shard    | integer | body | Restrict this query to a percentage (1-100) of target hosts. Default is `null`.                                                  |
| version  | string  | body | The minimum required osqueryd version installed on a host. Default is `null`.                                                    |

#### Example

`POST /api/v1/fleet/teams/2/schedule`

##### Request body

```json
{
  "interval": 86400,
  "query_id": 2,
  "snapshot": true
}
```

##### Default response

`Status: 200`

```json
{
  "scheduled": {
    "created_at": "0001-01-01T00:00:00Z",
    "updated_at": "0001-01-01T00:00:00Z",
    "id": 1,
    "pack_id": 5,
    "name": "arp_cache",
    "query_id": 2,
    "query_name": "arp_cache",
    "query": "select * from arp_cache;",
    "interval": 86400,
    "snapshot": true,
    "removed": null,
    "shard": null,
    "denylist": null
  }
}
```

#### Edit query in team schedule

> The schedule API endpoints are deprecated as of Fleet 4.35. They are maintained for backwards compatibility.
> Please use the [queries](#queries) endpoints, which as of 4.35 have attributes such as `interval` and `platform` that enable scheduling.

`PATCH /api/v1/fleet/teams/:team_id/schedule/:scheduled_query_id`

#### Parameters

| Name               | Type    | In   | Description                                                                                                   |
| ------------------ | ------- | ---- | ------------------------------------------------------------------------------------------------------------- |
| team_id            | integer | path | **Required.** The team's ID.                                                                                  |
| scheduled_query_id | integer | path | **Required.** The scheduled query's ID.                                                                       |
| interval           | integer | body | The amount of time, in seconds, the query waits before running.                                               |
| snapshot           | boolean | body | Whether the queries logs show everything in its current state.                                                |
| removed            | boolean | body | Whether "removed" actions should be logged.                                                                   |
| platform           | string  | body | The computer platform where this query will run (other platforms ignored). Empty value runs on all platforms. |
| shard              | integer | body | Restrict this query to a percentage (1-100) of target hosts.                                                  |
| version            | string  | body | The minimum required osqueryd version installed on a host.                                                    |

#### Example

`PATCH /api/v1/fleet/teams/2/schedule/5`

##### Request body

```json
{
  "interval": 604800
}
```

##### Default response

`Status: 200`

```json
{
  "scheduled": {
    "created_at": "2021-07-16T14:40:15Z",
    "updated_at": "2021-07-16T14:40:15Z",
    "id": 5,
    "pack_id": 1,
    "name": "arp_cache",
    "query_id": 2,
    "query_name": "arp_cache",
    "query": "select * from arp_cache;",
    "interval": 604800,
    "snapshot": true,
    "removed": null,
    "platform": "",
    "shard": null,
    "denylist": null
  }
}
```

#### Remove query from team schedule

> The schedule API endpoints are deprecated as of Fleet 4.35. They are maintained for backwards compatibility.
> Please use the [queries](#queries) endpoints, which as of 4.35 have attributes such as `interval` and `platform` that enable scheduling.

`DELETE /api/v1/fleet/teams/:team_id/schedule/:scheduled_query_id`

#### Parameters

| Name               | Type    | In   | Description                             |
| ------------------ | ------- | ---- | --------------------------------------- |
| team_id            | integer | path | **Required.** The team's ID.            |
| scheduled_query_id | integer | path | **Required.** The scheduled query's ID. |

#### Example

`DELETE /api/v1/fleet/teams/2/schedule/5`

##### Default response

`Status: 200`

---

## Scripts

- [Run script](#run-script)
- [Get script result](#get-script-result)
- [Add script](#add-script)
- [Delete script](#delete-script)
- [List scripts](#list-scripts)
- [Get or download script](#get-or-download-script)
- [Get script details by host](#get-hosts-scripts)

### Run script

Run a script on a host.

The script will be added to the host's list of upcoming activities.

The new script will run after other activities finish. Failure of one activity won't cancel other activities.

`POST /api/v1/fleet/scripts/run`

#### Parameters

| Name            | Type    | In   | Description                                                                                    |
| ----            | ------- | ---- | --------------------------------------------                                                   |
| host_id         | integer | body | **Required**. The ID of the host to run the script on.                                                |
| script_id       | integer | body | The ID of the existing saved script to run. Only one of either `script_id` or `script_contents` can be included in the request; omit this parameter if using `script_contents`.  |
| script_contents | string  | body | The contents of the script to run. Only one of either `script_id` or `script_contents` can be included in the request; omit this parameter if using `script_id`. |

> Note that if both `script_id` and `script_contents` are included in the request, this endpoint will respond with an error.

#### Example

`POST /api/v1/fleet/scripts/run`

##### Default response

`Status: 202`

```json
{
  "host_id": 1227,
  "execution_id": "e797d6c6-3aae-11ee-be56-0242ac120002"
}
```

### Get script result

Gets the result of a script that was executed.

#### Parameters

| Name         | Type   | In   | Description                                   |
| ----         | ------ | ---- | --------------------------------------------  |
| execution_id | string | path | **Required**. The execution id of the script. |

#### Example

`GET /api/v1/fleet/scripts/results/:execution_id`

##### Default Response

`Status: 200`

```json
{
  "script_contents": "echo 'hello'",
  "exit_code": 0,
  "output": "hello",
  "message": "",
  "hostname": "Test Host",
  "host_timeout": false,
  "host_id": 1,
  "execution_id": "e797d6c6-3aae-11ee-be56-0242ac120002",
  "runtime": 20
}
```

> Note: `exit_code` can be `null` if Fleet hasn't heard back from the host yet.

### Add script

Uploads a script, making it available to run on hosts assigned to the specified team (or no team).

`POST /api/v1/fleet/scripts`

#### Parameters

| Name            | Type    | In   | Description                                      |
| ----            | ------- | ---- | --------------------------------------------     |
| script          | file    | form | **Required**. The file containing the script.    |
| team_id         | integer | form | _Available in Fleet Premium_. The team ID. If specified, the script will only be available to hosts assigned to this team. If not specified, the script will only be available to hosts on **no team**.  |

#### Example

`POST /api/v1/fleet/scripts`

##### Request headers

```http
Content-Length: 306
Content-Type: multipart/form-data; boundary=------------------------f02md47480und42y
```

##### Request body

```http
--------------------------f02md47480und42y
Content-Disposition: form-data; name="team_id"

1
--------------------------f02md47480und42y
Content-Disposition: form-data; name="script"; filename="myscript.sh"
Content-Type: application/octet-stream

echo "hello"
--------------------------f02md47480und42y--

```

##### Default response

`Status: 200`

```json
{
  "script_id": 1227
}
```

### Delete script

Deletes an existing script.

`DELETE /api/v1/fleet/scripts/:id`

#### Parameters

| Name            | Type    | In   | Description                                           |
| ----            | ------- | ---- | --------------------------------------------          |
| id              | integer | path | **Required**. The ID of the script to delete. |

#### Example

`DELETE /api/v1/fleet/scripts/1`

##### Default response

`Status: 204`

### List scripts

`GET /api/v1/fleet/scripts`

#### Parameters

| Name            | Type    | In    | Description                                                                                                                   |
| --------------- | ------- | ----- | ----------------------------------------------------------------------------------------------------------------------------- |
| team_id         | integer | query | _Available in Fleet Premium_. The ID of the team to filter scripts by. If not specified, it will filter only scripts that are available to hosts with no team. |
| page            | integer | query | Page number of the results to fetch.                                                                                          |
| per_page        | integer | query | Results per page.                                                                                                             |

#### Example

`GET /api/v1/fleet/scripts`

##### Default response

`Status: 200`

```json
{
  "scripts": [
    {
      "id": 1,
      "team_id": null,
      "name": "script_1.sh",
      "created_at": "2023-07-30T13:41:07Z",
      "updated_at": "2023-07-30T13:41:07Z"
    },
    {
      "id": 2,
      "team_id": null,
      "name": "script_2.sh",
      "created_at": "2023-08-30T13:41:07Z",
      "updated_at": "2023-08-30T13:41:07Z"
    }
  ],
  "meta": {
    "has_next_results": false,
    "has_previous_results": false
  }
}

```

### Get or download script

`GET /api/v1/fleet/scripts/:id`

#### Parameters

| Name | Type    | In    | Description                                                       |
| ---- | ------- | ----  | -------------------------------------                             |
| id   | integer | path  | **Required.** The desired script's ID.                            |
| alt  | string  | query | If specified and set to "media", downloads the script's contents. |

#### Example (get script)

`GET /api/v1/fleet/scripts/123`

##### Default response

`Status: 200`

```json
{
  "id": 123,
  "team_id": null,
  "name": "script_1.sh",
  "created_at": "2023-07-30T13:41:07Z",
  "updated_at": "2023-07-30T13:41:07Z"
}

```

#### Example (download script)

`GET /api/v1/fleet/scripts/123?alt=media`

##### Example response headers

```http
Content-Length: 13
Content-Type: application/octet-stream
Content-Disposition: attachment;filename="2023-09-27 script_1.sh"
```

###### Example response body

`Status: 200`

```
echo "hello"
```

## Sessions

- [Get session info](#get-session-info)
- [Delete session](#delete-session)

### Get session info

Returns the session information for the session specified by ID.

`GET /api/v1/fleet/sessions/:id`

#### Parameters

| Name | Type    | In   | Description                                  |
| ---- | ------- | ---- | -------------------------------------------- |
| id   | integer | path | **Required**. The ID of the desired session. |

#### Example

`GET /api/v1/fleet/sessions/1`

##### Default response

`Status: 200`

```json
{
  "session_id": 1,
  "user_id": 1,
  "created_at": "2021-03-02T18:41:34Z"
}
```

### Delete session

Deletes the session specified by ID. When the user associated with the session next attempts to access Fleet, they will be asked to log in.

`DELETE /api/v1/fleet/sessions/:id`

#### Parameters

| Name | Type    | In   | Description                                  |
| ---- | ------- | ---- | -------------------------------------------- |
| id   | integer | path | **Required**. The id of the desired session. |

#### Example

`DELETE /api/v1/fleet/sessions/1`

##### Default response

`Status: 200`


---

## Software

- [Add package](#add-package)
- [Download package](#download-package)
- [Delete package or App Store app](#delete-package-or-app-store-app)
- [Get installation result](#get-installation-result)
- [List software](#list-software)
- [List software versions](#list-software-versions)
- [List operating systems](#list-operating-systems)
- [Get software](#get-software)
- [Get software version](#get-software-version)
<<<<<<< HEAD
- [Get operating system version](#get-operating-system-version)
=======
- [Get available App Store apps](#get-available-app-store-apps)
- [Add App Store app](#add-app-store-app)
>>>>>>> 0a2a48b6

### Add package

_Available in Fleet Premium._

Add a software package to install on macOS, Windows, and Linux (Ubuntu) hosts.


`POST /api/v1/fleet/software/package`

#### Parameters

| Name            | Type    | In   | Description                                      |
| ----            | ------- | ---- | --------------------------------------------     |
| software        | file    | form | **Required**. Installer package file. Supported packages are PKG, MSI, EXE, and DEB.   |
| team_id         | integer | form | **Required**. The team ID. Adds a software package to the specified team. |
| install_script  | string | form | Command that Fleet runs to install software. If not specified Fleet runs [default install command](https://github.com/fleetdm/fleet/tree/f71a1f183cc6736205510580c8366153ea083a8d/pkg/file/scripts) for each package type. |
| pre_install_query  | string | form | Query that is pre-install condition. If the query doesn't return any result, Fleet won't proceed to install. |
| post_install_script | string | form | The contents of the script to run after install. If the specified script fails (exit code non-zero) software install will be marked as failed and rolled back. |
| self_service | boolean | form | Self-service software is optional and can be installed by the end user. |

#### Example

`POST /api/v1/fleet/software/package`

##### Request header

```http
Content-Length: 8500
Content-Type: multipart/form-data; boundary=------------------------d8c247122f594ba0
```

##### Request body

```http
--------------------------d8c247122f594ba0
Content-Disposition: form-data; name="team_id"
1
--------------------------d8c247122f594ba0
Content-Disposition: form-data; name="self_service"
true
--------------------------d8c247122f594ba0
Content-Disposition: form-data; name="install_script"
sudo installer -pkg /temp/FalconSensor-6.44.pkg -target /
--------------------------d8c247122f594ba0
Content-Disposition: form-data; name="pre_install_query"
SELECT 1 FROM macos_profiles WHERE uuid='c9f4f0d5-8426-4eb8-b61b-27c543c9d3db';
--------------------------d8c247122f594ba0
Content-Disposition: form-data; name="post_install_script"
sudo /Applications/Falcon.app/Contents/Resources/falconctl license 0123456789ABCDEFGHIJKLMNOPQRSTUV-WX
--------------------------d8c247122f594ba0
Content-Disposition: form-data; name="software"; filename="FalconSensor-6.44.pkg"
Content-Type: application/octet-stream
<BINARY_DATA>
--------------------------d8c247122f594ba0
```

##### Default response

`Status: 200`


### Download package

_Available in Fleet Premium._

`GET /api/v1/fleet/software/titles/:software_title_id/package?alt=media`

#### Parameters

| Name            | Type    | In   | Description                                      |
| ----            | ------- | ---- | --------------------------------------------     |
| software_title_id   | integer | path | **Required**. The ID of the software title to download software package.|
| team_id | integer | query | **Required**. The team ID. Downloads a software package added to the specified team. |
| alt             | integer | query | **Required**. If specified and set to "media", downloads the specified software package. |

#### Example

`GET /api/v1/fleet/software/titles/123/package?alt=media?team_id=2`

##### Default response

`Status: 200`

```http
Status: 200
Content-Type: application/octet-stream
Content-Disposition: attachment
Content-Length: <length>
Body: <blob>
```

### Delete package or App Store app

> This **endpoint is experimental** and may change. You can find the upcoming breaking changes [here](https://github.com/fleetdm/fleet/pull/19291/files#diff-7246bc304b15c8865ed8eaa205e9c244d0a0314e4bae60cf553dc06147c38b64L8661-R8698).

_Available in Fleet Premium._

Deletes software that's available for install (package or App Store app).

`DELETE /api/v1/fleet/software/titles/:software_title_id/available_for_install`

#### Parameters

| Name            | Type    | In   | Description                                      |
| ----            | ------- | ---- | --------------------------------------------     |
| software_title_id              | integer | path | **Required**. The ID of the software title to delete software available for install. |
| team_id | integer | query | **Required**. The team ID. Deletes a software package added to the specified team. |

#### Example

`DELETE /api/v1/fleet/software/titles/24/available_for_install?team_id=2`

##### Default response

`Status: 204`

### Get installation results

_Available in Fleet Premium._

`GET /api/v1/fleet/software/install/results/:install_uuid`

Get the results of a software installation.

| Name            | Type    | In   | Description                                      |
| ----            | ------- | ---- | --------------------------------------------     |
| install_uuid | string | path | **Required**. The software installation UUID.|

#### Example

`GET /api/v1/fleet/software/install/results/b15ce221-e22e-4c6a-afe7-5b3400a017da`

##### Default response

`Status: 200`

```json
 {
   "install_uuid": "b15ce221-e22e-4c6a-afe7-5b3400a017da",
   "software_title": "Falcon.app",
   "software_title_id": 8353,
   "software_package": "FalconSensor-6.44.pkg",
   "host_id": 123,
   "host_display_name": "Marko's MacBook Pro",
   "status": "failed",
   "output": "Installing software...\nError: The operation can’t be completed because the item “Falcon” is in use.",
   "pre_install_query_output": "Query returned result\nSuccess",
   "post_install_script_output": "Running script...\nExit code: 1 (Failed)\nRolling back software install...\nSuccess"
 }
```

### List software

> The **new keys/values added in the app management feature are experimental** and may change. You can find the upcoming breaking changes [here](https://github.com/fleetdm/fleet/pull/19291/files#diff-7246bc304b15c8865ed8eaa205e9c244d0a0314e4bae60cf553dc06147c38b64L8749-R8791).

Get a list of all software.

`GET /api/v1/fleet/software/titles`

#### Parameters

| Name                    | Type    | In    | Description                                                                                                                                                                |
| ----------------------- | ------- | ----- | -------------------------------------------------------------------------------------------------------------------------------------------------------------------------- |
| page                    | integer | query | Page number of the results to fetch.                                                                                                                                       |
| per_page                | integer | query | Results per page.                                                                                                                                                          |
| order_key               | string  | query | What to order results by. Allowed fields are `name` and `hosts_count`. Default is `hosts_count` (descending).                                                              |
| order_direction         | string  | query | **Requires `order_key`**. The direction of the order given the order key. Options include `asc` and `desc`. Default is `asc`.                                              |
| query                   | string  | query | Search query keywords. Searchable fields include `title` and `cve`.                                                                                                        |
| team_id                 | integer | query | _Available in Fleet Premium_. Filters the software to only include the software installed on the hosts that are assigned to the specified team. Use `0` to filter by hosts assigned to "No team".                            |
| vulnerable              | bool    | query | If true or 1, only list software that has detected vulnerabilities. Default is `false`.                                                                                    |
| available_for_install   | bool    | query | If `true` or `1`, only list software that is available for install (added by the user). Default is `false`.                                                                |
| self_service    | bool    | query | If `true` or `1`, only lists self-service software. Default is `false`.  |

#### Example

`GET /api/v1/fleet/software/titles?team_id=3`

##### Default response

`Status: 200`

```json
{
  "counts_updated_at": "2022-01-01 12:32:00",
  "count": 2,
  "software_titles": [
    {
      "id": 12,
      "name": "Firefox.app",
      "software_package": {
        "name": "FirefoxInsall.pkg",
        "version": "125.6",
        "self_service": true
      },
      "app_store_app": null,
      "versions_count": 3,
      "source": "apps",
      "browser": "",
      "hosts_count": 48,
      "versions": [
        {
          "id": 123,
          "version": "1.12",
          "vulnerabilities": ["CVE-2023-1234","CVE-2023-4321","CVE-2023-7654"]
        },
        {
          "id": 124,
          "version": "3.4",
          "vulnerabilities": ["CVE-2023-1234","CVE-2023-4321","CVE-2023-7654"]
        },
        {
          "id": 12
          "version": "1.13",
          "vulnerabilities": ["CVE-2023-1234","CVE-2023-4321","CVE-2023-7654"]
        }
      ]
    },
    {
      "id": 22,
      "name": "Google Chrome.app",
      "software_package": null,
      "app_store_app": null,
      "versions_count": 5,
      "source": "apps",
      "browser": "",
      "hosts_count": 345,
      "versions": [
        {
          "id": 331,
          "version": "118.1",
          "vulnerabilities": ["CVE-2023-1234"]
        },
        {
          "id": 332,
          "version": "119.0",
          "vulnerabilities": ["CVE-2023-9876", "CVE-2023-2367"]
        },
        {
          "id": 334,
          "version": "119.4",
          "vulnerabilities": ["CVE-2023-1133", "CVE-2023-2224"]
        },
        {
          "id": 348,
          "version": "121.5",
          "vulnerabilities": ["CVE-2023-0987", "CVE-2023-5673", "CVE-2023-1334"]
        },
      ]
    },
    {
      "id": 32,
      "name": "1Password – Password Manager",
      "software_package": null,
      "app_store_app": null,
      "versions_count": 1,
      "source": "chrome_extensions",
      "browser": "chrome",
      "hosts_count": 345,
      "versions": [
        {
          "id": 4242,
          "version": "2.3.7",
          "vulnerabilities": []
        }
      ]
    }
  ],
  "meta": {
    "has_next_results": false,
    "has_previous_results": false
  }
}
```

### List software versions

Get a list of all software versions.

`GET /api/v1/fleet/software/versions`

#### Parameters

| Name                    | Type    | In    | Description                                                                                                                                                                |
| ----------------------- | ------- | ----- | -------------------------------------------------------------------------------------------------------------------------------------------------------------------------- |
| page                    | integer | query | Page number of the results to fetch.                                                                                                                                       |
| per_page                | integer | query | Results per page.                                                                                                                                                          |
| order_key               | string  | query | What to order results by. Allowed fields are `name`, `hosts_count`, `cve_published`, `cvss_score`, `epss_probability` and `cisa_known_exploit`. Default is `hosts_count` (descending).      |
| order_direction         | string  | query | **Requires `order_key`**. The direction of the order given the order key. Options include `asc` and `desc`. Default is `asc`.                                              |
| query                   | string  | query | Search query keywords. Searchable fields include `name`, `version`, and `cve`.                                                                                             |
| team_id                 | integer | query | _Available in Fleet Premium_. Filters the software to only include the software installed on the hosts that are assigned to the specified team. Use `0` to filter by hosts assigned to "No team".                             |
| vulnerable              | bool    | query | If true or 1, only list software that has detected vulnerabilities. Default is `false`.                                                                                    |

#### Example

`GET /api/v1/fleet/software/versions`

##### Default response

`Status: 200`

```json
{
    "counts_updated_at": "2022-01-01 12:32:00",
    "count": 1,
    "software": [
      {
        "id": 1,
        "name": "glibc",
        "version": "2.12",
        "source": "rpm_packages",
        "browser": "",
        "release": "1.212.el6",
        "vendor": "CentOS",
        "arch": "x86_64",
        "generated_cpe": "cpe:2.3:a:gnu:glibc:2.12:*:*:*:*:*:*:*",
        "vulnerabilities": [
          {
            "cve": "CVE-2009-5155",
            "details_link": "https://nvd.nist.gov/vuln/detail/CVE-2009-5155",
            "cvss_score": 7.5,
            "epss_probability": 0.01537,
            "cisa_known_exploit": false,
            "cve_published": "2022-01-01 12:32:00",
            "cve_description": "In the GNU C Library (aka glibc or libc6) before 2.28, parse_reg_exp in posix/regcomp.c misparses alternatives, which allows attackers to cause a denial of service (assertion failure and application exit) or trigger an incorrect result by attempting a regular-expression match.",
            "resolved_in_version": "2.28"
          }
        ],
        "hosts_count": 1
      },
      {
        "id": 2,
        "name": "1Password – Password Manager",
        "version": "2.10.0",
        "source": "chrome_extensions",
        "browser": "chrome",
        "extension_id": "aeblfdkhhhdcdjpifhhbdiojplfjncoa",
        "generated_cpe": "cpe:2.3:a:1password:1password:2.19.0:*:*:*:*:chrome:*:*",
        "hosts_count": 345,
        "vulnerabilities": null
      }
    ],
    "meta": {
      "has_next_results": false,
      "has_previous_results": false
    }
}
```

### List operating systems

Returns a list of all operating systems.

`GET /api/v1/fleet/os_versions`

#### Parameters

| Name                | Type     | In    | Description                                                                                                                          |
| ---      | ---      | ---   | ---                                                                                                                                  |
| team_id             | integer | query | _Available in Fleet Premium_. Filters response data to the specified team. Use `0` to filter by hosts assigned to "No team".  |
| platform            | string   | query | Filters the hosts to the specified platform |
| os_name     | string | query | The name of the operating system to filter hosts by. `os_version` must also be specified with `os_name`                                                 |
| os_version    | string | query | The version of the operating system to filter hosts by. `os_name` must also be specified with `os_version`                                                 |
| page                    | integer | query | Page number of the results to fetch.                                                                                                                                       |
| per_page                | integer | query | Results per page.                                                                                                                                                          |
| order_key               | string  | query | What to order results by. Allowed fields are: `hosts_count`. Default is `hosts_count` (descending).      |
| order_direction | string | query | **Requires `order_key`**. The direction of the order given the order key. Options include `asc` and `desc`. Default is `asc`. |


##### Default response

`Status: 200`

```json
{
  "count": 1
  "counts_updated_at": "2023-12-06T22:17:30Z",
  "os_versions": [
    {
      "os_version_id": 123,
      "hosts_count": 21,
      "name": "Microsoft Windows 11 Pro 23H2 10.0.22621.1234",
      "name_only": "Microsoft Windows 11 Pro 23H2",
      "version": "10.0.22621.1234",
      "platform": "windows",
      "generated_cpes": [],
      "vulnerabilities": [
        {
          "cve": "CVE-2022-30190",
          "details_link": "https://nvd.nist.gov/vuln/detail/CVE-2022-30190",
          "cvss_score": 7.8,// Available in Fleet Premium
          "epss_probability": 0.9729,// Available in Fleet Premium
          "cisa_known_exploit": false,// Available in Fleet Premium
          "cve_published": "2022-06-01T00:15:00Z",// Available in Fleet Premium
          "cve_description": "Microsoft Windows Support Diagnostic Tool (MSDT) Remote Code Execution Vulnerability.",// Available in Fleet Premium
          "resolved_in_version": ""// Available in Fleet Premium
        }
      ]
    }
  ],
  "meta": {
    "has_next_results": false,
    "has_previous_results": false
  }
}
```

OS vulnerability data is currently available for Windows and macOS. For other platforms, `vulnerabilities` will be an empty array:

```json
{
  "hosts_count": 1,
  "name": "CentOS Linux 7.9.2009",
  "name_only": "CentOS",
  "version": "7.9.2009",
  "platform": "rhel",
  "generated_cpes": [],
  "vulnerabilities": []
}
```

### Get software

> The **new keys/values added in the app management features are experimental** and may change. You can find the upcoming breaking changes [here](https://github.com/fleetdm/fleet/pull/20872/files#diff-7246bc304b15c8865ed8eaa205e9c244d0a0314e4bae60cf553dc06147c38b64R8953-R8958).

Returns information about the specified software. By default, `versions` are sorted in descending order by the `hosts_count` field.

`GET /api/v1/fleet/software/titles/:id`

#### Parameters

| Name | Type | In | Description |
| ---- | ---- | -- | ----------- |
| id   | integer | path | **Required.** The software title's ID. |
| team_id             | integer | query | _Available in Fleet Premium_. Filters response data to the specified team. Use `0` to filter by hosts assigned to "No team".  |

#### Example

`GET /api/v1/fleet/software/titles/12`

##### Default response

`Status: 200`

```json
{
  "software_title": {
    "id": 12,
    "name": "Firefox.app",
    "bundle_identifier": "org.mozilla.firefox",
    "software_package": {
      "name": "FalconSensor-6.44.pkg",
      "version": "6.44",
      "installer_id": 23,
      "team_id": 3,
      "uploaded_at": "2024-04-01T14:22:58Z",
      "install_script": "sudo installer -pkg /temp/FalconSensor-6.44.pkg -target /",
      "pre_install_query": "SELECT 1 FROM macos_profiles WHERE uuid='c9f4f0d5-8426-4eb8-b61b-27c543c9d3db';",
      "post_install_script": "sudo /Applications/Falcon.app/Contents/Resources/falconctl license 0123456789ABCDEFGHIJKLMNOPQRSTUV-WX",
      "self_service": true,
      "status": {
        "installed": 3,
        "pending": 1,
        "failed": 2,
      }
    },
    "app_store_app": null,
    "source": "apps",
    "browser": "",
    "hosts_count": 48,
    "versions": [
      {
        "id": 123,
        "version": "117.0",
        "vulnerabilities": ["CVE-2023-1234"],
        "hosts_count": 37
      },
      {
        "id": 124,
        "version": "116.0",
        "vulnerabilities": ["CVE-2023-4321"],
        "hosts_count": 7
      },
      {
        "id": 127,
        "version": "115.5",
        "vulnerabilities": ["CVE-2023-7654"],
        "hosts_count": 4
      }
    ]
  }
}
```

#### Example (App Store app)

`GET /api/v1/fleet/software/titles/15`

##### Default response

`Status: 200`

```json
{
  "software_title": {
    "id": 15,
    "name": "Logic Pro",
    "bundle_identifier": "com.apple.logic10",
    "software_package": null,
    "app_store_app": {
      "name": "Logic Pro",
      "app_store_id": "1091189122",
      "latest_version": "2.04",
      "icon_url": "https://is1-ssl.mzstatic.com/image/thumb/Purple211/v4/f1/65/1e/a4844ccd-486d-455f-bb31-67336fe46b14/AppIcon-1x_U007emarketing-0-7-0-85-220-0.png/512x512bb.jpg",
      "status": {
        "installed": 3,
        "pending": 1,
        "failed": 2,
      }
    },
    "source": "apps",
    "browser": "",
    "hosts_count": 48,
    "versions": [
      {
        "id": 123,
        "version": "2.04",
        "vulnerabilities": [],
        "hosts_count": 24
      }
    ]
  }
}
```

### Get software version

Returns information about the specified software version.

`GET /api/v1/fleet/software/versions/:id`

#### Parameters

| Name | Type | In | Description |
| ---- | ---- | -- | ----------- |
| id   | integer | path | **Required.** The software version's ID. |
| team_id             | integer | query | _Available in Fleet Premium_. Filters response data to the specified team. Use `0` to filter by hosts assigned to "No team".  |

#### Example

`GET /api/v1/fleet/software/versions/12`

##### Default response

`Status: 200`

```json
{
  "software": {
    "id": 425224,
    "name": "Firefox.app",
    "version": "117.0",
    "bundle_identifier": "org.mozilla.firefox",
    "source": "apps",
    "browser": "",
    "generated_cpe": "cpe:2.3:a:mozilla:firefox:117.0:*:*:*:*:macos:*:*",
    "vulnerabilities": [
      {
        "cve": "CVE-2023-4863",
        "details_link": "https://nvd.nist.gov/vuln/detail/CVE-2023-4863",
        "created_at": "2024-07-01T00:15:00Z",
        "cvss_score": 8.8, // Available in Fleet Premium
        "epss_probability": 0.4101, // Available in Fleet Premium
        "cisa_known_exploit": true, // Available in Fleet Premium
        "cve_published": "2023-09-12T15:15:00Z", // Available in Fleet Premium
        "resolved_in_version": "" // Available in Fleet Premium
      },
      {
        "cve": "CVE-2023-5169",
        "details_link": "https://nvd.nist.gov/vuln/detail/CVE-2023-5169",
        "created_at": "2024-07-01T00:15:00Z",
        "cvss_score": 6.5, // Available in Fleet Premium
        "epss_probability": 0.00073, // Available in Fleet Premium
        "cisa_known_exploit": false, // Available in Fleet Premium
        "cve_published": "2023-09-27T15:19:00Z", // Available in Fleet Premium
        "resolved_in_version": "118" // Available in Fleet Premium
      }
    ]
  }
}
```

<<<<<<< HEAD
### Get operating system version

Retrieves information about the specified operating system (OS) version.

`GET /api/v1/fleet/os_versions/:id`

#### Parameters

| Name | Type | In | Description |
| ---- | ---- | -- | ----------- |
| id   | integer | path | **Required.** The OS version's ID. |
| team_id             | integer | query | _Available in Fleet Premium_. Filters response data to the specified team. Use `0` to filter by hosts assigned to "No team".  |

##### Default response

`Status: 200`

```json
{
  "counts_updated_at": "2023-12-06T22:17:30Z",
  "os_version": {
    "id": 123,
    "hosts_count": 21,
    "name": "Microsoft Windows 11 Pro 23H2 10.0.22621.1234",
    "name_only": "Microsoft Windows 11 Pro 23H2",
    "version": "10.0.22621.1234",
    "platform": "windows",
    "generated_cpes": [],
    "vulnerabilities": [
      {
        "cve": "CVE-2022-30190",
        "details_link": "https://nvd.nist.gov/vuln/detail/CVE-2022-30190",
        "created_at": "2024-07-01T00:15:00Z",
        "cvss_score": 7.8,// Available in Fleet Premium
        "epss_probability": 0.9729,// Available in Fleet Premium
        "cisa_known_exploit": false,// Available in Fleet Premium
        "cve_published": "2022-06-01T00:15:00Z",// Available in Fleet Premium
        "cve_description": "Microsoft Windows Support Diagnostic Tool (MSDT) Remote Code Execution Vulnerability.",// Available in Fleet Premium
        "resolved_in_version": ""// Available in Fleet Premium
      }
    ]
  }
}
```

OS vulnerability data is currently available for Windows and macOS. For other platforms, `vulnerabilities` will be an empty array:

```json
{
  "id": 321,
  "hosts_count": 1,
  "name": "CentOS Linux 7.9.2009",
  "name_only": "CentOS",
  "version": "7.9.2009",
  "platform": "rhel",
  "generated_cpes": [],
  "vulnerabilities": []
}
```

## Vulnerabilities
=======
### Get available App Store apps

Returns the list of App Store (VPP) apps purchased in Apple Business Manager. Apps that are already added to a team won't be returned.
>>>>>>> 0a2a48b6

`GET /api/v1/fleet/software/app_store_apps`

#### Parameters

| Name    | Type | In | Description |
| ------- | ---- | -- | ----------- |
| team_id | integer | query | **Required**. The team ID. Lists available VPP software for specified team. |

#### Example

`GET /api/v1/fleet/software/app_store_apps/?team_id=3`

##### Default response

`Status: 200`

```json
{
  "app_store_apps": {
    {
      "name": "Xcode",
      "icon_url": "https://is1-ssl.mzstatic.com/image/thumb/Purple211/v4/f1/65/1e/a4844ccd-486d-455f-bb31-67336fe46b14/AppIcon-1x_U007emarketing-0-7-0-85-220-0.png/512x512bb.jpg",
      "latest_version": "15.4",
      "app_store_id": "497799835"
    },
    {
      "name": "Logic Pro",
      "icon_url": "https://is1-ssl.mzstatic.com/image/thumb/Purple211/v4/f1/65/1e/a4844ccd-486d-455f-bb31-67336fe46b14/AppIcon-1x_U007emarketing-0-7-0-85-220-0.png/512x512bb.jpg",
      "latest_version": "2.04",
      "app_store_id": "634148309"
    },
}
}
```

### Add App Store app

_Available in Fleet Premium._

Add App Store (VPP) app purchased in Apple Business Manager.

`POST /api/v1/fleet/software/app_store_apps`

#### Parameters

| Name | Type | In | Description |
| ---- | ---- | -- | ----------- |
| app_store_id   | string | body | **Required.** The ID of App Store app. |
| team_id       | integer | body | **Required**. The team ID. Adds VPP software to the specified team.  |

#### Example

`POST /api/v1/fleet/software/app_store_apps?team_id=3`

##### Request body

```json
{
  "app_store_id": "497799835",
  "team_id": 2
}
```

##### Default response

`Status: 200`

## Vulnerabilities

- [List vulnerabilities](#list-vulnerabilities)
- [Get vulnerability](#get-vulnerability)

### List vulnerabilities

Retrieves a list of all CVEs affecting software and/or OS versions.

`GET /api/v1/fleet/vulnerabilities`

#### Parameters

| Name                | Type     | In    | Description                                                                                                                          |
| ---      | ---      | ---   | ---                                                                                                                                  |
| team_id             | integer | query | _Available in Fleet Premium_. Filters only include vulnerabilities affecting the specified team. Use `0` to filter by hosts assigned to "No team".  |
| page                    | integer | query | Page number of the results to fetch.                                                                                                                                       |
| per_page                | integer | query | Results per page.                                                                                                                                                          |
| order_key               | string  | query | What to order results by. Allowed fields are: `cve`, `cvss_score`, `epss_probability`, `cve_published`, `created_at`, and `host_count`. Default is `created_at` (descending).      |
| order_direction | string | query | **Requires `order_key`**. The direction of the order given the order key. Options include `asc` and `desc`. Default is `asc`. |
| query | string | query | Search query keywords. Searchable fields include `cve`. |
| exploit | boolean | query | _Available in Fleet Premium_. If `true`, filters to only include vulnerabilities that have been actively exploited in the wild (`cisa_known_exploit: true`). Otherwise, includes vulnerabilities with any `cisa_known_exploit` value.  |



##### Default response

`Status: 200`

```json
{
  "vulnerabilities": [
    {
      "cve": "CVE-2022-30190",
      "created_at": "2022-06-01T00:15:00Z",
      "hosts_count": 1234,
      "hosts_count_updated_at": "2023-12-20T15:23:57Z",
      "details_link": "https://nvd.nist.gov/vuln/detail/CVE-2022-30190",
      "cvss_score": 7.8,// Available in Fleet Premium
      "epss_probability": 0.9729,// Available in Fleet Premium
      "cisa_known_exploit": false,// Available in Fleet Premium
      "cve_published": "2022-06-01T00:15:00Z",// Available in Fleet Premium
      "cve_description": "Microsoft Windows Support Diagnostic Tool (MSDT) Remote Code Execution Vulnerability.",// Available in Fleet Premium
    }
  ],
  "count": 123,
  "counts_updated_at": "2024-02-02T16:40:37Z",
  "meta": {
    "has_next_results": false,
    "has_previous_results": false
  }
}
```


### Get vulnerability

Retrieve details about a vulnerability and its affected software and OS versions.

#### Parameters

| Name     | Type     | In    | Description                                                                                     |
| ---      | ---      | ---   | ---                                                                                             |
| cve      | string  | path | The cve to get information about (including "cve-" prefix, case-insensitive).                       |
| team_id             | integer | query | _Available in Fleet Premium_. Filters response data to the specified team. Use `0` to filter by hosts assigned to "No team".  |

`GET /api/v1/fleet/vulnerabilities/:cve`

#### Example

`GET /api/v1/fleet/vulnerabilities/cve-2022-30190`

##### Default response

`Status: 200`

```json
"vulnerability": {
  "cve": "CVE-2022-30190",
  "created_at": "2022-06-01T00:15:00Z",
  "hosts_count": 1234,
  "hosts_count_updated_at": "2023-12-20T15:23:57Z",
  "details_link": "https://nvd.nist.gov/vuln/detail/CVE-2022-30190",
  "cvss_score": 7.8,// Available in Fleet Premium
  "epss_probability": 0.9729,// Available in Fleet Premium
  "cisa_known_exploit": false,// Available in Fleet Premium
  "cve_published": "2022-06-01T00:15:00Z",// Available in Fleet Premium
  "cve_description": "Microsoft Windows Support Diagnostic Tool (MSDT) Remote Code Execution Vulnerability.",// Available in Fleet Premium
  "os_versions" : [
    {
      "os_version_id": 6,
      "hosts_count": 200,
      "name": "macOS 14.1.2",
      "name_only": "macOS",
      "version": "14.1.2",
      "platform": "darwin",
      "resolved_in_version": "14.2",
      "generated_cpes": [
        "cpe:2.3:o:apple:macos:*:*:*:*:*:14.2:*:*",
        "cpe:2.3:o:apple:mac_os_x:*:*:*:*:*:14.2:*:*"
      ]
    }
  ],
  "software": [
    {
      "id": 2363,
      "name": "Docker Desktop",
      "version": "4.9.1",
      "source": "programs",
      "browser": "",
      "generated_cpe": "cpe:2.3:a:docker:docker_desktop:4.9.1:*:*:*:*:windows:*:*",
      "hosts_count": 50,
      "resolved_in_version": "5.0.0"
    }
  ]
}
```


---

## Targets

In Fleet, targets are used to run queries against specific hosts or groups of hosts. Labels are used to create groups in Fleet.

### Search targets

The search targets endpoint returns two lists. The first list includes the possible target hosts in Fleet given the search query provided and the hosts already selected as targets. The second list includes the possible target labels in Fleet given the search query provided and the labels already selected as targets.

The returned lists are filtered based on the hosts the requesting user has access to.

`POST /api/v1/fleet/targets`

#### Parameters

| Name     | Type    | In   | Description                                                                                                                                                                |
| -------- | ------- | ---- | -------------------------------------------------------------------------------------------------------------------------------------------------------------------------- |
| query    | string  | body | The search query. Searchable items include a host's hostname or IPv4 address and labels.                                                                                   |
| query_id | integer | body | The saved query (if any) that will be run. The `observer_can_run` property on the query and the user's roles effect which targets are included.                            |
| selected | object  | body | The targets already selected. The object includes a `hosts` property which contains a list of host IDs, a `labels` with label IDs and/or a `teams` property with team IDs. |

#### Example

`POST /api/v1/fleet/targets`

##### Request body

```json
{
  "query": "172",
  "selected": {
    "hosts": [],
    "labels": [7]
  },
  "include_observer": true
}
```

##### Default response

```json
{
  "targets": {
    "hosts": [
      {
        "created_at": "2021-02-03T16:11:43Z",
        "updated_at": "2021-02-03T21:58:19Z",
        "id": 3,
        "detail_updated_at": "2021-02-03T21:58:10Z",
        "label_updated_at": "2021-02-03T21:58:10Z",
        "policy_updated_at": "2023-06-26T18:33:15Z",
        "last_enrolled_at": "2021-02-03T16:11:43Z",
        "software_updated_at": "2020-11-05T05:09:44Z",
        "seen_time": "2021-02-03T21:58:20Z",
        "hostname": "7a2f41482833",
        "uuid": "a2064cef-0000-0000-afb9-283e3c1d487e",
        "platform": "rhel",
        "osquery_version": "4.5.1",
        "os_version": "CentOS 6.10.0",
        "build": "",
        "platform_like": "rhel",
        "code_name": "",
        "uptime": 32688000000000,
        "memory": 2086899712,
        "cpu_type": "x86_64",
        "cpu_subtype": "142",
        "cpu_brand": "Intel(R) Core(TM) i5-8279U CPU @ 2.40GHz",
        "cpu_physical_cores": 4,
        "cpu_logical_cores": 4,
        "hardware_vendor": "",
        "hardware_model": "",
        "hardware_version": "",
        "hardware_serial": "",
        "computer_name": "7a2f41482833",
        "display_name": "7a2f41482833",
        "primary_ip": "172.20.0.3",
        "primary_mac": "02:42:ac:14:00:03",
        "distributed_interval": 10,
        "config_tls_refresh": 10,
        "logger_tls_period": 10,
        "additional": {},
        "status": "offline",
        "display_text": "7a2f41482833"
      },
      {
        "created_at": "2021-02-03T16:11:43Z",
        "updated_at": "2021-02-03T21:58:19Z",
        "id": 4,
        "detail_updated_at": "2021-02-03T21:58:10Z",
        "label_updated_at": "2021-02-03T21:58:10Z",
        "policy_updated_at": "2023-06-26T18:33:15Z",
        "last_enrolled_at": "2021-02-03T16:11:43Z",
        "software_updated_at": "2020-11-05T05:09:44Z",
        "seen_time": "2021-02-03T21:58:20Z",
        "hostname": "78c96e72746c",
        "uuid": "a2064cef-0000-0000-afb9-283e3c1d487e",
        "platform": "ubuntu",
        "osquery_version": "4.5.1",
        "os_version": "Ubuntu 16.4.0",
        "build": "",
        "platform_like": "debian",
        "code_name": "",
        "uptime": 32688000000000,
        "memory": 2086899712,
        "cpu_type": "x86_64",
        "cpu_subtype": "142",
        "cpu_brand": "Intel(R) Core(TM) i5-8279U CPU @ 2.40GHz",
        "cpu_physical_cores": 4,
        "cpu_logical_cores": 4,
        "hardware_vendor": "",
        "hardware_model": "",
        "hardware_version": "",
        "hardware_serial": "",
        "computer_name": "78c96e72746c",
        "display_name": "78c96e72746c",
        "primary_ip": "172.20.0.7",
        "primary_mac": "02:42:ac:14:00:07",
        "distributed_interval": 10,
        "config_tls_refresh": 10,
        "logger_tls_period": 10,
        "additional": {},
        "status": "offline",
        "display_text": "78c96e72746c"
      }
    ],
    "labels": [
      {
        "created_at": "2021-02-02T23:55:25Z",
        "updated_at": "2021-02-02T23:55:25Z",
        "id": 6,
        "name": "All Hosts",
        "description": "All hosts which have enrolled in Fleet",
        "query": "SELECT 1;",
        "label_type": "builtin",
        "label_membership_type": "dynamic",
        "host_count": 5,
        "display_text": "All Hosts",
        "count": 5
      }
    ],
    "teams": [
      {
        "id": 1,
        "created_at": "2021-05-27T20:02:20Z",
        "name": "Client Platform Engineering",
        "description": "",
        "agent_options": null,
        "user_count": 4,
        "host_count": 2,
        "display_text": "Client Platform Engineering",
        "count": 2
      }
    ]
  },
  "targets_count": 1,
  "targets_online": 1,
  "targets_offline": 0,
  "targets_missing_in_action": 0
}
```

---

## Teams

- [List teams](#list-teams)
- [Get team](#get-team)
- [Create team](#create-team)
- [Modify team](#modify-team)
- [Modify team's agent options](#modify-teams-agent-options)
- [Delete team](#delete-team)

### List teams

_Available in Fleet Premium_

`GET /api/v1/fleet/teams`

#### Parameters

| Name            | Type    | In    | Description                                                                                                                   |
| --------------- | ------- | ----- | ----------------------------------------------------------------------------------------------------------------------------- |
| page            | integer | query | Page number of the results to fetch.                                                                                          |
| per_page        | integer | query | Results per page.                                                                                                             |
| order_key       | string  | query | What to order results by. Can be any column in the `teams` table.                                                             |
| order_direction | string  | query | **Requires `order_key`**. The direction of the order given the order key. Options include `asc` and `desc`. Default is `asc`. |
| query           | string  | query | Search query keywords. Searchable fields include `name`.                                                                      |

#### Example

`GET /api/v1/fleet/teams`

##### Default response

`Status: 200`

```json
{
  "teams": [
    {
      "id": 1,
      "created_at": "2021-07-28T15:58:21Z",
      "name": "workstations",
      "description": "",
      "agent_options": {
        "config": {
          "options": {
            "pack_delimiter": "/",
            "logger_tls_period": 10,
            "distributed_plugin": "tls",
            "disable_distributed": false,
            "logger_tls_endpoint": "/api/v1/osquery/log",
            "distributed_interval": 10,
            "distributed_tls_max_attempts": 3
          },
          "decorators": {
            "load": [
              "SELECT uuid AS host_uuid FROM system_info;",
              "SELECT hostname AS hostname FROM system_info;"
            ]
          }
        },
        "overrides": {},
        "command_line_flags": {}
      },
      "user_count": 0,
      "host_count": 0,
      "secrets": [
        {
          "secret": "",
          "created_at": "2021-07-28T15:58:21Z",
          "team_id": 10
        }
      ]
    },
    {
      "id": 2,
      "created_at": "2021-08-05T21:41:42Z",
      "name": "servers",
      "description": "",
      "agent_options": {
        "spec": {
          "config": {
            "options": {
              "pack_delimiter": "/",
              "logger_tls_period": 10,
              "distributed_plugin": "tls",
              "disable_distributed": false,
              "logger_tls_endpoint": "/api/v1/osquery/log",
              "distributed_interval": 10,
              "distributed_tls_max_attempts": 3
            },
            "decorators": {
              "load": [
                "SELECT uuid AS host_uuid FROM system_info;",
                "SELECT hostname AS hostname FROM system_info;"
              ]
            }
          },
          "overrides": {},
          "command_line_flags": {}
        },
        "user_count": 0,
        "host_count": 0,
        "secrets": [
          {
            "secret": "+ncixtnZB+IE0OrbrkCLeul3U8LMVITd",
            "created_at": "2021-08-05T21:41:42Z",
            "team_id": 15
          }
        ]
      }
    }
  ]
}
```

### Get team

_Available in Fleet Premium_

`GET /api/v1/fleet/teams/:id`

#### Parameters

| Name | Type    | In   | Description                          |
| ---- | ------  | ---- | ------------------------------------ |
| id   | integer | path | **Required.** The desired team's ID. |

#### Example

`GET /api/v1/fleet/teams/1`

##### Default response

`Status: 200`

```json
{
  "team": {
    "name": "Workstations",
    "id": 1,
    "user_count": 4,
    "host_count": 0,
    "agent_options": {
      "config": {
        "options": {
          "pack_delimiter": "/",
          "logger_tls_period": 10,
          "distributed_plugin": "tls",
          "disable_distributed": false,
          "logger_tls_endpoint": "/api/v1/osquery/log",
          "distributed_interval": 10,
          "distributed_tls_max_attempts": 3
        },
        "decorators": {
          "load": [
            "SELECT uuid AS host_uuid FROM system_info;",
            "SELECT hostname AS hostname FROM system_info;"
          ]
        }
      },
      "overrides": {},
      "command_line_flags": {}
    },
    "webhook_settings": {
      "failing_policies_webhook": {
        "enable_failing_policies_webhook": false,
        "destination_url": "",
        "policy_ids": null,
        "host_batch_size": 0
      }
    },
    "integrations": {
      "google_calendar": {
        "enable_calendar_events": true,
        "webhook_url": "https://server.com/example"
      }
    },
    "mdm": {
      "enable_disk_encryption": true,
      "macos_updates": {
        "minimum_version": "12.3.1",
        "deadline": "2022-01-01"
      },
      "windows_updates": {
        "deadline_days": 5,
        "grace_period_days": 1
      },
      "macos_settings": {
        "custom_settings": [
          {
            "path": "path/to/profile1.mobileconfig",
            "labels": ["Label 1", "Label 2"]
          }
        ]
      },
      "windows_settings": {
        "custom_settings": [
          {
            "path": "path/to/profile2.xml",
            "labels": ["Label 3", "Label 4"]
          }
        ],
      },
      "macos_setup": {
        "bootstrap_package": "",
        "enable_end_user_authentication": false,
        "macos_setup_assistant": "path/to/config.json"
      }
    }
  }
}
```

### Create team

_Available in Fleet Premium_

`POST /api/v1/fleet/teams`

#### Parameters

| Name | Type   | In   | Description                    |
| ---- | ------ | ---- | ------------------------------ |
| name | string | body | **Required.** The team's name. |

#### Example

`POST /api/v1/fleet/teams`

##### Request body

```json
{
  "name": "workstations"
}
```

##### Default response

`Status: 200`

```json
{
  "teams": [
    {
      "name": "workstations",
      "id": 1,
      "user_count": 0,
      "host_count": 0,
      "agent_options": {
        "config": {
          "options": {
            "pack_delimiter": "/",
            "logger_tls_period": 10,
            "distributed_plugin": "tls",
            "disable_distributed": false,
            "logger_tls_endpoint": "/api/v1/osquery/log",
            "distributed_interval": 10,
            "distributed_tls_max_attempts": 3
          },
          "decorators": {
            "load": [
              "SELECT uuid AS host_uuid FROM system_info;",
              "SELECT hostname AS hostname FROM system_info;"
            ]
          }
        },
        "overrides": {},
        "command_line_flags": {}
      },
      "webhook_settings": {
        "failing_policies_webhook": {
          "enable_failing_policies_webhook": false,
          "destination_url": "",
          "policy_ids": null,
          "host_batch_size": 0
        }
      }
    }
  ]
}
```

### Modify team

_Available in Fleet Premium_

`PATCH /api/v1/fleet/teams/:id`

#### Parameters

| Name                                                    | Type    | In   | Description                                                                                                                                                                                               |
| ------------------------------------------------------- | ------- | ---- | --------------------------------------------------------------------------------------------------------------------------------------------------------------------------------------------------------- |
| id                                                      | integer | path | **Required.** The desired team's ID.                                                                                                                                                                      |
| name                                                    | string  | body | The team's name.                                                                                                                                                                                          |
| host_ids                                                | list    | body | A list of hosts that belong to the team.                                                                                                                                                                  |
| user_ids                                                | list    | body | A list of users on the team.                                                                                                                                                             |
| webhook_settings                                        | object  | body | Webhook settings contains for the team.                                                                                                                                                                   |
| &nbsp;&nbsp;failing_policies_webhook                    | object  | body | Failing policies webhook settings.                                                                                                                                                                        |
| &nbsp;&nbsp;&nbsp;&nbsp;enable_failing_policies_webhook | boolean | body | Whether or not the failing policies webhook is enabled.                                                                                                                                                   |
| &nbsp;&nbsp;&nbsp;&nbsp;destination_url                 | string  | body | The URL to deliver the webhook requests to.                                                                                                                                                               |
| &nbsp;&nbsp;&nbsp;&nbsp;policy_ids                      | array   | body | List of policy IDs to enable failing policies webhook.                                                                                                                                                    |
| &nbsp;&nbsp;host_status_webhook                    | object  | body | Host status webhook settings. |
| &nbsp;&nbsp;&nbsp;&nbsp;enable_host_status_webhook | boolean | body | Whether or not the host status webhook is enabled. |
| &nbsp;&nbsp;&nbsp;&nbsp;destination_url            | string | body | The URL to deliver the webhook request to. |
| &nbsp;&nbsp;&nbsp;&nbsp;host_percentage            | integer | body | The minimum percentage of hosts that must fail to check in to Fleet in order to trigger the webhook request. |
| &nbsp;&nbsp;&nbsp;&nbsp;days_count | integer | body | The minimum number of days that the configured `host_percentage` must fail to check in to Fleet in order to trigger the webhook request. |
| &nbsp;&nbsp;&nbsp;&nbsp;host_batch_size                 | integer | body | Maximum number of hosts to batch on failing policy webhook requests. The default, 0, means no batching (all hosts failing a policy are sent on one request).                                              |
| integrations                                            | object  | body | Integrations settings for the team. Note that integrations referenced here must already exist globally, created by a call to [Modify configuration](#modify-configuration).                               |
| &nbsp;&nbsp;jira                                        | array   | body | Jira integrations configuration.                                                                                                                                                                          |
| &nbsp;&nbsp;&nbsp;&nbsp;url                             | string  | body | The URL of the Jira server to use.                                                                                                                                                                        |
| &nbsp;&nbsp;&nbsp;&nbsp;project_key                     | string  | body | The project key of the Jira integration to use. Jira tickets will be created in this project.                                                                                                             |
| &nbsp;&nbsp;&nbsp;&nbsp;enable_failing_policies         | boolean | body | Whether or not that Jira integration is enabled for failing policies. Only one failing policy automation can be enabled at a given time (enable_failing_policies_webhook and enable_failing_policies).    |
| &nbsp;&nbsp;zendesk                                     | array   | body | Zendesk integrations configuration.                                                                                                                                                                       |
| &nbsp;&nbsp;&nbsp;&nbsp;url                             | string  | body | The URL of the Zendesk server to use.                                                                                                                                                                     |
| &nbsp;&nbsp;&nbsp;&nbsp;group_id                        | integer | body | The Zendesk group id to use. Zendesk tickets will be created in this group.                                                                                                                               |
| &nbsp;&nbsp;&nbsp;&nbsp;enable_failing_policies         | boolean | body | Whether or not that Zendesk integration is enabled for failing policies. Only one failing policy automation can be enabled at a given time (enable_failing_policies_webhook and enable_failing_policies). |
| mdm                                                     | object  | body | MDM settings for the team.                                                                                                                                                                                |
| &nbsp;&nbsp;macos_updates                               | object  | body | macOS updates settings.                                                                                                                                                                                   |
| &nbsp;&nbsp;&nbsp;&nbsp;minimum_version                 | string  | body | Hosts that belong to this team and are enrolled into Fleet's MDM will be nudged until their macOS is at or above this version.                                                                            |
| &nbsp;&nbsp;&nbsp;&nbsp;deadline                        | string  | body | Hosts that belong to this team and are enrolled into Fleet's MDM won't be able to dismiss the Nudge window once this deadline is past.                                                                    |
| &nbsp;&nbsp;ios_updates                               | object  | body | iOS updates settings.                                                                                                                                                                                   |
| &nbsp;&nbsp;&nbsp;&nbsp;minimum_version                 | string  | body | Hosts that belong to this team and are enrolled into Fleet's MDM will be nudged until their iOS is at or above this version.                                                                            |
| &nbsp;&nbsp;&nbsp;&nbsp;deadline                        | string  | body | Hosts that belong to this team and are enrolled into Fleet's MDM won't be able to dismiss the Nudge window once this deadline is past.                                                                    |
| &nbsp;&nbsp;ipados_updates                               | object  | body | iPadOS updates settings.                                                                                                                                                                                   |
| &nbsp;&nbsp;&nbsp;&nbsp;minimum_version                 | string  | body | Hosts that belong to this team and are enrolled into Fleet's MDM will be nudged until their iPadOS is at or above this version.                                                                            |
| &nbsp;&nbsp;&nbsp;&nbsp;deadline                        | string  | body | Hosts that belong to this team and are enrolled into Fleet's MDM won't be able to dismiss the Nudge window once this deadline is past.                                                                    |
| &nbsp;&nbsp;windows_updates                             | object  | body | Windows updates settings.                                                                                                                                                                                   |
| &nbsp;&nbsp;&nbsp;&nbsp;deadline_days                   | integer | body | Hosts that belong to this team and are enrolled into Fleet's MDM will have this number of days before updates are installed on Windows.                                                                   |
| &nbsp;&nbsp;&nbsp;&nbsp;grace_period_days               | integer | body | Hosts that belong to this team and are enrolled into Fleet's MDM will have this number of days before Windows restarts to install updates.                                                                    |
| &nbsp;&nbsp;macos_settings                              | object  | body | macOS-specific settings.                                                                                                                                                                                  |
| &nbsp;&nbsp;&nbsp;&nbsp;custom_settings                 | list    | body | The list of objects where each object includes .mobileconfig or JSON file (configuration profile) and label name to apply to macOS hosts that belong to this team and are members of the specified label.                                                                                                                                        |
| &nbsp;&nbsp;&nbsp;&nbsp;enable_disk_encryption          | boolean | body | Hosts that belong to this team and are enrolled into Fleet's MDM will have disk encryption enabled if set to true.                                                                                        |
| &nbsp;&nbsp;windows_settings                            | object  | body | Windows-specific settings.                                                                                                                                                                                |
| &nbsp;&nbsp;&nbsp;&nbsp;custom_settings                 | list    | body | The list of objects where each object includes XML file (configuration profile) and label name to apply to Windows hosts that belong to this team and are members of the specified label.                                                                                                                               |
| &nbsp;&nbsp;macos_setup                                 | object  | body | Setup for automatic MDM enrollment of macOS hosts.                                                                                                                                                      |
| &nbsp;&nbsp;&nbsp;&nbsp;enable_end_user_authentication  | boolean | body | If set to true, end user authentication will be required during automatic MDM enrollment of new macOS hosts. Settings for your IdP provider must also be [configured](https://fleetdm.com/docs/using-fleet/mdm-macos-setup-experience#end-user-authentication-and-eula).                                                                                      |
| integrations                                            | object  | body | Integration settings for this team.                                                                                                                                                                   |
| &nbsp;&nbsp;google_calendar                             | object  | body | Google Calendar integration settings.                                                                                                                                                                        |
| &nbsp;&nbsp;&nbsp;&nbsp;enable_calendar_events          | boolean | body | Whether or not calendar events are enabled for this team.                                                                                                                                                  |
| &nbsp;&nbsp;&nbsp;&nbsp;webhook_url                     | string | body | The URL to send a request to during calendar events, to trigger auto-remediation.                |
| host_expiry_settings                                    | object  | body | Host expiry settings for the team.                                                                                                                                                                         |
| &nbsp;&nbsp;host_expiry_enabled                         | boolean | body | When enabled, allows automatic cleanup of hosts that have not communicated with Fleet in some number of days. When disabled, defaults to the global setting.                                               |
| &nbsp;&nbsp;host_expiry_window                          | integer | body | If a host has not communicated with Fleet in the specified number of days, it will be removed.                                                                                                             |

#### Example (transfer hosts to a team)

`PATCH /api/v1/fleet/teams/1`

##### Request body

```json
{
  "host_ids": [3, 6, 7, 8, 9, 20, 32, 44]
}
```

##### Default response

`Status: 200`

```json
{
  "team": {
    "name": "Workstations",
    "id": 1,
    "user_count": 4,
    "host_count": 8,
    "agent_options": {
      "config": {
        "options": {
          "pack_delimiter": "/",
          "logger_tls_period": 10,
          "distributed_plugin": "tls",
          "disable_distributed": false,
          "logger_tls_endpoint": "/api/v1/osquery/log",
          "distributed_interval": 10,
          "distributed_tls_max_attempts": 3
        },
        "decorators": {
          "load": [
            "SELECT uuid AS host_uuid FROM system_info;",
            "SELECT hostname AS hostname FROM system_info;"
          ]
        }
      },
      "overrides": {},
      "command_line_flags": {}
    },
    "webhook_settings": {
      "failing_policies_webhook": {
        "enable_failing_policies_webhook": false,
        "destination_url": "",
        "policy_ids": null,
        "host_batch_size": 0
      }
    }
  }
}
```

### Add users to a team

_Available in Fleet Premium_

`PATCH /api/v1/fleet/teams/:id/users`

#### Parameters

| Name             | Type    | In   | Description                                  |
|------------------|---------|------|----------------------------------------------|
| id               | integer | path | **Required.** The desired team's ID.         |
| users            | string  | body | Array of users to add.                       |
| &nbsp;&nbsp;id   | integer | body | The id of the user.                          |
| &nbsp;&nbsp;role | string  | body | The team role that the user will be granted. Options are: "admin", "maintainer", "observer", "observer_plus", and "gitops". |

#### Example

`PATCH /api/v1/fleet/teams/1/users`

##### Request body

```json
{
  "users": [
    {
      "id": 1,
      "role": "admin"
    },
    {
      "id": 17,
      "role": "observer"
    }
  ]
}
```

##### Default response

`Status: 200`

```json
{
  "team": {
    "name": "Workstations",
    "id": 1,
    "user_count": 2,
    "host_count": 0,
    "agent_options": {
      "config": {
        "options": {
          "pack_delimiter": "/",
          "logger_tls_period": 10,
          "distributed_plugin": "tls",
          "disable_distributed": false,
          "logger_tls_endpoint": "/api/v1/osquery/log",
          "distributed_interval": 10,
          "distributed_tls_max_attempts": 3
        },
        "decorators": {
          "load": [
            "SELECT uuid AS host_uuid FROM system_info;",
            "SELECT hostname AS hostname FROM system_info;"
          ]
        }
      },
      "overrides": {},
      "command_line_flags": {}
    },
    "webhook_settings": {
      "failing_policies_webhook": {
        "enable_failing_policies_webhook": false,
        "destination_url": "",
        "policy_ids": null,
        "host_batch_size": 0
      }
    },
    "mdm": {
      "enable_disk_encryption": true,
      "macos_updates": {
        "minimum_version": "12.3.1",
        "deadline": "2022-01-01"
      },
      "windows_updates": {
        "deadline_days": 5,
        "grace_period_days": 1
      },
      "macos_settings": {
        "custom_settings": [
          {
           "path": "path/to/profile1.mobileconfig",
           "labels": ["Label 1", "Label 2"]
          }
        ]
      },
      "windows_settings": {
        "custom_settings": [
          {
           "path": "path/to/profile2.xml",
           "labels": ["Label 3", "Label 4"]
          }
        ],
      },
      "macos_setup": {
        "bootstrap_package": "",
        "enable_end_user_authentication": false,
        "macos_setup_assistant": "path/to/config.json"
      }
    },
    "users": [
      {
        "created_at": "0001-01-01T00:00:00Z",
        "updated_at": "0001-01-01T00:00:00Z",
        "id": 1,
        "name": "Example User1",
        "email": "user1@example.com",
        "force_password_reset": false,
        "gravatar_url": "",
        "sso_enabled": false,
        "global_role": null,
        "api_only": false,
        "teams": null,
        "role": "admin"
      },
      {
        "created_at": "0001-01-01T00:00:00Z",
        "updated_at": "0001-01-01T00:00:00Z",
        "id": 17,
        "name": "Example User2",
        "email": "user2@example.com",
        "force_password_reset": false,
        "gravatar_url": "",
        "sso_enabled": false,
        "global_role": null,
        "api_only": false,
        "teams": null,
        "role": "observer"
      }
    ]
  }
}
```

### Modify team's agent options

_Available in Fleet Premium_

`POST /api/v1/fleet/teams/:id/agent_options`

#### Parameters

| Name                             | Type    | In    | Description                                                                                                                                                  |
| ---                              | ---     | ---   | ---                                                                                                                                                          |
| id                               | integer | path  | **Required.** The desired team's ID.                                                                                                                         |
| force                            | bool    | query | Force apply the options even if there are validation errors.                                                                                                 |
| dry_run                          | bool    | query | Validate the options and return any validation errors, but do not apply the changes.                                                                         |
| _JSON data_                      | object  | body  | The JSON to use as agent options for this team. See [Agent options](https://fleetdm.com/docs/using-fleet/configuration-files#agent-options) for details.                              |

#### Example

`POST /api/v1/fleet/teams/1/agent_options`

##### Request body

```json
{
  "config": {
    "options": {
      "pack_delimiter": "/",
      "logger_tls_period": 20,
      "distributed_plugin": "tls",
      "disable_distributed": false,
      "logger_tls_endpoint": "/api/v1/osquery/log",
      "distributed_interval": 60,
      "distributed_tls_max_attempts": 3
    },
    "decorators": {
      "load": [
        "SELECT uuid AS host_uuid FROM system_info;",
        "SELECT hostname AS hostname FROM system_info;"
      ]
    }
  },
  "overrides": {},
  "command_line_flags": {}
}
```

##### Default response

`Status: 200`

```json
{
  "team": {
    "name": "Workstations",
    "id": 1,
    "user_count": 4,
    "host_count": 8,
    "agent_options": {
      "config": {
        "options": {
          "pack_delimiter": "/",
          "logger_tls_period": 20,
          "distributed_plugin": "tls",
          "disable_distributed": false,
          "logger_tls_endpoint": "/api/v1/osquery/log",
          "distributed_interval": 60,
          "distributed_tls_max_attempts": 3
        },
        "decorators": {
          "load": [
            "SELECT uuid AS host_uuid FROM system_info;",
            "SELECT hostname AS hostname FROM system_info;"
          ]
        }
      },
      "overrides": {},
      "command_line_flags": {}
    },
    "webhook_settings": {
      "failing_policies_webhook": {
        "enable_failing_policies_webhook": false,
        "destination_url": "",
        "policy_ids": null,
        "host_batch_size": 0
      }
    }
  }
}
```

### Delete team

_Available in Fleet Premium_

`DELETE /api/v1/fleet/teams/:id`

#### Parameters

| Name | Type    | In   | Description                          |
| ---- | ------  | ---- | ------------------------------------ |
| id   | integer | path | **Required.** The desired team's ID. |

#### Example

`DELETE /api/v1/fleet/teams/1`

#### Default response

`Status: 200`

---

## Translator

- [Translate IDs](#translate-ids)

### Translate IDs

Transforms a host name into a host id. For example, the Fleet UI use this endpoint when sending live queries to a set of hosts.

`POST /api/v1/fleet/translate`

#### Parameters

| Name | Type  | In   | Description                              |
| ---- | ----- | ---- | ---------------------------------------- |
| list | array | body | **Required** list of items to translate. |

#### Example

`POST /api/v1/fleet/translate`

##### Request body

```json
{
  "list": [
    {
      "type": "user",
      "payload": {
        "identifier": "some@email.com"
      }
    },
    {
      "type": "label",
      "payload": {
        "identifier": "labelA"
      }
    },
    {
      "type": "team",
      "payload": {
        "identifier": "team1"
      }
    },
    {
      "type": "host",
      "payload": {
        "identifier": "host-ABC"
      }
    }
  ]
}
```

##### Default response

`Status: 200`

```json
{
  "list": [
    {
      "type": "user",
      "payload": {
        "identifier": "some@email.com",
        "id": 32
      }
    },
    {
      "type": "label",
      "payload": {
        "identifier": "labelA",
        "id": 1
      }
    },
    {
      "type": "team",
      "payload": {
        "identifier": "team1",
        "id": 22
      }
    },
    {
      "type": "host",
      "payload": {
        "identifier": "host-ABC",
        "id": 45
      }
    }
  ]
}
```
---

## Users

- [List all users](#list-all-users)
- [Create a user account with an invitation](#create-a-user-account-with-an-invitation)
- [Create a user account without an invitation](#create-a-user-account-without-an-invitation)
- [Get user information](#get-user-information)
- [Modify user](#modify-user)
- [Delete user](#delete-user)
- [Require password reset](#require-password-reset)
- [List a user's sessions](#list-a-users-sessions)
- [Delete a user's sessions](#delete-a-users-sessions)

The Fleet server exposes a handful of API endpoints that handles common user management operations. All the following endpoints require prior authentication meaning you must first log in successfully before calling any of the endpoints documented below.

### List all users

Returns a list of all enabled users

`GET /api/v1/fleet/users`

#### Parameters

| Name            | Type    | In    | Description                                                                                                                   |
| --------------- | ------- | ----- | ----------------------------------------------------------------------------------------------------------------------------- |
| query           | string  | query | Search query keywords. Searchable fields include `name` and `email`.                                                          |
| order_key       | string  | query | What to order results by. Can be any column in the users table.                                                               |
| order_direction | string  | query | **Requires `order_key`**. The direction of the order given the order key. Options include `asc` and `desc`. Default is `asc`. |
| page            | integer | query | Page number of the results to fetch.                                                                                          |
| query           | string  | query | Search query keywords. Searchable fields include `name` and `email`.                                                          |
| per_page        | integer | query | Results per page.                                                                                                             |
| team_id         | integer | query | _Available in Fleet Premium_. Filters the users to only include users in the specified team.                                   |

#### Example

`GET /api/v1/fleet/users`

##### Request query parameters

None.

##### Default response

`Status: 200`

```json
{
  "users": [
    {
      "created_at": "2020-12-10T03:52:53Z",
      "updated_at": "2020-12-10T03:52:53Z",
      "id": 1,
      "name": "Jane Doe",
      "email": "janedoe@example.com",
      "force_password_reset": false,
      "gravatar_url": "",
      "sso_enabled": false,
      "global_role": null,
      "api_only": false,
      "teams": [
        {
          "id": 1,
          "created_at": "0001-01-01T00:00:00Z",
          "name": "workstations",
          "description": "",
          "role": "admin"
        }
      ]
    }
  ]
}
```

##### Failed authentication

`Status: 401 Authentication Failed`

```json
{
  "message": "Authentication Failed",
  "errors": [
    {
      "name": "base",
      "reason": "Authentication failed"
    }
  ]
}
```

### Create a user account with an invitation

Creates a user account after an invited user provides registration information and submits the form.

`POST /api/v1/fleet/users`

#### Parameters

| Name                  | Type   | In   | Description                                                                                                                                                                                                                                                                                                                                              |
| --------------------- | ------ | ---- | -------------------------------------------------------------------------------------------------------------------------------------------------------------------------------------------------------------------------------------------------------------------------------------------------------------------------------------------------------- |
| email                 | string | body | **Required**. The email address of the user.                                                                                                                                                                                                                                                                                                             |
| invite_token          | string | body | **Required**. Token provided to the user in the invitation email.                                                                                                                                                                                                                                                                                        |
| name                  | string | body | **Required**. The name of the user.                                                                                                                                                                                                                                                                                                                      |
| password              | string | body | The password chosen by the user (if not SSO user).                                                                                                                                                                                                                                                                                                       |
| password_confirmation | string | body | Confirmation of the password chosen by the user.                                                                                                                                                                                                                                                                                                         |
| global_role           | string | body | The role assigned to the user. In Fleet 4.0.0, 3 user roles were introduced (`admin`, `maintainer`, and `observer`). In Fleet 4.30.0 and 4.31.0, the `observer_plus` and `gitops` roles were introduced respectively. If `global_role` is specified, `teams` cannot be specified. For more information, see [manage access](https://fleetdm.com/docs/using-fleet/manage-access).                                                                                                                                                                        |
| teams                 | array  | body | _Available in Fleet Premium_. The teams and respective roles assigned to the user. Should contain an array of objects in which each object includes the team's `id` and the user's `role` on each team. In Fleet 4.0.0, 3 user roles were introduced (`admin`, `maintainer`, and `observer`). In Fleet 4.30.0 and 4.31.0, the `observer_plus` and `gitops` roles were introduced respectively. If `teams` is specified, `global_role` cannot be specified. For more information, see [manage access](https://fleetdm.com/docs/using-fleet/manage-access). |

#### Example

`POST /api/v1/fleet/users`

##### Request query parameters

```json
{
  "email": "janedoe@example.com",
  "invite_token": "SjdReDNuZW5jd3dCbTJtQTQ5WjJTc2txWWlEcGpiM3c=",
  "name": "janedoe",
  "password": "test-123",
  "password_confirmation": "test-123",
  "teams": [
    {
      "id": 2,
      "role": "observer"
    },
    {
      "id": 4,
      "role": "observer"
    }
  ]
}
```

##### Default response

`Status: 200`

```json
{
  "user": {
    "created_at": "0001-01-01T00:00:00Z",
    "updated_at": "0001-01-01T00:00:00Z",
    "id": 2,
    "name": "janedoe",
    "email": "janedoe@example.com",
    "enabled": true,
    "force_password_reset": false,
    "gravatar_url": "",
    "sso_enabled": false,
    "global_role": "admin",
    "teams": []
  }
}
```

##### Failed authentication

`Status: 401 Authentication Failed`

```json
{
  "message": "Authentication Failed",
  "errors": [
    {
      "name": "base",
      "reason": "Authentication failed"
    }
  ]
}
```

##### Expired or used invite code

`Status: 404 Resource Not Found`

```json
{
  "message": "Resource Not Found",
  "errors": [
    {
      "name": "base",
      "reason": "Invite with token SjdReDNuZW5jd3dCbTJtQTQ5WjJTc2txWWlEcGpiM3c= was not found in the datastore"
    }
  ]
}
```

##### Validation failed

`Status: 422 Validation Failed`

The same error will be returned whenever one of the required parameters fails the validation.

```json
{
  "message": "Validation Failed",
  "errors": [
    {
      "name": "name",
      "reason": "cannot be empty"
    }
  ]
}
```

### Create a user account without an invitation

Creates a user account without requiring an invitation, the user is enabled immediately.
By default, the user will be forced to reset its password upon first login.

`POST /api/v1/fleet/users/admin`

#### Parameters

| Name        | Type    | In   | Description                                                                                                                                                                                                                                                                                                                                              |
| ----------- | ------- | ---- | -------------------------------------------------------------------------------------------------------------------------------------------------------------------------------------------------------------------------------------------------------------------------------------------------------------------------------------------------------- |
| email       | string  | body | **Required**. The user's email address.                                                                                                                                                                                                                                                                                                                  |
| name        | string  | body | **Required**. The user's full name or nickname.                                                                                                                                                                                                                                                                                                          |
| password    | string  | body | The user's password (required for non-SSO users).                                                                                                                                                                                                                                                                                                        |
| sso_enabled | boolean | body | Whether or not SSO is enabled for the user.                                                                                                                                                                                                                                                                                                              |
| api_only    | boolean | body | User is an "API-only" user (cannot use web UI) if true.                                                                                                                                                                                                                                                                                                  |
| global_role | string | body | The role assigned to the user. In Fleet 4.0.0, 3 user roles were introduced (`admin`, `maintainer`, and `observer`). In Fleet 4.30.0 and 4.31.0, the `observer_plus` and `gitops` roles were introduced respectively. If `global_role` is specified, `teams` cannot be specified. For more information, see [manage access](https://fleetdm.com/docs/using-fleet/manage-access).                                                                                                                                                                        |
| admin_forced_password_reset    | boolean | body | Sets whether the user will be forced to reset its password upon first login (default=true) |
| teams                          | array   | body | _Available in Fleet Premium_. The teams and respective roles assigned to the user. Should contain an array of objects in which each object includes the team's `id` and the user's `role` on each team. In Fleet 4.0.0, 3 user roles were introduced (`admin`, `maintainer`, and `observer`). In Fleet 4.30.0 and 4.31.0, the `observer_plus` and `gitops` roles were introduced respectively. If `teams` is specified, `global_role` cannot be specified. For more information, see [manage access](https://fleetdm.com/docs/using-fleet/manage-access). |

#### Example

`POST /api/v1/fleet/users/admin`

##### Request body

```json
{
  "name": "Jane Doe",
  "email": "janedoe@example.com",
  "password": "test-123",
  "api_only": true,
  "teams": [
    {
      "id": 2,
      "role": "observer"
    },
    {
      "id": 3,
      "role": "maintainer"
    }
  ]
}
```

##### Default response

`Status: 200`

```json
{
  "user": {
    "created_at": "0001-01-01T00:00:00Z",
    "updated_at": "0001-01-01T00:00:00Z",
    "id": 5,
    "name": "Jane Doe",
    "email": "janedoe@example.com",
    "enabled": true,
    "force_password_reset": false,
    "gravatar_url": "",
    "sso_enabled": false,
    "api_only": true,
    "global_role": null,
    "teams": [
      {
        "id": 2,
        "role": "observer"
      },
      {
        "id": 3,
        "role": "maintainer"
      }
    ]
  },
  "token": "{API key}"
}
```

> Note: The new user's `token` (API key) is only included in the response after creating an api-only user (`api_only: true`).

##### User doesn't exist

`Status: 404 Resource Not Found`

```json
{
  "message": "Resource Not Found",
  "errors": [
    {
      "name": "base",
      "reason": "User with id=1 was not found in the datastore"
    }
  ]
}
```

### Get user information

Returns all information about a specific user.

`GET /api/v1/fleet/users/:id`

#### Parameters

| Name | Type    | In   | Description                  |
| ---- | ------- | ---- | ---------------------------- |
| id   | integer | path | **Required**. The user's id. |

#### Example

`GET /api/v1/fleet/users/2`

##### Request query parameters

```json
{
  "id": 1
}
```

##### Default response

`Status: 200`

```json
{
  "user": {
    "created_at": "2020-12-10T05:20:25Z",
    "updated_at": "2020-12-10T05:24:27Z",
    "id": 2,
    "name": "Jane Doe",
    "email": "janedoe@example.com",
    "force_password_reset": false,
    "gravatar_url": "",
    "sso_enabled": false,
    "global_role": "admin",
    "api_only": false,
    "teams": []
  }
}
```

##### User doesn't exist

`Status: 404 Resource Not Found`

```json
{
  "message": "Resource Not Found",
  "errors": [
    {
      "name": "base",
      "reason": "User with id=5 was not found in the datastore"
    }
  ]
}
```

### Modify user

`PATCH /api/v1/fleet/users/:id`

#### Parameters

| Name        | Type    | In   | Description                                                                                                                                                                                                                                                                                                                                              |
| ----------- | ------- | ---- | -------------------------------------------------------------------------------------------------------------------------------------------------------------------------------------------------------------------------------------------------------------------------------------------------------------------------------------------------------- |
| id          | integer | path | **Required**. The user's id.                                                                                                                                                                                                                                                                                                                             |
| name        | string  | body | The user's name.                                                                                                                                                                                                                                                                                                                                         |
| position    | string  | body | The user's position.                                                                                                                                                                                                                                                                                                                                     |
| email       | string  | body | The user's email.                                                                                                                                                                                                                                                                                                                                        |
| sso_enabled | boolean | body | Whether or not SSO is enabled for the user.                                                                                                                                                                                                                                                                                                              |
| api_only    | boolean | body | User is an "API-only" user (cannot use web UI) if true.                                                                                                                                                                                                                                                                                                  |
| password    | string  | body | The user's current password, required to change the user's own email or password (not required for an admin to modify another user).                                                                                                                                                                                                                     |
| new_password| string  | body | The user's new password. |
| global_role | string  | body | The role assigned to the user. In Fleet 4.0.0, 3 user roles were introduced (`admin`, `maintainer`, and `observer`). If `global_role` is specified, `teams` cannot be specified.                                                                                                                                                                         |
| teams       | array   | body | _Available in Fleet Premium_. The teams and respective roles assigned to the user. Should contain an array of objects in which each object includes the team's `id` and the user's `role` on each team. In Fleet 4.0.0, 3 user roles were introduced (`admin`, `maintainer`, and `observer`). If `teams` is specified, `global_role` cannot be specified. |

#### Example

`PATCH /api/v1/fleet/users/2`

##### Request body

```json
{
  "name": "Jane Doe",
  "global_role": "admin"
}
```

##### Default response

`Status: 200`

```json
{
  "user": {
    "created_at": "2021-02-03T16:11:06Z",
    "updated_at": "2021-02-03T16:11:06Z",
    "id": 2,
    "name": "Jane Doe",
    "email": "janedoe@example.com",
    "global_role": "admin",
    "force_password_reset": false,
    "gravatar_url": "",
    "sso_enabled": false,
    "api_only": false,
    "teams": []
  }
}
```

#### Example (modify a user's teams)

`PATCH /api/v1/fleet/users/2`

##### Request body

```json
{
  "teams": [
    {
      "id": 1,
      "role": "observer"
    },
    {
      "id": 2,
      "role": "maintainer"
    }
  ]
}
```

##### Default response

`Status: 200`

```json
{
  "user": {
    "created_at": "2021-02-03T16:11:06Z",
    "updated_at": "2021-02-03T16:11:06Z",
    "id": 2,
    "name": "Jane Doe",
    "email": "janedoe@example.com",
    "enabled": true,
    "force_password_reset": false,
    "gravatar_url": "",
    "sso_enabled": false,
    "global_role": "admin",
    "teams": [
      {
        "id": 2,
        "role": "observer"
      },
      {
        "id": 3,
        "role": "maintainer"
      }
    ]
  }
}
```

### Delete user

Delete the specified user from Fleet.

`DELETE /api/v1/fleet/users/:id`

#### Parameters

| Name | Type    | In   | Description                  |
| ---- | ------- | ---- | ---------------------------- |
| id   | integer | path | **Required**. The user's id. |

#### Example

`DELETE /api/v1/fleet/users/3`

##### Default response

`Status: 200`


### Require password reset

The selected user is logged out of Fleet and required to reset their password during the next attempt to log in. This also revokes all active Fleet API tokens for this user. Returns the user object.

`POST /api/v1/fleet/users/:id/require_password_reset`

#### Parameters

| Name  | Type    | In   | Description                                                                                    |
| ----- | ------- | ---- | ---------------------------------------------------------------------------------------------- |
| id    | integer | path | **Required**. The user's id.                                                                   |
| require | boolean | body | Whether or not the user is required to reset their password during the next attempt to log in. |

#### Example

`POST /api/v1/fleet/users/123/require_password_reset`

##### Request body

```json
{
  "require": true
}
```

##### Default response

`Status: 200`

```json
{
  "user": {
    "created_at": "2021-02-23T22:23:34Z",
    "updated_at": "2021-02-23T22:28:52Z",
    "id": 2,
    "name": "Jane Doe",
    "email": "janedoe@example.com",
    "force_password_reset": true,
    "gravatar_url": "",
    "sso_enabled": false,
    "global_role": "observer",
    "teams": []
  }
}
```

### List a user's sessions

Returns a list of the user's sessions in Fleet.

`GET /api/v1/fleet/users/:id/sessions`

#### Parameters

None.

#### Example

`GET /api/v1/fleet/users/1/sessions`

##### Default response

`Status: 200`

```json
{
  "sessions": [
    {
      "session_id": 2,
      "user_id": 1,
      "created_at": "2021-02-03T16:12:50Z"
    },
    {
      "session_id": 3,
      "user_id": 1,
      "created_at": "2021-02-09T23:40:23Z"
    },
    {
      "session_id": 6,
      "user_id": 1,
      "created_at": "2021-02-23T22:23:58Z"
    }
  ]
}
```

### Delete a user's sessions

Deletes the selected user's sessions in Fleet. Also deletes the user's API token.

`DELETE /api/v1/fleet/users/:id/sessions`

#### Parameters

| Name | Type    | In   | Description                               |
| ---- | ------- | ---- | ----------------------------------------- |
| id   | integer | path | **Required**. The ID of the desired user. |

#### Example

`DELETE /api/v1/fleet/users/1/sessions`

##### Default response

`Status: 200`

## Debug

- [Get a summary of errors](#get-a-summary-of-errors)
- [Get database information](#get-database-information)
- [Get profiling information](#get-profiling-information)

The Fleet server exposes a handful of API endpoints to retrieve debug information about the server itself in order to help troubleshooting. All the following endpoints require prior authentication meaning you must first log in successfully before calling any of the endpoints documented below.

### Get a summary of errors

Returns a set of all the errors that happened in the server during the interval of time defined by the [logging_error_retention_period](https://fleetdm.com/docs/deploying/configuration#logging-error-retention-period) configuration.

The server only stores and returns a single instance of each error.

`GET /debug/errors`

#### Parameters

| Name  | Type    | In    | Description                                                                       |
| ----- | ------- | ----- | --------------------------------------------------------------------------------- |
| flush | boolean | query | Whether or not clear the errors from Redis after reading them. Default is `false` |

#### Example

`GET /debug/errors?flush=true`

##### Default response

`Status: 200`

```json
[
  {
    "count": "3",
    "chain": [
      {
        "message": "Authorization header required"
      },
      {
        "message": "missing FleetError in chain",
        "data": {
          "timestamp": "2022-06-03T14:16:01-03:00"
        },
        "stack": [
          "github.com/fleetdm/fleet/v4/server/contexts/ctxerr.Handle (ctxerr.go:262)",
          "github.com/fleetdm/fleet/v4/server/service.encodeError (transport_error.go:80)",
          "github.com/go-kit/kit/transport/http.Server.ServeHTTP (server.go:124)"
        ]
      }
    ]
  }
]
```

### Get database information

Returns information about the current state of the database; valid keys are:

- `locks`: returns transaction locking information.
- `innodb-status`: returns InnoDB status information.
- `process-list`: returns running processes (queries, etc).

`GET /debug/db/:key`

#### Parameters

None.

### Get profiling information

Returns runtime profiling data of the server in the format expected by `go tools pprof`. The responses are equivalent to those returned by the Go `http/pprof` package.

Valid keys are: `cmdline`, `profile`, `symbol` and `trace`.

`GET /debug/pprof/:key`

#### Parameters
None.

## API errors

Fleet returns API errors as a JSON document with the following fields:
- `message`: This field contains the kind of error (bad request error, authorization error, etc.).
- `errors`: List of errors with `name` and `reason` keys.
- `uuid`: Unique identifier for the error. This identifier can be matched to Fleet logs which might contain more information about the cause of the error.

Sample of an error when trying to send an empty body on a request that expects a JSON body:
```sh
$ curl -k -H "Authorization: Bearer $TOKEN" -H 'Content-Type:application/json' "https://localhost:8080/api/v1/fleet/sso" -d ''
```
Response:
```json
{
  "message": "Bad request",
  "errors": [
    {
      "name": "base",
      "reason": "Expected JSON Body"
    }
  ],
  "uuid": "c0532a64-bec2-4cf9-aa37-96fe47ead814"
}
```

---

<meta name="description" value="Documentation for Fleet's REST API. See example requests and responses for each API endpoint.">
<meta name="pageOrderInSection" value="30"><|MERGE_RESOLUTION|>--- conflicted
+++ resolved
@@ -8504,12 +8504,9 @@
 - [List operating systems](#list-operating-systems)
 - [Get software](#get-software)
 - [Get software version](#get-software-version)
-<<<<<<< HEAD
 - [Get operating system version](#get-operating-system-version)
-=======
 - [Get available App Store apps](#get-available-app-store-apps)
 - [Add App Store app](#add-app-store-app)
->>>>>>> 0a2a48b6
 
 ### Add package
 
@@ -9102,7 +9099,6 @@
 }
 ```
 
-<<<<<<< HEAD
 ### Get operating system version
 
 Retrieves information about the specified operating system (OS) version.
@@ -9164,11 +9160,10 @@
 ```
 
 ## Vulnerabilities
-=======
+
 ### Get available App Store apps
 
 Returns the list of App Store (VPP) apps purchased in Apple Business Manager. Apps that are already added to a team won't be returned.
->>>>>>> 0a2a48b6
 
 `GET /api/v1/fleet/software/app_store_apps`
 
