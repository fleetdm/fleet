--- conflicted
+++ resolved
@@ -9505,7 +9505,6 @@
 
 `Status: 200`
 
-<<<<<<< HEAD
 ### List Fleet-maintained apps
 
 > **Experimental feature**. This feature is undergoing rapid improvement, which may result in breaking changes to the API or configuration surface. It is not recommended for use in automated workflows.
@@ -9664,8 +9663,6 @@
 Body: <blob>
 ```
 
-=======
->>>>>>> 9341dc94
 ### Install package or App Store app
 
 > **Experimental feature**. This feature is undergoing rapid improvement, which may result in breaking changes to the API or configuration surface. It is not recommended for use in automated workflows.
