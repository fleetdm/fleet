# REST API

- [Authentication](#authentication)
- [Activities](#activities)
- [Fleet configuration](#fleet-configuration)
- [File carving](#file-carving)
- [Hosts](#hosts)
- [Labels](#labels)
- [Mobile device management (MDM)](#mobile-device-management-mdm)
- [Policies](#policies)
- [Queries](#queries)
- [Schedule (deprecated)](#schedule)
- [Scripts](#scripts)
- [Sessions](#sessions)
- [Software](#software)
- [Targets](#targets)
- [Teams](#teams)
- [Translator](#translator)
- [Users](#users)
- [API errors](#api-responses)

Use the Fleet APIs to automate Fleet.

This page includes a list of available resources and their API routes.

## Authentication

- [Retrieve your API token](#retrieve-your-api-token)
- [Log in](#log-in)
- [Log out](#log-out)
- [Forgot password](#forgot-password)
- [Change password](#change-password)
- [Reset password](#reset-password)
- [Me](#me)
- [SSO config](#sso-config)
- [Initiate SSO](#initiate-sso)
- [SSO callback](#sso-callback)

### Retrieve your API token

All API requests to the Fleet server require API token authentication unless noted in the documentation. API tokens are tied to your Fleet user account.

To get an API token, retrieve it from "My account" > "Get API token" in the Fleet UI (`/profile`). Or, you can send a request to the [login API endpoint](#log-in) to get your token.

Then, use that API token to authenticate all subsequent API requests by sending it in the "Authorization" request header, prefixed with "Bearer ":

```http
Authorization: Bearer <your token>
```

> For SSO and MFA users, email/password login is disabled. The API token can instead be retrieved from the "My account" page in the UI (/profile). On this page, choose "Get API token".

### Log in

Authenticates the user with the specified credentials. Use the token returned from this endpoint to authenticate further API requests.

`POST /api/v1/fleet/login`

> Logging in via the API is not supported for SSO and MFA users. The API token can instead be retrieved from the "My account" page in the UI (/profile). On this page, choose "Get API token".

#### Parameters

| Name     | Type   | In   | Description                                   |
| -------- | ------ | ---- | --------------------------------------------- |
| email    | string | body | **Required**. The user's email.               |
| password | string | body | **Required**. The user's plain text password. |

#### Example

`POST /api/v1/fleet/login`

##### Request body

```json
{
  "email": "janedoe@example.com",
  "password": "VArCjNW7CfsxGp67"
}
```

##### Default response

`Status: 200`

```json
{
  "user": {
    "created_at": "2020-11-13T22:57:12Z",
    "updated_at": "2020-11-13T22:57:12Z",
    "id": 1,
    "name": "Jane Doe",
    "email": "janedoe@example.com",
    "enabled": true,
    "force_password_reset": false,
    "gravatar_url": "",
    "sso_enabled": false,
    "mfa_enabled": false,
    "global_role": "admin",
    "teams": []
  },
  "token": "{your token}"
}
```

##### Authentication failed

`Status: 401 Unauthorized`

```json
{
  "message": "Authentication failed",
  "errors": [
    {
      "name": "base",
      "reason": "Authentication failed"
    }
  ],
  "uuid": "1272014b-902b-4b36-bcdb-75fde5eac1fc"
}
```

##### MFA Required

`Status: 202 Accepted`

```json
{
  "message": "We sent an email to you. Please click the magic link in the email to sign in.",
}
```

##### Too many requests / Rate limiting

`Status: 429 Too Many Requests`
`Header: retry-after: N`

> This response includes a header `retry-after` that indicates how many more seconds you are blocked before you can try again.

```json
{
  "message": "limit exceeded, retry after: Ns",
  "errors": [
    {
      "name": "base",
      "reason": "limit exceeded, retry after: Ns"
    }
  ]
}
```

---

### Log out

Logs out the authenticated user.

`POST /api/v1/fleet/logout`

#### Example

`POST /api/v1/fleet/logout`

##### Default response

`Status: 200`

---

### Forgot password

Sends a password reset email to the specified email. Requires that SMTP or SES is configured for your Fleet server.

`POST /api/v1/fleet/forgot_password`

#### Parameters

| Name  | Type   | In   | Description                                                             |
| ----- | ------ | ---- | ----------------------------------------------------------------------- |
| email | string | body | **Required**. The email of the user requesting the reset password link. |

#### Example

`POST /api/v1/fleet/forgot_password`

##### Request body

```json
{
  "email": "janedoe@example.com"
}
```

##### Default response

`Status: 200`

##### Unknown error

`Status: 500`

```json
{
  "message": "Unknown Error",
  "errors": [
    {
      "name": "base",
      "reason": "email not configured"
    }
  ]
}
```

---

### Change password

`POST /api/v1/fleet/change_password`

Changes the password for the authenticated user.

#### Parameters

| Name         | Type   | In   | Description                            |
| ------------ | ------ | ---- | -------------------------------------- |
| old_password | string | body | **Required**. The user's old password. |
| new_password | string | body | **Required**. The user's new password. |

#### Example

`POST /api/v1/fleet/change_password`

##### Request body

```json
{
  "old_password": "VArCjNW7CfsxGp67",
  "new_password": "zGq7mCLA6z4PzArC"
}
```

##### Default response

`Status: 200`

##### Validation failed

`Status: 422 Unprocessable entity`

```json
{
  "message": "Validation Failed",
  "errors": [
    {
      "name": "old_password",
      "reason": "old password does not match"
    }
  ]
}
```

### Reset password

Resets a user's password. Which user is determined by the password reset token used. The password reset token can be found in the password reset email sent to the desired user.

`POST /api/v1/fleet/reset_password`

#### Parameters

| Name                      | Type   | In   | Description                                                               |
| ------------------------- | ------ | ---- | ------------------------------------------------------------------------- |
| new_password              | string | body | **Required**. The new password.                                           |
| new_password_confirmation | string | body | **Required**. Confirmation for the new password.                          |
| password_reset_token      | string | body | **Required**. The token provided to the user in the password reset email. |

#### Example

`POST /api/v1/fleet/reset_password`

##### Request body

```json
{
  "new_password": "abc123",
  "new_password_confirmation": "abc123",
  "password_reset_token": "UU5EK0JhcVpsRkY3NTdsaVliMEZDbHJ6TWdhK3oxQ1Q="
}
```

##### Default response

`Status: 200`


---

### Me

Retrieves the user data for the authenticated user.

`GET /api/v1/fleet/me`

#### Example

`GET /api/v1/fleet/me`

##### Default response

`Status: 200`

```json
{
  "user": {
    "created_at": "2020-11-13T22:57:12Z",
    "updated_at": "2020-11-16T23:49:41Z",
    "id": 1,
    "name": "Jane Doe",
    "email": "janedoe@example.com",
    "global_role": "admin",
    "enabled": true,
    "force_password_reset": false,
    "gravatar_url": "",
    "sso_enabled": false,
    "teams": []
  }
}
```

---

### Perform required password reset

Resets the password of the authenticated user. Requires that `force_password_reset` is set to `true` prior to the request.

`POST /api/v1/fleet/perform_required_password_reset`

#### Example

`POST /api/v1/fleet/perform_required_password_reset`

##### Request body

```json
{
  "new_password": "sdPz8CV5YhzH47nK"
}
```

##### Default response

`Status: 200`

```json
{
  "user": {
    "created_at": "2020-11-13T22:57:12Z",
    "updated_at": "2020-11-17T00:09:23Z",
    "id": 1,
    "name": "Jane Doe",
    "email": "janedoe@example.com",
    "enabled": true,
    "force_password_reset": false,
    "gravatar_url": "",
    "sso_enabled": false,
    "global_role": "admin",
    "teams": []
  }
}
```

---

### SSO config

Gets the current SSO configuration.

`GET /api/v1/fleet/sso`

#### Example

`GET /api/v1/fleet/sso`

##### Default response

`Status: 200`

```json
{
  "settings": {
    "idp_name": "IDP Vendor 1",
    "idp_image_url": "",
    "sso_enabled": false
  }
}
```

---

### Initiate SSO

`POST /api/v1/fleet/sso`

#### Parameters

| Name      | Type   | In   | Description                                                                 |
| --------- | ------ | ---- | --------------------------------------------------------------------------- |
| relay_url | string | body | **Required**. The relative url to be navigated to after successful sign in. |

#### Example

`POST /api/v1/fleet/sso`

##### Request body

```json
{
  "relay_url": "/hosts/manage"
}
```

##### Default response

`Status: 200`

##### Unknown error

`Status: 500`

```json
{
  "message": "Unknown Error",
  "errors": [
    {
      "name": "base",
      "reason": "InitiateSSO getting metadata: Get \"https://idp.example.org/idp-meta.xml\": dial tcp: lookup idp.example.org on [2001:558:feed::1]:53: no such host"
    }
  ]
}
```

### SSO callback

This is the callback endpoint that the identity provider will use to send security assertions to Fleet. This is where Fleet receives and processes the response from the identify provider.

`POST /api/v1/fleet/sso/callback`

#### Parameters

| Name         | Type   | In   | Description                                                 |
| ------------ | ------ | ---- | ----------------------------------------------------------- |
| SAMLResponse | string | body | **Required**. The SAML response from the identity provider. |

#### Example

`POST /api/v1/fleet/sso/callback`

##### Request body

```json
{
  "SAMLResponse": "<SAML response from IdP>"
}
```

##### Default response

`Status: 200`


---

## Activities

### List activities

Returns a list of the activities that have been performed in Fleet. For a comprehensive list of activity types and detailed information, please see the [audit logs](https://fleetdm.com/docs/using-fleet/audit-activities) page.

`GET /api/v1/fleet/activities`

#### Parameters

| Name            | Type    | In    | Description                                                 |
|:--------------- |:------- |:----- |:------------------------------------------------------------|
| page            | integer | query | Page number of the results to fetch.                                                                                          |
| per_page        | integer | query | Results per page.                                                                                                             |
| order_key       | string  | query | What to order results by. Can be any column in the `activites` table.                                                         |
| order_direction | string  | query | **Requires `order_key`**. The direction of the order given the order key. Options include `asc` and `desc`. Default is `asc`. |

#### Example

`GET /api/v1/fleet/activities?page=0&per_page=10&order_key=created_at&order_direction=desc`

##### Default response

```json
{
  "activities": [
    {
      "created_at": "2023-07-27T14:35:08Z",
      "id": 25,
      "actor_full_name": "Anna Chao",
      "actor_id": 3,
      "actor_gravatar": "",
      "actor_email": "",
      "type": "uninstalled_software",
      "details": {
        "host_id": 1,
        "host_display_name": "Marko's MacBook Pro",
        "software_title": "Adobe Acrobat.app",
        "script_execution_id": "eeeddb94-52d3-4071-8b18-7322cd382abb",
        "status": "failed_install"
      }
    },
    {
      "created_at": "2021-07-29T14:40:27Z",
      "id": 21,
      "actor_full_name": "name",
      "actor_id": 1,
      "actor_gravatar": "",
      "actor_email": "name@example.com",
      "type": "created_team",
      "details": {
        "team_id": 2,
        "team_name": "Apples"
      }
    },
    {
      "created_at": "2021-07-30T13:41:07Z",
      "id": 24,
      "actor_full_name": "name",
      "actor_id": 1,
      "actor_gravatar": "",
      "actor_email": "name@example.com",
      "type": "live_query",
      "details": {
        "targets_count": 231
      }
    },
    {
      "created_at": "2021-07-29T15:35:33Z",
      "id": 23,
      "actor_full_name": "name",
      "actor_id": 1,
      "actor_gravatar": "",
      "actor_email": "name@example.com",
      "type": "deleted_multiple_saved_query",
      "details": {
        "query_ids": [
          2,
          24,
          25
        ]
      }
    },
    {
      "created_at": "2021-07-29T14:40:30Z",
      "id": 22,
      "actor_full_name": "name",
      "actor_id": 1,
      "actor_gravatar": "",
      "actor_email": "name@example.com",
      "type": "created_team",
      "details": {
        "team_id": 3,
        "team_name": "Oranges"
      }
    },
    {
      "created_at": "2021-07-26T17:27:08Z",
      "id": 15,
      "actor_full_name": "name",
      "actor_id": 1,
      "actor_gravatar": "",
      "actor_email": "name@example.com",
      "type": "live_query",
      "details": {
        "target_counts": 14
      }
    }
  ],
  "meta": {
    "has_next_results": true,
    "has_previous_results": false
  }
}

```

---

## File carving

- [List carves](#list-carves)
- [Get carve](#get-carve)
- [Get carve block](#get-carve-block)

Fleet supports osquery's file carving functionality as of Fleet 3.3.0. This allows the Fleet server to request files (and sets of files) from Fleet's agent (fleetd), returning the full contents to Fleet.

To initiate a file carve using the Fleet API, you can use the [live query](#run-live-query) endpoint to run a query against the `carves` table.

For more information on executing a file carve in Fleet, go to the [File carving with Fleet docs](https://github.com/fleetdm/fleet/blob/main/docs/Contributing/File-carving.md).

### List carves

Retrieves a list of the non expired carves. Carve contents remain available for 24 hours after the first data is provided from the osquery client.

`GET /api/v1/fleet/carves`

#### Parameters

| Name            | Type    | In    | Description                                                                                                                    |
|-----------------|---------|-------|--------------------------------------------------------------------------------------------------------------------------------|
| page            | integer | query | Page number of the results to fetch.                                                                                           |
| per_page        | integer | query | Results per page.                                                                                                              |
| order_key       | string  | query | What to order results by. Can be any field listed in the `results` array example below.                                        |
| order_direction | string  | query | **Requires `order_key`**. The direction of the order given the order key. Valid options are 'asc' or 'desc'. Default is 'asc'. |
| after           | string  | query | The value to get results after. This needs `order_key` defined, as that's the column that would be used.                       |
| expired         | boolean | query | Include expired carves (default: false)                                                                                        |

#### Example

`GET /api/v1/fleet/carves`

##### Default response

`Status: 200`

```json
{
  "carves": [
    {
      "id": 1,
      "created_at": "2021-02-23T22:52:01Z",
      "host_id": 7,
      "name": "macbook-pro.local-2021-02-23T22:52:01Z-fleet_distributed_query_30",
      "block_count": 1,
      "block_size": 2000000,
      "carve_size": 2048,
      "carve_id": "c6958b5f-4c10-4dc8-bc10-60aad5b20dc8",
      "request_id": "fleet_distributed_query_30",
      "session_id": "065a1dc3-40ad-441c-afff-80c2ad7dac28",
      "expired": false,
      "max_block": 0
    },
    {
      "id": 2,
      "created_at": "2021-02-23T22:53:03Z",
      "host_id": 7,
      "name": "macbook-pro.local-2021-02-23T22:53:03Z-fleet_distributed_query_31",
      "block_count": 2,
      "block_size": 2000000,
      "carve_size": 3400704,
      "carve_id": "2b9170b9-4e11-4569-a97c-2f18d18bec7a",
      "request_id": "fleet_distributed_query_31",
      "session_id": "f73922ed-40a4-4e98-a50a-ccda9d3eb755",
      "expired": false,
      "max_block": 1,
      "error": "S3 multipart carve upload: EntityTooSmall: Your proposed upload is smaller than the minimum allowed object size"
    }
  ]
}
```

### Get carve

Retrieves the specified carve.

`GET /api/v1/fleet/carves/:id`

#### Parameters

| Name | Type    | In   | Description                           |
| ---- | ------- | ---- | ------------------------------------- |
| id   | integer | path | **Required.** The desired carve's ID. |

#### Example

`GET /api/v1/fleet/carves/1`

##### Default response

`Status: 200`

```json
{
  "carve": {
    "id": 1,
    "created_at": "2021-02-23T22:52:01Z",
    "host_id": 7,
    "name": "macbook-pro.local-2021-02-23T22:52:01Z-fleet_distributed_query_30",
    "block_count": 1,
    "block_size": 2000000,
    "carve_size": 2048,
    "carve_id": "c6958b5f-4c10-4dc8-bc10-60aad5b20dc8",
    "request_id": "fleet_distributed_query_30",
    "session_id": "065a1dc3-40ad-441c-afff-80c2ad7dac28",
    "expired": false,
    "max_block": 0
  }
}
```

### Get carve block

Retrieves the specified carve block. This endpoint retrieves the data that was carved.

`GET /api/v1/fleet/carves/:id/block/:block_id`

#### Parameters

| Name     | Type    | In   | Description                                 |
| -------- | ------- | ---- | ------------------------------------------- |
| id       | integer | path | **Required.** The desired carve's ID.       |
| block_id | integer | path | **Required.** The desired carve block's ID. |

#### Example

`GET /api/v1/fleet/carves/1/block/0`

##### Default response

`Status: 200`

```json
{
    "data": "aG9zdHMAAAAAAAAAAAAAAAAAAAAAAAAAAAAAAAAAAAAAAAAAAAAAAAAAAAAAAAAA..."
}
```
---

## Fleet configuration

- [Get certificate](#get-certificate)
- [Get configuration](#get-configuration)
- [Modify configuration](#modify-configuration)
- [Get global enroll secrets](#get-global-enroll-secrets)
- [Modify global enroll secrets](#modify-global-enroll-secrets)
- [Get team enroll secrets](#get-team-enroll-secrets)
- [Modify team enroll secrets](#modify-team-enroll-secrets)
- [Create invite](#create-invite)
- [List invites](#list-invites)
- [Delete invite](#delete-invite)
- [Verify invite](#verify-invite)
- [Update invite](#update-invite)
- [Version](#version)

The Fleet server exposes a handful of API endpoints that handle the configuration of Fleet as well as endpoints that manage invitation and enroll secret operations. All the following endpoints require prior authentication meaning you must first log in successfully before calling any of the endpoints documented below.

### Get certificate

Returns the Fleet certificate.

`GET /api/v1/fleet/config/certificate`

#### Parameters

None.

#### Example

`GET /api/v1/fleet/config/certificate`

##### Default response

`Status: 200`

```json
{
  "certificate_chain": <certificate_chain>
}
```

### Get configuration

Returns all information about the Fleet's configuration.

> NOTE: The `agent_options`, `sso_settings` and `smtp_settings` fields are only returned to Global Admin users.

`GET /api/v1/fleet/config`

#### Parameters

None.

#### Example

`GET /api/v1/fleet/config`

##### Default response

`Status: 200`

```json
{
  "org_info": {
    "org_name": "fleet",
    "org_logo_url": "",
    "contact_url": "https://fleetdm.com/company/contact"
  },
  "server_settings": {
    "server_url": "https://instance.fleet.com",
    "enable_analytics": true,
    "live_query_disabled": false,
    "query_reports_disabled": false,
    "ai_features_disabled": false
  },
  "smtp_settings": {
    "enable_smtp": false,
    "configured": false,
    "sender_address": "",
    "server": "",
    "port": 587,
    "authentication_type": "authtype_username_password",
    "user_name": "",
    "password": "********",
    "enable_ssl_tls": true,
    "authentication_method": "authmethod_plain",
    "domain": "",
    "verify_ssl_certs": true,
    "enable_start_tls": true
  },
  "sso_settings": {
    "entity_id": "",
    "issuer_uri": "",
    "idp_image_url": "",
    "metadata": "",
    "metadata_url": "",
    "idp_name": "",
    "enable_sso": false,
    "enable_sso_idp_login": false,
    "enable_jit_provisioning": false
  },
  "host_expiry_settings": {
    "host_expiry_enabled": false,
    "host_expiry_window": 0
  },
  "activity_expiry_settings": {
    "activity_expiry_enabled": false,
    "activity_expiry_window": 0
  },
  "features": {
    "enable_host_users": true,
    "enable_software_inventory": true,
    "additional_queries": null
  },
  "mdm": {
    "windows_enabled_and_configured": true,
    "enable_disk_encryption": true,
    "macos_updates": {
      "minimum_version": "12.3.1",
      "deadline": "2022-01-01"
    },
    "ios_updates": {
      "minimum_version": "17.0.1",
      "deadline": "2024-08-01"
    },
    "ipados_updates": {
      "minimum_version": "17.0.1",
      "deadline": "2024-08-01"
    },
    "windows_updates": {
      "deadline_days": 5,
      "grace_period_days": 1
    },
    "macos_settings": {
      "custom_settings": [
        {
          "path": "path/to/profile1.mobileconfig",
          "labels": ["Label 1", "Label 2"]
        }
      ]
    },
    "windows_settings": {
      "custom_settings": [
        {
         "path": "path/to/profile2.xml",
         "labels": ["Label 3", "Label 4"]
        }
      ],
    },
    "scripts": ["path/to/script.sh"],
    "end_user_authentication": {
      "entity_id": "",
      "issuer_uri": "",
      "metadata": "",
      "metadata_url": "",
      "idp_name": ""
    },
    "macos_migration": {
      "enable": false,
      "mode": "voluntary",
      "webhook_url": "https://webhook.example.com"
    },
    "macos_setup": {
      "bootstrap_package": "",
      "enable_end_user_authentication": false,
      "macos_setup_assistant": "path/to/config.json",
      "enable_release_device_manually": true
    },
    "client_url": "https://instance.fleet.com"
  },
  "agent_options": {
    "spec": {
      "config": {
        "options": {
          "pack_delimiter": "/",
          "logger_tls_period": 10,
          "distributed_plugin": "tls",
          "disable_distributed": false,
          "logger_tls_endpoint": "/api/v1/osquery/log",
          "distributed_interval": 10,
          "distributed_tls_max_attempts": 3
        },
        "decorators": {
          "load": [
            "SELECT uuid AS host_uuid FROM system_info;",
            "SELECT hostname AS hostname FROM system_info;"
          ]
        }
      },
      "overrides": {},
      "command_line_flags": {}
    }
  },
  "license": {
     "tier": "free",
     "expiration": "0001-01-01T00:00:00Z"
   },
  "logging": {
      "debug": false,
      "json": false,
      "result": {
          "plugin": "firehose",
          "config": {
              "region": "us-east-1",
              "status_stream": "",
              "result_stream": "result-topic"
          }
      },
      "status": {
          "plugin": "filesystem",
          "config": {
              "status_log_file": "foo_status",
              "result_log_file": "",
              "enable_log_rotation": false,
              "enable_log_compression": false
          }
      }
  },
  "vulnerability_settings": {
    "databases_path": ""
  },
  "webhook_settings": {
    "host_status_webhook": {
      "enable_host_status_webhook": true,
      "destination_url": "https://server.com",
      "host_percentage": 5,
      "days_count": 7
    },
    "failing_policies_webhook":{
      "enable_failing_policies_webhook":true,
      "destination_url": "https://server.com",
      "policy_ids": [1, 2, 3],
      "host_batch_size": 1000
    },
    "vulnerabilities_webhook":{
      "enable_vulnerabilities_webhook":true,
      "destination_url": "https://server.com",
      "host_batch_size": 1000
    },
    "activities_webhook":{
      "enable_activities_webhook":true,
      "destination_url": "https://server.com"
    }
  },
  "integrations": {
    "google_calendar": [
      {
        "domain": "example.com",
        "api_key_json": {
           "type": "service_account",
           "project_id": "fleet-in-your-calendar",
           "private_key_id": "<private key id>",
           "private_key": "-----BEGIN PRIVATE KEY-----\n<private key>\n-----END PRIVATE KEY-----\n",
           "client_email": "fleet-calendar-events@fleet-in-your-calendar.iam.gserviceaccount.com",
           "client_id": "<client id>",
           "auth_uri": "https://accounts.google.com/o/oauth2/auth",
           "token_uri": "https://oauth2.googleapis.com/token",
           "auth_provider_x509_cert_url": "https://www.googleapis.com/oauth2/v1/certs",
           "client_x509_cert_url": "https://www.googleapis.com/robot/v1/metadata/x509/fleet-calendar-events%40fleet-in-your-calendar.iam.gserviceaccount.com",
           "universe_domain": "googleapis.com"
         }
      }
    ],
    "jira": [],
    "ndes_scep_proxy": {
      "admin_url": "https://example.com/certsrv/mscep_admin/",
      "password": "********",
      "url": "https://example.com/certsrv/mscep/mscep.dll",
      "username": "Administrator@example.com"
    },
    "zendesk": []
  },
  "logging": {
    "debug": false,
    "json": false,
    "result": {
        "plugin": "filesystem",
        "config": {
          "status_log_file": "/var/folders/xh/bxm1d2615tv3vrg4zrxq540h0000gn/T/osquery_status",
          "result_log_file": "/var/folders/xh/bxm1d2615tv3vrg4zrxq540h0000gn/T/osquery_result",
          "enable_log_rotation": false,
          "enable_log_compression": false
        }
      },
    "status": {
      "plugin": "filesystem",
      "config": {
        "status_log_file": "/var/folders/xh/bxm1d2615tv3vrg4zrxq540h0000gn/T/osquery_status",
        "result_log_file": "/var/folders/xh/bxm1d2615tv3vrg4zrxq540h0000gn/T/osquery_result",
        "enable_log_rotation": false,
        "enable_log_compression": false
      }
    }
  },
  "update_interval": {
    "osquery_detail": 3600000000000,
    "osquery_policy": 3600000000000
  },
  "vulnerabilities": {
    "cpe_database_url": "",
    "disable_schedule": false,
    "cve_feed_prefix_url": "",
    "databases_path": "",
    "disable_data_sync": false,
    "periodicity": 3600000000000,
    "recent_vulnerability_max_age": 2592000000000000
  }
}
```

### Modify configuration

Modifies the Fleet's configuration with the supplied information.

`PATCH /api/v1/fleet/config`

#### Parameters

| Name                     | Type    | In    | Description   |
| -----------------------  | ------- | ----  | ------------------------------------------------------------------------------------------------------------------------------------ |
| org_info                 | object  | body  | See [org_info](#org-info).                                                                                                           |
| server_settings          | object  | body  | See [server_settings](#server-settings).                                                                                             |
| smtp_settings            | object  | body  | See [smtp_settings](#smtp-settings).                                                                                                 |
| sso_settings             | object  | body  | See [sso_settings](#sso-settings).                                                                                                   |
| host_expiry_settings     | object  | body  | See [host_expiry_settings](#host-expiry-settings).                                                                                   |
| activity_expiry_settings | object  | body  | See [activity_expiry_settings](#activity-expiry-settings).                                                                           |
| agent_options            | objects | body  | The agent_options spec that is applied to all hosts. In Fleet 4.0.0 the `api/v1/fleet/spec/osquery_options` endpoints were removed.  |
| fleet_desktop            | object  | body  | See [fleet_desktop](#fleet-desktop).                                                                                                 |
| webhook_settings         | object  | body  | See [webhook_settings](#webhook-settings).                                                                                           |
| integrations             | object  | body  | Includes `ndes_scep_proxy` object and `jira`, `zendesk`, and `google_calendar` arrays. See [integrations](#integrations) for details.                             |
| mdm                      | object  | body  | See [mdm](#mdm).                                                                                                                     |
| features                 | object  | body  | See [features](#features).                                                                                                           |
| scripts                  | array   | body  | A list of script files to add so they can be executed at a later time.                                                               |
| force                    | boolean | query | Whether to force-apply the agent options even if there are validation errors.                                                        |
| dry_run                  | boolean | query | Whether to validate the configuration and return any validation errors **without** applying changes.                                 |


#### Example

`PATCH /api/v1/fleet/config`

##### Request body

```json
{
  "scripts": []
}
```

##### Default response

`Status: 200`

```json
{
  "org_info": {
    "org_name": "Fleet Device Management",
    "org_logo_url": "https://fleetdm.com/logo.png",
    "org_logo_url_light_background": "https://fleetdm.com/logo-light.png",
    "contact_url": "https://fleetdm.com/company/contact"
  },
  "server_settings": {
    "server_url": "https://instance.fleet.com",
    "enable_analytics": true,
    "live_query_disabled": false,
    "query_reports_disabled": false,
    "ai_features_disabled": false
  },
  "smtp_settings": {
    "enable_smtp": true,
    "configured": true,
    "sender_address": "",
    "server": "localhost",
    "port": 1025,
    "authentication_type": "authtype_username_none",
    "user_name": "",
    "password": "********",
    "enable_ssl_tls": true,
    "authentication_method": "authmethod_plain",
    "domain": "",
    "verify_ssl_certs": true,
    "enable_start_tls": true
  },
  "sso_settings": {
    "entity_id": "",
    "issuer_uri": "",
    "idp_image_url": "",
    "metadata": "",
    "metadata_url": "",
    "idp_name": "",
    "enable_sso": false,
    "enable_sso_idp_login": false,
    "enable_jit_provisioning": false
  },
  "host_expiry_settings": {
    "host_expiry_enabled": false,
    "host_expiry_window": 0
  },
  "activity_expiry_settings": {
    "activity_expiry_enabled": false,
    "activity_expiry_window": 0
  },
  "features": {
    "enable_host_users": true,
    "enable_software_inventory": true,
    "additional_queries": null
  },
  "license": {
    "tier": "free",
    "expiration": "0001-01-01T00:00:00Z"
  },
  "mdm": {
    "enabled_and_configured": false,
    "windows_enabled_and_configured": false,
    "enable_disk_encryption": true,
    "macos_updates": {
      "minimum_version": "12.3.1",
      "deadline": "2022-01-01"
    },
    "ios_updates": {
      "minimum_version": "17.0.1",
      "deadline": "2024-08-01"
    },
    "ipados_updates": {
      "minimum_version": "17.0.1",
      "deadline": "2024-08-01"
    },
    "windows_updates": {
      "deadline_days": 5,
      "grace_period_days": 1
    },
    "macos_settings": {
      "custom_settings": [
        {
          "path": "path/to/profile1.mobileconfig",
          "labels_exclude_any": ["Label 1", "Label 2"]
        },
        {
          "path": "path/to/profile2.json",
          "labels_include_all": ["Label 3", "Label 4"]
        },
	{
          "path": "path/to/profile3.json",
          "labels_include_any": ["Label 5", "Label 6"]
        },
      ]
    },
    "windows_settings": {
      "custom_settings": [
        {
          "path": "path/to/profile3.xml",
          "labels_exclude_any": ["Label 1", "Label 2"]
        }
      ]
    },
    "end_user_authentication": {
      "entity_id": "",
      "issuer_uri": "",
      "metadata": "",
      "metadata_url": "",
      "idp_name": ""
    },
    "macos_migration": {
      "enable": false,
      "mode": "voluntary",
      "webhook_url": "https://webhook.example.com"
    },
    "macos_setup": {
      "bootstrap_package": "",
      "enable_end_user_authentication": false,
      "macos_setup_assistant": "path/to/config.json"
    },
    "apple_server_url": "https://instance.fleet.com"
  },
  "agent_options": {
    "config": {
      "options": {
        "pack_delimiter": "/",
        "logger_tls_period": 10,
        "distributed_plugin": "tls",
        "disable_distributed": false,
        "logger_tls_endpoint": "/api/v1/osquery/log",
        "distributed_interval": 10,
        "distributed_tls_max_attempts": 3
      },
      "decorators": {
        "load": [
          "SELECT uuid AS host_uuid FROM system_info;",
          "SELECT hostname AS hostname FROM system_info;"
        ]
      }
    },
    "overrides": {},
    "command_line_flags": {}
  },
  "vulnerability_settings": {
    "databases_path": ""
  },
  "fleet_desktop": {
    "transparency_url": "https://fleetdm.com/better"
  },
  "webhook_settings": {
    "host_status_webhook": {
      "enable_host_status_webhook": true,
      "destination_url": "https://server.com",
      "host_percentage": 5,
      "days_count": 7
    },
    "failing_policies_webhook":{
      "enable_failing_policies_webhook":true,
      "destination_url": "https://server.com",
      "policy_ids": [1, 2, 3],
      "host_batch_size": 1000
    },
    "vulnerabilities_webhook":{
      "enable_vulnerabilities_webhook":true,
      "destination_url": "https://server.com",
      "host_batch_size": 1000
    },
    "activities_webhook":{
      "enable_activities_webhook":true,
      "destination_url": "https://server.com"
    }
  },
  "integrations": {
    "google_calendar": [
      {
        "domain": "",
        "api_key_json": null
      }
    ],
    "jira": [
      {
        "url": "https://jiraserver.com",
        "username": "some_user",
        "password": "sec4et!",
        "project_key": "jira_project",
        "enable_software_vulnerabilities": false
      }
    ],
    "ndes_scep_proxy": null,
    "zendesk": []
  },
  "logging": {
      "debug": false,
      "json": false,
      "result": {
          "plugin": "firehose",
          "config": {
            "region": "us-east-1",
            "status_stream": "",
            "result_stream": "result-topic"
          }
      },
      "status": {
          "plugin": "filesystem",
          "config": {
            "status_log_file": "foo_status",
            "result_log_file": "",
            "enable_log_rotation": false,
            "enable_log_compression": false
          }
      }
  },
  "scripts": []
}
```


#### org_info

| Name                              | Type    | Description   |
| ---------------------             | ------- | ----------------------------------------------------------------------------------- |
| org_name                          | string  | The organization name.                                                              |
| org_logo_url                      | string  | The URL for the organization logo.                                                  |
| org_logo_url_light_background     | string  | The URL for the organization logo displayed in Fleet on top of light backgrounds.   |
| contact_url                       | string  | A URL that can be used by end users to contact the organization.                    |

<br/>

##### Example request body

```json
{
  "org_info": {
    "org_name": "Fleet Device Management",
    "org_logo_url": "https://fleetdm.com/logo.png",
    "org_logo_url_light_background": "https://fleetdm.com/logo-light.png",
    "contact_url": "https://fleetdm.com/company/contact"
  }
}
```

#### server_settings

| Name                              | Type    | Description   |
| ---------------------             | ------- | ------------------------------------------------------------------------------------------- |
| server_url                        | string  | The Fleet server URL.                                                                       |
| enable_analytics                  | boolean | Whether to send anonymous usage statistics. Always enabled for Fleet Premium customers.     |
| live_query_disabled               | boolean | Whether the live query capabilities are disabled.                                           |
| query_reports_disabled            | boolean | Whether query report capabilities are disabled.                                             |
| ai_features_disabled              | boolean | Whether AI features are disabled.                                                           |
| query_report_cap                  | integer | The maximum number of results to store per query report before the report is clipped. If increasing this cap, we recommend enabling reports for one query at time and monitoring your infrastructure. (Default: `1000`) |

<br/>

##### Example request body

```json
{
  "server_settings": {
    "server_url": "https://localhost:8080",
    "enable_analytics": true, 
    "live_query_disabled": false,
    "query_reports_disabled": false,
    "ai_features_disabled": false
  }
}
```

#### smtp_settings

| Name                              | Type    | Description   |
| ---------------------             | ------- | --------------------------------------------------------------------------------------------------------------------------------------------------------------------- |
| enable_smtp                       | boolean | Whether SMTP is enabled for the Fleet app.                                                                                                                            |
| sender_address                    | string  | The sender email address for the Fleet app. An invitation email is an example of the emails that may use this sender address                                          |
| server                            | string  | The SMTP server for the Fleet app.                                                                                                                                    |
| port                              | integer | The SMTP port for the Fleet app.                                                                                                                                      |
| authentication_type               | string  | The authentication type used by the SMTP server. Options include `"authtype_username_and_password"` or `"none"`                                                       |
| user_name                         | string  | The username used to authenticate requests made to the SMTP server.                                                                                                   |
| password                          | string  | The password used to authenticate requests made to the SMTP server.                                                                                                   |
| enable_ssl_tls                    | boolean | Whether or not SSL and TLS are enabled for the SMTP server.                                                                                                           |
| authentication_method             | string  | The authentication method used to make authenticate requests to SMTP server. Options include `"authmethod_plain"`, `"authmethod_cram_md5"`, and `"authmethod_login"`. |
| domain                            | string  | The domain for the SMTP server.                                                                                                                                       |
| verify_ssl_certs                  | boolean | Whether or not SSL certificates are verified by the SMTP server. Turn this off (not recommended) if you use a self-signed certificate.                                |
| enabled_start_tls                 | boolean | Detects if STARTTLS is enabled in your SMTP server and starts to use it.                                                                                              |

<br/>

##### Example request body

```json
{
  "smtp_settings": {
    "enable_smtp": true,
    "sender_address": "",
    "server": "localhost",
    "port": 1025,
    "authentication_type": "authtype_username_none",
    "user_name": "",
    "password": "",
    "enable_ssl_tls": true,
    "authentication_method": "authmethod_plain",
    "domain": "",
    "verify_ssl_certs": true,
    "enable_start_tls": true
  }
}
```

#### sso_settings

| Name                              | Type    | Description   |
| ---------------------             | ------- | ---------------------------------------------------------------------------------------------------------------------------------------------------------------------- |
| enable_sso                        | boolean | Whether or not SSO is enabled for the Fleet application. If this value is true, you must also include most of the SSO settings parameters below.                       |
| entity_id                         | string  | The required entity ID is a URI that you use to identify Fleet when configuring the identity provider. Must be 5 or more characters.                                   |
| issuer_uri                        | string  | The URI you provide here must exactly match the Entity ID field used in the identity provider configuration.                                                           |
| idp_image_url                     | string  | An optional link to an image such as a logo for the identity provider.                                                                                                 |
| metadata_url                      | string  | A URL that references the identity provider metadata. If available from the identity provider, this is the preferred means of providing metadata. Must be either https or http |
| metadata                          | string  |  Metadata provided by the identity provider. Either `metadata` or a `metadata_url` must be provided.                                                                   |
| enable_sso_idp_login              | boolean | Determines whether Identity Provider (IdP) initiated login for Single sign-on (SSO) is enabled for the Fleet application.                                              |
| enable_jit_provisioning           | boolean | _Available in Fleet Premium._ When enabled, allows [just-in-time user provisioning](https://fleetdm.com/docs/deploy/single-sign-on-sso#just-in-time-jit-user-provisioning). |

<br/>

##### Example request body

```json
{
  "sso_settings": {
    "enable_sso": false,
    "entity_id": "",
    "issuer_uri": "",
    "idp_image_url": "",
    "metadata_url": "",
    "metadata": "",
    "idp_name": "",
    "enable_sso_idp_login": false,
    "enable_jit_provisioning": false
  }
}
```

#### host_expiry_settings

| Name                              | Type    | Description   |
| ---------------------             | ------- | -------------------------------------------------------------------------------------------------------------------------------------------------------------- |
| host_expiry_enabled               | boolean | When enabled, allows automatic cleanup of hosts that have not communicated with Fleet in some number of days.                                                  |
| host_expiry_window                | integer | If a host has not communicated with Fleet in the specified number of days, it will be removed. Must be greater than 0 if host_expiry_enabled is set to true.   |

<br/>

##### Example request body

```json
{
  "host_expiry_settings": {
    "host_expiry_enabled": true,
    "host_expiry_window": 7
  }
}
```

#### activity_expiry_settings

| Name                              | Type    | Description   |
| ---------------------             | ------- | --------------------------------------------------------------------------------------------------------------------------------- |
| activity_expiry_enabled           | boolean | When enabled, allows automatic cleanup of activities (and associated live query data) older than the specified number of days.    |
| activity_expiry_window            | integer | The number of days to retain activity records, if activity expiry is enabled.                                                     |

<br/>

##### Example request body

```json
{
  "activity_expiry_settings": {
    "activity_expiry_enabled": true,
    "activity_expiry_window": 90
  }
}
```

#### fleet_desktop

_Available in Fleet Premium._

| Name                              | Type    | Description   |
| ---------------------             | ------- | -------------------------------------------------------------------------------- |
| transparency_url                  | string  | The URL used to display transparency information to users of Fleet Desktop.      |

<br/>

##### Example request body

```json
{
  "fleet_desktop": {
    "transparency_url": "https://fleetdm.com/better"
  }
}
```

#### webhook_settings

<!--
+ [`webhook_settings.host_status_webhook`](#webhook-settings-host-status-webhook)
+ [`webhook_settings.failing_policies_webhook`](#webhook-settings-failing-policies-webhook)
+ [`webhook_settings.vulnerabilities_webhook`](#webhook-settings-vulnerabilities-webhook)
+ [`webhook_settings.activities_webhook`](#webhook-settings-activities-webhook)
-->

| Name                              | Type  | Description   |
| ---------------------             | ----- | ---------------------------------------------------------------------------------------------- |
| host_status_webhook               | array | See [`webhook_settings.host_status_webhook`](#webhook-settings-host-status-webhook).           |
| failing_policies_webhook          | array | See [`webhook_settings.failing_policies_webhook`](#webhook-settings-failing-policies-webhook). |
| vulnerabilities_webhook           | array | See [`webhook_settings.vulnerabilities_webhook`](#webhook-settings-vulnerabilities-webhook).   |
| activities_webhook                | array | See [`webhook_settings.activities_webhook`](#webhook-settings-activities-webhook).             |

<br/>

##### webhook_settings.host_status_webhook

`webhook_settings.host_status_webhook` is an object with the following structure:

| Name                              | Type    | Description   |
| ---------------------             | ------- | ------------------------------------------------------------------------------------------------------------------------------------------- |
| enable_host_status_webhook        | boolean | Whether or not the host status webhook is enabled.                                                                                          |
| destination_url                   | string  | The URL to deliver the webhook request to.                                                                                                  |
| host_percentage                   | integer | The minimum percentage of hosts that must fail to check in to Fleet in order to trigger the webhook request.                                |
| days_count                        | integer | The minimum number of days that the configured `host_percentage` must fail to check in to Fleet in order to trigger the webhook request.    |

<br/>

##### webhook_settings.failing_policies_webhook

`webhook_settings.failing_policies_webhook` is an object with the following structure:

| Name                              | Type    | Description   |
| ---------------------             | ------- | ------------------------------------------------------------------------------------------------------------------- |
| enable_failing_policies_webhook   | boolean | Whether or not the failing policies webhook is enabled.                                                             |
| destination_url                   | string  | The URL to deliver the webhook requests to.                                                                         |
| policy_ids                        | array   | List of policy IDs to enable failing policies webhook.                                                              |
| host_batch_size                   | integer | Maximum number of hosts to batch on failing policy webhook requests. The default, 0, means no batching (all hosts failing a policy are sent on one request). |

<br/>

##### webhook_settings.vulnerabilities_webhook

`webhook_settings.vulnerabilities_webhook` is an object with the following structure:

| Name                              | Type    | Description   |
| ---------------------             | ------- | ------------------------------------------------------------------------------------------------------------------------------------------------------- |
| enable_vulnerabilities_webhook    | boolean | Whether or not the vulnerabilities webhook is enabled.                                                                                                  |
| destination_url                   | string  | The URL to deliver the webhook requests to.                                                                                                             |
| host_batch_size                   | integer | Maximum number of hosts to batch on vulnerabilities webhook requests. The default, 0, means no batching (all vulnerable hosts are sent on one request). |

<br/>

##### webhook_settings.activities_webhook

`webhook_settings.activities_webhook` is an object with the following structure:

| Name                              | Type    | Description   |
| ---------------------             | ------- | --------------------------------------------------------- |
| enable_activities_webhook         | boolean | Whether or not the activity feed webhook is enabled.      |
| destination_url                   | string  | The URL to deliver the webhook requests to.               |

<br/>

##### Example request body

```json
{
  "webhook_settings": {
    "host_status_webhook": {
      "enable_host_status_webhook": true,
      "destination_url": "https://server.com",
      "host_percentage": 5,
      "days_count": 7
    },
    "failing_policies_webhook":{
      "enable_failing_policies_webhook": true,
      "destination_url": "https://server.com",
      "policy_ids": [1, 2, 3],
      "host_batch_size": 1000
    },
    "vulnerabilities_webhook":{
      "enable_vulnerabilities_webhook":true,
      "destination_url": "https://server.com",
      "host_batch_size": 1000
    },
    "activities_webhook":{
      "enable_activities_webhook":true,
      "destination_url": "https://server.com"
    }
  }
}
```

#### integrations

<!--
+ [`integrations.jira`](#integrations-jira)
+ [`integrations.zendesk`](#integrations-zendesk)
+ [`integrations.google_calendar`](#integrations-google-calendar)
+ [`integrations.ndes_scep_proxy`](#integrations-ndes_scep_proxy)
-->

| Name            | Type   | Description                                                          |
|-----------------|--------|----------------------------------------------------------------------|
| jira            | array  | See [`integrations.jira`](#integrations-jira).                       |
| zendesk         | array  | See [`integrations.zendesk`](#integrations-zendesk).                 |
| google_calendar | array  | See [`integrations.google_calendar`](#integrations-google-calendar). |
| ndes_scep_proxy | object | See [`integrations.ndes_scep_proxy`](#integrations-ndes-scep-proxy). |

<br/>

##### integrations.jira

`integrations.jira` is an array of objects with the following structure:

| Name                              | Type    | Description   |
| ---------------------             | ------- | -------------------------------------------------------------------------------------------------------------------------------------------------------------------------------------- |
| enable_software_vulnerabilities   | boolean | Whether or not Jira integration is enabled for software vulnerabilities. Only one vulnerability automation can be enabled at a given time (enable_vulnerabilities_webhook and enable_software_vulnerabilities). |
| enable_failing_policies           | boolean | Whether or not Jira integration is enabled for failing policies. Only one failing policy automation can be enabled at a given time (enable_failing_policies_webhook and enable_failing_policies). |
| url                               | string  | The URL of the Jira server to integrate with. |
| username                          | string  | The Jira username to use for this Jira integration. |
| api_token                         | string  | The API token of the Jira username to use for this Jira integration. |
| project_key                       | string  | The Jira project key to use for this integration. Jira tickets will be created in this project. |

<br/>

> Note that when making changes to the `integrations.jira` array, all integrations must be provided (not just the one being modified). This is because the endpoint will consider missing integrations as deleted.

##### integrations.zendesk

`integrations.zendesk` is an array of objects with the following structure:

| Name                              | Type    | Description   |
| ---------------------             | ------- | -------------------------------------------------------------------------------------------------------------------------------------------------------------------------------------- |
| enable_software_vulnerabilities   | boolean | Whether or not Zendesk integration is enabled for software vulnerabilities. Only one vulnerability automation can be enabled at a given time (enable_vulnerabilities_webhook and enable_software_vulnerabilities). |
| enable_failing_policies           | boolean | Whether or not Zendesk integration is enabled for failing policies. Only one failing policy automation can be enabled at a given time (enable_failing_policies_webhook and enable_failing_policies). |
| url                               | string  | The URL of the Zendesk server to integrate with. |
| email                             | string  | The Zendesk user email to use for this Zendesk integration. |
| api_token                         | string  | The Zendesk API token to use for this Zendesk integration. |
| group_id                          | integer | The Zendesk group id to use for this integration. Zendesk tickets will be created in this group. |

<br/>

> Note that when making changes to the `integrations.zendesk` array, all integrations must be provided (not just the one being modified). This is because the endpoint will consider missing integrations as deleted.

##### integrations.google_calendar

`integrations.google_calendar` is an array of objects with the following structure:

| Name                              | Type    | Description   |
| ---------------------             | ------- | --------------------------------------------------------------------------------------------------------------------- |
| domain                            | string  | The domain for the Google Workspace service account to be used for this calendar integration.                         |
| api_key_json                      | object  | The private key JSON downloaded when generating the service account API key to be used for this calendar integration. |

<br/>

##### integrations.ndes_scep_proxy

> **Experimental feature**. This feature is undergoing rapid improvement, which may result in breaking changes to the API or configuration surface. It is not recommended for use in automated workflows.
`integrations.ndes_scep_proxy` is an object with the following structure:

| Name      | Type   | Description                                             |
|-----------|--------|---------------------------------------------------------|
| url       | string | **Required**. The URL of the NDES SCEP endpoint.        |
| admin_url | string | **Required**. The URL of the NDES admin endpoint.       |
| password  | string | **Required**. The password for the NDES admin endpoint. |
| username  | string | **Required**. The username for the NDES admin endpoint. |

Setting `integrations.ndes_scep_proxy` to `null` will clear existing settings. Not specifying `integrations.ndes_scep_proxy` in the payload will not change the existing settings.



##### Example request body

```json
{
  "integrations": {
    "jira": [
      {
        "enable_software_vulnerabilities": false,
        "enable_failing_poilicies": true,
        "url": "https://jiraserver.com",
        "username": "some_user",
        "api_token": "<TOKEN>",
        "project_key": "jira_project",
      }
    ],
    "zendesk": [],
    "google_calendar": [
      {
        "domain": "https://domain.com",
        "api_key_json": "<API KEY JSON>"
      }
    ],
    "ndes_scep_proxy": {
      "admin_url": "https://example.com/certsrv/mscep_admin/",
      "password": "abc123",
      "url": "https://example.com/certsrv/mscep/mscep.dll",
      "username": "Administrator@example.com"
    }
  }
}
```

#### mdm

| Name                              | Type    | Description   |
| ---------------------             | ------- | -------------------------------------------------------------------------------------------------------------------------------------------------------------------------------------- |
| windows_enabled_and_configured    | boolean | Enables Windows MDM support. |
| enable_disk_encryption            | boolean | _Available in Fleet Premium._ Hosts that belong to no team will have disk encryption enabled if set to true. |
| macos_updates         | object  | See [`mdm.macos_updates`](#mdm-macos-updates). |
| ios_updates         | object  | See [`mdm.ios_updates`](#mdm-ios-updates). |
| ipados_updates         | object  | See [`mdm.ipados_updates`](#mdm-ipados-updates). |
| windows_updates         | object  | See [`mdm.window_updates`](#mdm-windows-updates). |
| macos_migration         | object  | See [`mdm.macos_migration`](#mdm-macos-migration). |
| macos_setup         | object  | See [`mdm.macos_setup`](#mdm-macos-setup). |
| macos_settings         | object  | See [`mdm.macos_settings`](#mdm-macos-settings). |
| windows_settings         | object  | See [`mdm.windows_settings`](#mdm-windows-settings). |
| apple_server_url         | string  | Update this URL if you're self-hosting Fleet and you want your hosts to talk to this URL for MDM features. (If not configured, hosts will use the base URL of the Fleet instance.)  |

> Note: If `apple_server_url` changes and Apple (macOS, iOS, iPadOS) hosts already have MDM turned on, the end users will have to turn MDM off and back on to use MDM features.

<br/>

##### mdm.macos_updates

_Available in Fleet Premium._

`mdm.macos_updates` is an object with the following structure:

| Name                              | Type    | Description   |
| ---------------------             | ------- | -------------------------------------------------------------------------------------------------------------------------------------------------------------------------------------- |
| minimum_version                   | string  | Hosts that belong to no team and are enrolled into Fleet's MDM will be prompted to update when their OS is below this version. |
| deadline                          | string  | Hosts that belong to no team and are enrolled into Fleet's MDM will be forced to update their OS after this deadline (noon local time for hosts already on macOS 14 or above, 20:00 UTC for hosts on earlier macOS versions). |

<br/>

##### mdm.ios_updates

_Available in Fleet Premium._

`mdm.ios_updates` is an object with the following structure:

| Name                              | Type    | Description   |
| ---------------------             | ------- | -------------------------------------------------------------------------------------------------------------------------------------------------------------------------------------- |
| minimum_version                   | string  | Hosts that belong to no team will be prompted to update when their OS is below this version. |
| deadline                          | string  | Hosts that belong to no team will be forced to update their OS after this deadline (noon local time). |

<br/>

##### mdm.ipados_updates

_Available in Fleet Premium._

`mdm.ipados_updates` is an object with the following structure:

| Name                              | Type    | Description   |
| ---------------------             | ------- | -------------------------------------------------------------------------------------------------------------------------------------------------------------------------------------- |
| minimum_version                   | string  | Hosts that belong to no team will be prompted to update when their OS is below this version. |
| deadline                          | string  | Hosts that belong to no team will be forced to update their OS after this deadline (noon local time). |

<br/>

##### mdm.windows_updates

_Available in Fleet Premium._

`mdm.windows_updates` is an object with the following structure:

| Name                              | Type    | Description   |
| ---------------------             | ------- | -------------------------------------------------------------------------------------------------------------------------------------------------------------------------------------- |
| deadline_days                     | integer | Hosts that belong to no team and are enrolled into Fleet's MDM will have this number of days before updates are installed on Windows. |
| grace_period_days                 | integer | Hosts that belong to no team and are enrolled into Fleet's MDM will have this number of days before Windows restarts to install updates. |

<br/>

##### mdm.macos_migration

_Available in Fleet Premium._

`mdm.macos_migration` is an object with the following structure:

| Name                              | Type    | Description   |
| ---------------------             | ------- | -------------------------------------------------------------------------------------------------------------------------------------------------------------------------------------- |
| enable                            | boolean | Whether to enable the end user migration workflow for devices migrating from your old MDM solution. |
| mode                              | string  | The end user migration workflow mode for devices migrating from your old MDM solution. Options are `"voluntary"` or `"forced"`. |
| webhook_url                       | string  | The webhook url configured to receive requests to unenroll devices migrating from your old MDM solution. |

<br/>

##### mdm.macos_setup

_Available in Fleet Premium._

`mdm.macos_setup` is an object with the following structure:

| Name                              | Type    | Description   |
| ---------------------             | ------- | -------------------------------------------------------------------------------------------------------------------------------------------------------------------------------------- |
| enable_end_user_authentication    | boolean | If set to true, end user authentication will be required during automatic MDM enrollment of new macOS devices. Settings for your IdP provider must also be [configured](https://fleetdm.com/docs/using-fleet/mdm-macos-setup-experience#end-user-authentication-and-eula). |

<br/>

##### mdm.macos_settings

`mdm.macos_settings` is an object with the following structure:

| Name                              | Type    | Description   |
| ---------------------             | ------- | -------------------------------------------------------------------------------------------------------------------------------------------------------------------------------------- |
| custom_settings                   | array   | macOS hosts that belong to no team will have custom profiles applied. |

<br/>

##### mdm.windows_settings

`mdm.windows_settings` is an object with the following structure:

| Name                              | Type    | Description   |
| ---------------------             | ------- | -------------------------------------------------------------------------------------------------------------------------------------------------------------------------------------- |
| custom_settings                   | array   | Windows hosts that belong to no team will have custom profiles applied. |

<br/>

##### Example request body

```json
{
  "mdm": {
    "windows_enabled_and_configured": false,
    "enable_disk_encryption": true,
    "macos_updates": {
      "minimum_version": "12.3.1",
      "deadline": "2022-01-01"
    },
    "windows_updates": {
      "deadline_days": 5,
      "grace_period_days": 1
    },
    "macos_settings": {
      "custom_settings": [
        {
          "path": "path/to/profile1.mobileconfig",
          "labels": ["Label 1", "Label 2"]
        },
        {
          "path": "path/to/profile2.json",
          "labels": ["Label 3", "Label 4"]
        },
      ]
    },
    "windows_settings": {
      "custom_settings": [
        {
          "path": "path/to/profile3.xml",
          "labels": ["Label 1", "Label 2"]
        }
      ]     
    },
    "end_user_authentication": {
      "entity_id": "",
      "issuer_uri": "",
      "metadata": "",
      "metadata_url": "",
      "idp_name": ""
    },
    "macos_migration": {
      "enable": false,
      "mode": "voluntary",
      "webhook_url": "https://webhook.example.com"
    },
    "macos_setup": {
      "bootstrap_package": "",
      "enable_end_user_authentication": false,
      "macos_setup_assistant": "path/to/config.json"
    }
  }
}
```

#### Features

| Name                              | Type    | Description   |
| ---------------------             | ------- | -------------------------------------------------------------------------------------------------------------------------------------------------------------------------------------- |
| enable_host_users                 | boolean | Whether to enable the users feature in Fleet. (Default: `true`)                                                                          |
| enable_software_inventory         | boolean | Whether to enable the software inventory feature in Fleet. (Default: `true`)                                                             |
| additional_queries                | boolean | Whether to enable additional queries on hosts. (Default: `null`)                                                                         |

<br/>

##### Example request body

```json
{
  "features": {
    "enable_host_users": true,
    "enable_software_inventory": true,
    "additional_queries": null
  }
}
```



### Get global enroll secrets

Returns the valid global enroll secrets.

`GET /api/v1/fleet/spec/enroll_secret`

#### Parameters

None.

#### Example

`GET /api/v1/fleet/spec/enroll_secret`

##### Default response

`Status: 200`

```json
{
  "spec": {
    "secrets": [
      {
        "secret": "vhPzPOnCMOMoqSrLxKxzSADyqncayacB",
        "created_at": "2021-11-12T20:24:57Z"
      },
      {
        "secret": "jZpexWGiXmXaFAKdrdttFHdJBqEnqlVF",
        "created_at": "2021-11-12T20:24:57Z"
      }
    ]
  }
}
```

### Modify global enroll secrets

Replaces all existing global enroll secrets.

`POST /api/v1/fleet/spec/enroll_secret`

#### Parameters

| Name      | Type    | In   | Description                                                        |
| --------- | ------- | ---- | ------------------------------------------------------------------ |
| spec      | object  | body | **Required**. Attribute "secrets" must be a list of enroll secrets |

#### Example

Replace all global enroll secrets with a new enroll secret.

`POST /api/v1/fleet/spec/enroll_secret`

##### Request body

```json
{
  "spec": {
    "secrets": [
      {
        "secret": "KuSkYFsHBQVlaFtqOLwoUIWniHhpvEhP"
      }
    ]
  }
}
```

##### Default response

`Status: 200`

```json
{}
```

#### Example

Delete all global enroll secrets.

`POST /api/v1/fleet/spec/enroll_secret`

##### Request body

```json
{
  "spec": {
    "secrets": []
  }
}
```

##### Default response

`Status: 200`

```json
{}
```

### Get team enroll secrets

Returns the valid team enroll secrets.

`GET /api/v1/fleet/teams/:id/secrets`

#### Parameters

None.

#### Example

`GET /api/v1/fleet/teams/1/secrets`

##### Default response

`Status: 200`

```json
{
  "secrets": [
    {
      "created_at": "2021-06-16T22:05:49Z",
      "secret": "aFtH2Nq09hrvi73ErlWNQfa7M53D3rPR",
      "team_id": 1
    }
  ]
}
```


### Modify team enroll secrets

Replaces all existing team enroll secrets.

`PATCH /api/v1/fleet/teams/:id/secrets`

#### Parameters

| Name      | Type    | In   | Description                            |
| --------- | ------- | ---- | -------------------------------------- |
| id        | integer | path | **Required**. The team's id.           |
| secrets   | array   | body | **Required**. A list of enroll secrets |

#### Example

Replace all of a team's existing enroll secrets with a new enroll secret

`PATCH /api/v1/fleet/teams/2/secrets`

##### Request body

```json
{
  "secrets": [
    {
      "secret": "n07v32y53c237734m3n201153c237"
    }
  ]
}
```

##### Default response

`Status: 200`

```json
{
  "secrets": [
    {
      "secret": "n07v32y53c237734m3n201153c237",
      "created_at": "0001-01-01T00:00:00Z"
    }
  ]
}
```

#### Example

Delete all of a team's existing enroll secrets

`PATCH /api/v1/fleet/teams/2/secrets`

##### Request body

```json
{
  "secrets": []
}
```

##### Default response

`Status: 200`

```json
{
  "secrets": null
}
```

### Create invite

`POST /api/v1/fleet/invites`

#### Parameters

| Name        | Type    | In   | Description                                                                                                                                           |
| ----------- | ------- | ---- | ----------------------------------------------------------------------------------------------------------------------------------------------------- |
| global_role | string  | body | Role the user will be granted. Either a global role is needed, or a team role.                                                                        |
| email       | string  | body | **Required.** The email of the invited user. This email will receive the invitation link.                                                             |
| name        | string  | body | **Required.** The name of the invited user.                                                                                                           |
| sso_enabled | boolean | body | **Required.** Whether or not SSO will be enabled for the invited user.                                                                                |
| teams       | array   | body | _Available in Fleet Premium_. A list of the teams the user is a member of. Each item includes the team's ID and the user's role in the specified team. |

#### Example

##### Request body

```json
{
  "email": "john_appleseed@example.com",
  "name": "John",
  "sso_enabled": false,
  "global_role": null,
  "teams": [
    {
      "id": 2,
      "role": "observer"
    },
    {
      "id": 3,
      "role": "maintainer"
    }
  ]
}
```

`POST /api/v1/fleet/invites`

##### Default response

`Status: 200`

```json
{
  "invite": {
    "created_at": "0001-01-01T00:00:00Z",
    "updated_at": "0001-01-01T00:00:00Z",
    "id": 3,
    "invited_by": 1,
    "email": "john_appleseed@example.com",
    "name": "John",
    "sso_enabled": false,
    "teams": [
      {
        "id": 10,
        "created_at": "0001-01-01T00:00:00Z",
        "name": "Apples",
        "description": "",
        "agent_options": null,
        "user_count": 0,
        "host_count": 0,
        "role": "observer"
      },
      {
        "id": 14,
        "created_at": "0001-01-01T00:00:00Z",
        "name": "Best of the Best Engineering",
        "description": "",
        "agent_options": null,
        "user_count": 0,
        "host_count": 0,
        "role": "maintainer"
      }
    ]
  }
}
```

### List invites

Returns a list of the active invitations in Fleet.

`GET /api/v1/fleet/invites`

#### Parameters

| Name            | Type   | In    | Description                                                                                                                   |
| --------------- | ------ | ----- | ----------------------------------------------------------------------------------------------------------------------------- |
| order_key       | string | query | What to order results by. Can be any column in the invites table.                                                             |
| order_direction | string | query | **Requires `order_key`**. The direction of the order given the order key. Options include `asc` and `desc`. Default is `asc`. |
| query           | string | query | Search query keywords. Searchable fields include `name` and `email`.                                                          |

#### Example

`GET /api/v1/fleet/invites`

##### Default response

`Status: 200`

```json
{
  "invites": [
    {
      "created_at": "0001-01-01T00:00:00Z",
      "updated_at": "0001-01-01T00:00:00Z",
      "id": 3,
      "email": "john_appleseed@example.com",
      "name": "John",
      "sso_enabled": false,
      "global_role": "admin",
      "teams": []
    },
    {
      "created_at": "0001-01-01T00:00:00Z",
      "updated_at": "0001-01-01T00:00:00Z",
      "id": 4,
      "email": "bob_marks@example.com",
      "name": "Bob",
      "sso_enabled": false,
      "global_role": "admin",
      "teams": []
    }
  ]
}
```

### Delete invite

Delete the specified invite from Fleet.

`DELETE /api/v1/fleet/invites/:id`

#### Parameters

| Name | Type    | In   | Description                  |
| ---- | ------- | ---- | ---------------------------- |
| id   | integer | path | **Required.** The user's id. |

#### Example

`DELETE /api/v1/fleet/invites/123`

##### Default response

`Status: 200`


### Verify invite

Verify the specified invite.

`GET /api/v1/fleet/invites/:token`

#### Parameters

| Name  | Type    | In   | Description                            |
| ----- | ------- | ---- | -------------------------------------- |
| token | integer | path | **Required.** The user's invite token. |

#### Example

`GET /api/v1/fleet/invites/abcdef012456789`

##### Default response

`Status: 200`

```json
{
  "invite": {
    "created_at": "2021-01-15T00:58:33Z",
    "updated_at": "2021-01-15T00:58:33Z",
    "id": 4,
    "email": "steve@example.com",
    "name": "Steve",
    "sso_enabled": false,
    "global_role": "admin",
    "teams": []
  }
}
```

##### Not found

`Status: 404`

```json
{
  "message": "Resource Not Found",
  "errors": [
    {
      "name": "base",
      "reason": "Invite with token <token> was not found in the datastore"
    }
  ]
}
```

### Update invite

`PATCH /api/v1/fleet/invites/:id`

#### Parameters

| Name        | Type    | In   | Description                                                                                                                                           |
| ----------- | ------- | ---- | ----------------------------------------------------------------------------------------------------------------------------------------------------- |
| global_role | string  | body | Role the user will be granted. Either a global role is needed, or a team role.                                                                        |
| email       | string  | body | The email of the invited user. Updates on the email won't resend the invitation.                                                             |
| name        | string  | body | The name of the invited user.                                                                                                           |
| sso_enabled | boolean | body | Whether or not SSO will be enabled for the invited user.                                                                                |
| teams       | array   | body | _Available in Fleet Premium_. A list of the teams the user is a member of. Each item includes the team's ID and the user's role in the specified team. |

#### Example

`PATCH /api/v1/fleet/invites/123`

##### Request body

```json
{
  "email": "john_appleseed@example.com",
  "name": "John",
  "sso_enabled": false,
  "global_role": null,
  "teams": [
    {
      "id": 2,
      "role": "observer"
    },
    {
      "id": 3,
      "role": "maintainer"
    }
  ]
}
```

##### Default response

`Status: 200`

```json
{
  "invite": {
    "created_at": "0001-01-01T00:00:00Z",
    "updated_at": "0001-01-01T00:00:00Z",
    "id": 3,
    "invited_by": 1,
    "email": "john_appleseed@example.com",
    "name": "John",
    "sso_enabled": false,
    "teams": [
      {
        "id": 10,
        "created_at": "0001-01-01T00:00:00Z",
        "name": "Apples",
        "description": "",
        "agent_options": null,
        "user_count": 0,
        "host_count": 0,
        "role": "observer"
      },
      {
        "id": 14,
        "created_at": "0001-01-01T00:00:00Z",
        "name": "Best of the Best Engineering",
        "description": "",
        "agent_options": null,
        "user_count": 0,
        "host_count": 0,
        "role": "maintainer"
      }
    ]
  }
}
```

### Version

Get version and build information from the Fleet server.

`GET /api/v1/fleet/version`

#### Parameters

None.

#### Example

`GET /api/v1/fleet/version`

##### Default response

`Status: 200`

```json
{
  "version": "3.9.0-93-g1b67826f-dirty",
  "branch": "version",
  "revision": "1b67826fe4bf40b2f45ec53e01db9bf467752e74",
  "go_version": "go1.15.7",
  "build_date": "2021-03-27",
  "build_user": "zwass"
}
```

---

## Hosts

- [On the different timestamps in the host data structure](#on-the-different-timestamps-in-the-host-data-structure)
- [List hosts](#list-hosts)
- [Count hosts](#count-hosts)
- [Get hosts summary](#get-hosts-summary)
- [Get host](#get-host)
- [Get host by identifier](#get-host-by-identifier)
- [Get host by device token](#get-host-by-device-token)
- [Delete host](#delete-host)
- [Refetch host](#refetch-host)
- [Transfer hosts to a team](#transfer-hosts-to-a-team)
- [Transfer hosts to a team by filter](#transfer-hosts-to-a-team-by-filter)
- [Turn off MDM for a host](#turn-off-mdm-for-a-host)
- [Bulk delete hosts by filter or ids](#bulk-delete-hosts-by-filter-or-ids)
- [Get human-device mapping](#get-human-device-mapping)
- [Update custom human-device mapping](#update-custom-human-device-mapping)
- [Get host's device health report](#get-hosts-device-health-report)
- [Get host's mobile device management (MDM) information](#get-hosts-mobile-device-management-mdm-information)
- [Get mobile device management (MDM) summary](#get-mobile-device-management-mdm-summary)
- [Get host's mobile device management (MDM) and Munki information](#get-hosts-mobile-device-management-mdm-and-munki-information)
- [Get aggregated host's mobile device management (MDM) and Munki information](#get-aggregated-hosts-macadmin-mobile-device-management-mdm-and-munki-information)
- [Get host's scripts](#get-hosts-scripts)
- [Get host's software](#get-hosts-software)
- [Get hosts report in CSV](#get-hosts-report-in-csv)
- [Get host's disk encryption key](#get-hosts-disk-encryption-key)
- [Lock host](#lock-host)
- [Unlock host](#unlock-host)
- [Wipe host](#wipe-host)
- [Get host's past activity](#get-hosts-past-activity)
- [Get host's upcoming activity](#get-hosts-upcoming-activity)
- [Add labels to host](#add-labels-to-host)
- [Remove labels from host](#remove-labels-from-host)
- [Live query one host (ad-hoc)](#live-query-one-host-ad-hoc)
- [Live query host by identifier (ad-hoc)](#live-query-host-by-identifier-ad-hoc)

### On the different timestamps in the host data structure

Hosts have a set of timestamps usually named with an "_at" suffix, such as created_at, enrolled_at, etc. Before we go
through each of them and what they mean, we need to understand a bit more about how the host data structure is
represented in the database.

The table `hosts` is the main one. It holds the core data for a host. A host doesn't exist if there is no row for it in
this table. This table also holds most of the timestamps, but it doesn't hold all of the host data. This is an important
detail as we'll see below.

There's adjacent tables to this one that usually follow the name convention `host_<extra data descriptor>`. Examples of
this are: `host_additional` that holds additional query results, `host_software` that links a host with many rows from
the `software` table.

- `created_at`: the time the row in the database was created, which usually corresponds to the first enrollment of the host.
- `updated_at`: the last time the row in the database for the `hosts` table was updated.
- `detail_updated_at`: the last time Fleet updated host data, based on the results from the detail queries (this includes updates to host associated tables, e.g. `host_users`).
- `label_updated_at`: the last time Fleet updated the label membership for the host based on the results from the queries ran.
- `last_enrolled_at`: the last time the host enrolled to Fleet.
- `policy_updated_at`: the last time we updated the policy results for the host based on the queries ran.
- `seen_time`: the last time the host contacted the fleet server, regardless of what operation it was for.
- `software_updated_at`: the last time software changed for the host in any way.
- `last_restarted_at`: the last time that the host was restarted.

### List hosts

`GET /api/v1/fleet/hosts`

#### Parameters

| Name                    | Type    | In    | Description                                                                                                                                                                                                                                                                                                                                 |
| ----------------------- | ------- | ----- | ------------------------------------------------------------------------------------------------------------------------------------------------------------------------------------------------------------------------------------------------------------------------------------------------------------------------------------------- |
| page                    | integer | query | Page number of the results to fetch.                                                                                                                                                                                                                                                                                                        |
| per_page                | integer | query | Results per page.                                                                                                                                                                                                                                                                                                                           |
| order_key               | string  | query | What to order results by. Can be any column in the hosts table.                                                                                                                                                                                                                                                                             |
| after                   | string  | query | The value to get results after. This needs `order_key` defined, as that's the column that would be used. **Note:** Use `page` instead of `after`                                                                                                                                                                                                                                    |
| order_direction         | string  | query | **Requires `order_key`**. The direction of the order given the order key. Options include 'asc' and 'desc'. Default is 'asc'.                                                                                                                                                                                                               |
| status                  | string  | query | Indicates the status of the hosts to return. Can either be 'new', 'online', 'offline', 'mia' or 'missing'.                                                                                                                                                                                                                                  |
| query                   | string  | query | Search query keywords. Searchable fields include `hostname`, `hardware_serial`, `uuid`, `ipv4` and the hosts' email addresses (only searched if the query looks like an email address, i.e. contains an '@', no space, etc.).                                                                                                                |
| additional_info_filters | string  | query | A comma-delimited list of fields to include in each host's `additional` object.                                              |
| team_id                 | integer | query | _Available in Fleet Premium_. Filters to only include hosts in the specified team. Use `0` to filter by hosts assigned to "No team".                                                                                                                                                                                                                                                |
| policy_id               | integer | query | The ID of the policy to filter hosts by.                                                                                                                                                                                                                                                                                                    |
| policy_response         | string  | query | **Requires `policy_id`**. Valid options are 'passing' or 'failing'.                                                                                                                                                                                                                                       |
| software_version_id     | integer | query | The ID of the software version to filter hosts by.                                                                                                                                                                                                                                                                                                  |
| software_title_id       | integer | query | The ID of the software title to filter hosts by.                                                                                                                                                                                                                                                                                                  |
| software_status       | string | query | The status of the software install to filter hosts by.                                                                                                                                                                                                                                                                                                  |
| os_version_id | integer | query | The ID of the operating system version to filter hosts by. |
| os_name                 | string  | query | The name of the operating system to filter hosts by. `os_version` must also be specified with `os_name`                                                                                                                                                                                                                                     |
| os_version              | string  | query | The version of the operating system to filter hosts by. `os_name` must also be specified with `os_version`                                                                                                                                                                                                                                  |
| vulnerability           | string  | query | The cve to filter hosts by (including "cve-" prefix, case-insensitive).                                                                                                                                                                                                                                                                     |
| device_mapping          | boolean | query | Indicates whether `device_mapping` should be included for each host. See ["Get host's Google Chrome profiles](#get-hosts-google-chrome-profiles) for more information about this feature.                                                                                                                                                  |
| mdm_id                  | integer | query | The ID of the _mobile device management_ (MDM) solution to filter hosts by (that is, filter hosts that use a specific MDM provider and URL).                                                                                                                                                                                                |
| mdm_name                | string  | query | The name of the _mobile device management_ (MDM) solution to filter hosts by (that is, filter hosts that use a specific MDM provider).                                                                                                                                                                                                |
| mdm_enrollment_status   | string  | query | The _mobile device management_ (MDM) enrollment status to filter hosts by. Valid options are 'manual', 'automatic', 'enrolled', 'pending', or 'unenrolled'.                                                                                                                                                                                                             |
| connected_to_fleet   | boolean  | query | Filter hosts that are talking to this Fleet server for MDM features. In rare cases, hosts can be enrolled to one Fleet server but talk to a different Fleet server for MDM features. In this case, the value would be `false`. Always `false` for Linux hosts.                                                                                                                           |
| macos_settings          | string  | query | Filters the hosts by the status of the _mobile device management_ (MDM) profiles applied to hosts. Valid options are 'verified', 'verifying', 'pending', or 'failed'. **Note: If this filter is used in Fleet Premium without a team ID filter, the results include only hosts that are not assigned to any team.**                                                                                                                                                                                                             |
| munki_issue_id          | integer | query | The ID of the _munki issue_ (a Munki-reported error or warning message) to filter hosts by (that is, filter hosts that are affected by that corresponding error or warning message).                                                                                                                                                        |
| low_disk_space          | integer | query | _Available in Fleet Premium_. Filters the hosts to only include hosts with less GB of disk space available than this value. Must be a number between 1-100.                                                                                                                                                                                  |
| disable_failing_policies| boolean | query | If `true`, hosts will return failing policies as 0 regardless of whether there are any that failed for the host. This is meant to be used when increased performance is needed in exchange for the extra information.                                                                                                                       |
| macos_settings_disk_encryption | string | query | Filters the hosts by disk encryption status. Valid options are 'verified', 'verifying', 'action_required', 'enforcing', 'failed', or 'removing_enforcement'. |
| bootstrap_package       | string | query | _Available in Fleet Premium_. Filters the hosts by the status of the MDM bootstrap package on the host. Valid options are 'installed', 'pending', or 'failed'. |
| os_settings          | string  | query | Filters the hosts by the status of the operating system settings applied to the hosts. Valid options are 'verified', 'verifying', 'pending', or 'failed'. **Note: If this filter is used in Fleet Premium without a team ID filter, the results include only hosts that are not assigned to any team.** |
| os_settings_disk_encryption | string | query | Filters the hosts by disk encryption status. Valid options are 'verified', 'verifying', 'action_required', 'enforcing', 'failed', or 'removing_enforcement'.  **Note: If this filter is used in Fleet Premium without a team ID filter, the results include only hosts that are not assigned to any team.** |
| populate_software     | string | query | If `false` (or omitted), omits installed software details for each host. If `"without_vulnerability_details"`, include a list of installed software for each host, including which CVEs apply to the installed software versions. `true` adds vulnerability description, CVSS score, and other details when using Fleet Premium. See notes below on performance. |
| populate_policies     | boolean | query | If `true`, the response will include policy data for each host. |

> `software_id` is deprecated as of Fleet 4.42. It is maintained for backwards compatibility. Please use the `software_version_id` instead.

> `populate_software` returns a lot of data per host when set, and drastically more data when set to `true` on Fleet Premium. If you need vulnerability details for a large number of hosts, consider setting `populate_software` to `without_vulnerability_details` and pulling vulnerability details from the [Get vulnerability](#get-vulnerability) endpoint, as this returns details once per vulnerability rather than once per vulnerability per host.

If `software_title_id` is specified, an additional top-level key `"software_title"` is returned with the software title object corresponding to the `software_title_id`. See [List software](#list-software) response payload for details about this object.

If `software_version_id` is specified, an additional top-level key `"software"` is returned with the software object corresponding to the `software_version_id`. See [List software versions](#list-software-versions) response payload for details about this object.

If `additional_info_filters` is not specified, no `additional` information will be returned.

If `mdm_id` is specified, an additional top-level key `"mobile_device_management_solution"` is returned with the information corresponding to the `mdm_id`.

If `mdm_id`, `mdm_name`, `mdm_enrollment_status`, `os_settings`, or `os_settings_disk_encryption` is specified, then Windows Servers are excluded from the results.

If `munki_issue_id` is specified, an additional top-level key `munki_issue` is returned with the information corresponding to the `munki_issue_id`.

If `after` is being used with `created_at` or `updated_at`, the table must be specified in `order_key`. Those columns become `h.created_at` and `h.updated_at`.

#### Example

`GET /api/v1/fleet/hosts?page=0&per_page=100&order_key=hostname&query=2ce&populate_software=true&populate_policies=true`

##### Request query parameters

```json
{
  "page": 0,
  "per_page": 100,
  "order_key": "hostname"
}
```

##### Default response

`Status: 200`

```json
{
  "hosts": [
    {
      "created_at": "2020-11-05T05:09:44Z",
      "updated_at": "2020-11-05T06:03:39Z",
      "id": 1,
      "detail_updated_at": "2020-11-05T05:09:45Z",
      "last_restarted_at": "2020-11-01T03:01:45Z",
      "software_updated_at": "2020-11-05T05:09:44Z",
      "label_updated_at": "2020-11-05T05:14:51Z",
      "policy_updated_at": "2023-06-26T18:33:15Z",
      "last_enrolled_at": "2023-02-26T22:33:12Z",
      "seen_time": "2020-11-05T06:03:39Z",
      "hostname": "2ceca32fe484",
      "uuid": "392547dc-0000-0000-a87a-d701ff75bc65",
      "platform": "centos",
      "osquery_version": "2.7.0",
      "os_version": "CentOS Linux 7",
      "build": "",
      "platform_like": "rhel fedora",
      "code_name": "",
      "uptime": 8305000000000,
      "memory": 2084032512,
      "cpu_type": "6",
      "cpu_subtype": "142",
      "cpu_brand": "Intel(R) Core(TM) i5-8279U CPU @ 2.40GHz",
      "cpu_physical_cores": 4,
      "cpu_logical_cores": 4,
      "hardware_vendor": "",
      "hardware_model": "",
      "hardware_version": "",
      "hardware_serial": "",
      "computer_name": "2ceca32fe484",
      "display_name": "2ceca32fe484",
      "public_ip": "",
      "primary_ip": "",
      "primary_mac": "",
      "distributed_interval": 10,
      "config_tls_refresh": 10,
      "logger_tls_period": 8,
      "additional": {},
      "status": "offline",
      "display_text": "2ceca32fe484",
      "team_id": null,
      "team_name": null,
      "gigs_disk_space_available": 174.98,
      "percent_disk_space_available": 71,
      "gigs_total_disk_space": 246,
      "pack_stats": [
        {
          "pack_id": 0,
          "pack_name": "Global",
          "type": "global",
          "query_stats": [
            {
            "scheduled_query_name": "Get recently added or removed USB drives",
            "scheduled_query_id": 5535,
            "query_name": "Get recently added or removed USB drives",
            "discard_data": false,
            "last_fetched": null,
            "automations_enabled": false,
            "description": "Returns a record every time a USB device is plugged in or removed",
            "pack_name": "Global",
            "average_memory": 434176,
            "denylisted": false,
            "executions": 2,
            "interval": 86400,
            "last_executed": "2023-11-28T00:02:07Z",
            "output_size": 891,
            "system_time": 10,
            "user_time": 6,
            "wall_time": 0
            }
          ]
        }
      ],
      "issues": {
        "failing_policies_count": 1,
        "critical_vulnerabilities_count": 2, // Fleet Premium only
        "total_issues_count": 3
      },
      "geolocation": {
        "country_iso": "US",
        "city_name": "New York",
        "geometry": {
          "type": "point",
          "coordinates": [40.6799, -74.0028]
        }
      },
      "mdm": {
        "encryption_key_available": false,
        "enrollment_status": "Pending",
        "dep_profile_error": true,
        "name": "Fleet",
        "server_url": "https://example.fleetdm.com/mdm/apple/mdm"
      },
      "software": [
        {
          "id": 1,
          "name": "glibc",
          "version": "2.12",
          "source": "rpm_packages",
          "generated_cpe": "cpe:2.3:a:gnu:glibc:2.12:*:*:*:*:*:*:*",
          "vulnerabilities": [
            {
              "cve": "CVE-2009-5155",
              "details_link": "https://nvd.nist.gov/vuln/detail/CVE-2009-5155",
              "cvss_score": 7.5, // Fleet Premium only
              "epss_probability": 0.01537, // Fleet Premium only
              "cisa_known_exploit": false, // Fleet Premium only
              "cve_published": "2022-01-01 12:32:00", // Fleet Premium only
              "cve_description": "In the GNU C Library (aka glibc or libc6) before 2.28, parse_reg_exp in posix/regcomp.c misparses alternatives, which allows attackers to cause a denial of service (assertion failure and application exit) or trigger an incorrect result by attempting a regular-expression match.", // Fleet Premium only
              "resolved_in_version": "2.28" // Fleet Premium only
            }
          ],
          "installed_paths": ["/usr/lib/some-path-1"]
        }
      ],
      "policies": [
        {
          "id": 1,
          "name": "Gatekeeper enabled",
          "query": "SELECT 1 FROM gatekeeper WHERE assessments_enabled = 1;",
          "description": "Checks if gatekeeper is enabled on macOS devices",
          "resolution": "Fix with these steps...",
          "platform": "darwin",
          "response": "fail",
          "critical": false
        }
      ]
    }
  ]
}
```

> Note: the response above assumes a [GeoIP database is configured](https://fleetdm.com/docs/deploying/configuration#geoip), otherwise the `geolocation` object won't be included.

Response payload with the `mdm_id` filter provided:

```json
{
  "hosts": [...],
  "mobile_device_management_solution": {
    "server_url": "http://some.url/mdm",
    "name": "MDM Vendor Name",
    "id": 999
  }
}
```

Response payload with the `munki_issue_id` filter provided:

```json
{
  "hosts": [...],
  "munki_issue": {
    "id": 1,
    "name": "Could not retrieve managed install primary manifest",
    "type": "error"
  }
}
```

### Count hosts

`GET /api/v1/fleet/hosts/count`

#### Parameters

| Name                    | Type    | In    | Description                                                                                                                                                                                                                                                                                                                                 |
| ----------------------- | ------- | ----- | ------------------------------------------------------------------------------------------------------------------------------------------------------------------------------------------------------------------------------------------------------------------------------------------------------------------------------------------- |
| order_key               | string  | query | What to order results by. Can be any column in the hosts table.                                                                                                                                                                                                                                                                             |
| order_direction         | string  | query | **Requires `order_key`**. The direction of the order given the order key. Options include 'asc' and 'desc'. Default is 'asc'.                                                                                                                                                                                                               |
| after                   | string  | query | The value to get results after. This needs `order_key` defined, as that's the column that would be used.                                                                                                                                                                                                                                    |
| status                  | string  | query | Indicates the status of the hosts to return. Can either be 'new', 'online', 'offline', 'mia' or 'missing'.                                                                                                                                                                                                                                  |
| query                   | string  | query | Search query keywords. Searchable fields include `hostname`, `hardware_serial`, `uuid`, `ipv4` and the hosts' email addresses (only searched if the query looks like an email address, i.e. contains an '@', no space, etc.).                                                                                                                |
| team_id                 | integer | query | _Available in Fleet Premium_. Filters the hosts to only include hosts in the specified team.                                                                                                                                                                                                                                                 |
| policy_id               | integer | query | The ID of the policy to filter hosts by.                                                                                                                                                                                                                                                                                                    |
| policy_response         | string  | query | **Requires `policy_id`**. Valid options are 'passing' or 'failing'.                                                                                                                                                                                                                                       |
| software_version_id     | integer | query | The ID of the software version to filter hosts by.                                                                                                            |
| software_title_id       | integer | query | The ID of the software title to filter hosts by.                                                                                                              |
| os_version_id | integer | query | The ID of the operating system version to filter hosts by. |
| os_name                 | string  | query | The name of the operating system to filter hosts by. `os_version` must also be specified with `os_name`                                                                                                                                                                                                                                     |
| os_version              | string  | query | The version of the operating system to filter hosts by. `os_name` must also be specified with `os_version`                                                                                                                                                                                                                                  |
| vulnerability           | string  | query | The cve to filter hosts by (including "cve-" prefix, case-insensitive).                                                                                                                                                                                                                                                                     |
| label_id                | integer | query | A valid label ID. Can only be used in combination with `order_key`, `order_direction`, `after`, `status`, `query` and `team_id`.                                                                                                                                                                                                            |
| mdm_id                  | integer | query | The ID of the _mobile device management_ (MDM) solution to filter hosts by (that is, filter hosts that use a specific MDM provider and URL).                                                                                                                                                                                                |
| mdm_name                | string  | query | The name of the _mobile device management_ (MDM) solution to filter hosts by (that is, filter hosts that use a specific MDM provider).                                                                                                                                                                                                |
| mdm_enrollment_status   | string  | query | The _mobile device management_ (MDM) enrollment status to filter hosts by. Valid options are 'manual', 'automatic', 'enrolled', 'pending', or 'unenrolled'.                                                                                                                                                                                                             |
| macos_settings          | string  | query | Filters the hosts by the status of the _mobile device management_ (MDM) profiles applied to hosts. Valid options are 'verified', 'verifying', 'pending', or 'failed'. **Note: If this filter is used in Fleet Premium without a team ID filter, the results include only hosts that are not assigned to any team.**                                                                                                                                                                                                             |
| munki_issue_id          | integer | query | The ID of the _munki issue_ (a Munki-reported error or warning message) to filter hosts by (that is, filter hosts that are affected by that corresponding error or warning message).                                                                                                                                                        |
| low_disk_space          | integer | query | _Available in Fleet Premium_. Filters the hosts to only include hosts with less GB of disk space available than this value. Must be a number between 1-100.                                                                                                                                                                                  |
| macos_settings_disk_encryption | string | query | Filters the hosts by disk encryption status. Valid options are 'verified', 'verifying', 'action_required', 'enforcing', 'failed', or 'removing_enforcement'. |
| bootstrap_package       | string | query | _Available in Fleet Premium_. Filters the hosts by the status of the MDM bootstrap package on the host. Valid options are 'installed', 'pending', or 'failed'. **Note: If this filter is used in Fleet Premium without a team ID filter, the results include only hosts that are not assigned to any team.** |
| os_settings          | string  | query | Filters the hosts by the status of the operating system settings applied to the hosts. Valid options are 'verified', 'verifying', 'pending', or 'failed'. **Note: If this filter is used in Fleet Premium without a team ID filter, the results include only hosts that are not assigned to any team.** |
| os_settings_disk_encryption | string | query | Filters the hosts by disk encryption status. Valid options are 'verified', 'verifying', 'action_required', 'enforcing', 'failed', or 'removing_enforcement'.  **Note: If this filter is used in Fleet Premium without a team ID filter, the results include only hosts that are not assigned to any team.** |

If `additional_info_filters` is not specified, no `additional` information will be returned.

If `mdm_id`, `mdm_name` or `mdm_enrollment_status` is specified, then Windows Servers are excluded from the results.

#### Example

`GET /api/v1/fleet/hosts/count?page=0&per_page=100&order_key=hostname&query=2ce`

##### Request query parameters

```json
{
  "page": 0,
  "per_page": 100,
  "order_key": "hostname"
}
```

##### Default response

`Status: 200`

```json
{
  "count": 123
}
```

### Get hosts summary

Returns the count of all hosts organized by status. `online_count` includes all hosts currently enrolled in Fleet. `offline_count` includes all hosts that haven't checked into Fleet recently. `mia_count` includes all hosts that haven't been seen by Fleet in more than 30 days. `new_count` includes the hosts that have been enrolled to Fleet in the last 24 hours.

`GET /api/v1/fleet/host_summary`

#### Parameters

| Name            | Type    | In    | Description                                                                     |
| --------------- | ------- | ----  | ------------------------------------------------------------------------------- |
| team_id         | integer | query | _Available in Fleet Premium_. The ID of the team whose host counts should be included. Defaults to all teams. |
| platform        | string  | query | Platform to filter by when counting. Defaults to all platforms.                 |
| low_disk_space  | integer | query | _Available in Fleet Premium_. Returns the count of hosts with less GB of disk space available than this value. Must be a number between 1-100. |

#### Example

`GET /api/v1/fleet/host_summary?team_id=1&low_disk_space=32`

##### Default response

`Status: 200`

```json
{
  "team_id": 1,
  "totals_hosts_count": 2408,
  "online_count": 2267,
  "offline_count": 141,
  "mia_count": 0,
  "missing_30_days_count": 0,
  "new_count": 0,
  "all_linux_count": 1204,
  "low_disk_space_count": 12,
  "builtin_labels": [
    {
      "id": 6,
      "name": "All Hosts",
      "description": "All hosts which have enrolled in Fleet",
      "label_type": "builtin"
    },
    {
      "id": 7,
      "name": "macOS",
      "description": "All macOS hosts",
      "label_type": "builtin"
    },
    {
      "id": 8,
      "name": "Ubuntu Linux",
      "description": "All Ubuntu hosts",
      "label_type": "builtin"
    },
    {
      "id": 9,
      "name": "CentOS Linux",
      "description": "All CentOS hosts",
      "label_type": "builtin"
    },
    {
      "id": 10,
      "name": "MS Windows",
      "description": "All Windows hosts",
      "label_type": "builtin"
    },
    {
      "id": 11,
      "name": "Red Hat Linux",
      "description": "All Red Hat Enterprise Linux hosts",
      "label_type": "builtin"
    },
    {
      "id": 12,
      "name": "All Linux",
      "description": "All Linux distributions",
      "label_type": "builtin"
    },
    {
      "id": 13,
      "name": "iOS",
      "description": "All iOS hosts",
      "label_type": "builtin"
    },
    {
      "id": 14,
      "name": "iPadOS",
      "description": "All iPadOS hosts",
      "label_type": "builtin"
    },
    {
      "id": 15,
      "name": "Fedora Linux",
      "description": "All Fedora hosts",
      "label_type": "builtin"
    }
  ],
  "platforms": [
    {
      "platform": "chrome",
      "hosts_count": 1234
    },
    {
      "platform": "darwin",
      "hosts_count": 1234
    },
    {
      "platform": "ios",
      "hosts_count": 1234
    },
    {
      "platform": "ipados",
      "hosts_count": 1234
    },
    {
      "platform": "rhel",
      "hosts_count": 1234
    },
    {
      "platform": "ubuntu",
      "hosts_count": 12044
    },
    {
      "platform": "windows",
      "hosts_count": 12044
    }

  ]
}
```

### Get host

Returns the information of the specified host.

`GET /api/v1/fleet/hosts/:id`

#### Parameters

| Name             | Type    | In    | Description                                                                         |
|------------------|---------|-------|-------------------------------------------------------------------------------------|
| id               | integer | path  | **Required**. The host's id.                                                        |
| exclude_software | boolean | query | If `true`, the response will not include a list of installed software for the host. |

#### Example

`GET /api/v1/fleet/hosts/121`

##### Default response

`Status: 200`

```json
{
  "host": {
    "created_at": "2021-08-19T02:02:22Z",
    "updated_at": "2021-08-19T21:14:58Z",
    "software": [
      {
        "id": 408,
        "name": "osquery",
        "version": "4.5.1",
        "source": "rpm_packages",
        "browser": "",
        "generated_cpe": "",
        "vulnerabilities": null,
        "installed_paths": ["/usr/lib/some-path-1"]
      },
      {
        "id": 1146,
        "name": "tar",
        "version": "1.30",
        "source": "rpm_packages",
        "browser": "",
        "generated_cpe": "",
        "vulnerabilities": null
      },
      {
        "id": 321,
        "name": "SomeApp.app",
        "version": "1.0",
        "source": "apps",
        "browser": "",
        "bundle_identifier": "com.some.app",
        "last_opened_at": "2021-08-18T21:14:00Z",
        "generated_cpe": "",
        "vulnerabilities": null,
        "installed_paths": ["/usr/lib/some-path-2"]
      }
    ],
    "id": 1,
    "detail_updated_at": "2021-08-19T21:07:53Z",
    "last_restarted_at": "2020-11-01T03:01:45Z",
    "software_updated_at": "2020-11-05T05:09:44Z",
    "label_updated_at": "2021-08-19T21:07:53Z",
    "policy_updated_at": "2023-06-26T18:33:15Z",
    "last_enrolled_at": "2021-08-19T02:02:22Z",
    "seen_time": "2021-08-19T21:14:58Z",
    "refetch_requested": false,
    "hostname": "23cfc9caacf0",
    "uuid": "309a4b7d-0000-0000-8e7f-26ae0815ede8",
    "platform": "rhel",
    "osquery_version": "5.12.0",
    "orbit_version": "1.22.0",
    "fleet_desktop_version": "1.22.0",
    "scripts_enabled": true,
    "os_version": "CentOS Linux 8.3.2011",
    "build": "",
    "platform_like": "rhel",
    "code_name": "",
    "uptime": 210671000000000,
    "memory": 16788398080,
    "cpu_type": "x86_64",
    "cpu_subtype": "158",
    "cpu_brand": "Intel(R) Core(TM) i9-9980HK CPU @ 2.40GHz",
    "cpu_physical_cores": 12,
    "cpu_logical_cores": 12,
    "hardware_vendor": "",
    "hardware_model": "",
    "hardware_version": "",
    "hardware_serial": "",
    "computer_name": "23cfc9caacf0",
    "display_name": "23cfc9caacf0",
    "public_ip": "",
    "primary_ip": "172.27.0.6",
    "primary_mac": "02:42:ac:1b:00:06",
    "distributed_interval": 10,
    "config_tls_refresh": 10,
    "logger_tls_period": 10,
    "team_id": null,
    "pack_stats": null,
    "team_name": null,
    "additional": {},
    "gigs_disk_space_available": 46.1,
    "percent_disk_space_available": 74,
    "gigs_total_disk_space": 160,
    "disk_encryption_enabled": true,
    "users": [
      {
        "uid": 0,
        "username": "root",
        "type": "",
        "groupname": "root",
        "shell": "/bin/bash"
      },
      {
        "uid": 1,
        "username": "bin",
        "type": "",
        "groupname": "bin",
        "shell": "/sbin/nologin"
      }
    ],
    "labels": [
      {
        "created_at": "2021-08-19T02:02:17Z",
        "updated_at": "2021-08-19T02:02:17Z",
        "id": 6,
        "name": "All Hosts",
        "description": "All hosts which have enrolled in Fleet",
        "query": "SELECT 1;",
        "platform": "",
        "label_type": "builtin",
        "label_membership_type": "dynamic"
      },
      {
        "created_at": "2021-08-19T02:02:17Z",
        "updated_at": "2021-08-19T02:02:17Z",
        "id": 9,
        "name": "CentOS Linux",
        "description": "All CentOS hosts",
        "query": "SELECT 1 FROM os_version WHERE platform = 'centos' OR name LIKE '%centos%'",
        "platform": "",
        "label_type": "builtin",
        "label_membership_type": "dynamic"
      },
      {
        "created_at": "2021-08-19T02:02:17Z",
        "updated_at": "2021-08-19T02:02:17Z",
        "id": 12,
        "name": "All Linux",
        "description": "All Linux distributions",
        "query": "SELECT 1 FROM osquery_info WHERE build_platform LIKE '%ubuntu%' OR build_distro LIKE '%centos%';",
        "platform": "",
        "label_type": "builtin",
        "label_membership_type": "dynamic"
      }
    ],
    "packs": [],
    "status": "online",
    "display_text": "23cfc9caacf0",
    "policies": [
      {
        "id": 2,
        "name": "SomeQuery2",
        "query": "SELECT * FROM bar;",
        "description": "this is another query",
        "resolution": "fix with these other steps...",
        "platform": "darwin",
        "response": "fail",
        "critical": false
      },
      {
        "id": 3,
        "name": "SomeQuery3",
        "query": "SELECT * FROM baz;",
        "description": "",
        "resolution": "",
        "platform": "",
        "response": "",
        "critical": false
      },
      {
        "id": 1,
        "name": "SomeQuery",
        "query": "SELECT * FROM foo;",
        "description": "this is a query",
        "resolution": "fix with these steps...",
        "platform": "windows,linux",
        "response": "pass",
        "critical": false
      }
    ],
    "issues": {
        "failing_policies_count": 1,
        "critical_vulnerabilities_count": 2, // Fleet Premium only
        "total_issues_count": 3
    },
    "batteries": [
      {
        "cycle_count": 999,
        "health": "Normal"
      }
    ],
    "geolocation": {
      "country_iso": "US",
      "city_name": "New York",
      "geometry": {
        "type": "point",
        "coordinates": [40.6799, -74.0028]
      }
    },
    "maintenance_window": {
      "starts_at": "2024-06-18T13:27:18−04:00",
      "timezone": "America/New_York"
    },
    "mdm": {
      "encryption_key_available": true,
      "enrollment_status": "On (manual)",
      "name": "Fleet",
      "connected_to_fleet": true,
      "server_url": "https://acme.com/mdm/apple/mdm",
      "device_status": "unlocked",
      "pending_action": "",
      "macos_settings": {
        "disk_encryption": null,
        "action_required": null
      },
      "macos_setup": {
        "bootstrap_package_status": "installed",
        "detail": "",
        "bootstrap_package_name": "test.pkg"
      },
      "os_settings": {
        "disk_encryption": {
          "status": null,
          "detail": ""
        }
      },
      "profiles": [
        {
          "profile_uuid": "954ec5ea-a334-4825-87b3-937e7e381f24",
          "name": "profile1",
          "status": "verifying",
          "operation_type": "install",
          "detail": ""
        }
      ]
    }
  }
}
```

> Note: the response above assumes a [GeoIP database is configured](https://fleetdm.com/docs/deploying/configuration#geoip), otherwise the `geolocation` object won't be included.

> Note: `installed_paths` may be blank depending on installer package. For example, on Linux, RPM-installed packages do not provide installed path information.

> Note: `signature_information` is only set for macOS (.app) applications.

> Note:
> - `orbit_version: null` means this agent is not a fleetd agent
> - `fleet_desktop_version: null` means this agent is not a fleetd agent, or this agent is version <=1.23.0 which is not collecting the desktop version
> - `fleet_desktop_version: ""` means this agent is a fleetd agent but does not have fleet desktop
> - `scripts_enabled: null` means this agent is not a fleetd agent, or this agent is version <=1.23.0 which is not collecting the scripts enabled info

### Get host by identifier

Returns the information of the host specified using the `hostname`, `uuid`, or `hardware_serial` as an identifier.

If `hostname` is specified when there is more than one host with the same hostname, the endpoint returns the first matching host. In Fleet, hostnames are fully qualified domain names (FQDNs). `hostname` (e.g. johns-macbook-air.local) is not the same as `display_name` (e.g. John's MacBook Air).

`GET /api/v1/fleet/hosts/identifier/:identifier`

#### Parameters

| Name       | Type              | In   | Description                                                        |
| ---------- | ----------------- | ---- | ------------------------------------------------------------------ |
| identifier | string | path | **Required**. The host's `hostname`, `uuid`, or `hardware_serial`. |
| exclude_software | boolean | query | If `true`, the response will not include a list of installed software for the host. |

#### Example

`GET /api/v1/fleet/hosts/identifier/392547dc-0000-0000-a87a-d701ff75bc65`

##### Default response

`Status: 200`

```json
{
  "host": {
    "created_at": "2022-02-10T02:29:13Z",
    "updated_at": "2022-10-14T17:07:11Z",
    "software": [
      {
        "id": 16923,
        "name": "Automat",
        "version": "0.8.0",
        "source": "python_packages",
        "browser": "",
        "generated_cpe": "",
        "vulnerabilities": null,
        "installed_paths": ["/usr/lib/some_path/"]
      }
    ],
    "id": 33,
    "detail_updated_at": "2022-10-14T17:07:12Z",
    "label_updated_at": "2022-10-14T17:07:12Z",
    "policy_updated_at": "2022-10-14T17:07:12Z",
    "last_enrolled_at": "2022-02-10T02:29:13Z",
    "software_updated_at": "2020-11-05T05:09:44Z",
    "seen_time": "2022-10-14T17:45:41Z",
    "refetch_requested": false,
    "hostname": "23cfc9caacf0",
    "uuid": "392547dc-0000-0000-a87a-d701ff75bc65",
    "platform": "ubuntu",
    "osquery_version": "5.5.1",
    "os_version": "Ubuntu 20.04.3 LTS",
    "build": "",
    "platform_like": "debian",
    "code_name": "focal",
    "uptime": 20807520000000000,
    "memory": 1024360448,
    "cpu_type": "x86_64",
    "cpu_subtype": "63",
    "cpu_brand": "DO-Regular",
    "cpu_physical_cores": 1,
    "cpu_logical_cores": 1,
    "hardware_vendor": "",
    "hardware_model": "",
    "hardware_version": "",
    "hardware_serial": "",
    "computer_name": "23cfc9caacf0",
    "public_ip": "",
    "primary_ip": "172.27.0.6",
    "primary_mac": "02:42:ac:1b:00:06",
    "distributed_interval": 10,
    "config_tls_refresh": 60,
    "logger_tls_period": 10,
    "team_id": 2,
    "pack_stats": [
      {
        "pack_id": 1,
        "pack_name": "Global",
        "type": "global",
        "query_stats": [
          {
            "scheduled_query_name": "Get running processes (with user_name)",
            "scheduled_query_id": 49,
            "query_name": "Get running processes (with user_name)",
            "pack_name": "Global",
            "pack_id": 1,
            "average_memory": 260000,
            "denylisted": false,
            "executions": 1,
            "interval": 86400,
            "last_executed": "2022-10-14T10:00:01Z",
            "output_size": 198,
            "system_time": 20,
            "user_time": 80,
            "wall_time": 0
          }
        ]
      }
    ],
    "team_name": null,
    "gigs_disk_space_available": 19.29,
    "percent_disk_space_available": 74,
    "gigs_total_disk_space": 192,
    "issues": {
        "failing_policies_count": 1,
        "critical_vulnerabilities_count": 2, // Fleet Premium only
        "total_issues_count": 3
    },
    "labels": [
      {
        "created_at": "2021-09-14T05:11:02Z",
        "updated_at": "2021-09-14T05:11:02Z",
        "id": 12,
        "name": "All Linux",
        "description": "All Linux distributions",
        "query": "SELECT 1 FROM osquery_info WHERE build_platform LIKE '%ubuntu%' OR build_distro LIKE '%centos%';",
        "platform": "",
        "label_type": "builtin",
        "label_membership_type": "dynamic"
      }
    ],
    "packs": [
      {
        "created_at": "2021-09-17T05:28:54Z",
        "updated_at": "2021-09-17T05:28:54Z",
        "id": 1,
        "name": "Global",
        "description": "Global pack",
        "disabled": false,
        "type": "global",
        "labels": null,
        "label_ids": null,
        "hosts": null,
        "host_ids": null,
        "teams": null,
        "team_ids": null
      }
    ],
    "policies": [
      {
        "id": 142,
        "name": "Full disk encryption enabled (macOS)",
        "query": "SELECT 1 FROM disk_encryption WHERE user_uuid IS NOT '' AND filevault_status = 'on' LIMIT 1;",
        "description": "Checks to make sure that full disk encryption (FileVault) is enabled on macOS devices.",
        "author_id": 31,
        "author_name": "",
        "author_email": "",
        "team_id": null,
        "resolution": "To enable full disk encryption, on the failing device, select System Preferences > Security & Privacy > FileVault > Turn On FileVault.",
        "platform": "darwin,linux",
        "created_at": "2022-09-02T18:52:19Z",
        "updated_at": "2022-09-02T18:52:19Z",
        "response": "fail",
        "critical": false
      }
    ],
    "batteries": [
      {
        "cycle_count": 999,
        "health": "Normal"
      }
    ],
    "geolocation": {
      "country_iso": "US",
      "city_name": "New York",
      "geometry": {
        "type": "point",
        "coordinates": [40.6799, -74.0028]
      }
    },
    "status": "online",
    "display_text": "dogfood-ubuntu-box",
    "display_name": "dogfood-ubuntu-box",
    "mdm": {
      "encryption_key_available": false,
      "enrollment_status": null,
      "name": "",
      "server_url": null,
      "device_status": "unlocked",
      "pending_action": "lock",
      "macos_settings": {
        "disk_encryption": null,
        "action_required": null
      },
      "macos_setup": {
        "bootstrap_package_status": "installed",
        "detail": ""
      },
      "os_settings": {
        "disk_encryption": {
          "status": null,
          "detail": ""
        }
      },
      "profiles": [
        {
          "profile_uuid": "954ec5ea-a334-4825-87b3-937e7e381f24",
          "name": "profile1",
          "status": "verifying",
          "operation_type": "install",
          "detail": ""
        }
      ]
    }
  }
}
```

> Note: the response above assumes a [GeoIP database is configured](https://fleetdm.com/docs/deploying/configuration#geoip), otherwise the `geolocation` object won't be included.

> Note: `installed_paths` may be blank depending on installer package. For example, on Linux, RPM-installed packages do not provide installed path information.

#### Get host by device token

Returns a subset of information about the host specified by `token`. To get all information about a host, use the "Get host" endpoint [here](#get-host).

This is the API route used by the **My device** page in Fleet desktop to display information about the host to the end user.

`GET /api/v1/fleet/device/:token`

##### Parameters

| Name  | Type   | In   | Description                        |
| ----- | ------ | ---- | ---------------------------------- |
| token | string | path | The device's authentication token. |

##### Example

`GET /api/v1/fleet/device/abcdef012456789`

##### Default response

`Status: 200`

```json
{
  "host": {
    "created_at": "2021-08-19T02:02:22Z",
    "updated_at": "2021-08-19T21:14:58Z",
    "software": [
      {
        "id": 408,
        "name": "osquery",
        "version": "4.5.1",
        "source": "rpm_packages",
        "browser": "",
        "generated_cpe": "",
        "vulnerabilities": null
      },
      {
        "id": 1146,
        "name": "tar",
        "version": "1.30",
        "source": "rpm_packages",
        "browser": "",
        "generated_cpe": "",
        "vulnerabilities": null
      },
      {
        "id": 321,
        "name": "SomeApp.app",
        "version": "1.0",
        "source": "apps",
        "browser": "",
        "bundle_identifier": "com.some.app",
        "last_opened_at": "2021-08-18T21:14:00Z",
        "generated_cpe": "",
        "vulnerabilities": null
      }
    ],
    "id": 1,
    "detail_updated_at": "2021-08-19T21:07:53Z",
    "label_updated_at": "2021-08-19T21:07:53Z",
    "last_enrolled_at": "2021-08-19T02:02:22Z",
    "seen_time": "2021-08-19T21:14:58Z",
    "refetch_requested": false,
    "hostname": "23cfc9caacf0",
    "uuid": "309a4b7d-0000-0000-8e7f-26ae0815ede8",
    "platform": "rhel",
    "osquery_version": "4.5.1",
    "os_version": "CentOS Linux 8.3.2011",
    "build": "",
    "platform_like": "rhel",
    "code_name": "",
    "uptime": 210671000000000,
    "memory": 16788398080,
    "cpu_type": "x86_64",
    "cpu_subtype": "158",
    "cpu_brand": "Intel(R) Core(TM) i9-9980HK CPU @ 2.40GHz",
    "cpu_physical_cores": 12,
    "cpu_logical_cores": 12,
    "hardware_vendor": "",
    "hardware_model": "",
    "hardware_version": "",
    "hardware_serial": "",
    "computer_name": "23cfc9caacf0",
    "display_name": "23cfc9caacf0",
    "public_ip": "",
    "primary_ip": "172.27.0.6",
    "primary_mac": "02:42:ac:1b:00:06",
    "distributed_interval": 10,
    "config_tls_refresh": 10,
    "logger_tls_period": 10,
    "team_id": null,
    "pack_stats": null,
    "team_name": null,
    "additional": {},
    "gigs_disk_space_available": 46.1,
    "percent_disk_space_available": 74,
    "gigs_total_disk_space": 160,
    "disk_encryption_enabled": true,
    "dep_assigned_to_fleet": false,
    "users": [
      {
        "uid": 0,
        "username": "root",
        "type": "",
        "groupname": "root",
        "shell": "/bin/bash"
      },
      {
        "uid": 1,
        "username": "bin",
        "type": "",
        "groupname": "bin",
        "shell": "/sbin/nologin"
      }
    ],
    "labels": [
      {
        "created_at": "2021-08-19T02:02:17Z",
        "updated_at": "2021-08-19T02:02:17Z",
        "id": 6,
        "name": "All Hosts",
        "description": "All hosts which have enrolled in Fleet",
        "query": "SELECT 1;",
        "platform": "",
        "label_type": "builtin",
        "label_membership_type": "dynamic"
      },
      {
        "created_at": "2021-08-19T02:02:17Z",
        "updated_at": "2021-08-19T02:02:17Z",
        "id": 9,
        "name": "CentOS Linux",
        "description": "All CentOS hosts",
        "query": "SELECT 1 FROM os_version WHERE platform = 'centos' OR name LIKE '%centos%'",
        "platform": "",
        "label_type": "builtin",
        "label_membership_type": "dynamic"
      },
      {
        "created_at": "2021-08-19T02:02:17Z",
        "updated_at": "2021-08-19T02:02:17Z",
        "id": 12,
        "name": "All Linux",
        "description": "All Linux distributions",
        "query": "SELECT 1 FROM osquery_info WHERE build_platform LIKE '%ubuntu%' OR build_distro LIKE '%centos%';",
        "platform": "",
        "label_type": "builtin",
        "label_membership_type": "dynamic"
      }
    ],
    "packs": [],
    "status": "online",
    "display_text": "23cfc9caacf0",
    "batteries": [
      {
        "cycle_count": 999,
        "health": "Good"
      }
    ],
    "mdm": {
      "encryption_key_available": true,
      "enrollment_status": "On (manual)",
      "name": "Fleet",
      "connected_to_fleet": true,
      "server_url": "https://acme.com/mdm/apple/mdm",
      "macos_settings": {
        "disk_encryption": null,
        "action_required": null
      },
      "macos_setup": {
        "bootstrap_package_status": "installed",
        "detail": "",
        "bootstrap_package_name": "test.pkg"
      },
      "os_settings": {
        "disk_encryption": {
          "status": null,
          "detail": ""
        }
      },
      "profiles": [
        {
          "profile_uuid": "954ec5ea-a334-4825-87b3-937e7e381f24",
          "name": "profile1",
          "status": "verifying",
          "operation_type": "install",
          "detail": ""
        }
      ]
    }
  },
  "self_service": true,
  "org_logo_url": "https://example.com/logo.jpg",
  "license": {
    "tier": "free",
    "expiration": "2031-01-01T00:00:00Z"
  },
  "global_config": {
    "mdm": {
      "enabled_and_configured": false
    }
  }
}
```

### Delete host

Deletes the specified host from Fleet. Note that a deleted host will fail authentication with the previous node key, and in most osquery configurations will attempt to re-enroll automatically. If the host still has a valid enroll secret, it will re-enroll successfully.

`DELETE /api/v1/fleet/hosts/:id`

#### Parameters

| Name | Type    | In   | Description                  |
| ---- | ------- | ---- | ---------------------------- |
| id   | integer | path | **Required**. The host's id. |

#### Example

`DELETE /api/v1/fleet/hosts/121`

##### Default response

`Status: 200`


### Refetch host

Flags the host details, labels and policies to be refetched the next time the host checks in for distributed queries. Note that we cannot be certain when the host will actually check in and update the query results. Further requests to the host APIs will indicate that the refetch has been requested through the `refetch_requested` field on the host object.

`POST /api/v1/fleet/hosts/:id/refetch`

#### Parameters

| Name | Type    | In   | Description                  |
| ---- | ------- | ---- | ---------------------------- |
| id   | integer | path | **Required**. The host's id. |

#### Example

`POST /api/v1/fleet/hosts/121/refetch`

##### Default response

`Status: 200`


### Transfer hosts to a team

_Available in Fleet Premium_

`POST /api/v1/fleet/hosts/transfer`

#### Parameters

| Name    | Type    | In   | Description                                                             |
| ------- | ------- | ---- | ----------------------------------------------------------------------- |
| team_id | integer | body | **Required**. The ID of the team you'd like to transfer the host(s) to. |
| hosts   | array   | body | **Required**. A list of host IDs.                                       |

#### Example

`POST /api/v1/fleet/hosts/transfer`

##### Request body

```json
{
  "team_id": 1,
  "hosts": [3, 2, 4, 6, 1, 5, 7]
}
```

##### Default response

`Status: 200`


### Transfer hosts to a team by filter

_Available in Fleet Premium_

`POST /api/v1/fleet/hosts/transfer/filter`

#### Parameters

| Name    | Type    | In   | Description                                                                                                                                                                                                                                                                                                                        |
| ------- | ------- | ---- | ---------------------------------------------------------------------------------------------------------------------------------------------------------------------------------------------------------------------------------------------------------------------------------------------------------------------------------- |
| team_id | integer | body | **Required**. The ID of the team you'd like to transfer the host(s) to.                                                                                                                                                                                                                                                            |
| filters | object  | body | **Required** Contains any of the following four properties: `query` for search query keywords. Searchable fields include `hostname`, `hardware_serial`, `uuid`, and `ipv4`. `status` to indicate the status of the hosts to return. Can either be `new`, `online`, `offline`, `mia` or `missing`. `label_id` to indicate the selected label. `team_id` to indicate the selected team. Note: `label_id` and `status` cannot be used at the same time. |

#### Example

`POST /api/v1/fleet/hosts/transfer/filter`

##### Request body

```json
{
  "team_id": 1,
  "filters": {
    "status": "online",
    "team_id": 2,
  }
}
```

##### Default response

`Status: 200`


### Turn off MDM for a host

Turns off MDM for the specified macOS, iOS, or iPadOS host.

`DELETE /api/v1/fleet/hosts/:id/mdm`

#### Parameters

| Name | Type    | In   | Description                           |
| ---- | ------- | ---- | ------------------------------------- |
| id   | integer | path | **Required.** The host's ID in Fleet. |

#### Example

`DELETE /api/v1/fleet/hosts/42/mdm`

##### Default response

`Status: 204`


### Bulk delete hosts by filter or ids

`POST /api/v1/fleet/hosts/delete`

#### Parameters

| Name    | Type    | In   | Description                                                                                                                                                                                                                                                                                                                        |
| ------- | ------- | ---- | ---------------------------------------------------------------------------------------------------------------------------------------------------------------------------------------------------------------------------------------------------------------------------------------------------------------------------------- |
| ids     | array   | body | A list of the host IDs you'd like to delete. If `ids` is specified, `filters` cannot be specified.                                                                                                                                                                                                                                                           |
| filters | object  | body | Contains any of the following four properties: `query` for search query keywords. Searchable fields include `hostname`, `hardware_serial`, `uuid`, and `ipv4`. `status` to indicate the status of the hosts to return. Can either be `new`, `online`, `offline`, `mia` or `missing`. `label_id` to indicate the selected label. `team_id` to indicate the selected team. If `filters` is specified, `id` cannot be specified. `label_id` and `status` cannot be used at the same time. |

Either ids or filters are required.

Request (`ids` is specified):

```json
{
  "ids": [1]
}
```

Request (`filters` is specified):
```json
{
  "filters": {
    "status": "online",
    "label_id": 1,
    "team_id": 1,
    "query": "abc"
  }
}
```

Request (`filters` is specified and empty, to delete all hosts):
```json
{
  "filters": {}
}
```

#### Example

`POST /api/v1/fleet/hosts/delete`

##### Request body

```json
{
  "filters": {
    "status": "online",
    "team_id": 1
  }
}
```

##### Default response

`Status: 200`

### Get human-device mapping

Returns the end user's email(s) they use to log in to their Identity Provider (IdP) and Google Chrome profile.

Also returns the custom email that's set via the `PUT /api/v1/fleet/hosts/:id/device_mapping` endpoint (docs [here](#update-custom-human-device-mapping))

Note that IdP email is only supported on macOS hosts. It's collected once, during automatic enrollment (DEP), only if the end user authenticates with the IdP and the DEP profile has `await_device_configured` set to `true`.

`GET /api/v1/fleet/hosts/:id/device_mapping`

#### Parameters

| Name       | Type              | In   | Description                                                                   |
| ---------- | ----------------- | ---- | ----------------------------------------------------------------------------- |
| id         | integer           | path | **Required**. The host's `id`.                                                |

#### Example

`GET /api/v1/fleet/hosts/1/device_mapping`

##### Default response

`Status: 200`

```json
{
  "host_id": 1,
  "device_mapping": [
    {
      "email": "user@example.com",
      "source": "identity_provider"
    },
    {
      "email": "user@example.com",
      "source": "google_chrome_profiles"
    },
    {
      "email": "user@example.com",
      "source": "custom"
    }
  ]
}
```

---

### Update custom human-device mapping

`PUT /api/v1/fleet/hosts/:id/device_mapping`

Updates the email for the `custom` data source in the human-device mapping. This source can only have one email.

#### Parameters

| Name       | Type              | In   | Description                                                                   |
| ---------- | ----------------- | ---- | ----------------------------------------------------------------------------- |
| id         | integer           | path | **Required**. The host's `id`.                                                |
| email      | string            | body | **Required**. The custom email.                                               |

#### Example

`PUT /api/v1/fleet/hosts/1/device_mapping`

##### Request body

```json
{
  "email": "user@example.com"
}
```

##### Default response

`Status: 200`

```json
{
  "host_id": 1,
  "device_mapping": [
    {
      "email": "user@example.com",
      "source": "identity_provider"
    },
    {
      "email": "user@example.com",
      "source": "google_chrome_profiles"
    },
    {
      "email": "user@example.com",
      "source": "custom"
    }
  ]
}
```

### Get host's device health report

Retrieves information about a single host's device health.

This report includes a subset of host vitals, and simplified policy and vulnerable software information. Data is cached to preserve performance. To get all up-to-date information about a host, use the "Get host" endpoint [here](#get-host).


`GET /api/v1/fleet/hosts/:id/health`

#### Parameters

| Name       | Type              | In   | Description                                                                   |
| ---------- | ----------------- | ---- | ----------------------------------------------------------------------------- |
| id         | integer           | path | **Required**. The host's `id`.                                                |

#### Example

`GET /api/v1/fleet/hosts/1/health`

##### Default response

`Status: 200`

```json
{
  "host_id": 1,
  "health": {
    "updated_at": "2023-09-16T18:52:19Z",
    "os_version": "CentOS Linux 8.3.2011",
    "disk_encryption_enabled": true,
    "failing_policies_count": 1,
    "failing_critical_policies_count": 1, // Fleet Premium only
    "failing_policies": [
      {
        "id": 123,
        "name": "Google Chrome is up to date",
        "critical": true, // Fleet Premium only
        "resolution": "Follow the Update Google Chrome instructions here: https://support.google.com/chrome/answer/95414?sjid=6534253818042437614-NA"
      }
    ],
    "vulnerable_software": [
      {
        "id": 321,
        "name": "Firefox.app",
        "version": "116.0.3",
      }
    ]
  }
}
```

---

### Get host's mobile device management (MDM) information

Currently supports Windows and MacOS. On MacOS this requires the [macadmins osquery
extension](https://github.com/macadmins/osquery-extension) which comes bundled
in [Fleet's agent (fleetd)](https://fleetdm.com/docs/get-started/anatomy#fleetd).

Retrieves a host's MDM enrollment status and MDM server URL.

If the host exists but is not enrolled to an MDM server, then this API returns `null`.

`GET /api/v1/fleet/hosts/:id/mdm`

#### Parameters

| Name    | Type    | In   | Description                                                                                                                                                                                                                                                                                                                        |
| ------- | ------- | ---- | -------------------------------------------------------------------------------- |
| id      | integer | path | **Required** The id of the host to get the details for                           |

#### Example

`GET /api/v1/fleet/hosts/32/mdm`

##### Default response

`Status: 200`

```json
{
  "enrollment_status": "On (automatic)",
  "server_url": "some.mdm.com",
  "name": "Some MDM",
  "id": 3
}
```

---

### Get mobile device management (MDM) summary

Currently supports Windows and MacOS. On MacOS this requires the [macadmins osquery
extension](https://github.com/macadmins/osquery-extension) which comes bundled
in [Fleet's agent (fleetd)](https://fleetdm.com/docs/get-started/anatomy#fleetd).

Retrieves MDM enrollment summary. Windows servers are excluded from the aggregated data.

`GET /api/v1/fleet/hosts/summary/mdm`

#### Parameters

| Name     | Type    | In    | Description                                                                                                                                                                                                                                                                                                                        |
| -------- | ------- | ----- | -------------------------------------------------------------------------------- |
| team_id  | integer | query | _Available in Fleet Premium_. Filter by team                                      |
| platform | string  | query | Filter by platform ("windows" or "darwin")                                       |

A `team_id` of `0` returns the statistics for hosts that are not part of any team. A `null` or missing `team_id` returns statistics for all hosts regardless of the team.

#### Example

`GET /api/v1/fleet/hosts/summary/mdm?team_id=1&platform=windows`

##### Default response

`Status: 200`

```json
{
  "counts_updated_at": "2021-03-21T12:32:44Z",
  "mobile_device_management_enrollment_status": {
    "enrolled_manual_hosts_count": 0,
    "enrolled_automated_hosts_count": 2,
    "unenrolled_hosts_count": 0,
    "hosts_count": 2
  },
  "mobile_device_management_solution": [
    {
      "id": 2,
      "name": "Solution1",
      "server_url": "solution1.com",
      "hosts_count": 1
    },
    {
      "id": 3,
      "name": "Solution2",
      "server_url": "solution2.com",
      "hosts_count": 1
    }
  ]
}
```

---

### Get host's mobile device management (MDM) and Munki information

Retrieves a host's MDM enrollment status, MDM server URL, and Munki version.

`GET /api/v1/fleet/hosts/:id/macadmins`

#### Parameters

| Name    | Type    | In   | Description                                                                                                                                                                                                                                                                                                                        |
| ------- | ------- | ---- | -------------------------------------------------------------------------------- |
| id      | integer | path | **Required** The id of the host to get the details for                           |

#### Example

`GET /api/v1/fleet/hosts/32/macadmins`

##### Default response

`Status: 200`

```json
{
  "macadmins": {
    "munki": {
      "version": "1.2.3"
    },
    "munki_issues": [
      {
        "id": 1,
        "name": "Could not retrieve managed install primary manifest",
        "type": "error",
        "created_at": "2022-08-01T05:09:44Z"
      },
      {
        "id": 2,
        "name": "Could not process item Figma for optional install. No pkginfo found in catalogs: release",
        "type": "warning",
        "created_at": "2022-08-01T05:09:44Z"
      }
    ],
    "mobile_device_management": {
      "enrollment_status": "On (automatic)",
      "server_url": "http://some.url/mdm",
      "name": "MDM Vendor Name",
      "id": 999
    }
  }
}
```

---

### Get aggregated host's macadmin mobile device management (MDM) and Munki information

Requires the [macadmins osquery
extension](https://github.com/macadmins/osquery-extension) which comes bundled
in [Fleet's agent (fleetd)](https://fleetdm.com/docs/get-started/anatomy#fleetd).
Currently supported only on macOS.


Retrieves aggregated host's MDM enrollment status and Munki versions.

`GET /api/v1/fleet/macadmins`

#### Parameters

| Name    | Type    | In    | Description                                                                                                                                                                                                                                                                                                                        |
| ------- | ------- | ----- | ---------------------------------------------------------------------------------------------------------------- |
| team_id | integer | query | _Available in Fleet Premium_. Filters the aggregate host information to only include hosts in the specified team. |                           |

A `team_id` of `0` returns the statistics for hosts that are not part of any team. A `null` or missing `team_id` returns statistics for all hosts regardless of the team.

#### Example

`GET /api/v1/fleet/macadmins`

##### Default response

`Status: 200`

```json
{
  "macadmins": {
    "counts_updated_at": "2021-03-21T12:32:44Z",
    "munki_versions": [
      {
        "version": "5.5",
        "hosts_count": 8360
      },
      {
        "version": "5.4",
        "hosts_count": 1700
      },
      {
        "version": "5.3",
        "hosts_count": 400
      },
      {
        "version": "5.2.3",
        "hosts_count": 112
      },
      {
        "version": "5.2.2",
        "hosts_count": 50
      }
    ],
    "munki_issues": [
      {
        "id": 1,
        "name": "Could not retrieve managed install primary manifest",
        "type": "error",
        "hosts_count": 2851
      },
      {
        "id": 2,
        "name": "Could not process item Figma for optional install. No pkginfo found in catalogs: release",
        "type": "warning",
        "hosts_count": 1983
      }
    ],
    "mobile_device_management_enrollment_status": {
      "enrolled_manual_hosts_count": 124,
      "enrolled_automated_hosts_count": 124,
      "unenrolled_hosts_count": 112
    },
    "mobile_device_management_solution": [
      {
        "id": 1,
        "name": "SimpleMDM",
        "hosts_count": 8360,
        "server_url": "https://a.simplemdm.com/mdm"
      },
      {
        "id": 2,
        "name": "Intune",
        "hosts_count": 1700,
        "server_url": "https://enrollment.manage.microsoft.com"
      }
    ]
  }
}
```

### Resend host's configuration profile

Resends a configuration profile for the specified host.

`POST /api/v1/fleet/hosts/:id/configuration_profiles/:profile_uuid/resend`

#### Parameters

| Name | Type | In | Description |
| ---- | ---- | -- | ----------- |
| id   | integer | path | **Required.** The host's ID. |
| profile_uuid   | string | path | **Required.** The UUID of the configuration profile to resend to the host. |

#### Example

`POST /api/v1/fleet/hosts/233/configuration_profiles/fc14a20-84a2-42d8-9257-a425f62bb54d/resend`

##### Default response

`Status: 202`

### Get host's scripts

`GET /api/v1/fleet/hosts/:id/scripts`

#### Parameters

| Name | Type    | In   | Description                  |
| ---- | ------- | ---- | ---------------------------- |
| id   | integer | path | **Required**. The host's id. |
| page | integer | query | Page number of the results to fetch.|
| per_page | integer | query | Results per page.|

#### Example

`GET /api/v1/fleet/hosts/123/scripts`

##### Default response

`Status: 200`

```json
"scripts": [
  {
    "script_id": 3,
    "name": "remove-zoom-artifacts.sh",
    "last_execution": {
      "execution_id": "e797d6c6-3aae-11ee-be56-0242ac120002",
      "executed_at": "2021-12-15T15:23:57Z",
      "status": "error"
    }
  },
  {
    "script_id": 5,
    "name": "set-timezone.sh",
    "last_execution": {
      "id": "e797d6c6-3aae-11ee-be56-0242ac120002",
      "executed_at": "2021-12-15T15:23:57Z",
      "status": "pending"
    }
  },
  {
    "script_id": 8,
    "name": "uninstall-zoom.sh",
    "last_execution": {
      "id": "e797d6c6-3aae-11ee-be56-0242ac120002",
      "executed_at": "2021-12-15T15:23:57Z",
      "status": "ran"
    }
  }
],
"meta": {
  "has_next_results": false,
  "has_previous_results": false
}

```

### Get host's software

> **Experimental feature**. This feature is undergoing rapid improvement, which may result in breaking changes to the API or configuration surface. It is not recommended for use in automated workflows.

`GET /api/v1/fleet/hosts/:id/software`

#### Parameters

| Name | Type    | In   | Description                  |
| ---- | ------- | ---- | ---------------------------- |
| id   | integer | path | **Required**. The host's ID. |
| query   | string | query | Search query keywords. Searchable fields include `name`. |
| available_for_install | boolean | query | If `true` or `1`, only list software that is available for install (added by the user). Default is `false`. |
| page | integer | query | Page number of the results to fetch.|
| per_page | integer | query | Results per page.|

#### Example

`GET /api/v1/fleet/hosts/123/software`

##### Default response

`Status: 200`

```json
{
  "count": 3,
  "software": [
    {
      "id": 121,
      "name": "Google Chrome.app",
      "software_package": {
        "name": "GoogleChrome.pkg",
        "version": "125.12.0.3",
        "self_service": true,
        "last_install": {
          "install_uuid": "8bbb8ac2-b254-4387-8cba-4d8a0407368b",
          "installed_at": "2024-05-15T15:23:57Z"
        }
      },
      "app_store_app": null,
      "source": "apps",
      "status": "failed_install",
      "installed_versions": [
        {
          "version": "121.0",
          "bundle_identifier": "com.google.Chrome",
          "last_opened_at": "2024-04-01T23:03:07Z",
          "vulnerabilities": ["CVE-2023-1234","CVE-2023-4321","CVE-2023-7654"],
          "installed_paths": ["/Applications/Google Chrome.app"],
          "signature_information": [
            {
              "installed_path": "/Applications/Google Chrome.app",
              "team_identifier": "EQHXZ8M8AV"
            }
          ]
        }
      ]
    },
    {
      "id": 134,
      "name": "Falcon.app",
      "software_package": {
        "name": "FalconSensor-6.44.pkg",
        "self_service": false,
        "last_install": null,
        "last_uninstall": {
          "script_execution_id": "ed579e73-0f41-46c8-aaf4-3c1e5880ed27",
          "uninstalled_at": "2024-05-15T15:23:57Z"
        }
      },
      "app_store_app": null,    
      "source": "",
      "status": "pending_uninstall",
      "installed_versions": [],
    },
    {
      "id": 147,
      "name": "Logic Pro",
      "software_package": null,
      "app_store_app": {
        "app_store_id": "1091189122",
        "icon_url": "https://is1-ssl.mzstatic.com/image/thumb/Purple221/v4/f4/25/1f/f4251f60-e27a-6f05-daa7-9f3a63aac929/AppIcon-0-0-85-220-0-0-4-0-0-2x-0-0-0-0-0.png/512x512bb.png",
        "version": "2.04",
        "self_service": false,
        "last_install": {
          "command_uuid": "0aa14ae5-58fe-491a-ac9a-e4ee2b3aac40",
          "installed_at": "2024-05-15T15:23:57Z"
        },
      },
      "source": "apps",
      "status": "installed",
      "installed_versions": [
        {
          "version": "118.0",
          "bundle_identifier": "com.apple.logic10",
          "last_opened_at": "2024-04-01T23:03:07Z",
          "vulnerabilities": ["CVE-2023-1234"],
          "installed_paths": ["/Applications/Logic Pro.app"],
          "signature_information": [
            {
              "installed_path": "/Applications/Logic Pro.app",
              "team_identifier": ""
            }
          ]
        }
      ]
    },
  ],
  "meta": {
    "has_next_results": false,
    "has_previous_results": false
  }
}
```

### Get hosts report in CSV

Returns the list of hosts corresponding to the search criteria in CSV format, ready for download when
requested by a web browser.

`GET /api/v1/fleet/hosts/report`

#### Parameters

| Name                    | Type    | In    | Description                                                                                                                                                                                                                                                                                                                                 |
| ----------------------- | ------- | ----- | ------------------------------------------------------------------------------------------------------------------------------------------------------------------------------------------------------------------------------------------------------------------------------------------------------------------------------------------- |
| format                  | string  | query | **Required**, must be "csv" (only supported format for now).                                                                                                                                                                                                                                                                                |
| columns                 | string  | query | Comma-delimited list of columns to include in the report (returns all columns if none is specified).                                                                                                                                                                                                                                        |
| order_key               | string  | query | What to order results by. Can be any column in the hosts table.                                                                                                                                                                                                                                                                             |
| order_direction         | string  | query | **Requires `order_key`**. The direction of the order given the order key. Options include 'asc' and 'desc'. Default is 'asc'.                                                                                                                                                                                                               |
| status                  | string  | query | Indicates the status of the hosts to return. Can either be 'new', 'online', 'offline', 'mia' or 'missing'.                                                                                                                                                                                                                                  |
| query                   | string  | query | Search query keywords. Searchable fields include `hostname`, `hardware_serial`, `uuid`, `ipv4` and the hosts' email addresses (only searched if the query looks like an email address, i.e. contains an `@`, no space, etc.).                                                                                                               |
| team_id                 | integer | query | _Available in Fleet Premium_. Filters the hosts to only include hosts in the specified team.                                                                                                                                                                                                                                                |
| policy_id               | integer | query | The ID of the policy to filter hosts by.                                                                                                                                                                                                                                                                                                    |
| policy_response         | string  | query | **Requires `policy_id`**. Valid options are 'passing' or 'failing'. **Note: If `policy_id` is specified _without_ including `policy_response`, this will also return hosts where the policy is not configured to run or failed to run.** |
| software_version_id     | integer | query | The ID of the software version to filter hosts by.                                                                                                            |
| software_title_id       | integer | query | The ID of the software title to filter hosts by.                                                                                                              |
| os_version_id | integer | query | The ID of the operating system version to filter hosts by. |
| os_name                 | string  | query | The name of the operating system to filter hosts by. `os_version` must also be specified with `os_name`                                                                                                                                                                                                                                     |
| os_version              | string  | query | The version of the operating system to filter hosts by. `os_name` must also be specified with `os_version`                                                                                                                                                                                                                                  |
| vulnerability           | string  | query | The cve to filter hosts by (including "cve-" prefix, case-insensitive).                                                                                                                                                                                                                                                                     |
| mdm_id                  | integer | query | The ID of the _mobile device management_ (MDM) solution to filter hosts by (that is, filter hosts that use a specific MDM provider and URL).                                                                                                                                                                                                |
| mdm_name                | string  | query | The name of the _mobile device management_ (MDM) solution to filter hosts by (that is, filter hosts that use a specific MDM provider).                                                                                                                                                                                                      |
| mdm_enrollment_status   | string  | query | The _mobile device management_ (MDM) enrollment status to filter hosts by. Valid options are 'manual', 'automatic', 'enrolled', 'pending', or 'unenrolled'.                                                                                                                                                                                 |
| macos_settings          | string  | query | Filters the hosts by the status of the _mobile device management_ (MDM) profiles applied to hosts. Valid options are 'verified', 'verifying', 'pending', or 'failed'. **Note: If this filter is used in Fleet Premium without a team ID filter, the results include only hosts that are not assigned to any team.**                                                                                                                                                                                                             |
| munki_issue_id          | integer | query | The ID of the _munki issue_ (a Munki-reported error or warning message) to filter hosts by (that is, filter hosts that are affected by that corresponding error or warning message).                                                                                                                                                        |
| low_disk_space          | integer | query | _Available in Fleet Premium_. Filters the hosts to only include hosts with less GB of disk space available than this value. Must be a number between 1-100.                                                                                                                                                                                 |
| label_id                | integer | query | A valid label ID. Can only be used in combination with `order_key`, `order_direction`, `status`, `query` and `team_id`.                                                                                                                                                                                                                     |
| bootstrap_package       | string | query | _Available in Fleet Premium_. Filters the hosts by the status of the MDM bootstrap package on the host. Valid options are 'installed', 'pending', or 'failed'. **Note: If this filter is used in Fleet Premium without a team ID filter, the results include only hosts that are not assigned to any team.** |
| disable_failing_policies | boolean | query | If `true`, hosts will return failing policies as 0 (returned as the `issues` column) regardless of whether there are any that failed for the host. This is meant to be used when increased performance is needed in exchange for the extra information.      |

If `mdm_id`, `mdm_name` or `mdm_enrollment_status` is specified, then Windows Servers are excluded from the results.

#### Example

`GET /api/v1/fleet/hosts/report?software_id=123&format=csv&columns=hostname,primary_ip,platform`

##### Default response

`Status: 200`

```csv
created_at,updated_at,id,detail_updated_at,label_updated_at,policy_updated_at,last_enrolled_at,seen_time,refetch_requested,hostname,uuid,platform,osquery_version,os_version,build,platform_like,code_name,uptime,memory,cpu_type,cpu_subtype,cpu_brand,cpu_physical_cores,cpu_logical_cores,hardware_vendor,hardware_model,hardware_version,hardware_serial,computer_name,primary_ip_id,primary_ip,primary_mac,distributed_interval,config_tls_refresh,logger_tls_period,team_id,team_name,gigs_disk_space_available,percent_disk_space_available,gigs_total_disk_space,issues,device_mapping,status,display_text
2022-03-15T17:23:56Z,2022-03-15T17:23:56Z,1,2022-03-15T17:23:56Z,2022-03-15T17:23:56Z,2022-03-15T17:23:56Z,2022-03-15T17:23:56Z,2022-03-15T17:23:56Z,false,foo.local0,a4fc55a1-b5de-409c-a2f4-441f564680d3,debian,,,,,,0s,0,,,,0,0,,,,,,,,,0,0,0,,,0,0,0,0,,,,
2022-03-15T17:23:56Z,2022-03-15T17:23:56Z,2,2022-03-15T17:23:56Z,2022-03-15T17:23:56Z,2022-03-15T17:23:56Z,2022-03-15T17:23:56Z,2022-03-15T17:22:56Z,false,foo.local1,689539e5-72f0-4bf7-9cc5-1530d3814660,rhel,,,,,,0s,0,,,,0,0,,,,,,,,,0,0,0,,,0,0,0,0,,,,
2022-03-15T17:23:56Z,2022-03-15T17:23:56Z,3,2022-03-15T17:23:56Z,2022-03-15T17:23:56Z,2022-03-15T17:23:56Z,2022-03-15T17:23:56Z,2022-03-15T17:21:56Z,false,foo.local2,48ebe4b0-39c3-4a74-a67f-308f7b5dd171,linux,,,,,,0s,0,,,,0,0,,,,,,,,,0,0,0,,,0,0,0,0,,,,
```

### Get host's disk encryption key

Retrieves the disk encryption key for a host.

The host will only return a key if its disk encryption status is "Verified." Get hosts' disk encryption statuses using the [List hosts endpoint](#list-hosts) and `os_settings_disk_encryption` parameter.

`GET /api/v1/fleet/hosts/:id/encryption_key`

#### Parameters

| Name | Type    | In   | Description                                                        |
| ---- | ------- | ---- | ------------------------------------------------------------------ |
| id   | integer | path | **Required** The id of the host to get the disk encryption key for. |


#### Example

`GET /api/v1/fleet/hosts/8/encryption_key`

##### Default response

`Status: 200`

```json
{
  "host_id": 8,
  "encryption_key": {
    "key": "5ADZ-HTZ8-LJJ4-B2F8-JWH3-YPBT",
    "updated_at": "2022-12-01T05:31:43Z"
  }
}
```

### Get configuration profiles assigned to a host

Requires Fleet's MDM properly [enabled and configured](https://fleetdm.com/docs/using-fleet/mdm-setup).

Retrieves a list of the configuration profiles assigned to a host.

`GET /api/v1/fleet/hosts/:id/configuration_profiles`

#### Parameters

| Name | Type    | In   | Description                      |
| ---- | ------- | ---- | -------------------------------- |
| id   | integer | path | **Required**. The ID of the host  |


#### Example

`GET /api/v1/fleet/hosts/8/configuration_profiles`

##### Default response

`Status: 200`

```json
{
  "host_id": 8,
  "profiles": [
    {
      "profile_uuid": "bc84dae7-396c-4e10-9d45-5768bce8b8bd",
      "team_id": 0,
      "name": "Example profile",
      "identifier": "com.example.profile",
      "created_at": "2023-03-31T00:00:00Z",
      "updated_at": "2023-03-31T00:00:00Z",
      "checksum": "dGVzdAo="
    }
  ]
}
```

### Lock host

_Available in Fleet Premium_

Sends a command to lock the specified macOS, Linux, or Windows host. The host is locked once it comes online.

To lock a macOS host, the host must have MDM turned on. To lock a Windows or Linux host, the host must have [scripts enabled](https://fleetdm.com/docs/using-fleet/scripts).


`POST /api/v1/fleet/hosts/:id/lock`

#### Parameters

| Name       | Type              | In   | Description                                                                   |
| ---------- | ----------------- | ---- | ----------------------------------------------------------------------------- |
| id | integer | path | **Required**. ID of the host to be locked. |
| view_pin | boolean | query | For macOS hosts, whether to return the unlock PIN. |

#### Example

`POST /api/v1/fleet/hosts/123/lock`

##### Default response

`Status: 204`


#### Example

`POST /api/v1/fleet/hosts/123/lock?view_pin=true`

##### Default response (macOS hosts)

`Status: 200`

```json
{
  "unlock_pin": "123456"
}
```

### Unlock host

_Available in Fleet Premium_

Sends a command to unlock the specified Windows or Linux host, or retrieves the unlock PIN for a macOS host.

To unlock a Windows or Linux host, the host must have [scripts enabled](https://fleetdm.com/docs/using-fleet/scripts).

`POST /api/v1/fleet/hosts/:id/unlock`

#### Parameters

| Name       | Type              | In   | Description                                                                   |
| ---------- | ----------------- | ---- | ----------------------------------------------------------------------------- |
| id | integer | path | **Required**. ID of the host to be unlocked. |

#### Example

`POST /api/v1/fleet/hosts/:id/unlock`

##### Default response (Windows or Linux hosts)

`Status: 204`


##### Default response (macOS hosts)

`Status: 200`

```json
{
  "host_id": 8,
  "unlock_pin": "123456"
}
```

### Wipe host

Sends a command to wipe the specified macOS, iOS, iPadOS, Windows, or Linux host. The host is wiped once it comes online.

To wipe a macOS, iOS, iPadOS, or Windows host, the host must have MDM turned on. To lock a Linux host, the host must have [scripts enabled](https://fleetdm.com/docs/using-fleet/scripts).

`POST /api/v1/fleet/hosts/:id/wipe`

#### Parameters

| Name       | Type              | In   | Description                                                                   |
| ---------- | ----------------- | ---- | ----------------------------------------------------------------------------- |
| id | integer | path | **Required**. ID of the host to be wiped. |

#### Example

`POST /api/v1/fleet/hosts/123/wipe`

##### Default response

`Status: 204`


### Get host's past activity

`GET /api/v1/fleet/hosts/:id/activities`

#### Parameters

| Name | Type    | In   | Description                  |
| ---- | ------- | ---- | ---------------------------- |
| id   | integer | path | **Required**. The host's ID. |
| page | integer | query | Page number of the results to fetch.|
| per_page | integer | query | Results per page.|

#### Example

`GET /api/v1/fleet/hosts/12/activities`

##### Default response

`Status: 200`

```json
{
  "activities": [
    {
      "created_at": "2023-07-27T14:35:08Z",
      "actor_id": 1,
      "actor_full_name": "Anna Chao",
      "id": 4,
      "actor_gravatar": "",
      "actor_email": "",
      "type": "uninstalled_software",
      "details": {
        "host_id": 1,
        "host_display_name": "Marko’s MacBook Pro",
        "software_title": "Adobe Acrobat.app",
        "script_execution_id": "ecf22dba-07dc-40a9-b122-5480e948b756",
        "status": "failed_uninstall"
      }
    }, 
    {
      "created_at": "2023-07-27T14:35:08Z",
      "actor_id": 1,
      "actor_full_name": "Anna Chao",
      "id": 3,
      "actor_gravatar": "",
      "actor_email": "",
      "type": "uninstalled_software",
      "details": {
        "host_id": 1,
        "host_display_name": "Marko’s MacBook Pro",
        "software_title": "Adobe Acrobat.app",
        "script_execution_id": "ecf22dba-07dc-40a9-b122-5480e948b756",
        "status": "uninstalled"
      }
    },
    {
      "created_at": "2023-07-27T14:35:08Z",
      "id": 2,
      "actor_full_name": "Anna",
      "actor_id": 1,
      "actor_gravatar": "",
      "actor_email": "anna@example.com",
      "type": "ran_script",
      "details": {
        "host_id": 1,
        "host_display_name": "Steve's MacBook Pro",
        "script_name": "set-timezones.sh",
        "script_execution_id": "d6cffa75-b5b5-41ef-9230-15073c8a88cf",
        "async": true
      },
    },
    {
      "created_at": "2021-07-27T13:25:21Z",
      "id": 1,
      "actor_full_name": "Bob",
      "actor_id": 2,
      "actor_gravatar": "",
      "actor_email": "bob@example.com",
      "type": "ran_script",
      "details": {
        "host_id": 1,
        "host_display_name": "Steve's MacBook Pro",
        "script_name": "",
        "script_execution_id": "y3cffa75-b5b5-41ef-9230-15073c8a88cf",
        "async": false
      },
    },
  ],
  "meta": {
    "has_next_results": false,
    "has_previous_results": false
  }
}
```

### Get host's upcoming activity

`GET /api/v1/fleet/hosts/:id/activities/upcoming`

#### Parameters

| Name | Type    | In   | Description                  |
| ---- | ------- | ---- | ---------------------------- |
| id   | integer | path | **Required**. The host's id. |
| page | integer | query | Page number of the results to fetch.|
| per_page | integer | query | Results per page.|

#### Example

`GET /api/v1/fleet/hosts/12/activities/upcoming`

##### Default response

`Status: 200`

```json
{
  "count": 3,
  "activities": [
    {
      "created_at": "2023-07-27T14:35:08Z",
      "actor_id": 1,
      "actor_full_name": "Anna Chao",
      "uuid": "cc081637-fdf9-4d44-929f-96dfaec00f67",
      "actor_gravatar": "",
      "actor_email": "",
      "type": "uninstalled_software",
      "fleet_initiated_activity": false,
      "details": {
        "host_id": 1,
        "host_display_name": "Marko's MacBook Pro",
        "software_title": "Adobe Acrobat.app",
        "script_execution_id": "ecf22dba-07dc-40a9-b122-5480e948b756",
        "status": "pending_uninstall",
      }
    },
    {
      "created_at": "2023-07-27T14:35:08Z",
      "uuid": "d6cffa75-b5b5-41ef-9230-15073c8a88cf",
      "actor_full_name": "Marko",
      "actor_id": 1,
      "actor_gravatar": "",
      "actor_email": "marko@example.com",
      "type": "ran_script",
      "details": {
        "host_id": 1,
        "host_display_name": "Steve's MacBook Pro",
        "script_name": "set-timezones.sh",
        "script_execution_id": "d6cffa75-b5b5-41ef-9230-15073c8a88cf",
        "async": true
      },
    },
    {
      "created_at": "2021-07-27T13:25:21Z",
      "uuid": "y3cffa75-b5b5-41ef-9230-15073c8a88cf",
      "actor_full_name": "Rachael",
      "actor_id": 1,
      "actor_gravatar": "",
      "actor_email": "rachael@example.com",
      "type": "ran_script",
      "details": {
        "host_id": 1,
        "host_display_name": "Steve's MacBook Pro",
        "script_name": "",
        "script_execution_id": "y3cffa75-b5b5-41ef-9230-15073c8a88cf",
        "async": false
      },
    },
  ],
  "meta": {
    "has_next_results": false,
    "has_previous_results": false
  }
}
```

### Add labels to host

Adds manual labels to a host.

`POST /api/v1/fleet/hosts/:id/labels`

#### Parameters

| Name   | Type    | In   | Description                  |
| ------ | ------- | ---- | ---------------------------- |
| labels | array   | body | The list of label names to add to the host. |


#### Example

`POST /api/v1/fleet/hosts/12/labels`

##### Request body

```json
{
  "labels": ["label1", "label2"]
}
```

##### Default response

`Status: 200`

### Remove labels from host

Removes manual labels from a host.

`DELETE /api/v1/fleet/hosts/:id/labels`

#### Parameters

| Name   | Type    | In   | Description                  |
| ------ | ------- | ---- | ---------------------------- |
| labels | array   | body | The list of label names to delete from the host. |


#### Example

`DELETE /api/v1/fleet/hosts/12/labels`

##### Request body

```json
{
  "labels": ["label3", "label4"]
}
```

##### Default response

`Status: 200`

### Live query one host (ad-hoc)

Runs an ad-hoc live query against the specified host and responds with the results.

The live query will stop if the targeted host is offline, or if the query times out. Timeouts happen if the host hasn't responded after the configured `FLEET_LIVE_QUERY_REST_PERIOD` (default 25 seconds) or if the `distributed_interval` agent option (default 10 seconds) is higher than the `FLEET_LIVE_QUERY_REST_PERIOD`.


`POST /api/v1/fleet/hosts/:id/query`

#### Parameters

| Name      | Type  | In   | Description                                                                                                                                                        |
|-----------|-------|------|--------------------------------------------------------------------------------------------------------------------------------------------------------------------|
| id        | integer  | path | **Required**. The target host ID. |
| query     | string   | body | **Required**. The query SQL. |


#### Example

`POST /api/v1/fleet/hosts/123/query`

##### Request body

```json
{
  "query": "SELECT model, vendor FROM usb_devices;"
}
```

##### Default response

`Status: 200`

```json
{
  "host_id": 123,
  "query": "SELECT model, vendor FROM usb_devices;",
  "status": "online", // "online" or "offline"
  "error": null,
  "rows": [
    {
      "model": "USB2.0 Hub",
      "vendor": "VIA Labs, Inc."
    }
  ]
}
```

Note that if the host is online and the query times out, this endpoint will return an error and `rows` will be `null`. If the host is offline, no error will be returned, and `rows` will be`null`.

### Live query host by identifier (ad-hoc)

Runs an ad-hoc live query against a host identified using `uuid` and responds with the results.

The live query will stop if the targeted host is offline, or if the query times out. Timeouts happen if the host hasn't responded after the configured `FLEET_LIVE_QUERY_REST_PERIOD` (default 25 seconds) or if the `distributed_interval` agent option (default 10 seconds) is higher than the `FLEET_LIVE_QUERY_REST_PERIOD`.


`POST /api/v1/fleet/hosts/identifier/:identifier/query`

#### Parameters

| Name      | Type  | In   | Description                                                                                                                                                        |
|-----------|-------|------|--------------------------------------------------------------------------------------------------------------------------------------------------------------------|
| identifier       | integer or string   | path | **Required**. The host's `hardware_serial`, `uuid`, `osquery_host_id`, `hostname`, or `node_key`. |
| query            | string   | body | **Required**. The query SQL. |


#### Example

`POST /api/v1/fleet/hosts/identifier/392547dc-0000-0000-a87a-d701ff75bc65/query`

##### Request body

```json
{
  "query": "SELECT model, vendor FROM usb_devices;"
}
```

##### Default response

`Status: 200`

```json
{
  "host_id": 123,
  "query": "SELECT model, vendor FROM usb_devices;",
  "status": "online", // "online" or "offline"
  "error": null,
  "rows": [
    {
      "model": "USB2.0 Hub",
      "vendor": "VIA Labs, Inc."
    }
  ]
}
```

Note that if the host is online and the query times out, this endpoint will return an error and `rows` will be `null`. If the host is offline, no error will be returned, and `rows` will be `null`.

---


## Labels

- [Add label](#add-label)
- [Update label](#update-label)
- [Get label](#get-label)
- [Get labels summary](#get-labels-summary)
- [List labels](#list-labels)
- [List hosts in a label](#list-hosts-in-a-label)
- [Delete label](#delete-label)
- [Delete label by ID](#delete-label-by-id)

### Add label

Add a dynamic or manual label.

`POST /api/v1/fleet/labels`

#### Parameters

| Name        | Type   | In   | Description                                                                                                                                                                                                                                  |
| ----------- | ------ | ---- | -------------------------------------------------------------------------------------------------------------------------------------------------------------------------------------------------------------------------------------------- |
| name        | string | body | **Required**. The label's name.                                                                                                                                                                                                              |
| description | string | body | The label's description.                                                                                                                                                                                                                     |
| query       | string | body | The query in SQL syntax used to filter the hosts. Only one of either `query` (to create a dynamic label) or `hosts` (to create a manual label) can be included in the request.  |
| hosts       | array | body | The list of host identifiers (`hardware_serial`, `uuid`, `osquery_host_id`, `hostname`, or `name`) the label will apply to. Only one of either `query` (to create a dynamic label) or `hosts` (to create a manual label)  can be included in the request. |
| platform    | string | body | The specific platform for the label to target. Provides an additional filter. Choices for platform are `darwin`, `windows`, `ubuntu`, and `centos`. All platforms are included by default and this option is represented by an empty string. |

If both `query` and `hosts` aren't specified, a manual label with no hosts will be created.

#### Example

`POST /api/v1/fleet/labels`

##### Request body

```json
{
  "name": "Ubuntu hosts",
  "description": "Filters ubuntu hosts",
  "query": "SELECT 1 FROM os_version WHERE platform = 'ubuntu';",
  "platform": ""
}
```

##### Default response

`Status: 200`

```json
{
  "label": {
    "created_at": "0001-01-01T00:00:00Z",
    "updated_at": "0001-01-01T00:00:00Z",
    "id": 1,
    "name": "Ubuntu hosts",
    "description": "Filters ubuntu hosts",
    "query": "SELECT 1 FROM os_version WHERE platform = 'ubuntu';",
    "label_type": "regular",
    "label_membership_type": "dynamic",
    "display_text": "Ubuntu hosts",
    "count": 0,
    "host_ids": null
  }
}
```

### Update label

Updates the specified label. Note: Label queries and platforms are immutable. To change these, you must delete the label and create a new label.

`PATCH /api/v1/fleet/labels/:id`

#### Parameters

| Name        | Type    | In   | Description                   |
| ----------- | ------- | ---- | ----------------------------- |
| id          | integer | path | **Required**. The label's id. |
| name        | string  | body | The label's name.             |
| description | string  | body | The label's description.      |
| hosts       | array   | body | If updating a manual label: the list of host identifiers (`hardware_serial`, `uuid`, `osquery_host_id`, `hostname`, or `name`) the label will apply to. |


#### Example

`PATCH /api/v1/fleet/labels/1`

##### Request body

```json
{
  "name": "macOS label",
  "description": "Now this label only includes macOS machines",
  "platform": "darwin"
}
```

##### Default response

`Status: 200`

```json
{
  "label": {
    "created_at": "0001-01-01T00:00:00Z",
    "updated_at": "0001-01-01T00:00:00Z",
    "id": 1,
    "name": "Ubuntu hosts",
    "description": "Filters ubuntu hosts",
    "query": "SELECT 1 FROM os_version WHERE platform = 'ubuntu';",
    "platform": "darwin",
    "label_type": "regular",
    "label_membership_type": "dynamic",
    "display_text": "Ubuntu hosts",
    "count": 0,
    "host_ids": null
  }
}
```

### Get label

Returns the specified label.

`GET /api/v1/fleet/labels/:id`

#### Parameters

| Name | Type    | In   | Description                   |
| ---- | ------- | ---- | ----------------------------- |
| id   | integer | path | **Required**. The label's id. |

#### Example

`GET /api/v1/fleet/labels/1`

##### Default response

`Status: 200`

```json
{
  "label": {
    "created_at": "2021-02-09T22:09:43Z",
    "updated_at": "2021-02-09T22:15:58Z",
    "id": 12,
    "name": "Ubuntu",
    "description": "Filters ubuntu hosts",
    "query": "SELECT 1 FROM os_version WHERE platform = 'ubuntu';",
    "label_type": "regular",
    "label_membership_type": "dynamic",
    "display_text": "Ubuntu",
    "count": 0,
    "host_ids": null
  }
}
```

### Get labels summary

Returns a list of all the labels in Fleet.

`GET /api/v1/fleet/labels/summary`

#### Example

`GET /api/v1/fleet/labels/summary`

##### Default response

`Status: 200`

```json
{
  "labels": [
    {
      "id": 6,
      "name": "All Hosts",
      "description": "All hosts which have enrolled in Fleet",
      "label_type": "builtin"
    },
    {
      "id": 7,
      "name": "macOS",
      "description": "All macOS hosts",
      "label_type": "builtin"
    },
    {
      "id": 8,
      "name": "Ubuntu Linux",
      "description": "All Ubuntu hosts",
      "label_type": "builtin"
    },
    {
      "id": 9,
      "name": "CentOS Linux",
      "description": "All CentOS hosts",
      "label_type": "builtin"
    },
    {
      "id": 10,
      "name": "MS Windows",
      "description": "All Windows hosts",
      "label_type": "builtin"
    }
  ]
}
```

### List labels

Returns a list of all the labels in Fleet.

`GET /api/v1/fleet/labels`

#### Parameters

| Name            | Type    | In    | Description   |
| --------------- | ------- | ----- |------------------------------------- |
| order_key       | string  | query | What to order results by. Can be any column in the labels table.                                                  |
| order_direction | string  | query | **Requires `order_key`**. The direction of the order given the order key. Options include `asc` and `desc`. Default is `asc`. |

#### Example

`GET /api/v1/fleet/labels`

##### Default response

`Status: 200`

```json
{
  "labels": [
    {
      "created_at": "2021-02-02T23:55:25Z",
      "updated_at": "2021-02-02T23:55:25Z",
      "id": 6,
      "name": "All Hosts",
      "description": "All hosts which have enrolled in Fleet",
      "query": "SELECT 1;",
      "label_type": "builtin",
      "label_membership_type": "dynamic",
      "host_count": 7,
      "display_text": "All Hosts",
      "count": 7,
      "host_ids": null
    },
    {
      "created_at": "2021-02-02T23:55:25Z",
      "updated_at": "2021-02-02T23:55:25Z",
      "id": 7,
      "name": "macOS",
      "description": "All macOS hosts",
      "query": "SELECT 1 FROM os_version WHERE platform = 'darwin';",
      "platform": "darwin",
      "label_type": "builtin",
      "label_membership_type": "dynamic",
      "host_count": 1,
      "display_text": "macOS",
      "count": 1,
      "host_ids": null
    },
    {
      "created_at": "2021-02-02T23:55:25Z",
      "updated_at": "2021-02-02T23:55:25Z",
      "id": 8,
      "name": "Ubuntu Linux",
      "description": "All Ubuntu hosts",
      "query": "SELECT 1 FROM os_version WHERE platform = 'ubuntu';",
      "platform": "ubuntu",
      "label_type": "builtin",
      "label_membership_type": "dynamic",
      "host_count": 3,
      "display_text": "Ubuntu Linux",
      "count": 3,
      "host_ids": null
    },
    {
      "created_at": "2021-02-02T23:55:25Z",
      "updated_at": "2021-02-02T23:55:25Z",
      "id": 9,
      "name": "CentOS Linux",
      "description": "All CentOS hosts",
      "query": "SELECT 1 FROM os_version WHERE platform = 'centos' OR name LIKE '%centos%'",
      "label_type": "builtin",
      "label_membership_type": "dynamic",
      "host_count": 3,
      "display_text": "CentOS Linux",
      "count": 3,
      "host_ids": null
    },
    {
      "created_at": "2021-02-02T23:55:25Z",
      "updated_at": "2021-02-02T23:55:25Z",
      "id": 10,
      "name": "MS Windows",
      "description": "All Windows hosts",
      "query": "SELECT 1 FROM os_version WHERE platform = 'windows';",
      "platform": "windows",
      "label_type": "builtin",
      "label_membership_type": "dynamic",
      "display_text": "MS Windows",
      "count": 0,
      "host_ids": null
    }
  ]
}
```

### List hosts in a label

Returns a list of the hosts that belong to the specified label.

`GET /api/v1/fleet/labels/:id/hosts`

#### Parameters

| Name                     | Type    | In    | Description                                                                                                                                                                                                                |
| ---------------          | ------- | ----- | -----------------------------------------------------------------------------------------------------------------------------                                                                                              |
| id                       | integer | path  | **Required**. The label's id.                                                                                                                                                                                              |
| page                     | integer | query | Page number of the results to fetch.                                                                                                                                                                                       |
| per_page                 | integer | query | Results per page.                                                                                                                                                                                                          |
| order_key                | string  | query | What to order results by. Can be any column in the hosts table.                                                                                                                                                            |
| order_direction          | string  | query | **Requires `order_key`**. The direction of the order given the order key. Options include 'asc' and 'desc'. Default is 'asc'.                                                                                              |
| after                    | string  | query | The value to get results after. This needs `order_key` defined, as that's the column that would be used.                                                                                                                   |
| status                   | string  | query | Indicates the status of the hosts to return. Can either be 'new', 'online', 'offline', 'mia' or 'missing'.                                                                                                                 |
| query                    | string  | query | Search query keywords. Searchable fields include `hostname`, `hardware_serial`, `uuid`, and `ipv4`.                                                                                                                         |
| team_id                  | integer | query | _Available in Fleet Premium_. Filters the hosts to only include hosts in the specified team.                                                                                                                                |
| disable_failing_policies | boolean | query | If "true", hosts will return failing policies as 0 regardless of whether there are any that failed for the host. This is meant to be used when increased performance is needed in exchange for the extra information.      |
| mdm_id                   | integer | query | The ID of the _mobile device management_ (MDM) solution to filter hosts by (that is, filter hosts that use a specific MDM provider and URL).      |
| mdm_name                 | string  | query | The name of the _mobile device management_ (MDM) solution to filter hosts by (that is, filter hosts that use a specific MDM provider).      |
| mdm_enrollment_status    | string  | query | The _mobile device management_ (MDM) enrollment status to filter hosts by. Valid options are 'manual', 'automatic', 'enrolled', 'pending', or 'unenrolled'.                                                                                                                                                                                                             |
| macos_settings           | string  | query | Filters the hosts by the status of the _mobile device management_ (MDM) profiles applied to hosts. Valid options are 'verified', 'verifying', 'pending', or 'failed'. **Note: If this filter is used in Fleet Premium without a team ID filter, the results include only hosts that are not assigned to any team.**                                                                                                                                                                                                             |
| low_disk_space           | integer | query | _Available in Fleet Premium_. Filters the hosts to only include hosts with less GB of disk space available than this value. Must be a number between 1-100.                                                                 |
| macos_settings_disk_encryption | string | query | Filters the hosts by disk encryption status. Valid options are 'verified', 'verifying', 'action_required', 'enforcing', 'failed', or 'removing_enforcement'. |
| bootstrap_package       | string | query | _Available in Fleet Premium_. Filters the hosts by the status of the MDM bootstrap package on the host. Valid options are 'installed', 'pending', or 'failed'. **Note: If this filter is used in Fleet Premium without a team ID filter, the results include only hosts that are not assigned to any team.** |
| os_settings          | string  | query | Filters the hosts by the status of the operating system settings applied to the hosts. Valid options are 'verified', 'verifying', 'pending', or 'failed'. **Note: If this filter is used in Fleet Premium without a team ID filter, the results include only hosts that are not assigned to any team.** |
| os_settings_disk_encryption | string | query | Filters the hosts by disk encryption status. Valid options are 'verified', 'verifying', 'action_required', 'enforcing', 'failed', or 'removing_enforcement'.  **Note: If this filter is used in Fleet Premium without a team ID filter, the results include only hosts that are not assigned to any team.** |

If `mdm_id`, `mdm_name`, `mdm_enrollment_status`, `os_settings`, or `os_settings_disk_encryption` is specified, then Windows Servers are excluded from the results.

#### Example

`GET /api/v1/fleet/labels/6/hosts&query=floobar`

##### Default response

`Status: 200`

```json
{
  "hosts": [
    {
      "created_at": "2021-02-03T16:11:43Z",
      "updated_at": "2021-02-03T21:58:19Z",
      "id": 2,
      "detail_updated_at": "2021-02-03T21:58:10Z",
      "label_updated_at": "2021-02-03T21:58:10Z",
      "policy_updated_at": "2023-06-26T18:33:15Z",
      "last_enrolled_at": "2021-02-03T16:11:43Z",
      "software_updated_at": "2020-11-05T05:09:44Z",
      "seen_time": "2021-02-03T21:58:20Z",
      "refetch_requested": false,
      "hostname": "floobar42",
      "uuid": "a2064cef-0000-0000-afb9-283e3c1d487e",
      "platform": "ubuntu",
      "osquery_version": "4.5.1",
      "os_version": "Ubuntu 20.4.0",
      "build": "",
      "platform_like": "debian",
      "code_name": "",
      "uptime": 32688000000000,
      "memory": 2086899712,
      "cpu_type": "x86_64",
      "cpu_subtype": "142",
      "cpu_brand": "Intel(R) Core(TM) i5-8279U CPU @ 2.40GHz",
      "cpu_physical_cores": 4,
      "cpu_logical_cores": 4,
      "hardware_vendor": "",
      "hardware_model": "",
      "hardware_version": "",
      "hardware_serial": "",
      "computer_name": "e2e7f8d8983d",
      "display_name": "e2e7f8d8983d",
      "primary_ip": "172.20.0.2",
      "primary_mac": "02:42:ac:14:00:02",
      "distributed_interval": 10,
      "config_tls_refresh": 10,
      "logger_tls_period": 10,
      "team_id": null,
      "pack_stats": null,
      "team_name": null,
      "status": "offline",
      "display_text": "e2e7f8d8983d",
      "mdm": {
        "encryption_key_available": false,
        "enrollment_status": null,
        "name": "",
        "server_url": null
      }
    }
  ]
}
```

### Delete label

Deletes the label specified by name.

`DELETE /api/v1/fleet/labels/:name`

#### Parameters

| Name | Type   | In   | Description                     |
| ---- | ------ | ---- | ------------------------------- |
| name | string | path | **Required**. The label's name. |

#### Example

`DELETE /api/v1/fleet/labels/ubuntu_label`

##### Default response

`Status: 200`


### Delete label by ID

Deletes the label specified by ID.

`DELETE /api/v1/fleet/labels/id/:id`

#### Parameters

| Name | Type    | In   | Description                   |
| ---- | ------- | ---- | ----------------------------- |
| id   | integer | path | **Required**. The label's id. |

#### Example

`DELETE /api/v1/fleet/labels/id/13`

##### Default response

`Status: 200`


---

## OS settings

- [Add custom OS setting (configuration profile)](#add-custom-os-setting-configuration-profile)
- [List custom OS settings (configuration profiles)](#list-custom-os-settings-configuration-profiles)
- [Get or download custom OS setting (configuration profile)](#get-or-download-custom-os-setting-configuration-profile)
- [Delete custom OS setting (configuration profile)](#delete-custom-os-setting-configuration-profile)
- [Update disk encryption enforcement](#update-disk-encryption-enforcement)
- [Get disk encryption statistics](#get-disk-encryption-statistics)
- [Get OS settings status](#get-os-settings-status)


### Add custom OS setting (configuration profile)

> [Add custom macOS setting](https://github.com/fleetdm/fleet/blob/fleet-v4.40.0/docs/REST%20API/rest-api.md#add-custom-macos-setting-configuration-profile) (`POST /api/v1/fleet/mdm/apple/profiles`) API endpoint is deprecated as of Fleet 4.41. It is maintained for backwards compatibility. Please use the below API endpoint instead.

Add a configuration profile to enforce custom settings on macOS and Windows hosts.

`POST /api/v1/fleet/configuration_profiles`

#### Parameters

| Name                      | Type     | In   | Description                                                                                                   |
| ------------------------- | -------- | ---- | ------------------------------------------------------------------------------------------------------------- |
| profile                   | file     | form | **Required.** The .mobileconfig and JSON for macOS or XML for Windows file containing the profile. |
| team_id                   | string   | form | _Available in Fleet Premium_. The team ID for the profile. If specified, the profile is applied to only hosts that are assigned to the specified team. If not specified, the profile is applied to only to hosts that are not assigned to any team. |
| labels_include_all        | array     | form | _Available in Fleet Premium_. Target hosts that have all labels in the array. |
| labels_include_any      | array     | form | _Available in Fleet Premium_. Target hosts that have any label in the array. |
| labels_exclude_any | array | form | _Available in Fleet Premium_. Target hosts that that don’t have any label in the array. |

Only one of `labels_include_all`, `labels_include_any`, or `labels_exclude_any` can be specified. If none are specified, all hosts are targeted.

#### Example

Add a new configuration profile to be applied to macOS hosts
assigned to a team. Note that in this example the form data specifies`team_id` in addition to
`profile`.

`POST /api/v1/fleet/configuration_profiles`

##### Request headers

```http
Content-Length: 850
Content-Type: multipart/form-data; boundary=------------------------f02md47480und42y
```

##### Request body

```http
--------------------------f02md47480und42y
Content-Disposition: form-data; name="team_id"

1
--------------------------f02md47480und42y
Content-Disposition: form-data; name="labels_include_all"

Label name 1
--------------------------f02md47480und42y
Content-Disposition: form-data; name="labels_include_all"

Label name 2
--------------------------f02md47480und42y
Content-Disposition: form-data; name="profile"; filename="Foo.mobileconfig"
Content-Type: application/octet-stream

<?xml version="1.0" encoding="UTF-8"?>
<!DOCTYPE plist PUBLIC "-//Apple//DTD PLIST 1.0//EN" "http://www.apple.com/DTDs/PropertyList-1.0.dtd">
<plist version="1.0">
<dict>
  <key>PayloadContent</key>
  <array/>
  <key>PayloadDisplayName</key>
  <string>Example profile</string>
  <key>PayloadIdentifier</key>
  <string>com.example.profile</string>
  <key>PayloadType</key>
  <string>Configuration</string>
  <key>PayloadUUID</key>
  <string>0BBF3E23-7F56-48FC-A2B6-5ACC598A4A69</string>
  <key>PayloadVersion</key>
  <integer>1</integer>
</dict>
</plist>
--------------------------f02md47480und42y--

```

##### Default response

`Status: 200`

```json
{
  "profile_uuid": "954ec5ea-a334-4825-87b3-937e7e381f24"
}
```

###### Additional notes
If the response is `Status: 409 Conflict`, the body may include additional error details in the case
of duplicate payload display name or duplicate payload identifier (macOS profiles).


### List custom OS settings (configuration profiles)

> [List custom macOS settings](https://github.com/fleetdm/fleet/blob/fleet-v4.40.0/docs/REST%20API/rest-api.md#list-custom-macos-settings-configuration-profiles) (`GET /api/v1/fleet/mdm/apple/profiles`) API endpoint is deprecated as of Fleet 4.41. It is maintained for backwards compatibility. Please use the below API endpoint instead.

Get a list of the configuration profiles in Fleet.

For Fleet Premium, the list can
optionally be filtered by team ID. If no team ID is specified, team profiles are excluded from the
results (i.e., only profiles that are associated with "No team" are listed).

`GET /api/v1/fleet/configuration_profiles`

#### Parameters

| Name                      | Type   | In    | Description                                                               |
| ------------------------- | ------ | ----- | ------------------------------------------------------------------------- |
| team_id                   | string | query | _Available in Fleet Premium_. The team id to filter profiles.              |
| page                      | integer | query | Page number of the results to fetch.                                     |
| per_page                  | integer | query | Results per page.                                                        |

#### Example

List all configuration profiles for macOS and Windows hosts enrolled to Fleet's MDM that are not assigned to any team.

`GET /api/v1/fleet/configuration_profiles`

##### Default response

`Status: 200`

```json
{
  "profiles": [
    {
      "profile_uuid": "39f6cbbc-fe7b-4adc-b7a9-542d1af89c63",
      "team_id": 0,
      "name": "Example macOS profile",
      "platform": "darwin",
      "identifier": "com.example.profile",
      "created_at": "2023-03-31T00:00:00Z",
      "updated_at": "2023-03-31T00:00:00Z",
      "checksum": "dGVzdAo=",
      "labels_exclude_any": [
       {
        "name": "Label name 1",
        "id": 1
       }
      ]
    },
    {
      "profile_uuid": "f5ad01cc-f416-4b5f-88f3-a26da3b56a19",
      "team_id": 0,
      "name": "Example Windows profile",
      "platform": "windows",
      "created_at": "2023-04-31T00:00:00Z",
      "updated_at": "2023-04-31T00:00:00Z",
      "checksum": "aCLemVr)",
      "labels_include_all": [
        {
          "name": "Label name 2",
          "broken": true,
        },
        {
          "name": "Label name 3",
          "id": 3
        }
      ]
    }
  ],
  "meta": {
    "has_next_results": false,
    "has_previous_results": false
  }
}
```

If one or more assigned labels are deleted the profile is considered broken (`broken: true`). It won’t be applied to new hosts.

### Get or download custom OS setting (configuration profile)

> [Download custom macOS setting](https://github.com/fleetdm/fleet/blob/fleet-v4.40.0/docs/REST%20API/rest-api.md#download-custom-macos-setting-configuration-profile) (`GET /api/v1/fleet/mdm/apple/profiles/:profile_id`) API endpoint is deprecated as of Fleet 4.41. It is maintained for backwards compatibility. Please use the API endpoint below instead.

`GET /api/v1/fleet/configuration_profiles/:profile_uuid`

#### Parameters

| Name                      | Type    | In    | Description                                             |
| ------------------------- | ------- | ----- | ------------------------------------------------------- |
| profile_uuid              | string | url   | **Required** The UUID of the profile to download.  |
| alt                       | string  | query | If specified and set to "media", downloads the profile. |

#### Example (get a profile metadata)

`GET /api/v1/fleet/configuration_profiles/f663713f-04ee-40f0-a95a-7af428c351a9`

##### Default response

`Status: 200`

```json
{
  "profile_uuid": "f663713f-04ee-40f0-a95a-7af428c351a9",
  "team_id": 0,
  "name": "Example profile",
  "platform": "darwin",
  "identifier": "com.example.profile",
  "created_at": "2023-03-31T00:00:00Z",
  "updated_at": "2023-03-31T00:00:00Z",
  "checksum": "dGVzdAo=",
  "labels_include_all": [
    {
      "name": "Label name 1",
      "id": 1,
      "broken": true
    },
    {
      "name": "Label name 2",
      "id": 2
    }
  ]
}
```

#### Example (download a profile)

`GET /api/v1/fleet/configuration_profiles/f663713f-04ee-40f0-a95a-7af428c351a9?alt=media`

##### Default response

`Status: 200`

**Note** To confirm success, it is important for clients to match content length with the response
header (this is done automatically by most clients, including the browser) rather than relying
solely on the response status code returned by this endpoint.

##### Example response headers

```http
  Content-Length: 542
  Content-Type: application/octet-stream
  Content-Disposition: attachment;filename="2023-03-31 Example profile.mobileconfig"
```

###### Example response body

```xml
<?xml version="1.0" encoding="UTF-8"?>
<!DOCTYPE plist PUBLIC "-//Apple//DTD PLIST 1.0//EN" "http://www.apple.com/DTDs/PropertyList-1.0.dtd">
<plist version="1.0">
<dict>
  <key>PayloadContent</key>
  <array/>
  <key>PayloadDisplayName</key>
  <string>Example profile</string>
  <key>PayloadIdentifier</key>
  <string>com.example.profile</string>
  <key>PayloadType</key>
  <string>Configuration</string>
  <key>PayloadUUID</key>
  <string>0BBF3E23-7F56-48FC-A2B6-5ACC598A4A69</string>
  <key>PayloadVersion</key>
  <integer>1</integer>
</dict>
</plist>
```

### Delete custom OS setting (configuration profile)

> [Delete custom macOS setting](https://github.com/fleetdm/fleet/blob/fleet-v4.40.0/docs/REST%20API/rest-api.md#delete-custom-macos-setting-configuration-profile) (`DELETE /api/v1/fleet/mdm/apple/profiles/:profile_id`) API endpoint is deprecated as of Fleet 4.41. It is maintained for backwards compatibility. Please use the below API endpoint instead.

`DELETE /api/v1/fleet/configuration_profiles/:profile_uuid`

#### Parameters

| Name                      | Type    | In    | Description                                                               |
| ------------------------- | ------- | ----- | ------------------------------------------------------------------------- |
| profile_uuid              | string  | url   | **Required** The UUID of the profile to delete. |

#### Example

`DELETE /api/v1/fleet/configuration_profiles/f663713f-04ee-40f0-a95a-7af428c351a9`

##### Default response

`Status: 200`


### Update disk encryption enforcement

> `PATCH /api/v1/fleet/mdm/apple/settings` API endpoint is deprecated as of Fleet 4.45. It is maintained for backward compatibility. Please use the new API endpoint below. See old API endpoint docs [here](https://github.com/fleetdm/fleet/blob/main/docs/REST%20API/rest-api.md?plain=1#L4296C29-L4296C29).

_Available in Fleet Premium_

`POST /api/v1/fleet/disk_encryption`

#### Parameters

| Name                   | Type    | In    | Description                                                                                 |
| -------------          | ------  | ----  | --------------------------------------------------------------------------------------      |
| team_id                | integer | body  | The team ID to apply the settings to. Settings applied to hosts in no team if absent.       |
| enable_disk_encryption | boolean | body  | Whether disk encryption should be enforced on devices that belong to the team (or no team). |

#### Example

`POST /api/v1/fleet/disk_encryption`

##### Default response

`204`


### Get disk encryption statistics

_Available in Fleet Premium_

Get aggregate status counts of disk encryption enforced on macOS and Windows hosts.

The summary can optionally be filtered by team ID.

`GET /api/v1/fleet/disk_encryption`

#### Parameters

| Name                      | Type   | In    | Description                                                               |
| ------------------------- | ------ | ----- | ------------------------------------------------------------------------- |
| team_id                   | string | query | _Available in Fleet Premium_. The team ID to filter the summary.           |

#### Example

`GET /api/v1/fleet/disk_encryption`

##### Default response

`Status: 200`

```json
{
  "verified": {"macos": 123, "windows": 123, "linux": 13},
  "verifying": {"macos": 123, "windows": 0, "linux": 0},
  "action_required": {"macos": 123, "windows": 0, "linux": 37},
  "enforcing": {"macos": 123, "windows": 123, "linux": 0},
  "failed": {"macos": 123, "windows": 123, "linux": 0},
  "removing_enforcement": {"macos": 123, "windows": 0, "linux": 0}
}
```


### Get OS settings status

> [Get macOS settings statistics](https://github.com/fleetdm/fleet/blob/fleet-v4.40.0/docs/REST%20API/rest-api.md#get-macos-settings-statistics) (`GET /api/v1/fleet/mdm/apple/profiles/summary`) API endpoint is deprecated as of Fleet 4.41. It is maintained for backwards compatibility. Please use the below API endpoint instead.

Get aggregate status counts of all OS settings (configuration profiles and disk encryption) enforced on hosts.

For Fleet Premium users, the counts can
optionally be filtered by `team_id`. If no `team_id` is specified, team profiles are excluded from the results (i.e., only profiles that are associated with "No team" are listed).

`GET /api/v1/fleet/configuration_profiles/summary`

#### Parameters

| Name                      | Type   | In    | Description                                                               |
| ------------------------- | ------ | ----- | ------------------------------------------------------------------------- |
| team_id                   | string | query | _Available in Fleet Premium_. The team ID to filter profiles.              |

#### Example

Get aggregate status counts of profiles for to macOS and Windows hosts that are assigned to "No team".

`GET /api/v1/fleet/configuration_profiles/summary`

##### Default response

`Status: 200`

```json
{
  "verified": 123,
  "verifying": 123,
  "failed": 123,
  "pending": 123
}
```

---

## Setup experience

- [Set custom MDM setup enrollment profile](#set-custom-mdm-setup-enrollment-profile)
- [Get custom MDM setup enrollment profile](#get-custom-mdm-setup-enrollment-profile)
- [Delete custom MDM setup enrollment profile](#delete-custom-mdm-setup-enrollment-profile)
- [Get Over-the-Air (OTA) enrollment profile](#get-over-the-air-ota-enrollment-profile) 
- [Get manual enrollment profile](#get-manual-enrollment-profile)
- [Upload a bootstrap package](#upload-a-bootstrap-package)
- [Get metadata about a bootstrap package](#get-metadata-about-a-bootstrap-package)
- [Delete a bootstrap package](#delete-a-bootstrap-package)
- [Download a bootstrap package](#download-a-bootstrap-package)
- [Get a summary of bootstrap package status](#get-a-summary-of-bootstrap-package-status)
- [Configure setup experience](#configure-setup-experience)
- [Upload an EULA file](#upload-an-eula-file)
- [Get metadata about an EULA file](#get-metadata-about-an-eula-file)
- [Delete an EULA file](#delete-an-eula-file)
- [Download an EULA file](#download-an-eula-file)
- [List software (setup experience)](#list-software-setup-experience)
- [Update software (setup experience)](#update-software-setup-experience)
- [Add script (setup experience)](#add-script-setup-experience)
- [Get or download script (setup experience)](#get-or-download-script-setup-experience)
- [Delete script (setup experience)](#delete-script-setup-experience)



### Set custom MDM setup enrollment profile

_Available in Fleet Premium_

Sets the custom MDM setup enrollment profile for a team or no team.

`POST /api/v1/fleet/enrollment_profiles/automatic`

#### Parameters

| Name                      | Type    | In    | Description                                                                   |
| ------------------------- | ------  | ----- | -------------------------------------------------------------------------     |
| team_id                   | integer | json  | The team ID this custom enrollment profile applies to, or no team if omitted. |
| name                      | string  | json  | The filename of the uploaded custom enrollment profile.                       |
| enrollment_profile        | object  | json  | The custom enrollment profile's json, as documented in https://developer.apple.com/documentation/devicemanagement/profile. |

#### Example

`POST /api/v1/fleet/enrollment_profiles/automatic`

##### Default response

`Status: 200`

```json
{
  "team_id": 123,
  "name": "dep_profile.json",
  "uploaded_at": "2023-04-04:00:00Z",
  "enrollment_profile": {
    "is_mandatory": true,
    "is_mdm_removable": false
  }
}
```

> NOTE: The `ConfigurationWebURL` and `URL` values in the custom MDM setup enrollment profile are automatically populated. Attempting to populate them with custom values may generate server response errors.

### Get custom MDM setup enrollment profile

_Available in Fleet Premium_

Gets the custom MDM setup enrollment profile for a team or no team.

`GET /api/v1/fleet/enrollment_profiles/automatic`

#### Parameters

| Name                      | Type    | In    | Description                                                                           |
| ------------------------- | ------  | ----- | -------------------------------------------------------------------------             |
| team_id                   | integer | query | The team ID for which to return the custom enrollment profile, or no team if omitted. |

#### Example

`GET /api/v1/fleet/enrollment_profiles/automatic?team_id=123`

##### Default response

`Status: 200`

```json
{
  "team_id": 123,
  "name": "dep_profile.json",
  "uploaded_at": "2023-04-04:00:00Z",
  "enrollment_profile": {
    "is_mandatory": true,
    "is_mdm_removable": false
  }
}
```

### Delete custom MDM setup enrollment profile

_Available in Fleet Premium_

Deletes the custom MDM setup enrollment profile assigned to a team or no team.

`DELETE /api/v1/fleet/enrollment_profiles/automatic`

#### Parameters

| Name                      | Type    | In    | Description                                                                           |
| ------------------------- | ------  | ----- | -------------------------------------------------------------------------             |
| team_id                   | integer | query | The team ID for which to delete the custom enrollment profile, or no team if omitted. |

#### Example

`DELETE /api/v1/fleet/enrollment_profiles/automatic?team_id=123`

##### Default response

`Status: 204`


### Get Over-the-Air (OTA) enrollment profile

`GET /api/v1/fleet/enrollment_profiles/ota`

The returned value is a signed `.mobileconfig` OTA enrollment profile. Install this profile on macOS, iOS, or iPadOS hosts to enroll them to a specific team in Fleet and turn on MDM features.

To enroll macOS hosts, turn on MDM features, and add [human-device mapping](#get-human-device-mapping), install the [manual enrollment profile](#get-manual-enrollment-profile) instead.

Learn more about OTA profiles [here](https://developer.apple.com/library/archive/documentation/NetworkingInternet/Conceptual/iPhoneOTAConfiguration/OTASecurity/OTASecurity.html).

#### Parameters

| Name              | Type    | In    | Description                                                                      |
|-------------------|---------|-------|----------------------------------------------------------------------------------|
| enroll_secret     | string  | query | **Required**. The enroll secret of the team this host will be assigned to.       |

#### Example

`GET /api/v1/fleet/enrollment_profiles/ota?enroll_secret=foobar`

##### Default response

`Status: 200`

> **Note:** To confirm success, it is important for clients to match content length with the response header (this is done automatically by most clients, including the browser) rather than relying solely on the response status code returned by this endpoint.

##### Example response headers

```http
  Content-Length: 542
  Content-Type: application/x-apple-aspen-config; charset=utf-8
  Content-Disposition: attachment;filename="fleet-mdm-enrollment-profile.mobileconfig"
  X-Content-Type-Options: nosniff
```

###### Example response body

```xml
<?xml version="1.0" encoding="UTF-8"?>
<!DOCTYPE plist PUBLIC "-//Apple Inc//DTD PLIST 1.0//EN" "http://www.apple.com/DTDs/PropertyList-1.0.dtd">
<plist version="1.0">
  <dict>
    <key>PayloadContent</key>
    <dict>
      <key>URL</key>
      <string>https://foo.example.com/api/fleet/ota_enrollment?enroll_secret=foobar</string>
      <key>DeviceAttributes</key>
      <array>
        <string>UDID</string>
        <string>VERSION</string>
        <string>PRODUCT</string>
	      <string>SERIAL</string>
      </array>
    </dict>
    <key>PayloadOrganization</key>
    <string>Acme Inc.</string>
    <key>PayloadDisplayName</key>
    <string>Acme Inc. enrollment</string>
    <key>PayloadVersion</key>
    <integer>1</integer>
    <key>PayloadUUID</key>
    <string>fdb376e5-b5bb-4d8c-829e-e90865f990c9</string>
    <key>PayloadIdentifier</key>
    <string>com.fleetdm.fleet.mdm.apple.ota</string>
    <key>PayloadType</key>
    <string>Profile Service</string>
  </dict>
</plist>
```


### Get manual enrollment profile

Retrieves an unsigned manual enrollment profile for macOS hosts. Install this profile on macOS hosts to turn on MDM features manually.

To add [human-device mapping](#get-human-device-mapping), add the end user's email to the enrollment profle. Learn how [here](https://fleetdm.com/guides/config-less-fleetd-agent-deployment#basic-article).

`GET /api/v1/fleet/enrollment_profiles/manual`

##### Example

`GET /api/v1/fleet/enrollment_profiles/manual`

##### Default response

`Status: 200`

```xml
<?xml version="1.0" encoding="UTF-8"?>
<!DOCTYPE plist PUBLIC "-//Apple//DTD PLIST 1.0//EN" "http://www.apple.com/DTDs/PropertyList-1.0.dtd">
<plist version="1.0">
<!-- ... -->
</plist>
```

### Upload a bootstrap package

_Available in Fleet Premium_

Upload a bootstrap package that will be automatically installed during DEP setup.

`POST /api/v1/fleet/bootstrap`

#### Parameters

| Name    | Type   | In   | Description                                                                                                                                                                                                            |
| ------- | ------ | ---- | ---------------------------------------------------------------------------------------------------------------------------------------------------------------------------------------------------------------------- |
| package | file   | form | **Required**. The bootstrap package installer. It must be a signed `pkg` file.                                                                                                                                         |
| team_id | string | form | The team ID for the package. If specified, the package will be installed to hosts that are assigned to the specified team. If not specified, the package will be installed to hosts that are not assigned to any team. |

#### Example

Upload a bootstrap package that will be installed to macOS hosts enrolled to MDM that are
assigned to a team. Note that in this example the form data specifies `team_id` in addition to
`package`.

`POST /api/v1/fleet/bootstrap`

##### Request headers

```http
Content-Length: 850
Content-Type: multipart/form-data; boundary=------------------------f02md47480und42y
```

##### Request body

```http
--------------------------f02md47480und42y
Content-Disposition: form-data; name="team_id"
1
--------------------------f02md47480und42y
Content-Disposition: form-data; name="package"; filename="bootstrap-package.pkg"
Content-Type: application/octet-stream
<BINARY_DATA>
--------------------------f02md47480und42y--
```

##### Default response

`Status: 200`


### Get metadata about a bootstrap package

_Available in Fleet Premium_

Get information about a bootstrap package that was uploaded to Fleet.

`GET /api/v1/fleet/bootstrap/:team_id/metadata`

#### Parameters

| Name       | Type    | In    | Description                                                                                                                                                                                                        |
| -------    | ------  | ---   | ---------------------------------------------------------------------------------------------------------------------------------------------------------                                                          |
| team_id    | string  | url   | **Required** The team ID for the package. Zero (0) can be specified to get information about the bootstrap package for hosts that don't belong to a team.                                                          |
| for_update | boolean | query | If set to `true`, the authorization will be for a `write` action instead of a `read`. Useful for the write-only `gitops` role when requesting the bootstrap metadata to check if the package needs to be replaced. |

#### Example

`GET /api/v1/fleet/bootstrap/0/metadata`

##### Default response

`Status: 200`

```json
{
  "name": "bootstrap-package.pkg",
  "team_id": 0,
  "sha256": "6bebb4433322fd52837de9e4787de534b4089ac645b0692dfb74d000438da4a3",
  "token": "AA598E2A-7952-46E3-B89D-526D45F7E233",
  "created_at": "2023-04-20T13:02:05Z"
}
```

In the response above:

- `token` is the value you can use to [download a bootstrap package](#download-a-bootstrap-package)
- `sha256` is the SHA256 digest of the bytes of the bootstrap package file.


### Delete a bootstrap package

_Available in Fleet Premium_

Delete a team's bootstrap package.

`DELETE /api/v1/fleet/bootstrap/:team_id`

#### Parameters

| Name    | Type   | In  | Description                                                                                                                                               |
| ------- | ------ | --- | --------------------------------------------------------------------------------------------------------------------------------------------------------- |
| team_id | string | url | **Required** The team ID for the package. Zero (0) can be specified to get information about the bootstrap package for hosts that don't belong to a team. |


#### Example

`DELETE /api/v1/fleet/bootstrap/1`

##### Default response

`Status: 200`


### Download a bootstrap package

_Available in Fleet Premium_

Download a bootstrap package.

`GET /api/v1/fleet/bootstrap`

#### Parameters

| Name  | Type   | In    | Description                                      |
| ----- | ------ | ----- | ------------------------------------------------ |
| token | string | query | **Required** The token of the bootstrap package. |

#### Example

`GET /api/v1/fleet/bootstrap?token=AA598E2A-7952-46E3-B89D-526D45F7E233`

##### Default response

`Status: 200`

```http
Status: 200
Content-Type: application/octet-stream
Content-Disposition: attachment
Content-Length: <length>
Body: <blob>
```

### Get a summary of bootstrap package status

_Available in Fleet Premium_

Get aggregate status counts of bootstrap packages delivered to DEP enrolled hosts.

The summary can optionally be filtered by team ID.

`GET /api/v1/fleet/bootstrap/summary`

#### Parameters

| Name                      | Type   | In    | Description                                                               |
| ------------------------- | ------ | ----- | ------------------------------------------------------------------------- |
| team_id                   | string | query | The team ID to filter the summary.                                        |

#### Example

`GET /api/v1/fleet/bootstrap/summary`

##### Default response

`Status: 200`

```json
{
  "installed": 10,
  "failed": 1,
  "pending": 4
}
```

### Configure setup experience

_Available in Fleet Premium_

`PATCH /api/v1/fleet/setup_experience`

#### Parameters

| Name                           | Type    | In    | Description                                                                                 |
| -------------          | ------  | ----  | --------------------------------------------------------------------------------------      |
| team_id                        | integer | body  | The team ID to apply the settings to. Settings applied to hosts in no team if absent.       |
| enable_end_user_authentication | boolean | body  | When enabled, require end users to authenticate with your identity provider (IdP) when they set up their new macOS hosts. |
| enable_release_device_manually | boolean | body  | When enabled, you're responsible for sending the DeviceConfigured command.|

#### Example

`PATCH /api/v1/fleet/setup_experience`

##### Request body

```json
{
  "team_id": 1,
  "enable_end_user_authentication": true,
  "enable_release_device_manually": true
}
```

##### Default response

`Status: 204`


### Upload an EULA file

_Available in Fleet Premium_

Upload an EULA that will be shown during the DEP flow.

`POST /api/v1/fleet/setup_experience/eula`

#### Parameters

| Name | Type | In   | Description                                       |
| ---- | ---- | ---- | ------------------------------------------------- |
| eula | file | form | **Required**. A PDF document containing the EULA. |

#### Example

`POST /api/v1/fleet/setup_experience/eula`

##### Request headers

```http
Content-Length: 850
Content-Type: multipart/form-data; boundary=------------------------f02md47480und42y
```

##### Request body

```http
--------------------------f02md47480und42y
Content-Disposition: form-data; name="eula"; filename="eula.pdf"
Content-Type: application/octet-stream
<BINARY_DATA>
--------------------------f02md47480und42y--
```

##### Default response

`Status: 200`


### Get metadata about an EULA file

_Available in Fleet Premium_

Get information about the EULA file that was uploaded to Fleet. If no EULA was previously uploaded, this endpoint returns a `404` status code.

`GET /api/v1/fleet/setup_experience/eula/metadata`

#### Example

`GET /api/v1/fleet/setup_experience/eula/metadata`

##### Default response

`Status: 200`

```json
{
  "name": "eula.pdf",
  "token": "AA598E2A-7952-46E3-B89D-526D45F7E233",
  "created_at": "2023-04-20T13:02:05Z"
}
```

In the response above:

- `token` is the value you can use to [download an EULA](#download-an-eula-file)


### Delete an EULA file

_Available in Fleet Premium_

Delete an EULA file.

`DELETE /api/v1/fleet/setup_experience/eula/:token`

#### Parameters

| Name  | Type   | In    | Description                              |
| ----- | ------ | ----- | ---------------------------------------- |
| token | string | path  | **Required** The token of the EULA file. |

#### Example

`DELETE /api/v1/fleet/setup_experience/eula/AA598E2A-7952-46E3-B89D-526D45F7E233`

##### Default response

`Status: 200`


### Download an EULA file

_Available in Fleet Premium_

Download an EULA file

`GET /api/v1/fleet/setup_experience/eula/:token`

#### Parameters

| Name  | Type   | In    | Description                              |
| ----- | ------ | ----- | ---------------------------------------- |
| token | string | path  | **Required** The token of the EULA file. |

#### Example

`GET /api/v1/fleet/setup_experience/eula/AA598E2A-7952-46E3-B89D-526D45F7E233`

##### Default response

`Status: 200`

```http
Status: 200
Content-Type: application/pdf
Content-Disposition: attachment
Content-Length: <length>
Body: <blob>
```

### List software (setup experience)

_Available in Fleet Premium_

List software that can or will be automatically installed during macOS setup. If `install_during_setup` is `true` it will be installed during setup.

`GET /api/v1/fleet/setup_experience/software`

| Name  | Type   | In    | Description                              |
| ----- | ------ | ----- | ---------------------------------------- |
| team_id | integer | query | _Available in Fleet Premium_. The ID of the team to filter software by. If not specified, it will filter only software that's available to hosts with no team. |
| page | integer | query | Page number of the results to fetch. |
| per_page | integer | query | Results per page. |


#### Example

`GET /api/v1/fleet/setup_experience/software?team_id=3`

##### Default response

`Status: 200`

```json
{
  "software_titles": [
    {
      "id": 12,
      "name": "Firefox.app",
      "software_package": {
        "name": "FirefoxInsall.pkg",
        "version": "125.6",
        "self_service": true,
        "install_during_setup": true
      },
      "app_store_app": null,
      "versions_count": 3,
      "source": "apps",
      "browser": "",
      "hosts_count": 48,
      "versions": [
        {
          "id": 123,
          "version": "1.12",
          "vulnerabilities": ["CVE-2023-1234","CVE-2023-4321","CVE-2023-7654"]
        },
        {
          "id": 124,
          "version": "3.4",
          "vulnerabilities": ["CVE-2023-1234","CVE-2023-4321","CVE-2023-7654"]
        },
        {
          "id": 12
          "version": "1.13",
          "vulnerabilities": ["CVE-2023-1234","CVE-2023-4321","CVE-2023-7654"]
        }
      ]
    }
  ],
  {
    "count": 2,
    "counts_updated_at": "2024-10-04T10:00:00Z",
    "meta": {
      "has_next_results": false,
      "has_previous_results": false
    }
  },
}
```

### Update software (setup experience)

_Available in Fleet Premium_

Set software that will be automatically installed during macOS setup. Software that isn't included in the request will be unset.

`PUT /api/v1/fleet/setup_experience/software`

| Name  | Type   | In    | Description                              |
| ----- | ------ | ----- | ---------------------------------------- |
| team_id | integer | query | _Available in Fleet Premium_. The ID of the team to set the software for. If not specified, it will set the software for hosts with no team. |
| software_title_ids | array | body | The ID of software titles to install during macOS setup. |

#### Example

`PUT /api/v1/fleet/setup_experience/software?team_id=3`

##### Default response

`Status: 200`

```json
{
  "software_title_ids": [23,3411,5032]
}
```

### Add script (setup experience)

_Available in Fleet Premium_

Add a script that will automatically run during macOS setup.

`POST /api/v1/fleet/setup_experience/script`

| Name  | Type   | In    | Description                              |
| ----- | ------ | ----- | ---------------------------------------- |
| team_id | integer | form | _Available in Fleet Premium_. The ID of the team to add the script to. If not specified, a script will be added for hosts with no team. |
| script | file | form | The ID of software titles to install during macOS setup. |

#### Example

`POST /api/v1/fleet/setup_experience/script`

##### Default response

`Status: 200`

##### Request headers

```http
Content-Length: 306
Content-Type: multipart/form-data; boundary=------------------------f02md47480und42y
```

##### Request body

```http
--------------------------f02md47480und42y
Content-Disposition: form-data; name="team_id"

1
--------------------------f02md47480und42y
Content-Disposition: form-data; name="script"; filename="myscript.sh"
Content-Type: application/octet-stream

echo "hello"
--------------------------f02md47480und42y--

```

### Get or download script (setup experience)

_Available in Fleet Premium_

Get a script that will automatically run during macOS setup.

`GET /api/v1/fleet/setup_experience/script`

| Name  | Type   | In    | Description                              |
| ----- | ------ | ----- | ---------------------------------------- |
| team_id | integer | query | _Available in Fleet Premium_. The ID of the team to get the script for. If not specified, script will be returned for hosts with no team. |
| alt  | string | query | If specified and set to "media", downloads the script's contents. |


#### Example (get script)

`GET /api/v1/fleet/setup_experience/script?team_id=3`

##### Default response

`Status: 200`

```json
{
  "id": 1,
  "team_id": 3,
  "name": "setup-experience-script.sh",
  "created_at": "2023-07-30T13:41:07Z",
  "updated_at": "2023-07-30T13:41:07Z"
}
```

#### Example (download script)

`GET /api/v1/fleet/setup_experience/script?team_id=3?alt=media`

##### Example response headers

```http
Content-Length: 13
Content-Type: application/octet-stream
Content-Disposition: attachment;filename="2023-09-27 script_1.sh"
```

###### Example response body

`Status: 200`

```
echo "hello"
```

### Delete script (setup experience)

_Available in Fleet Premium_

Delete a script that will automatically run during macOS setup.

`DELETE /api/v1/fleet/setup_experience/script`

| Name  | Type   | In    | Description                              |
| ----- | ------ | ----- | ---------------------------------------- |
| team_id | integer | query | _Available in Fleet Premium_. The ID of the team to get the script for. If not specified, script will be returned for hosts with no team. |

#### Example

`DELETE /api/v1/fleet/setup_experience/script?team_id=3`

##### Default response

`Status: 200`

---

## Commands

- [Run MDM command](#run-mdm-command)
- [Get MDM command results](#get-mdm-command-results)
- [List MDM commands](#list-mdm-commands)


### Run MDM command

> `POST /api/v1/fleet/mdm/apple/enqueue` API endpoint is deprecated as of Fleet 4.40. It is maintained for backward compatibility. Please use the new API endpoint below. See old API endpoint docs [here](https://github.com/fleetdm/fleet/blob/fleet-v4.39.0/docs/REST%20API/rest-api.md#run-custom-mdm-command).

This endpoint tells Fleet to run a custom MDM command, on the targeted macOS or Windows hosts, the next time they come online.

`POST /api/v1/fleet/commands/run`

#### Parameters

| Name                      | Type   | In    | Description                                                               |
| ------------------------- | ------ | ----- | ------------------------------------------------------------------------- |
| command                   | string | json  | A Base64 encoded MDM command as described in [Apple's documentation](https://developer.apple.com/documentation/devicemanagement/commands_and_queries) or [Windows's documentation](https://learn.microsoft.com/en-us/openspecs/windows_protocols/ms-mdm/0353f3d6-dbe2-42b6-b8d5-50db9333bba4). Supported formats are standard and raw (unpadded). You can paste your Base64 code to the [online decoder](https://devpal.co/base64-decode/) to check if you're using the valid format. |
| host_uuids                | array  | json  | An array of host UUIDs enrolled in Fleet on which the command should run. |

Note that the `EraseDevice` and `DeviceLock` commands are _available in Fleet Premium_ only.

#### Example

`POST /api/v1/fleet/commands/run`

##### Default response

`Status: 200`

```json
{
  "command_uuid": "a2064cef-0000-1234-afb9-283e3c1d487e",
  "request_type": "ProfileList"
}
```


### Get MDM command results

> `GET /api/v1/fleet/mdm/apple/commandresults` API endpoint is deprecated as of Fleet 4.40. It is maintained for backward compatibility. Please use the new API endpoint below. See old API endpoint docs [here](https://github.com/fleetdm/fleet/blob/fleet-v4.39.0/docs/REST%20API/rest-api.md#get-custom-mdm-command-results).

This endpoint returns the results for a specific custom MDM command.

In the reponse, the possible `status` values for macOS, iOS, and iPadOS hosts are the following:

* Pending: the command has yet to run on the host. The host will run the command the next time it comes online.
* NotNow: the host responded with "NotNow" status via the MDM protocol: the host received the command, but couldn’t execute it. The host will try to run the command the next time it comes online.
* Acknowledged: the host responded with "Acknowledged" status via the MDM protocol: the host processed the command successfully.
* Error: the host responded with "Error" status via the MDM protocol: an error occurred. Run the `fleetctl get mdm-command-results --id=<insert-command-id` to view the error.
* CommandFormatError: the host responded with "CommandFormatError" status via the MDM protocol: a protocol error occurred, which can result from a malformed command. Run the `fleetctl get mdm-command-results --id=<insert-command-id` to view the error.

The possible `status` values for Windows hosts are documented in Microsoft's documentation [here](https://learn.microsoft.com/en-us/windows/client-management/oma-dm-protocol-support#syncml-response-status-codes).

`GET /api/v1/fleet/commands/results`

#### Parameters

| Name                      | Type   | In    | Description                                                               |
| ------------------------- | ------ | ----- | ------------------------------------------------------------------------- |
| command_uuid              | string | query | The unique identifier of the command.                                     |

#### Example

`GET /api/v1/fleet/commands/results?command_uuid=a2064cef-0000-1234-afb9-283e3c1d487e`

##### Default response

`Status: 200`

```json
{
  "results": [
    {
      "host_uuid": "145cafeb-87c7-4869-84d5-e4118a927746",
      "command_uuid": "a2064cef-0000-1234-afb9-283e3c1d487e",
      "status": "Acknowledged",
      "updated_at": "2023-04-04:00:00Z",
      "request_type": "ProfileList",
      "hostname": "mycomputer",
      "payload": "PD94bWwgdmVyc2lvbj0iMS4wIiBlbmNvZGluZz0iVVRGLTgiPz4NCjwhRE9DVFlQRSBwbGlzdCBQVUJMSUMgIi0vL0FwcGxlLy9EVEQgUExJU1QgMS4wLy9FTiIgImh0dHA6Ly93d3cuYXBwbGUuY29tL0RURHMvUHJvcGVydHlMaXN0LTEuMC5kdGQiPg0KPHBsaXN0IHZlcnNpb249IjEuMCI+DQo8ZGljdD4NCg0KCTxrZXk+UGF5bG9hZERlc2NyaXB0aW9uPC9rZXk+DQoJPHN0cmluZz5UaGlzIHByb2ZpbGUgY29uZmlndXJhdGlvbiBpcyBkZXNpZ25lZCB0byBhcHBseSB0aGUgQ0lTIEJlbmNobWFyayBmb3IgbWFjT1MgMTAuMTQgKHYyLjAuMCksIDEwLjE1ICh2Mi4wLjApLCAxMS4wICh2Mi4wLjApLCBhbmQgMTIuMCAodjEuMC4wKTwvc3RyaW5nPg0KCTxrZXk+UGF5bG9hZERpc3BsYXlOYW1lPC9rZXk+DQoJPHN0cmluZz5EaXNhYmxlIEJsdWV0b290aCBzaGFyaW5nPC9zdHJpbmc+DQoJPGtleT5QYXlsb2FkRW5hYmxlZDwva2V5Pg0KCTx0cnVlLz4NCgk8a2V5PlBheWxvYWRJZGVudGlmaWVyPC9rZXk+DQoJPHN0cmluZz5jaXMubWFjT1NCZW5jaG1hcmsuc2VjdGlvbjIuQmx1ZXRvb3RoU2hhcmluZzwvc3RyaW5nPg0KCTxrZXk+UGF5bG9hZFNjb3BlPC9rZXk+DQoJPHN0cmluZz5TeXN0ZW08L3N0cmluZz4NCgk8a2V5PlBheWxvYWRUeXBlPC9rZXk+DQoJPHN0cmluZz5Db25maWd1cmF0aW9uPC9zdHJpbmc+DQoJPGtleT5QYXlsb2FkVVVJRDwva2V5Pg0KCTxzdHJpbmc+NUNFQkQ3MTItMjhFQi00MzJCLTg0QzctQUEyOEE1QTM4M0Q4PC9zdHJpbmc+DQoJPGtleT5QYXlsb2FkVmVyc2lvbjwva2V5Pg0KCTxpbnRlZ2VyPjE8L2ludGVnZXI+DQogICAgPGtleT5QYXlsb2FkUmVtb3ZhbERpc2FsbG93ZWQ8L2tleT4NCiAgICA8dHJ1ZS8+DQoJPGtleT5QYXlsb2FkQ29udGVudDwva2V5Pg0KCTxhcnJheT4NCgkJPGRpY3Q+DQoJCQk8a2V5PlBheWxvYWRDb250ZW50PC9rZXk+DQoJCQk8ZGljdD4NCgkJCQk8a2V5PmNvbS5hcHBsZS5CbHVldG9vdGg8L2tleT4NCgkJCQk8ZGljdD4NCgkJCQkJPGtleT5Gb3JjZWQ8L2tleT4NCgkJCQkJPGFycmF5Pg0KCQkJCQkJPGRpY3Q+DQoJCQkJCQkJPGtleT5tY3hfcHJlZmVyZW5jZV9zZXR0aW5nczwva2V5Pg0KCQkJCQkJCTxkaWN0Pg0KCQkJCQkJCQk8a2V5PlByZWZLZXlTZXJ2aWNlc0VuYWJsZWQ8L2tleT4NCgkJCQkJCQkJPGZhbHNlLz4NCgkJCQkJCQk8L2RpY3Q+DQoJCQkJCQk8L2RpY3Q+DQoJCQkJCTwvYXJyYXk+DQoJCQkJPC9kaWN0Pg0KCQkJPC9kaWN0Pg0KCQkJPGtleT5QYXlsb2FkRGVzY3JpcHRpb248L2tleT4NCgkJCTxzdHJpbmc+RGlzYWJsZXMgQmx1ZXRvb3RoIFNoYXJpbmc8L3N0cmluZz4NCgkJCTxrZXk+UGF5bG9hZERpc3BsYXlOYW1lPC9rZXk+DQoJCQk8c3RyaW5nPkN1c3RvbTwvc3RyaW5nPg0KCQkJPGtleT5QYXlsb2FkRW5hYmxlZDwva2V5Pg0KCQkJPHRydWUvPg0KCQkJPGtleT5QYXlsb2FkSWRlbnRpZmllcjwva2V5Pg0KCQkJPHN0cmluZz4wMjQwREQxQy03MERDLTQ3NjYtOTAxOC0wNDMyMkJGRUVBRDE8L3N0cmluZz4NCgkJCTxrZXk+UGF5bG9hZFR5cGU8L2tleT4NCgkJCTxzdHJpbmc+Y29tLmFwcGxlLk1hbmFnZWRDbGllbnQucHJlZmVyZW5jZXM8L3N0cmluZz4NCgkJCTxrZXk+UGF5bG9hZFVVSUQ8L2tleT4NCgkJCTxzdHJpbmc+MDI0MEREMUMtNzBEQy00NzY2LTkwMTgtMDQzMjJCRkVFQUQxPC9zdHJpbmc+DQoJCQk8a2V5PlBheWxvYWRWZXJzaW9uPC9rZXk+DQoJCQk8aW50ZWdlcj4xPC9pbnRlZ2VyPg0KCQk8L2RpY3Q+DQoJPC9hcnJheT4NCjwvZGljdD4NCjwvcGxpc3Q+",
      "result": "PD94bWwgdmVyc2lvbj0iMS4wIiBlbmNvZGluZz0iVVRGLTgiPz4NCjwhRE9DVFlQRSBwbGlzdCBQVUJMSUMgIi0vL0FwcGxlLy9EVEQgUExJU1QgMS4wLy9FTiIgImh0dHA6Ly93d3cuYXBwbGUuY29tL0RURHMvUHJvcGVydHlMaXN0LTEuMC5kdGQiPg0KPHBsaXN0IHZlcnNpb249IjEuMCI+DQo8ZGljdD4NCiAgICA8a2V5PkNvbW1hbmRVVUlEPC9rZXk+DQogICAgPHN0cmluZz4wMDAxX0luc3RhbGxQcm9maWxlPC9zdHJpbmc+DQogICAgPGtleT5TdGF0dXM8L2tleT4NCiAgICA8c3RyaW5nPkFja25vd2xlZGdlZDwvc3RyaW5nPg0KICAgIDxrZXk+VURJRDwva2V5Pg0KICAgIDxzdHJpbmc+MDAwMDgwMjAtMDAwOTE1MDgzQzgwMDEyRTwvc3RyaW5nPg0KPC9kaWN0Pg0KPC9wbGlzdD4="
    }
  ]
}
```

> Note: If the server has not yet received a result for a command, it will return an empty object (`{}`).

### List MDM commands

> `GET /api/v1/fleet/mdm/apple/commands` API endpoint is deprecated as of Fleet 4.40. It is maintained for backward compatibility. Please use the new API endpoint below. See old API endpoint docs [here](https://github.com/fleetdm/fleet/blob/fleet-v4.39.0/docs/REST%20API/rest-api.md#list-custom-mdm-commands).

This endpoint returns the list of custom MDM commands that have been executed.

`GET /api/v1/fleet/commands`

#### Parameters

| Name                      | Type    | In    | Description                                                               |
| ------------------------- | ------  | ----- | ------------------------------------------------------------------------- |
| page                      | integer | query | Page number of the results to fetch.                                      |
| per_page                  | integer | query | Results per page.                                                         |
| order_key                 | string  | query | What to order results by. Can be any field listed in the `results` array example below. |
| order_direction           | string  | query | **Requires `order_key`**. The direction of the order given the order key. Options include `asc` and `desc`. Default is `asc`. |
| host_identifier           | string  | query | The host's `hostname`, `uuid`, or `hardware_serial`. |
| request_type              | string  | query | The request type to filter commands by. |

#### Example

`GET /api/v1/fleet/commands?per_page=5`

##### Default response

`Status: 200`

```json
{
  "results": [
    {
      "host_uuid": "145cafeb-87c7-4869-84d5-e4118a927746",
      "command_uuid": "a2064cef-0000-1234-afb9-283e3c1d487e",
      "status": "Acknowledged",
      "updated_at": "2023-04-04:00:00Z",
      "request_type": "ProfileList",
      "hostname": "mycomputer"
    },
    {
      "host_uuid": "322vghee-12c7-8976-83a1-e2118a927342",
      "command_uuid": "d76d69b7-d806-45a9-8e49-9d6dc533485c",
      "status": "200",
      "updated_at": "2023-05-04:00:00Z",
      "request_type": "./Device/Vendor/MSFT/Reboot/RebootNow",
      "hostname": "myhost"
    }
  ]
}
```

---

## Integrations

- [Get Apple Push Notification service (APNs)](#get-apple-push-notification-service-apns)
- [List Apple Business Manager (ABM) tokens](#list-apple-business-manager-abm-tokens)
- [List Volume Purchasing Program (VPP) tokens](#list-volume-purchasing-program-vpp-tokens)

### Get Apple Push Notification service (APNs)

`GET /api/v1/fleet/apns`

#### Parameters

None.

#### Example

`GET /api/v1/fleet/apns`

##### Default response

`Status: 200`

```json
{
  "common_name": "APSP:04u52i98aewuh-xxxx-xxxx-xxxx-xxxx",
  "serial_number": "1234567890987654321",
  "issuer": "Apple Application Integration 2 Certification Authority",
  "renew_date": "2023-09-30T00:00:00Z"
}
```

### List Apple Business Manager (ABM) tokens

_Available in Fleet Premium_

`GET /api/v1/fleet/abm_tokens`

#### Parameters

None.

#### Example

`GET /api/v1/fleet/abm_tokens`

##### Default response

`Status: 200`

```json
"abm_tokens": [
  {
    "id": 1,
    "apple_id": "apple@example.com",
    "org_name": "Fleet Device Management Inc.",
    "mdm_server_url": "https://example.com/mdm/apple/mdm",
    "renew_date": "2023-11-29T00:00:00Z",
    "terms_expired": false,
    "macos_team": {
      "name": "💻 Workstations",
      "id": 1
    },
    "ios_team": {
      "name": "📱🏢 Company-owned iPhones",
      "id": 2
    },
    "ipados_team": {
      "name": "🔳🏢 Company-owned iPads",
      "id": 3
    }
  }
]
```

### List Volume Purchasing Program (VPP) tokens

_Available in Fleet Premium_

`GET /api/v1/fleet/vpp_tokens`

#### Parameters

None.

#### Example

`GET /api/v1/fleet/vpp_tokens`

##### Default response

`Status: 200`

```json
"vpp_tokens": [
  {
    "id": 1,
    "org_name": "Fleet Device Management Inc.",
    "location": "https://example.com/mdm/apple/mdm",
    "renew_date": "2023-11-29T00:00:00Z",
    "teams": [
      {
        "name": "💻 Workstations",
        "id": 1
      },
      {
        "name": "💻🐣 Workstations (canary)",
        "id": 2
      },
      {
        "name": "📱🏢 Company-owned iPhones",
        "id": 3
      },
      {
        "name": "🔳🏢 Company-owned iPads",
        "id": 4
      }
    ],
  }
]
```

### Get Volume Purchasing Program (VPP)


> **Experimental feature**. This feature is undergoing rapid improvement, which may result in breaking changes to the API or configuration surface. It is not recommended for use in automated workflows.

_Available in Fleet Premium_

`GET /api/v1/fleet/vpp`

#### Example

`GET /api/v1/fleet/vpp`

##### Default response

`Status: 200`

```json
{
  "org_name": "Acme Inc.",
  "renew_date": "2023-11-29T00:00:00Z",
  "location": "Acme Inc. Main Address"
}
```

---

## Policies

- [List policies](#list-policies)
- [Count policies](#count-policies)
- [Get policy by ID](#get-policy-by-id)
- [Add policy](#add-policy)
- [Remove policies](#remove-policies)
- [Edit policy](#edit-policy)
- [Run automation for all failing hosts of a policy](#run-automation-for-all-failing-hosts-of-a-policy)

Policies are yes or no questions you can ask about your hosts.

Policies in Fleet are defined by osquery queries.

A passing host answers "yes" to a policy if the host returns results for a policy's query.

A failing host answers "no" to a policy if the host does not return results for a policy's query.

For example, a policy might ask “Is Gatekeeper enabled on macOS devices?“ This policy's osquery query might look like the following: `SELECT 1 FROM gatekeeper WHERE assessments_enabled = 1;`

### List policies

`GET /api/v1/fleet/global/policies`

#### Parameters

| Name                    | Type    | In    | Description                                                                                                                                                                                                                                                                                                                                 |
| ----------------------- | ------- | ----- | ------------------------------------------------------------------------------------------------------------------------------------------------------------------------------------------------------------------------------------------------------------------------------------------------------------------------------------------- |
| page                    | integer | query | Page number of the results to fetch.                                                                                                                                                                                                                                                                                                        |
| per_page                | integer | query | Results per page.

#### Example

`GET /api/v1/fleet/global/policies`

##### Default response

`Status: 200`

```json
{
  "policies": [
    {
      "id": 1,
      "name": "Gatekeeper enabled",
      "query": "SELECT 1 FROM gatekeeper WHERE assessments_enabled = 1;",
      "description": "Checks if gatekeeper is enabled on macOS devices",
      "critical": false,
      "author_id": 42,
      "author_name": "John",
      "author_email": "john@example.com",
      "team_id": null,
      "resolution": "Resolution steps",
      "platform": "darwin",
      "created_at": "2021-12-15T15:23:57Z",
      "updated_at": "2021-12-15T15:23:57Z",
      "passing_host_count": 2000,
      "failing_host_count": 300,
      "host_count_updated_at": "2023-12-20T15:23:57Z"
    },
    {
      "id": 2,
      "name": "Windows machines with encrypted hard disks",
      "query": "SELECT 1 FROM bitlocker_info WHERE protection_status = 1;",
      "description": "Checks if the hard disk is encrypted on Windows devices",
      "critical": true,
      "author_id": 43,
      "author_name": "Alice",
      "author_email": "alice@example.com",
      "team_id": null,
      "resolution": "Resolution steps",
      "platform": "windows",
      "created_at": "2021-12-31T14:52:27Z",
      "updated_at": "2022-02-10T20:59:35Z",
      "passing_host_count": 2300,
      "failing_host_count": 0,
      "host_count_updated_at": "2023-12-20T15:23:57Z"
    }
  ]
}
```

---

### Count policies

`GET /api/v1/fleet/policies/count`


#### Parameters
| Name               | Type    | In   | Description                                                                                                   |
| ------------------ | ------- | ---- | ------------------------------------------------------------------------------------------------------------- |
| query                 | string | query | Search query keywords. Searchable fields include `name`.  |

#### Example

`GET /api/v1/fleet/policies/count`

##### Default response

`Status: 200`

```json
{
  "count": 43
}
```

---

### Get policy by ID

`GET /api/v1/fleet/global/policies/:id`

#### Parameters

| Name               | Type    | In   | Description                                                                                                   |
| ------------------ | ------- | ---- | ------------------------------------------------------------------------------------------------------------- |
| id                 | integer | path | **Required.** The policy's ID.                                                                                |

#### Example

`GET /api/v1/fleet/global/policies/1`

##### Default response

`Status: 200`

```json
{
  "policy": {
      "id": 1,
      "name": "Gatekeeper enabled",
      "query": "SELECT 1 FROM gatekeeper WHERE assessments_enabled = 1;",
      "description": "Checks if gatekeeper is enabled on macOS devices",
      "critical": false,
      "author_id": 42,
      "author_name": "John",
      "author_email": "john@example.com",
      "team_id": null,
      "resolution": "Resolution steps",
      "platform": "darwin",
      "created_at": "2021-12-15T15:23:57Z",
      "updated_at": "2021-12-15T15:23:57Z",
      "passing_host_count": 2000,
      "failing_host_count": 300,
      "host_count_updated_at": "2023-12-20T15:23:57Z"
    }
}
```

### Add policy

`POST /api/v1/fleet/global/policies`

#### Parameters

| Name        | Type    | In   | Description                          |
| ----------  | ------- | ---- | ------------------------------------ |
| name        | string  | body | The policy's name.                    |
| query       | string  | body | The policy's query in SQL.                    |
| description | string  | body | The policy's description.             |
| resolution  | string  | body | The resolution steps for the policy. |
| platform    | string  | body | Comma-separated target platforms, currently supported values are "windows", "linux", "darwin". The default, an empty string means target all platforms. |
| critical    | boolean | body | _Available in Fleet Premium_. Mark policy as critical/high impact. |

#### Example (preferred)

`POST /api/v1/fleet/global/policies`

#### Request body

```json
{
  "name": "Gatekeeper enabled",
  "query": "SELECT 1 FROM gatekeeper WHERE assessments_enabled = 1;",
  "description": "Checks if gatekeeper is enabled on macOS devices",
  "resolution": "Resolution steps",
  "platform": "darwin",
  "critical": true
}
```

##### Default response

`Status: 200`

```json
{
  "policy": {
    "id": 43,
    "name": "Gatekeeper enabled",
    "query": "SELECT 1 FROM gatekeeper WHERE assessments_enabled = 1;",
    "description": "Checks if gatekeeper is enabled on macOS devices",
    "critical": true,
    "author_id": 42,
    "author_name": "John",
    "author_email": "john@example.com",
    "team_id": null,
    "resolution": "Resolution steps",
    "platform": "darwin",
    "created_at": "2022-03-17T20:15:55Z",
    "updated_at": "2022-03-17T20:15:55Z",
    "passing_host_count": 0,
    "failing_host_count": 0,
    "host_count_updated_at": null
  }
}
```

### Remove policies

`POST /api/v1/fleet/global/policies/delete`

#### Parameters

| Name     | Type    | In   | Description                                       |
| -------- | ------- | ---- | ------------------------------------------------- |
| ids      | array   | body | **Required.** The IDs of the policies to delete.  |

#### Example

`POST /api/v1/fleet/global/policies/delete`

#### Request body

```json
{
  "ids": [ 1 ]
}
```

##### Default response

`Status: 200`

```json
{
  "deleted": 1
}
```

### Edit policy

`PATCH /api/v1/fleet/global/policies/:id`

#### Parameters

| Name        | Type    | In   | Description                          |
| ----------  | ------- | ---- | ------------------------------------ |
| id          | integer | path | The policy's ID.                     |
| name        | string  | body | The query's name.                    |
| query       | string  | body | The query in SQL.                    |
| description | string  | body | The query's description.             |
| resolution  | string  | body | The resolution steps for the policy. |
| platform    | string  | body | Comma-separated target platforms, currently supported values are "windows", "linux", "darwin". The default, an empty string means target all platforms. |
| critical    | boolean | body | _Available in Fleet Premium_. Mark policy as critical/high impact. |

#### Example

`PATCH /api/v1/fleet/global/policies/42`

##### Request body

```json
{
  "name": "Gatekeeper enabled",
  "query": "SELECT 1 FROM gatekeeper WHERE assessments_enabled = 1;",
  "description": "Checks if gatekeeper is enabled on macOS devices",
  "critical": true,
  "resolution": "Resolution steps",
  "platform": "darwin"
}
```

##### Default response

`Status: 200`

```json
{
  "policy": {
    "id": 42,
    "name": "Gatekeeper enabled",
    "query": "SELECT 1 FROM gatekeeper WHERE assessments_enabled = 1;",
    "description": "Checks if gatekeeper is enabled on macOS devices",
    "critical": true,
    "author_id": 43,
    "author_name": "John",
    "author_email": "john@example.com",
    "team_id": null,
    "resolution": "Resolution steps",
    "platform": "darwin",
    "created_at": "2022-03-17T20:15:55Z",
    "updated_at": "2022-03-17T20:15:55Z",
    "passing_host_count": 0,
    "failing_host_count": 0,
    "host_count_updated_at": null
  }
}
```

### Run automation for all failing hosts of a policy

Triggers [automations](https://fleetdm.com/docs/using-fleet/automations#policy-automations) for *all* hosts failing the specified policies, regardless of whether the policies were previously failing on those hosts.

`POST /api/v1/fleet/automations/reset`

#### Parameters

| Name        | Type     | In   | Description                                              |
| ----------  | -------- | ---- | -------------------------------------------------------- |
| policy_ids  | array    | body | Filters to only run policy automations for the specified policies. |
| team_ids    | array    | body | _Available in Fleet Premium_. Filters to only run policy automations for hosts in the specified teams. |


#### Example

`POST /api/v1/fleet/automations/reset`

##### Request body

```json
{
    "team_ids": [1],
    "policy_ids": [1, 2, 3]
}
```

##### Default response

`Status: 200`

```json
{}
```

---

## Team policies

- [List team policies](#list-team-policies)
- [Count team policies](#count-team-policies)
- [Get team policy by ID](#get-team-policy-by-id)
- [Add team policy](#add-team-policy)
- [Remove team policies](#remove-team-policies)
- [Edit team policy](#edit-team-policy)

_Available in Fleet Premium_

Team policies work the same as policies, but at the team level.

### List team policies

`GET /api/v1/fleet/teams/:id/policies`

#### Parameters

| Name               | Type    | In   | Description                                                                                                   |
| ------------------ | ------- | ---- | ------------------------------------------------------------------------------------------------------------- |
| id                 | integer | path  | **Required.** Defines what team ID to operate on                                                                            |
| merge_inherited  | boolean | query | If `true`, will return both team policies **and** inherited ("All teams") policies the `policies` list, and will not return a separate `inherited_policies` list. |
| query                 | string | query | Search query keywords. Searchable fields include `name`. |
| page                    | integer | query | Page number of the results to fetch.                                                                                                                                                                                                                                                                                                        |
| per_page                | integer | query | Results per page. |


#### Example (default usage)

`GET /api/v1/fleet/teams/1/policies`

##### Default response

`Status: 200`

```json
{
  "policies": [
    {
      "id": 1,
      "name": "Gatekeeper enabled",
      "query": "SELECT 1 FROM gatekeeper WHERE assessments_enabled = 1;",
      "description": "Checks if gatekeeper is enabled on macOS devices",
      "critical": true,
      "author_id": 42,
      "author_name": "John",
      "author_email": "john@example.com",
      "team_id": 1,
      "resolution": "Resolution steps",
      "platform": "darwin",
      "created_at": "2021-12-16T14:37:37Z",
      "updated_at": "2021-12-16T16:39:00Z",
      "passing_host_count": 2000,
      "failing_host_count": 300,
      "host_count_updated_at": "2023-12-20T15:23:57Z",
      "calendar_events_enabled": true
    },
    {
      "id": 2,
      "name": "Windows machines with encrypted hard disks",
      "query": "SELECT 1 FROM bitlocker_info WHERE protection_status = 1;",
      "description": "Checks if the hard disk is encrypted on Windows devices",
      "critical": false,
      "author_id": 43,
      "author_name": "Alice",
      "author_email": "alice@example.com",
      "team_id": 1,
      "resolution": "Resolution steps",
      "platform": "windows",
      "created_at": "2021-12-16T14:37:37Z",
      "updated_at": "2021-12-16T16:39:00Z",
      "passing_host_count": 2300,
      "failing_host_count": 0,
      "host_count_updated_at": "2023-12-20T15:23:57Z",
      "calendar_events_enabled": false,
      "run_script": {
        "name": "Encrypt Windows disk with BitLocker",
        "id": 234
      }
    },
    {
      "id": 3,
      "name": "macOS - install/update Adobe Acrobat",
      "query": "SELECT 1 FROM apps WHERE name = \"Adobe Acrobat.app\" AND bundle_short_version != \"24.002.21005\";",
      "description": "Checks if the hard disk is encrypted on Windows devices",
      "critical": false,
      "author_id": 43,
      "author_name": "Alice",
      "author_email": "alice@example.com",
      "team_id": 1,
      "resolution": "Resolution steps",
      "platform": "darwin",
      "created_at": "2021-12-16T14:37:37Z",
      "updated_at": "2021-12-16T16:39:00Z",
      "passing_host_count": 2300,
      "failing_host_count": 3,
      "host_count_updated_at": "2023-12-20T15:23:57Z",
      "calendar_events_enabled": false,
      "install_software": {
        "name": "Adobe Acrobat.app",
        "software_title_id": 1234
      }
    }
  ],
  "inherited_policies": [
    {
      "id": 136,
      "name": "Arbitrary Test Policy (all platforms) (all teams)",
      "query": "SELECT 1 FROM osquery_info WHERE 1=1;",
      "description": "If you're seeing this, mostly likely this is because someone is testing out failing policies in dogfood. You can ignore this.",
      "critical": true,
      "author_id": 77,
      "author_name": "Test Admin",
      "author_email": "test@admin.com",
      "team_id": null,
      "resolution": "To make it pass, change \"1=0\" to \"1=1\". To make it fail, change \"1=1\" to \"1=0\".",
      "platform": "darwin,windows,linux",
      "created_at": "2022-08-04T19:30:18Z",
      "updated_at": "2022-08-30T15:08:26Z",
      "passing_host_count": 10,
      "failing_host_count": 9,
      "host_count_updated_at": "2023-12-20T15:23:57Z"
    }
  ]
}
```

#### Example (returns single list)

`GET /api/v1/fleet/teams/1/policies?merge_inherited=true`

##### Default response

`Status: 200`

```json
{
  "policies": [
    {
      "id": 1,
      "name": "Gatekeeper enabled",
      "query": "SELECT 1 FROM gatekeeper WHERE assessments_enabled = 1;",
      "description": "Checks if gatekeeper is enabled on macOS devices",
      "critical": true,
      "author_id": 42,
      "author_name": "John",
      "author_email": "john@example.com",
      "team_id": 1,
      "resolution": "Resolution steps",
      "platform": "darwin",
      "created_at": "2021-12-16T14:37:37Z",
      "updated_at": "2021-12-16T16:39:00Z",
      "passing_host_count": 2000,
      "failing_host_count": 300,
      "host_count_updated_at": "2023-12-20T15:23:57Z"
    },
    {
      "id": 2,
      "name": "Windows machines with encrypted hard disks",
      "query": "SELECT 1 FROM bitlocker_info WHERE protection_status = 1;",
      "description": "Checks if the hard disk is encrypted on Windows devices",
      "critical": false,
      "author_id": 43,
      "author_name": "Alice",
      "author_email": "alice@example.com",
      "team_id": 1,
      "resolution": "Resolution steps",
      "platform": "windows",
      "created_at": "2021-12-16T14:37:37Z",
      "updated_at": "2021-12-16T16:39:00Z",
      "passing_host_count": 2300,
      "failing_host_count": 0,
      "host_count_updated_at": "2023-12-20T15:23:57Z"
    },
    {
      "id": 136,
      "name": "Arbitrary Test Policy (all platforms) (all teams)",
      "query": "SELECT 1 FROM osquery_info WHERE 1=1;",
      "description": "If you're seeing this, mostly likely this is because someone is testing out failing policies in dogfood. You can ignore this.",
      "critical": true,
      "author_id": 77,
      "author_name": "Test Admin",
      "author_email": "test@admin.com",
      "team_id": null,
      "resolution": "To make it pass, change \"1=0\" to \"1=1\". To make it fail, change \"1=1\" to \"1=0\".",
      "platform": "darwin,windows,linux",
      "created_at": "2022-08-04T19:30:18Z",
      "updated_at": "2022-08-30T15:08:26Z",
      "passing_host_count": 10,
      "failing_host_count": 9,
      "host_count_updated_at": "2023-12-20T15:23:57Z"
    }
  ]
}
```

### Count team policies

`GET /api/v1/fleet/team/:team_id/policies/count`

#### Parameters
| Name               | Type    | In   | Description                                                                                                   |
| ------------------ | ------- | ---- | ------------------------------------------------------------------------------------------------------------- |
| team_id                 | integer | path  | **Required.** Defines what team ID to operate on
| query                 | string | query | Search query keywords. Searchable fields include `name`. |
| merge_inherited     | boolean | query | If `true`, will include inherited ("All teams") policies in the count. |

#### Example

`GET /api/v1/fleet/team/1/policies/count`

##### Default response

`Status: 200`

```json
{
  "count": 43
}
```

---

### Get team policy by ID

`GET /api/v1/fleet/teams/:team_id/policies/:policy_id`

#### Parameters

| Name               | Type    | In   | Description                                                                                                   |
| ------------------ | ------- | ---- | ------------------------------------------------------------------------------------------------------------- |
| team_id            | integer | path  | **Required.** Defines what team ID to operate on                                                                            |
| policy_id                 | integer | path | **Required.** The policy's ID.                                                                                |

#### Example

`GET /api/v1/fleet/teams/1/policies/43`

##### Default response

`Status: 200`

```json
{
  "policy": {
    "id": 43,
    "name": "Gatekeeper enabled",
    "query": "SELECT 1 FROM gatekeeper WHERE assessments_enabled = 1;",
    "description": "Checks if gatekeeper is enabled on macOS devices",
    "critical": true,
    "author_id": 42,
    "author_name": "John",
    "author_email": "john@example.com",
    "team_id": 1,
    "resolution": "Resolution steps",
    "platform": "darwin",
    "created_at": "2021-12-16T14:37:37Z",
    "updated_at": "2021-12-16T16:39:00Z",
    "passing_host_count": 0,
    "failing_host_count": 0,
    "host_count_updated_at": null,
    "calendar_events_enabled": true,
    "install_software": {
      "name": "Adobe Acrobat.app",
      "software_title_id": 1234
    },
    "run_script": {
      "name": "Enable gatekeeper",
      "id": 1337
    }
  }
}
```

### Add team policy

> **Experimental feature**. Software related features (like install software policy automation) are undergoing rapid improvement, which may result in breaking changes to the API or configuration surface. It is not recommended for use in automated workflows.

The semantics for creating a team policy are the same as for global policies, see [Add policy](#add-policy).

`POST /api/v1/fleet/teams/:id/policies`

#### Parameters

| Name              | Type    | In   | Description                                                                                                                                            |
|-------------------| ------- | ---- |--------------------------------------------------------------------------------------------------------------------------------------------------------|
| id                | integer | path | Defines what team ID to operate on.                                                                                                                    |
| name              | string  | body | The policy's name.                                                                                                                                     |
| query             | string  | body | The policy's query in SQL.                                                                                                                             |
| description       | string  | body | The policy's description.                                                                                                                              |
| resolution        | string  | body | The resolution steps for the policy.                                                                                                                   |
| platform          | string  | body | Comma-separated target platforms, currently supported values are "windows", "linux", "darwin". The default, an empty string means target all platforms. |
| critical          | boolean | body | _Available in Fleet Premium_. Mark policy as critical/high impact.                                                                                     |
| software_title_id | integer | body | _Available in Fleet Premium_. ID of software title to install if the policy fails. If `software_title_id` is specified and the software has `labels_include_any` or `labels_exclude_any` defined, the policy will inherit this target in addition to specified `platform`.                                                                     |
| script_id         | integer | body | _Available in Fleet Premium_. ID of script to run if the policy fails.                                                                 |

Either `query` or `query_id` must be provided.

#### Example

`POST /api/v1/fleet/teams/1/policies`

##### Request body

```json
{
  "name": "Gatekeeper enabled",
  "query": "SELECT 1 FROM gatekeeper WHERE assessments_enabled = 1;",
  "description": "Checks if gatekeeper is enabled on macOS devices",
  "critical": true,
  "resolution": "Resolution steps",
  "platform": "darwin"
}
```

##### Default response

`Status: 200`

```json
{
  "policy": {
    "id": 43,
    "name": "Gatekeeper enabled",
    "query": "SELECT 1 FROM gatekeeper WHERE assessments_enabled = 1;",
    "description": "Checks if gatekeeper is enabled on macOS devices",
    "critical": true,
    "author_id": 42,
    "author_name": "John",
    "author_email": "john@example.com",
    "team_id": 1,
    "resolution": "Resolution steps",
    "platform": "darwin",
    "created_at": "2021-12-16T14:37:37Z",
    "updated_at": "2021-12-16T16:39:00Z",
    "passing_host_count": 0,
    "failing_host_count": 0,
    "host_count_updated_at": null,
    "calendar_events_enabled": false,
    "install_software": {
      "name": "Adobe Acrobat.app",
      "software_title_id": 1234
    },
    "run_script": {
      "name": "Enable gatekeeper",
      "id": 1337
    }
  }
}
```

### Remove team policies

`POST /api/v1/fleet/teams/:team_id/policies/delete`

#### Parameters

| Name     | Type    | In   | Description                                       |
| -------- | ------- | ---- | ------------------------------------------------- |
| team_id  | integer | path  | **Required.** Defines what team ID to operate on                |
| ids      | array   | body | **Required.** The IDs of the policies to delete.  |

#### Example

`POST /api/v1/fleet/teams/1/policies/delete`

##### Request body

```json
{
  "ids": [ 1 ]
}
```

##### Default response

`Status: 200`

```json
{
  "deleted": 1
}
```

### Edit team policy

> **Experimental feature**. Software related features (like install software policy automation) are undergoing rapid improvement, which may result in breaking changes to the API or configuration surface. It is not recommended for use in automated workflows.

`PATCH /api/v1/fleet/teams/:team_id/policies/:policy_id`

#### Parameters

| Name                    | Type    | In   | Description                                                                                                                                             |
|-------------------------| ------- | ---- |---------------------------------------------------------------------------------------------------------------------------------------------------------|
| team_id                 | integer | path | The team's ID.                                                                                                                                          |
| policy_id               | integer | path | The policy's ID.                                                                                                                                        |
| name                    | string  | body | The query's name.                                                                                                                                       |
| query                   | string  | body | The query in SQL.                                                                                                                                       |
| description             | string  | body | The query's description.                                                                                                                                |
| resolution              | string  | body | The resolution steps for the policy.                                                                                                                    |
| platform                | string  | body | Comma-separated target platforms, currently supported values are "windows", "linux", "darwin". The default, an empty string means target all platforms. |
| critical                | boolean | body | _Available in Fleet Premium_. Mark policy as critical/high impact.                                                                                      |
| calendar_events_enabled | boolean | body | _Available in Fleet Premium_. Whether to trigger calendar events when policy is failing.                                                                |
| software_title_id       | integer | body | _Available in Fleet Premium_. ID of software title to install if the policy fails. Set to `null` to remove the automation.                              |
| script_id               | integer | body | _Available in Fleet Premium_. ID of script to run if the policy fails. Set to `null` to remove the automation.                                          |

#### Example

`PATCH /api/v1/fleet/teams/2/policies/42`

##### Request body

```json
{
  "name": "Gatekeeper enabled",
  "query": "SELECT 1 FROM gatekeeper WHERE assessments_enabled = 1;",
  "description": "Checks if gatekeeper is enabled on macOS devices",
  "critical": true,
  "resolution": "Resolution steps",
  "platform": "darwin",
  "script_id": 1337
}
```

##### Default response

`Status: 200`

```json
{
  "policy": {
    "id": 42,
    "name": "Gatekeeper enabled",
    "query": "SELECT 1 FROM gatekeeper WHERE assessments_enabled = 1;",
    "description": "Checks if gatekeeper is enabled on macOS devices",
    "critical": true,
    "author_id": 43,
    "author_name": "John",
    "author_email": "john@example.com",
    "resolution": "Resolution steps",
    "platform": "darwin",
    "team_id": 2,
    "created_at": "2021-12-16T14:37:37Z",
    "updated_at": "2021-12-16T16:39:00Z",
    "passing_host_count": 0,
    "failing_host_count": 0,
    "host_count_updated_at": null,
    "calendar_events_enabled": true,
    "install_software": {
      "name": "Adobe Acrobat.app",
      "software_title_id": 1234
    },
    "run_script": {
      "name": "Enable gatekeeper",
      "id": 1337
    }
  }
}
```

---

## Queries

- [List queries](#list-queries)
- [Get query](#get-query)
- [Get query report](#get-query-report)
- [Get query report for one host](#get-query-report-for-one-host)
- [Create query](#create-query)
- [Modify query](#modify-query)
- [Delete query by name](#delete-query-by-name)
- [Delete query by ID](#delete-query-by-id)
- [Delete queries](#delete-queries)
- [Run live query](#run-live-query)



### List queries

Returns a list of global queries or team queries.

`GET /api/v1/fleet/queries`

#### Parameters

| Name            | Type    | In    | Description                                                                                                                   |
| --------------- | ------- | ----- | ----------------------------------------------------------------------------------------------------------------------------- |
| order_key       | string  | query | What to order results by. Can be any column in the queries table.                                                             |
| order_direction | string  | query | **Requires `order_key`**. The direction of the order given the order key. Options include `asc` and `desc`. Default is `asc`. |
| team_id         | integer | query | _Available in Fleet Premium_. The ID of the parent team for the queries to be listed. When omitted, returns global queries.                  |
| query           | string  | query | Search query keywords. Searchable fields include `name`.                                                                      |
| merge_inherited | boolean | query | _Available in Fleet Premium_. If `true`, will include global queries in addition to team queries when filtering by `team_id`. (If no `team_id` is provided, this parameter is ignored.) |
| compatible_platform | string | query | Return queries that only reference tables compatible with this platform (not a strict compatibility check). One of: `"macos"`, `"windows"`, `"linux"`, `"chrome"` (case-insensitive). |
| page                    | integer | query | Page number of the results to fetch. |
| per_page                | integer | query | Results per page. |

#### Example

`GET /api/v1/fleet/queries`

##### Default response

`Status: 200`

```json
{
  "queries": [
    {
      "created_at": "2021-01-04T21:19:57Z",
      "updated_at": "2021-01-04T21:19:57Z",
      "id": 1,
      "name": "query1",
      "description": "query",
      "query": "SELECT * FROM osquery_info",
      "team_id": null,
      "interval": 3600,
      "platform": "darwin,windows,linux",
      "min_osquery_version": "",
      "automations_enabled": true,
      "logging": "snapshot",
      "saved": true,
      "observer_can_run": true,
      "discard_data": false,
      "author_id": 1,
      "author_name": "noah",
      "author_email": "noah@example.com",
      "packs": [
        {
          "created_at": "2021-01-05T21:13:04Z",
          "updated_at": "2021-01-07T19:12:54Z",
          "id": 1,
          "name": "Pack",
          "description": "Pack",
          "platform": "",
          "disabled": true
        }
      ],
      "stats": {
        "system_time_p50": 1.32,
        "system_time_p95": 4.02,
        "user_time_p50": 3.55,
        "user_time_p95": 3.00,
        "total_executions": 3920
      }
    },
    {
      "created_at": "2021-01-19T17:08:24Z",
      "updated_at": "2021-01-19T17:08:24Z",
      "id": 3,
      "name": "osquery_schedule",
      "description": "Report performance stats for each file in the query schedule.",
      "query": "select name, interval, executions, output_size, wall_time, (user_time/executions) as avg_user_time, (system_time/executions) as avg_system_time, average_memory, last_executed from osquery_schedule;",
      "team_id": null,
      "interval": 3600,
      "platform": "",
      "version": "",
      "automations_enabled": true,
      "logging": "differential",
      "saved": true,
      "observer_can_run": true,
      "discard_data": true,
      "author_id": 1,
      "author_name": "noah",
      "author_email": "noah@example.com",
      "packs": [
        {
          "created_at": "2021-01-19T17:08:31Z",
          "updated_at": "2021-01-19T17:08:31Z",
          "id": 14,
          "name": "test_pack",
          "description": "",
          "platform": "",
          "disabled": false
        }
      ],
      "stats": {
        "system_time_p50": null,
        "system_time_p95": null,
        "user_time_p50": null,
        "user_time_p95": null,
        "total_executions": null
      }
    }
  ],
  "meta": {
    "has_next_results": true,
    "has_previous_results": false
  },
  "count": 200
}
```

### Get query

Returns the query specified by ID.

`GET /api/v1/fleet/queries/:id`

#### Parameters

| Name | Type    | In   | Description                                |
| ---- | ------- | ---- | ------------------------------------------ |
| id   | integer | path | **Required**. The id of the desired query. |

#### Example

`GET /api/v1/fleet/queries/31`

##### Default response

`Status: 200`

```json
{
  "query": {
    "created_at": "2021-01-19T17:08:24Z",
    "updated_at": "2021-01-19T17:08:24Z",
    "id": 31,
    "name": "centos_hosts",
    "description": "",
    "query": "select 1 from os_version where platform = \"centos\";",
    "team_id": null,
    "interval": 3600,
    "platform": "",
    "min_osquery_version": "",
    "automations_enabled": true,
    "logging": "snapshot",
    "saved": true,
    "observer_can_run": true,
    "discard_data": false,
    "author_id": 1,
    "author_name": "John",
    "author_email": "john@example.com",
    "packs": [
      {
        "created_at": "2021-01-19T17:08:31Z",
        "updated_at": "2021-01-19T17:08:31Z",
        "id": 14,
        "name": "test_pack",
        "description": "",
        "platform": "",
        "disabled": false
      }
    ],
    "stats": {
      "system_time_p50": 1.32,
      "system_time_p95": 4.02,
      "user_time_p50": 3.55,
      "user_time_p95": 3.00,
      "total_executions": 3920
    }
  }
}
```

### Get query report

Returns the query report specified by ID.

`GET /api/v1/fleet/queries/:id/report`

#### Parameters

| Name      | Type    | In    | Description                                                                               |
| --------- | ------- | ----- | ----------------------------------------------------------------------------------------- |
| id        | integer | path  | **Required**. The ID of the desired query.                                                |
| team_id   | integer | query | Filter the query report to only include hosts that are associated with the team specified |

#### Example

`GET /api/v1/fleet/queries/31/report`

##### Default response

`Status: 200`

```json
{
  "query_id": 31,
  "report_clipped": false,
  "results": [
    {
      "host_id": 1,
      "host_name": "foo",
      "last_fetched": "2021-01-19T17:08:31Z",
      "columns": {
        "model": "USB 2.0 Hub",
        "vendor": "VIA Labs, Inc."
      }
    },
    {
      "host_id": 1,
      "host_name": "foo",
      "last_fetched": "2021-01-19T17:08:31Z",
      "columns": {
        "model": "USB Keyboard",
        "vendor": "VIA Labs, Inc."
      }
    },
    {
      "host_id": 2,
      "host_name": "bar",
      "last_fetched": "2021-01-19T17:20:00Z",
      "columns": {
        "model": "USB Reciever",
        "vendor": "Logitech"
      }
    },
    {
      "host_id": 2,
      "host_name": "bar",
      "last_fetched": "2021-01-19T17:20:00Z",
      "columns": {
        "model": "USB Reciever",
        "vendor": "Logitech"
      }
    },
    {
      "host_id": 2,
      "host_name": "bar",
      "last_fetched": "2021-01-19T17:20:00Z",
      "columns": {
        "model": "Display Audio",
        "vendor": "Apple Inc."
      }
    }
  ]
}
```

If a query has no results stored, then `results` will be an empty array:

```json
{
  "query_id": 32,
  "results": []
}
```

> Note: osquery scheduled queries do not return errors, so only non-error results are included in the report. If you suspect a query may be running into errors, you can use the [live query](#run-live-query) endpoint to get diagnostics.

### Get query report for one host

Returns a query report for a single host.

`GET /api/v1/fleet/hosts/:id/queries/:query_id`

#### Parameters

| Name      | Type    | In    | Description                                |
| --------- | ------- | ----- | ------------------------------------------ |
| id        | integer | path  | **Required**. The ID of the desired host.          |
| query_id  | integer | path  | **Required**. The ID of the desired query.         |

#### Example

`GET /api/v1/fleet/hosts/123/queries/31`

##### Default response

`Status: 200`

```json
{
  "query_id": 31,
  "host_id": 1,
  "host_name": "foo",
  "last_fetched": "2021-01-19T17:08:31Z",
  "report_clipped": false,
  "results": [
    {
      "columns": {
        "model": "USB 2.0 Hub",
        "vendor": "VIA Labs, Inc."
      }
    },
    {
      "columns": {
        "model": "USB Keyboard",
        "vendor": "VIA Labs, Inc."
      }
    },
    {
      "columns": {
        "model": "USB Reciever",
        "vendor": "Logitech"
      }
    }
  ]
}
```

If a query has no results stored for the specified host, then `results` will be an empty array:

```json
{
  "query_id": 31,
  "host_id": 1,
  "host_name": "foo",
  "last_fetched": "2021-01-19T17:08:31Z",
  "report_clipped": false,
  "results": []
}
```

> Note: osquery scheduled queries do not return errors, so only non-error results are included in the report. If you suspect a query may be running into errors, you can use the [live query](#run-live-query) endpoint to get diagnostics.

### Create query

Creates a global query or team query.

`POST /api/v1/fleet/queries`

#### Parameters

| Name                            | Type    | In   | Description                                                                                                                                            |
| ------------------------------- | ------- | ---- | ------------------------------------------------------------------------------------------------------------------------------------------------------ |
| name                            | string  | body | **Required**. The name of the query.                                                                                                                   |
| query                           | string  | body | **Required**. The query in SQL syntax.                                                                                                                 |
| description                     | string  | body | The query's description.                                                                                                                               |
| observer_can_run                | boolean | body | Whether or not users with the `observer` role can run the query. In Fleet 4.0.0, 3 user roles were introduced (`admin`, `maintainer`, and `observer`). This field is only relevant for the `observer` role. The `observer_plus` role can run any query and is not limited by this flag (`observer_plus` role was added in Fleet 4.30.0). |
| team_id                         | integer | body | _Available in Fleet Premium_. The parent team to which the new query should be added. If omitted, the query will be global.                                           |
| interval                        | integer | body | The amount of time, in seconds, the query waits before running. Can be set to `0` to never run. Default: 0.       |
| platform                        | string  | body | The OS platforms where this query will run (other platforms ignored). Comma-separated string. If omitted, runs on all compatible platforms.                        |
| min_osquery_version             | string  | body | The minimum required osqueryd version installed on a host. If omitted, all osqueryd versions are acceptable.                                                                          |
| automations_enabled             | boolean | body | Whether to send data to the configured log destination according to the query's `interval`. |
| logging                         | string  | body | The type of log output for this query. Valid values: `"snapshot"`(default), `"differential"`, or `"differential_ignore_removals"`.                        |
| discard_data                    | boolean | body | Whether to skip saving the latest query results for each host. Default: `false`. |


#### Example

`POST /api/v1/fleet/queries`

##### Request body

```json
{
  "name": "new_query",
  "description": "This is a new query.",
  "query": "SELECT * FROM osquery_info",
  "interval": 3600, // Once per hour
  "platform": "darwin,windows,linux",
  "min_osquery_version": "",
  "automations_enabled": true,
  "logging": "snapshot",
  "discard_data": false
}
```

##### Default response

`Status: 200`

```json
{
  "query": {
    "created_at": "0001-01-01T00:00:00Z",
    "updated_at": "0001-01-01T00:00:00Z",
    "id": 288,
    "name": "new_query",
    "query": "SELECT * FROM osquery_info",
    "description": "This is a new query.",
    "team_id": null,
    "interval": 3600,
    "platform": "darwin,windows,linux",
    "min_osquery_version": "",
    "automations_enabled": true,
    "logging": "snapshot",
    "saved": true,
    "author_id": 1,
    "author_name": "",
    "author_email": "",
    "observer_can_run": true,
    "discard_data": false,
    "packs": []
  }
}
```

### Modify query

Modifies the query specified by ID.

`PATCH /api/v1/fleet/queries/:id`

#### Parameters

| Name                        | Type    | In   | Description                                                                                                                                            |
| --------------------------- | ------- | ---- | ------------------------------------------------------------------------------------------------------------------------------------------------------ |
| id                          | integer | path | **Required.** The ID of the query.                                                                                                                     |
| name                        | string  | body | The name of the query.                                                                                                                                 |
| query                       | string  | body | The query in SQL syntax.                                                                                                                               |
| description                 | string  | body | The query's description.                                                                                                                               |
| observer_can_run            | boolean | body | Whether or not users with the `observer` role can run the query. In Fleet 4.0.0, 3 user roles were introduced (`admin`, `maintainer`, and `observer`). This field is only relevant for the `observer` role. The `observer_plus` role can run any query and is not limited by this flag (`observer_plus` role was added in Fleet 4.30.0). |
| interval                   | integer | body | The amount of time, in seconds, the query waits before running. Can be set to `0` to never run. Default: 0.       |
| platform                    | string  | body | The OS platforms where this query will run (other platforms ignored). Comma-separated string. If set to "", runs on all compatible platforms.                    |
| min_osquery_version             | string  | body | The minimum required osqueryd version installed on a host. If omitted, all osqueryd versions are acceptable.                                                                          |
| automations_enabled             | boolean | body | Whether to send data to the configured log destination according to the query's `interval`. |
| logging             | string  | body | The type of log output for this query. Valid values: `"snapshot"`(default), `"differential"`, or `"differential_ignore_removals"`.                        |
| discard_data        | boolean  | body | Whether to skip saving the latest query results for each host. |

> Note that any of the following conditions will cause the existing query report to be deleted:
> - Updating the `query` (SQL) field
> - Changing `discard_data` from `false` to `true`
> - Changing `logging` from `"snapshot"` to `"differential"` or `"differential_ignore_removals"`

#### Example

`PATCH /api/v1/fleet/queries/2`

##### Request body

```json
{
  "name": "new_title_for_my_query",
  "interval": 3600, // Once per hour,
  "platform": "",
  "min_osquery_version": "",
  "automations_enabled": false,
  "discard_data": true
}
```

##### Default response

`Status: 200`

```json
{
  "query": {
    "created_at": "2021-01-22T17:23:27Z",
    "updated_at": "2021-01-22T17:23:27Z",
    "id": 288,
    "name": "new_title_for_my_query",
    "description": "This is a new query.",
    "query": "SELECT * FROM osquery_info",
    "team_id": null,
    "interval": 3600,
    "platform": "",
    "min_osquery_version": "",
    "automations_enabled": false,
    "logging": "snapshot",
    "saved": true,
    "author_id": 1,
    "author_name": "noah",
    "observer_can_run": true,
    "discard_data": true,
    "packs": []
  }
}
```

### Delete query by name

Deletes the query specified by name.

`DELETE /api/v1/fleet/queries/:name`

#### Parameters

| Name | Type       | In   | Description                          |
| ---- | ---------- | ---- | ------------------------------------ |
| name | string     | path | **Required.** The name of the query. |
| team_id | integer | body | _Available in Fleet Premium_. The ID of the parent team of the query to be deleted. If omitted, Fleet will search among queries in the global context. |

#### Example

`DELETE /api/v1/fleet/queries/foo`

##### Default response

`Status: 200`


### Delete query by ID

Deletes the query specified by ID.

`DELETE /api/v1/fleet/queries/id/:id`

#### Parameters

| Name | Type    | In   | Description                        |
| ---- | ------- | ---- | ---------------------------------- |
| id   | integer | path | **Required.** The ID of the query. |

#### Example

`DELETE /api/v1/fleet/queries/id/28`

##### Default response

`Status: 200`


### Delete queries

Deletes the queries specified by ID. Returns the count of queries successfully deleted.

`POST /api/v1/fleet/queries/delete`

#### Parameters

| Name | Type  | In   | Description                           |
| ---- | ----- | ---- | ------------------------------------- |
| ids  | array | body | **Required.** The IDs of the queries. |

#### Example

`POST /api/v1/fleet/queries/delete`

##### Request body

```json
{
  "ids": [
    2, 24, 25
  ]
}
```

##### Default response

`Status: 200`

```json
{
  "deleted": 3
}
```

### Run live query

> This updated API endpoint replaced `GET /api/v1/fleet/queries/run` in Fleet 4.43.0, for improved compatibility with many HTTP clients. The [deprecated endpoint](https://github.com/fleetdm/fleet/blob/fleet-v4.42.0/docs/REST%20API/rest-api.md#run-live-query) is maintained for backwards compatibility.

Runs a live query against the specified hosts and responds with the results.

The live query will stop if the request times out. Timeouts happen if targeted hosts haven't responded after the configured `FLEET_LIVE_QUERY_REST_PERIOD` (default 25 seconds) or if the `distributed_interval` agent option (default 10 seconds) is higher than the `FLEET_LIVE_QUERY_REST_PERIOD`.


`POST /api/v1/fleet/queries/:id/run`

#### Parameters

| Name      | Type  | In   | Description                                                                                                                                                        |
|-----------|-------|------|--------------------------------------------------------------------------------------------------------------------------------------------------------------------|
| query_id | integer | path | **Required**. The ID of the saved query to run. |
| host_ids  | array | body | **Required**. The IDs of the hosts to target. User must be authorized to target all of these hosts.                                                                |

#### Example

`POST /api/v1/fleet/queries/123/run`

##### Request body

```json
{
  "host_ids": [ 1, 4, 34, 27 ]
}
```

##### Default response

```json
{
  "query_id": 123,
  "targeted_host_count": 4,
  "responded_host_count": 2,
  "results": [
    {
      "host_id": 1,
      "rows": [
        {
          "build_distro": "10.12",
          "build_platform": "darwin",
          "config_hash": "7bb99fa2c8a998c9459ec71da3a84d66c592d6d3",
          "config_valid": "1",
          "extensions": "active",
          "instance_id": "9a2ec7bf-4946-46ea-93bf-455e0bcbd068",
          "pid": "23413",
          "platform_mask": "21",
          "start_time": "1635194306",
          "uuid": "4C182AC7-75F7-5AF4-A74B-1E165ED35742",
          "version": "4.9.0",
          "watcher": "23412"
        }
      ],
      "error": null
    },
    {
      "host_id": 2,
      "rows": [],
      "error": "no such table: os_version"
    }
  ]
}
```

---

## Schedule

> The schedule API endpoints are deprecated as of Fleet 4.35. They are maintained for backwards compatibility.
> Please use the [queries](#queries) endpoints, which as of 4.35 have attributes such as `interval` and `platform` that enable scheduling.

- [Get schedule (deprecated)](#get-schedule)
- [Add query to schedule (deprecated)](#add-query-to-schedule)
- [Edit query in schedule (deprecated)](#edit-query-in-schedule)
- [Remove query from schedule (deprecated)](#remove-query-from-schedule)
- [Team schedule](#team-schedule)

Scheduling queries in Fleet is the best practice for collecting data from hosts.

These API routes let you control your scheduled queries.

### Get schedule

> The schedule API endpoints are deprecated as of Fleet 4.35. They are maintained for backwards compatibility.
> Please use the [queries](#queries) endpoints, which as of 4.35 have attributes such as `interval` and `platform` that enable scheduling.

`GET /api/v1/fleet/global/schedule`

#### Parameters

None.

#### Example

`GET /api/v1/fleet/global/schedule`

##### Default response

`Status: 200`

```json
{
  "global_schedule": [
    {
      "created_at": "0001-01-01T00:00:00Z",
      "updated_at": "0001-01-01T00:00:00Z",
      "id": 4,
      "pack_id": 1,
      "name": "arp_cache",
      "query_id": 2,
      "query_name": "arp_cache",
      "query": "select * from arp_cache;",
      "interval": 120,
      "snapshot": true,
      "removed": null,
      "platform": "",
      "version": "",
      "shard": null,
      "denylist": null,
      "stats": {
        "system_time_p50": 1.32,
        "system_time_p95": 4.02,
        "user_time_p50": 3.55,
        "user_time_p95": 3.00,
        "total_executions": 3920
      }
    },
    {
      "created_at": "0001-01-01T00:00:00Z",
      "updated_at": "0001-01-01T00:00:00Z",
      "id": 5,
      "pack_id": 1,
      "name": "disk_encryption",
      "query_id": 7,
      "query_name": "disk_encryption",
      "query": "select * from disk_encryption;",
      "interval": 86400,
      "snapshot": true,
      "removed": null,
      "platform": "",
      "version": "",
      "shard": null,
      "denylist": null,
      "stats": {
        "system_time_p50": 1.32,
        "system_time_p95": 4.02,
        "user_time_p50": 3.55,
        "user_time_p95": 3.00,
        "total_executions": 3920
      }
    }
  ]
}
```

### Add query to schedule

> The schedule API endpoints are deprecated as of Fleet 4.35. They are maintained for backwards compatibility.
> Please use the [queries](#queries) endpoints, which as of 4.35 have attributes such as `interval` and `platform` that enable scheduling.

`POST /api/v1/fleet/global/schedule`

#### Parameters

| Name     | Type    | In   | Description                                                                                                                      |
| -------- | ------- | ---- | -------------------------------------------------------------------------------------------------------------------------------- |
| query_id | integer | body | **Required.** The query's ID.                                                                                                    |
| interval | integer | body | **Required.** The amount of time, in seconds, the query waits before running.                                                    |
| snapshot | boolean | body | **Required.** Whether the queries logs show everything in its current state.                                                     |
| removed  | boolean | body | Whether "removed" actions should be logged. Default is `null`.                                                                   |
| platform | string  | body | The computer platform where this query will run (other platforms ignored). Empty value runs on all platforms. Default is `null`. |
| shard    | integer | body | Restrict this query to a percentage (1-100) of target hosts. Default is `null`.                                                  |
| version  | string  | body | The minimum required osqueryd version installed on a host. Default is `null`.                                                    |

#### Example

`POST /api/v1/fleet/global/schedule`

##### Request body

```json
{
  "interval": 86400,
  "query_id": 2,
  "snapshot": true
}
```

##### Default response

`Status: 200`

```json
{
  "scheduled": {
    "created_at": "0001-01-01T00:00:00Z",
    "updated_at": "0001-01-01T00:00:00Z",
    "id": 1,
    "pack_id": 5,
    "name": "arp_cache",
    "query_id": 2,
    "query_name": "arp_cache",
    "query": "select * from arp_cache;",
    "interval": 86400,
    "snapshot": true,
    "removed": null,
    "platform": "",
    "version": "",
    "shard": null,
    "denylist": null
  }
}
```

> Note that the `pack_id` is included in the response object because Fleet's Schedule feature uses [osquery query packs](https://osquery.readthedocs.io/en/stable/deployment/configuration/#query-packs) under the hood.

### Edit query in schedule

> The schedule API endpoints are deprecated as of Fleet 4.35. They are maintained for backwards compatibility.
> Please use the [queries](#queries) endpoints, which as of 4.35 have attributes such as `interval` and `platform` that enable scheduling.

`PATCH /api/v1/fleet/global/schedule/:id`

#### Parameters

| Name     | Type    | In   | Description                                                                                                   |
| -------- | ------- | ---- | ------------------------------------------------------------------------------------------------------------- |
| id       | integer | path | **Required.** The scheduled query's ID.                                                                       |
| interval | integer | body | The amount of time, in seconds, the query waits before running.                                               |
| snapshot | boolean | body | Whether the queries logs show everything in its current state.                                                |
| removed  | boolean | body | Whether "removed" actions should be logged.                                                                   |
| platform | string  | body | The computer platform where this query will run (other platforms ignored). Empty value runs on all platforms. |
| shard    | integer | body | Restrict this query to a percentage (1-100) of target hosts.                                                  |
| version  | string  | body | The minimum required osqueryd version installed on a host.                                                    |

#### Example

`PATCH /api/v1/fleet/global/schedule/5`

##### Request body

```json
{
  "interval": 604800
}
```

##### Default response

`Status: 200`

```json
{
  "scheduled": {
    "created_at": "2021-07-16T14:40:15Z",
    "updated_at": "2021-07-16T14:40:15Z",
    "id": 5,
    "pack_id": 1,
    "name": "arp_cache",
    "query_id": 2,
    "query_name": "arp_cache",
    "query": "select * from arp_cache;",
    "interval": 604800,
    "snapshot": true,
    "removed": null,
    "platform": "",
    "shard": null,
    "denylist": null
  }
}
```

### Remove query from schedule

> The schedule API endpoints are deprecated as of Fleet 4.35. They are maintained for backwards compatibility.
> Please use the [queries](#queries) endpoints, which as of 4.35 have attributes such as `interval` and `platform` that enable scheduling.

`DELETE /api/v1/fleet/global/schedule/:id`

#### Parameters

None.

#### Example

`DELETE /api/v1/fleet/global/schedule/5`

##### Default response

`Status: 200`


---

### Team schedule

> The schedule API endpoints are deprecated as of Fleet 4.35. They are maintained for backwards compatibility.
> Please use the [queries](#queries) endpoints, which as of 4.35 have attributes such as `interval` and `platform` that enable scheduling.

- [Get team schedule (deprecated)](#get-team-schedule)
- [Add query to team schedule (deprecated)](#add-query-to-team-schedule)
- [Edit query in team schedule (deprecated)](#edit-query-in-team-schedule)
- [Remove query from team schedule (deprecated)](#remove-query-from-team-schedule)

This allows you to easily configure scheduled queries that will impact a whole team of devices.

#### Get team schedule

> The schedule API endpoints are deprecated as of Fleet 4.35. They are maintained for backwards compatibility.
> Please use the [queries](#queries) endpoints, which as of 4.35 have attributes such as `interval` and `platform` that enable scheduling.

`GET /api/v1/fleet/teams/:id/schedule`

#### Parameters

| Name            | Type    | In    | Description                                                                                                                   |
| --------------- | ------- | ----- | ----------------------------------------------------------------------------------------------------------------------------- |
| id              | integer | path  | **Required**. The team's ID.                                                                                                  |
| page            | integer | query | Page number of the results to fetch.                                                                                          |
| per_page        | integer | query | Results per page.                                                                                                             |
| order_key       | string  | query | What to order results by. Can be any column in the `activites` table.                                                         |
| order_direction | string  | query | **Requires `order_key`**. The direction of the order given the order key. Options include `asc` and `desc`. Default is `asc`. |

#### Example

`GET /api/v1/fleet/teams/2/schedule`

##### Default response

`Status: 200`

```json
{
  "scheduled": [
    {
      "created_at": "0001-01-01T00:00:00Z",
      "updated_at": "0001-01-01T00:00:00Z",
      "id": 4,
      "pack_id": 2,
      "name": "arp_cache",
      "query_id": 2,
      "query_name": "arp_cache",
      "query": "select * from arp_cache;",
      "interval": 120,
      "snapshot": true,
      "platform": "",
      "version": "",
      "removed": null,
      "shard": null,
      "denylist": null,
      "stats": {
        "system_time_p50": 1.32,
        "system_time_p95": 4.02,
        "user_time_p50": 3.55,
        "user_time_p95": 3.00,
        "total_executions": 3920
      }
    },
    {
      "created_at": "0001-01-01T00:00:00Z",
      "updated_at": "0001-01-01T00:00:00Z",
      "id": 5,
      "pack_id": 3,
      "name": "disk_encryption",
      "query_id": 7,
      "query_name": "disk_encryption",
      "query": "select * from disk_encryption;",
      "interval": 86400,
      "snapshot": true,
      "removed": null,
      "platform": "",
      "version": "",
      "shard": null,
      "denylist": null,
      "stats": {
        "system_time_p50": 1.32,
        "system_time_p95": 4.02,
        "user_time_p50": 3.55,
        "user_time_p95": 3.00,
        "total_executions": 3920
      }
    }
  ]
}
```

#### Add query to team schedule

> The schedule API endpoints are deprecated as of Fleet 4.35. They are maintained for backwards compatibility.
> Please use the [queries](#queries) endpoints, which as of 4.35 have attributes such as `interval` and `platform` that enable scheduling.

`POST /api/v1/fleet/teams/:id/schedule`

#### Parameters

| Name     | Type    | In   | Description                                                                                                                      |
| -------- | ------- | ---- | -------------------------------------------------------------------------------------------------------------------------------- |
| id       | integer | path | **Required.** The teams's ID.                                                                                                    |
| query_id | integer | body | **Required.** The query's ID.                                                                                                    |
| interval | integer | body | **Required.** The amount of time, in seconds, the query waits before running.                                                    |
| snapshot | boolean | body | **Required.** Whether the queries logs show everything in its current state.                                                     |
| removed  | boolean | body | Whether "removed" actions should be logged. Default is `null`.                                                                   |
| platform | string  | body | The computer platform where this query will run (other platforms ignored). Empty value runs on all platforms. Default is `null`. |
| shard    | integer | body | Restrict this query to a percentage (1-100) of target hosts. Default is `null`.                                                  |
| version  | string  | body | The minimum required osqueryd version installed on a host. Default is `null`.                                                    |

#### Example

`POST /api/v1/fleet/teams/2/schedule`

##### Request body

```json
{
  "interval": 86400,
  "query_id": 2,
  "snapshot": true
}
```

##### Default response

`Status: 200`

```json
{
  "scheduled": {
    "created_at": "0001-01-01T00:00:00Z",
    "updated_at": "0001-01-01T00:00:00Z",
    "id": 1,
    "pack_id": 5,
    "name": "arp_cache",
    "query_id": 2,
    "query_name": "arp_cache",
    "query": "select * from arp_cache;",
    "interval": 86400,
    "snapshot": true,
    "removed": null,
    "shard": null,
    "denylist": null
  }
}
```

#### Edit query in team schedule

> The schedule API endpoints are deprecated as of Fleet 4.35. They are maintained for backwards compatibility.
> Please use the [queries](#queries) endpoints, which as of 4.35 have attributes such as `interval` and `platform` that enable scheduling.

`PATCH /api/v1/fleet/teams/:team_id/schedule/:scheduled_query_id`

#### Parameters

| Name               | Type    | In   | Description                                                                                                   |
| ------------------ | ------- | ---- | ------------------------------------------------------------------------------------------------------------- |
| team_id            | integer | path | **Required.** The team's ID.                                                                                  |
| scheduled_query_id | integer | path | **Required.** The scheduled query's ID.                                                                       |
| interval           | integer | body | The amount of time, in seconds, the query waits before running.                                               |
| snapshot           | boolean | body | Whether the queries logs show everything in its current state.                                                |
| removed            | boolean | body | Whether "removed" actions should be logged.                                                                   |
| platform           | string  | body | The computer platform where this query will run (other platforms ignored). Empty value runs on all platforms. |
| shard              | integer | body | Restrict this query to a percentage (1-100) of target hosts.                                                  |
| version            | string  | body | The minimum required osqueryd version installed on a host.                                                    |

#### Example

`PATCH /api/v1/fleet/teams/2/schedule/5`

##### Request body

```json
{
  "interval": 604800
}
```

##### Default response

`Status: 200`

```json
{
  "scheduled": {
    "created_at": "2021-07-16T14:40:15Z",
    "updated_at": "2021-07-16T14:40:15Z",
    "id": 5,
    "pack_id": 1,
    "name": "arp_cache",
    "query_id": 2,
    "query_name": "arp_cache",
    "query": "select * from arp_cache;",
    "interval": 604800,
    "snapshot": true,
    "removed": null,
    "platform": "",
    "shard": null,
    "denylist": null
  }
}
```

#### Remove query from team schedule

> The schedule API endpoints are deprecated as of Fleet 4.35. They are maintained for backwards compatibility.
> Please use the [queries](#queries) endpoints, which as of 4.35 have attributes such as `interval` and `platform` that enable scheduling.

`DELETE /api/v1/fleet/teams/:team_id/schedule/:scheduled_query_id`

#### Parameters

| Name               | Type    | In   | Description                             |
| ------------------ | ------- | ---- | --------------------------------------- |
| team_id            | integer | path | **Required.** The team's ID.            |
| scheduled_query_id | integer | path | **Required.** The scheduled query's ID. |

#### Example

`DELETE /api/v1/fleet/teams/2/schedule/5`

##### Default response

`Status: 200`

---

## Scripts

- [Run script](#run-script)
- [Get script result](#get-script-result)
- [Add script](#add-script)
- [Delete script](#delete-script)
- [List scripts](#list-scripts)
- [Get or download script](#get-or-download-script)
- [Get script details by host](#get-hosts-scripts)

### Run script

Run a script on a host.

The script will be added to the host's list of upcoming activities.

The new script will run after other activities finish. Failure of one activity won't cancel other activities.

By default, script runs time out after 5 minutes. You can modify this default in your [agent configuration](https://fleetdm.com/docs/configuration/agent-configuration#script-execution-timeout).

`POST /api/v1/fleet/scripts/run`

#### Parameters

| Name            | Type    | In   | Description                                                                                    |
| ----            | ------- | ---- | --------------------------------------------                                                   |
| host_id         | integer | body | **Required**. The ID of the host to run the script on.                                                |
| script_id       | integer | body | The ID of the existing saved script to run. Only one of either `script_id`, `script_contents`, or `script_name` can be included. |
| script_contents | string  | body | The contents of the script to run. Only one of either `script_id`, `script_contents`, or `script_name` can be included. |
| script_name       | integer | body | The name of the existing saved script to run. If specified, requires `team_id`. Only one of either `script_id`, `script_contents`, or `script_name` can be included in the request.   |
| team_id       | integer | body | The ID of the existing saved script to run. If specified, requires `script_name`. Only one of either `script_id`, `script_contents`, or `script_name` can be included in the request.  |

> Note that if any combination of `script_id`, `script_contents`, and `script_name` are included in the request, this endpoint will respond with an error.

#### Example

`POST /api/v1/fleet/scripts/run`

##### Default response

`Status: 202`

```json
{
  "host_id": 1227,
  "execution_id": "e797d6c6-3aae-11ee-be56-0242ac120002"
}
```

### Get script result

Gets the result of a script that was executed.

#### Parameters

| Name         | Type   | In   | Description                                   |
| ----         | ------ | ---- | --------------------------------------------  |
| execution_id | string | path | **Required**. The execution id of the script. |

#### Example

`GET /api/v1/fleet/scripts/results/:execution_id`

##### Default response

`Status: 200`

```json
{
  "script_contents": "echo 'hello'",
  "exit_code": 0,
  "output": "hello",
  "message": "",
  "hostname": "Test Host",
  "host_timeout": false,
  "host_id": 1,
  "execution_id": "e797d6c6-3aae-11ee-be56-0242ac120002",
  "runtime": 20,
  "created_at": "2024-09-11T20:30:24Z"
}
```

> Note: `exit_code` can be `null` if Fleet hasn't heard back from the host yet.

> Note: `created_at` is the creation timestamp of the script execution request.

### Add script

Uploads a script, making it available to run on hosts assigned to the specified team (or no team).

`POST /api/v1/fleet/scripts`

#### Parameters

| Name            | Type    | In   | Description                                      |
| ----            | ------- | ---- | --------------------------------------------     |
| script          | file    | form | **Required**. The file containing the script.    |
| team_id         | integer | form | _Available in Fleet Premium_. The team ID. If specified, the script will only be available to hosts assigned to this team. If not specified, the script will only be available to hosts on **no team**.  |

Script line endings are automatically converted from [CRLF to LF](https://en.wikipedia.org/wiki/Newline) for compatibility with both
non-Windows shells and PowerShell.

#### Example

`POST /api/v1/fleet/scripts`

##### Request headers

```http
Content-Length: 306
Content-Type: multipart/form-data; boundary=------------------------f02md47480und42y
```

##### Request body

```http
--------------------------f02md47480und42y
Content-Disposition: form-data; name="team_id"

1
--------------------------f02md47480und42y
Content-Disposition: form-data; name="script"; filename="myscript.sh"
Content-Type: application/octet-stream

echo "hello"
--------------------------f02md47480und42y--

```

##### Default response

`Status: 200`

```json
{
  "script_id": 1227
}
```

### Delete script

Deletes an existing script.

`DELETE /api/v1/fleet/scripts/:id`

#### Parameters

| Name            | Type    | In   | Description                                           |
| ----            | ------- | ---- | --------------------------------------------          |
| id              | integer | path | **Required**. The ID of the script to delete. |

#### Example

`DELETE /api/v1/fleet/scripts/1`

##### Default response

`Status: 204`

### List scripts

`GET /api/v1/fleet/scripts`

#### Parameters

| Name            | Type    | In    | Description                                                                                                                   |
| --------------- | ------- | ----- | ----------------------------------------------------------------------------------------------------------------------------- |
| team_id         | integer | query | _Available in Fleet Premium_. The ID of the team to filter scripts by. If not specified, it will filter only scripts that are available to hosts with no team. |
| page            | integer | query | Page number of the results to fetch.                                                                                          |
| per_page        | integer | query | Results per page.                                                                                                             |

#### Example

`GET /api/v1/fleet/scripts`

##### Default response

`Status: 200`

```json
{
  "scripts": [
    {
      "id": 1,
      "team_id": null,
      "name": "script_1.sh",
      "created_at": "2023-07-30T13:41:07Z",
      "updated_at": "2023-07-30T13:41:07Z"
    },
    {
      "id": 2,
      "team_id": null,
      "name": "script_2.sh",
      "created_at": "2023-08-30T13:41:07Z",
      "updated_at": "2023-08-30T13:41:07Z"
    }
  ],
  "meta": {
    "has_next_results": false,
    "has_previous_results": false
  }
}

```

### Get or download script

`GET /api/v1/fleet/scripts/:id`

#### Parameters

| Name | Type    | In    | Description                                                       |
| ---- | ------- | ----  | -------------------------------------                             |
| id   | integer | path  | **Required.** The desired script's ID.                            |
| alt  | string  | query | If specified and set to "media", downloads the script's contents. |

#### Example (get script)

`GET /api/v1/fleet/scripts/123`

##### Default response

`Status: 200`

```json
{
  "id": 123,
  "team_id": null,
  "name": "script_1.sh",
  "created_at": "2023-07-30T13:41:07Z",
  "updated_at": "2023-07-30T13:41:07Z"
}

```

#### Example (download script)

`GET /api/v1/fleet/scripts/123?alt=media`

##### Example response headers

```http
Content-Length: 13
Content-Type: application/octet-stream
Content-Disposition: attachment;filename="2023-09-27 script_1.sh"
```

###### Example response body

`Status: 200`

```
echo "hello"
```

## Sessions

- [Get session info](#get-session-info)
- [Delete session](#delete-session)

### Get session info

Returns the session information for the session specified by ID.

`GET /api/v1/fleet/sessions/:id`

#### Parameters

| Name | Type    | In   | Description                                  |
| ---- | ------- | ---- | -------------------------------------------- |
| id   | integer | path | **Required**. The ID of the desired session. |

#### Example

`GET /api/v1/fleet/sessions/1`

##### Default response

`Status: 200`

```json
{
  "session_id": 1,
  "user_id": 1,
  "created_at": "2021-03-02T18:41:34Z"
}
```

### Delete session

Deletes the session specified by ID. When the user associated with the session next attempts to access Fleet, they will be asked to log in.

`DELETE /api/v1/fleet/sessions/:id`

#### Parameters

| Name | Type    | In   | Description                                  |
| ---- | ------- | ---- | -------------------------------------------- |
| id   | integer | path | **Required**. The id of the desired session. |

#### Example

`DELETE /api/v1/fleet/sessions/1`

##### Default response

`Status: 200`


---

## Software

- [List software](#list-software)
- [List software versions](#list-software-versions)
- [List operating systems](#list-operating-systems)
- [Get software](#get-software)
- [Get software version](#get-software-version)
- [Get operating system version](#get-operating-system-version)
- [Add package](#add-package)
- [Modify package](#modify-package)
- [List App Store apps](#list-app-store-apps)
- [Add App Store app](#add-app-store-app)
- [List Fleet-maintained apps](#list-fleet-maintained-apps)
- [Get Fleet-maintained app](#get-fleet-maintained-app)
- [Add Fleet-maintained app](#add-fleet-maintained-app)
- [Install package or App Store app](#install-package-or-app-store-app)
- [Get package install result](#get-package-install-result)
- [Download package](#download-package)
- [Delete package or App Store app](#delete-package-or-app-store-app)

### List software

Get a list of all software.

`GET /api/v1/fleet/software/titles`

> **Experimental feature**. This feature is undergoing rapid improvement, which may result in breaking changes to the API or configuration surface. It is not recommended for use in automated workflows.

#### Parameters

| Name                    | Type    | In    | Description                                                                                                                                                                |
| ----------------------- | ------- | ----- | -------------------------------------------------------------------------------------------------------------------------------------------------------------------------- |
| page                    | integer | query | Page number of the results to fetch.                                                                                                                                       |
| per_page                | integer | query | Results per page.                                                                                                                                                          |
| order_key               | string  | query | What to order results by. Allowed fields are `name` and `hosts_count`. Default is `hosts_count` (descending).                                                              |
| order_direction         | string  | query | **Requires `order_key`**. The direction of the order given the order key. Options include `asc` and `desc`. Default is `asc`.                                              |
| query                   | string  | query | Search query keywords. Searchable fields include `title` and `cve`.                                                                                                        |
| team_id                 | integer | query | _Available in Fleet Premium_. Filters the software to only include the software installed on the hosts that are assigned to the specified team. Use `0` to filter by hosts assigned to "No team".                            |
| vulnerable              | boolean | query | If true or 1, only list software that has detected vulnerabilities. Default is `false`.                                                                                    |
| available_for_install   | boolean | query | If `true` or `1`, only list software that is available for install (added by the user). Default is `false`.                                                                |
| self_service            | boolean | query | If `true` or `1`, only lists self-service software. Default is `false`.  |
| packages_only           | boolean | query | If `true` or `1`, only lists packages available for install (without App Store apps).  |
| min_cvss_score | integer | query | _Available in Fleet Premium_. Filters to include only software with vulnerabilities that have a CVSS version 3.x base score higher than the specified value.   |
| max_cvss_score | integer | query | _Available in Fleet Premium_. Filters to only include software with vulnerabilities that have a CVSS version 3.x base score lower than what's specified.   |
| exploit | boolean | query | _Available in Fleet Premium_. If `true`, filters to only include software with vulnerabilities that have been actively exploited in the wild (`cisa_known_exploit: true`). Default is `false`.  |
| platform | string | query | Filter software by platform. Supported values are `darwin`, `windows`, and `linux`.  |

#### Example

`GET /api/v1/fleet/software/titles?team_id=3`

##### Default response

`Status: 200`

```json
{
  "counts_updated_at": "2022-01-01 12:32:00",
  "count": 2,
  "software_titles": [
    {
      "id": 12,
      "name": "Firefox.app",
      "software_package": {
        "name": "FirefoxInsall.pkg",
        "version": "125.6",
        "self_service": true,
        "automatic_install_policies": [
          {
            "id": 343,
            "name": "[Install software] Firefox.app",
          }
        ],
      },
      "app_store_app": null,
      "versions_count": 3,
      "source": "apps",
      "browser": "",
      "hosts_count": 48,
      "versions": [
        {
          "id": 123,
          "version": "1.12",
          "vulnerabilities": ["CVE-2023-1234","CVE-2023-4321","CVE-2023-7654"]
        },
        {
          "id": 124,
          "version": "3.4",
          "vulnerabilities": ["CVE-2023-1234","CVE-2023-4321","CVE-2023-7654"]
        },
        {
          "id": 12,
          "version": "1.13",
          "vulnerabilities": ["CVE-2023-1234","CVE-2023-4321","CVE-2023-7654"]
        }
      ]
    },
    {
      "id": 22,
      "name": "Google Chrome.app",
      "software_package": null,
      "app_store_app": null,
      "versions_count": 5,
      "source": "apps",
      "browser": "",
      "hosts_count": 345,
      "versions": [
        {
          "id": 331,
          "version": "118.1",
          "vulnerabilities": ["CVE-2023-1234"]
        },
        {
          "id": 332,
          "version": "119.0",
          "vulnerabilities": ["CVE-2023-9876", "CVE-2023-2367"]
        },
        {
          "id": 334,
          "version": "119.4",
          "vulnerabilities": ["CVE-2023-1133", "CVE-2023-2224"]
        },
        {
          "id": 348,
          "version": "121.5",
          "vulnerabilities": ["CVE-2023-0987", "CVE-2023-5673", "CVE-2023-1334"]
        },
      ]
    },
    {
      "id": 32,
      "name": "1Password – Password Manager",
      "software_package": null,
      "app_store_app": null,
      "versions_count": 1,
      "source": "chrome_extensions",
      "browser": "chrome",
      "hosts_count": 345,
      "versions": [
        {
          "id": 4242,
          "version": "2.3.7",
          "vulnerabilities": []
        }
      ]
    }
  ],
  "meta": {
    "has_next_results": false,
    "has_previous_results": false
  }
}
```

### List software versions

Get a list of all software versions.

`GET /api/v1/fleet/software/versions`

#### Parameters

| Name                    | Type    | In    | Description                                                                                                                                                                |
| ----------------------- | ------- | ----- | -------------------------------------------------------------------------------------------------------------------------------------------------------------------------- |
| page                    | integer | query | Page number of the results to fetch.                                                                                                                                       |
| per_page                | integer | query | Results per page.                                                                                                                                                          |
| order_key               | string  | query | What to order results by. Allowed fields are `name`, `hosts_count`, `cve_published`, `cvss_score`, `epss_probability` and `cisa_known_exploit`. Default is `hosts_count` (descending).      |
| order_direction         | string  | query | **Requires `order_key`**. The direction of the order given the order key. Options include `asc` and `desc`. Default is `asc`.                                              |
| query                   | string  | query | Search query keywords. Searchable fields include `name`, `version`, and `cve`.                                                                                             |
| team_id                 | integer | query | _Available in Fleet Premium_. Filters the software to only include the software installed on the hosts that are assigned to the specified team. Use `0` to filter by hosts assigned to "No team".                             |
| vulnerable              | boolean    | query | If true or 1, only list software that has detected vulnerabilities. Default is `false`.                                                                                    |
| min_cvss_score | integer | query | _Available in Fleet Premium_. Filters to include only software with vulnerabilities that have a CVSS version 3.x base score higher than the specified value.   |
| max_cvss_score | integer | query | _Available in Fleet Premium_. Filters to only include software with vulnerabilities that have a CVSS version 3.x base score lower than what's specified.   |
| exploit | boolean | query | _Available in Fleet Premium_. If `true`, filters to only include software with vulnerabilities that have been actively exploited in the wild (`cisa_known_exploit: true`). Default is `false`.  |
| without_vulnerability_details | boolean | query | _Available in Fleet Premium_. If `true` only vulnerability name is included in response. If `false` (or omitted), adds vulnerability description, CVSS score, and other details available in Fleet Premium. See notes below on performance. |

> For optimal performance, we recommend Fleet Premium users set `without_vulnerability_details` to `true` whenever possible. If set to `false` a large amount of data will be included in the response. If you need vulnerability details, consider using the [Get vulnerability](#get-vulnerability) endpoint.

#### Example

`GET /api/v1/fleet/software/versions`

##### Default response

`Status: 200`

```json
{
    "counts_updated_at": "2022-01-01 12:32:00",
    "count": 1,
    "software": [
      {
        "id": 1,
        "name": "glibc",
        "version": "2.12",
        "source": "rpm_packages",
        "browser": "",
        "release": "1.212.el6",
        "vendor": "CentOS",
        "arch": "x86_64",
        "generated_cpe": "cpe:2.3:a:gnu:glibc:2.12:*:*:*:*:*:*:*",
        "vulnerabilities": [
          {
            "cve": "CVE-2009-5155",
            "details_link": "https://nvd.nist.gov/vuln/detail/CVE-2009-5155",
            "cvss_score": 7.5,
            "epss_probability": 0.01537,
            "cisa_known_exploit": false,
            "cve_published": "2022-01-01 12:32:00",
            "cve_description": "In the GNU C Library (aka glibc or libc6) before 2.28, parse_reg_exp in posix/regcomp.c misparses alternatives, which allows attackers to cause a denial of service (assertion failure and application exit) or trigger an incorrect result by attempting a regular-expression match.",
            "resolved_in_version": "2.28"
          }
        ],
        "hosts_count": 1
      },
      {
        "id": 2,
        "name": "1Password – Password Manager",
        "version": "2.10.0",
        "source": "chrome_extensions",
        "browser": "chrome",
        "extension_id": "aeblfdkhhhdcdjpifhhbdiojplfjncoa",
        "generated_cpe": "cpe:2.3:a:1password:1password:2.19.0:*:*:*:*:chrome:*:*",
        "hosts_count": 345,
        "vulnerabilities": null
      }
    ],
    "meta": {
      "has_next_results": false,
      "has_previous_results": false
    }
}
```

### List operating systems

Returns a list of all operating systems.

`GET /api/v1/fleet/os_versions`

#### Parameters

| Name                | Type     | In    | Description                                                                                                                          |
| ---      | ---      | ---   | ---                                                                                                                                  |
| team_id             | integer | query | _Available in Fleet Premium_. Filters response data to the specified team. Use `0` to filter by hosts assigned to "No team".  |
| platform            | string   | query | Filters the hosts to the specified platform |
| os_name     | string | query | The name of the operating system to filter hosts by. `os_version` must also be specified with `os_name`                                                 |
| os_version    | string | query | The version of the operating system to filter hosts by. `os_name` must also be specified with `os_version`                                                 |
| page                    | integer | query | Page number of the results to fetch.                                                                                                                                       |
| per_page                | integer | query | Results per page.                                                                                                                                                          |
| order_key               | string  | query | What to order results by. Allowed fields are: `hosts_count`. Default is `hosts_count` (descending).      |
| order_direction | string | query | **Requires `order_key`**. The direction of the order given the order key. Options include `asc` and `desc`. Default is `asc`. |


##### Default response

`Status: 200`

```json
{
  "count": 1,
  "counts_updated_at": "2023-12-06T22:17:30Z",
  "os_versions": [
    {
      "os_version_id": 123,
      "hosts_count": 21,
      "name": "Microsoft Windows 11 Pro 23H2 10.0.22621.1234",
      "name_only": "Microsoft Windows 11 Pro 23H2",
      "version": "10.0.22621.1234",
      "platform": "windows",
      "generated_cpes": [],
      "vulnerabilities": [
        {
          "cve": "CVE-2022-30190",
          "details_link": "https://nvd.nist.gov/vuln/detail/CVE-2022-30190",
          "cvss_score": 7.8,// Available in Fleet Premium
          "epss_probability": 0.9729,// Available in Fleet Premium
          "cisa_known_exploit": false,// Available in Fleet Premium
          "cve_published": "2022-06-01T00:15:00Z",// Available in Fleet Premium
          "cve_description": "Microsoft Windows Support Diagnostic Tool (MSDT) Remote Code Execution Vulnerability.",// Available in Fleet Premium
          "resolved_in_version": ""// Available in Fleet Premium
        }
      ]
    }
  ],
  "meta": {
    "has_next_results": false,
    "has_previous_results": false
  }
}
```

OS vulnerability data is currently available for Windows and macOS. For other platforms, `vulnerabilities` will be an empty array:

```json
{
  "hosts_count": 1,
  "name": "CentOS Linux 7.9.2009",
  "name_only": "CentOS",
  "version": "7.9.2009",
  "platform": "rhel",
  "generated_cpes": [],
  "vulnerabilities": []
}
```

### Get software

> **Experimental feature**. This feature is undergoing rapid improvement, which may result in breaking changes to the API or configuration surface. It is not recommended for use in automated workflows.

Returns information about the specified software. By default, `versions` are sorted in descending order by the `hosts_count` field.

`GET /api/v1/fleet/software/titles/:id`

#### Parameters

| Name | Type | In | Description |
| ---- | ---- | -- | ----------- |
| id   | integer | path | **Required.** The software title's ID. |
| team_id             | integer | query | _Available in Fleet Premium_. Filters response data to the specified team. Use `0` to filter by hosts assigned to "No team".  |

#### Example

`GET /api/v1/fleet/software/titles/12?team_id=3`

##### Default response

`Status: 200`

```json
{
  "software_title": {
    "id": 12,
    "name": "Falcon.app",
    "bundle_identifier": "crowdstrike.falcon.Agent",
    "software_package": {
      "name": "FalconSensor-6.44.pkg",
      "version": "6.44",
      "installer_id": 23,
      "team_id": 3,
      "uploaded_at": "2024-04-01T14:22:58Z",
      "install_script": "sudo installer -pkg '$INSTALLER_PATH' -target /",
      "pre_install_query": "SELECT 1 FROM macos_profiles WHERE uuid='c9f4f0d5-8426-4eb8-b61b-27c543c9d3db';",
      "post_install_script": "sudo /Applications/Falcon.app/Contents/Resources/falconctl license 0123456789ABCDEFGHIJKLMNOPQRSTUV-WX",
      "uninstall_script": "/Library/CS/falconctl uninstall",
      "self_service": true,
<<<<<<< HEAD
      "labels_include_any": [
        {
          "name": "Engineering",
          "id": 294
        }
      ]
=======
      "automatic_install_policies": [
        {
          "id": 343,
          "name": "[Install software] Crowdstrike Agent",
        }
      ],
>>>>>>> c9bdae8f
      "status": {
        "installed": 3,
        "pending_install": 1,
        "failed_install": 0,
        "pending_uninstall": 2,
        "failed_uninstall": 1
      }
    },
    "app_store_app": null,
    "counts_updated_at": "2024-11-03T22:39:36Z",
    "source": "apps",
    "browser": "",
    "hosts_count": 48,
    "versions": [
      {
        "id": 123,
        "version": "117.0",
        "vulnerabilities": ["CVE-2023-1234"],
        "hosts_count": 37
      },
      {
        "id": 124,
        "version": "116.0",
        "vulnerabilities": ["CVE-2023-4321"],
        "hosts_count": 7
      },
      {
        "id": 127,
        "version": "115.5",
        "vulnerabilities": ["CVE-2023-7654"],
        "hosts_count": 4
      }
    ]
  }
}
```

#### Example (App Store app)

`GET /api/v1/fleet/software/titles/15`

##### Default response

`Status: 200`

```json
{
  "software_title": {
    "id": 15,
    "name": "Logic Pro",
    "bundle_identifier": "com.apple.logic10",
    "software_package": null,
    "app_store_app": {
      "name": "Logic Pro",
      "app_store_id": 1091189122,
      "latest_version": "2.04",
      "icon_url": "https://is1-ssl.mzstatic.com/image/thumb/Purple211/v4/f1/65/1e/a4844ccd-486d-455f-bb31-67336fe46b14/AppIcon-1x_U007emarketing-0-7-0-85-220-0.png/512x512bb.jpg",
      "self_service": true,
      "status": {
        "installed": 3,
        "pending": 1,
        "failed": 2,
      }
    },
    "source": "apps",
    "browser": "",
    "hosts_count": 48,
    "versions": [
      {
        "id": 123,
        "version": "2.04",
        "vulnerabilities": [],
        "hosts_count": 24
      }
    ]
  }
}
```

### Get software version

Returns information about the specified software version.

`GET /api/v1/fleet/software/versions/:id`

#### Parameters

| Name | Type | In | Description |
| ---- | ---- | -- | ----------- |
| id   | integer | path | **Required.** The software version's ID. |
| team_id             | integer | query | _Available in Fleet Premium_. Filters response data to the specified team. Use `0` to filter by hosts assigned to "No team".  |

#### Example

`GET /api/v1/fleet/software/versions/12`

##### Default response

`Status: 200`

```json
{
  "software": {
    "id": 425224,
    "name": "Firefox.app",
    "version": "117.0",
    "bundle_identifier": "org.mozilla.firefox",
    "source": "apps",
    "browser": "",
    "generated_cpe": "cpe:2.3:a:mozilla:firefox:117.0:*:*:*:*:macos:*:*",
    "vulnerabilities": [
      {
        "cve": "CVE-2023-4863",
        "details_link": "https://nvd.nist.gov/vuln/detail/CVE-2023-4863",
        "created_at": "2024-07-01T00:15:00Z",
        "cvss_score": 8.8, // Available in Fleet Premium
        "epss_probability": 0.4101, // Available in Fleet Premium
        "cisa_known_exploit": true, // Available in Fleet Premium
        "cve_published": "2023-09-12T15:15:00Z", // Available in Fleet Premium
        "resolved_in_version": "" // Available in Fleet Premium
      },
      {
        "cve": "CVE-2023-5169",
        "details_link": "https://nvd.nist.gov/vuln/detail/CVE-2023-5169",
        "created_at": "2024-07-01T00:15:00Z",
        "cvss_score": 6.5, // Available in Fleet Premium
        "epss_probability": 0.00073, // Available in Fleet Premium
        "cisa_known_exploit": false, // Available in Fleet Premium
        "cve_published": "2023-09-27T15:19:00Z", // Available in Fleet Premium
        "resolved_in_version": "118" // Available in Fleet Premium
      }
    ]
  }
}
```


### Get operating system version

Retrieves information about the specified operating system (OS) version.

`GET /api/v1/fleet/os_versions/:id`

#### Parameters

| Name | Type | In | Description |
| ---- | ---- | -- | ----------- |
| id   | integer | path | **Required.** The OS version's ID. |
| team_id             | integer | query | _Available in Fleet Premium_. Filters response data to the specified team. Use `0` to filter by hosts assigned to "No team".  |

##### Default response

`Status: 200`

```json
{
  "counts_updated_at": "2023-12-06T22:17:30Z",
  "os_version": {
    "id": 123,
    "hosts_count": 21,
    "name": "Microsoft Windows 11 Pro 23H2 10.0.22621.1234",
    "name_only": "Microsoft Windows 11 Pro 23H2",
    "version": "10.0.22621.1234",
    "platform": "windows",
    "generated_cpes": [],
    "vulnerabilities": [
      {
        "cve": "CVE-2022-30190",
        "details_link": "https://nvd.nist.gov/vuln/detail/CVE-2022-30190",
        "created_at": "2024-07-01T00:15:00Z",
        "cvss_score": 7.8,// Available in Fleet Premium
        "epss_probability": 0.9729,// Available in Fleet Premium
        "cisa_known_exploit": false,// Available in Fleet Premium
        "cve_published": "2022-06-01T00:15:00Z",// Available in Fleet Premium
        "cve_description": "Microsoft Windows Support Diagnostic Tool (MSDT) Remote Code Execution Vulnerability.",// Available in Fleet Premium
        "resolved_in_version": ""// Available in Fleet Premium
      }
    ]
  }
}
```

OS vulnerability data is currently available for Windows and macOS. For other platforms, `vulnerabilities` will be an empty array:

```json
{
  "id": 321,
  "hosts_count": 1,
  "name": "CentOS Linux 7.9.2009",
  "name_only": "CentOS",
  "version": "7.9.2009",
  "platform": "rhel",
  "generated_cpes": [],
  "vulnerabilities": []
}
```

### Add package

> **Experimental feature**. This feature is undergoing rapid improvement, which may result in breaking changes to the API or configuration surface. It is not recommended for use in automated workflows.

_Available in Fleet Premium._

Add a package (.pkg, .msi, .exe, .deb, .rpm) to install on macOS, Windows, or Linux hosts.


`POST /api/v1/fleet/software/package`

#### Parameters

| Name            | Type    | In   | Description                                      |
| ----            | ------- | ---- | --------------------------------------------     |
| software        | file    | form | **Required**. Installer package file. Supported packages are .pkg, .msi, .exe, .deb, and .rpm.   |
| team_id         | integer | form | **Required**. The team ID. Adds a software package to the specified team. |
| install_script  | string | form | Script that Fleet runs to install software. If not specified Fleet runs [default install script](https://github.com/fleetdm/fleet/tree/f71a1f183cc6736205510580c8366153ea083a8d/pkg/file/scripts) for each package type. |
| pre_install_query  | string | form | Query that is pre-install condition. If the query doesn't return any result, Fleet won't proceed to install. |
| post_install_script | string | form | The contents of the script to run after install. If the specified script fails (exit code non-zero) software install will be marked as failed and rolled back. |
| self_service | boolean | form | Self-service software is optional and can be installed by the end user. |
| labels_include_any        | array     | form | Target hosts that have any label in the array. |
| labels_exclude_any | array | form | Target hosts that don't have any label in the array. |
| automatic_install | boolean | form | Automatically create policy that triggers install if software isn't installed on the host. |

Only one of `labels_include_any` or `labels_exclude_any` can be specified. If neither are specified, all hosts are targeted.

#### Example

`POST /api/v1/fleet/software/package`

##### Request header

```http
Content-Length: 8500
Content-Type: multipart/form-data; boundary=------------------------d8c247122f594ba0
```

##### Request body

```http
--------------------------d8c247122f594ba0
Content-Disposition: form-data; name="team_id"
1
--------------------------d8c247122f594ba0
Content-Disposition: form-data; name="self_service"
true
--------------------------d8c247122f594ba0
Content-Disposition: form-data; name="install_script"
sudo installer -pkg /temp/FalconSensor-6.44.pkg -target /
--------------------------d8c247122f594ba0
Content-Disposition: form-data; name="pre_install_query"
SELECT 1 FROM macos_profiles WHERE uuid='c9f4f0d5-8426-4eb8-b61b-27c543c9d3db';
--------------------------d8c247122f594ba0
Content-Disposition: form-data; name="post_install_script"
sudo /Applications/Falcon.app/Contents/Resources/falconctl license 0123456789ABCDEFGHIJKLMNOPQRSTUV-WX
--------------------------d8c247122f594ba0
Content-Disposition: form-data; name="software"; filename="FalconSensor-6.44.pkg"
Content-Type: application/octet-stream
<BINARY_DATA>
--------------------------d8c247122f594ba0
```

##### Default response

`Status: 200`

### Modify package

> **Experimental feature**. This feature is undergoing rapid improvement, which may result in breaking changes to the API or configuration surface. It is not recommended for use in automated workflows.

_Available in Fleet Premium._

Update a package to install on macOS, Windows, or Linux (Ubuntu) hosts.

`PATCH /api/v1/fleet/software/titles/:id/package`

#### Parameters

| Name            | Type    | In   | Description                                      |
| ----            | ------- | ---- | --------------------------------------------     |
| id | integer | path | ID of the software title being updated. |
| software        | file    | form | Installer package file. Supported packages are .pkg, .msi, .exe, .deb, and .rpm.   |
| team_id         | integer | form | **Required**. The team ID. Updates a software package in the specified team. |
| install_script  | string | form | Command that Fleet runs to install software. If not specified Fleet runs the [default install command](https://github.com/fleetdm/fleet/tree/f71a1f183cc6736205510580c8366153ea083a8d/pkg/file/scripts) for each package type. |
| pre_install_query  | string | form | Query that is pre-install condition. If the query doesn't return any result, the package will not be installed. |
| post_install_script | string | form | The contents of the script to run after install. If the specified script fails (exit code non-zero) software install will be marked as failed and rolled back. |
| self_service | boolean | form | Whether this is optional self-service software that can be installed by the end user. |
| labels_include_any        | array     | form | Target hosts that have any label in the array. Only one of either `labels_include_any` or `labels_exclude_any` can be specified. |
| labels_exclude_any | array | form | Target hosts that don't have any label in the array. |

Only one of `labels_include_any` or `labels_exclude_any` can be specified. If neither are specified, all hosts are targeted.

> Changes to the installer package will reset installation counts. Changes to any field other than `self_service` will cancel pending installs for the old package.

#### Example

`PATCH /api/v1/fleet/software/titles/1/package`

##### Request header

```http
Content-Length: 8500
Content-Type: multipart/form-data; boundary=------------------------d8c247122f594ba0
```

##### Request body

```http
--------------------------d8c247122f594ba0
Content-Disposition: form-data; name="team_id"
1
--------------------------d8c247122f594ba0
Content-Disposition: form-data; name="self_service"
true
--------------------------d8c247122f594ba0
Content-Disposition: form-data; name="install_script"
sudo installer -pkg /temp/FalconSensor-6.44.pkg -target /
--------------------------d8c247122f594ba0
Content-Disposition: form-data; name="pre_install_query"
SELECT 1 FROM macos_profiles WHERE uuid='c9f4f0d5-8426-4eb8-b61b-27c543c9d3db';
--------------------------d8c247122f594ba0
Content-Disposition: form-data; name="post_install_script"
sudo /Applications/Falcon.app/Contents/Resources/falconctl license 0123456789ABCDEFGHIJKLMNOPQRSTUV-WX
--------------------------d8c247122f594ba0
Content-Disposition: form-data; name="software"; filename="FalconSensor-6.44.pkg"
Content-Type: application/octet-stream
<BINARY_DATA>
--------------------------d8c247122f594ba0
```

##### Default response

`Status: 200`

```json
{
  "software_package": {
    "name": "FalconSensor-6.44.pkg",
    "version": "6.44",
    "installer_id": 23,
    "team_id": 3,
    "uploaded_at": "2024-04-01T14:22:58Z",
    "install_script": "sudo installer -pkg /temp/FalconSensor-6.44.pkg -target /",
    "pre_install_query": "SELECT 1 FROM macos_profiles WHERE uuid='c9f4f0d5-8426-4eb8-b61b-27c543c9d3db';",
    "post_install_script": "sudo /Applications/Falcon.app/Contents/Resources/falconctl license 0123456789ABCDEFGHIJKLMNOPQRSTUV-WX",
    "self_service": true,
    "status": {
      "installed": 0,
      "pending": 0,
      "failed": 0
    }
  }
}
```

### List App Store apps

> **Experimental feature**. This feature is undergoing rapid improvement, which may result in breaking changes to the API or configuration surface. It is not recommended for use in automated workflows.

Returns the list of Apple App Store (VPP) that can be added to the specified team. If an app is already added to the team, it's excluded from the list.

`GET /api/v1/fleet/software/app_store_apps`

#### Parameters

| Name    | Type | In | Description |
| ------- | ---- | -- | ----------- |
| team_id | integer | query | **Required**. The team ID. |

#### Example

`GET /api/v1/fleet/software/app_store_apps/?team_id=3`

##### Default response

`Status: 200`

```json
{
  "app_store_apps": [
    {
      "name": "Xcode",
      "icon_url": "https://is1-ssl.mzstatic.com/image/thumb/Purple211/v4/f1/65/1e/a4844ccd-486d-455f-bb31-67336fe46b14/AppIcon-1x_U007emarketing-0-7-0-85-220-0.png/512x512bb.jpg",
      "latest_version": "15.4",
      "app_store_id": "497799835",
      "platform": "darwin"
    },
    {
      "name": "Logic Pro",
      "icon_url": "https://is1-ssl.mzstatic.com/image/thumb/Purple211/v4/f1/65/1e/a4844ccd-486d-455f-bb31-67336fe46b14/AppIcon-1x_U007emarketing-0-7-0-85-220-0.png/512x512bb.jpg",
      "latest_version": "2.04",
      "app_store_id": "634148309",
      "platform": "ios"
    },
    {
      "name": "Logic Pro",
      "icon_url": "https://is1-ssl.mzstatic.com/image/thumb/Purple211/v4/f1/65/1e/a4844ccd-486d-455f-bb31-67336fe46b14/AppIcon-1x_U007emarketing-0-7-0-85-220-0.png/512x512bb.jpg",
      "latest_version": "2.04",
      "app_store_id": "634148309",
      "platform": "ipados"
    },
  ]
}
```

### Add App Store app

> **Experimental feature**. This feature is undergoing rapid improvement, which may result in breaking changes to the API or configuration surface. It is not recommended for use in automated workflows.

_Available in Fleet Premium._

Add App Store (VPP) app purchased in Apple Business Manager.

`POST /api/v1/fleet/software/app_store_apps`

#### Parameters

| Name | Type | In | Description |
| ---- | ---- | -- | ----------- |
| app_store_id   | string | body | **Required.** The ID of App Store app. |
| team_id       | integer | body | **Required**. The team ID. Adds VPP software to the specified team.  |
| platform | string | body | The platform of the app (`darwin`, `ios`, or `ipados`). Default is `darwin`. |
| self_service | boolean | body | Self-service software is optional and can be installed by the end user. |

#### Example

`POST /api/v1/fleet/software/app_store_apps`

##### Request body

```json
{
  "app_store_id": "497799835",
  "team_id": 2,
  "platform": "ipados",
  "self_service": true
}
```

##### Default response

`Status: 200`


### List Fleet-maintained apps

> **Experimental feature**. This feature is undergoing rapid improvement, which may result in breaking changes to the API or configuration surface. It is not recommended for use in automated workflows.

List available Fleet-maintained apps.

`GET /api/v1/fleet/software/fleet_maintained_apps`

#### Parameters

| Name | Type | In | Description |
| ---- | ---- | -- | ----------- |
| team_id  | integer | query | If supplied, only list apps for which an installer doesn't already exist for the specified team.  |
| page     | integer | query | Page number of the results to fetch.  |
| per_page | integer | query | Results per page.  |

#### Example

`GET /api/v1/fleet/software/fleet_maintained_apps?team_id=3`

##### Default response

`Status: 200`

```json
{
  "fleet_maintained_apps": [
    {
      "id": 1,
      "name": "1Password",
      "version": "8.10.40",
      "platform": "darwin"
    },
    {
      "id": 2,
      "name": "Adobe Acrobat Reader",
      "version": "24.002.21005",
      "platform": "darwin"
    },
    {
      "id": 3,
      "name": "Box Drive",
      "version": "2.39.179",
      "platform": "darwin"
    },
  ],
  "meta": {
    "has_next_results": false,
    "has_previous_results": false
  }
}
```

### Get Fleet-maintained app

> **Experimental feature**. This feature is undergoing rapid improvement, which may result in breaking changes to the API or configuration surface. It is not recommended for use in automated workflows.
Returns information about the specified Fleet-maintained app.

`GET /api/v1/fleet/software/fleet_maintained_apps/:id`

#### Parameters

| Name | Type | In | Description |
| ---- | ---- | -- | ----------- |
| id   | integer | path | **Required.** The Fleet-maintained app's ID. |


#### Example

`GET /api/v1/fleet/software/fleet_maintained_apps/1`

##### Default response

`Status: 200`

```json
{
  "fleet_maintained_app": {
    "id": 1,
    "name": "1Password",
    "filename": "1Password-8.10.44-aarch64.zip",
    "version": "8.10.40",
    "platform": "darwin",
    "install_script": "#!/bin/sh\ninstaller -pkg \"$INSTALLER_PATH\" -target /",
    "uninstall_script": "#!/bin/sh\npkg_ids=$PACKAGE_ID\nfor pkg_id in '${pkg_ids[@]}'...",
  }
}
```

### Add Fleet-maintained app

> **Experimental feature**. This feature is undergoing rapid improvement, which may result in breaking changes to the API or configuration surface. It is not recommended for use in automated workflows.
_Available in Fleet Premium._

Add Fleet-maintained app so it's available for install.

`POST /api/v1/fleet/software/fleet_maintained_apps`

#### Parameters

| Name | Type | In | Description |
| ---- | ---- | -- | ----------- |
| fleet_maintained_app_id   | integer | body | **Required.** The ID of Fleet-maintained app. |
| team_id       | integer | body | **Required**. The team ID. Adds Fleet-maintained app to the specified team.  |
| install_script  | string | body | Command that Fleet runs to install software. If not specified Fleet runs default install command for each Fleet-maintained app. |
| pre_install_query  | string | body | Query that is pre-install condition. If the query doesn't return any result, Fleet won't proceed to install. |
| post_install_script | string | body | The contents of the script to run after install. If the specified script fails (exit code non-zero) software install will be marked as failed and rolled back. |
| self_service | boolean | body | Self-service software is optional and can be installed by the end user. |
| labels_include_any        | array     | form | Target hosts that have any label in the array. |
| labels_exclude_any | array | form | Target hosts that don't have any label in the array. |

Only one of `labels_include_any` or `labels_exclude_any` can be specified. If neither are specified, all hosts are targeted.

#### Example

`POST /api/v1/fleet/software/fleet_maintained_apps`

##### Request body

```json
{
  "fleet_maintained_app_id": 3,
  "team_id": 2
}
```

##### Default response

`Status: 200`

```json
{
  "software_title_id": 234
}
```

### Download package

> **Experimental feature**. This feature is undergoing rapid improvement, which may result in breaking changes to the API or configuration surface. It is not recommended for use in automated workflows.

_Available in Fleet Premium._

`GET /api/v1/fleet/software/titles/:id/package?alt=media`

#### Parameters

| Name            | Type    | In   | Description                                      |
| ----            | ------- | ---- | --------------------------------------------     |
| id   | integer | path | **Required**. The ID of the software title to download software package.|
| team_id | integer | query | **Required**. The team ID. Downloads a software package added to the specified team. |
| alt             | integer | query | **Required**. If specified and set to "media", downloads the specified software package. |

#### Example

`GET /api/v1/fleet/software/titles/123/package?alt=media?team_id=2`

##### Default response

`Status: 200`

```http
Status: 200
Content-Type: application/octet-stream
Content-Disposition: attachment
Content-Length: <length>
Body: <blob>
```

### Install package or App Store app

> **Experimental feature**. This feature is undergoing rapid improvement, which may result in breaking changes to the API or configuration surface. It is not recommended for use in automated workflows.

_Available in Fleet Premium._

Install software (package or App Store app) on a macOS, iOS, iPadOS, Windows, or Linux (Ubuntu) host. Software title must have a `software_package` or `app_store_app` to be installed.

Package installs time out after 1 hour.

`POST /api/v1/fleet/hosts/:id/software/:software_title_id/install`

#### Parameters

| Name              | Type       | In   | Description                                      |
| ---------         | ---------- | ---- | --------------------------------------------     |
| id                | integer    | path | **Required**. The host's ID.                     |
| software_title_id | integer    | path | **Required**. The software title's ID.           |

#### Example

`POST /api/v1/fleet/hosts/123/software/3435/install`

##### Default response

`Status: 202`

### Uninstall package

> **Experimental feature**. This feature is undergoing rapid improvement, which may result in breaking changes to the API or configuration surface. It is not recommended for use in automated workflows.
_Available in Fleet Premium._

Uninstall software (package) on a macOS, Windows, or Linux (Ubuntu) host. Software title must have a `software_package` added to be uninstalled.

`POST /api/v1/fleet/hosts/:id/software/:software_title_id/uninstall`

#### Parameters

| Name              | Type       | In   | Description                                      |
| ---------         | ---------- | ---- | --------------------------------------------     |
| id                | integer    | path | **Required**. The host's ID.                     |
| software_title_id | integer    | path | **Required**. The software title's ID.           |

#### Example

`POST /api/v1/fleet/hosts/123/software/3435/uninstall`

##### Default response

`Status: 202`

### Get package install result

> **Experimental feature**. This feature is undergoing rapid improvement, which may result in breaking changes to the API or configuration surface. It is not recommended for use in automated workflows.

_Available in Fleet Premium._

`GET /api/v1/fleet/software/install/:install_uuid/results`

Get the results of a software package install.

To get the results of an App Store app install, use the [List MDM commands](#list-mdm-commands) and [Get MDM command results](#get-mdm-command-results) API enpoints. Fleet uses an MDM command to install App Store apps.

| Name            | Type    | In   | Description                                      |
| ----            | ------- | ---- | --------------------------------------------     |
| install_uuid | string | path | **Required**. The software installation UUID.|

#### Example

`GET /api/v1/fleet/software/install/b15ce221-e22e-4c6a-afe7-5b3400a017da/results`

##### Default response

`Status: 200`

```json
 {
   "install_uuid": "b15ce221-e22e-4c6a-afe7-5b3400a017da",
   "software_title": "Falcon.app",
   "software_title_id": 8353,
   "software_package": "FalconSensor-6.44.pkg",
   "host_id": 123,
   "host_display_name": "Marko's MacBook Pro",
   "status": "failed_install",
   "output": "Installing software...\nError: The operation can’t be completed because the item “Falcon” is in use.",
   "pre_install_query_output": "Query returned result\nSuccess",
   "post_install_script_output": "Running script...\nExit code: 1 (Failed)\nRolling back software install...\nSuccess"
 }
```

### Download package

> **Experimental feature**. This feature is undergoing rapid improvement, which may result in breaking changes to the API or configuration surface. It is not recommended for use in automated workflows.

_Available in Fleet Premium._

`GET /api/v1/fleet/software/titles/:software_title_id/package?alt=media`

#### Parameters

| Name            | Type    | In   | Description                                      |
| ----            | ------- | ---- | --------------------------------------------     |
| software_title_id   | integer | path | **Required**. The ID of the software title to download software package.|
| team_id | integer | query | **Required**. The team ID. Downloads a software package added to the specified team. |
| alt             | integer | query | **Required**. If specified and set to "media", downloads the specified software package. |

#### Example

`GET /api/v1/fleet/software/titles/123/package?alt=media?team_id=2`

##### Default response

`Status: 200`

```http
Status: 200
Content-Type: application/octet-stream
Content-Disposition: attachment
Content-Length: <length>
Body: <blob>
```

### Delete package or App Store app

> **Experimental feature**. This feature is undergoing rapid improvement, which may result in breaking changes to the API or configuration surface. It is not recommended for use in automated workflows.

_Available in Fleet Premium._

Deletes software that's available for install (package or App Store app).

`DELETE /api/v1/fleet/software/titles/:software_title_id/available_for_install`

#### Parameters

| Name            | Type    | In   | Description                                      |
| ----            | ------- | ---- | --------------------------------------------     |
| software_title_id              | integer | path | **Required**. The ID of the software title to delete software available for install. |
| team_id | integer | query | **Required**. The team ID. Deletes a software package added to the specified team. |

#### Example

`DELETE /api/v1/fleet/software/titles/24/available_for_install?team_id=2`

##### Default response

`Status: 204`

## Vulnerabilities

- [List vulnerabilities](#list-vulnerabilities)
- [Get vulnerability](#get-vulnerability)

### List vulnerabilities

Retrieves a list of all CVEs affecting software and/or OS versions.

`GET /api/v1/fleet/vulnerabilities`

#### Parameters

| Name                | Type     | In    | Description                                                                                                                          |
| ---      | ---      | ---   | ---                                                                                                                                  |
| team_id             | integer | query | _Available in Fleet Premium_. Filters only include vulnerabilities affecting the specified team. Use `0` to filter by hosts assigned to "No team".  |
| page                    | integer | query | Page number of the results to fetch.                                                                                                                                       |
| per_page                | integer | query | Results per page.                                                                                                                                                          |
| order_key               | string  | query | What to order results by. Allowed fields are: `cve`, `cvss_score`, `epss_probability`, `cve_published`, `created_at`, and `host_count`. Default is `created_at` (descending).      |
| order_direction | string | query | **Requires `order_key`**. The direction of the order given the order key. Options include `asc` and `desc`. Default is `asc`. |
| query | string | query | Search query keywords. Searchable fields include `cve`. |
| exploit | boolean | query | _Available in Fleet Premium_. If `true`, filters to only include vulnerabilities that have been actively exploited in the wild (`cisa_known_exploit: true`). Otherwise, includes vulnerabilities with any `cisa_known_exploit` value.  |


##### Default response

`Status: 200`

```json
{
  "vulnerabilities": [
    {
      "cve": "CVE-2022-30190",
      "created_at": "2022-06-01T00:15:00Z",
      "hosts_count": 1234,
      "hosts_count_updated_at": "2023-12-20T15:23:57Z",
      "details_link": "https://nvd.nist.gov/vuln/detail/CVE-2022-30190",
      "cvss_score": 7.8,// Available in Fleet Premium
      "epss_probability": 0.9729,// Available in Fleet Premium
      "cisa_known_exploit": false,// Available in Fleet Premium
      "cve_published": "2022-06-01T00:15:00Z",// Available in Fleet Premium
      "cve_description": "Microsoft Windows Support Diagnostic Tool (MSDT) Remote Code Execution Vulnerability.",// Available in Fleet Premium
    }
  ],
  "count": 123,
  "counts_updated_at": "2024-02-02T16:40:37Z",
  "meta": {
    "has_next_results": false,
    "has_previous_results": false
  }
}
```


### Get vulnerability

Retrieve details about a vulnerability and its affected software and OS versions.

If no vulnerable OS versions or software were found, but Fleet is aware of the vulnerability, a 204 status code is returned.

#### Parameters

| Name    | Type    | In    | Description                                                                                                                  |
|---------|---------|-------|------------------------------------------------------------------------------------------------------------------------------|
| cve     | string  | path  | The cve to get information about (format must be CVE-YYYY-<4 or more digits>, case-insensitive).                             |
| team_id | integer | query | _Available in Fleet Premium_. Filters response data to the specified team. Use `0` to filter by hosts assigned to "No team". |

`GET /api/v1/fleet/vulnerabilities/:cve`

#### Example

`GET /api/v1/fleet/vulnerabilities/cve-2022-30190`

##### Default response

`Status: 200`

```json
"vulnerability": {
  "cve": "CVE-2022-30190",
  "created_at": "2022-06-01T00:15:00Z",
  "hosts_count": 1234,
  "hosts_count_updated_at": "2023-12-20T15:23:57Z",
  "details_link": "https://nvd.nist.gov/vuln/detail/CVE-2022-30190",
  "cvss_score": 7.8,// Available in Fleet Premium
  "epss_probability": 0.9729,// Available in Fleet Premium
  "cisa_known_exploit": false,// Available in Fleet Premium
  "cve_published": "2022-06-01T00:15:00Z",// Available in Fleet Premium
  "cve_description": "Microsoft Windows Support Diagnostic Tool (MSDT) Remote Code Execution Vulnerability.",// Available in Fleet Premium
  "os_versions" : [
    {
      "os_version_id": 6,
      "hosts_count": 200,
      "name": "macOS 14.1.2",
      "name_only": "macOS",
      "version": "14.1.2",

      "resolved_in_version": "14.2",
      "generated_cpes": [
        "cpe:2.3:o:apple:macos:*:*:*:*:*:14.2:*:*",
        "cpe:2.3:o:apple:mac_os_x:*:*:*:*:*:14.2:*:*"
      ]
    }
  ],
  "software": [
    {
      "id": 2363,
      "name": "Docker Desktop",
      "version": "4.9.1",
      "source": "programs",
      "browser": "",
      "generated_cpe": "cpe:2.3:a:docker:docker_desktop:4.9.1:*:*:*:*:windows:*:*",
      "hosts_count": 50,
      "resolved_in_version": "5.0.0"
    }
  ]
}
```


---

## Targets

In Fleet, targets are used to run queries against specific hosts or groups of hosts. Labels are used to create groups in Fleet.

### Search targets

The search targets endpoint returns two lists. The first list includes the possible target hosts in Fleet given the search query provided and the hosts already selected as targets. The second list includes the possible target labels in Fleet given the search query provided and the labels already selected as targets.

The returned lists are filtered based on the hosts the requesting user has access to.

`POST /api/v1/fleet/targets`

#### Parameters

| Name     | Type    | In   | Description                                                                                                                                                                |
| -------- | ------- | ---- | -------------------------------------------------------------------------------------------------------------------------------------------------------------------------- |
| query    | string  | body | The search query. Searchable items include a host's hostname or IPv4 address and labels.                                                                                   |
| query_id | integer | body | The saved query (if any) that will be run. The `observer_can_run` property on the query and the user's roles effect which targets are included.                            |
| selected | object  | body | The targets already selected. The object includes a `hosts` property which contains a list of host IDs, a `labels` with label IDs and/or a `teams` property with team IDs. |

#### Example

`POST /api/v1/fleet/targets`

##### Request body

```json
{
  "query": "172",
  "selected": {
    "hosts": [],
    "labels": [7]
  },
  "include_observer": true
}
```

##### Default response

```json
{
  "targets": {
    "hosts": [
      {
        "created_at": "2021-02-03T16:11:43Z",
        "updated_at": "2021-02-03T21:58:19Z",
        "id": 3,
        "detail_updated_at": "2021-02-03T21:58:10Z",
        "label_updated_at": "2021-02-03T21:58:10Z",
        "policy_updated_at": "2023-06-26T18:33:15Z",
        "last_enrolled_at": "2021-02-03T16:11:43Z",
        "software_updated_at": "2020-11-05T05:09:44Z",
        "seen_time": "2021-02-03T21:58:20Z",
        "hostname": "7a2f41482833",
        "uuid": "a2064cef-0000-0000-afb9-283e3c1d487e",
        "platform": "rhel",
        "osquery_version": "4.5.1",
        "os_version": "CentOS 6.10.0",
        "build": "",
        "platform_like": "rhel",
        "code_name": "",
        "uptime": 32688000000000,
        "memory": 2086899712,
        "cpu_type": "x86_64",
        "cpu_subtype": "142",
        "cpu_brand": "Intel(R) Core(TM) i5-8279U CPU @ 2.40GHz",
        "cpu_physical_cores": 4,
        "cpu_logical_cores": 4,
        "hardware_vendor": "",
        "hardware_model": "",
        "hardware_version": "",
        "hardware_serial": "",
        "computer_name": "7a2f41482833",
        "display_name": "7a2f41482833",
        "primary_ip": "172.20.0.3",
        "primary_mac": "02:42:ac:14:00:03",
        "distributed_interval": 10,
        "config_tls_refresh": 10,
        "logger_tls_period": 10,
        "additional": {},
        "status": "offline",
        "display_text": "7a2f41482833"
      },
      {
        "created_at": "2021-02-03T16:11:43Z",
        "updated_at": "2021-02-03T21:58:19Z",
        "id": 4,
        "detail_updated_at": "2021-02-03T21:58:10Z",
        "label_updated_at": "2021-02-03T21:58:10Z",
        "policy_updated_at": "2023-06-26T18:33:15Z",
        "last_enrolled_at": "2021-02-03T16:11:43Z",
        "software_updated_at": "2020-11-05T05:09:44Z",
        "seen_time": "2021-02-03T21:58:20Z",
        "hostname": "78c96e72746c",
        "uuid": "a2064cef-0000-0000-afb9-283e3c1d487e",
        "platform": "ubuntu",
        "osquery_version": "4.5.1",
        "os_version": "Ubuntu 16.4.0",
        "build": "",
        "platform_like": "debian",
        "code_name": "",
        "uptime": 32688000000000,
        "memory": 2086899712,
        "cpu_type": "x86_64",
        "cpu_subtype": "142",
        "cpu_brand": "Intel(R) Core(TM) i5-8279U CPU @ 2.40GHz",
        "cpu_physical_cores": 4,
        "cpu_logical_cores": 4,
        "hardware_vendor": "",
        "hardware_model": "",
        "hardware_version": "",
        "hardware_serial": "",
        "computer_name": "78c96e72746c",
        "display_name": "78c96e72746c",
        "primary_ip": "172.20.0.7",
        "primary_mac": "02:42:ac:14:00:07",
        "distributed_interval": 10,
        "config_tls_refresh": 10,
        "logger_tls_period": 10,
        "additional": {},
        "status": "offline",
        "display_text": "78c96e72746c"
      }
    ],
    "labels": [
      {
        "created_at": "2021-02-02T23:55:25Z",
        "updated_at": "2021-02-02T23:55:25Z",
        "id": 6,
        "name": "All Hosts",
        "description": "All hosts which have enrolled in Fleet",
        "query": "SELECT 1;",
        "label_type": "builtin",
        "label_membership_type": "dynamic",
        "host_count": 5,
        "display_text": "All Hosts",
        "count": 5
      }
    ],
    "teams": [
      {
        "id": 1,
        "created_at": "2021-05-27T20:02:20Z",
        "name": "Client Platform Engineering",
        "description": "",
        "agent_options": null,
        "user_count": 4,
        "host_count": 2,
        "display_text": "Client Platform Engineering",
        "count": 2
      }
    ]
  },
  "targets_count": 1,
  "targets_online": 1,
  "targets_offline": 0,
  "targets_missing_in_action": 0
}
```

---

## Teams

- [List teams](#list-teams)
- [Get team](#get-team)
- [Create team](#create-team)
- [Modify team](#modify-team)
- [Modify team's agent options](#modify-teams-agent-options)
- [Delete team](#delete-team)

### List teams

_Available in Fleet Premium_

`GET /api/v1/fleet/teams`

#### Parameters

| Name            | Type    | In    | Description                                                                                                                   |
| --------------- | ------- | ----- | ----------------------------------------------------------------------------------------------------------------------------- |
| page            | integer | query | Page number of the results to fetch.                                                                                          |
| per_page        | integer | query | Results per page.                                                                                                             |
| order_key       | string  | query | What to order results by. Can be any column in the `teams` table.                                                             |
| order_direction | string  | query | **Requires `order_key`**. The direction of the order given the order key. Options include `asc` and `desc`. Default is `asc`. |
| query           | string  | query | Search query keywords. Searchable fields include `name`.                                                                      |

#### Example

`GET /api/v1/fleet/teams`

##### Default response

`Status: 200`

```json
{
  "teams": [
    {
      "id": 1,
      "created_at": "2021-07-28T15:58:21Z",
      "name": "workstations",
      "description": "",
      "agent_options": {
        "config": {
          "options": {
            "pack_delimiter": "/",
            "logger_tls_period": 10,
            "distributed_plugin": "tls",
            "disable_distributed": false,
            "logger_tls_endpoint": "/api/v1/osquery/log",
            "distributed_interval": 10,
            "distributed_tls_max_attempts": 3
          },
          "decorators": {
            "load": [
              "SELECT uuid AS host_uuid FROM system_info;",
              "SELECT hostname AS hostname FROM system_info;"
            ]
          }
        },
        "overrides": {},
        "command_line_flags": {}
      },
      "user_count": 0,
      "host_count": 0,
      "secrets": [
        {
          "secret": "",
          "created_at": "2021-07-28T15:58:21Z",
          "team_id": 10
        }
      ]
    },
    {
      "id": 2,
      "created_at": "2021-08-05T21:41:42Z",
      "name": "servers",
      "description": "",
      "agent_options": {
        "spec": {
          "config": {
            "options": {
              "pack_delimiter": "/",
              "logger_tls_period": 10,
              "distributed_plugin": "tls",
              "disable_distributed": false,
              "logger_tls_endpoint": "/api/v1/osquery/log",
              "distributed_interval": 10,
              "distributed_tls_max_attempts": 3
            },
            "decorators": {
              "load": [
                "SELECT uuid AS host_uuid FROM system_info;",
                "SELECT hostname AS hostname FROM system_info;"
              ]
            }
          },
          "overrides": {},
          "command_line_flags": {}
        },
        "user_count": 0,
        "host_count": 0,
        "secrets": [
          {
            "secret": "+ncixtnZB+IE0OrbrkCLeul3U8LMVITd",
            "created_at": "2021-08-05T21:41:42Z",
            "team_id": 15
          }
        ]
      }
    }
  ]
}
```

### Get team

_Available in Fleet Premium_

`GET /api/v1/fleet/teams/:id`

#### Parameters

| Name | Type    | In   | Description                          |
| ---- | ------  | ---- | ------------------------------------ |
| id   | integer | path | **Required.** The desired team's ID. |

#### Example

`GET /api/v1/fleet/teams/1`

##### Default response

`Status: 200`

```json
{
  "team": {
    "name": "Workstations",
    "id": 1,
    "user_count": 4,
    "host_count": 0,
    "agent_options": {
      "config": {
        "options": {
          "pack_delimiter": "/",
          "logger_tls_period": 10,
          "distributed_plugin": "tls",
          "disable_distributed": false,
          "logger_tls_endpoint": "/api/v1/osquery/log",
          "distributed_interval": 10,
          "distributed_tls_max_attempts": 3
        },
        "decorators": {
          "load": [
            "SELECT uuid AS host_uuid FROM system_info;",
            "SELECT hostname AS hostname FROM system_info;"
          ]
        }
      },
      "overrides": {},
      "command_line_flags": {}
    },
    "webhook_settings": {
      "failing_policies_webhook": {
        "enable_failing_policies_webhook": false,
        "destination_url": "",
        "policy_ids": null,
        "host_batch_size": 0
      }
    },
    "integrations": {
      "google_calendar": {
        "enable_calendar_events": true,
        "webhook_url": "https://server.com/example"
      }
    },
    "mdm": {
      "enable_disk_encryption": true,
      "macos_updates": {
        "minimum_version": "12.3.1",
        "deadline": "2022-01-01"
      },
      "windows_updates": {
        "deadline_days": 5,
        "grace_period_days": 1
      },
      "macos_settings": {
        "custom_settings": [
          {
            "path": "path/to/profile1.mobileconfig",
            "labels": ["Label 1", "Label 2"]
          }
        ]
      },
      "windows_settings": {
        "custom_settings": [
          {
            "path": "path/to/profile2.xml",
            "labels": ["Label 3", "Label 4"]
          }
        ],
      },
      "macos_setup": {
        "bootstrap_package": "",
        "enable_end_user_authentication": false,
        "macos_setup_assistant": "path/to/config.json"
      }
    }
  }
}
```

### Create team

_Available in Fleet Premium_

`POST /api/v1/fleet/teams`

#### Parameters

| Name | Type   | In   | Description                    |
| ---- | ------ | ---- | ------------------------------ |
| name | string | body | **Required.** The team's name. |

#### Example

`POST /api/v1/fleet/teams`

##### Request body

```json
{
  "name": "workstations"
}
```

##### Default response

`Status: 200`

```json
{
  "teams": [
    {
      "name": "workstations",
      "id": 1,
      "user_count": 0,
      "host_count": 0,
      "agent_options": {
        "config": {
          "options": {
            "pack_delimiter": "/",
            "logger_tls_period": 10,
            "distributed_plugin": "tls",
            "disable_distributed": false,
            "logger_tls_endpoint": "/api/v1/osquery/log",
            "distributed_interval": 10,
            "distributed_tls_max_attempts": 3
          },
          "decorators": {
            "load": [
              "SELECT uuid AS host_uuid FROM system_info;",
              "SELECT hostname AS hostname FROM system_info;"
            ]
          }
        },
        "overrides": {},
        "command_line_flags": {}
      },
      "webhook_settings": {
        "failing_policies_webhook": {
          "enable_failing_policies_webhook": false,
          "destination_url": "",
          "policy_ids": null,
          "host_batch_size": 0
        }
      }
    }
  ]
}
```

### Modify team

_Available in Fleet Premium_

`PATCH /api/v1/fleet/teams/:id`

#### Parameters

| Name                                                    | Type    | In   | Description                                                                                                                                                                                               |
| ------------------------------------------------------- | ------- | ---- | --------------------------------------------------------------------------------------------------------------------------------------------------------------------------------------------------------- |
| id                                                      | integer | path | **Required.** The desired team's ID.                                                                                                                                                                      |
| name                                                    | string  | body | The team's name.                                                                                                                                                                                          |
| host_ids                                                | array    | body | A list of hosts that belong to the team.                                                                                                                                                                  |
| user_ids                                                | array    | body | A list of users on the team.                                                                                                                                                             |
| webhook_settings                                        | object  | body | Webhook settings contains for the team.                                                                                                                                                                   |
| &nbsp;&nbsp;failing_policies_webhook                    | object  | body | Failing policies webhook settings.                                                                                                                                                                        |
| &nbsp;&nbsp;&nbsp;&nbsp;enable_failing_policies_webhook | boolean | body | Whether or not the failing policies webhook is enabled.                                                                                                                                                   |
| &nbsp;&nbsp;&nbsp;&nbsp;destination_url                 | string  | body | The URL to deliver the webhook requests to.                                                                                                                                                               |
| &nbsp;&nbsp;&nbsp;&nbsp;policy_ids                      | array   | body | List of policy IDs to enable failing policies webhook.                                                                                                                                                    |
| &nbsp;&nbsp;host_status_webhook                    | object  | body | Host status webhook settings. |
| &nbsp;&nbsp;&nbsp;&nbsp;enable_host_status_webhook | boolean | body | Whether or not the host status webhook is enabled. |
| &nbsp;&nbsp;&nbsp;&nbsp;destination_url            | string | body | The URL to deliver the webhook request to. |
| &nbsp;&nbsp;&nbsp;&nbsp;host_percentage            | integer | body | The minimum percentage of hosts that must fail to check in to Fleet in order to trigger the webhook request. |
| &nbsp;&nbsp;&nbsp;&nbsp;days_count | integer | body | The minimum number of days that the configured `host_percentage` must fail to check in to Fleet in order to trigger the webhook request. |
| &nbsp;&nbsp;&nbsp;&nbsp;host_batch_size                 | integer | body | Maximum number of hosts to batch on failing policy webhook requests. The default, 0, means no batching (all hosts failing a policy are sent on one request).                                              |
| integrations                                            | object  | body | Integrations settings for the team. Note that integrations referenced here must already exist globally, created by a call to [Modify configuration](#modify-configuration).                               |
| &nbsp;&nbsp;jira                                        | array   | body | Jira integrations configuration.                                                                                                                                                                          |
| &nbsp;&nbsp;&nbsp;&nbsp;url                             | string  | body | The URL of the Jira server to use.                                                                                                                                                                        |
| &nbsp;&nbsp;&nbsp;&nbsp;project_key                     | string  | body | The project key of the Jira integration to use. Jira tickets will be created in this project.                                                                                                             |
| &nbsp;&nbsp;&nbsp;&nbsp;enable_failing_policies         | boolean | body | Whether or not that Jira integration is enabled for failing policies. Only one failing policy automation can be enabled at a given time (enable_failing_policies_webhook and enable_failing_policies).    |
| &nbsp;&nbsp;zendesk                                     | array   | body | Zendesk integrations configuration.                                                                                                                                                                       |
| &nbsp;&nbsp;&nbsp;&nbsp;url                             | string  | body | The URL of the Zendesk server to use.                                                                                                                                                                     |
| &nbsp;&nbsp;&nbsp;&nbsp;group_id                        | integer | body | The Zendesk group id to use. Zendesk tickets will be created in this group.                                                                                                                               |
| &nbsp;&nbsp;&nbsp;&nbsp;enable_failing_policies         | boolean | body | Whether or not that Zendesk integration is enabled for failing policies. Only one failing policy automation can be enabled at a given time (enable_failing_policies_webhook and enable_failing_policies). |
| mdm                                                     | object  | body | MDM settings for the team.                                                                                                                                                                                |
| &nbsp;&nbsp;macos_updates                               | object  | body | macOS updates settings.                                                                                                                                                                                   |
| &nbsp;&nbsp;&nbsp;&nbsp;minimum_version                 | string  | body | Hosts that belong to this team and are enrolled into Fleet's MDM will be prompted to update when their OS is below this version.                                                                           |
| &nbsp;&nbsp;&nbsp;&nbsp;deadline                        | string  | body | Hosts that belong to this team and are enrolled into Fleet's MDM will be forced to update their OS after this deadline (noon local time for hosts already on macOS 14 or above, 20:00 UTC for hosts on earlier macOS versions).                                                                    |
| &nbsp;&nbsp;ios_updates                               | object  | body | iOS updates settings.                                                                                                                                                                                   |
| &nbsp;&nbsp;&nbsp;&nbsp;minimum_version                 | string  | body | Hosts that belong to this team will be prompted to update when their OS is below this version.                                                                            |
| &nbsp;&nbsp;&nbsp;&nbsp;deadline                        | string  | body | Hosts that belong to this team will be forced to update their OS after this deadline (noon local time).                                                                    |
| &nbsp;&nbsp;ipados_updates                               | object  | body | iPadOS updates settings.                                                                                                                                                                                   |
| &nbsp;&nbsp;&nbsp;&nbsp;minimum_version                 | string  | body | Hosts that belong to this team will be prompted to update when their OS is below this version.                                                                            |
| &nbsp;&nbsp;&nbsp;&nbsp;deadline                        | string  | body | Hosts that belong to this team will be forced to update their OS after this deadline (noon local time).                                                                    |
| &nbsp;&nbsp;windows_updates                             | object  | body | Windows updates settings.                                                                                                                                                                                   |
| &nbsp;&nbsp;&nbsp;&nbsp;deadline_days                   | integer | body | Hosts that belong to this team and are enrolled into Fleet's MDM will have this number of days before updates are installed on Windows.                                                                   |
| &nbsp;&nbsp;&nbsp;&nbsp;grace_period_days               | integer | body | Hosts that belong to this team and are enrolled into Fleet's MDM will have this number of days before Windows restarts to install updates.                                                                    |
| &nbsp;&nbsp;macos_settings                              | object  | body | macOS-specific settings.                                                                                                                                                                                  |
| &nbsp;&nbsp;&nbsp;&nbsp;custom_settings                 | array    | body | The list of objects where each object includes .mobileconfig or JSON file (configuration profile) and label name to apply to macOS hosts that belong to this team and are members of the specified label.                                                                                                                                        |
| &nbsp;&nbsp;&nbsp;&nbsp;enable_disk_encryption          | boolean | body | Hosts that belong to this team will have disk encryption enabled if set to true.                                                                                        |
| &nbsp;&nbsp;windows_settings                            | object  | body | Windows-specific settings.                                                                                                                                                                                |
| &nbsp;&nbsp;&nbsp;&nbsp;custom_settings                 | array    | body | The list of objects where each object includes XML file (configuration profile) and label name to apply to Windows hosts that belong to this team and are members of the specified label.                                                                                                                               |
| &nbsp;&nbsp;macos_setup                                 | object  | body | Setup for automatic MDM enrollment of macOS hosts.                                                                                                                                                      |
| &nbsp;&nbsp;&nbsp;&nbsp;enable_end_user_authentication  | boolean | body | If set to true, end user authentication will be required during automatic MDM enrollment of new macOS hosts. Settings for your IdP provider must also be [configured](https://fleetdm.com/docs/using-fleet/mdm-macos-setup-experience#end-user-authentication-and-eula).                                                                                      |
| integrations                                            | object  | body | Integration settings for this team.                                                                                                                                                                   |
| &nbsp;&nbsp;google_calendar                             | object  | body | Google Calendar integration settings.                                                                                                                                                                        |
| &nbsp;&nbsp;&nbsp;&nbsp;enable_calendar_events          | boolean | body | Whether or not calendar events are enabled for this team.                                                                                                                                                  |
| &nbsp;&nbsp;&nbsp;&nbsp;webhook_url                     | string | body | The URL to send a request to during calendar events, to trigger auto-remediation.                |
| host_expiry_settings                                    | object  | body | Host expiry settings for the team.                                                                                                                                                                         |
| &nbsp;&nbsp;host_expiry_enabled                         | boolean | body | When enabled, allows automatic cleanup of hosts that have not communicated with Fleet in some number of days. When disabled, defaults to the global setting.                                               |
| &nbsp;&nbsp;host_expiry_window                          | integer | body | If a host has not communicated with Fleet in the specified number of days, it will be removed.                                                                                                             |

#### Example (transfer hosts to a team)

`PATCH /api/v1/fleet/teams/1`

##### Request body

```json
{
  "host_ids": [3, 6, 7, 8, 9, 20, 32, 44]
}
```

##### Default response

`Status: 200`

```json
{
  "team": {
    "name": "Workstations",
    "id": 1,
    "user_count": 4,
    "host_count": 8,
    "agent_options": {
      "config": {
        "options": {
          "pack_delimiter": "/",
          "logger_tls_period": 10,
          "distributed_plugin": "tls",
          "disable_distributed": false,
          "logger_tls_endpoint": "/api/v1/osquery/log",
          "distributed_interval": 10,
          "distributed_tls_max_attempts": 3
        },
        "decorators": {
          "load": [
            "SELECT uuid AS host_uuid FROM system_info;",
            "SELECT hostname AS hostname FROM system_info;"
          ]
        }
      },
      "overrides": {},
      "command_line_flags": {}
    },
    "webhook_settings": {
      "failing_policies_webhook": {
        "enable_failing_policies_webhook": false,
        "destination_url": "",
        "policy_ids": null,
        "host_batch_size": 0
      }
    }
  }
}
```

### Add users to a team

_Available in Fleet Premium_

`PATCH /api/v1/fleet/teams/:id/users`

#### Parameters

| Name             | Type    | In   | Description                                  |
|------------------|---------|------|----------------------------------------------|
| id               | integer | path | **Required.** The desired team's ID.         |
| users            | string  | body | Array of users to add.                       |
| &nbsp;&nbsp;id   | integer | body | The id of the user.                          |
| &nbsp;&nbsp;role | string  | body | The team role that the user will be granted. Options are: "admin", "maintainer", "observer", "observer_plus", and "gitops". |

#### Example

`PATCH /api/v1/fleet/teams/1/users`

##### Request body

```json
{
  "users": [
    {
      "id": 1,
      "role": "admin"
    },
    {
      "id": 17,
      "role": "observer"
    }
  ]
}
```

##### Default response

`Status: 200`

```json
{
  "team": {
    "name": "Workstations",
    "id": 1,
    "user_count": 2,
    "host_count": 0,
    "agent_options": {
      "config": {
        "options": {
          "pack_delimiter": "/",
          "logger_tls_period": 10,
          "distributed_plugin": "tls",
          "disable_distributed": false,
          "logger_tls_endpoint": "/api/v1/osquery/log",
          "distributed_interval": 10,
          "distributed_tls_max_attempts": 3
        },
        "decorators": {
          "load": [
            "SELECT uuid AS host_uuid FROM system_info;",
            "SELECT hostname AS hostname FROM system_info;"
          ]
        }
      },
      "overrides": {},
      "command_line_flags": {}
    },
    "webhook_settings": {
      "failing_policies_webhook": {
        "enable_failing_policies_webhook": false,
        "destination_url": "",
        "policy_ids": null,
        "host_batch_size": 0
      }
    },
    "mdm": {
      "enable_disk_encryption": true,
      "macos_updates": {
        "minimum_version": "12.3.1",
        "deadline": "2022-01-01"
      },
      "windows_updates": {
        "deadline_days": 5,
        "grace_period_days": 1
      },
      "macos_settings": {
        "custom_settings": [
          {
           "path": "path/to/profile1.mobileconfig",
           "labels": ["Label 1", "Label 2"]
          }
        ]
      },
      "windows_settings": {
        "custom_settings": [
          {
           "path": "path/to/profile2.xml",
           "labels": ["Label 3", "Label 4"]
          }
        ],
      },
      "macos_setup": {
        "bootstrap_package": "",
        "enable_end_user_authentication": false,
        "macos_setup_assistant": "path/to/config.json"
      }
    },
    "users": [
      {
        "created_at": "0001-01-01T00:00:00Z",
        "updated_at": "0001-01-01T00:00:00Z",
        "id": 1,
        "name": "Example User1",
        "email": "user1@example.com",
        "force_password_reset": false,
        "gravatar_url": "",
        "sso_enabled": false,
        "global_role": null,
        "api_only": false,
        "teams": null,
        "role": "admin"
      },
      {
        "created_at": "0001-01-01T00:00:00Z",
        "updated_at": "0001-01-01T00:00:00Z",
        "id": 17,
        "name": "Example User2",
        "email": "user2@example.com",
        "force_password_reset": false,
        "gravatar_url": "",
        "sso_enabled": false,
        "global_role": null,
        "api_only": false,
        "teams": null,
        "role": "observer"
      }
    ]
  }
}
```

### Modify team's agent options

_Available in Fleet Premium_

`POST /api/v1/fleet/teams/:id/agent_options`

#### Parameters

| Name                             | Type    | In    | Description                                                                                                                                                  |
| ---                              | ---     | ---   | ---                                                                                                                                                          |
| id                               | integer | path  | **Required.** The desired team's ID.                                                                                                                         |
| force                            | boolean | query | Force apply the options even if there are validation errors.                                                                                                 |
| dry_run                          | boolean | query | Validate the options and return any validation errors, but do not apply the changes.                                                                         |
| _JSON data_                      | object  | body  | The JSON to use as agent options for this team. See [Agent options](https://fleetdm.com/docs/using-fleet/configuration-files#agent-options) for details.                              |

#### Example

`POST /api/v1/fleet/teams/1/agent_options`

##### Request body

```json
{
  "config": {
    "options": {
      "pack_delimiter": "/",
      "logger_tls_period": 20,
      "distributed_plugin": "tls",
      "disable_distributed": false,
      "logger_tls_endpoint": "/api/v1/osquery/log",
      "distributed_interval": 60,
      "distributed_tls_max_attempts": 3
    },
    "decorators": {
      "load": [
        "SELECT uuid AS host_uuid FROM system_info;",
        "SELECT hostname AS hostname FROM system_info;"
      ]
    }
  },
  "overrides": {},
  "command_line_flags": {}
}
```

##### Default response

`Status: 200`

```json
{
  "team": {
    "name": "Workstations",
    "id": 1,
    "user_count": 4,
    "host_count": 8,
    "agent_options": {
      "config": {
        "options": {
          "pack_delimiter": "/",
          "logger_tls_period": 20,
          "distributed_plugin": "tls",
          "disable_distributed": false,
          "logger_tls_endpoint": "/api/v1/osquery/log",
          "distributed_interval": 60,
          "distributed_tls_max_attempts": 3
        },
        "decorators": {
          "load": [
            "SELECT uuid AS host_uuid FROM system_info;",
            "SELECT hostname AS hostname FROM system_info;"
          ]
        }
      },
      "overrides": {},
      "command_line_flags": {}
    },
    "webhook_settings": {
      "failing_policies_webhook": {
        "enable_failing_policies_webhook": false,
        "destination_url": "",
        "policy_ids": null,
        "host_batch_size": 0
      }
    }
  }
}
```

### Delete team

_Available in Fleet Premium_

`DELETE /api/v1/fleet/teams/:id`

#### Parameters

| Name | Type    | In   | Description                          |
| ---- | ------  | ---- | ------------------------------------ |
| id   | integer | path | **Required.** The desired team's ID. |

#### Example

`DELETE /api/v1/fleet/teams/1`

#### Default response

`Status: 200`

---

## Translator

- [Translate IDs](#translate-ids)

### Translate IDs

Transforms a host name into a host id. For example, the Fleet UI use this endpoint when sending live queries to a set of hosts.

`POST /api/v1/fleet/translate`

#### Parameters

| Name  | Type  | In   | Description                              |
| ----- | ----- | ---- | ---------------------------------------- |
| array | array | body | **Required** list of items to translate. |

#### Example

`POST /api/v1/fleet/translate`

##### Request body

```json
{
  "list": [
    {
      "type": "user",
      "payload": {
        "identifier": "some@email.com"
      }
    },
    {
      "type": "label",
      "payload": {
        "identifier": "labelA"
      }
    },
    {
      "type": "team",
      "payload": {
        "identifier": "team1"
      }
    },
    {
      "type": "host",
      "payload": {
        "identifier": "host-ABC"
      }
    }
  ]
}
```

##### Default response

`Status: 200`

```json
{
  "list": [
    {
      "type": "user",
      "payload": {
        "identifier": "some@email.com",
        "id": 32
      }
    },
    {
      "type": "label",
      "payload": {
        "identifier": "labelA",
        "id": 1
      }
    },
    {
      "type": "team",
      "payload": {
        "identifier": "team1",
        "id": 22
      }
    },
    {
      "type": "host",
      "payload": {
        "identifier": "host-ABC",
        "id": 45
      }
    }
  ]
}
```
---

## Users

- [List all users](#list-all-users)
- [Create a user account with an invitation](#create-a-user-account-with-an-invitation)
- [Create a user account without an invitation](#create-a-user-account-without-an-invitation)
- [Get user information](#get-user-information)
- [Modify user](#modify-user)
- [Delete user](#delete-user)
- [Require password reset](#require-password-reset)
- [List a user's sessions](#list-a-users-sessions)
- [Delete a user's sessions](#delete-a-users-sessions)

The Fleet server exposes a handful of API endpoints that handles common user management operations. All the following endpoints require prior authentication meaning you must first log in successfully before calling any of the endpoints documented below.

### List all users

Returns a list of all enabled users

`GET /api/v1/fleet/users`

#### Parameters

| Name            | Type    | In    | Description                                                                                                                   |
| --------------- | ------- | ----- | ----------------------------------------------------------------------------------------------------------------------------- |
| query           | string  | query | Search query keywords. Searchable fields include `name` and `email`.                                                          |
| order_key       | string  | query | What to order results by. Can be any column in the users table.                                                               |
| order_direction | string  | query | **Requires `order_key`**. The direction of the order given the order key. Options include `asc` and `desc`. Default is `asc`. |
| page            | integer | query | Page number of the results to fetch.                                                                                          |
| query           | string  | query | Search query keywords. Searchable fields include `name` and `email`.                                                          |
| per_page        | integer | query | Results per page.                                                                                                             |
| team_id         | integer | query | _Available in Fleet Premium_. Filters the users to only include users in the specified team.                                   |

#### Example

`GET /api/v1/fleet/users`

##### Request query parameters

None.

##### Default response

`Status: 200`

```json
{
  "users": [
    {
      "created_at": "2020-12-10T03:52:53Z",
      "updated_at": "2020-12-10T03:52:53Z",
      "id": 1,
      "name": "Jane Doe",
      "email": "janedoe@example.com",
      "force_password_reset": false,
      "gravatar_url": "",
      "sso_enabled": false,
      "mfa_enabled": false,
      "global_role": null,
      "api_only": false,
      "teams": [
        {
          "id": 1,
          "created_at": "0001-01-01T00:00:00Z",
          "name": "workstations",
          "description": "",
          "role": "admin"
        }
      ]
    }
  ]
}
```

##### Failed authentication

`Status: 401 Authentication Failed`

```json
{
  "message": "Authentication Failed",
  "errors": [
    {
      "name": "base",
      "reason": "Authentication failed"
    }
  ]
}
```

### Create a user account with an invitation

Creates a user account after an invited user provides registration information and submits the form.

`POST /api/v1/fleet/users`

#### Parameters

| Name                  | Type   | In   | Description                                                                                                                                                                                                                                                                                                                                              |
| --------------------- | ------ | ---- | -------------------------------------------------------------------------------------------------------------------------------------------------------------------------------------------------------------------------------------------------------------------------------------------------------------------------------------------------------- |
| email                 | string | body | **Required**. The email address of the user.                                                                                                                                                                                                                                                                                                             |
| invite_token          | string | body | **Required**. Token provided to the user in the invitation email.                                                                                                                                                                                                                                                                                        |
| name                  | string | body | **Required**. The name of the user.                                                                                                                                                                                                                                                                                                                      |
| password              | string | body | The password chosen by the user (if not SSO user).                                                                                                                                                                                                                                                                                                       |
| password_confirmation | string | body | Confirmation of the password chosen by the user.                                                                                                                                                                                                                                                                                                         |

#### Example

`POST /api/v1/fleet/users`

##### Request query parameters

```json
{
  "email": "janedoe@example.com",
  "invite_token": "SjdReDNuZW5jd3dCbTJtQTQ5WjJTc2txWWlEcGpiM3c=",
  "name": "janedoe",
  "password": "test-123",
  "password_confirmation": "test-123"
}
```

##### Default response

`Status: 200`

```json
{
  "user": {
    "created_at": "0001-01-01T00:00:00Z",
    "updated_at": "0001-01-01T00:00:00Z",
    "id": 2,
    "name": "janedoe",
    "email": "janedoe@example.com",
    "enabled": true,
    "force_password_reset": false,
    "gravatar_url": "",
    "sso_enabled": false,
    "mfa_enabled": false,
    "global_role": "admin",
    "teams": []
  }
}
```

##### Failed authentication

`Status: 401 Authentication Failed`

```json
{
  "message": "Authentication Failed",
  "errors": [
    {
      "name": "base",
      "reason": "Authentication failed"
    }
  ]
}
```

##### Expired or used invite code

`Status: 404 Resource Not Found`

```json
{
  "message": "Resource Not Found",
  "errors": [
    {
      "name": "base",
      "reason": "Invite with token SjdReDNuZW5jd3dCbTJtQTQ5WjJTc2txWWlEcGpiM3c= was not found in the datastore"
    }
  ]
}
```

##### Validation failed

`Status: 422 Validation Failed`

The same error will be returned whenever one of the required parameters fails the validation.

```json
{
  "message": "Validation Failed",
  "errors": [
    {
      "name": "name",
      "reason": "cannot be empty"
    }
  ]
}
```

### Create a user account without an invitation

Creates a user account without requiring an invitation, the user is enabled immediately.
By default, the user will be forced to reset its password upon first login.

`POST /api/v1/fleet/users/admin`

#### Parameters

| Name        | Type    | In   | Description                                                                                                                                                                                                                                                                                                                                              |
| ----------- | ------- | ---- | -------------------------------------------------------------------------------------------------------------------------------------------------------------------------------------------------------------------------------------------------------------------------------------------------------------------------------------------------------- |
| email       | string  | body | **Required**. The user's email address.                                                                                                                                                                                                                                                                                                                  |
| name        | string  | body | **Required**. The user's full name or nickname.                                                                                                                                                                                                                                                                                                          |
| password    | string  | body | The user's password (required for non-SSO users).                                                                                                                                                                                                                                                                                                        |
| sso_enabled | boolean | body | Whether or not SSO is enabled for the user.                                                                                                                                                                                                                                                                                                              |
| mfa_enabled | boolean | body | _Available in Fleet Premium._ Whether or not the user must click a magic link emailed to them to log in, after they successfully enter their username and password. Incompatible with SSO and API-only users. |
| api_only    | boolean | body | User is an "API-only" user (cannot use web UI) if true.                                                                                                                                                                                                                                                                                                  |
| global_role | string | body | The role assigned to the user. In Fleet 4.0.0, 3 user roles were introduced (`admin`, `maintainer`, and `observer`). In Fleet 4.30.0 and 4.31.0, the `observer_plus` and `gitops` roles were introduced respectively. If `global_role` is specified, `teams` cannot be specified. For more information, see [manage access](https://fleetdm.com/docs/using-fleet/manage-access).                                                                                                                                                                        |
| admin_forced_password_reset    | boolean | body | Sets whether the user will be forced to reset its password upon first login (default=true) |
| teams                          | array   | body | _Available in Fleet Premium_. The teams and respective roles assigned to the user. Should contain an array of objects in which each object includes the team's `id` and the user's `role` on each team. In Fleet 4.0.0, 3 user roles were introduced (`admin`, `maintainer`, and `observer`). In Fleet 4.30.0 and 4.31.0, the `observer_plus` and `gitops` roles were introduced respectively. If `teams` is specified, `global_role` cannot be specified. For more information, see [manage access](https://fleetdm.com/docs/using-fleet/manage-access). |

#### Example

`POST /api/v1/fleet/users/admin`

##### Request body

```json
{
  "name": "Jane Doe",
  "email": "janedoe@example.com",
  "password": "test-123",
  "api_only": true,
  "teams": [
    {
      "id": 2,
      "role": "observer"
    },
    {
      "id": 3,
      "role": "maintainer"
    }
  ]
}
```

##### Default response

`Status: 200`

```json
{
  "user": {
    "created_at": "0001-01-01T00:00:00Z",
    "updated_at": "0001-01-01T00:00:00Z",
    "id": 5,
    "name": "Jane Doe",
    "email": "janedoe@example.com",
    "enabled": true,
    "force_password_reset": false,
    "gravatar_url": "",
    "sso_enabled": false,
    "mfa_enabled": false,
    "api_only": true,
    "global_role": null,
    "teams": [
      {
        "id": 2,
        "role": "observer"
      },
      {
        "id": 3,
        "role": "maintainer"
      }
    ]
  },
  "token": "{API key}"
}
```

> Note: The new user's `token` (API key) is only included in the response after creating an api-only user (`api_only: true`).

##### User doesn't exist

`Status: 404 Resource Not Found`

```json
{
  "message": "Resource Not Found",
  "errors": [
    {
      "name": "base",
      "reason": "User with id=1 was not found in the datastore"
    }
  ]
}
```

### Get user information

Returns all information about a specific user.

`GET /api/v1/fleet/users/:id`

#### Parameters

| Name | Type    | In   | Description                  |
| ---- | ------- | ---- | ---------------------------- |
| id   | integer | path | **Required**. The user's id. |

#### Example

`GET /api/v1/fleet/users/2`

##### Default response

`Status: 200`

```json
{
  "user": {
    "created_at": "2020-12-10T05:20:25Z",
    "updated_at": "2020-12-10T05:24:27Z",
    "id": 2,
    "name": "Jane Doe",
    "email": "janedoe@example.com",
    "force_password_reset": false,
    "gravatar_url": "",
    "sso_enabled": false,
    "mfa_enabled": false,
    "global_role": "admin",
    "api_only": false,
    "teams": []
  }
}
```

##### User doesn't exist

`Status: 404 Resource Not Found`

```json
{
  "message": "Resource Not Found",
  "errors": [
    {
      "name": "base",
      "reason": "User with id=5 was not found in the datastore"
    }
  ]
}
```

### Modify user

`PATCH /api/v1/fleet/users/:id`

#### Parameters

| Name        | Type    | In   | Description                                                                                                                                                                                                                                                                                                                                              |
| ----------- | ------- | ---- | -------------------------------------------------------------------------------------------------------------------------------------------------------------------------------------------------------------------------------------------------------------------------------------------------------------------------------------------------------- |
| id          | integer | path | **Required**. The user's id.                                                                                                                                                                                                                                                                                                                             |
| name        | string  | body | The user's name.                                                                                                                                                                                                                                                                                                                                         |
| position    | string  | body | The user's position.                                                                                                                                                                                                                                                                                                                                     |
| email       | string  | body | The user's email.                                                                                                                                                                                                                                                                                                                                        |
| sso_enabled | boolean | body | Whether or not SSO is enabled for the user.                                                                                                                                                                                                                                                                                                              |
| mfa_enabled | boolean | body | _Available in Fleet Premium._ Whether or not the user must click a magic link emailed to them to log in, after they successfully enter their username and password. Incompatible with SSO and API-only users. |
| api_only    | boolean | body | User is an "API-only" user (cannot use web UI) if true.                                                                                                                                                                                                                                                                                                  |
| password    | string  | body | The user's current password, required to change the user's own email or password (not required for an admin to modify another user).                                                                                                                                                                                                                     |
| new_password| string  | body | The user's new password. |
| global_role | string  | body | The role assigned to the user. In Fleet 4.0.0, 3 user roles were introduced (`admin`, `maintainer`, and `observer`). If `global_role` is specified, `teams` cannot be specified.                                                                                                                                                                         |
| teams       | array   | body | _Available in Fleet Premium_. The teams and respective roles assigned to the user. Should contain an array of objects in which each object includes the team's `id` and the user's `role` on each team. In Fleet 4.0.0, 3 user roles were introduced (`admin`, `maintainer`, and `observer`). If `teams` is specified, `global_role` cannot be specified. |

#### Example

`PATCH /api/v1/fleet/users/2`

##### Request body

```json
{
  "name": "Jane Doe",
  "global_role": "admin"
}
```

##### Default response

`Status: 200`

```json
{
  "user": {
    "created_at": "2021-02-03T16:11:06Z",
    "updated_at": "2021-02-03T16:11:06Z",
    "id": 2,
    "name": "Jane Doe",
    "email": "janedoe@example.com",
    "global_role": "admin",
    "force_password_reset": false,
    "gravatar_url": "",
    "sso_enabled": false,
    "mfa_enabled": false,
    "api_only": false,
    "teams": []
  }
}
```

#### Example (modify a user's teams)

`PATCH /api/v1/fleet/users/2`

##### Request body

```json
{
  "teams": [
    {
      "id": 1,
      "role": "observer"
    },
    {
      "id": 2,
      "role": "maintainer"
    }
  ]
}
```

##### Default response

`Status: 200`

```json
{
  "user": {
    "created_at": "2021-02-03T16:11:06Z",
    "updated_at": "2021-02-03T16:11:06Z",
    "id": 2,
    "name": "Jane Doe",
    "email": "janedoe@example.com",
    "enabled": true,
    "force_password_reset": false,
    "gravatar_url": "",
    "sso_enabled": false,
    "mfa_enabled": false,
    "global_role": "admin",
    "teams": [
      {
        "id": 2,
        "role": "observer"
      },
      {
        "id": 3,
        "role": "maintainer"
      }
    ]
  }
}
```

### Delete user

Delete the specified user from Fleet.

`DELETE /api/v1/fleet/users/:id`

#### Parameters

| Name | Type    | In   | Description                  |
| ---- | ------- | ---- | ---------------------------- |
| id   | integer | path | **Required**. The user's id. |

#### Example

`DELETE /api/v1/fleet/users/3`

##### Default response

`Status: 200`


### Require password reset

The selected user is logged out of Fleet and required to reset their password during the next attempt to log in. This also revokes all active Fleet API tokens for this user. Returns the user object.

`POST /api/v1/fleet/users/:id/require_password_reset`

#### Parameters

| Name  | Type    | In   | Description                                                                                    |
| ----- | ------- | ---- | ---------------------------------------------------------------------------------------------- |
| id    | integer | path | **Required**. The user's id.                                                                   |
| require | boolean | body | Whether or not the user is required to reset their password during the next attempt to log in. |

#### Example

`POST /api/v1/fleet/users/123/require_password_reset`

##### Request body

```json
{
  "require": true
}
```

##### Default response

`Status: 200`

```json
{
  "user": {
    "created_at": "2021-02-23T22:23:34Z",
    "updated_at": "2021-02-23T22:28:52Z",
    "id": 2,
    "name": "Jane Doe",
    "email": "janedoe@example.com",
    "force_password_reset": true,
    "gravatar_url": "",
    "mfa_enabled": false,
    "sso_enabled": false,
    "global_role": "observer",
    "teams": []
  }
}
```

### List a user's sessions

Returns a list of the user's sessions in Fleet.

`GET /api/v1/fleet/users/:id/sessions`

#### Parameters

None.

#### Example

`GET /api/v1/fleet/users/1/sessions`

##### Default response

`Status: 200`

```json
{
  "sessions": [
    {
      "session_id": 2,
      "user_id": 1,
      "created_at": "2021-02-03T16:12:50Z"
    },
    {
      "session_id": 3,
      "user_id": 1,
      "created_at": "2021-02-09T23:40:23Z"
    },
    {
      "session_id": 6,
      "user_id": 1,
      "created_at": "2021-02-23T22:23:58Z"
    }
  ]
}
```

### Delete a user's sessions

Deletes the selected user's sessions in Fleet. Also deletes the user's API token.

`DELETE /api/v1/fleet/users/:id/sessions`

#### Parameters

| Name | Type    | In   | Description                               |
| ---- | ------- | ---- | ----------------------------------------- |
| id   | integer | path | **Required**. The ID of the desired user. |

#### Example

`DELETE /api/v1/fleet/users/1/sessions`

##### Default response

`Status: 200`

## Debug

- [Get a summary of errors](#get-a-summary-of-errors)
- [Get database information](#get-database-information)
- [Get profiling information](#get-profiling-information)

The Fleet server exposes a handful of API endpoints to retrieve debug information about the server itself in order to help troubleshooting. All the following endpoints require prior authentication meaning you must first log in successfully before calling any of the endpoints documented below.

### Get a summary of errors

Returns a set of all the errors that happened in the server during the interval of time defined by the [logging_error_retention_period](https://fleetdm.com/docs/deploying/configuration#logging-error-retention-period) configuration.

The server only stores and returns a single instance of each error.

`GET /debug/errors`

#### Parameters

| Name  | Type    | In    | Description                                                                       |
| ----- | ------- | ----- | --------------------------------------------------------------------------------- |
| flush | boolean | query | Whether or not clear the errors from Redis after reading them. Default is `false` |

#### Example

`GET /debug/errors?flush=true`

##### Default response

`Status: 200`

```json
[
  {
    "count": "3",
    "chain": [
      {
        "message": "Authorization header required"
      },
      {
        "message": "missing FleetError in chain",
        "data": {
          "timestamp": "2022-06-03T14:16:01-03:00"
        },
        "stack": [
          "github.com/fleetdm/fleet/v4/server/contexts/ctxerr.Handle (ctxerr.go:262)",
          "github.com/fleetdm/fleet/v4/server/service.encodeError (transport_error.go:80)",
          "github.com/go-kit/kit/transport/http.Server.ServeHTTP (server.go:124)"
        ]
      }
    ]
  }
]
```

### Get database information

Returns information about the current state of the database; valid keys are:

- `locks`: returns transaction locking information.
- `innodb-status`: returns InnoDB status information.
- `process-list`: returns running processes (queries, etc).

`GET /debug/db/:key`

#### Parameters

None.

### Get profiling information

Returns runtime profiling data of the server in the format expected by `go tools pprof`. The responses are equivalent to those returned by the Go `http/pprof` package.

Valid keys are: `cmdline`, `profile`, `symbol` and `trace`.

`GET /debug/pprof/:key`

#### Parameters
None.

## API errors

Fleet returns API errors as a JSON document with the following fields:
- `message`: This field contains the kind of error (bad request error, authorization error, etc.).
- `errors`: List of errors with `name` and `reason` keys.
- `uuid`: Unique identifier for the error. This identifier can be matched to Fleet logs which might contain more information about the cause of the error.

Sample of an error when trying to send an empty body on a request that expects a JSON body:
```sh
$ curl -k -H "Authorization: Bearer $TOKEN" -H 'Content-Type:application/json' "https://localhost:8080/api/v1/fleet/sso" -d ''
```
Response:
```json
{
  "message": "Bad request",
  "errors": [
    {
      "name": "base",
      "reason": "Expected JSON Body"
    }
  ],
  "uuid": "c0532a64-bec2-4cf9-aa37-96fe47ead814"
}
```

---

<meta name="description" value="Documentation for Fleet's REST API. See example requests and responses for each API endpoint.">
<meta name="pageOrderInSection" value="30"><|MERGE_RESOLUTION|>--- conflicted
+++ resolved
@@ -9341,21 +9341,18 @@
       "post_install_script": "sudo /Applications/Falcon.app/Contents/Resources/falconctl license 0123456789ABCDEFGHIJKLMNOPQRSTUV-WX",
       "uninstall_script": "/Library/CS/falconctl uninstall",
       "self_service": true,
-<<<<<<< HEAD
       "labels_include_any": [
         {
           "name": "Engineering",
           "id": 294
         }
-      ]
-=======
+      ],
       "automatic_install_policies": [
         {
           "id": 343,
           "name": "[Install software] Crowdstrike Agent",
         }
       ],
->>>>>>> c9bdae8f
       "status": {
         "installed": 3,
         "pending_install": 1,
