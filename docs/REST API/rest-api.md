# REST API

- [Authentication](#authentication)
- [Activities](#activities)
- [Fleet configuration](#fleet-configuration)
- [File carving](#file-carving)
- [Hosts](#hosts)
- [Labels](#labels)
- [Mobile device management (MDM)](#mobile-device-management-mdm)
- [Policies](#policies)
- [Queries](#queries)
- [Schedule (deprecated)](#schedule)
- [Scripts](#scripts)
- [Sessions](#sessions)
- [Software](#software)
- [Targets](#targets)
- [Teams](#teams)
- [Translator](#translator)
- [Users](#users)
- [API errors](#api-responses)

Use the Fleet APIs to automate Fleet.

This page includes a list of available resources and their API routes.

## Authentication

- [Retrieve your API token](#retrieve-your-api-token)
- [Log in](#log-in)
- [Log out](#log-out)
- [Forgot password](#forgot-password)
- [Change password](#change-password)
- [Reset password](#reset-password)
- [Me](#me)
- [SSO config](#sso-config)
- [Initiate SSO](#initiate-sso)
- [SSO callback](#sso-callback)

### Retrieve your API token

All API requests to the Fleet server require API token authentication unless noted in the documentation. API tokens are tied to your Fleet user account.

To get an API token, retrieve it from "My account" > "Get API token" in the Fleet UI (`/profile`). Or, you can send a request to the [login API endpoint](#log-in) to get your token.

Then, use that API token to authenticate all subsequent API requests by sending it in the "Authorization" request header, prefixed with "Bearer ":

```http
Authorization: Bearer <your token>
```

> For SSO users, email/password login is disabled. The API token can instead be retrieved from the "My account" page in the UI (/profile). On this page, choose "Get API token".

### Log in

Authenticates the user with the specified credentials. Use the token returned from this endpoint to authenticate further API requests.

`POST /api/v1/fleet/login`

> This API endpoint is not available to SSO users, since email/password login is disabled for SSO users. To get an API token for an SSO user, you can use the Fleet UI.

#### Parameters

| Name     | Type   | In   | Description                                   |
| -------- | ------ | ---- | --------------------------------------------- |
| email    | string | body | **Required**. The user's email.               |
| password | string | body | **Required**. The user's plain text password. |

#### Example

`POST /api/v1/fleet/login`

##### Request body

```json
{
  "email": "janedoe@example.com",
  "password": "VArCjNW7CfsxGp67"
}
```

##### Default response

`Status: 200`

```json
{
  "user": {
    "created_at": "2020-11-13T22:57:12Z",
    "updated_at": "2020-11-13T22:57:12Z",
    "id": 1,
    "name": "Jane Doe",
    "email": "janedoe@example.com",
    "enabled": true,
    "force_password_reset": false,
    "gravatar_url": "",
    "sso_enabled": false,
    "global_role": "admin",
    "teams": []
  },
  "token": "{your token}"
}
```

##### Authentication failed

`Status: 401 Unauthorized`

```json
{
  "message": "Authentication failed",
  "errors": [
    {
      "name": "base",
      "reason": "Authentication failed"
    }
  ],
  "uuid": "1272014b-902b-4b36-bcdb-75fde5eac1fc"
}
```

##### Too many requests / Rate limiting

`Status: 429 Too Many Requests`
`Header: retry-after: N`

> This response includes a header `retry-after` that indicates how many more seconds you are blocked before you can try again.

```json
{
  "message": "limit exceeded, retry after: Ns",
  "errors": [
    {
      "name": "base",
      "reason": "limit exceeded, retry after: Ns"
    }
  ]
}
```

---

### Log out

Logs out the authenticated user.

`POST /api/v1/fleet/logout`

#### Example

`POST /api/v1/fleet/logout`

##### Default response

`Status: 200`

---

### Forgot password

Sends a password reset email to the specified email. Requires that SMTP or SES is configured for your Fleet server.

`POST /api/v1/fleet/forgot_password`

#### Parameters

| Name  | Type   | In   | Description                                                             |
| ----- | ------ | ---- | ----------------------------------------------------------------------- |
| email | string | body | **Required**. The email of the user requesting the reset password link. |

#### Example

`POST /api/v1/fleet/forgot_password`

##### Request body

```json
{
  "email": "janedoe@example.com"
}
```

##### Default response

`Status: 200`

##### Unknown error

`Status: 500`

```json
{
  "message": "Unknown Error",
  "errors": [
    {
      "name": "base",
      "reason": "email not configured"
    }
  ]
}
```

---

### Change password

`POST /api/v1/fleet/change_password`

Changes the password for the authenticated user.

#### Parameters

| Name         | Type   | In   | Description                            |
| ------------ | ------ | ---- | -------------------------------------- |
| old_password | string | body | **Required**. The user's old password. |
| new_password | string | body | **Required**. The user's new password. |

#### Example

`POST /api/v1/fleet/change_password`

##### Request body

```json
{
  "old_password": "VArCjNW7CfsxGp67",
  "new_password": "zGq7mCLA6z4PzArC"
}
```

##### Default response

`Status: 200`

##### Validation failed

`Status: 422 Unprocessable entity`

```json
{
  "message": "Validation Failed",
  "errors": [
    {
      "name": "old_password",
      "reason": "old password does not match"
    }
  ]
}
```

### Reset password

Resets a user's password. Which user is determined by the password reset token used. The password reset token can be found in the password reset email sent to the desired user.

`POST /api/v1/fleet/reset_password`

#### Parameters

| Name                      | Type   | In   | Description                                                               |
| ------------------------- | ------ | ---- | ------------------------------------------------------------------------- |
| new_password              | string | body | **Required**. The new password.                                           |
| new_password_confirmation | string | body | **Required**. Confirmation for the new password.                          |
| password_reset_token      | string | body | **Required**. The token provided to the user in the password reset email. |

#### Example

`POST /api/v1/fleet/reset_password`

##### Request body

```json
{
  "new_password": "abc123",
  "new_password_confirmation": "abc123",
  "password_reset_token": "UU5EK0JhcVpsRkY3NTdsaVliMEZDbHJ6TWdhK3oxQ1Q="
}
```

##### Default response

`Status: 200`


---

### Me

Retrieves the user data for the authenticated user.

`GET /api/v1/fleet/me`

#### Example

`GET /api/v1/fleet/me`

##### Default response

`Status: 200`

```json
{
  "user": {
    "created_at": "2020-11-13T22:57:12Z",
    "updated_at": "2020-11-16T23:49:41Z",
    "id": 1,
    "name": "Jane Doe",
    "email": "janedoe@example.com",
    "global_role": "admin",
    "enabled": true,
    "force_password_reset": false,
    "gravatar_url": "",
    "sso_enabled": false,
    "teams": []
  }
}
```

---

### Perform required password reset

Resets the password of the authenticated user. Requires that `force_password_reset` is set to `true` prior to the request.

`POST /api/v1/fleet/perform_required_password_reset`

#### Example

`POST /api/v1/fleet/perform_required_password_reset`

##### Request body

```json
{
  "new_password": "sdPz8CV5YhzH47nK"
}
```

##### Default response

`Status: 200`

```json
{
  "user": {
    "created_at": "2020-11-13T22:57:12Z",
    "updated_at": "2020-11-17T00:09:23Z",
    "id": 1,
    "name": "Jane Doe",
    "email": "janedoe@example.com",
    "enabled": true,
    "force_password_reset": false,
    "gravatar_url": "",
    "sso_enabled": false,
    "global_role": "admin",
    "teams": []
  }
}
```

---

### SSO config

Gets the current SSO configuration.

`GET /api/v1/fleet/sso`

#### Example

`GET /api/v1/fleet/sso`

##### Default response

`Status: 200`

```json
{
  "settings": {
    "idp_name": "IDP Vendor 1",
    "idp_image_url": "",
    "sso_enabled": false
  }
}
```

---

### Initiate SSO

`POST /api/v1/fleet/sso`

#### Parameters

| Name      | Type   | In   | Description                                                                 |
| --------- | ------ | ---- | --------------------------------------------------------------------------- |
| relay_url | string | body | **Required**. The relative url to be navigated to after successful sign in. |

#### Example

`POST /api/v1/fleet/sso`

##### Request body

```json
{
  "relay_url": "/hosts/manage"
}
```

##### Default response

`Status: 200`

##### Unknown error

`Status: 500`

```json
{
  "message": "Unknown Error",
  "errors": [
    {
      "name": "base",
      "reason": "InitiateSSO getting metadata: Get \"https://idp.example.org/idp-meta.xml\": dial tcp: lookup idp.example.org on [2001:558:feed::1]:53: no such host"
    }
  ]
}
```

### SSO callback

This is the callback endpoint that the identity provider will use to send security assertions to Fleet. This is where Fleet receives and processes the response from the identify provider.

`POST /api/v1/fleet/sso/callback`

#### Parameters

| Name         | Type   | In   | Description                                                 |
| ------------ | ------ | ---- | ----------------------------------------------------------- |
| SAMLResponse | string | body | **Required**. The SAML response from the identity provider. |

#### Example

`POST /api/v1/fleet/sso/callback`

##### Request body

```json
{
  "SAMLResponse": "<SAML response from IdP>"
}
```

##### Default response

`Status: 200`


---

## Activities

### List activities

Returns a list of the activities that have been performed in Fleet as well as additional metadata.
for pagination. For a comprehensive list of activity types and detailed information, please see the [audit logs](https://fleetdm.com/docs/using-fleet/audit-activities) page.

`GET /api/v1/fleet/activities`

#### Parameters

| Name            | Type    | In    | Description                                                 |
|:--------------- |:------- |:----- |:------------------------------------------------------------|
| page            | integer | query | Page number of the results to fetch.                                                                                          |
| per_page        | integer | query | Results per page.                                                                                                             |
| order_key       | string  | query | What to order results by. Can be any column in the `activites` table.                                                         |
| order_direction | string  | query | **Requires `order_key`**. The direction of the order given the order key. Options include `asc` and `desc`. Default is `asc`. |

#### Example

`GET /api/v1/fleet/activities?page=0&per_page=10&order_key=created_at&order_direction=desc`

##### Default response

```json
{
  "activities": [
    {
      "created_at": "2021-07-30T13:41:07Z",
      "id": 24,
      "actor_full_name": "name",
      "actor_id": 1,
      "actor_gravatar": "",
      "actor_email": "name@example.com",
      "type": "live_query",
      "details": {
        "targets_count": 231
      }
    },
    {
      "created_at": "2021-07-29T15:35:33Z",
      "id": 23,
      "actor_full_name": "name",
      "actor_id": 1,
      "actor_gravatar": "",
      "actor_email": "name@example.com",
      "type": "deleted_multiple_saved_query",
      "details": {
        "query_ids": [
          2,
          24,
          25
        ]
      }
    },
    {
      "created_at": "2021-07-29T14:40:30Z",
      "id": 22,
      "actor_full_name": "name",
      "actor_id": 1,
      "actor_gravatar": "",
      "actor_email": "name@example.com",
      "type": "created_team",
      "details": {
        "team_id": 3,
        "team_name": "Oranges"
      }
    },
    {
      "created_at": "2021-07-29T14:40:27Z",
      "id": 21,
      "actor_full_name": "name",
      "actor_id": 1,
      "actor_gravatar": "",
      "actor_email": "name@example.com",
      "type": "created_team",
      "details": {
        "team_id": 2,
        "team_name": "Apples"
      }
    },
    {
      "created_at": "2021-07-27T14:35:08Z",
      "id": 20,
      "actor_full_name": "name",
      "actor_id": 1,
      "actor_gravatar": "",
      "actor_email": "name@example.com",
      "type": "created_pack",
      "details": {
        "pack_id": 2,
        "pack_name": "New pack"
      }
    },
    {
      "created_at": "2021-07-27T13:25:21Z",
      "id": 19,
      "actor_full_name": "name",
      "actor_id": 1,
      "actor_gravatar": "",
      "actor_email": "name@example.com",
      "type": "live_query",
      "details": {
        "targets_count": 14
      }
    },
    {
      "created_at": "2021-07-27T13:25:14Z",
      "id": 18,
      "actor_full_name": "name",
      "actor_id": 1,
      "actor_gravatar": "",
      "actor_email": "name@example.com",
      "type": "live_query",
      "details": {
        "targets_count": 14
      }
    },
    {
      "created_at": "2021-07-26T19:28:24Z",
      "id": 17,
      "actor_full_name": "name",
      "actor_id": 1,
      "actor_gravatar": "",
      "actor_email": "name@example.com",
      "type": "live_query",
      "details": {
        "target_counts": 1
      }
    },
    {
      "created_at": "2021-07-26T17:27:37Z",
      "id": 16,
      "actor_full_name": "name",
      "actor_id": 1,
      "actor_gravatar": "",
      "actor_email": "name@example.com",
      "type": "live_query",
      "details": {
        "target_counts": 14
      }
    },
    {
      "created_at": "2021-07-26T17:27:08Z",
      "id": 15,
      "actor_full_name": "name",
      "actor_id": 1,
      "actor_gravatar": "",
      "actor_email": "name@example.com",
      "type": "live_query",
      "details": {
        "target_counts": 14
      }
    }
  ],
  "meta": {
    "has_next_results": true,
    "has_previous_results": false
  }
}

```

---

## File carving

- [List carves](#list-carves)
- [Get carve](#get-carve)
- [Get carve block](#get-carve-block)

Fleet supports osquery's file carving functionality as of Fleet 3.3.0. This allows the Fleet server to request files (and sets of files) from osquery agents, returning the full contents to Fleet.

To initiate a file carve using the Fleet API, you can use the [live query](#run-live-query) endpoint to run a query against the `carves` table.

For more information on executing a file carve in Fleet, go to the [File carving with Fleet docs](https://fleetdm.com/docs/using-fleet/fleetctl-cli#file-carving-with-fleet).

### List carves

Retrieves a list of the non expired carves. Carve contents remain available for 24 hours after the first data is provided from the osquery client.

`GET /api/v1/fleet/carves`

#### Parameters

None.

#### Example

`GET /api/v1/fleet/carves`

##### Default response

`Status: 200`

```json
{
  "carves": [
    {
      "id": 1,
      "created_at": "2021-02-23T22:52:01Z",
      "host_id": 7,
      "name": "macbook-pro.local-2021-02-23T22:52:01Z-fleet_distributed_query_30",
      "block_count": 1,
      "block_size": 2000000,
      "carve_size": 2048,
      "carve_id": "c6958b5f-4c10-4dc8-bc10-60aad5b20dc8",
      "request_id": "fleet_distributed_query_30",
      "session_id": "065a1dc3-40ad-441c-afff-80c2ad7dac28",
      "expired": false,
      "max_block": 0
    },
    {
      "id": 2,
      "created_at": "2021-02-23T22:53:03Z",
      "host_id": 7,
      "name": "macbook-pro.local-2021-02-23T22:53:03Z-fleet_distributed_query_31",
      "block_count": 2,
      "block_size": 2000000,
      "carve_size": 3400704,
      "carve_id": "2b9170b9-4e11-4569-a97c-2f18d18bec7a",
      "request_id": "fleet_distributed_query_31",
      "session_id": "f73922ed-40a4-4e98-a50a-ccda9d3eb755",
      "expired": false,
      "max_block": 1,
      "error": "S3 multipart carve upload: EntityTooSmall: Your proposed upload is smaller than the minimum allowed object size"
    }
  ]
}
```

### Get carve

Retrieves the specified carve.

`GET /api/v1/fleet/carves/{id}`

#### Parameters

| Name | Type    | In   | Description                           |
| ---- | ------- | ---- | ------------------------------------- |
| id   | integer | path | **Required.** The desired carve's ID. |

#### Example

`GET /api/v1/fleet/carves/1`

##### Default response

`Status: 200`

```json
{
  "carve": {
    "id": 1,
    "created_at": "2021-02-23T22:52:01Z",
    "host_id": 7,
    "name": "macbook-pro.local-2021-02-23T22:52:01Z-fleet_distributed_query_30",
    "block_count": 1,
    "block_size": 2000000,
    "carve_size": 2048,
    "carve_id": "c6958b5f-4c10-4dc8-bc10-60aad5b20dc8",
    "request_id": "fleet_distributed_query_30",
    "session_id": "065a1dc3-40ad-441c-afff-80c2ad7dac28",
    "expired": false,
    "max_block": 0
  }
}
```

### Get carve block

Retrieves the specified carve block. This endpoint retrieves the data that was carved.

`GET /api/v1/fleet/carves/{id}/block/{block_id}`

#### Parameters

| Name     | Type    | In   | Description                                 |
| -------- | ------- | ---- | ------------------------------------------- |
| id       | integer | path | **Required.** The desired carve's ID.       |
| block_id | integer | path | **Required.** The desired carve block's ID. |

#### Example

`GET /api/v1/fleet/carves/1/block/0`

##### Default response

`Status: 200`

```json
{
    "data": "aG9zdHMAAAAAAAAAAAAAAAAAAAAAAAAAAAAAAAAAAAAAAAAAAAAAAAAAAAAAAAAA..."
}
```
---

## Fleet configuration

- [Get certificate](#get-certificate)
- [Get configuration](#get-configuration)
- [Modify configuration](#modify-configuration)
- [Get global enroll secrets](#get-global-enroll-secrets)
- [Modify global enroll secrets](#modify-global-enroll-secrets)
- [Get enroll secrets for a team](#get-enroll-secrets-for-a-team)
- [Modify enroll secrets for a team](#modify-enroll-secrets-for-a-team)
- [Create invite](#create-invite)
- [List invites](#list-invites)
- [Delete invite](#delete-invite)
- [Verify invite](#verify-invite)
- [Update invite](#update-invite)
- [Version](#version)

The Fleet server exposes a handful of API endpoints that handle the configuration of Fleet as well as endpoints that manage invitation and enroll secret operations. All the following endpoints require prior authentication meaning you must first log in successfully before calling any of the endpoints documented below.

### Get certificate

Returns the Fleet certificate.

`GET /api/v1/fleet/config/certificate`

#### Parameters

None.

#### Example

`GET /api/v1/fleet/config/certificate`

##### Default response

`Status: 200`

```json
{
  "certificate_chain": <certificate_chain>
}
```

### Get configuration

Returns all information about the Fleet's configuration.

> NOTE: The `agent_options`, `sso_settings` and `smtp_settings` fields are only returned to Global Admin users.

`GET /api/v1/fleet/config`

#### Parameters

None.

#### Example

`GET /api/v1/fleet/config`

##### Default response

`Status: 200`

```json
{
  "org_info": {
    "org_name": "fleet",
    "org_logo_url": "",
    "contact_url": "https://fleetdm.com/company/contact"
  },
  "server_settings": {
    "server_url": "https://localhost:8080",
    "live_query_disabled": false,
    "enable_analytics": true
  },
  "smtp_settings": {
    "enable_smtp": false,
    "configured": false,
    "sender_address": "",
    "server": "",
    "port": 587,
    "authentication_type": "authtype_username_password",
    "user_name": "",
    "password": "********",
    "enable_ssl_tls": true,
    "authentication_method": "authmethod_plain",
    "domain": "",
    "verify_ssl_certs": true,
    "enable_start_tls": true
  },
  "sso_settings": {
    "entity_id": "",
    "issuer_uri": "",
    "idp_image_url": "",
    "metadata": "",
    "metadata_url": "",
    "idp_name": "",
    "enable_sso": false,
    "enable_sso_idp_login": false,
    "enable_jit_provisioning": false
  },
  "host_expiry_settings": {
    "host_expiry_enabled": false,
    "host_expiry_window": 0
  },
  "features": {
    "additional_queries": null
  },
  "mdm": {
    "apple_bm_default_team": "",
    "apple_bm_terms_expired": false,
    "enabled_and_configured": true,
    "windows_enabled_and_configured": true,
    "macos_updates": {
      "minimum_version": "12.3.1",
      "deadline": "2022-01-01"
    },
    "macos_settings": {
      "custom_settings": ["path/to/profile1.mobileconfig"],
      "enable_disk_encryption": true
    },
    "end_user_authentication": {
      "entity_id": "",
      "issuer_uri": "",
      "metadata": "",
      "metadata_url": "",
      "idp_name": ""
    },
    "macos_migration": {
      "enable": false,
      "mode": "voluntary",
      "webhook_url": "https://webhook.example.com"
    },
    "macos_setup": {
      "bootstrap_package": "",
      "enable_end_user_authentication": false,
      "macos_setup_assistant": "path/to/config.json"
    }
  },
  "agent_options": {
    "spec": {
      "config": {
        "options": {
          "pack_delimiter": "/",
          "logger_tls_period": 10,
          "distributed_plugin": "tls",
          "disable_distributed": false,
          "logger_tls_endpoint": "/api/v1/osquery/log",
          "distributed_interval": 10,
          "distributed_tls_max_attempts": 3
        },
        "decorators": {
          "load": [
            "SELECT uuid AS host_uuid FROM system_info;",
            "SELECT hostname AS hostname FROM system_info;"
          ]
        }
      },
      "overrides": {},
      "command_line_flags": {}
    }
  },
  "license": {
     "tier": "free",
     "expiration": "0001-01-01T00:00:00Z"
   },
  "logging": {
      "debug": false,
      "json": false,
      "result": {
          "plugin": "firehose",
          "config": {
              "region": "us-east-1",
              "status_stream": "",
              "result_stream": "result-topic"
          }
      },
      "status": {
          "plugin": "filesystem",
          "config": {
              "status_log_file": "foo_status",
              "result_log_file": "",
              "enable_log_rotation": false,
              "enable_log_compression": false
          }
      }
  },
  "vulnerability_settings": {
    "databases_path": ""
  },
  "webhook_settings": {
    "host_status_webhook": {
      "enable_host_status_webhook": true,
      "destination_url": "https://server.com",
      "host_percentage": 5,
      "days_count": 7
    },
    "failing_policies_webhook":{
      "enable_failing_policies_webhook":true,
      "destination_url": "https://server.com",
      "policy_ids": [1, 2, 3],
      "host_batch_size": 1000
    },
    "vulnerabilities_webhook":{
      "enable_vulnerabilities_webhook":true,
      "destination_url": "https://server.com",
      "host_batch_size": 1000
    }
  },
  "integrations": {
    "jira": null
  },
  "logging": {
    "debug": false,
    "json": false,
    "result": {
        "plugin": "filesystem",
        "config": {
          "status_log_file": "/var/folders/xh/bxm1d2615tv3vrg4zrxq540h0000gn/T/osquery_status",
          "result_log_file": "/var/folders/xh/bxm1d2615tv3vrg4zrxq540h0000gn/T/osquery_result",
          "enable_log_rotation": false,
          "enable_log_compression": false
        }
      },
    "status": {
      "plugin": "filesystem",
      "config": {
        "status_log_file": "/var/folders/xh/bxm1d2615tv3vrg4zrxq540h0000gn/T/osquery_status",
        "result_log_file": "/var/folders/xh/bxm1d2615tv3vrg4zrxq540h0000gn/T/osquery_result",
        "enable_log_rotation": false,
        "enable_log_compression": false
      }
    }
  },
  "update_interval": {
    "osquery_detail": 3600000000000,
    "osquery_policy": 3600000000000
  },
  "vulnerabilities": {
    "cpe_database_url": "",
    "current_instance_checks": "auto",
    "cve_feed_prefix_url": "",
    "databases_path": "",
    "disable_data_sync": false,
    "periodicity": 3600000000000,
    "recent_vulnerability_max_age": 2592000000000000
  }
}
```

### Modify configuration

Modifies the Fleet's configuration with the supplied information.

`PATCH /api/v1/fleet/config`

#### Parameters

| Name                              | Type    | In    | Description                                                                                                                                                                            |
| ---------------------             | ------- | ----  | -------------------------------------------------------------------------------------------------------------------------------------------------------------------------------------- |
| org_name                          | string  | body  | _Organization information_. The organization name.                                                                                                                                     |
| org_logo_url                      | string  | body  | _Organization information_. The URL for the organization logo.                                                                                                                         |
| org_logo_url_light_background     | string  | body  | _Organization information_. The URL for the organization logo displayed in Fleet on top of light backgrounds.                                                                          |
| contact_url                       | string  | body  | _Organization information_. A URL that can be used by end users to contact the organization.                                                                                          |
| server_url                        | string  | body  | _Server settings_. The Fleet server URL.                                                                                                                                               |
| live_query_disabled               | boolean | body  | _Server settings_. Whether the live query capabilities are disabled.                                                                                                                   |
| enable_smtp                       | boolean | body  | _SMTP settings_. Whether SMTP is enabled for the Fleet app.                                                                                                                            |
| sender_address                    | string  | body  | _SMTP settings_. The sender email address for the Fleet app. An invitation email is an example of the emails that may use this sender address                                          |
| server                            | string  | body  | _SMTP settings_. The SMTP server for the Fleet app.                                                                                                                                    |
| port                              | integer | body  | _SMTP settings_. The SMTP port for the Fleet app.                                                                                                                                      |
| authentication_type               | string  | body  | _SMTP settings_. The authentication type used by the SMTP server. Options include `"authtype_username_and_password"` or `"none"`                                                       |
| username_name                     | string  | body  | _SMTP settings_. The username used to authenticate requests made to the SMTP server.                                                                                                   |
| password                          | string  | body  | _SMTP settings_. The password used to authenticate requests made to the SMTP server.                                                                                                   |
| enable_ssl_tls                    | boolean | body  | _SMTP settings_. Whether or not SSL and TLS are enabled for the SMTP server.                                                                                                           |
| authentication_method             | string  | body  | _SMTP settings_. The authentication method used to make authenticate requests to SMTP server. Options include `"authmethod_plain"`, `"authmethod_cram_md5"`, and `"authmethod_login"`. |
| domain                            | string  | body  | _SMTP settings_. The domain for the SMTP server.                                                                                                                                       |
| verify_ssl_certs                  | boolean | body  | _SMTP settings_. Whether or not SSL certificates are verified by the SMTP server. Turn this off (not recommended) if you use a self-signed certificate.                                |
| enabled_start_tls                 | boolean | body  | _SMTP settings_. Detects if STARTTLS is enabled in your SMTP server and starts to use it.                                                                                              |
| enabled_sso                       | boolean | body  | _SSO settings_. Whether or not SSO is enabled for the Fleet application. If this value is true, you must also include most of the SSO settings parameters below.                       |
| entity_id                         | string  | body  | _SSO settings_. The required entity ID is a URI that you use to identify Fleet when configuring the identity provider.                                                                 |
| issuer_uri                        | string  | body  | _SSO settings_. The URI you provide here must exactly match the Entity ID field used in the identity provider configuration.                                                           |
| idp_image_url                     | string  | body  | _SSO settings_. An optional link to an image such as a logo for the identity provider.                                                                                                 |
| metadata                          | string  | body  | _SSO settings_. Metadata provided by the identity provider. Either metadata or a metadata URL must be provided.                                                                        |
| metadata_url                      | string  | body  | _SSO settings_. A URL that references the identity provider metadata. If available from the identity provider, this is the preferred means of providing metadata.                      |
| host_expiry_enabled               | boolean | body  | _Host expiry settings_. When enabled, allows automatic cleanup of hosts that have not communicated with Fleet in some number of days.                                                  |
| host_expiry_window                | integer | body  | _Host expiry settings_. If a host has not communicated with Fleet in the specified number of days, it will be removed.                                                                 |
| agent_options                     | objects | body  | The agent_options spec that is applied to all hosts. In Fleet 4.0.0 the `api/v1/fleet/spec/osquery_options` endpoints were removed.                                                    |
| transparency_url                  | string  | body  | _Fleet Desktop_. The URL used to display transparency information to users of Fleet Desktop. **Requires Fleet Premium license**                                                           |
| enable_host_status_webhook        | boolean | body  | _webhook_settings.host_status_webhook settings_. Whether or not the host status webhook is enabled.                                                                 |
| destination_url                   | string  | body  | _webhook_settings.host_status_webhook settings_. The URL to deliver the webhook request to.                                                     |
| host_percentage                   | integer | body  | _webhook_settings.host_status_webhook settings_. The minimum percentage of hosts that must fail to check in to Fleet in order to trigger the webhook request.                                                              |
| days_count                        | integer | body  | _webhook_settings.host_status_webhook settings_. The minimum number of days that the configured `host_percentage` must fail to check in to Fleet in order to trigger the webhook request.                                |
| enable_failing_policies_webhook   | boolean | body  | _webhook_settings.failing_policies_webhook settings_. Whether or not the failing policies webhook is enabled. |
| destination_url                   | string  | body  | _webhook_settings.failing_policies_webhook settings_. The URL to deliver the webhook requests to.                                                     |
| policy_ids                        | array   | body  | _webhook_settings.failing_policies_webhook settings_. List of policy IDs to enable failing policies webhook.                                                              |
| host_batch_size                   | integer | body  | _webhook_settings.failing_policies_webhook settings_. Maximum number of hosts to batch on failing policy webhook requests. The default, 0, means no batching (all hosts failing a policy are sent on one request). |
| enable_vulnerabilities_webhook    | boolean | body  | _webhook_settings.vulnerabilities_webhook settings_. Whether or not the vulnerabilities webhook is enabled. |
| destination_url                   | string  | body  | _webhook_settings.vulnerabilities_webhook settings_. The URL to deliver the webhook requests to.                                                     |
| host_batch_size                   | integer | body  | _webhook_settings.vulnerabilities_webhook settings_. Maximum number of hosts to batch on vulnerabilities webhook requests. The default, 0, means no batching (all vulnerable hosts are sent on one request). |
| enable_software_vulnerabilities   | boolean | body  | _integrations.jira[] settings_. Whether or not Jira integration is enabled for software vulnerabilities. Only one vulnerability automation can be enabled at a given time (enable_vulnerabilities_webhook and enable_software_vulnerabilities). |
| enable_failing_policies           | boolean | body  | _integrations.jira[] settings_. Whether or not Jira integration is enabled for failing policies. Only one failing policy automation can be enabled at a given time (enable_failing_policies_webhook and enable_failing_policies). |
| url                               | string  | body  | _integrations.jira[] settings_. The URL of the Jira server to integrate with. |
| username                          | string  | body  | _integrations.jira[] settings_. The Jira username to use for this Jira integration. |
| api_token                         | string  | body  | _integrations.jira[] settings_. The API token of the Jira username to use for this Jira integration. |
| project_key                       | string  | body  | _integrations.jira[] settings_. The Jira project key to use for this integration. Jira tickets will be created in this project. |
| enable_software_vulnerabilities   | boolean | body  | _integrations.zendesk[] settings_. Whether or not Zendesk integration is enabled for software vulnerabilities. Only one vulnerability automation can be enabled at a given time (enable_vulnerabilities_webhook and enable_software_vulnerabilities). |
| enable_failing_policies           | boolean | body  | _integrations.zendesk[] settings_. Whether or not Zendesk integration is enabled for failing policies. Only one failing policy automation can be enabled at a given time (enable_failing_policies_webhook and enable_failing_policies). |
| url                               | string  | body  | _integrations.zendesk[] settings_. The URL of the Zendesk server to integrate with. |
| email                             | string  | body  | _integrations.zendesk[] settings_. The Zendesk user email to use for this Zendesk integration. |
| api_token                         | string  | body  | _integrations.zendesk[] settings_. The Zendesk API token to use for this Zendesk integration. |
| group_id                          | integer | body  | _integrations.zendesk[] settings_. The Zendesk group id to use for this integration. Zendesk tickets will be created in this group. |
| apple_bm_default_team             | string  | body  | _mdm settings_. The default team to use with Apple Business Manager. **Requires Fleet Premium license** |
| windows_enabled_and_configured    | boolean | body  | _mdm settings_. Enables Windows MDM support. |
| minimum_version                   | string  | body  | _mdm.macos_updates settings_. Hosts that belong to no team and are enrolled into Fleet's MDM will be nudged until their macOS is at or above this version. **Requires Fleet Premium license** |
| deadline                          | string  | body  | _mdm.macos_updates settings_. Hosts that belong to no team and are enrolled into Fleet's MDM won't be able to dismiss the Nudge window once this deadline is past. **Requires Fleet Premium license** |
| enable                          | boolean  | body  | _mdm.macos_migration settings_. Whether to enable the end user migration workflow for devices migrating from your old MDM solution. **Requires Fleet Premium license** |
| mode                          | string  | body  | _mdm.macos_migration settings_. The end user migration workflow mode for devices migrating from your old MDM solution. Options are `"voluntary"` or `"forced"`. **Requires Fleet Premium license** |
| webhook_url                          | string  | body  | _mdm.macos_migration settings_. The webhook url configured to receive requests to unenroll devices migrating from your old MDM solution. **Requires Fleet Premium license** |
| custom_settings                   | list    | body  | _mdm.macos_settings settings_. Hosts that belong to no team and are enrolled into Fleet's MDM will have those custom profiles applied. |
| enable_disk_encryption            | boolean | body  | _mdm.macos_settings settings_. Hosts that belong to no team and are enrolled into Fleet's MDM will have disk encryption enabled if set to true. **Requires Fleet Premium license** |
| enable_end_user_authentication            | boolean | body  | _mdm.macos_setup settings_. If set to true, end user authentication will be required during automatic MDM enrollment of new macOS devices. Settings for your IdP provider must also be [configured](https://fleetdm.com/docs/using-fleet/mdm-macos-setup-experience#end-user-authentication-and-eula). **Requires Fleet Premium license** |
| additional_queries                | boolean | body  | Whether or not additional queries are enabled on hosts.                                                                                                                                |
| force                             | bool    | query | Force apply the agent options even if there are validation errors.                                                                                                 |
| dry_run                           | bool    | query | Validate the configuration and return any validation errors, but do not apply the changes.                                                                         |

Note that when making changes to the `integrations` object, all integrations must be provided (not just the one being modified). This is because the endpoint will consider missing integrations as deleted.

#### Example

`PATCH /api/v1/fleet/config`

##### Request body

```json
{
  "org_info": {
    "org_name": "Fleet Device Management",
    "org_logo_url": "https://fleetdm.com/logo.png"
  },
  "smtp_settings": {
    "enable_smtp": true,
    "server": "localhost",
    "port": "1025"
  }
}
```

##### Default response

`Status: 200`

```json
{
  "org_info": {
    "org_name": "Fleet Device Management",
    "org_logo_url": "https://fleetdm.com/logo.png",
    "org_logo_url_light_background": "https://fleetdm.com/logo-light.png",
    "contact_url": "https://fleetdm.com/company/contact"
  },
  "server_settings": {
    "server_url": "https://localhost:8080",
    "live_query_disabled": false
  },
  "smtp_settings": {
    "enable_smtp": true,
    "configured": true,
    "sender_address": "",
    "server": "localhost",
    "port": 1025,
    "authentication_type": "authtype_username_none",
    "user_name": "",
    "password": "********",
    "enable_ssl_tls": true,
    "authentication_method": "authmethod_plain",
    "domain": "",
    "verify_ssl_certs": true,
    "enable_start_tls": true
  },
  "sso_settings": {
    "entity_id": "",
    "issuer_uri": "",
    "idp_image_url": "",
    "metadata": "",
    "metadata_url": "",
    "idp_name": "",
    "enable_sso": false
  },
  "host_expiry_settings": {
    "host_expiry_enabled": false,
    "host_expiry_window": 0
  },
  "features": {
    "additional_queries": null
  },
  "license": {
    "tier": "free",
    "expiration": "0001-01-01T00:00:00Z"
  },
  "mdm": {
    "apple_bm_default_team": "",
    "apple_bm_terms_expired": false,
    "apple_bm_enabled_and_configured": false,
    "enabled_and_configured": false,
    "windows_enabled_and_configured": false,
    "macos_updates": {
      "minimum_version": "12.3.1",
      "deadline": "2022-01-01"
    },
    "macos_settings": {
      "custom_settings": ["path/to/profile1.mobileconfig"],
      "enable_disk_encryption": true
    },
    "end_user_authentication": {
      "entity_id": "",
      "issuer_uri": "",
      "metadata": "",
      "metadata_url": "",
      "idp_name": ""
    },
    "macos_migration": {
      "enable": false,
      "mode": "voluntary",
      "webhook_url": "https://webhook.example.com"
    },
    "macos_setup": {
      "bootstrap_package": "",
      "enable_end_user_authentication": false,
      "macos_setup_assistant": "path/to/config.json"
    }
  },
  "agent_options": {
    "config": {
      "options": {
        "pack_delimiter": "/",
        "logger_tls_period": 10,
        "distributed_plugin": "tls",
        "disable_distributed": false,
        "logger_tls_endpoint": "/api/v1/osquery/log",
        "distributed_interval": 10,
        "distributed_tls_max_attempts": 3
      },
      "decorators": {
        "load": [
          "SELECT uuid AS host_uuid FROM system_info;",
          "SELECT hostname AS hostname FROM system_info;"
        ]
      }
    },
    "overrides": {},
    "command_line_flags": {}
  },
  "vulnerability_settings": {
    "databases_path": ""
  },
  "webhook_settings": {
    "host_status_webhook": {
      "enable_host_status_webhook": true,
      "destination_url": "https://server.com",
      "host_percentage": 5,
      "days_count": 7
    },
    "failing_policies_webhook":{
      "enable_failing_policies_webhook":true,
      "destination_url": "https://server.com",
      "policy_ids": [1, 2, 3],
      "host_batch_size": 1000
    },
    "vulnerabilities_webhook":{
      "enable_vulnerabilities_webhook":true,
      "destination_url": "https://server.com",
      "host_batch_size": 1000
    }
  },
  "integrations": {
    "jira": [
      {
        "url": "https://jiraserver.com",
        "username": "some_user",
        "password": "sec4et!",
        "project_key": "jira_project",
        "enable_software_vulnerabilities": false
      }
    ]
  },
  "logging": {
      "debug": false,
      "json": false,
      "result": {
          "plugin": "firehose",
          "config": {
              "region": "us-east-1",
              "status_stream": "",
              "result_stream": "result-topic"
          }
      },
      "status": {
          "plugin": "filesystem",
          "config": {
              "status_log_file": "foo_status",
              "result_log_file": "",
              "enable_log_rotation": false,
              "enable_log_compression": false
          }
      }
  }
}
```

### Get global enroll secrets

Returns the valid global enroll secrets.

`GET /api/v1/fleet/spec/enroll_secret`

#### Parameters

None.

#### Example

`GET /api/v1/fleet/spec/enroll_secret`

##### Default response

`Status: 200`

```json
{
    "spec": {
        "secrets": [
            {
                "secret": "vhPzPOnCMOMoqSrLxKxzSADyqncayacB",
                "created_at": "2021-11-12T20:24:57Z"
            },
            {
                "secret": "jZpexWGiXmXaFAKdrdttFHdJBqEnqlVF",
                "created_at": "2021-11-12T20:24:57Z"
            }
        ]
    }
}
```

### Modify global enroll secrets

Replaces all existing global enroll secrets.

`POST /api/v1/fleet/spec/enroll_secret`

#### Parameters

| Name      | Type    | In   | Description                                                        |
| --------- | ------- | ---- | ------------------------------------------------------------------ |
| spec      | object  | body | **Required**. Attribute "secrets" must be a list of enroll secrets |

#### Example

Replace all global enroll secrets with a new enroll secret.

`POST /api/v1/fleet/spec/enroll_secret`

##### Request body

```json
{
    "spec": {
        "secrets": [
            {
                "secret": "KuSkYFsHBQVlaFtqOLwoUIWniHhpvEhP"
            }
        ]
    }
}
```

##### Default response

`Status: 200`

```json
{}
```

#### Example

Delete all global enroll secrets.

`POST /api/v1/fleet/spec/enroll_secret`

##### Request body

```json
{
    "spec": {
        "secrets": []
    }
}
```

##### Default response

`Status: 200`

```json
{}
```

### Get enroll secrets for a team

Returns the valid team enroll secrets.

`GET /api/v1/fleet/teams/{id}/secrets`

#### Parameters

None.

#### Example

`GET /api/v1/fleet/teams/1/secrets`

##### Default response

`Status: 200`

```json
{
  "secrets": [
    {
      "created_at": "2021-06-16T22:05:49Z",
      "secret": "aFtH2Nq09hrvi73ErlWNQfa7M53D3rPR",
      "team_id": 1
    }
  ]
}
```


### Modify enroll secrets for a team

Replaces all existing team enroll secrets.

`PATCH /api/v1/fleet/teams/{id}/secrets`

#### Parameters

| Name      | Type    | In   | Description                            |
| --------- | ------- | ---- | -------------------------------------- |
| id        | integer | path | **Required**. The team's id.           |
| secrets   | array   | body | **Required**. A list of enroll secrets |

#### Example

Replace all of a team's existing enroll secrets with a new enroll secret

`PATCH /api/v1/fleet/teams/2/secrets`

##### Request body

```json
{
  "secrets": [
    {
      "secret": "n07v32y53c237734m3n201153c237"
    }
  ]
}
```

##### Default response

`Status: 200`

```json
{
  "secrets": [
    {
      "secret": "n07v32y53c237734m3n201153c237",
      "created_at": "0001-01-01T00:00:00Z"
    }
  ]
}
```

#### Example

Delete all of a team's existing enroll secrets

`PATCH /api/v1/fleet/teams/2/secrets`

##### Request body

```json
{
  "secrets": []
}
```

##### Default response

`Status: 200`

```json
{
  "secrets": null
}
```

### Create invite

`POST /api/v1/fleet/invites`

#### Parameters

| Name        | Type    | In   | Description                                                                                                                                           |
| ----------- | ------- | ---- | ----------------------------------------------------------------------------------------------------------------------------------------------------- |
| global_role | string  | body | Role the user will be granted. Either a global role is needed, or a team role.                                                                        |
| email       | string  | body | **Required.** The email of the invited user. This email will receive the invitation link.                                                             |
| name        | string  | body | **Required.** The name of the invited user.                                                                                                           |
| sso_enabled | boolean | body | **Required.** Whether or not SSO will be enabled for the invited user.                                                                                |
| teams       | list    | body | _Available in Fleet Premium_ A list of the teams the user is a member of. Each item includes the team's ID and the user's role in the specified team. |

#### Example

##### Request body

```json
{
  "email": "john_appleseed@example.com",
  "name": "John",
  "sso_enabled": false,
  "global_role": null,
  "teams": [
    {
      "id": 2,
      "role": "observer"
    },
    {
      "id": 3,
      "role": "maintainer"
    }
  ]
}
```

`POST /api/v1/fleet/invites`

##### Default response

`Status: 200`

```json
{
  "invite": {
    "created_at": "0001-01-01T00:00:00Z",
    "updated_at": "0001-01-01T00:00:00Z",
    "id": 3,
    "invited_by": 1,
    "email": "john_appleseed@example.com",
    "name": "John",
    "sso_enabled": false,
    "teams": [
      {
        "id": 10,
        "created_at": "0001-01-01T00:00:00Z",
        "name": "Apples",
        "description": "",
        "agent_options": null,
        "user_count": 0,
        "host_count": 0,
        "role": "observer"
      },
      {
        "id": 14,
        "created_at": "0001-01-01T00:00:00Z",
        "name": "Best of the Best Engineering",
        "description": "",
        "agent_options": null,
        "user_count": 0,
        "host_count": 0,
        "role": "maintainer"
      }
    ]
  }
}
```

### List invites

Returns a list of the active invitations in Fleet.

`GET /api/v1/fleet/invites`

#### Parameters

| Name            | Type   | In    | Description                                                                                                                   |
| --------------- | ------ | ----- | ----------------------------------------------------------------------------------------------------------------------------- |
| order_key       | string | query | What to order results by. Can be any column in the invites table.                                                             |
| order_direction | string | query | **Requires `order_key`**. The direction of the order given the order key. Options include `asc` and `desc`. Default is `asc`. |
| query           | string | query | Search query keywords. Searchable fields include `name` and `email`.                                                          |

#### Example

`GET /api/v1/fleet/invites`

##### Default response

`Status: 200`

```json
{
  "invites": [
    {
      "created_at": "0001-01-01T00:00:00Z",
      "updated_at": "0001-01-01T00:00:00Z",
      "id": 3,
      "email": "john_appleseed@example.com",
      "name": "John",
      "sso_enabled": false,
      "global_role": "admin",
      "teams": []
    },
    {
      "created_at": "0001-01-01T00:00:00Z",
      "updated_at": "0001-01-01T00:00:00Z",
      "id": 4,
      "email": "bob_marks@example.com",
      "name": "Bob",
      "sso_enabled": false,
      "global_role": "admin",
      "teams": []
    }
  ]
}
```

### Delete invite

Delete the specified invite from Fleet.

`DELETE /api/v1/fleet/invites/{id}`

#### Parameters

| Name | Type    | In   | Description                  |
| ---- | ------- | ---- | ---------------------------- |
| id   | integer | path | **Required.** The user's id. |

#### Example

`DELETE /api/v1/fleet/invites/{id}`

##### Default response

`Status: 200`


### Verify invite

Verify the specified invite.

`GET /api/v1/fleet/invites/{token}`

#### Parameters

| Name  | Type    | In   | Description                            |
| ----- | ------- | ---- | -------------------------------------- |
| token | integer | path | **Required.** The user's invite token. |

#### Example

`GET /api/v1/fleet/invites/{token}`

##### Default response

`Status: 200`

```json
{
    "invite": {
        "created_at": "2021-01-15T00:58:33Z",
        "updated_at": "2021-01-15T00:58:33Z",
        "id": 4,
        "email": "steve@example.com",
        "name": "Steve",
        "sso_enabled": false,
        "global_role": "admin",
        "teams": []
    }
}
```

##### Not found

`Status: 404`

```json
{
    "message": "Resource Not Found",
    "errors": [
        {
            "name": "base",
            "reason": "Invite with token <token> was not found in the datastore"
        }
    ]
}
```

### Update invite

`PATCH /api/v1/fleet/invites/{id}`

#### Parameters

| Name        | Type    | In   | Description                                                                                                                                           |
| ----------- | ------- | ---- | ----------------------------------------------------------------------------------------------------------------------------------------------------- |
| global_role | string  | body | Role the user will be granted. Either a global role is needed, or a team role.                                                                        |
| email       | string  | body | The email of the invited user. Updates on the email won't resend the invitation.                                                             |
| name        | string  | body | The name of the invited user.                                                                                                           |
| sso_enabled | boolean | body | Whether or not SSO will be enabled for the invited user.                                                                                |
| teams       | list    | body | _Available in Fleet Premium_ A list of the teams the user is a member of. Each item includes the team's ID and the user's role in the specified team. |

#### Example

`PATCH /api/v1/fleet/invites/123`

##### Request body

```json
{
  "email": "john_appleseed@example.com",
  "name": "John",
  "sso_enabled": false,
  "global_role": null,
  "teams": [
    {
      "id": 2,
      "role": "observer"
    },
    {
      "id": 3,
      "role": "maintainer"
    }
  ]
}
```

##### Default response

`Status: 200`

```json
{
  "invite": {
    "created_at": "0001-01-01T00:00:00Z",
    "updated_at": "0001-01-01T00:00:00Z",
    "id": 3,
    "invited_by": 1,
    "email": "john_appleseed@example.com",
    "name": "John",
    "sso_enabled": false,
    "teams": [
      {
        "id": 10,
        "created_at": "0001-01-01T00:00:00Z",
        "name": "Apples",
        "description": "",
        "agent_options": null,
        "user_count": 0,
        "host_count": 0,
        "role": "observer"
      },
      {
        "id": 14,
        "created_at": "0001-01-01T00:00:00Z",
        "name": "Best of the Best Engineering",
        "description": "",
        "agent_options": null,
        "user_count": 0,
        "host_count": 0,
        "role": "maintainer"
      }
    ]
  }
}
```

### Version

Get version and build information from the Fleet server.

`GET /api/v1/fleet/version`

#### Parameters

None.

#### Example

`GET /api/v1/fleet/version`

##### Default response

`Status: 200`

```json
{
  "version": "3.9.0-93-g1b67826f-dirty",
  "branch": "version",
  "revision": "1b67826fe4bf40b2f45ec53e01db9bf467752e74",
  "go_version": "go1.15.7",
  "build_date": "2021-03-27T00:28:48Z",
  "build_user": "zwass"
}
```

---

## Hosts

- [On the different timestamps in the host data structure](#on-the-different-timestamps-in-the-host-data-structure)
- [List hosts](#list-hosts)
- [Count hosts](#count-hosts)
- [Get hosts summary](#get-hosts-summary)
- [Get host](#get-host)
- [Get host by identifier](#get-host-by-identifier)
- [Get host by device token](#get-host-by-device-token)
- [Delete host](#delete-host)
- [Refetch host](#refetch-host)
- [Transfer hosts to a team](#transfer-hosts-to-a-team)
- [Transfer hosts to a team by filter](#transfer-hosts-to-a-team-by-filter)
- [Bulk delete hosts by filter or ids](#bulk-delete-hosts-by-filter-or-ids)
- [Get host's Google Chrome profiles](#get-hosts-google-chrome-profiles)
- [Get host's mobile device management (MDM) information](#get-hosts-mobile-device-management-mdm-information)
- [Get mobile device management (MDM) summary](#get-mobile-device-management-mdm-summary)
- [Get host's macadmin mobile device management (MDM) and Munki information](#get-hosts-macadmin-mobile-device-management-mdm-and-munki-information)
- [Get aggregated host's mobile device management (MDM) and Munki information](#get-aggregated-hosts-macadmin-mobile-device-management-mdm-and-munki-information)
- [Get host OS versions](#get-host-os-versions)
- [Get hosts report in CSV](#get-hosts-report-in-csv)
- [Get host's disk encryption key](#get-hosts-disk-encryption-key)

### On the different timestamps in the host data structure

Hosts have a set of timestamps usually named with an "_at" suffix, such as created_at, enrolled_at, etc. Before we go
through each of them and what they mean, we need to understand a bit more about how the host data structure is
represented in the database.

The table `hosts` is the main one. It holds the core data for a host. A host doesn't exist if there is no row for it in
this table. This table also holds most of the timestamps, but it doesn't hold all of the host data. This is an important
detail as we'll see below.

There's adjacent tables to this one that usually follow the name convention `host_<extra data descriptor>`. Examples of
this are: `host_additional` that holds additional query results, `host_software` that links a host with many rows from
the `software` table.

- `created_at`: the time the row in the database was created, which usually corresponds to the first enrollment of the host.
- `updated_at`: the last time the row in the database for the `hosts` table was updated.
- `detail_updated_at`: the last time Fleet updated host data, based on the results from the detail queries (this includes updates to host associated tables, e.g. `host_users`).
- `label_updated_at`: the last time Fleet updated the label membership for the host based on the results from the queries ran.
- `last_enrolled_at`: the last time the host enrolled to Fleet.
- `policy_updated_at`: the last time we updated the policy results for the host based on the queries ran.
- `seen_time`: the last time the host contacted the fleet server, regardless of what operation it was for.
- `software_updated_at`: the last time software changed for the host in any way.

### List hosts

`GET /api/v1/fleet/hosts`

#### Parameters

| Name                    | Type    | In    | Description                                                                                                                                                                                                                                                                                                                                 |
| ----------------------- | ------- | ----- | ------------------------------------------------------------------------------------------------------------------------------------------------------------------------------------------------------------------------------------------------------------------------------------------------------------------------------------------- |
| page                    | integer | query | Page number of the results to fetch.                                                                                                                                                                                                                                                                                                        |
| per_page                | integer | query | Results per page.                                                                                                                                                                                                                                                                                                                           |
| order_key               | string  | query | What to order results by. Can be any column in the hosts table.                                                                                                                                                                                                                                                                             |
| after                   | string  | query | The value to get results after. This needs `order_key` defined, as that's the column that would be used.  **Note:** Use `page` instead of `after`.                                                                                                                                                                                                                                   |
| order_direction         | string  | query | **Requires `order_key`**. The direction of the order given the order key. Options include `asc` and `desc`. Default is `asc`.                                                                                                                                                                                                               |
| status                  | string  | query | Indicates the status of the hosts to return. Can either be `new`, `online`, `offline`, `mia` or `missing`.                                                                                                                                                                                                                                  |
| query                   | string  | query | Search query keywords. Searchable fields include `hostname`, `machine_serial`, `uuid`, `ipv4` and the hosts' email addresses (only searched if the query looks like an email address, i.e. contains an `@`, no space, etc.).                                                                                                                |
| additional_info_filters | string  | query | A comma-delimited list of fields to include in each host's additional information object. See [Fleet Configuration Options](https://fleetdm.com/docs/using-fleet/fleetctl-cli#fleet-configuration-options) for an example configuration with hosts' additional information. Use `*` to get all stored fields.                                                  |
| team_id                 | integer | query | _Available in Fleet Premium_ Filters the hosts to only include hosts in the specified team.                                                                                                                                                                                                                                                 |
| policy_id               | integer | query | The ID of the policy to filter hosts by.                                                                                                                                                                                                                                                                                                    |
| policy_response         | string  | query | Valid options are `passing` or `failing`.  `policy_id` must also be specified with `policy_response`.                                                                                                                                                                                                                                       |
| software_id             | integer | query | The ID of the software to filter hosts by.                                                                                                                                                                                                                                                                                                  |
| os_id                   | integer | query | The ID of the operating system to filter hosts by.                                                                                                                                                                                                                                                                                          |
| os_name                 | string  | query | The name of the operating system to filter hosts by. `os_version` must also be specified with `os_name`                                                                                                                                                                                                                                     |
| os_version              | string  | query | The version of the operating system to filter hosts by. `os_name` must also be specified with `os_version`                                                                                                                                                                                                                                  |
| device_mapping          | boolean | query | Indicates whether `device_mapping` should be included for each host. See ["Get host's Google Chrome profiles](#get-hosts-google-chrome-profiles) for more information about this feature.                                                                                                                                                  |
| mdm_id                  | integer | query | The ID of the _mobile device management_ (MDM) solution to filter hosts by (that is, filter hosts that use a specific MDM provider and URL).                                                                                                                                                                                                |
| mdm_name                | string  | query | The name of the _mobile device management_ (MDM) solution to filter hosts by (that is, filter hosts that use a specific MDM provider).                                                                                                                                                                                                |
| mdm_enrollment_status   | string  | query | The _mobile device management_ (MDM) enrollment status to filter hosts by. Can be one of 'manual', 'automatic', 'enrolled', 'pending', or 'unenrolled'.                                                                                                                                                                                                             |
| macos_settings          | string  | query | Filters the hosts by the status of the _mobile device management_ (MDM) profiles applied to hosts. Can be one of 'verified', 'verifying', 'pending', or 'failed'. **Note: If this filter is used in Fleet Premium without a team id filter, the results include only hosts that are not assigned to any team.**                                                                                                                                                                                                             |
| munki_issue_id          | integer | query | The ID of the _munki issue_ (a Munki-reported error or warning message) to filter hosts by (that is, filter hosts that are affected by that corresponding error or warning message).                                                                                                                                                        |
| low_disk_space          | integer | query | _Available in Fleet Premium_ Filters the hosts to only include hosts with less GB of disk space available than this value. Must be a number between 1-100.                                                                                                                                                                                  |
| disable_failing_policies| boolean | query | If "true", hosts will return failing policies as 0 regardless of whether there are any that failed for the host. This is meant to be used when increased performance is needed in exchange for the extra information.                                                                                                                       |
| macos_settings_disk_encryption | string | query | Filters the hosts by the status of the macOS disk encryption MDM profile on the host. Can be one of `verified`, `verifying`, `action_required`, `enforcing`, `failed`, or `removing_enforcement`. |
| bootstrap_package       | string | query | _Available in Fleet Premium_ Filters the hosts by the status of the MDM bootstrap package on the host. Can be one of `installed`, `pending`, or `failed`. |

If `additional_info_filters` is not specified, no `additional` information will be returned.

If `software_id` is specified, an additional top-level key `"software"` is returned with the software object corresponding to the `software_id`. See [List all software](#list-all-software) response payload for details about this object.

If `mdm_id` is specified, an additional top-level key `"mobile_device_management_solution"` is returned with the information corresponding to the `mdm_id`.

If `mdm_id`, `mdm_name` or `mdm_enrollment_status` is specified, then Windows Servers are excluded from the results.

If `munki_issue_id` is specified, an additional top-level key `"munki_issue"` is returned with the information corresponding to the `munki_issue_id`.

If `after` is being used with `created_at` or `updated_at`, the table must be specified in `order_key`. Those columns become `h.created_at` and `h.updated_at`.

#### Example

`GET /api/v1/fleet/hosts?page=0&per_page=100&order_key=hostname&query=2ce`

##### Request query parameters

```json
{
  "page": 0,
  "per_page": 100,
  "order_key": "hostname"
}
```

##### Default response

`Status: 200`

```json
{
  "hosts": [
    {
      "created_at": "2020-11-05T05:09:44Z",
      "updated_at": "2020-11-05T06:03:39Z",
      "id": 1,
      "detail_updated_at": "2020-11-05T05:09:45Z",
      "software_updated_at": "2020-11-05T05:09:44Z",
      "label_updated_at": "2020-11-05T05:14:51Z",
      "policy_updated_at": "2023-06-26T18:33:15Z",
      "last_enrolled_at": "2023-02-26T22:33:12Z",
      "seen_time": "2020-11-05T06:03:39Z",
      "hostname": "2ceca32fe484",
      "uuid": "392547dc-0000-0000-a87a-d701ff75bc65",
      "platform": "centos",
      "osquery_version": "2.7.0",
      "os_version": "CentOS Linux 7",
      "build": "",
      "platform_like": "rhel fedora",
      "code_name": "",
      "uptime": 8305000000000,
      "memory": 2084032512,
      "cpu_type": "6",
      "cpu_subtype": "142",
      "cpu_brand": "Intel(R) Core(TM) i5-8279U CPU @ 2.40GHz",
      "cpu_physical_cores": 4,
      "cpu_logical_cores": 4,
      "hardware_vendor": "",
      "hardware_model": "",
      "hardware_version": "",
      "hardware_serial": "",
      "computer_name": "2ceca32fe484",
      "display_name": "2ceca32fe484",
      "public_ip": "",
      "primary_ip": "",
      "primary_mac": "",
      "distributed_interval": 10,
      "config_tls_refresh": 10,
      "logger_tls_period": 8,
      "additional": {},
      "status": "offline",
      "display_text": "2ceca32fe484",
      "team_id": null,
      "team_name": null,
      "pack_stats": null,
      "issues": {
        "failing_policies_count": 2,
        "total_issues_count": 2
      },
      "geolocation": {
        "country_iso": "US",
        "city_name": "New York",
        "geometry": {
          "type": "point",
          "coordinates": [40.6799, -74.0028]
        }
      },
      "mdm": {
        "encryption_key_available": false,
        "enrollment_status": null,
        "name": "",
        "server_url": null
      }
    }
  ]
}
```

> Note: the response above assumes a [GeoIP database is configured](https://fleetdm.com/docs/deploying/configuration#geoip), otherwise the `geolocation` object won't be included.

Response payload with the `mdm_id` filter provided:

```json
{
  "hosts": [...],
  "mobile_device_management_solution": {
    "server_url": "http://some.url/mdm",
    "name": "MDM Vendor Name",
    "id": 999
  }
}
```

Response payload with the `munki_issue_id` filter provided:

```json
{
  "hosts": [...],
  "munki_issue": {
    "id": 1,
    "name": "Could not retrieve managed install primary manifest",
    "type": "error"
  }
}
```

### Count hosts

`GET /api/v1/fleet/hosts/count`

#### Parameters

| Name                    | Type    | In    | Description                                                                                                                                                                                                                                                                                                                                 |
| ----------------------- | ------- | ----- | ------------------------------------------------------------------------------------------------------------------------------------------------------------------------------------------------------------------------------------------------------------------------------------------------------------------------------------------- |
| order_key               | string  | query | What to order results by. Can be any column in the hosts table.                                                                                                                                                                                                                                                                             |
| order_direction         | string  | query | **Requires `order_key`**. The direction of the order given the order key. Options include `asc` and `desc`. Default is `asc`.                                                                                                                                                                                                               |
| after                   | string  | query | The value to get results after. This needs `order_key` defined, as that's the column that would be used.                                                                                                                                                                                                                                    |
| status                  | string  | query | Indicates the status of the hosts to return. Can either be `new`, `online`, `offline`, `mia` or `missing`.                                                                                                                                                                                                                                  |
| query                   | string  | query | Search query keywords. Searchable fields include `hostname`, `machine_serial`, `uuid`, `ipv4` and the hosts' email addresses (only searched if the query looks like an email address, i.e. contains an `@`, no space, etc.).                                                                                                                |
| team_id                 | integer | query | _Available in Fleet Premium_ Filters the hosts to only include hosts in the specified team.                                                                                                                                                                                                                                                 |
| policy_id               | integer | query | The ID of the policy to filter hosts by.                                                                                                                                                                                                                                                                                                    |
| policy_response         | string  | query | Valid options are `passing` or `failing`.  `policy_id` must also be specified with `policy_response`.                                                                                                                                                                                                                                       |
| software_id             | integer | query | The ID of the software to filter hosts by.                                                                                                                                                                                                                                                                                                  |
| os_id                   | integer | query | The ID of the operating system to filter hosts by.                                                                                                                                                                                                                                                                                          |
| os_name                 | string  | query | The name of the operating system to filter hosts by. `os_version` must also be specified with `os_name`                                                                                                                                                                                                                                     |
| os_version              | string  | query | The version of the operating system to filter hosts by. `os_name` must also be specified with `os_version`                                                                                                                                                                                                                                  |
| label_id                | integer | query | A valid label ID. Can only be used in combination with `order_key`, `order_direction`, `after`, `status`, `query` and `team_id`.                                                                                                                                                                                                            |
| mdm_id                  | integer | query | The ID of the _mobile device management_ (MDM) solution to filter hosts by (that is, filter hosts that use a specific MDM provider and URL).                                                                                                                                                                                                |
| mdm_name                | string  | query | The name of the _mobile device management_ (MDM) solution to filter hosts by (that is, filter hosts that use a specific MDM provider).                                                                                                                                                                                                |
| mdm_enrollment_status   | string  | query | The _mobile device management_ (MDM) enrollment status to filter hosts by. Can be one of 'manual', 'automatic', 'enrolled', 'pending', or 'unenrolled'.                                                                                                                                                                                                             |
| macos_settings          | string  | query | Filters the hosts by the status of the _mobile device management_ (MDM) profiles applied to hosts. Can be one of 'verified', 'verifying', 'pending', or 'failed'. **Note: If this filter is used in Fleet Premium without a team id filter, the results include only hosts that are not assigned to any team.**                                                                                                                                                                                                             |
| munki_issue_id          | integer | query | The ID of the _munki issue_ (a Munki-reported error or warning message) to filter hosts by (that is, filter hosts that are affected by that corresponding error or warning message).                                                                                                                                                        |
| low_disk_space          | integer | query | _Available in Fleet Premium_ Filters the hosts to only include hosts with less GB of disk space available than this value. Must be a number between 1-100.                                                                                                                                                                                  |
| macos_settings_disk_encryption | string | query | Filters the hosts by the status of the macOS disk encryption MDM profile on the host. Can be one of `verified`, `verifying`, `action_required`, `enforcing`, `failed`, or `removing_enforcement`. |
| bootstrap_package       | string | query | _Available in Fleet Premium_ Filters the hosts by the status of the MDM bootstrap package on the host. Can be one of `installed`, `pending`, or `failed`. **Note: If this filter is used in Fleet Premium without a team id filter, the results include only hosts that are not assigned to any team.** |

If `additional_info_filters` is not specified, no `additional` information will be returned.

If `mdm_id`, `mdm_name` or `mdm_enrollment_status` is specified, then Windows Servers are excluded from the results.

#### Example

`GET /api/v1/fleet/hosts/count?page=0&per_page=100&order_key=hostname&query=2ce`

##### Request query parameters

```json
{
  "page": 0,
  "per_page": 100,
  "order_key": "hostname"
}
```

##### Default response

`Status: 200`

```json
{
  "count": 123
}
```

### Get hosts summary

Returns the count of all hosts organized by status. `online_count` includes all hosts currently enrolled in Fleet. `offline_count` includes all hosts that haven't checked into Fleet recently. `mia_count` includes all hosts that haven't been seen by Fleet in more than 30 days. `new_count` includes the hosts that have been enrolled to Fleet in the last 24 hours.

`GET /api/v1/fleet/host_summary`

#### Parameters

| Name            | Type    | In    | Description                                                                     |
| --------------- | ------- | ----  | ------------------------------------------------------------------------------- |
| team_id         | integer | query | The ID of the team whose host counts should be included. Defaults to all teams. |
| platform        | string  | query | Platform to filter by when counting. Defaults to all platforms.                 |
| low_disk_space  | integer | query | _Available in Fleet Premium_ Returns the count of hosts with less GB of disk space available than this value. Must be a number between 1-100. |

#### Example

`GET /api/v1/fleet/host_summary?team_id=1&low_disk_space=32`

##### Default response

`Status: 200`

```json
{
  "team_id": 1,
  "totals_hosts_count": 2408,
  "online_count": 2267,
  "offline_count": 141,
  "mia_count": 0,
  "missing_30_days_count": 0,
  "new_count": 0,
  "all_linux_count": 1204,
  "low_disk_space_count": 12,
  "builtin_labels": [
    {
      "id": 6,
      "name": "All Hosts",
      "description": "All hosts which have enrolled in Fleet",
      "label_type": "builtin"
    },
    {
      "id": 7,
      "name": "macOS",
      "description": "All macOS hosts",
      "label_type": "builtin"
    },
    {
      "id": 8,
      "name": "Ubuntu Linux",
      "description": "All Ubuntu hosts",
      "label_type": "builtin"
    },
    {
      "id": 9,
      "name": "CentOS Linux",
      "description": "All CentOS hosts",
      "label_type": "builtin"
    },
    {
      "id": 10,
      "name": "MS Windows",
      "description": "All Windows hosts",
      "label_type": "builtin"
    },
    {
      "id": 11,
      "name": "Red Hat Linux",
      "description": "All Red Hat Enterprise Linux hosts",
      "label_type": "builtin"
    },
    {
      "id": 12,
      "name": "All Linux",
      "description": "All Linux distributions",
      "label_type": "builtin"
    }
  ],
  "platforms": [
    {
      "platform": "chrome",
      "hosts_count": 1234
    },
    {
      "platform": "darwin",
      "hosts_count": 1234
    },
    {
      "platform": "rhel",
      "hosts_count": 1234
    },
    {
      "platform": "ubuntu",
      "hosts_count": 12044
    },
    {
      "platform": "windows",
      "hosts_count": 12044
    }

  ]
}
```

### Get host

Returns the information of the specified host.

`GET /api/v1/fleet/hosts/{id}`

#### Parameters

| Name | Type    | In   | Description                  |
| ---- | ------- | ---- | ---------------------------- |
| id   | integer | path | **Required**. The host's id. |

#### Example

`GET /api/v1/fleet/hosts/121`

##### Default response

`Status: 200`

```json
{
  "host": {
    "created_at": "2021-08-19T02:02:22Z",
    "updated_at": "2021-08-19T21:14:58Z",
    "software": [
      {
        "id": 408,
        "name": "osquery",
        "version": "4.5.1",
        "source": "rpm_packages",
        "generated_cpe": "",
        "vulnerabilities": null,
        "installed_paths": ["/usr/lib/some-path-1"]
      },
      {
        "id": 1146,
        "name": "tar",
        "version": "1.30",
        "source": "rpm_packages",
        "generated_cpe": "",
        "vulnerabilities": null
      },
      {
        "id": 321,
        "name": "SomeApp.app",
        "version": "1.0",
        "source": "apps",
        "bundle_identifier": "com.some.app",
        "last_opened_at": "2021-08-18T21:14:00Z",
        "generated_cpe": "",
        "vulnerabilities": null,
        "installed_paths": ["/usr/lib/some-path-2"]
      }
    ],
    "id": 1,
    "detail_updated_at": "2021-08-19T21:07:53Z",
    "software_updated_at": "2020-11-05T05:09:44Z",
    "label_updated_at": "2021-08-19T21:07:53Z",
    "policy_updated_at": "2023-06-26T18:33:15Z",
    "last_enrolled_at": "2021-08-19T02:02:22Z",
    "seen_time": "2021-08-19T21:14:58Z",
    "refetch_requested": false,
    "hostname": "23cfc9caacf0",
    "uuid": "309a4b7d-0000-0000-8e7f-26ae0815ede8",
    "platform": "rhel",
    "osquery_version": "4.5.1",
    "os_version": "CentOS Linux 8.3.2011",
    "build": "",
    "platform_like": "rhel",
    "code_name": "",
    "uptime": 210671000000000,
    "memory": 16788398080,
    "cpu_type": "x86_64",
    "cpu_subtype": "158",
    "cpu_brand": "Intel(R) Core(TM) i9-9980HK CPU @ 2.40GHz",
    "cpu_physical_cores": 12,
    "cpu_logical_cores": 12,
    "hardware_vendor": "",
    "hardware_model": "",
    "hardware_version": "",
    "hardware_serial": "",
    "computer_name": "23cfc9caacf0",
    "display_name": "23cfc9caacf0",
    "public_ip": "",
    "primary_ip": "172.27.0.6",
    "primary_mac": "02:42:ac:1b:00:06",
    "distributed_interval": 10,
    "config_tls_refresh": 10,
    "logger_tls_period": 10,
    "team_id": null,
    "pack_stats": null,
    "team_name": null,
    "additional": {},
    "gigs_disk_space_available": 46.1,
    "percent_disk_space_available": 73,
    "disk_encryption_enabled": true,
    "users": [
      {
        "uid": 0,
        "username": "root",
        "type": "",
        "groupname": "root",
        "shell": "/bin/bash"
      },
      {
        "uid": 1,
        "username": "bin",
        "type": "",
        "groupname": "bin",
        "shell": "/sbin/nologin"
      }
    ],
    "labels": [
      {
        "created_at": "2021-08-19T02:02:17Z",
        "updated_at": "2021-08-19T02:02:17Z",
        "id": 6,
        "name": "All Hosts",
        "description": "All hosts which have enrolled in Fleet",
        "query": "SELECT 1;",
        "platform": "",
        "label_type": "builtin",
        "label_membership_type": "dynamic"
      },
      {
        "created_at": "2021-08-19T02:02:17Z",
        "updated_at": "2021-08-19T02:02:17Z",
        "id": 9,
        "name": "CentOS Linux",
        "description": "All CentOS hosts",
        "query": "SELECT 1 FROM os_version WHERE platform = 'centos' OR name LIKE '%centos%'",
        "platform": "",
        "label_type": "builtin",
        "label_membership_type": "dynamic"
      },
      {
        "created_at": "2021-08-19T02:02:17Z",
        "updated_at": "2021-08-19T02:02:17Z",
        "id": 12,
        "name": "All Linux",
        "description": "All Linux distributions",
        "query": "SELECT 1 FROM osquery_info WHERE build_platform LIKE '%ubuntu%' OR build_distro LIKE '%centos%';",
        "platform": "",
        "label_type": "builtin",
        "label_membership_type": "dynamic"
      }
    ],
    "packs": [],
    "status": "online",
    "display_text": "23cfc9caacf0",
    "policies": [
      {
        "id": 1,
        "name": "SomeQuery",
        "query": "SELECT * FROM foo;",
        "description": "this is a query",
        "resolution": "fix with these steps...",
        "platform": "windows,linux",
        "response": "pass",
        "critical": false
      },
      {
        "id": 2,
        "name": "SomeQuery2",
        "query": "SELECT * FROM bar;",
        "description": "this is another query",
        "resolution": "fix with these other steps...",
        "platform": "darwin",
        "response": "fail",
        "critical": false
      },
      {
        "id": 3,
        "name": "SomeQuery3",
        "query": "SELECT * FROM baz;",
        "description": "",
        "resolution": "",
        "platform": "",
        "response": "",
        "critical": false
      }
    ],
    "issues": {
      "failing_policies_count": 2,
      "total_issues_count": 2
    },
    "batteries": [
      {
        "cycle_count": 999,
        "health": "Normal"
      }
    ],
    "geolocation": {
      "country_iso": "US",
      "city_name": "New York",
      "geometry": {
        "type": "point",
        "coordinates": [40.6799, -74.0028]
      }
    },
    "mdm": {
      "encryption_key_available": false,
      "enrollment_status": null,
      "name": "",
      "server_url": null,
      "macos_settings": {
        "disk_encryption": null,
        "action_required": null
      },
      "macos_setup": {
        "bootstrap_package_status": "installed",
        "detail": "",
        "bootstrap_package_name": "test.pkg"
      },
      "profiles": [
        {
          "profile_id": 999,
          "name": "profile1",
          "status": "verifying",
          "operation_type": "install",
          "detail": ""
        }
      ]
    }
  }
}
```

> Note: the response above assumes a [GeoIP database is configured](https://fleetdm.com/docs/deploying/configuration#geoip), otherwise the `geolocation` object won't be included.

> Note: `installed_paths` may be blank depending on installer package. For example, on Linux, RPM-installed packages do not provide installed path information.

### Get host by identifier

Returns the information of the host specified using the `uuid`, `osquery_host_id`, `hostname`, or
`node_key` as an identifier

`GET /api/v1/fleet/hosts/identifier/{identifier}`

#### Parameters

| Name       | Type              | In   | Description                                                                   |
| ---------- | ----------------- | ---- | ----------------------------------------------------------------------------- |
| identifier | integer or string | path | **Required**. The host's `uuid`, `osquery_host_id`, `hostname`, or `node_key` |

#### Example

`GET /api/v1/fleet/hosts/identifier/392547dc-0000-0000-a87a-d701ff75bc65`

##### Default response

`Status: 200`

```json
{
  "host": {
    "created_at": "2022-02-10T02:29:13Z",
    "updated_at": "2022-10-14T17:07:11Z",
    "software": [
      {
          "id": 16923,
          "name": "Automat",
          "version": "0.8.0",
          "source": "python_packages",
          "generated_cpe": "",
          "vulnerabilities": null,
          "installed_paths": ["/usr/lib/some_path/"]
      }
    ],
    "id": 33,
    "detail_updated_at": "2022-10-14T17:07:12Z",
    "label_updated_at": "2022-10-14T17:07:12Z",
    "policy_updated_at": "2022-10-14T17:07:12Z",
    "last_enrolled_at": "2022-02-10T02:29:13Z",
    "software_updated_at": "2020-11-05T05:09:44Z",
    "seen_time": "2022-10-14T17:45:41Z",
    "refetch_requested": false,
    "hostname": "23cfc9caacf0",
    "uuid": "392547dc-0000-0000-a87a-d701ff75bc65",
    "platform": "ubuntu",
    "osquery_version": "5.5.1",
    "os_version": "Ubuntu 20.04.3 LTS",
    "build": "",
    "platform_like": "debian",
    "code_name": "focal",
    "uptime": 20807520000000000,
    "memory": 1024360448,
    "cpu_type": "x86_64",
    "cpu_subtype": "63",
    "cpu_brand": "DO-Regular",
    "cpu_physical_cores": 1,
    "cpu_logical_cores": 1,
    "hardware_vendor": "",
    "hardware_model": "",
    "hardware_version": "",
    "hardware_serial": "",
    "computer_name": "23cfc9caacf0",
    "public_ip": "",
    "primary_ip": "172.27.0.6",
    "primary_mac": "02:42:ac:1b:00:06",
    "distributed_interval": 10,
    "config_tls_refresh": 60,
    "logger_tls_period": 10,
    "team_id": 2,
    "pack_stats": [
      {
        "pack_id": 1,
        "pack_name": "Global",
        "type": "global",
        "query_stats": [
          {
            "scheduled_query_name": "Get running processes (with user_name)",
            "scheduled_query_id": 49,
            "query_name": "Get running processes (with user_name)",
            "pack_name": "Global",
            "pack_id": 1,
            "average_memory": 260000,
            "denylisted": false,
            "executions": 1,
            "interval": 86400,
            "last_executed": "2022-10-14T10:00:01Z",
            "output_size": 198,
            "system_time": 20,
            "user_time": 80,
            "wall_time": 0
          }
        ]
      }
    ],
    "team_name": null,
    "gigs_disk_space_available": 19.29,
    "percent_disk_space_available": 74,
    "issues": {
        "total_issues_count": 0,
        "failing_policies_count": 0
    },
    "labels": [
            {
            "created_at": "2021-09-14T05:11:02Z",
            "updated_at": "2021-09-14T05:11:02Z",
            "id": 12,
            "name": "All Linux",
            "description": "All Linux distributions",
            "query": "SELECT 1 FROM osquery_info WHERE build_platform LIKE '%ubuntu%' OR build_distro LIKE '%centos%';",
            "platform": "",
            "label_type": "builtin",
            "label_membership_type": "dynamic"
        }
    ],
    "packs": [
          {
            "created_at": "2021-09-17T05:28:54Z",
            "updated_at": "2021-09-17T05:28:54Z",
            "id": 1,
            "name": "Global",
            "description": "Global pack",
            "disabled": false,
            "type": "global",
            "labels": null,
            "label_ids": null,
            "hosts": null,
            "host_ids": null,
            "teams": null,
            "team_ids": null
        }
    ],
    "policies": [
      {
            "id": 142,
            "name": "Full disk encryption enabled (macOS)",
            "query": "SELECT 1 FROM disk_encryption WHERE user_uuid IS NOT '' AND filevault_status = 'on' LIMIT 1;",
            "description": "Checks to make sure that full disk encryption (FileVault) is enabled on macOS devices.",
            "author_id": 31,
            "author_name": "",
            "author_email": "",
            "team_id": null,
            "resolution": "To enable full disk encryption, on the failing device, select System Preferences > Security & Privacy > FileVault > Turn On FileVault.",
            "platform": "darwin,linux",
            "created_at": "2022-09-02T18:52:19Z",
            "updated_at": "2022-09-02T18:52:19Z",
            "response": "fail",
            "critical": false
        }
    ],
    "batteries": [
      {
        "cycle_count": 999,
        "health": "Normal"
      }
    ],
    "geolocation": {
      "country_iso": "US",
      "city_name": "New York",
      "geometry": {
        "type": "point",
        "coordinates": [40.6799, -74.0028]
      }
    },
    "status": "online",
    "display_text": "dogfood-ubuntu-box",
    "display_name": "dogfood-ubuntu-box",
    "mdm": {
      "encryption_key_available": false,
      "enrollment_status": null,
      "name": "",
      "server_url": null,
      "macos_settings": {
        "disk_encryption": null,
        "action_required": null
      },
      "macos_setup": {
        "bootstrap_package_status": "installed",
        "detail": ""
      },
      "profiles": [
        {
          "profile_id": 999,
          "name": "profile1",
          "status": "verifying",
          "operation_type": "install",
          "detail": ""
        }
      ]
    }
  }
}
```

> Note: the response above assumes a [GeoIP database is configured](https://fleetdm.com/docs/deploying/configuration#geoip), otherwise the `geolocation` object won't be included.

> Note: `installed_paths` may be blank depending on installer package. For example, on Linux, RPM-installed packages do not provide installed path information.

#### Get host by device token

Returns a subset of information about the host specified by `token`. To get all information about a host, use the "Get host" endpoint [here](#get-host).

This is the API route used by the **My device** page in Fleet desktop to display information about the host to the end user.

`GET /api/v1/fleet/device/{token}`

##### Parameters

| Name  | Type   | In   | Description                        |
| ----- | ------ | ---- | ---------------------------------- |
| token | string | path | The device's authentication token. |

##### Example

`GET /api/v1/fleet/device/abcdef012456789`

##### Default response

`Status: 200`

```json
{
  "host": {
    "created_at": "2021-08-19T02:02:22Z",
    "updated_at": "2021-08-19T21:14:58Z",
    "software": [
      {
        "id": 408,
        "name": "osquery",
        "version": "4.5.1",
        "source": "rpm_packages",
        "generated_cpe": "",
        "vulnerabilities": null
      },
      {
        "id": 1146,
        "name": "tar",
        "version": "1.30",
        "source": "rpm_packages",
        "generated_cpe": "",
        "vulnerabilities": null
      },
      {
        "id": 321,
        "name": "SomeApp.app",
        "version": "1.0",
        "source": "apps",
        "bundle_identifier": "com.some.app",
        "last_opened_at": "2021-08-18T21:14:00Z",
        "generated_cpe": "",
        "vulnerabilities": null
      }
    ],
    "id": 1,
    "detail_updated_at": "2021-08-19T21:07:53Z",
    "label_updated_at": "2021-08-19T21:07:53Z",
    "last_enrolled_at": "2021-08-19T02:02:22Z",
    "seen_time": "2021-08-19T21:14:58Z",
    "refetch_requested": false,
    "hostname": "23cfc9caacf0",
    "uuid": "309a4b7d-0000-0000-8e7f-26ae0815ede8",
    "platform": "rhel",
    "osquery_version": "4.5.1",
    "os_version": "CentOS Linux 8.3.2011",
    "build": "",
    "platform_like": "rhel",
    "code_name": "",
    "uptime": 210671000000000,
    "memory": 16788398080,
    "cpu_type": "x86_64",
    "cpu_subtype": "158",
    "cpu_brand": "Intel(R) Core(TM) i9-9980HK CPU @ 2.40GHz",
    "cpu_physical_cores": 12,
    "cpu_logical_cores": 12,
    "hardware_vendor": "",
    "hardware_model": "",
    "hardware_version": "",
    "hardware_serial": "",
    "computer_name": "23cfc9caacf0",
    "display_name": "23cfc9caacf0",
    "public_ip": "",
    "primary_ip": "172.27.0.6",
    "primary_mac": "02:42:ac:1b:00:06",
    "distributed_interval": 10,
    "config_tls_refresh": 10,
    "logger_tls_period": 10,
    "team_id": null,
    "pack_stats": null,
    "team_name": null,
    "additional": {},
    "gigs_disk_space_available": 46.1,
    "percent_disk_space_available": 73,
    "disk_encryption_enabled": true,
    "dep_assigned_to_fleet": false,
    "users": [
      {
        "uid": 0,
        "username": "root",
        "type": "",
        "groupname": "root",
        "shell": "/bin/bash"
      },
      {
        "uid": 1,
        "username": "bin",
        "type": "",
        "groupname": "bin",
        "shell": "/sbin/nologin"
      }
    ],
    "labels": [
      {
        "created_at": "2021-08-19T02:02:17Z",
        "updated_at": "2021-08-19T02:02:17Z",
        "id": 6,
        "name": "All Hosts",
        "description": "All hosts which have enrolled in Fleet",
        "query": "SELECT 1;",
        "platform": "",
        "label_type": "builtin",
        "label_membership_type": "dynamic"
      },
      {
        "created_at": "2021-08-19T02:02:17Z",
        "updated_at": "2021-08-19T02:02:17Z",
        "id": 9,
        "name": "CentOS Linux",
        "description": "All CentOS hosts",
        "query": "SELECT 1 FROM os_version WHERE platform = 'centos' OR name LIKE '%centos%'",
        "platform": "",
        "label_type": "builtin",
        "label_membership_type": "dynamic"
      },
      {
        "created_at": "2021-08-19T02:02:17Z",
        "updated_at": "2021-08-19T02:02:17Z",
        "id": 12,
        "name": "All Linux",
        "description": "All Linux distributions",
        "query": "SELECT 1 FROM osquery_info WHERE build_platform LIKE '%ubuntu%' OR build_distro LIKE '%centos%';",
        "platform": "",
        "label_type": "builtin",
        "label_membership_type": "dynamic"
      }
    ],
    "packs": [],
    "status": "online",
    "display_text": "23cfc9caacf0",
    "batteries": [
      {
        "cycle_count": 999,
        "health": "Good"
      }
    ],
    "mdm": {
      "encryption_key_available": false,
      "enrollment_status": null,
      "name": "",
      "server_url": null,
      "macos_settings": {
        "disk_encryption": null,
        "action_required": null
      },
      "macos_setup": {
        "bootstrap_package_status": "installed",
        "detail": "",
        "bootstrap_package_name": "test.pkg"
      },
      "profiles": [
        {
          "profile_id": 999,
          "name": "profile1",
          "status": "verifying",
          "operation_type": "install",
          "detail": ""
        }
      ]
    }
  },
  "org_logo_url": "https://example.com/logo.jpg",
  "license": {
    "tier": "free",
    "expiration": "2031-01-01T00:00:00Z"
  },
  "global_config": {
    "mdm": {
      "enabled_and_configured": false
    }
  }
}
```

### Delete host

Deletes the specified host from Fleet. Note that a deleted host will fail authentication with the previous node key, and in most osquery configurations will attempt to re-enroll automatically. If the host still has a valid enroll secret, it will re-enroll successfully.

`DELETE /api/v1/fleet/hosts/{id}`

#### Parameters

| Name | Type    | In   | Description                  |
| ---- | ------- | ---- | ---------------------------- |
| id   | integer | path | **Required**. The host's id. |

#### Example

`DELETE /api/v1/fleet/hosts/121`

##### Default response

`Status: 200`


### Refetch host

Flags the host details, labels and policies to be refetched the next time the host checks in for distributed queries. Note that we cannot be certain when the host will actually check in and update the query results. Further requests to the host APIs will indicate that the refetch has been requested through the `refetch_requested` field on the host object.

`POST /api/v1/fleet/hosts/{id}/refetch`

#### Parameters

| Name | Type    | In   | Description                  |
| ---- | ------- | ---- | ---------------------------- |
| id   | integer | path | **Required**. The host's id. |

#### Example

`POST /api/v1/fleet/hosts/121/refetch`

##### Default response

`Status: 200`


### Transfer hosts to a team

_Available in Fleet Premium_

`POST /api/v1/fleet/hosts/transfer`

#### Parameters

| Name    | Type    | In   | Description                                                             |
| ------- | ------- | ---- | ----------------------------------------------------------------------- |
| team_id | integer | body | **Required**. The ID of the team you'd like to transfer the host(s) to. |
| hosts   | array   | body | **Required**. A list of host IDs.                                       |

#### Example

`POST /api/v1/fleet/hosts/transfer`

##### Request body

```json
{
  "team_id": 1,
  "hosts": [3, 2, 4, 6, 1, 5, 7]
}
```

##### Default response

`Status: 200`


### Transfer hosts to a team by filter

_Available in Fleet Premium_

`POST /api/v1/fleet/hosts/transfer/filter`

#### Parameters

| Name    | Type    | In   | Description                                                                                                                                                                                                                                                                                                                        |
| ------- | ------- | ---- | ---------------------------------------------------------------------------------------------------------------------------------------------------------------------------------------------------------------------------------------------------------------------------------------------------------------------------------- |
| team_id | integer | body | **Required**. The ID of the team you'd like to transfer the host(s) to.                                                                                                                                                                                                                                                            |
| filters | object  | body | **Required** Contains any of the following three properties: `query` for search query keywords. Searchable fields include `hostname`, `machine_serial`, `uuid`, and `ipv4`. `status` to indicate the status of the hosts to return. Can either be `new`, `online`, `offline`, `mia` or `missing`. `label_id` to indicate the selected label. `label_id` and `status` cannot be used at the same time. |

#### Example

`POST /api/v1/fleet/hosts/transfer/filter`

##### Request body

```json
{
  "team_id": 1,
  "filters": {
    "status": "online"
  }
}
```

##### Default response

`Status: 200`

### Bulk delete hosts by filter or ids

`POST /api/v1/fleet/hosts/delete`

#### Parameters

| Name    | Type    | In   | Description                                                                                                                                                                                                                                                                                                                        |
| ------- | ------- | ---- | ---------------------------------------------------------------------------------------------------------------------------------------------------------------------------------------------------------------------------------------------------------------------------------------------------------------------------------- |
| ids     | list    | body | A list of the host IDs you'd like to delete. If `ids` is specified, `filters` cannot be specified.                                                                                                                                                                                                                                                           |
| filters | object  | body | Contains any of the following four properties: `query` for search query keywords. Searchable fields include `hostname`, `machine_serial`, `uuid`, and `ipv4`. `status` to indicate the status of the hosts to return. Can either be `new`, `online`, `offline`, `mia` or `missing`. `label_id` to indicate the selected label. `team_id` to indicate the selected team. If `filters` is specified, `id` cannot be specified. `label_id` and `status` cannot be used at the same time. |

Either ids or filters are required.

Request (`ids` is specified):

```json
{
  "ids": [1]
}
```

Request (`filters` is specified):
```json
{
  "filters": {
    "status": "online",
    "label_id": 1,
    "team_id": 1,
    "query": "abc"
  }
}
```

#### Example

`POST /api/v1/fleet/hosts/delete`

##### Request body

```json
{
  "filters": {
    "status": "online",
    "team_id": 1
  }
}
```

##### Default response

`Status: 200`

### Get host's Google Chrome profiles

Retrieves a host's Google Chrome profile information which can be used to link a host to a specific user by email.

Requires [Fleetd](https://fleetdm.com/docs/using-fleet/fleetd), the osquery manager from Fleet. Fleetd can be built with [fleetctl](https://fleetdm.com/docs/using-fleet/adding-hosts#osquery-installer).

`GET /api/v1/fleet/hosts/{id}/device_mapping`

#### Parameters

| Name       | Type              | In   | Description                                                                   |
| ---------- | ----------------- | ---- | ----------------------------------------------------------------------------- |
| id         | integer           | path | **Required**. The host's `id`.                                                |

#### Example

`GET /api/v1/fleet/hosts/1/device_mapping`

##### Default response

`Status: 200`

```json
{
  "host_id": 1,
  "device_mapping": [
    {
      "email": "user@example.com",
      "source": "google_chrome_profiles"
    }
  ]
}
```

---

### Get host's mobile device management (MDM) information

Currently supports Windows and MacOS. On MacOS this requires the [macadmins osquery
extension](https://github.com/macadmins/osquery-extension) which comes bundled
in [Fleet's osquery installers](https://fleetdm.com/docs/using-fleet/adding-hosts#osquery-installer).

Retrieves a host's MDM enrollment status and MDM server URL.

If the host exists but is not enrolled to an MDM server, then this API returns `null`.

`GET /api/v1/fleet/hosts/{id}/mdm`

#### Parameters

| Name    | Type    | In   | Description                                                                                                                                                                                                                                                                                                                        |
| ------- | ------- | ---- | -------------------------------------------------------------------------------- |
| id      | integer | path | **Required** The id of the host to get the details for                           |

#### Example

`GET /api/v1/fleet/hosts/32/mdm`

##### Default response

`Status: 200`

```json
{
  "enrollment_status": "On (automatic)",
  "server_url": "some.mdm.com",
  "name": "Some MDM",
  "id": 3
}
```

---

### Get mobile device management (MDM) summary

Currently supports Windows and MacOS. On MacOS this requires the [macadmins osquery
extension](https://github.com/macadmins/osquery-extension) which comes bundled
in [Fleet's osquery installers](https://fleetdm.com/docs/using-fleet/adding-hosts#osquery-installer).

Retrieves MDM enrollment summary. Windows servers are excluded from the aggregated data.

`GET /api/v1/fleet/hosts/summary/mdm`

#### Parameters

| Name     | Type    | In    | Description                                                                                                                                                                                                                                                                                                                        |
| -------- | ------- | ----- | -------------------------------------------------------------------------------- |
| team_id  | integer | query | _Available in Fleet Premium_ Filter by team                                      |
| platform | string  | query | Filter by platform ("windows" or "darwin")                                       |

A `team_id` of `0` returns the statistics for hosts that are not part of any team. A `null` or missing `team_id` returns statistics for all hosts regardless of the team.

#### Example

`GET /api/v1/fleet/hosts/summary/mdm?team_id=1&platform=windows`

##### Default response

`Status: 200`

```json
{
  "counts_updated_at": "2021-03-21T12:32:44Z",
  "mobile_device_management_enrollment_status": {
    "enrolled_manual_hosts_count": 0,
    "enrolled_automated_hosts_count": 2,
    "unenrolled_hosts_count": 0,
    "hosts_count": 2
  },
  "mobile_device_management_solution": [
    {
      "id": 2,
      "name": "Solution1",
      "server_url": "solution1.com",
      "hosts_count": 1
    },
    {
      "id": 3,
      "name": "Solution2",
      "server_url": "solution2.com",
      "hosts_count": 1
    }
  ]
}
```

---

### Get host's macadmin mobile device management (MDM) and Munki information

Requires the [macadmins osquery
extension](https://github.com/macadmins/osquery-extension) which comes bundled
in [Fleet's osquery
installers](https://fleetdm.com/docs/using-fleet/adding-hosts#osquery-installer).
Currently supported only on macOS.

Retrieves a host's MDM enrollment status, MDM server URL, and Munki version.

`GET /api/v1/fleet/hosts/{id}/macadmins`

#### Parameters

| Name    | Type    | In   | Description                                                                                                                                                                                                                                                                                                                        |
| ------- | ------- | ---- | -------------------------------------------------------------------------------- |
| id      | integer | path | **Required** The id of the host to get the details for                           |

#### Example

`GET /api/v1/fleet/hosts/32/macadmins`

##### Default response

`Status: 200`

```json
{
  "macadmins": {
    "munki": {
      "version": "1.2.3"
    },
    "munki_issues": [
      {
        "id": 1,
        "name": "Could not retrieve managed install primary manifest",
        "type": "error",
        "created_at": "2022-08-01T05:09:44Z"
      },
      {
        "id": 2,
        "name": "Could not process item Figma for optional install. No pkginfo found in catalogs: release",
        "type": "warning",
        "created_at": "2022-08-01T05:09:44Z"
      }
    ],
    "mobile_device_management": {
      "enrollment_status": "On (automatic)",
      "server_url": "http://some.url/mdm",
      "name": "MDM Vendor Name",
      "id": 999
    }
  }
}
```

---

### Get aggregated host's macadmin mobile device management (MDM) and Munki information

Requires the [macadmins osquery
extension](https://github.com/macadmins/osquery-extension) which comes bundled
in [Fleet's osquery
installers](https://fleetdm.com/docs/using-fleet/adding-hosts#osquery-installer).
Currently supported only on macOS.


Retrieves aggregated host's MDM enrollment status and Munki versions.

`GET /api/v1/fleet/macadmins`

#### Parameters

| Name    | Type    | In    | Description                                                                                                                                                                                                                                                                                                                        |
| ------- | ------- | ----- | ---------------------------------------------------------------------------------------------------------------- |
| team_id | integer | query | _Available in Fleet Premium_ Filters the aggregate host information to only include hosts in the specified team. |                           |

A `team_id` of `0` returns the statistics for hosts that are not part of any team. A `null` or missing `team_id` returns statistics for all hosts regardless of the team.

#### Example

`GET /api/v1/fleet/macadmins`

##### Default response

`Status: 200`

```json
{
  "macadmins": {
    "counts_updated_at": "2021-03-21T12:32:44Z",
    "munki_versions": [
      {
        "version": "5.5",
        "hosts_count": 8360
      },
      {
        "version": "5.4",
        "hosts_count": 1700
      },
      {
        "version": "5.3",
        "hosts_count": 400
      },
      {
        "version": "5.2.3",
        "hosts_count": 112
      },
      {
        "version": "5.2.2",
        "hosts_count": 50
      }
    ],
    "munki_issues": [
      {
        "id": 1,
        "name": "Could not retrieve managed install primary manifest",
        "type": "error",
        "hosts_count": 2851
      },
      {
        "id": 2,
        "name": "Could not process item Figma for optional install. No pkginfo found in catalogs: release",
        "type": "warning",
        "hosts_count": 1983
      }
    ],
    "mobile_device_management_enrollment_status": {
      "enrolled_manual_hosts_count": 124,
      "enrolled_automated_hosts_count": 124,
      "unenrolled_hosts_count": 112
    },
    "mobile_device_management_solution": [
      {
        "id": 1,
        "name": "SimpleMDM",
        "hosts_count": 8360,
        "server_url": "https://a.simplemdm.com/mdm"
      },
      {
        "id": 2,
        "name": "Intune",
        "hosts_count": 1700,
        "server_url": "https://enrollment.manage.microsoft.com"
      }
    ]
  }
}
```

### Get host OS versions

Retrieves the aggregated host OS versions information.

`GET /api/v1/fleet/os_versions`

#### Parameters

| Name                | Type     | In    | Description                                                                                                                          |
| ---      | ---      | ---   | ---                                                                                                                                  |
| team_id             | integer | query | _Available in Fleet Premium_ Filters the hosts to only include hosts in the specified team. If not provided, all hosts are included. |
| platform            | string   | query | Filters the hosts to the specified platform |
| os_name     | string | query | The name of the operating system to filter hosts by. `os_version` must also be specified with `os_name`                                                 |
| os_version    | string | query | The version of the operating system to filter hosts by. `os_name` must also be specified with `os_version`                                                 |

##### Default response

`Status: 200`

```json
{
  "counts_updated_at": "2022-03-22T21:38:31Z",
  "os_versions": [
    {
      "hosts_count": 1,
      "name": "CentOS 6.10.0",
      "name_only": "CentOS",
      "version": "6.10.0",
      "platform": "rhel",
      "os_id": 1
    },
    {
      "hosts_count": 1,
      "name": "CentOS Linux 7.9.2009",
      "name_only": "CentOS",
      "version": "7.9.2009",
      "platform": "rhel",
      "os_id": 2
    },
    {
      "hosts_count": 1,
      "name": "CentOS Linux 8.3.2011",
      "name_only": "CentOS",
      "version": "8.2.2011",
      "platform": "rhel",
      "os_id": 3
    },
    {
      "hosts_count": 1,
      "name": "Debian GNU/Linux 10.0.0",
      "name_only": "Debian GNU/Linux",
      "version": "10.0.0",
      "platform": "debian",
      "os_id": 4
    },
    {
      "hosts_count": 1,
      "name": "Debian GNU/Linux 9.0.0",
      "name_only": "Debian GNU/Linux",
      "version": "9.0.0",
      "platform": "debian",
      "os_id": 5
    },
    {
      "hosts_count": 1,
      "name": "Ubuntu 16.4.0 LTS",
      "name_only": "Ubuntu",
      "version": "16.4.0 LTS",
      "platform": "ubuntu",
      "os_id": 6
    }
  ]
}
```

### Get hosts report in CSV

Returns the list of hosts corresponding to the search criteria in CSV format, ready for download when
requested by a web browser.

`GET /api/v1/fleet/hosts/report`

#### Parameters

| Name                    | Type    | In    | Description                                                                                                                                                                                                                                                                                                                                 |
| ----------------------- | ------- | ----- | ------------------------------------------------------------------------------------------------------------------------------------------------------------------------------------------------------------------------------------------------------------------------------------------------------------------------------------------- |
| format                  | string  | query | **Required**, must be "csv" (only supported format for now).                                                                                                                                                                                                                                                                                |
| columns                 | string  | query | Comma-delimited list of columns to include in the report (returns all columns if none is specified).                                                                                                                                                                                                                                        |
| order_key               | string  | query | What to order results by. Can be any column in the hosts table.                                                                                                                                                                                                                                                                             |
| order_direction         | string  | query | **Requires `order_key`**. The direction of the order given the order key. Options include `asc` and `desc`. Default is `asc`.                                                                                                                                                                                                               |
| status                  | string  | query | Indicates the status of the hosts to return. Can either be `new`, `online`, `offline`, `mia` or `missing`.                                                                                                                                                                                                                                  |
| query                   | string  | query | Search query keywords. Searchable fields include `hostname`, `machine_serial`, `uuid`, `ipv4` and the hosts' email addresses (only searched if the query looks like an email address, i.e. contains an `@`, no space, etc.).                                                                                                                |
| team_id                 | integer | query | _Available in Fleet Premium_ Filters the hosts to only include hosts in the specified team.                                                                                                                                                                                                                                                 |
| policy_id               | integer | query | The ID of the policy to filter hosts by.                                                                                                                                                                                                                                                                                                    |
| policy_response         | string  | query | Valid options are `passing` or `failing`. `policy_id` must also be specified with `policy_response`. **Note: If `policy_id` is specified _without_ including `policy_response`, this will also return hosts where the policy is not configured to run or failed to run.** |
| software_id             | integer | query | The ID of the software to filter hosts by.                                                                                                                                                                                                                                                                                                  |
| os_id                   | integer | query | The ID of the operating system to filter hosts by.                                                                                                                                                                                                                                                                                          |
| os_name                 | string  | query | The name of the operating system to filter hosts by. `os_version` must also be specified with `os_name`                                                                                                                                                                                                                                     |
| os_version              | string  | query | The version of the operating system to filter hosts by. `os_name` must also be specified with `os_version`                                                                                                                                                                                                                                  |
| mdm_id                  | integer | query | The ID of the _mobile device management_ (MDM) solution to filter hosts by (that is, filter hosts that use a specific MDM provider and URL).                                                                                                                                                                                                |
| mdm_name                | string  | query | The name of the _mobile device management_ (MDM) solution to filter hosts by (that is, filter hosts that use a specific MDM provider).                                                                                                                                                                                                |
| mdm_enrollment_status   | string  | query | The _mobile device management_ (MDM) enrollment status to filter hosts by. Can be one of 'manual', 'automatic', 'enrolled', 'pending', or 'unenrolled'.                                                                                                                                                                                                             |
| macos_settings          | string  | query | Filters the hosts by the status of the _mobile device management_ (MDM) profiles applied to hosts. Can be one of 'verified', 'verifying', 'pending', or 'failed'. **Note: If this filter is used in Fleet Premium without a team id filter, the results include only hosts that are not assigned to any team.**                                                                                                                                                                                                             |
| munki_issue_id          | integer | query | The ID of the _munki issue_ (a Munki-reported error or warning message) to filter hosts by (that is, filter hosts that are affected by that corresponding error or warning message).                                                                                                                                                        |
| low_disk_space          | integer | query | _Available in Fleet Premium_ Filters the hosts to only include hosts with less GB of disk space available than this value. Must be a number between 1-100.                                                                                                                                                                                  |
| label_id                | integer | query | A valid label ID. Can only be used in combination with `order_key`, `order_direction`, `status`, `query` and `team_id`.                                                                                                                                                                                                                     |
| bootstrap_package       | string | query | _Available in Fleet Premium_ Filters the hosts by the status of the MDM bootstrap package on the host. Can be one of `installed`, `pending`, or `failed`. **Note: If this filter is used in Fleet Premium without a team id filter, the results include only hosts that are not assigned to any team.** |
| disable_failing_policies | boolean | query | If `true`, hosts will return failing policies as 0 (returned as the `issues` column) regardless of whether there are any that failed for the host. This is meant to be used when increased performance is needed in exchange for the extra information.      |

If `mdm_id`, `mdm_name` or `mdm_enrollment_status` is specified, then Windows Servers are excluded from the results.

#### Example

`GET /api/v1/fleet/hosts/report?software_id=123&format=csv&columns=hostname,primary_ip,platform`

##### Default response

`Status: 200`

```csv
created_at,updated_at,id,detail_updated_at,label_updated_at,policy_updated_at,last_enrolled_at,seen_time,refetch_requested,hostname,uuid,platform,osquery_version,os_version,build,platform_like,code_name,uptime,memory,cpu_type,cpu_subtype,cpu_brand,cpu_physical_cores,cpu_logical_cores,hardware_vendor,hardware_model,hardware_version,hardware_serial,computer_name,primary_ip_id,primary_ip,primary_mac,distributed_interval,config_tls_refresh,logger_tls_period,team_id,team_name,gigs_disk_space_available,percent_disk_space_available,issues,device_mapping,status,display_text
2022-03-15T17:23:56Z,2022-03-15T17:23:56Z,1,2022-03-15T17:23:56Z,2022-03-15T17:23:56Z,2022-03-15T17:23:56Z,2022-03-15T17:23:56Z,2022-03-15T17:23:56Z,false,foo.local0,a4fc55a1-b5de-409c-a2f4-441f564680d3,debian,,,,,,0s,0,,,,0,0,,,,,,,,,0,0,0,,,0,0,0,,,,
2022-03-15T17:23:56Z,2022-03-15T17:23:56Z,2,2022-03-15T17:23:56Z,2022-03-15T17:23:56Z,2022-03-15T17:23:56Z,2022-03-15T17:23:56Z,2022-03-15T17:22:56Z,false,foo.local1,689539e5-72f0-4bf7-9cc5-1530d3814660,rhel,,,,,,0s,0,,,,0,0,,,,,,,,,0,0,0,,,0,0,0,,,,
2022-03-15T17:23:56Z,2022-03-15T17:23:56Z,3,2022-03-15T17:23:56Z,2022-03-15T17:23:56Z,2022-03-15T17:23:56Z,2022-03-15T17:23:56Z,2022-03-15T17:21:56Z,false,foo.local2,48ebe4b0-39c3-4a74-a67f-308f7b5dd171,linux,,,,,,0s,0,,,,0,0,,,,,,,,,0,0,0,,,0,0,0,,,,
```

### Get host's disk encryption key

Requires the [macadmins osquery extension](https://github.com/macadmins/osquery-extension) which comes bundled
in [Fleet's osquery installers](https://fleetdm.com/docs/using-fleet/adding-hosts#osquery-installer).

Requires Fleet's MDM properly [enabled and configured](https://fleetdm.com/docs/using-fleet/mdm-macos-setup).

Retrieves the disk encryption key for a host.

`GET /api/v1/fleet/mdm/hosts/:id/encryption_key`

#### Parameters

| Name | Type    | In   | Description                                                        |
| ---- | ------- | ---- | ------------------------------------------------------------------ |
| id   | integer | path | **Required** The id of the host to get the disk encryption key for |


#### Example

`GET /api/v1/fleet/mdm/hosts/8/encryption_key`

##### Default response

`Status: 200`

```json
{
  "host_id": 8,
  "encryption_key": {
    "key": "5ADZ-HTZ8-LJJ4-B2F8-JWH3-YPBT",
    "updated_at": "2022-12-01T05:31:43Z"
  }
}
```

### Get configuration profiles assigned to a host

Requires Fleet's MDM properly [enabled and configured](https://fleetdm.com/docs/using-fleet/mdm-macos-setup).

Retrieves a list of the configuration profiles assigned to a host.

`GET /api/v1/fleet/mdm/hosts/:id/profiles`

#### Parameters

| Name | Type    | In   | Description                      |
| ---- | ------- | ---- | -------------------------------- |
| id   | integer | path | **Required**. The ID of the host  |


#### Example

`GET /api/v1/fleet/mdm/hosts/8/profiles`

##### Default response

`Status: 200`

```json
{
  "host_id": 8,
  "profiles": [
    {
      "profile_id": 1337,
      "team_id": 0,
      "name": "Example profile",
      "identifier": "com.example.profile",
      "created_at": "2023-03-31T00:00:00Z",
      "updated_at": "2023-03-31T00:00:00Z",
      "checksum": "dGVzdAo="
    }
  ]
}
```

---


## Labels

- [Create label](#create-label)
- [Modify label](#modify-label)
- [Get label](#get-label)
- [Get labels summary](#get-labels-summary)
- [List labels](#list-labels)
- [List hosts in a label](#list-hosts-in-a-label)
- [Delete label](#delete-label)
- [Delete label by ID](#delete-label-by-id)

### Create label

Creates a dynamic label.

`POST /api/v1/fleet/labels`

#### Parameters

| Name        | Type   | In   | Description                                                                                                                                                                                                                                  |
| ----------- | ------ | ---- | -------------------------------------------------------------------------------------------------------------------------------------------------------------------------------------------------------------------------------------------- |
| name        | string | body | **Required**. The label's name.                                                                                                                                                                                                              |
| description | string | body | The label's description.                                                                                                                                                                                                                     |
| query       | string | body | **Required**. The query in SQL syntax used to filter the hosts.                                                                                                                                                                              |
| platform    | string | body | The specific platform for the label to target. Provides an additional filter. Choices for platform are `darwin`, `windows`, `ubuntu`, and `centos`. All platforms are included by default and this option is represented by an empty string. |

#### Example

`POST /api/v1/fleet/labels`

##### Request body

```json
{
  "name": "Ubuntu hosts",
  "description": "Filters ubuntu hosts",
  "query": "SELECT 1 FROM os_version WHERE platform = 'ubuntu';",
  "platform": ""
}
```

##### Default response

`Status: 200`

```json
{
  "label": {
    "created_at": "0001-01-01T00:00:00Z",
    "updated_at": "0001-01-01T00:00:00Z",
    "id": 1,
    "name": "Ubuntu hosts",
    "description": "Filters ubuntu hosts",
    "query": "SELECT 1 FROM os_version WHERE platform = 'ubuntu';",
    "label_type": "regular",
    "label_membership_type": "dynamic",
    "display_text": "Ubuntu hosts",
    "count": 0,
    "host_ids": null
  }
}
```

### Modify label

Modifies the specified label. Note: Label queries and platforms are immutable. To change these, you must delete the label and create a new label.

`PATCH /api/v1/fleet/labels/{id}`

#### Parameters

| Name        | Type    | In   | Description                   |
| ----------- | ------- | ---- | ----------------------------- |
| id          | integer | path | **Required**. The label's id. |
| name        | string  | body | The label's name.             |
| description | string  | body | The label's description.      |

#### Example

`PATCH /api/v1/fleet/labels/1`

##### Request body

```json
{
  "name": "macOS label",
  "description": "Now this label only includes macOS machines",
  "platform": "darwin"
}
```

##### Default response

`Status: 200`

```json
{
  "label": {
    "created_at": "0001-01-01T00:00:00Z",
    "updated_at": "0001-01-01T00:00:00Z",
    "id": 1,
    "name": "Ubuntu hosts",
    "description": "Filters ubuntu hosts",
    "query": "SELECT 1 FROM os_version WHERE platform = 'ubuntu';",
    "platform": "darwin",
    "label_type": "regular",
    "label_membership_type": "dynamic",
    "display_text": "Ubuntu hosts",
    "count": 0,
    "host_ids": null
  }
}
```

### Get label

Returns the specified label.

`GET /api/v1/fleet/labels/{id}`

#### Parameters

| Name | Type    | In   | Description                   |
| ---- | ------- | ---- | ----------------------------- |
| id   | integer | path | **Required**. The label's id. |

#### Example

`GET /api/v1/fleet/labels/1`

##### Default response

`Status: 200`

```json
{
  "label": {
    "created_at": "2021-02-09T22:09:43Z",
    "updated_at": "2021-02-09T22:15:58Z",
    "id": 12,
    "name": "Ubuntu",
    "description": "Filters ubuntu hosts",
    "query": "SELECT 1 FROM os_version WHERE platform = 'ubuntu';",
    "label_type": "regular",
    "label_membership_type": "dynamic",
    "display_text": "Ubuntu",
    "count": 0,
    "host_ids": null
  }
}
```

### Get labels summary

Returns a list of all the labels in Fleet.

`GET /api/v1/fleet/labels/summary`

#### Example

`GET /api/v1/fleet/labels/summary`

##### Default response

`Status: 200`

```json
{
  "labels": [
    {
      "id": 6,
      "name": "All Hosts",
      "description": "All hosts which have enrolled in Fleet",
      "label_type": "builtin"
    },
    {
      "id": 7,
      "name": "macOS",
      "description": "All macOS hosts",
      "label_type": "builtin"
    },
    {
      "id": 8,
      "name": "Ubuntu Linux",
      "description": "All Ubuntu hosts",
      "label_type": "builtin"
    },
    {
      "id": 9,
      "name": "CentOS Linux",
      "description": "All CentOS hosts",
      "label_type": "builtin"
    },
    {
      "id": 10,
      "name": "MS Windows",
      "description": "All Windows hosts",
      "label_type": "builtin"
    }
  ]
}
```

### List labels

Returns a list of all the labels in Fleet.

`GET /api/v1/fleet/labels`

#### Parameters

| Name            | Type    | In    | Description   |
| --------------- | ------- | ----- |------------------------------------- |
| order_key       | string  | query | What to order results by. Can be any column in the labels table.                                                  |
| order_direction | string  | query | **Requires `order_key`**. The direction of the order given the order key. Options include `asc` and `desc`. Default is `asc`. |

#### Example

`GET /api/v1/fleet/labels`

##### Default response

`Status: 200`

```json
{
  "labels": [
    {
      "created_at": "2021-02-02T23:55:25Z",
      "updated_at": "2021-02-02T23:55:25Z",
      "id": 6,
      "name": "All Hosts",
      "description": "All hosts which have enrolled in Fleet",
      "query": "SELECT 1;",
      "label_type": "builtin",
      "label_membership_type": "dynamic",
      "host_count": 7,
      "display_text": "All Hosts",
      "count": 7,
      "host_ids": null
    },
    {
      "created_at": "2021-02-02T23:55:25Z",
      "updated_at": "2021-02-02T23:55:25Z",
      "id": 7,
      "name": "macOS",
      "description": "All macOS hosts",
      "query": "SELECT 1 FROM os_version WHERE platform = 'darwin';",
      "platform": "darwin",
      "label_type": "builtin",
      "label_membership_type": "dynamic",
      "host_count": 1,
      "display_text": "macOS",
      "count": 1,
      "host_ids": null
    },
    {
      "created_at": "2021-02-02T23:55:25Z",
      "updated_at": "2021-02-02T23:55:25Z",
      "id": 8,
      "name": "Ubuntu Linux",
      "description": "All Ubuntu hosts",
      "query": "SELECT 1 FROM os_version WHERE platform = 'ubuntu';",
      "platform": "ubuntu",
      "label_type": "builtin",
      "label_membership_type": "dynamic",
      "host_count": 3,
      "display_text": "Ubuntu Linux",
      "count": 3,
      "host_ids": null
    },
    {
      "created_at": "2021-02-02T23:55:25Z",
      "updated_at": "2021-02-02T23:55:25Z",
      "id": 9,
      "name": "CentOS Linux",
      "description": "All CentOS hosts",
      "query": "SELECT 1 FROM os_version WHERE platform = 'centos' OR name LIKE '%centos%'",
      "label_type": "builtin",
      "label_membership_type": "dynamic",
      "host_count": 3,
      "display_text": "CentOS Linux",
      "count": 3,
      "host_ids": null
    },
    {
      "created_at": "2021-02-02T23:55:25Z",
      "updated_at": "2021-02-02T23:55:25Z",
      "id": 10,
      "name": "MS Windows",
      "description": "All Windows hosts",
      "query": "SELECT 1 FROM os_version WHERE platform = 'windows';",
      "platform": "windows",
      "label_type": "builtin",
      "label_membership_type": "dynamic",
      "display_text": "MS Windows",
      "count": 0,
      "host_ids": null
    }
  ]
}
```

### List hosts in a label

Returns a list of the hosts that belong to the specified label.

`GET /api/v1/fleet/labels/{id}/hosts`

#### Parameters

| Name                     | Type    | In    | Description                                                                                                                                                                                                                |
| ---------------          | ------- | ----- | -----------------------------------------------------------------------------------------------------------------------------                                                                                              |
| id                       | integer | path  | **Required**. The label's id.                                                                                                                                                                                              |
| page                     | integer | query | Page number of the results to fetch.                                                                                                                                                                                       |
| per_page                 | integer | query | Results per page.                                                                                                                                                                                                          |
| order_key                | string  | query | What to order results by. Can be any column in the hosts table.                                                                                                                                                            |
| order_direction          | string  | query | **Requires `order_key`**. The direction of the order given the order key. Options include `asc` and `desc`. Default is `asc`.                                                                                              |
| after                    | string  | query | The value to get results after. This needs `order_key` defined, as that's the column that would be used.                                                                                                                   |
| status                   | string  | query | Indicates the status of the hosts to return. Can either be `new`, `online`, `offline`, `mia` or `missing`.                                                                                                                 |
| query                    | string  | query | Search query keywords. Searchable fields include `hostname`, `machine_serial`, `uuid`, and `ipv4`.                                                                                                                         |
| team_id                  | integer | query | _Available in Fleet Premium_ Filters the hosts to only include hosts in the specified team.                                                                                                                                |
| disable_failing_policies | boolean | query | If "true", hosts will return failing policies as 0 regardless of whether there are any that failed for the host. This is meant to be used when increased performance is needed in exchange for the extra information.      |
| mdm_id                   | integer | query | The ID of the _mobile device management_ (MDM) solution to filter hosts by (that is, filter hosts that use a specific MDM provider and URL).      |
| mdm_name                 | string  | query | The name of the _mobile device management_ (MDM) solution to filter hosts by (that is, filter hosts that use a specific MDM provider).      |
| mdm_enrollment_status    | string  | query | The _mobile device management_ (MDM) enrollment status to filter hosts by. Can be one of 'manual', 'automatic', 'enrolled', 'pending', or 'unenrolled'.                                                                                                                                                                                                             |
| macos_settings           | string  | query | Filters the hosts by the status of the _mobile device management_ (MDM) profiles applied to hosts. Can be one of 'verified', 'verifying', 'pending', or 'failed'. **Note: If this filter is used in Fleet Premium without a team id filter, the results include only hosts that are not assigned to any team.**                                                                                                                                                                                                             |
| low_disk_space           | integer | query | _Available in Fleet Premium_ Filters the hosts to only include hosts with less GB of disk space available than this value. Must be a number between 1-100.                                                                 |
| macos_settings_disk_encryption | string | query | Filters the hosts by the status of the macOS disk encryption MDM profile on the host. Can be one of `verified`, `verifying`, `action_required`, `enforcing`, `failed`, or `removing_enforcement`. |
| bootstrap_package       | string | query | _Available in Fleet Premium_ Filters the hosts by the status of the MDM bootstrap package on the host. Can be one of `installed`, `pending`, or `failed`. **Note: If this filter is used in Fleet Premium without a team id filter, the results include only hosts that are not assigned to any team.** |

If `mdm_id`, `mdm_name` or `mdm_enrollment_status` is specified, then Windows Servers are excluded from the results.

#### Example

`GET /api/v1/fleet/labels/6/hosts&query=floobar`

##### Default response

`Status: 200`

```json
{
  "hosts": [
    {
      "created_at": "2021-02-03T16:11:43Z",
      "updated_at": "2021-02-03T21:58:19Z",
      "id": 2,
      "detail_updated_at": "2021-02-03T21:58:10Z",
      "label_updated_at": "2021-02-03T21:58:10Z",
      "policy_updated_at": "2023-06-26T18:33:15Z",
      "last_enrolled_at": "2021-02-03T16:11:43Z",
      "software_updated_at": "2020-11-05T05:09:44Z",
      "seen_time": "2021-02-03T21:58:20Z",
      "refetch_requested": false,
      "hostname": "floobar42",
      "uuid": "a2064cef-0000-0000-afb9-283e3c1d487e",
      "platform": "ubuntu",
      "osquery_version": "4.5.1",
      "os_version": "Ubuntu 20.4.0",
      "build": "",
      "platform_like": "debian",
      "code_name": "",
      "uptime": 32688000000000,
      "memory": 2086899712,
      "cpu_type": "x86_64",
      "cpu_subtype": "142",
      "cpu_brand": "Intel(R) Core(TM) i5-8279U CPU @ 2.40GHz",
      "cpu_physical_cores": 4,
      "cpu_logical_cores": 4,
      "hardware_vendor": "",
      "hardware_model": "",
      "hardware_version": "",
      "hardware_serial": "",
      "computer_name": "e2e7f8d8983d",
      "display_name": "e2e7f8d8983d",
      "primary_ip": "172.20.0.2",
      "primary_mac": "02:42:ac:14:00:02",
      "distributed_interval": 10,
      "config_tls_refresh": 10,
      "logger_tls_period": 10,
      "team_id": null,
      "pack_stats": null,
      "team_name": null,
      "status": "offline",
      "display_text": "e2e7f8d8983d",
      "mdm": {
        "encryption_key_available": false,
        "enrollment_status": null,
        "name": "",
        "server_url": null
      }
    }
  ]
}
```

### Delete label

Deletes the label specified by name.

`DELETE /api/v1/fleet/labels/{name}`

#### Parameters

| Name | Type   | In   | Description                     |
| ---- | ------ | ---- | ------------------------------- |
| name | string | path | **Required**. The label's name. |

#### Example

`DELETE /api/v1/fleet/labels/ubuntu_label`

##### Default response

`Status: 200`


### Delete label by ID

Deletes the label specified by ID.

`DELETE /api/v1/fleet/labels/id/{id}`

#### Parameters

| Name | Type    | In   | Description                   |
| ---- | ------- | ---- | ----------------------------- |
| id   | integer | path | **Required**. The label's id. |

#### Example

`DELETE /api/v1/fleet/labels/id/13`

##### Default response

`Status: 200`

---

## Mobile device management (MDM)

These API endpoints are used to automate MDM features in Fleet. Read more about MDM features in Fleet [here](https://fleetdm.com/docs/using-fleet/mdm-macos-setup).

- [Add custom macOS setting (configuration profile)](#add-custom-macos-setting-configuration-profile)
- [List custom macOS settings (configuration profiles)](#list-custom-macos-settings-configuration-profiles)
- [Download custom macOS setting (configuration profile)](#download-custom-macos-setting-configuration-profile)
- [Delete custom macOS setting (configuration profile)](#delete-custom-macos-setting-configuration-profile)
- [Update disk encryption enforcement](#update-disk-encryption-enforcement)
- [Get disk encryption statistics](#get-disk-encryption-statistics)
- [Get macOS settings statistics](#get-macos-settings-statistics)
- [Run custom MDM command](#run-custom-mdm-command)
- [Get custom MDM command results](#get-custom-mdm-command-results)
- [List custom MDM commands](#list-custom-mdm-commands)
- [Set custom MDM setup enrollment profile](#set-custom-mdm-setup-enrollment-profile)
- [Get custom MDM setup enrollment profile](#get-custom-mdm-setup-enrollment-profile)
- [Delete custom MDM setup enrollment profile](#delete-custom-mdm-setup-enrollment-profile)
- [Get Apple Push Notification service (APNs)](#get-apple-push-notification-service-apns)
- [Get Apple Business Manager (ABM)](#get-apple-business-manager-abm)
- [Turn off MDM for a host](#turn-off-mdm-for-a-host)
- [Upload a bootstrap package](#upload-a-bootstrap-package)
- [Get metadata about a bootstrap package](#get-metadata-about-a-bootstrap-package)
- [Delete a bootstrap package](#delete-a-bootstrap-package)
- [Download a bootstrap package](#download-a-bootstrap-package)
- [Get a summary of bootstrap package status](#get-a-summary-of-bootstrap-package-status)
- [Upload an EULA file](#upload-an-eula-file)
- [Get metadata about an EULA file](#get-metadata-about-an-eula-file)
- [Delete an EULA file](#delete-an-eula-file)
- [Download an EULA file](#download-an-eula-file)

### Add custom macOS setting (configuration profile)

Add a configuration profile to enforce custom settings on macOS hosts.

`POST /api/v1/fleet/mdm/apple/profiles`

#### Parameters

| Name                      | Type     | In   | Description                                                               |
| ------------------------- | -------- | ---- | ------------------------------------------------------------------------- |
| profile                   | file     | form | **Required**. The mobileconfig file containing the profile.               |
| team_id                   | string   | form | _Available in Fleet Premium_ The team id for the profile. If specified, the profile is applied to only hosts that are assigned to the specified team. If not specified, the profile is applied to only to hosts that are not assigned to any team. |

#### Example

Add a new configuration profile to be applied to macOS hosts enrolled to Fleet's MDM that are
assigned to a team. Note that in this example the form data specifies`team_id` in addition to
`profile`.

`POST /api/v1/fleet/mdm/apple/profiles`

##### Request headers

```http
Content-Length: 850
Content-Type: multipart/form-data; boundary=------------------------f02md47480und42y
```

##### Request body

```http
--------------------------f02md47480und42y
Content-Disposition: form-data; name="team_id"

1
--------------------------f02md47480und42y
Content-Disposition: form-data; name="profile"; filename="Foo.mobileconfig"
Content-Type: application/octet-stream

<?xml version="1.0" encoding="UTF-8"?>
<!DOCTYPE plist PUBLIC "-//Apple//DTD PLIST 1.0//EN" "http://www.apple.com/DTDs/PropertyList-1.0.dtd">
<plist version="1.0">
<dict>
  <key>PayloadContent</key>
  <array/>
  <key>PayloadDisplayName</key>
  <string>Example profile</string>
  <key>PayloadIdentifier</key>
  <string>com.example.profile</string>
  <key>PayloadType</key>
  <string>Configuration</string>
  <key>PayloadUUID</key>
  <string>0BBF3E23-7F56-48FC-A2B6-5ACC598A4A69</string>
  <key>PayloadVersion</key>
  <integer>1</integer>
</dict>
</plist>
--------------------------f02md47480und42y--

```

##### Default response

`Status: 200`

```json
{
  "profile_id": 42
}
```

###### Additional notes
If the response is `Status: 409 Conflict`, the body may include additional error details in the case
of duplicate payload display name or duplicate payload identifier.


### List custom macOS settings (configuration profiles)

Get a list of the configuration profiles in Fleet.

For Fleet Premium, the list can
optionally be filtered by team ID. If no team ID is specified, team profiles are excluded from the
results (i.e., only profiles that are associated with "No team" are listed).

`GET /api/v1/fleet/mdm/apple/profiles`

#### Parameters

| Name                      | Type   | In    | Description                                                               |
| ------------------------- | ------ | ----- | ------------------------------------------------------------------------- |
| team_id                   | string | query | _Available in Fleet Premium_ The team id to filter profiles.              |

#### Example

List all configuration profiles for macOS hosts enrolled to Fleet's MDM that are not assigned to any team.

`GET /api/v1/fleet/mdm/apple/profiles`

##### Default response

`Status: 200`

```json
{
  "profiles": [
    {
      "profile_id": 1337,
      "team_id": 0,
      "name": "Example profile",
      "identifier": "com.example.profile",
      "created_at": "2023-03-31T00:00:00Z",
      "updated_at": "2023-03-31T00:00:00Z",
      "checksum": "dGVzdAo="
    }
  ]
}
```

### Download custom macOS setting (configuration profile)

`GET /api/v1/fleet/mdm/apple/profiles/{profile_id}`

#### Parameters

| Name                      | Type    | In    | Description                                                               |
| ------------------------- | ------- | ----- | ------------------------------------------------------------------------- |
| profile_id                | integer | url   | **Required** The id of the profile to download.                           |

#### Example

`GET /api/v1/fleet/mdm/apple/profiles/42`

##### Default response

`Status: 200`

**Note** To confirm success, it is important for clients to match content length with the response
header (this is done automatically by most clients, including the browser) rather than relying
solely on the response status code returned by this endpoint.

##### Example response headers

```http
  Content-Length: 542
  Content-Type: application/octet-stream
  Content-Disposition: attachment;filename="2023-03-31 Example profile.mobileconfig"
```

###### Example response body
```xml
<?xml version="1.0" encoding="UTF-8"?>
<!DOCTYPE plist PUBLIC "-//Apple//DTD PLIST 1.0//EN" "http://www.apple.com/DTDs/PropertyList-1.0.dtd">
<plist version="1.0">
<dict>
  <key>PayloadContent</key>
  <array/>
  <key>PayloadDisplayName</key>
  <string>Example profile</string>
  <key>PayloadIdentifier</key>
  <string>com.example.profile</string>
  <key>PayloadType</key>
  <string>Configuration</string>
  <key>PayloadUUID</key>
  <string>0BBF3E23-7F56-48FC-A2B6-5ACC598A4A69</string>
  <key>PayloadVersion</key>
  <integer>1</integer>
</dict>
</plist>
```

### Delete custom macOS setting (configuration profile)

`DELETE /api/v1/fleet/mdm/apple/profiles/{profile_id}`

#### Parameters

| Name                      | Type    | In    | Description                                                               |
| ------------------------- | ------- | ----- | ------------------------------------------------------------------------- |
| profile_id                | integer | url   | **Required** The id of the profile to delete.                             |

#### Example

`DELETE /api/v1/fleet/mdm/apple/profiles/42`

##### Default response

`Status: 200`

### Update disk encryption enforcement

_Available in Fleet Premium_

`PATCH /api/v1/fleet/mdm/apple/settings`

#### Parameters

| Name                   | Type    | In    | Description                                                                                 |
| -------------          | ------  | ----  | --------------------------------------------------------------------------------------      |
| team_id                | integer | body  | The team ID to apply the settings to. Settings applied to hosts in no team if absent.       |
| enable_disk_encryption | boolean | body  | Whether disk encryption should be enforced on devices that belong to the team (or no team). |

#### Example

`PATCH /api/v1/fleet/mdm/apple/settings`

##### Default response

`204`

### Get disk encryption statistics

_Available in Fleet Premium_

Get aggregate status counts of disk encryption enforced on hosts.

The summary can optionally be filtered by team id.

`GET /api/v1/fleet/mdm/apple/filevault/summary`

#### Parameters

| Name                      | Type   | In    | Description                                                               |
| ------------------------- | ------ | ----- | ------------------------------------------------------------------------- |
| team_id                   | string | query | _Available in Fleet Premium_ The team id to filter the summary.            |

#### Example

Get aggregate status counts of Apple disk encryption profiles applying to macOS hosts enrolled to Fleet's MDM that are not assigned to any team.

`GET /api/v1/fleet/mdm/apple/filevault/summary`

##### Default response

`Status: 200`

```json
{
  "verified": 123,
  "verifying": 123,
  "action_required": 123,
  "enforcing": 123,
  "failed": 123,
  "removing_enforcement": 123
}
```

### Get macOS settings statistics

Get aggregate status counts of all macOS settings (configuraiton profiles and disk encryption) enforced on hosts.

For Fleet Premium uses, the statistics can
optionally be filtered by team id. If no team id is specified, team profiles are excluded from the
results (i.e., only profiles that are associated with "No team" are listed).

`GET /api/v1/fleet/mdm/apple/profiles/summary`

#### Parameters

| Name                      | Type   | In    | Description                                                               |
| ------------------------- | ------ | ----- | ------------------------------------------------------------------------- |
| team_id                   | string | query | _Available in Fleet Premium_ The team id to filter profiles.              |

#### Example

Get aggregate status counts of MDM profiles applying to macOS hosts enrolled to Fleet's MDM that are not assigned to any team.

`GET /api/v1/fleet/mdm/apple/profiles/summary`

##### Default response

`Status: 200`

```json
{
  "verified": 123,
  "verifying": 123,
  "failed": 123,
  "pending": 123
}
```

### Run custom MDM command

This endpoint tells Fleet to run a custom MDM command, on the targeted macOS hosts, the next time they come online.

`POST /api/v1/fleet/mdm/apple/enqueue`

#### Parameters

| Name                      | Type   | In    | Description                                                               |
| ------------------------- | ------ | ----- | ------------------------------------------------------------------------- |
| command                   | string | json  | A base64-encoded MDM command as described in [Apple's documentation](https://developer.apple.com/documentation/devicemanagement/commands_and_queries). Supported formats are standard ([RFC 4648](https://www.rfc-editor.org/rfc/rfc4648.html)) and raw (unpadded) encoding ([RFC 4648 section 3.2](https://www.rfc-editor.org/rfc/rfc4648.html#section-3.2)) |
| device_ids                | array  | json  | An array of host UUIDs enrolled in Fleet's MDM on which the command should run.                   |

Note that the `EraseDevice` and `DeviceLock` commands are _available in Fleet Premium_ only.

#### Example

`POST /api/v1/fleet/mdm/apple/enqueue`

##### Default response

`Status: 200`

```json
{
  "command_uuid": "a2064cef-0000-1234-afb9-283e3c1d487e",
  "request_type": "ProfileList"
}
```

### Get custom MDM command results

This endpoint returns the results for a specific custom MDM command.

`GET /api/v1/fleet/mdm/apple/commandresults`

#### Parameters

| Name                      | Type   | In    | Description                                                               |
| ------------------------- | ------ | ----- | ------------------------------------------------------------------------- |
| command_uuid              | string | query | The unique identifier of the command.                                     |

#### Example

`GET /api/v1/fleet/mdm/apple/commandresults?command_uuid=a2064cef-0000-1234-afb9-283e3c1d487e`

##### Default response

`Status: 200`

```json
{
  "results": [
    {
      "device_id": "145cafeb-87c7-4869-84d5-e4118a927746",
      "command_uuid": "a2064cef-0000-1234-afb9-283e3c1d487e",
      "status": "Acknowledged",
      "updated_at": "2023-04-04:00:00Z",
      "request_type": "ProfileList",
      "hostname": "mycomputer",
      "result": "PD94bWwgdmVyc2lvbj0iMS4wIiBlbmNvZGluZz0iVVRGLTgiPz4KPCFET0NUWVBFIHBsaXN0IFBVQkxJQyAiLS8vQXBwbGUvL0RURCBQTElTVCAxLjAvL0VOIiAiaHR0cDovL3d3dy5hcHBsZS5jb20vRFREcy9Qcm9wZXJ0eUxpc3QtMS4wLmR0ZCI-CjxwbGlzdCB2ZXJzaW9uPSIxLjAiPgo8ZGljdD4KICAgIDxrZXk-Q29tbWFuZDwva2V5PgogICAgPGRpY3Q-CiAgICAgICAgPGtleT5NYW5hZ2VkT25seTwva2V5PgogICAgICAgIDxmYWxzZS8-CiAgICAgICAgPGtleT5SZXF1ZXN0VHlwZTwva2V5PgogICAgICAgIDxzdHJpbmc-UHJvZmlsZUxpc3Q8L3N0cmluZz4KICAgIDwvZGljdD4KICAgIDxrZXk-Q29tbWFuZFVVSUQ8L2tleT4KICAgIDxzdHJpbmc-MDAwMV9Qcm9maWxlTGlzdDwvc3RyaW5nPgo8L2RpY3Q-CjwvcGxpc3Q-"
    }
  ]
}
```

### List custom MDM commands

This endpoint returns the list of custom MDM commands that have been executed.

`GET /api/v1/fleet/mdm/apple/commands`

#### Parameters

| Name                      | Type    | In    | Description                                                               |
| ------------------------- | ------  | ----- | ------------------------------------------------------------------------- |
| page                      | integer | query | Page number of the results to fetch.                                      |
| per_page                  | integer | query | Results per page.                                                         |
| order_key                 | string  | query | What to order results by. Can be any field listed in the `results` array example below. |
| order_direction           | string  | query | **Requires `order_key`**. The direction of the order given the order key. Options include `asc` and `desc`. Default is `asc`. |

#### Example

`GET /api/v1/fleet/mdm/apple/commands?per_page=5`

##### Default response

`Status: 200`

```json
{
  "results": [
    {
      "device_id": "145cafeb-87c7-4869-84d5-e4118a927746",
      "command_uuid": "a2064cef-0000-1234-afb9-283e3c1d487e",
      "status": "Acknowledged",
      "updated_at": "2023-04-04:00:00Z",
      "request_type": "ProfileList",
      "hostname": "mycomputer"
    }
  ]
}
```

### Set custom MDM setup enrollment profile

_Available in Fleet Premium_

Sets the custom MDM setup enrollment profile for a team or no team.

`POST /api/v1/fleet/mdm/apple/enrollment_profile`

#### Parameters

| Name                      | Type    | In    | Description                                                                   |
| ------------------------- | ------  | ----- | -------------------------------------------------------------------------     |
| team_id                   | integer | json  | The team id this custom enrollment profile applies to, or no team if omitted. |
| name                      | string  | json  | The filename of the uploaded custom enrollment profile.                       |
| enrollment_profile        | object  | json  | The custom enrollment profile's json, as documented in https://developer.apple.com/documentation/devicemanagement/profile. |

#### Example

`POST /api/v1/fleet/mdm/apple/enrollment_profile`

##### Default response

`Status: 200`

```json
{
  "team_id": 123,
  "name": "dep_profile.json",
  "uploaded_at": "2023-04-04:00:00Z",
  "enrollment_profile": {
    "is_mandatory": true,
    "is_mdm_removable": false
  }
}
```

### Get custom MDM setup enrollment profile

_Available in Fleet Premium_

Gets the custom MDM setup enrollment profile for a team or no team.

`GET /api/v1/fleet/mdm/apple/enrollment_profile`

#### Parameters

| Name                      | Type    | In    | Description                                                                           |
| ------------------------- | ------  | ----- | -------------------------------------------------------------------------             |
| team_id                   | integer | query | The team id for which to return the custom enrollment profile, or no team if omitted. |

#### Example

`GET /api/v1/fleet/mdm/apple/enrollment_profile?team_id=123`

##### Default response

`Status: 200`

```json
{
  "team_id": 123,
  "name": "dep_profile.json",
  "uploaded_at": "2023-04-04:00:00Z",
  "enrollment_profile": {
    "is_mandatory": true,
    "is_mdm_removable": false
  }
}
```

### Delete custom MDM setup enrollment profile

_Available in Fleet Premium_

Deletes the custom MDM setup enrollment profile assigned to a team or no team.

`DELETE /api/v1/fleet/mdm/apple/enrollment_profile`

#### Parameters

| Name                      | Type    | In    | Description                                                                           |
| ------------------------- | ------  | ----- | -------------------------------------------------------------------------             |
| team_id                   | integer | query | The team id for which to delete the custom enrollment profile, or no team if omitted. |

#### Example

`DELETE /api/v1/fleet/mdm/apple/enrollment_profile?team_id=123`

##### Default response

`Status: 204`

### Get Apple Push Notification service (APNs)

`GET /api/v1/fleet/mdm/apple`

#### Parameters

None.

#### Example

`GET /api/v1/fleet/mdm/apple`

##### Default response

`Status: 200`

```json
{
  "common_name": "APSP:04u52i98aewuh-xxxx-xxxx-xxxx-xxxx",
  "serial_number": "1234567890987654321",
  "issuer": "Apple Application Integration 2 Certification Authority",
  "renew_date": "2023-09-30T00:00:00Z"
}
```

### Get Apple Business Manager (ABM)

_Available in Fleet Premium_

`GET /api/v1/fleet/mdm/apple_bm`

#### Parameters

None.

#### Example

`GET /api/v1/fleet/mdm/apple_bm`

##### Default response

`Status: 200`

```json
{
  "apple_id": "apple@example.com",
  "org_name": "Fleet Device Management",
  "mdm_server_url": "https://example.com/mdm/apple/mdm",
  "renew_date": "2023-11-29T00:00:00Z",
  "default_team": ""
}
```

### Turn off MDM for a host

`PATCH /api/v1/fleet/mdm/hosts/{id}/unenroll`

#### Parameters

| Name | Type    | In   | Description                           |
| ---- | ------- | ---- | ------------------------------------- |
| id   | integer | path | **Required.** The host's ID in Fleet. |

#### Example

`PATCH /api/v1/fleet/mdm/hosts/42/unenroll`

##### Default response

`Status: 200`


### Upload a bootstrap package

_Available in Fleet Premium_

Upload a bootstrap package that will be automatically installed during DEP setup.

`POST /api/v1/fleet/mdm/apple/bootstrap`

#### Parameters

| Name    | Type   | In   | Description                                                                                                                                                                                                            |
| ------- | ------ | ---- | ---------------------------------------------------------------------------------------------------------------------------------------------------------------------------------------------------------------------- |
| package | file   | form | **Required**. The bootstrap package installer. It must be a signed `pkg` file.                                                                                                                                         |
| team_id | string | form | The team id for the package. If specified, the package will be installed to hosts that are assigned to the specified team. If not specified, the package will be installed to hosts that are not assigned to any team. |

#### Example

Upload a bootstrap package that will be installed to macOS hosts enrolled to MDM that are
assigned to a team. Note that in this example the form data specifies `team_id` in addition to
`package`.

`POST /api/v1/fleet/mdm/apple/profiles`

##### Request headers

```http
Content-Length: 850
Content-Type: multipart/form-data; boundary=------------------------f02md47480und42y
```

##### Request body

```http
--------------------------f02md47480und42y
Content-Disposition: form-data; name="team_id"
1
--------------------------f02md47480und42y
Content-Disposition: form-data; name="package"; filename="bootstrap-package.pkg"
Content-Type: application/octet-stream
<BINARY_DATA>
--------------------------f02md47480und42y--
```

##### Default response

`Status: 200`

### Get metadata about a bootstrap package

_Available in Fleet Premium_

Get information about a bootstrap package that was uploaded to Fleet.

`GET /api/v1/fleet/mdm/apple/bootstrap/{team_id}/metadata`

#### Parameters

| Name       | Type    | In    | Description                                                                                                                                                                                                        |
| -------    | ------  | ---   | ---------------------------------------------------------------------------------------------------------------------------------------------------------                                                          |
| team_id    | string  | url   | **Required** The team id for the package. Zero (0) can be specified to get information about the bootstrap package for hosts that don't belong to a team.                                                          |
| for_update | boolean | query | If set to `true`, the authorization will be for a `write` action instead of a `read`. Useful for the write-only `gitops` role when requesting the bootstrap metadata to check if the package needs to be replaced. |

#### Example

`GET /api/v1/fleet/mdm/apple/bootstrap/0/metadata`

##### Default response

`Status: 200`

```json
{
  "name": "bootstrap-package.pkg",
  "team_id": 0,
  "sha256": "6bebb4433322fd52837de9e4787de534b4089ac645b0692dfb74d000438da4a3",
  "token": "AA598E2A-7952-46E3-B89D-526D45F7E233",
  "created_at": "2023-04-20T13:02:05Z"
}
```

In the response above:

- `token` is the value you can use to [download a bootstrap package](#download-a-bootstrap-package)
- `sha256` is the SHA256 digest of the bytes of the bootstrap package file.

### Delete a bootstrap package

_Available in Fleet Premium_

Delete a team's bootstrap package.

`DELETE /api/v1/fleet/mdm/apple/bootstrap/{team_id}`

#### Parameters

| Name    | Type   | In  | Description                                                                                                                                               |
| ------- | ------ | --- | --------------------------------------------------------------------------------------------------------------------------------------------------------- |
| team_id | string | url | **Required** The team id for the package. Zero (0) can be specified to get information about the bootstrap package for hosts that don't belong to a team. |


#### Example

`DELETE /api/v1/fleet/mdm/apple/bootstrap/1`

##### Default response

`Status: 200`

### Download a bootstrap package

_Available in Fleet Premium_

Download a bootstrap package.

`GET /api/v1/fleet/mdm/apple/bootstrap`

#### Parameters

| Name  | Type   | In    | Description                                      |
| ----- | ------ | ----- | ------------------------------------------------ |
| token | string | query | **Required** The token of the bootstrap package. |

#### Example

`GET /api/v1/fleet/mdm/apple/bootstrap?token=AA598E2A-7952-46E3-B89D-526D45F7E233`

##### Default response

`Status: 200`

```http
Status: 200
Content-Type: application/octet-stream
Content-Disposition: attachment
Content-Length: <length>
Body: <blob>
```

### Get a summary of bootstrap package status

_Available in Fleet Premium_

Get aggregate status counts of bootstrap packages delivered to DEP enrolled hosts.

The summary can optionally be filtered by team id.

`GET /api/v1/fleet/mdm/apple/bootstrap/summary`

#### Parameters

| Name                      | Type   | In    | Description                                                               |
| ------------------------- | ------ | ----- | ------------------------------------------------------------------------- |
| team_id                   | string | query | The team id to filter the summary.                                        |

#### Example

`GET /api/v1/fleet/mdm/apple/bootstrap/summary`

##### Default response

`Status: 200`

```json
{
  "installed": 10,
  "failed": 1,
  "pending": 4
}
```

### Turn on end user authentication for macOS setup

_Available in Fleet Premium_

`PATCH /api/v1/fleet/mdm/apple/setup`

#### Parameters

| Name                           | Type    | In    | Description                                                                                 |
| -------------          | ------  | ----  | --------------------------------------------------------------------------------------      |
| team_id                        | integer | body  | The team ID to apply the settings to. Settings applied to hosts in no team if absent.       |
| enable_end_user_authentication | boolean | body  | Whether end user authentication should be enabled for new macOS devices that automatically enroll to the team (or no team). |

#### Example

`PATCH /api/v1/fleet/mdm/apple/setup`

##### Request body

```json
{
  "team_id": 1,
  "enabled_end_user_authentication": true
}
```

##### Default response

`Status: 204`



### Upload an EULA file

_Available in Fleet Premium_

Upload an EULA that will be shown during the DEP flow.

`POST /api/v1/fleet/mdm/apple/setup/eula`

#### Parameters

| Name | Type | In   | Description                                       |
| ---- | ---- | ---- | ------------------------------------------------- |
| eula | file | form | **Required**. A PDF document containing the EULA. |

#### Example

`POST /api/v1/fleet/mdm/apple/setup/eula`

##### Request headers

```http
Content-Length: 850
Content-Type: multipart/form-data; boundary=------------------------f02md47480und42y
```

##### Request body

```http
--------------------------f02md47480und42y
Content-Disposition: form-data; name="eula"; filename="eula.pdf"
Content-Type: application/octet-stream
<BINARY_DATA>
--------------------------f02md47480und42y--
```

##### Default response

`Status: 200`

### Get metadata about an EULA file

_Available in Fleet Premium_

Get information about the EULA file that was uploaded to Fleet. If no EULA was previously uploaded, this endpoint returns a `404` status code.

`GET /api/v1/fleet/mdm/apple/setup/eula/metadata`

#### Example

`GET /api/v1/fleet/mdm/apple/setup/eula/metadata`

##### Default response

`Status: 200`

```json
{
  "name": "eula.pdf",
  "token": "AA598E2A-7952-46E3-B89D-526D45F7E233",
  "created_at": "2023-04-20T13:02:05Z"
}
```

In the response above:

- `token` is the value you can use to [download an EULA](#download-an-eula-file)

### Delete an EULA file

_Available in Fleet Premium_

Delete an EULA file.

`DELETE /api/v1/fleet/mdm/apple/setup/eula/{token}`

#### Parameters

| Name  | Type   | In    | Description                              |
| ----- | ------ | ----- | ---------------------------------------- |
| token | string | path  | **Required** The token of the EULA file. |

#### Example

`DELETE /api/v1/fleet/mdm/apple/setup/eula/AA598E2A-7952-46E3-B89D-526D45F7E233`

##### Default response

`Status: 200`

### Download an EULA file

_Available in Fleet Premium_

Download an EULA file

`GET /api/v1/fleet/mdm/apple/setup/eula/{token}`

#### Parameters

| Name  | Type   | In    | Description                              |
| ----- | ------ | ----- | ---------------------------------------- |
| token | string | path  | **Required** The token of the EULA file. |

#### Example

`GET /api/v1/fleet/mdm/apple/setup/eula/AA598E2A-7952-46E3-B89D-526D45F7E233`

##### Default response

`Status: 200`

```http
Status: 200
Content-Type: application/pdf
Content-Disposition: attachment
Content-Length: <length>
Body: <blob>
```

---

## Policies

- [List policies](#list-policies)
- [Count policies](#count-policies)
- [Get policy by ID](#get-policy-by-id)
- [Add policy](#add-policy)
- [Remove policies](#remove-policies)
- [Edit policy](#edit-policy)
- [Run automation for all failing hosts of a policy](#run-automation-for-all-failing-hosts-of-a-policy)

Policies are yes or no questions you can ask about your hosts.

Policies in Fleet are defined by osquery queries.

A passing host answers "yes" to a policy if the host returns results for a policy's query.

A failing host answers "no" to a policy if the host does not return results for a policy's query.

For example, a policy might ask “Is Gatekeeper enabled on macOS devices?“ This policy's osquery query might look like the following: `SELECT 1 FROM gatekeeper WHERE assessments_enabled = 1;`

### List policies

`GET /api/v1/fleet/global/policies`

#### Parameters

| Name                    | Type    | In    | Description                                                                                                                                                                                                                                                                                                                                 |
| ----------------------- | ------- | ----- | ------------------------------------------------------------------------------------------------------------------------------------------------------------------------------------------------------------------------------------------------------------------------------------------------------------------------------------------- |
| page                    | integer | query | Page number of the results to fetch.                                                                                                                                                                                                                                                                                                        |
| per_page                | integer | query | Results per page.

#### Example

`GET /api/v1/fleet/global/policies`

##### Default response

`Status: 200`

```json
{
  "policies": [
    {
      "id": 1,
      "name": "Gatekeeper enabled",
      "query": "SELECT 1 FROM gatekeeper WHERE assessments_enabled = 1;",
      "description": "Checks if gatekeeper is enabled on macOS devices",
      "critical": false,
      "author_id": 42,
      "author_name": "John",
      "author_email": "john@example.com",
      "team_id": null,
      "resolution": "Resolution steps",
      "platform": "darwin",
      "created_at": "2021-12-15T15:23:57Z",
      "updated_at": "2021-12-15T15:23:57Z",
      "passing_host_count": 2000,
      "failing_host_count": 300
    },
    {
      "id": 2,
      "name": "Windows machines with encrypted hard disks",
      "query": "SELECT 1 FROM bitlocker_info WHERE protection_status = 1;",
      "description": "Checks if the hard disk is encrypted on Windows devices",
      "critical": true,
      "author_id": 43,
      "author_name": "Alice",
      "author_email": "alice@example.com",
      "team_id": null,
      "resolution": "Resolution steps",
      "platform": "windows",
      "created_at": "2021-12-31T14:52:27Z",
      "updated_at": "2022-02-10T20:59:35Z",
      "passing_host_count": 2300,
      "failing_host_count": 0
    }
  ]
}
```

---

### Count policies

`GET /api/v1/fleet/policies/count`


#### Parameters
| Name               | Type    | In   | Description                                                                                                   |
| ------------------ | ------- | ---- | ------------------------------------------------------------------------------------------------------------- |
| query                 | string | query | Search query keywords. Searchable fields include `name`.  |

#### Example

`GET /api/v1/fleet/policies/count`

##### Default response

`Status: 200`

```json
{
  "count": 43
}
```

---

### Get policy by ID

`GET /api/v1/fleet/global/policies/{id}`

#### Parameters

| Name               | Type    | In   | Description                                                                                                   |
| ------------------ | ------- | ---- | ------------------------------------------------------------------------------------------------------------- |
| id                 | integer | path | **Required.** The policy's ID.                                                                                |

#### Example

`GET /api/v1/fleet/global/policies/1`

##### Default response

`Status: 200`

```json
{
  "policy": {
      "id": 1,
      "name": "Gatekeeper enabled",
      "query": "SELECT 1 FROM gatekeeper WHERE assessments_enabled = 1;",
      "description": "Checks if gatekeeper is enabled on macOS devices",
      "critical": false,
      "author_id": 42,
      "author_name": "John",
      "author_email": "john@example.com",
      "team_id": null,
      "resolution": "Resolution steps",
      "platform": "darwin",
      "created_at": "2021-12-15T15:23:57Z",
      "updated_at": "2021-12-15T15:23:57Z",
      "passing_host_count": 2000,
      "failing_host_count": 300
    }
}
```

### Add policy

There are two ways of adding a policy:
1. by setting "name", "query", "description". This is the preferred way.
2. (Legacy) re-using the data of an existing query, by setting "query_id". If "query_id" is set,
then "query" must not be set, and "name" and "description" are ignored.

An error is returned if both "query" and "query_id" are set on the request.

`POST /api/v1/fleet/global/policies`

#### Parameters

| Name        | Type    | In   | Description                          |
| ----------  | ------- | ---- | ------------------------------------ |
| name        | string  | body | The query's name.                    |
| query       | string  | body | The query in SQL.                    |
| description | string  | body | The query's description.             |
| resolution  | string  | body | The resolution steps for the policy. |
| query_id    | integer | body | An existing query's ID (legacy).     |
| platform    | string  | body | Comma-separated target platforms, currently supported values are "windows", "linux", "darwin". The default, an empty string means target all platforms. |
| critical    | boolean | body | _Available in Fleet Premium_ Mark policy as critical/high impact. |

Either `query` or `query_id` must be provided.

#### Example Add Policy

`POST /api/v1/fleet/global/policies`

#### Request body

```json
{
  "name": "Gatekeeper enabled",
  "query": "SELECT 1 FROM gatekeeper WHERE assessments_enabled = 1;",
  "description": "Checks if gatekeeper is enabled on macOS devices",
  "resolution": "Resolution steps",
  "platform": "darwin",
  "critical": true
}
```

##### Default response

`Status: 200`

```json
{
  "policy": {
    "id": 43,
    "name": "Gatekeeper enabled",
    "query": "SELECT 1 FROM gatekeeper WHERE assessments_enabled = 1;",
    "description": "Checks if gatekeeper is enabled on macOS devices",
    "critical": true,
    "author_id": 42,
    "author_name": "John",
    "author_email": "john@example.com",
    "team_id": null,
    "resolution": "Resolution steps",
    "platform": "darwin",
    "created_at": "2022-03-17T20:15:55Z",
    "updated_at": "2022-03-17T20:15:55Z",
    "passing_host_count": 0,
    "failing_host_count": 0
  }
}
```

#### Example Legacy Add Policy

`POST /api/v1/fleet/global/policies`

#### Request body

```json
{
  "query_id": 12
}
```

Where `query_id` references an existing `query`.

##### Default response

`Status: 200`

```json
{
  "policy": {
    "id": 43,
    "name": "Gatekeeper enabled",
    "query": "SELECT 1 FROM gatekeeper WHERE assessments_enabled = 1;",
    "description": "Checks if gatekeeper is enabled on macOS devices",
    "critical": true,
    "author_id": 42,
    "author_name": "John",
    "author_email": "john@example.com",
    "team_id": null,
    "resolution": "Resolution steps",
    "platform": "darwin",
    "created_at": "2022-03-17T20:15:55Z",
    "updated_at": "2022-03-17T20:15:55Z",
    "passing_host_count": 0,
    "failing_host_count": 0
  }
}
```

### Remove policies

`POST /api/v1/fleet/global/policies/delete`

#### Parameters

| Name     | Type    | In   | Description                                       |
| -------- | ------- | ---- | ------------------------------------------------- |
| ids      | list    | body | **Required.** The IDs of the policies to delete.  |

#### Example

`POST /api/v1/fleet/global/policies/delete`

#### Request body

```json
{
  "ids": [ 1 ]
}
```

##### Default response

`Status: 200`

```json
{
  "deleted": 1
}
```

### Edit policy

`PATCH /api/v1/fleet/global/policies/{policy_id}`

#### Parameters

| Name        | Type    | In   | Description                          |
| ----------  | ------- | ---- | ------------------------------------ |
| id          | integer | path | The policy's ID.                     |
| name        | string  | body | The query's name.                    |
| query       | string  | body | The query in SQL.                    |
| description | string  | body | The query's description.             |
| resolution  | string  | body | The resolution steps for the policy. |
| platform    | string  | body | Comma-separated target platforms, currently supported values are "windows", "linux", "darwin". The default, an empty string means target all platforms. |
| critical    | boolean | body | _Available in Fleet Premium_ Mark policy as critical/high impact. |

#### Example Edit Policy

`PATCH /api/v1/fleet/global/policies/42`

##### Request body

```json
{
  "name": "Gatekeeper enabled",
  "query": "SELECT 1 FROM gatekeeper WHERE assessments_enabled = 1;",
  "description": "Checks if gatekeeper is enabled on macOS devices",
  "critical": true,
  "resolution": "Resolution steps",
  "platform": "darwin"
}
```

##### Default response

`Status: 200`

```json
{
  "policy": {
    "id": 42,
    "name": "Gatekeeper enabled",
    "query": "SELECT 1 FROM gatekeeper WHERE assessments_enabled = 1;",
    "description": "Checks if gatekeeper is enabled on macOS devices",
    "critical": true,
    "author_id": 43,
    "author_name": "John",
    "author_email": "john@example.com",
    "team_id": null,
    "resolution": "Resolution steps",
    "platform": "darwin",
    "created_at": "2022-03-17T20:15:55Z",
    "updated_at": "2022-03-17T20:15:55Z",
    "passing_host_count": 0,
    "failing_host_count": 0
  }
}
```

### Run Automation for all failing hosts of a policy.

Normally automations (Webhook/Integrations) runs on all hosts when a policy-check
fails but didn't fail before. This feature to mark policies to call automation for
all hosts that already fail the policy, too and possibly again.

`POST /api/v1/fleet/automations/reset`

#### Parameters

| Name        | Type     | In   | Description                                              |
| ----------  | -------- | ---- | -------------------------------------------------------- |
| team_ids    | list     | body | Run automation for all hosts in policies of these teams  |
| policy_ids  | list     | body | Run automations for all hosts these policies             |

_Teams are available in Fleet Premium_

#### Example Edit Policy

`POST /api/v1/fleet/automations/reset`

##### Request body

```json
{
    "team_ids": [1],
    "policy_ids": [1, 2, 3]
}
```

##### Default response

`Status: 200`

```json
{}
```

---

### Team policies

- [List team policies](#list-team-policies)
- [Count team policies](#count-team-policies)
- [Get team policy by ID](#get-team-policy-by-id)
- [Add team policy](#add-team-policy)
- [Remove team policies](#remove-team-policies)
- [Edit team policy](#edit-team-policy)

_Available in Fleet Premium_

Team policies work the same as policies, but at the team level.

### List team policies

`GET /api/v1/fleet/teams/{id}/policies`

#### Parameters

| Name               | Type    | In   | Description                                                                                                   |
| ------------------ | ------- | ---- | ------------------------------------------------------------------------------------------------------------- |
| id                 | integer | url  | Required. Defines what team id to operate on                                                                            |
| page                    | integer | query | Page number of the results to fetch.                                                                                                                                                                                                                                                                                                        |
| per_page                | integer | query | Results per page. |
#### Example

`GET /api/v1/fleet/teams/1/policies`

##### Default response

`Status: 200`

```json
{
  "policies": [
    {
      "id": 1,
      "name": "Gatekeeper enabled",
      "query": "SELECT 1 FROM gatekeeper WHERE assessments_enabled = 1;",
      "description": "Checks if gatekeeper is enabled on macOS devices",
      "critical": true,
      "author_id": 42,
      "author_name": "John",
      "author_email": "john@example.com",
      "team_id": 1,
      "resolution": "Resolution steps",
      "platform": "darwin",
      "created_at": "2021-12-16T14:37:37Z",
      "updated_at": "2021-12-16T16:39:00Z",
      "passing_host_count": 2000,
      "failing_host_count": 300
    },
    {
      "id": 2,
      "name": "Windows machines with encrypted hard disks",
      "query": "SELECT 1 FROM bitlocker_info WHERE protection_status = 1;",
      "description": "Checks if the hard disk is encrypted on Windows devices",
      "critical": false,
      "author_id": 43,
      "author_name": "Alice",
      "author_email": "alice@example.com",
      "team_id": 1,
      "resolution": "Resolution steps",
      "platform": "windows",
      "created_at": "2021-12-16T14:37:37Z",
      "updated_at": "2021-12-16T16:39:00Z",
      "passing_host_count": 2300,
      "failing_host_count": 0
    }
  ],
  "inherited_policies": [
    {
      "id": 136,
      "name": "Arbitrary Test Policy (all platforms) (all teams)",
      "query": "SELECT 1 FROM osquery_info WHERE 1=1;",
      "description": "If you're seeing this, mostly likely this is because someone is testing out failing policies in dogfood. You can ignore this.",
      "critical": true,
      "author_id": 77,
      "author_name": "Test Admin",
      "author_email": "test@admin.com",
      "team_id": null,
      "resolution": "To make it pass, change \"1=0\" to \"1=1\". To make it fail, change \"1=1\" to \"1=0\".",
      "platform": "darwin,windows,linux",
      "created_at": "2022-08-04T19:30:18Z",
      "updated_at": "2022-08-30T15:08:26Z",
      "passing_host_count": 10,
      "failing_host_count": 9
    }
  ]
}
```

### Count team policies

`GET /api/v1/fleet/team/{team_id}/policies/count`

#### Parameters
| Name               | Type    | In   | Description                                                                                                   |
| ------------------ | ------- | ---- | ------------------------------------------------------------------------------------------------------------- |
| query                 | string | query | Search query keywords. Searchable fields include `name`. |

#### Example

`GET /api/v1/fleet/team/1/policies/count`

##### Default response

`Status: 200`

```json
{
  "count": 43
}
```

---

### Get team policy by ID

`GET /api/v1/fleet/teams/{team_id}/policies/{id}`

#### Parameters

| Name               | Type    | In   | Description                                                                                                   |
| ------------------ | ------- | ---- | ------------------------------------------------------------------------------------------------------------- |
| team_id            | integer | url  | Defines what team id to operate on                                                                            |
| id                 | integer | path | **Required.** The policy's ID.                                                                                |

#### Example

`GET /api/v1/fleet/teams/1/policies/43`

##### Default response

`Status: 200`

```json
{
  "policy": {
    "id": 43,
    "name": "Gatekeeper enabled",
    "query": "SELECT 1 FROM gatekeeper WHERE assessments_enabled = 1;",
    "description": "Checks if gatekeeper is enabled on macOS devices",
    "critical": true,
    "author_id": 42,
    "author_name": "John",
    "author_email": "john@example.com",
    "team_id": 1,
    "resolution": "Resolution steps",
    "platform": "darwin",
    "created_at": "2021-12-16T14:37:37Z",
    "updated_at": "2021-12-16T16:39:00Z",
    "passing_host_count": 0,
    "failing_host_count": 0
  }
}
```

### Add team policy

The semantics for creating a team policy are the same as for global policies, see [Add policy](#add-policy).

`POST /api/v1/fleet/teams/{team_id}/policies`

#### Parameters

| Name        | Type    | In   | Description                          |
| ----------  | ------- | ---- | ------------------------------------ |
| team_id     | integer | url  | Defines what team id to operate on.  |
| name        | string  | body | The query's name.                    |
| query       | string  | body | The query in SQL.                    |
| description | string  | body | The query's description.             |
| resolution  | string  | body | The resolution steps for the policy. |
| query_id    | integer | body | An existing query's ID (legacy).     |
| platform    | string  | body | Comma-separated target platforms, currently supported values are "windows", "linux", "darwin". The default, an empty string means target all platforms. |
| critical    | boolean | body | _Available in Fleet Premium_ Mark policy as critical/high impact. |

Either `query` or `query_id` must be provided.

#### Example

`POST /api/v1/fleet/teams/1/policies`

##### Request body

```json
{
  "name": "Gatekeeper enabled",
  "query": "SELECT 1 FROM gatekeeper WHERE assessments_enabled = 1;",
  "description": "Checks if gatekeeper is enabled on macOS devices",
  "critical": true,
  "resolution": "Resolution steps",
  "platform": "darwin"
}
```

##### Default response

`Status: 200`

```json
{
  "policy": {
    "id": 43,
    "name": "Gatekeeper enabled",
    "query": "SELECT 1 FROM gatekeeper WHERE assessments_enabled = 1;",
    "description": "Checks if gatekeeper is enabled on macOS devices",
    "critical": true,
    "author_id": 42,
    "author_name": "John",
    "author_email": "john@example.com",
    "team_id": 1,
    "resolution": "Resolution steps",
    "platform": "darwin",
    "created_at": "2021-12-16T14:37:37Z",
    "updated_at": "2021-12-16T16:39:00Z",
    "passing_host_count": 0,
    "failing_host_count": 0
  }
}
```

### Remove team policies

`POST /api/v1/fleet/teams/{team_id}/policies/delete`

#### Parameters

| Name     | Type    | In   | Description                                       |
| -------- | ------- | ---- | ------------------------------------------------- |
| team_id  | integer | url  | Defines what team id to operate on                |
| ids      | list    | body | **Required.** The IDs of the policies to delete.  |

#### Example

`POST /api/v1/fleet/teams/1/policies/delete`

##### Request body

```json
{
  "ids": [ 1 ]
}
```

##### Default response

`Status: 200`

```json
{
  "deleted": 1
}
```

### Edit team policy

`PATCH /api/v1/fleet/teams/{team_id}/policies/{policy_id}`

#### Parameters

| Name        | Type    | In   | Description                          |
| ----------  | ------- | ---- | ------------------------------------ |
| team_id     | integer | path | The team's ID.                       |
| policy_id   | integer | path | The policy's ID.                     |
| name        | string  | body | The query's name.                    |
| query       | string  | body | The query in SQL.                    |
| description | string  | body | The query's description.             |
| resolution  | string  | body | The resolution steps for the policy. |
| platform    | string  | body | Comma-separated target platforms, currently supported values are "windows", "linux", "darwin". The default, an empty string means target all platforms. |
| critical    | boolean | body | _Available in Fleet Premium_ Mark policy as critical/high impact. |

#### Example Edit Policy

`PATCH /api/v1/fleet/teams/2/policies/42`

##### Request body

```json
{
  "name": "Gatekeeper enabled",
  "query": "SELECT 1 FROM gatekeeper WHERE assessments_enabled = 1;",
  "description": "Checks if gatekeeper is enabled on macOS devices",
  "critical": true,
  "resolution": "Resolution steps",
  "platform": "darwin"
}
```

##### Default response

`Status: 200`

```json
{
  "policy": {
    "id": 42,
    "name": "Gatekeeper enabled",
    "query": "SELECT 1 FROM gatekeeper WHERE assessments_enabled = 1;",
    "description": "Checks if gatekeeper is enabled on macOS devices",
    "critical": true,
    "author_id": 43,
    "author_name": "John",
    "author_email": "john@example.com",
    "resolution": "Resolution steps",
    "platform": "darwin",
    "team_id": 2,
    "created_at": "2021-12-16T14:37:37Z",
    "updated_at": "2021-12-16T16:39:00Z",
    "passing_host_count": 0,
    "failing_host_count": 0
  }
}
```

---

## Queries

- [Get query](#get-query)
- [List queries](#list-queries)
- [Create query](#create-query)
- [Modify query](#modify-query)
- [Delete query by name](#delete-query-by-name)
- [Delete query by ID](#delete-query-by-id)
- [Delete queries](#delete-queries)
- [Run live query](#run-live-query)

### Get query

Returns the query specified by ID.

`GET /api/v1/fleet/queries/{id}`

#### Parameters

| Name | Type    | In   | Description                                |
| ---- | ------- | ---- | ------------------------------------------ |
| id   | integer | path | **Required**. The id of the desired query. |

#### Example

`GET /api/v1/fleet/queries/31`

##### Default response

`Status: 200`

```json
{
  "query": {
    "created_at": "2021-01-19T17:08:24Z",
    "updated_at": "2021-01-19T17:08:24Z",
    "id": 31,
    "name": "centos_hosts",
    "description": "",
    "query": "select 1 from os_version where platform = \"centos\";",
    "team_id": null,
    "interval": 3600,
    "platform": "",
    "min_osquery_version": "",
    "automations_enabled": true,
    "logging": "snapshot",
    "saved": true,
    "observer_can_run": true,
    "author_id": 1,
    "author_name": "John",
    "author_email": "john@example.com",
    "packs": [
      {
        "created_at": "2021-01-19T17:08:31Z",
        "updated_at": "2021-01-19T17:08:31Z",
        "id": 14,
        "name": "test_pack",
        "description": "",
        "platform": "",
        "disabled": false
      }
    ],
    "stats": {
      "system_time_p50": 1.32,
      "system_time_p95": 4.02,
      "user_time_p50": 3.55,
      "user_time_p95": 3.00,
      "total_executions": 3920
    }
  }
}
```

### List queries

Returns a list of global queries or team queries.

`GET /api/v1/fleet/queries`

#### Parameters

| Name            | Type    | In    | Description                                                                                                                   |
| --------------- | ------- | ----- | ----------------------------------------------------------------------------------------------------------------------------- |
| order_key       | string  | query | What to order results by. Can be any column in the queries table.                                                             |
| order_direction | string  | query | **Requires `order_key`**. The direction of the order given the order key. Options include `asc` and `desc`. Default is `asc`. |
| team_id         | integer | query | The ID of the parent team for the queries to be listed. When omitted, returns global queries.                  |


#### Example

`GET /api/v1/fleet/queries`

##### Default response

`Status: 200`

```json
{
"queries": [
  {
    "created_at": "2021-01-04T21:19:57Z",
    "updated_at": "2021-01-04T21:19:57Z",
    "id": 1,
    "name": "query1",
    "description": "query",
    "query": "SELECT * FROM osquery_info",
    "team_id": null,
    "interval": 3600,
    "platform": "darwin,windows,linux",
    "min_osquery_version": "",
    "automations_enabled": true,
    "logging": "snapshot",
    "saved": true,
    "observer_can_run": true,
    "author_id": 1,
    "author_name": "noah",
    "author_email": "noah@example.com",
    "packs": [
      {
        "created_at": "2021-01-05T21:13:04Z",
        "updated_at": "2021-01-07T19:12:54Z",
        "id": 1,
        "name": "Pack",
        "description": "Pack",
        "platform": "",
        "disabled": true
      }
    ],
    "stats": {
      "system_time_p50": 1.32,
      "system_time_p95": 4.02,
      "user_time_p50": 3.55,
      "user_time_p95": 3.00,
      "total_executions": 3920
    }
  },
  {
    "created_at": "2021-01-19T17:08:24Z",
    "updated_at": "2021-01-19T17:08:24Z",
    "id": 3,
    "name": "osquery_schedule",
    "description": "Report performance stats for each file in the query schedule.",
    "query": "select name, interval, executions, output_size, wall_time, (user_time/executions) as avg_user_time, (system_time/executions) as avg_system_time, average_memory, last_executed from osquery_schedule;",
    "team_id": null,
    "interval": 3600,
    "platform": "",
    "version": "",
    "automations_enabled": true,
    "logging": "differential",
    "saved": true,
    "observer_can_run": true,
    "author_id": 1,
    "author_name": "noah",
    "author_email": "noah@example.com",
    "packs": [
      {
        "created_at": "2021-01-19T17:08:31Z",
        "updated_at": "2021-01-19T17:08:31Z",
        "id": 14,
        "name": "test_pack",
        "description": "",
        "platform": "",
        "disabled": false
      }
    ],
    "stats": {
      "system_time_p50": null,
      "system_time_p95": null,
      "user_time_p50": null,
      "user_time_p95": null,
      "total_executions": null
    }
  }
]}
```

### Create query
Creates a global query or team query.

`POST /api/v1/fleet/queries`

#### Parameters

| Name                            | Type    | In   | Description                                                                                                                                            |
| ------------------------------- | ------- | ---- | ------------------------------------------------------------------------------------------------------------------------------------------------------ |
| name                            | string  | body | **Required**. The name of the query.                                                                                                                   |
| query                           | string  | body | **Required**. The query in SQL syntax.                                                                                                                 |
| description                     | string  | body | The query's description.                                                                                                                               |
| observer_can_run                | bool    | body | Whether or not users with the `observer` role can run the query. In Fleet 4.0.0, 3 user roles were introduced (`admin`, `maintainer`, and `observer`). This field is only relevant for the `observer` role. The `observer_plus` role can run any query and is not limited by this flag (`observer_plus` role was added in Fleet 4.30.0). |
| team_id                         | integer | body | The parent team to which the new query should be added. If omitted, the query will be global.                                           |
| interval                       | integer | body | The amount of time, in seconds, the query waits before running. Can be set to `0` to never run. Default: 0.       |
| platform                        | string  | body | The OS platforms where this query will run (other platforms ignored). Comma-separated string. If omitted, runs on all compatible platforms.                        |
| min_osquery_version             | string  | body | The minimum required osqueryd version installed on a host. If omitted, all osqueryd versions are acceptable.                                                                          |
| automations_enabled             | boolean | body | Whether to send data to the configured log destination according to the query's `interval`. |
| logging             | string  | body | The type of log output for this query. Valid values: `"snapshot"`(default), `"differential", or "differential_ignore_removals"`.                        |

#### Example

`POST /api/v1/fleet/queries`

##### Request body

```json
{
  "name": "new_query",
  "description": "This is a new query.",
  "query": "SELECT * FROM osquery_info",
  "interval": 3600, // Once per hour
  "platform": "darwin,windows,linux",
  "min_osquery_version": "",
  "automations_enabled": true,
  "logging": "snapshot"
}
```

##### Default response

`Status: 200`

```json
{
  "query": {
    "created_at": "0001-01-01T00:00:00Z",
    "updated_at": "0001-01-01T00:00:00Z",
    "id": 288,
    "name": "new_query",
    "query": "SELECT * FROM osquery_info",
    "description": "This is a new query.",
    "team_id": null,
    "interval": 3600,
    "platform": "darwin,windows,linux",
    "min_osquery_version": "",
    "automations_enabled": true,
    "logging": "snapshot",
    "saved": true,
    "author_id": 1,
    "author_name": "",
    "author_email": "",
    "observer_can_run": true,
    "packs": []
  }
}
```

### Modify query

Modifies the query specified by ID.

`PATCH /api/v1/fleet/queries/{id}`

#### Parameters

| Name                        | Type    | In   | Description                                                                                                                                            |
| --------------------------- | ------- | ---- | ------------------------------------------------------------------------------------------------------------------------------------------------------ |
| id                          | integer | path | **Required.** The ID of the query.                                                                                                                     |
| name                        | string  | body | The name of the query.                                                                                                                                 |
| query                       | string  | body | The query in SQL syntax.                                                                                                                               |
| description                 | string  | body | The query's description.                                                                                                                               |
| observer_can_run            | bool    | body | Whether or not users with the `observer` role can run the query. In Fleet 4.0.0, 3 user roles were introduced (`admin`, `maintainer`, and `observer`). This field is only relevant for the `observer` role. The `observer_plus` role can run any query and is not limited by this flag (`observer_plus` role was added in Fleet 4.30.0). |
| interval                   | integer | body | The amount of time, in seconds, the query waits before running. Can be set to `0` to never run. Default: 0.       |
| platform                    | string  | body | The OS platforms where this query will run (other platforms ignored). Comma-separated string. If set to "", runs on all compatible platforms.                    |
| min_osquery_version             | string  | body | The minimum required osqueryd version installed on a host. If omitted, all osqueryd versions are acceptable.                                                                          |
| automations_enabled             | boolean | body | Whether to send data to the configured log destination according to the query's `interval`. |
| logging             | string  | body | The type of log output for this query. Valid values: `"snapshot"`(default), `"differential", or "differential_ignore_removals"`.                        |

#### Example

`PATCH /api/v1/fleet/queries/2`

##### Request body

```json
{
  "name": "new_title_for_my_query",
  "interval": 3600, // Once per hour,
  "platform": "",
  "min_osquery_version": "",
  "automations_enabled": false
}
```

##### Default response

`Status: 200`

```json
{
  "query": {
    "created_at": "2021-01-22T17:23:27Z",
    "updated_at": "2021-01-22T17:23:27Z",
    "id": 288,
    "name": "new_title_for_my_query",
    "description": "This is a new query.",
    "query": "SELECT * FROM osquery_info",
    "team_id": null,
    "interval": 3600,
    "platform": "",
    "min_osquery_version": "",
    "automations_enabled": false,
    "logging": "snapshot",
    "saved": true,
    "author_id": 1,
    "author_name": "noah",
    "observer_can_run": true,
    "packs": []
  }
}
```

### Delete query by name

Deletes the query specified by name.

`DELETE /api/v1/fleet/queries/{name}`

#### Parameters

| Name | Type       | In   | Description                          |
| ---- | ---------- | ---- | ------------------------------------ |
| name | string     | path | **Required.** The name of the query. |
| team_id | integer | body | The ID of the parent team of the query to be deleted. If omitted, Fleet will search among queries in the global context. |

#### Example

`DELETE /api/v1/fleet/queries/{name}`

##### Default response

`Status: 200`


### Delete query by ID

Deletes the query specified by ID.

`DELETE /api/v1/fleet/queries/id/{id}`

#### Parameters

| Name | Type    | In   | Description                        |
| ---- | ------- | ---- | ---------------------------------- |
| id   | integer | path | **Required.** The ID of the query. |

#### Example

`DELETE /api/v1/fleet/queries/id/28`

##### Default response

`Status: 200`


### Delete queries

Deletes the queries specified by ID. Returns the count of queries successfully deleted.

`POST /api/v1/fleet/queries/delete`

#### Parameters

| Name | Type | In   | Description                           |
| ---- | ---- | ---- | ------------------------------------- |
| ids  | list | body | **Required.** The IDs of the queries. |

#### Example

`POST /api/v1/fleet/queries/delete`

##### Request body

```json
{
  "ids": [
    2, 24, 25
  ]
}
```

##### Default response

`Status: 200`

```json
{
  "deleted": 3
}
```

### Run live query

Run one or more live queries against the specified hosts and responds with the results
collected after 25 seconds.

If multiple queries are provided, they run concurrently. Response time is capped at 25 seconds from
when the API request was received, regardless of how many queries you are running, and regardless
whether all results have been gathered or not. This API does not return any results until the fixed
time period elapses, at which point all of the collected results are returned.

The fixed time period is configurable via environment variable on the Fleet server (eg.
`FLEET_LIVE_QUERY_REST_PERIOD=90s`). If setting a higher value, be sure that you do not exceed your
load balancer timeout.

> WARNING: This API endpoint collects responses in-memory (RAM) on the Fleet compute instance handling this request, which can overflow if the result set is large enough.  This has the potential to crash the process and/or cause an autoscaling event in your cloud provider, depending on how Fleet is deployed.

`GET /api/v1/fleet/queries/run`

#### Parameters


| Name      | Type   | In   | Description                                   |
| --------- | ------ | ---- | --------------------------------------------- |
| query_ids | array  | body | **Required**. The IDs of the saved queries to run. |
| host_ids  | array  | body | **Required**. The IDs of the hosts to target. |

#### Example

`GET /api/v1/fleet/queries/run`

##### Request body

```json
{
  "query_ids": [ 1, 2 ],
  "host_ids": [ 1, 4, 34, 27 ]
}
```

##### Default response

```json
{
  "summary": {
    "targeted_host_count": 4,
    "responded_host_count": 2
  },
  "live_query_results": [
    {
      "query_id": 2,
      "results": [
        {
          "host_id": 1,
          "rows": [
            {
              "build_distro": "10.12",
              "build_platform": "darwin",
              "config_hash": "7bb99fa2c8a998c9459ec71da3a84d66c592d6d3",
              "config_valid": "1",
              "extensions": "active",
              "instance_id": "9a2ec7bf-4946-46ea-93bf-455e0bcbd068",
              "pid": "23413",
              "platform_mask": "21",
              "start_time": "1635194306",
              "uuid": "4C182AC7-75F7-5AF4-A74B-1E165ED35742",
              "version": "4.9.0",
              "watcher": "23412"
            }
          ],
          "error": null
        },
        {
          "host_id": 2,
          "rows": [],
          "error": "no such table: os_version"
        }
      ]
    }
  ]
}
```

---

## Schedule

> The schedule API endpoints are deprecated as of Fleet 4.35. They are maintained for backwards compatibility.
> Please use the [queries](#queries) endpoints, which as of 4.35 have attributes such as `interval` and `platform` that enable scheduling.

- [Get schedule (deprecated)](#get-schedule)
- [Add query to schedule (deprecated)](#add-query-to-schedule)
- [Edit query in schedule (deprecated)](#edit-query-in-schedule)
- [Remove query from schedule (deprecated)](#remove-query-from-schedule)
- [Team schedule](#team-schedule)

Scheduling queries in Fleet is the best practice for collecting data from hosts.

These API routes let you control your scheduled queries.

### Get schedule

> The schedule API endpoints are deprecated as of Fleet 4.35. They are maintained for backwards compatibility.
> Please use the [queries](#queries) endpoints, which as of 4.35 have attributes such as `interval` and `platform` that enable scheduling.

`GET /api/v1/fleet/global/schedule`

#### Parameters

None.

#### Example

`GET /api/v1/fleet/global/schedule`

##### Default response

`Status: 200`

```json
{
  "global_schedule": [
    {
      "created_at": "0001-01-01T00:00:00Z",
      "updated_at": "0001-01-01T00:00:00Z",
      "id": 4,
      "pack_id": 1,
      "name": "arp_cache",
      "query_id": 2,
      "query_name": "arp_cache",
      "query": "select * from arp_cache;",
      "interval": 120,
      "snapshot": true,
      "removed": null,
      "platform": "",
      "version": "",
      "shard": null,
      "denylist": null,
      "stats": {
        "system_time_p50": 1.32,
        "system_time_p95": 4.02,
        "user_time_p50": 3.55,
        "user_time_p95": 3.00,
        "total_executions": 3920
      }
    },
    {
      "created_at": "0001-01-01T00:00:00Z",
      "updated_at": "0001-01-01T00:00:00Z",
      "id": 5,
      "pack_id": 1,
      "name": "disk_encryption",
      "query_id": 7,
      "query_name": "disk_encryption",
      "query": "select * from disk_encryption;",
      "interval": 86400,
      "snapshot": true,
      "removed": null,
      "platform": "",
      "version": "",
      "shard": null,
      "denylist": null,
      "stats": {
        "system_time_p50": 1.32,
        "system_time_p95": 4.02,
        "user_time_p50": 3.55,
        "user_time_p95": 3.00,
        "total_executions": 3920
      }
    }
  ]
}
```

### Add query to schedule

> The schedule API endpoints are deprecated as of Fleet 4.35. They are maintained for backwards compatibility.
> Please use the [queries](#queries) endpoints, which as of 4.35 have attributes such as `interval` and `platform` that enable scheduling.

`POST /api/v1/fleet/global/schedule`

#### Parameters

| Name     | Type    | In   | Description                                                                                                                      |
| -------- | ------- | ---- | -------------------------------------------------------------------------------------------------------------------------------- |
| query_id | integer | body | **Required.** The query's ID.                                                                                                    |
| interval | integer | body | **Required.** The amount of time, in seconds, the query waits before running.                                                    |
| snapshot | boolean | body | **Required.** Whether the queries logs show everything in its current state.                                                     |
| removed  | boolean | body | Whether "removed" actions should be logged. Default is `null`.                                                                   |
| platform | string  | body | The computer platform where this query will run (other platforms ignored). Empty value runs on all platforms. Default is `null`. |
| shard    | integer | body | Restrict this query to a percentage (1-100) of target hosts. Default is `null`.                                                  |
| version  | string  | body | The minimum required osqueryd version installed on a host. Default is `null`.                                                    |

#### Example

`POST /api/v1/fleet/global/schedule`

##### Request body

```json
{
  "interval": 86400,
  "query_id": 2,
  "snapshot": true
}
```

##### Default response

`Status: 200`

```json
{
  "scheduled": {
    "created_at": "0001-01-01T00:00:00Z",
    "updated_at": "0001-01-01T00:00:00Z",
    "id": 1,
    "pack_id": 5,
    "name": "arp_cache",
    "query_id": 2,
    "query_name": "arp_cache",
    "query": "select * from arp_cache;",
    "interval": 86400,
    "snapshot": true,
    "removed": null,
    "platform": "",
    "version": "",
    "shard": null,
    "denylist": null
  }
}
```

> Note that the `pack_id` is included in the response object because Fleet's Schedule feature uses [osquery query packs](https://osquery.readthedocs.io/en/stable/deployment/configuration/#query-packs) under the hood.

### Edit query in schedule

> The schedule API endpoints are deprecated as of Fleet 4.35. They are maintained for backwards compatibility.
> Please use the [queries](#queries) endpoints, which as of 4.35 have attributes such as `interval` and `platform` that enable scheduling.

`PATCH /api/v1/fleet/global/schedule/{id}`

#### Parameters

| Name     | Type    | In   | Description                                                                                                   |
| -------- | ------- | ---- | ------------------------------------------------------------------------------------------------------------- |
| id       | integer | path | **Required.** The scheduled query's ID.                                                                       |
| interval | integer | body | The amount of time, in seconds, the query waits before running.                                               |
| snapshot | boolean | body | Whether the queries logs show everything in its current state.                                                |
| removed  | boolean | body | Whether "removed" actions should be logged.                                                                   |
| platform | string  | body | The computer platform where this query will run (other platforms ignored). Empty value runs on all platforms. |
| shard    | integer | body | Restrict this query to a percentage (1-100) of target hosts.                                                  |
| version  | string  | body | The minimum required osqueryd version installed on a host.                                                    |

#### Example

`PATCH /api/v1/fleet/global/schedule/5`

##### Request body

```json
{
  "interval": 604800
}
```

##### Default response

`Status: 200`

```json
{
  "scheduled": {
    "created_at": "2021-07-16T14:40:15Z",
    "updated_at": "2021-07-16T14:40:15Z",
    "id": 5,
    "pack_id": 1,
    "name": "arp_cache",
    "query_id": 2,
    "query_name": "arp_cache",
    "query": "select * from arp_cache;",
    "interval": 604800,
    "snapshot": true,
    "removed": null,
    "platform": "",
    "shard": null,
    "denylist": null
  }
}
```

### Remove query from schedule

> The schedule API endpoints are deprecated as of Fleet 4.35. They are maintained for backwards compatibility.
> Please use the [queries](#queries) endpoints, which as of 4.35 have attributes such as `interval` and `platform` that enable scheduling.

`DELETE /api/v1/fleet/global/schedule/{id}`

#### Parameters

None.

#### Example

`DELETE /api/v1/fleet/global/schedule/5`

##### Default response

`Status: 200`


---

### Team schedule

> The schedule API endpoints are deprecated as of Fleet 4.35. They are maintained for backwards compatibility.
> Please use the [queries](#queries) endpoints, which as of 4.35 have attributes such as `interval` and `platform` that enable scheduling.

- [Get team schedule (deprecated)](#get-team-schedule)
- [Add query to team schedule (deprecated)](#add-query-to-team-schedule)
- [Edit query in team schedule (deprecated)](#edit-query-in-team-schedule)
- [Remove query from team schedule (deprecated)](#remove-query-from-team-schedule)

This allows you to easily configure scheduled queries that will impact a whole team of devices.

#### Get team schedule

> The schedule API endpoints are deprecated as of Fleet 4.35. They are maintained for backwards compatibility.
> Please use the [queries](#queries) endpoints, which as of 4.35 have attributes such as `interval` and `platform` that enable scheduling.

`GET /api/v1/fleet/teams/{id}/schedule`

#### Parameters

| Name            | Type    | In    | Description                                                                                                                   |
| --------------- | ------- | ----- | ----------------------------------------------------------------------------------------------------------------------------- |
| id              | integer | path  | **Required**. The team's ID.                                                                                                  |
| page            | integer | query | Page number of the results to fetch.                                                                                          |
| per_page        | integer | query | Results per page.                                                                                                             |
| order_key       | string  | query | What to order results by. Can be any column in the `activites` table.                                                         |
| order_direction | string  | query | **Requires `order_key`**. The direction of the order given the order key. Options include `asc` and `desc`. Default is `asc`. |

#### Example

`GET /api/v1/fleet/teams/2/schedule`

##### Default response

`Status: 200`

```json
{
  "scheduled": [
    {
      "created_at": "0001-01-01T00:00:00Z",
      "updated_at": "0001-01-01T00:00:00Z",
      "id": 4,
      "pack_id": 2,
      "name": "arp_cache",
      "query_id": 2,
      "query_name": "arp_cache",
      "query": "select * from arp_cache;",
      "interval": 120,
      "snapshot": true,
      "platform": "",
      "version": "",
      "removed": null,
      "shard": null,
      "denylist": null,
      "stats": {
        "system_time_p50": 1.32,
        "system_time_p95": 4.02,
        "user_time_p50": 3.55,
        "user_time_p95": 3.00,
        "total_executions": 3920
      }
    },
    {
      "created_at": "0001-01-01T00:00:00Z",
      "updated_at": "0001-01-01T00:00:00Z",
      "id": 5,
      "pack_id": 3,
      "name": "disk_encryption",
      "query_id": 7,
      "query_name": "disk_encryption",
      "query": "select * from disk_encryption;",
      "interval": 86400,
      "snapshot": true,
      "removed": null,
      "platform": "",
      "version": "",
      "shard": null,
      "denylist": null,
      "stats": {
        "system_time_p50": 1.32,
        "system_time_p95": 4.02,
        "user_time_p50": 3.55,
        "user_time_p95": 3.00,
        "total_executions": 3920
      }
    }
  ]
}
```

#### Add query to team schedule

> The schedule API endpoints are deprecated as of Fleet 4.35. They are maintained for backwards compatibility.
> Please use the [queries](#queries) endpoints, which as of 4.35 have attributes such as `interval` and `platform` that enable scheduling.

`POST /api/v1/fleet/teams/{id}/schedule`

#### Parameters

| Name     | Type    | In   | Description                                                                                                                      |
| -------- | ------- | ---- | -------------------------------------------------------------------------------------------------------------------------------- |
| id       | integer | path | **Required.** The teams's ID.                                                                                                    |
| query_id | integer | body | **Required.** The query's ID.                                                                                                    |
| interval | integer | body | **Required.** The amount of time, in seconds, the query waits before running.                                                    |
| snapshot | boolean | body | **Required.** Whether the queries logs show everything in its current state.                                                     |
| removed  | boolean | body | Whether "removed" actions should be logged. Default is `null`.                                                                   |
| platform | string  | body | The computer platform where this query will run (other platforms ignored). Empty value runs on all platforms. Default is `null`. |
| shard    | integer | body | Restrict this query to a percentage (1-100) of target hosts. Default is `null`.                                                  |
| version  | string  | body | The minimum required osqueryd version installed on a host. Default is `null`.                                                    |

#### Example

`POST /api/v1/fleet/teams/2/schedule`

##### Request body

```json
{
  "interval": 86400,
  "query_id": 2,
  "snapshot": true
}
```

##### Default response

`Status: 200`

```json
{
  "scheduled": {
    "created_at": "0001-01-01T00:00:00Z",
    "updated_at": "0001-01-01T00:00:00Z",
    "id": 1,
    "pack_id": 5,
    "name": "arp_cache",
    "query_id": 2,
    "query_name": "arp_cache",
    "query": "select * from arp_cache;",
    "interval": 86400,
    "snapshot": true,
    "removed": null,
    "shard": null,
    "denylist": null
  }
}
```

#### Edit query in team schedule

> The schedule API endpoints are deprecated as of Fleet 4.35. They are maintained for backwards compatibility.
> Please use the [queries](#queries) endpoints, which as of 4.35 have attributes such as `interval` and `platform` that enable scheduling.

`PATCH /api/v1/fleet/teams/{team_id}/schedule/{scheduled_query_id}`

#### Parameters

| Name               | Type    | In   | Description                                                                                                   |
| ------------------ | ------- | ---- | ------------------------------------------------------------------------------------------------------------- |
| team_id            | integer | path | **Required.** The team's ID.                                                                                  |
| scheduled_query_id | integer | path | **Required.** The scheduled query's ID.                                                                       |
| interval           | integer | body | The amount of time, in seconds, the query waits before running.                                               |
| snapshot           | boolean | body | Whether the queries logs show everything in its current state.                                                |
| removed            | boolean | body | Whether "removed" actions should be logged.                                                                   |
| platform           | string  | body | The computer platform where this query will run (other platforms ignored). Empty value runs on all platforms. |
| shard              | integer | body | Restrict this query to a percentage (1-100) of target hosts.                                                  |
| version            | string  | body | The minimum required osqueryd version installed on a host.                                                    |

#### Example

`PATCH /api/v1/fleet/teams/2/schedule/5`

##### Request body

```json
{
  "interval": 604800
}
```

##### Default response

`Status: 200`

```json
{
  "scheduled": {
    "created_at": "2021-07-16T14:40:15Z",
    "updated_at": "2021-07-16T14:40:15Z",
    "id": 5,
    "pack_id": 1,
    "name": "arp_cache",
    "query_id": 2,
    "query_name": "arp_cache",
    "query": "select * from arp_cache;",
    "interval": 604800,
    "snapshot": true,
    "removed": null,
    "platform": "",
    "shard": null,
    "denylist": null
  }
}
```

#### Remove query from team schedule

> The schedule API endpoints are deprecated as of Fleet 4.35. They are maintained for backwards compatibility.
> Please use the [queries](#queries) endpoints, which as of 4.35 have attributes such as `interval` and `platform` that enable scheduling.

`DELETE /api/v1/fleet/teams/{team_id}/schedule/{scheduled_query_id}`

#### Parameters

| Name               | Type    | In   | Description                             |
| ------------------ | ------- | ---- | --------------------------------------- |
| team_id            | integer | path | **Required.** The team's ID.            |
| scheduled_query_id | integer | path | **Required.** The scheduled query's ID. |

#### Example

`DELETE /api/v1/fleet/teams/2/schedule/5`

##### Default response

`Status: 200`

---

## Scripts

- [Run script asynchronously](#run-script-asynchronously)
- [Run script synchronously](#run-script-synchronously)


### Run script asynchronously

_Available in Fleet Premium_

Creates a script execution request and returns the execution identifier to retrieve results at a later time.

`POST /api/v1/fleet/scripts/run`

#### Parameters

| Name            | Type    | In   | Description                                      |
| ----            | ------- | ---- | --------------------------------------------     |
| host_id         | integer | body | **Required**. The host id to run the script on.  |
| script_contents | string  | body | **Required**. The contents of the script to run. |

#### Example

`POST /api/v1/fleet/scripts/run`

##### Default response

`Status: 202`

```json
{
  "host_id": 1227,
  "execution_id": "e797d6c6-3aae-11ee-be56-0242ac120002"
}
```

### Run script synchronously

_Available in Fleet Premium_

Creates a script execution request and waits for a result to return (up to a 1 minute timeout).

`POST /api/v1/fleet/scripts/run/sync`

#### Parameters

| Name            | Type    | In   | Description                                      |
| ----            | ------- | ---- | --------------------------------------------     |
| host_id         | integer | body | **Required**. The host id to run the script on.  |
| script_contents | string  | body | **Required**. The contents of the script to run. |

#### Example

`POST /api/v1/fleet/scripts/run/sync`

##### Default response

`Status: 200`

```json
{
  "host_id": 1227,
  "execution_id": "e797d6c6-3aae-11ee-be56-0242ac120002",
  "script_contents": "echo 'hello'",
  "output": "hello",
  "message": "",
  "runtime": 1,
  "host_timeout": false,
  "exit_code": 0
}
```

### Get script result

_Available in Fleet Premium_

Gets the result of a script that was executed.

#### Parameters

| Name         | Type   | In   | Description                                   |
| ----         | ------ | ---- | --------------------------------------------  |
| execution_id | string | path | **Required**. The execution id of the script. |

#### Example

`GET /api/v1/fleet/scripts/results/{execution_id}`

##### Default Response

`Status: 2000`

```json
{
  "script_contents": "echo 'hello'",
  "exit_code": 0,
  "output": "hello",
  "message": "",
  "hostname": "Test Host",
  "host_timeout": false,
  "host_id": 1,
  "execution_id": "e797d6c6-3aae-11ee-be56-0242ac120002",
  "runtime": 20
}
```

> Note: `exit_code` can be `null` if Fleet hasn't heard back from the host yet.

---

## Sessions

- [Get session info](#get-session-info)
- [Delete session](#delete-session)

### Get session info

Returns the session information for the session specified by ID.

`GET /api/v1/fleet/sessions/{id}`

#### Parameters

| Name | Type    | In   | Description                                  |
| ---- | ------- | ---- | -------------------------------------------- |
| id   | integer | path | **Required**. The ID of the desired session. |

#### Example

`GET /api/v1/fleet/sessions/1`

##### Default response

`Status: 200`

```json
{
  "session_id": 1,
  "user_id": 1,
  "created_at": "2021-03-02T18:41:34Z"
}
```

### Delete session

Deletes the session specified by ID. When the user associated with the session next attempts to access Fleet, they will be asked to log in.

`DELETE /api/v1/fleet/sessions/{id}`

#### Parameters

| Name | Type    | In   | Description                                  |
| ---- | ------- | ---- | -------------------------------------------- |
| id   | integer | path | **Required**. The id of the desired session. |

#### Example

`DELETE /api/v1/fleet/sessions/1`

##### Default response

`Status: 200`


---

## Software

- [List all software](#list-all-software)
- [Count software](#count-software)

### List all software

`GET /api/v1/fleet/software`

#### Parameters

| Name                    | Type    | In    | Description                                                                                                                                                                |
| ----------------------- | ------- | ----- | -------------------------------------------------------------------------------------------------------------------------------------------------------------------------- |
| page                    | integer | query | Page number of the results to fetch.                                                                                                                                       |
| per_page                | integer | query | Results per page.                                                                                                                                                          |
| order_key               | string  | query | What to order results by. Allowed fields are `name`, `hosts_count`, `cve_published`, `cvss_score`, `epss_probability` and `cisa_known_exploit`. Default is `hosts_count` (descending).      |
| order_direction         | string  | query | **Requires `order_key`**. The direction of the order given the order key. Options include `asc` and `desc`. Default is `asc`.                                              |
| query                   | string  | query | Search query keywords. Searchable fields include `name`, `version`, and `cve`.                                                                                             |
| team_id                 | integer | query | _Available in Fleet Premium_ Filters the software to only include the software installed on the hosts that are assigned to the specified team.                             |
| vulnerable              | bool    | query | If true or 1, only list software that has detected vulnerabilities. Default is `false`.                                                                                    |

#### Example

`GET /api/v1/fleet/software`

##### Default response

`Status: 200`

```json
{
    "counts_updated_at": "2022-01-01 12:32:00",
    "software": [
      {
        "id": 1,
        "name": "glibc",
        "version": "2.12",
        "source": "rpm_packages",
        "release": "1.212.el6",
        "vendor": "CentOS",
        "arch": "x86_64",
        "generated_cpe": "cpe:2.3:a:gnu:glibc:2.12:*:*:*:*:*:*:*",
        "vulnerabilities": [
          {
            "cve": "CVE-2009-5155",
            "details_link": "https://nvd.nist.gov/vuln/detail/CVE-2009-5155",
            "cvss_score": 7.5,
            "epss_probability": 0.01537,
            "cisa_known_exploit": false,
            "cve_published": "2022-01-01 12:32:00",
<<<<<<< HEAD
            "resolved_in_version": "2.28"
=======
            "cve_description": "In the GNU C Library (aka glibc or libc6) before 2.28, parse_reg_exp in posix/regcomp.c misparses alternatives, which allows attackers to cause a denial of service (assertion failure and application exit) or trigger an incorrect result by attempting a regular-expression match."
>>>>>>> 73b6d6c7
          }
        ],
        "hosts_count": 1
      }
    ]
}
```

### Count software

`GET /api/v1/fleet/software/count`

#### Parameters

| Name                    | Type    | In    | Description                                                                                                                                                                                                                                                                                                                                 |
| ----------------------- | ------- | ----- | ------------------------------------------------------------------------------------------------------------------------------------------------------------------------------------------------------------------------------------------------------------------------------------------------------------------------------------------- |
| query                   | string  | query | Search query keywords. Searchable fields include `name`, `version`, and `cve`.                                                                                                                                                                                                                                                               |
| team_id                 | integer | query | _Available in Fleet Premium_ Filters the software to only include the software installed on the hosts that are assigned to the specified team.                                                                                                                                                                                              |
| vulnerable              | bool    | query | If true or 1, only list software that has detected vulnerabilities.                                                                                                                                                                                                                                                                         |

#### Example

`GET /api/v1/fleet/software/count`

##### Default response

`Status: 200`

```json
{
  "count": 43
}
```
---

## Targets

In Fleet, targets are used to run queries against specific hosts or groups of hosts. Labels are used to create groups in Fleet.

### Search targets

The search targets endpoint returns two lists. The first list includes the possible target hosts in Fleet given the search query provided and the hosts already selected as targets. The second list includes the possible target labels in Fleet given the search query provided and the labels already selected as targets.

The returned lists are filtered based on the hosts the requesting user has access to.

`POST /api/v1/fleet/targets`

#### Parameters

| Name     | Type    | In   | Description                                                                                                                                                                |
| -------- | ------- | ---- | -------------------------------------------------------------------------------------------------------------------------------------------------------------------------- |
| query    | string  | body | The search query. Searchable items include a host's hostname or IPv4 address and labels.                                                                                   |
| query_id | integer | body | The saved query (if any) that will be run. The `observer_can_run` property on the query and the user's roles effect which targets are included.                            |
| selected | object  | body | The targets already selected. The object includes a `hosts` property which contains a list of host IDs, a `labels` with label IDs and/or a `teams` property with team IDs. |

#### Example

`POST /api/v1/fleet/targets`

##### Request body

```json
{
  "query": "172",
  "selected": {
    "hosts": [],
    "labels": [7]
  },
  "include_observer": true
}
```

##### Default response

```json
{
  "targets": {
    "hosts": [
      {
        "created_at": "2021-02-03T16:11:43Z",
        "updated_at": "2021-02-03T21:58:19Z",
        "id": 3,
        "detail_updated_at": "2021-02-03T21:58:10Z",
        "label_updated_at": "2021-02-03T21:58:10Z",
        "policy_updated_at": "2023-06-26T18:33:15Z",
        "last_enrolled_at": "2021-02-03T16:11:43Z",
        "software_updated_at": "2020-11-05T05:09:44Z",
        "seen_time": "2021-02-03T21:58:20Z",
        "hostname": "7a2f41482833",
        "uuid": "a2064cef-0000-0000-afb9-283e3c1d487e",
        "platform": "rhel",
        "osquery_version": "4.5.1",
        "os_version": "CentOS 6.10.0",
        "build": "",
        "platform_like": "rhel",
        "code_name": "",
        "uptime": 32688000000000,
        "memory": 2086899712,
        "cpu_type": "x86_64",
        "cpu_subtype": "142",
        "cpu_brand": "Intel(R) Core(TM) i5-8279U CPU @ 2.40GHz",
        "cpu_physical_cores": 4,
        "cpu_logical_cores": 4,
        "hardware_vendor": "",
        "hardware_model": "",
        "hardware_version": "",
        "hardware_serial": "",
        "computer_name": "7a2f41482833",
        "display_name": "7a2f41482833",
        "primary_ip": "172.20.0.3",
        "primary_mac": "02:42:ac:14:00:03",
        "distributed_interval": 10,
        "config_tls_refresh": 10,
        "logger_tls_period": 10,
        "additional": {},
        "status": "offline",
        "display_text": "7a2f41482833"
      },
      {
        "created_at": "2021-02-03T16:11:43Z",
        "updated_at": "2021-02-03T21:58:19Z",
        "id": 4,
        "detail_updated_at": "2021-02-03T21:58:10Z",
        "label_updated_at": "2021-02-03T21:58:10Z",
        "policy_updated_at": "2023-06-26T18:33:15Z",
        "last_enrolled_at": "2021-02-03T16:11:43Z",
        "software_updated_at": "2020-11-05T05:09:44Z",
        "seen_time": "2021-02-03T21:58:20Z",
        "hostname": "78c96e72746c",
        "uuid": "a2064cef-0000-0000-afb9-283e3c1d487e",
        "platform": "ubuntu",
        "osquery_version": "4.5.1",
        "os_version": "Ubuntu 16.4.0",
        "build": "",
        "platform_like": "debian",
        "code_name": "",
        "uptime": 32688000000000,
        "memory": 2086899712,
        "cpu_type": "x86_64",
        "cpu_subtype": "142",
        "cpu_brand": "Intel(R) Core(TM) i5-8279U CPU @ 2.40GHz",
        "cpu_physical_cores": 4,
        "cpu_logical_cores": 4,
        "hardware_vendor": "",
        "hardware_model": "",
        "hardware_version": "",
        "hardware_serial": "",
        "computer_name": "78c96e72746c",
        "display_name": "78c96e72746c",
        "primary_ip": "172.20.0.7",
        "primary_mac": "02:42:ac:14:00:07",
        "distributed_interval": 10,
        "config_tls_refresh": 10,
        "logger_tls_period": 10,
        "additional": {},
        "status": "offline",
        "display_text": "78c96e72746c"
      }
    ],
    "labels": [
      {
        "created_at": "2021-02-02T23:55:25Z",
        "updated_at": "2021-02-02T23:55:25Z",
        "id": 6,
        "name": "All Hosts",
        "description": "All hosts which have enrolled in Fleet",
        "query": "SELECT 1;",
        "label_type": "builtin",
        "label_membership_type": "dynamic",
        "host_count": 5,
        "display_text": "All Hosts",
        "count": 5
      }
    ],
    "teams": [
      {
        "id": 1,
        "created_at": "2021-05-27T20:02:20Z",
        "name": "Client Platform Engineering",
        "description": "",
        "agent_options": null,
        "user_count": 4,
        "host_count": 2,
        "display_text": "Client Platform Engineering",
        "count": 2
      }
    ]
  },
  "targets_count": 1,
  "targets_online": 1,
  "targets_offline": 0,
  "targets_missing_in_action": 0
}
```

---

## Teams

- [List teams](#list-teams)
- [Get team](#get-team)
- [Create team](#create-team)
- [Modify team](#modify-team)
- [Modify team's agent options](#modify-teams-agent-options)
- [Delete team](#delete-team)

### List teams

_Available in Fleet Premium_

`GET /api/v1/fleet/teams`

#### Parameters

| Name            | Type    | In    | Description                                                                                                                   |
| --------------- | ------- | ----- | ----------------------------------------------------------------------------------------------------------------------------- |
| page            | integer | query | Page number of the results to fetch.                                                                                          |
| per_page        | integer | query | Results per page.                                                                                                             |
| order_key       | string  | query | What to order results by. Can be any column in the `teams` table.                                                             |
| order_direction | string  | query | **Requires `order_key`**. The direction of the order given the order key. Options include `asc` and `desc`. Default is `asc`. |
| query           | string  | query | Search query keywords. Searchable fields include `name`.                                                                      |

#### Example

`GET /api/v1/fleet/teams`

##### Default response

`Status: 200`

```json
{
  "teams": [
    {
      "id": 1,
      "created_at": "2021-07-28T15:58:21Z",
      "name": "workstations",
      "description": "",
      "agent_options": {
        "config": {
          "options": {
            "pack_delimiter": "/",
            "logger_tls_period": 10,
            "distributed_plugin": "tls",
            "disable_distributed": false,
            "logger_tls_endpoint": "/api/v1/osquery/log",
            "distributed_interval": 10,
            "distributed_tls_max_attempts": 3
          },
          "decorators": {
            "load": [
              "SELECT uuid AS host_uuid FROM system_info;",
              "SELECT hostname AS hostname FROM system_info;"
            ]
          }
        },
        "overrides": {},
        "command_line_flags": {}
      },
      "user_count": 0,
      "host_count": 0,
      "secrets": [
        {
          "secret": "",
          "created_at": "2021-07-28T15:58:21Z",
          "team_id": 10
        }
      ]
    },
    {
      "id": 2,
      "created_at": "2021-08-05T21:41:42Z",
      "name": "servers",
      "description": "",
      "agent_options": {
        "spec": {
          "config": {
            "options": {
              "pack_delimiter": "/",
              "logger_tls_period": 10,
              "distributed_plugin": "tls",
              "disable_distributed": false,
              "logger_tls_endpoint": "/api/v1/osquery/log",
              "distributed_interval": 10,
              "distributed_tls_max_attempts": 3
            },
            "decorators": {
              "load": [
                "SELECT uuid AS host_uuid FROM system_info;",
                "SELECT hostname AS hostname FROM system_info;"
              ]
            }
          },
          "overrides": {},
          "command_line_flags": {}
        },
        "user_count": 0,
        "host_count": 0,
        "secrets": [
          {
            "secret": "+ncixtnZB+IE0OrbrkCLeul3U8LMVITd",
            "created_at": "2021-08-05T21:41:42Z",
            "team_id": 15
          }
        ]
      }
    }
  ]
}
```

### Get team

_Available in Fleet Premium_

`GET /api/v1/fleet/teams/{id}`

#### Parameters

| Name | Type    | In   | Description                          |
| ---- | ------  | ---- | ------------------------------------ |
| id   | integer | path | **Required.** The desired team's ID. |

#### Example

`GET /api/v1/fleet/teams/1`

##### Default response

`Status: 200`

```json
{
  "team": {
    "name": "Workstations",
    "id": 1,
    "user_count": 4,
    "host_count": 0,
    "agent_options": {
      "config": {
        "options": {
          "pack_delimiter": "/",
          "logger_tls_period": 10,
          "distributed_plugin": "tls",
          "disable_distributed": false,
          "logger_tls_endpoint": "/api/v1/osquery/log",
          "distributed_interval": 10,
          "distributed_tls_max_attempts": 3
        },
        "decorators": {
          "load": [
            "SELECT uuid AS host_uuid FROM system_info;",
            "SELECT hostname AS hostname FROM system_info;"
          ]
        }
      },
      "overrides": {},
      "command_line_flags": {}
    },
    "webhook_settings": {
      "failing_policies_webhook": {
        "enable_failing_policies_webhook": false,
        "destination_url": "",
        "policy_ids": null,
        "host_batch_size": 0
      }
    },
    "mdm": {
      "macos_updates": {
        "minimum_version": "12.3.1",
        "deadline": "2022-01-01"
      },
      "macos_settings": {
        "custom_settings": ["path/to/profile.mobileconfig"],
        "enable_disk_encryption": false
      },
      "macos_setup": {
        "bootstrap_package": "",
        "enable_end_user_authentication": false,
        "macos_setup_assistant": "path/to/config.json"
      }
    }
  }
}
```

### Create team

_Available in Fleet Premium_

`POST /api/v1/fleet/teams`

#### Parameters

| Name | Type   | In   | Description                    |
| ---- | ------ | ---- | ------------------------------ |
| name | string | body | **Required.** The team's name. |

#### Example

`POST /api/v1/fleet/teams`

##### Request body

```json
{
  "name": "workstations"
}
```

##### Default response

`Status: 200`

```json
{
  "teams": [
    {
      "name": "workstations",
      "id": 1,
      "user_count": 0,
      "host_count": 0,
      "agent_options": {
        "config": {
          "options": {
            "pack_delimiter": "/",
            "logger_tls_period": 10,
            "distributed_plugin": "tls",
            "disable_distributed": false,
            "logger_tls_endpoint": "/api/v1/osquery/log",
            "distributed_interval": 10,
            "distributed_tls_max_attempts": 3
          },
          "decorators": {
            "load": [
              "SELECT uuid AS host_uuid FROM system_info;",
              "SELECT hostname AS hostname FROM system_info;"
            ]
          }
        },
        "overrides": {},
        "command_line_flags": {}
      },
      "webhook_settings": {
        "failing_policies_webhook": {
          "enable_failing_policies_webhook": false,
          "destination_url": "",
          "policy_ids": null,
          "host_batch_size": 0
        }
      }
    }
  ]
}
```

### Modify team

_Available in Fleet Premium_

`PATCH /api/v1/fleet/teams/{id}`

#### Parameters

| Name                                                    | Type    | In   | Description                                                                                                                                                                                               |
| ------------------------------------------------------- | ------- | ---- | --------------------------------------------------------------------------------------------------------------------------------------------------------------------------------------------------------- |
| id                                                      | integer | path | **Required.** The desired team's ID.                                                                                                                                                                      |
| name                                                    | string  | body | The team's name.                                                                                                                                                                                          |
| host_ids                                                | list    | body | A list of hosts that belong to the team.                                                                                                                                                                  |
| user_ids                                                | list    | body | A list of users that are members of the team.                                                                                                                                                             |
| webhook_settings                                        | object  | body | Webhook settings contains for the team.                                                                                                                                                                   |
| &nbsp;&nbsp;failing_policies_webhook                    | object  | body | Failing policies webhook settings.                                                                                                                                                                        |
| &nbsp;&nbsp;&nbsp;&nbsp;enable_failing_policies_webhook | boolean | body | Whether or not the failing policies webhook is enabled.                                                                                                                                                   |
| &nbsp;&nbsp;&nbsp;&nbsp;destination_url                 | string  | body | The URL to deliver the webhook requests to.                                                                                                                                                               |
| &nbsp;&nbsp;&nbsp;&nbsp;policy_ids                      | array   | body | List of policy IDs to enable failing policies webhook.                                                                                                                                                    |
| &nbsp;&nbsp;&nbsp;&nbsp;host_batch_size                 | integer | body | Maximum number of hosts to batch on failing policy webhook requests. The default, 0, means no batching (all hosts failing a policy are sent on one request).                                              |
| integrations                                            | object  | body | Integrations settings for the team. Note that integrations referenced here must already exist globally, created by a call to [Modify configuration](#modify-configuration).                               |
| &nbsp;&nbsp;jira                                        | array   | body | Jira integrations configuration.                                                                                                                                                                          |
| &nbsp;&nbsp;&nbsp;&nbsp;url                             | string  | body | The URL of the Jira server to use.                                                                                                                                                                        |
| &nbsp;&nbsp;&nbsp;&nbsp;project_key                     | string  | body | The project key of the Jira integration to use. Jira tickets will be created in this project.                                                                                                             |
| &nbsp;&nbsp;&nbsp;&nbsp;enable_failing_policies         | boolean | body | Whether or not that Jira integration is enabled for failing policies. Only one failing policy automation can be enabled at a given time (enable_failing_policies_webhook and enable_failing_policies).    |
| &nbsp;&nbsp;zendesk                                     | array   | body | Zendesk integrations configuration.                                                                                                                                                                       |
| &nbsp;&nbsp;&nbsp;&nbsp;url                             | string  | body | The URL of the Zendesk server to use.                                                                                                                                                                     |
| &nbsp;&nbsp;&nbsp;&nbsp;group_id                        | integer | body | The Zendesk group id to use. Zendesk tickets will be created in this group.                                                                                                                               |
| &nbsp;&nbsp;&nbsp;&nbsp;enable_failing_policies         | boolean | body | Whether or not that Zendesk integration is enabled for failing policies. Only one failing policy automation can be enabled at a given time (enable_failing_policies_webhook and enable_failing_policies). |
| mdm                                                     | object  | body | MDM settings for the team.                                                                                                                                                                                |
| &nbsp;&nbsp;macos_updates                               | object  | body | MacOS updates settings.                                                                                                                                                                                   |
| &nbsp;&nbsp;&nbsp;&nbsp;minimum_version                 | string  | body | Hosts that belong to this team and are enrolled into Fleet's MDM will be nudged until their macOS is at or above this version.                                                                            |
| &nbsp;&nbsp;&nbsp;&nbsp;deadline                        | string  | body | Hosts that belong to this team and are enrolled into Fleet's MDM won't be able to dismiss the Nudge window once this deadline is past.                                                                    |
| &nbsp;&nbsp;macos_settings                              | object  | body | MacOS-specific settings.                                                                                                                                                                                  |
| &nbsp;&nbsp;&nbsp;&nbsp;enable_disk_encryption          | boolean | body | Hosts that belong to this team and are enrolled into Fleet's MDM will have disk encryption enabled if set to true.                                                                                        |
| &nbsp;&nbsp;macos_setup                                 | object  | body | Setup for automatic MDM enrollment of macOS devices.                                                                                                                                                                                  |
| &nbsp;&nbsp;&nbsp;&nbsp;enable_end_user_authentication          | boolean | body | If set to true, end user authentication will be required during automatic MDM enrollment of new macOS devices. Settings for your IdP provider must also be [configured](https://fleetdm.com/docs/using-fleet/mdm-macos-setup-experience#end-user-authentication-and-eula).                                                                                      |


#### Example (add users to a team)

`PATCH /api/v1/fleet/teams/1/users`

##### Request body

```json
{
  "user_ids": [1, 17, 22, 32]
}
```

##### Default response

`Status: 200`

```json
{
  "team": {
    "name": "Workstations",
    "id": 1,
    "user_count": 4,
    "host_count": 0,
    "agent_options": {
      "config": {
        "options": {
          "pack_delimiter": "/",
          "logger_tls_period": 10,
          "distributed_plugin": "tls",
          "disable_distributed": false,
          "logger_tls_endpoint": "/api/v1/osquery/log",
          "distributed_interval": 10,
          "distributed_tls_max_attempts": 3
        },
        "decorators": {
          "load": [
            "SELECT uuid AS host_uuid FROM system_info;",
            "SELECT hostname AS hostname FROM system_info;"
          ]
        }
      },
      "overrides": {},
      "command_line_flags": {}
    },
    "webhook_settings": {
      "failing_policies_webhook": {
        "enable_failing_policies_webhook": false,
        "destination_url": "",
        "policy_ids": null,
        "host_batch_size": 0
      }
    },
    "mdm": {
      "macos_updates": {
        "minimum_version": "12.3.1",
        "deadline": "2022-01-01"
      },
      "macos_settings": {
        "custom_settings": ["path/to/profile.mobileconfig"],
        "enable_disk_encryption": false
      },
      "macos_setup": {
        "bootstrap_package": "",
        "enable_end_user_authentication": false,
        "macos_setup_assistant": "path/to/config.json"
      }
    }
  }
}
```

#### Example (transfer hosts to a team)

`PATCH /api/v1/fleet/teams/1`

##### Request body

```json
{
  "host_ids": [3, 6, 7, 8, 9, 20, 32, 44]
}
```

##### Default response

`Status: 200`

```json
{
  "team": {
    "name": "Workstations",
    "id": 1,
    "user_count": 4,
    "host_count": 8,
    "agent_options": {
      "config": {
        "options": {
          "pack_delimiter": "/",
          "logger_tls_period": 10,
          "distributed_plugin": "tls",
          "disable_distributed": false,
          "logger_tls_endpoint": "/api/v1/osquery/log",
          "distributed_interval": 10,
          "distributed_tls_max_attempts": 3
        },
        "decorators": {
          "load": [
            "SELECT uuid AS host_uuid FROM system_info;",
            "SELECT hostname AS hostname FROM system_info;"
          ]
        }
      },
      "overrides": {},
      "command_line_flags": {}
    },
    "webhook_settings": {
      "failing_policies_webhook": {
        "enable_failing_policies_webhook": false,
        "destination_url": "",
        "policy_ids": null,
        "host_batch_size": 0
      }
    }
  }
}
```

### Modify team's agent options

_Available in Fleet Premium_

`POST /api/v1/fleet/teams/{id}/agent_options`

#### Parameters

| Name                             | Type    | In    | Description                                                                                                                                                  |
| ---                              | ---     | ---   | ---                                                                                                                                                          |
| id                               | integer | path  | **Required.** The desired team's ID.                                                                                                                         |
| force                            | bool    | query | Force apply the options even if there are validation errors.                                                                                                 |
| dry_run                          | bool    | query | Validate the options and return any validation errors, but do not apply the changes.                                                                         |
| _JSON data_                      | object  | body  | The JSON to use as agent options for this team. See [Agent options](https://fleetdm.com/docs/using-fleet/configuration-files#agent-options) for details.                              |

#### Example

`POST /api/v1/fleet/teams/1/agent_options`

##### Request body

```json
{
  "config": {
    "options": {
      "pack_delimiter": "/",
      "logger_tls_period": 20,
      "distributed_plugin": "tls",
      "disable_distributed": false,
      "logger_tls_endpoint": "/api/v1/osquery/log",
      "distributed_interval": 60,
      "distributed_tls_max_attempts": 3
    },
    "decorators": {
      "load": [
        "SELECT uuid AS host_uuid FROM system_info;",
        "SELECT hostname AS hostname FROM system_info;"
      ]
    }
  },
  "overrides": {},
  "command_line_flags": {}
}
```

##### Default response

`Status: 200`

```json
{
  "team": {
    "name": "Workstations",
    "id": 1,
    "user_count": 4,
    "host_count": 8,
    "agent_options": {
      "config": {
        "options": {
          "pack_delimiter": "/",
          "logger_tls_period": 20,
          "distributed_plugin": "tls",
          "disable_distributed": false,
          "logger_tls_endpoint": "/api/v1/osquery/log",
          "distributed_interval": 60,
          "distributed_tls_max_attempts": 3
        },
        "decorators": {
          "load": [
            "SELECT uuid AS host_uuid FROM system_info;",
            "SELECT hostname AS hostname FROM system_info;"
          ]
        }
      },
      "overrides": {},
      "command_line_flags": {}
    },
    "webhook_settings": {
      "failing_policies_webhook": {
        "enable_failing_policies_webhook": false,
        "destination_url": "",
        "policy_ids": null,
        "host_batch_size": 0
      }
    }
  }
}
```

### Delete team

_Available in Fleet Premium_

`DELETE /api/v1/fleet/teams/{id}`

#### Parameters

| Name | Type    | In   | Description                          |
| ---- | ------  | ---- | ------------------------------------ |
| id   | integer | path | **Required.** The desired team's ID. |

#### Example

`DELETE /api/v1/fleet/teams/1`

#### Default response

`Status: 200`

---

## Translator

- [Translate IDs](#translate-ids)

### Translate IDs

Transforms a host name into a host id. For example, the Fleet UI use this endpoint when sending live queries to a set of hosts.

`POST /api/v1/fleet/translate`

#### Parameters

| Name | Type  | In   | Description                              |
| ---- | ----- | ---- | ---------------------------------------- |
| list | array | body | **Required** list of items to translate. |

#### Example

`POST /api/v1/fleet/translate`

##### Request body

```json
{
  "list": [
    {
      "type": "user",
      "payload": {
        "identifier": "some@email.com"
      }
    },
    {
      "type": "label",
      "payload": {
        "identifier": "labelA"
      }
    },
    {
      "type": "team",
      "payload": {
        "identifier": "team1"
      }
    },
    {
      "type": "host",
      "payload": {
        "identifier": "host-ABC"
      }
    }
  ]
}
```

##### Default response

`Status: 200`

```json
{
  "list": [
    {
      "type": "user",
      "payload": {
        "identifier": "some@email.com",
        "id": 32
      }
    },
    {
      "type": "label",
      "payload": {
        "identifier": "labelA",
        "id": 1
      }
    },
    {
      "type": "team",
      "payload": {
        "identifier": "team1",
        "id": 22
      }
    },
    {
      "type": "host",
      "payload": {
        "identifier": "host-ABC",
        "id": 45
      }
    }
  ]
}
```
---

## Users

- [List all users](#list-all-users)
- [Create a user account with an invitation](#create-a-user-account-with-an-invitation)
- [Create a user account without an invitation](#create-a-user-account-without-an-invitation)
- [Get user information](#get-user-information)
- [Modify user](#modify-user)
- [Delete user](#delete-user)
- [Require password reset](#require-password-reset)
- [List a user's sessions](#list-a-users-sessions)
- [Delete a user's sessions](#delete-a-users-sessions)

The Fleet server exposes a handful of API endpoints that handles common user management operations. All the following endpoints require prior authentication meaning you must first log in successfully before calling any of the endpoints documented below.

### List all users

Returns a list of all enabled users

`GET /api/v1/fleet/users`

#### Parameters

| Name            | Type    | In    | Description                                                                                                                   |
| --------------- | ------- | ----- | ----------------------------------------------------------------------------------------------------------------------------- |
| query           | string  | query | Search query keywords. Searchable fields include `name` and `email`.                                                          |
| order_key       | string  | query | What to order results by. Can be any column in the users table.                                                               |
| order_direction | string  | query | **Requires `order_key`**. The direction of the order given the order key. Options include `asc` and `desc`. Default is `asc`. |
| page            | integer | query | Page number of the results to fetch.                                                                                          |
| query           | string  | query | Search query keywords. Searchable fields include `name` and `email`.                                                          |
| per_page        | integer | query | Results per page.                                                                                                             |
| team_id         | string  | query | _Available in Fleet Premium_ Filters the users to only include users in the specified team.                                   |

#### Example

`GET /api/v1/fleet/users`

##### Request query parameters

None.

##### Default response

`Status: 200`

```json
{
  "users": [
    {
      "created_at": "2020-12-10T03:52:53Z",
      "updated_at": "2020-12-10T03:52:53Z",
      "id": 1,
      "name": "Jane Doe",
      "email": "janedoe@example.com",
      "force_password_reset": false,
      "gravatar_url": "",
      "sso_enabled": false,
      "global_role": null,
      "api_only": false,
      "teams": [
        {
          "id": 1,
          "created_at": "0001-01-01T00:00:00Z",
          "name": "workstations",
          "description": "",
          "role": "admin"
        }
      ]
    }
  ]
}
```

##### Failed authentication

`Status: 401 Authentication Failed`

```json
{
  "message": "Authentication Failed",
  "errors": [
    {
      "name": "base",
      "reason": "Authentication failed"
    }
  ]
}
```

### Create a user account with an invitation

Creates a user account after an invited user provides registration information and submits the form.

`POST /api/v1/fleet/users`

#### Parameters

| Name                  | Type   | In   | Description                                                                                                                                                                                                                                                                                                                                              |
| --------------------- | ------ | ---- | -------------------------------------------------------------------------------------------------------------------------------------------------------------------------------------------------------------------------------------------------------------------------------------------------------------------------------------------------------- |
| email                 | string | body | **Required**. The email address of the user.                                                                                                                                                                                                                                                                                                             |
| invite_token          | string | body | **Required**. Token provided to the user in the invitation email.                                                                                                                                                                                                                                                                                        |
| name                  | string | body | **Required**. The name of the user.                                                                                                                                                                                                                                                                                                                      |
| password              | string | body | The password chosen by the user (if not SSO user).                                                                                                                                                                                                                                                                                                       |
| password_confirmation | string | body | Confirmation of the password chosen by the user.                                                                                                                                                                                                                                                                                                         |
| global_role           | string | body | The role assigned to the user. In Fleet 4.0.0, 3 user roles were introduced (`admin`, `maintainer`, and `observer`). In Fleet 4.30.0 and 4.31.0, the `observer_plus` and `gitops` roles were introduced respectively. If `global_role` is specified, `teams` cannot be specified. For more information, see [manage access](https://fleetdm.com/docs/using-fleet/manage-access).                                                                                                                                                                        |
| teams                 | array  | body | _Available in Fleet Premium_ The teams and respective roles assigned to the user. Should contain an array of objects in which each object includes the team's `id` and the user's `role` on each team. In Fleet 4.0.0, 3 user roles were introduced (`admin`, `maintainer`, and `observer`). In Fleet 4.30.0 and 4.31.0, the `observer_plus` and `gitops` roles were introduced respectively. If `teams` is specified, `global_role` cannot be specified. For more information, see [manage access](https://fleetdm.com/docs/using-fleet/manage-access). |

#### Example

`POST /api/v1/fleet/users`

##### Request query parameters

```json
{
  "email": "janedoe@example.com",
  "invite_token": "SjdReDNuZW5jd3dCbTJtQTQ5WjJTc2txWWlEcGpiM3c=",
  "name": "janedoe",
  "password": "test-123",
  "password_confirmation": "test-123",
  "teams": [
    {
      "id": 2,
      "role": "observer"
    },
    {
      "id": 4,
      "role": "observer"
    }
  ]
}
```

##### Default response

`Status: 200`

```json
{
  "user": {
    "created_at": "0001-01-01T00:00:00Z",
    "updated_at": "0001-01-01T00:00:00Z",
    "id": 2,
    "name": "janedoe",
    "email": "janedoe@example.com",
    "enabled": true,
    "force_password_reset": false,
    "gravatar_url": "",
    "sso_enabled": false,
    "global_role": "admin",
    "teams": []
  }
}
```

##### Failed authentication

`Status: 401 Authentication Failed`

```json
{
  "message": "Authentication Failed",
  "errors": [
    {
      "name": "base",
      "reason": "Authentication failed"
    }
  ]
}
```

##### Expired or used invite code

`Status: 404 Resource Not Found`

```json
{
  "message": "Resource Not Found",
  "errors": [
    {
      "name": "base",
      "reason": "Invite with token SjdReDNuZW5jd3dCbTJtQTQ5WjJTc2txWWlEcGpiM3c= was not found in the datastore"
    }
  ]
}
```

##### Validation failed

`Status: 422 Validation Failed`

The same error will be returned whenever one of the required parameters fails the validation.

```json
{
  "message": "Validation Failed",
  "errors": [
    {
      "name": "name",
      "reason": "cannot be empty"
    }
  ]
}
```

### Create a user account without an invitation

Creates a user account without requiring an invitation, the user is enabled immediately.
By default, the user will be forced to reset its password upon first login.

`POST /api/v1/fleet/users/admin`

#### Parameters

| Name        | Type    | In   | Description                                                                                                                                                                                                                                                                                                                                              |
| ----------- | ------- | ---- | -------------------------------------------------------------------------------------------------------------------------------------------------------------------------------------------------------------------------------------------------------------------------------------------------------------------------------------------------------- |
| email       | string  | body | **Required**. The user's email address.                                                                                                                                                                                                                                                                                                                  |
| name        | string  | body | **Required**. The user's full name or nickname.                                                                                                                                                                                                                                                                                                          |
| password    | string  | body | The user's password (required for non-SSO users).                                                                                                                                                                                                                                                                                                        |
| sso_enabled | boolean | body | Whether or not SSO is enabled for the user.                                                                                                                                                                                                                                                                                                              |
| api_only    | boolean | body | User is an "API-only" user (cannot use web UI) if true.                                                                                                                                                                                                                                                                                                  |
| global_role | string | body | The role assigned to the user. In Fleet 4.0.0, 3 user roles were introduced (`admin`, `maintainer`, and `observer`). In Fleet 4.30.0 and 4.31.0, the `observer_plus` and `gitops` roles were introduced respectively. If `global_role` is specified, `teams` cannot be specified. For more information, see [manage access](https://fleetdm.com/docs/using-fleet/manage-access).                                                                                                                                                                        |
| admin_forced_password_reset    | boolean | body | Sets whether the user will be forced to reset its password upon first login (default=true) |
| teams                          | array   | body | _Available in Fleet Premium_ The teams and respective roles assigned to the user. Should contain an array of objects in which each object includes the team's `id` and the user's `role` on each team. In Fleet 4.0.0, 3 user roles were introduced (`admin`, `maintainer`, and `observer`). In Fleet 4.30.0 and 4.31.0, the `observer_plus` and `gitops` roles were introduced respectively. If `teams` is specified, `global_role` cannot be specified. For more information, see [manage access](https://fleetdm.com/docs/using-fleet/manage-access). |

#### Example

`POST /api/v1/fleet/users/admin`

##### Request body

```json
{
  "name": "Jane Doe",
  "email": "janedoe@example.com",
  "password": "test-123",
  "teams": [
    {
      "id": 2,
      "role": "observer"
    },
    {
      "id": 3,
      "role": "maintainer"
    }
  ]
}
```

##### Default response

`Status: 200`

```json
{
  "user": {
    "created_at": "0001-01-01T00:00:00Z",
    "updated_at": "0001-01-01T00:00:00Z",
    "id": 5,
    "name": "Jane Doe",
    "email": "janedoe@example.com",
    "enabled": true,
    "force_password_reset": false,
    "gravatar_url": "",
    "sso_enabled": false,
    "api_only": false,
    "global_role": null,
    "teams": [
      {
        "id": 2,
        "role": "observer"
      },
      {
        "id": 3,
        "role": "maintainer"
      }
    ]
  }
}
```

##### User doesn't exist

`Status: 404 Resource Not Found`

```json
{
  "message": "Resource Not Found",
  "errors": [
    {
      "name": "base",
      "reason": "User with id=1 was not found in the datastore"
    }
  ]
}
```

### Get user information

Returns all information about a specific user.

`GET /api/v1/fleet/users/{id}`

#### Parameters

| Name | Type    | In   | Description                  |
| ---- | ------- | ---- | ---------------------------- |
| id   | integer | path | **Required**. The user's id. |

#### Example

`GET /api/v1/fleet/users/2`

##### Request query parameters

```json
{
  "id": 1
}
```

##### Default response

`Status: 200`

```json
{
  "user": {
    "created_at": "2020-12-10T05:20:25Z",
    "updated_at": "2020-12-10T05:24:27Z",
    "id": 2,
    "name": "Jane Doe",
    "email": "janedoe@example.com",
    "force_password_reset": false,
    "gravatar_url": "",
    "sso_enabled": false,
    "global_role": "admin",
    "api_only": false,
    "teams": []
  }
}
```

##### User doesn't exist

`Status: 404 Resource Not Found`

```json
{
  "message": "Resource Not Found",
  "errors": [
    {
      "name": "base",
      "reason": "User with id=5 was not found in the datastore"
    }
  ]
}
```

### Modify user

`PATCH /api/v1/fleet/users/{id}`

#### Parameters

| Name        | Type    | In   | Description                                                                                                                                                                                                                                                                                                                                              |
| ----------- | ------- | ---- | -------------------------------------------------------------------------------------------------------------------------------------------------------------------------------------------------------------------------------------------------------------------------------------------------------------------------------------------------------- |
| id          | integer | path | **Required**. The user's id.                                                                                                                                                                                                                                                                                                                             |
| name        | string  | body | The user's name.                                                                                                                                                                                                                                                                                                                                         |
| position    | string  | body | The user's position.                                                                                                                                                                                                                                                                                                                                     |
| email       | string  | body | The user's email.                                                                                                                                                                                                                                                                                                                                        |
| sso_enabled | boolean | body | Whether or not SSO is enabled for the user.                                                                                                                                                                                                                                                                                                              |
| api_only    | boolean | body | User is an "API-only" user (cannot use web UI) if true.                                                                                                                                                                                                                                                                                                  |
| password    | string  | body | The user's current password, required to change the user's own email or password (not required for an admin to modify another user).                                                                                                                                                                                                                     |
| new_password| string  | body | The user's new password. |
| global_role | string  | body | The role assigned to the user. In Fleet 4.0.0, 3 user roles were introduced (`admin`, `maintainer`, and `observer`). If `global_role` is specified, `teams` cannot be specified.                                                                                                                                                                         |
| teams       | array   | body | _Available in Fleet Premium_ The teams and respective roles assigned to the user. Should contain an array of objects in which each object includes the team's `id` and the user's `role` on each team. In Fleet 4.0.0, 3 user roles were introduced (`admin`, `maintainer`, and `observer`). If `teams` is specified, `global_role` cannot be specified. |

#### Example

`PATCH /api/v1/fleet/users/2`

##### Request body

```json
{
  "name": "Jane Doe",
  "global_role": "admin"
}
```

##### Default response

`Status: 200`

```json
{
  "user": {
    "created_at": "2021-02-03T16:11:06Z",
    "updated_at": "2021-02-03T16:11:06Z",
    "id": 2,
    "name": "Jane Doe",
    "email": "janedoe@example.com",
    "global_role": "admin",
    "force_password_reset": false,
    "gravatar_url": "",
    "sso_enabled": false,
    "api_only": false,
    "teams": []
  }
}
```

#### Example (modify a user's teams)

`PATCH /api/v1/fleet/users/2`

##### Request body

```json
{
  "teams": [
    {
      "id": 1,
      "role": "observer"
    },
    {
      "id": 2,
      "role": "maintainer"
    }
  ]
}
```

##### Default response

`Status: 200`

```json
{
  "user": {
    "created_at": "2021-02-03T16:11:06Z",
    "updated_at": "2021-02-03T16:11:06Z",
    "id": 2,
    "name": "Jane Doe",
    "email": "janedoe@example.com",
    "enabled": true,
    "force_password_reset": false,
    "gravatar_url": "",
    "sso_enabled": false,
    "global_role": "admin",
    "teams": [
      {
        "id": 2,
        "role": "observer"
      },
      {
        "id": 3,
        "role": "maintainer"
      }
    ]
  }
}
```

### Delete user

Delete the specified user from Fleet.

`DELETE /api/v1/fleet/users/{id}`

#### Parameters

| Name | Type    | In   | Description                  |
| ---- | ------- | ---- | ---------------------------- |
| id   | integer | path | **Required**. The user's id. |

#### Example

`DELETE /api/v1/fleet/users/3`

##### Default response

`Status: 200`


### Require password reset

The selected user is logged out of Fleet and required to reset their password during the next attempt to log in. This also revokes all active Fleet API tokens for this user. Returns the user object.

`POST /api/v1/fleet/users/{id}/require_password_reset`

#### Parameters

| Name  | Type    | In   | Description                                                                                    |
| ----- | ------- | ---- | ---------------------------------------------------------------------------------------------- |
| id    | integer | path | **Required**. The user's id.                                                                   |
| require | boolean | body | Whether or not the user is required to reset their password during the next attempt to log in. |

#### Example

`POST /api/v1/fleet/users/{id}/require_password_reset`

##### Request body

```json
{
  "require": true
}
```

##### Default response

`Status: 200`

```json
{
  "user": {
    "created_at": "2021-02-23T22:23:34Z",
    "updated_at": "2021-02-23T22:28:52Z",
    "id": 2,
    "name": "Jane Doe",
    "email": "janedoe@example.com",
    "force_password_reset": true,
    "gravatar_url": "",
    "sso_enabled": false,
    "global_role": "observer",
    "teams": []
  }
}
```

### List a user's sessions

Returns a list of the user's sessions in Fleet.

`GET /api/v1/fleet/users/{id}/sessions`

#### Parameters

None.

#### Example

`GET /api/v1/fleet/users/1/sessions`

##### Default response

`Status: 200`

```json
{
  "sessions": [
    {
      "session_id": 2,
      "user_id": 1,
      "created_at": "2021-02-03T16:12:50Z"
    },
    {
      "session_id": 3,
      "user_id": 1,
      "created_at": "2021-02-09T23:40:23Z"
    },
    {
      "session_id": 6,
      "user_id": 1,
      "created_at": "2021-02-23T22:23:58Z"
    }
  ]
}
```

### Delete a user's sessions

Deletes the selected user's sessions in Fleet. Also deletes the user's API token.

`DELETE /api/v1/fleet/users/{id}/sessions`

#### Parameters

| Name | Type    | In   | Description                               |
| ---- | ------- | ---- | ----------------------------------------- |
| id   | integer | path | **Required**. The ID of the desired user. |

#### Example

`DELETE /api/v1/fleet/users/1/sessions`

##### Default response

`Status: 200`

## Debug

- [Get a summary of errors](#get-a-summary-of-errors)
- [Get database information](#get-database-information)
- [Get profiling information](#get-profiling-information)

The Fleet server exposes a handful of API endpoints to retrieve debug information about the server itself in order to help troubleshooting. All the following endpoints require prior authentication meaning you must first log in successfully before calling any of the endpoints documented below.

### Get a summary of errors

Returns a set of all the errors that happened in the server during the interval of time defined by the [logging_error_retention_period](https://fleetdm.com/docs/deploying/configuration#logging-error-retention-period) configuration.

The server only stores and returns a single instance of each error.

`GET /debug/errors`

#### Parameters

| Name  | Type    | In    | Description                                                                       |
| ----- | ------- | ----- | --------------------------------------------------------------------------------- |
| flush | boolean | query | Whether or not clear the errors from Redis after reading them. Default is `false` |

#### Example

`GET /debug/errors?flush=true`

##### Default response

`Status: 200`

```json
[
  {
    "count": "3",
    "chain": [
      {
        "message": "Authorization header required"
      },
      {
        "message": "missing FleetError in chain",
        "data": {
          "timestamp": "2022-06-03T14:16:01-03:00"
        },
        "stack": [
          "github.com/fleetdm/fleet/v4/server/contexts/ctxerr.Handle (ctxerr.go:262)",
          "github.com/fleetdm/fleet/v4/server/service.encodeError (transport_error.go:80)",
          "github.com/go-kit/kit/transport/http.Server.ServeHTTP (server.go:124)"
        ]
      }
    ]
  }
]
```

### Get database information

Returns information about the current state of the database; valid keys are:

- `locks`: returns transaction locking information.
- `innodb-status`: returns InnoDB status information.
- `process-list`: returns running processes (queries, etc).

`GET /debug/db/{key}`

#### Parameters

None.

### Get profiling information

Returns runtime profiling data of the server in the format expected by `go tools pprof`. The responses are equivalent to those returned by the Go `http/pprof` package.

Valid keys are: `cmdline`, `profile`, `symbol` and `trace`.

`GET /debug/pprof/{key}`

#### Parameters
None.

## API errors

Fleet returns API errors as a JSON document with the following fields:
- `message`: This field contains the kind of error (bad request error, authorization error, etc.).
- `errors`: List of errors with `name` and `reason` keys.
- `uuid`: Unique identifier for the error. This identifier can be matched to Fleet logs which might contain more information about the cause of the error.

Sample of an error when trying to send an empty body on a request that expects a JSON body:
```sh
$ curl -k -H "Authorization: Bearer $TOKEN" -H 'Content-Type:application/json' "https://localhost:8080/api/v1/fleet/sso" -d ''
```
Response:
```json
{
  "message": "Bad request",
  "errors": [
    {
      "name": "base",
      "reason": "Expected JSON Body"
    }
  ],
  "uuid": "c0532a64-bec2-4cf9-aa37-96fe47ead814"
}
```

---

<meta name="description" value="Documentation for Fleet's REST API. See example requests and responses for each API endpoint.">
<meta name="pageOrderInSection" value="30"><|MERGE_RESOLUTION|>--- conflicted
+++ resolved
@@ -6600,11 +6600,8 @@
             "epss_probability": 0.01537,
             "cisa_known_exploit": false,
             "cve_published": "2022-01-01 12:32:00",
-<<<<<<< HEAD
+            "cve_description": "In the GNU C Library (aka glibc or libc6) before 2.28, parse_reg_exp in posix/regcomp.c misparses alternatives, which allows attackers to cause a denial of service (assertion failure and application exit) or trigger an incorrect result by attempting a regular-expression match.",
             "resolved_in_version": "2.28"
-=======
-            "cve_description": "In the GNU C Library (aka glibc or libc6) before 2.28, parse_reg_exp in posix/regcomp.c misparses alternatives, which allows attackers to cause a denial of service (assertion failure and application exit) or trigger an incorrect result by attempting a regular-expression match."
->>>>>>> 73b6d6c7
           }
         ],
         "hosts_count": 1
