# REST API

- [Authentication](#authentication)
- [Activities](#activities)
- [Fleet configuration](#fleet-configuration)
- [File carving](#file-carving)
- [Hosts](#hosts)
- [Labels](#labels)
- [Mobile device management (MDM)](#mobile-device-management-mdm)
- [Policies](#policies)
- [Queries](#queries)
- [Schedule (deprecated)](#schedule)
- [Scripts](#scripts)
- [Sessions](#sessions)
- [Software](#software)
- [Targets](#targets)
- [Teams](#teams)
- [Translator](#translator)
- [Users](#users)
- [API errors](#api-responses)

Use the Fleet APIs to automate Fleet.

This page includes a list of available resources and their API routes.

## Authentication

- [Retrieve your API token](#retrieve-your-api-token)
- [Log in](#log-in)
- [Log out](#log-out)
- [Forgot password](#forgot-password)
- [Change password](#change-password)
- [Reset password](#reset-password)
- [Me](#me)
- [SSO config](#sso-config)
- [Initiate SSO](#initiate-sso)
- [SSO callback](#sso-callback)

### Retrieve your API token

All API requests to the Fleet server require API token authentication unless noted in the documentation. API tokens are tied to your Fleet user account.

To get an API token, retrieve it from "My account" > "Get API token" in the Fleet UI (`/profile`). Or, you can send a request to the [login API endpoint](#log-in) to get your token.

Then, use that API token to authenticate all subsequent API requests by sending it in the "Authorization" request header, prefixed with "Bearer ":

```http
Authorization: Bearer <your token>
```

> For SSO users, email/password login is disabled. The API token can instead be retrieved from the "My account" page in the UI (/profile). On this page, choose "Get API token".

### Log in

Authenticates the user with the specified credentials. Use the token returned from this endpoint to authenticate further API requests.

`POST /api/v1/fleet/login`

> This API endpoint is not available to SSO users, since email/password login is disabled for SSO users. To get an API token for an SSO user, you can use the Fleet UI.

#### Parameters

| Name     | Type   | In   | Description                                   |
| -------- | ------ | ---- | --------------------------------------------- |
| email    | string | body | **Required**. The user's email.               |
| password | string | body | **Required**. The user's plain text password. |

#### Example

`POST /api/v1/fleet/login`

##### Request body

```json
{
  "email": "janedoe@example.com",
  "password": "VArCjNW7CfsxGp67"
}
```

##### Default response

`Status: 200`

```json
{
  "user": {
    "created_at": "2020-11-13T22:57:12Z",
    "updated_at": "2020-11-13T22:57:12Z",
    "id": 1,
    "name": "Jane Doe",
    "email": "janedoe@example.com",
    "enabled": true,
    "force_password_reset": false,
    "gravatar_url": "",
    "sso_enabled": false,
    "global_role": "admin",
    "teams": []
  },
  "token": "{your token}"
}
```

##### Authentication failed

`Status: 401 Unauthorized`

```json
{
  "message": "Authentication failed",
  "errors": [
    {
      "name": "base",
      "reason": "Authentication failed"
    }
  ],
  "uuid": "1272014b-902b-4b36-bcdb-75fde5eac1fc"
}
```

##### Too many requests / Rate limiting

`Status: 429 Too Many Requests`
`Header: retry-after: N`

> This response includes a header `retry-after` that indicates how many more seconds you are blocked before you can try again.

```json
{
  "message": "limit exceeded, retry after: Ns",
  "errors": [
    {
      "name": "base",
      "reason": "limit exceeded, retry after: Ns"
    }
  ]
}
```

---

### Log out

Logs out the authenticated user.

`POST /api/v1/fleet/logout`

#### Example

`POST /api/v1/fleet/logout`

##### Default response

`Status: 200`

---

### Forgot password

Sends a password reset email to the specified email. Requires that SMTP or SES is configured for your Fleet server.

`POST /api/v1/fleet/forgot_password`

#### Parameters

| Name  | Type   | In   | Description                                                             |
| ----- | ------ | ---- | ----------------------------------------------------------------------- |
| email | string | body | **Required**. The email of the user requesting the reset password link. |

#### Example

`POST /api/v1/fleet/forgot_password`

##### Request body

```json
{
  "email": "janedoe@example.com"
}
```

##### Default response

`Status: 200`

##### Unknown error

`Status: 500`

```json
{
  "message": "Unknown Error",
  "errors": [
    {
      "name": "base",
      "reason": "email not configured"
    }
  ]
}
```

---

### Change password

`POST /api/v1/fleet/change_password`

Changes the password for the authenticated user.

#### Parameters

| Name         | Type   | In   | Description                            |
| ------------ | ------ | ---- | -------------------------------------- |
| old_password | string | body | **Required**. The user's old password. |
| new_password | string | body | **Required**. The user's new password. |

#### Example

`POST /api/v1/fleet/change_password`

##### Request body

```json
{
  "old_password": "VArCjNW7CfsxGp67",
  "new_password": "zGq7mCLA6z4PzArC"
}
```

##### Default response

`Status: 200`

##### Validation failed

`Status: 422 Unprocessable entity`

```json
{
  "message": "Validation Failed",
  "errors": [
    {
      "name": "old_password",
      "reason": "old password does not match"
    }
  ]
}
```

### Reset password

Resets a user's password. Which user is determined by the password reset token used. The password reset token can be found in the password reset email sent to the desired user.

`POST /api/v1/fleet/reset_password`

#### Parameters

| Name                      | Type   | In   | Description                                                               |
| ------------------------- | ------ | ---- | ------------------------------------------------------------------------- |
| new_password              | string | body | **Required**. The new password.                                           |
| new_password_confirmation | string | body | **Required**. Confirmation for the new password.                          |
| password_reset_token      | string | body | **Required**. The token provided to the user in the password reset email. |

#### Example

`POST /api/v1/fleet/reset_password`

##### Request body

```json
{
  "new_password": "abc123",
  "new_password_confirmation": "abc123",
  "password_reset_token": "UU5EK0JhcVpsRkY3NTdsaVliMEZDbHJ6TWdhK3oxQ1Q="
}
```

##### Default response

`Status: 200`


---

### Me

Retrieves the user data for the authenticated user.

`GET /api/v1/fleet/me`

#### Example

`GET /api/v1/fleet/me`

##### Default response

`Status: 200`

```json
{
  "user": {
    "created_at": "2020-11-13T22:57:12Z",
    "updated_at": "2020-11-16T23:49:41Z",
    "id": 1,
    "name": "Jane Doe",
    "email": "janedoe@example.com",
    "global_role": "admin",
    "enabled": true,
    "force_password_reset": false,
    "gravatar_url": "",
    "sso_enabled": false,
    "teams": []
  }
}
```

---

### Perform required password reset

Resets the password of the authenticated user. Requires that `force_password_reset` is set to `true` prior to the request.

`POST /api/v1/fleet/perform_required_password_reset`

#### Example

`POST /api/v1/fleet/perform_required_password_reset`

##### Request body

```json
{
  "new_password": "sdPz8CV5YhzH47nK"
}
```

##### Default response

`Status: 200`

```json
{
  "user": {
    "created_at": "2020-11-13T22:57:12Z",
    "updated_at": "2020-11-17T00:09:23Z",
    "id": 1,
    "name": "Jane Doe",
    "email": "janedoe@example.com",
    "enabled": true,
    "force_password_reset": false,
    "gravatar_url": "",
    "sso_enabled": false,
    "global_role": "admin",
    "teams": []
  }
}
```

---

### SSO config

Gets the current SSO configuration.

`GET /api/v1/fleet/sso`

#### Example

`GET /api/v1/fleet/sso`

##### Default response

`Status: 200`

```json
{
  "settings": {
    "idp_name": "IDP Vendor 1",
    "idp_image_url": "",
    "sso_enabled": false
  }
}
```

---

### Initiate SSO

`POST /api/v1/fleet/sso`

#### Parameters

| Name      | Type   | In   | Description                                                                 |
| --------- | ------ | ---- | --------------------------------------------------------------------------- |
| relay_url | string | body | **Required**. The relative url to be navigated to after successful sign in. |

#### Example

`POST /api/v1/fleet/sso`

##### Request body

```json
{
  "relay_url": "/hosts/manage"
}
```

##### Default response

`Status: 200`

##### Unknown error

`Status: 500`

```json
{
  "message": "Unknown Error",
  "errors": [
    {
      "name": "base",
      "reason": "InitiateSSO getting metadata: Get \"https://idp.example.org/idp-meta.xml\": dial tcp: lookup idp.example.org on [2001:558:feed::1]:53: no such host"
    }
  ]
}
```

### SSO callback

This is the callback endpoint that the identity provider will use to send security assertions to Fleet. This is where Fleet receives and processes the response from the identify provider.

`POST /api/v1/fleet/sso/callback`

#### Parameters

| Name         | Type   | In   | Description                                                 |
| ------------ | ------ | ---- | ----------------------------------------------------------- |
| SAMLResponse | string | body | **Required**. The SAML response from the identity provider. |

#### Example

`POST /api/v1/fleet/sso/callback`

##### Request body

```json
{
  "SAMLResponse": "<SAML response from IdP>"
}
```

##### Default response

`Status: 200`


---

## Activities

### List activities

Returns a list of the activities that have been performed in Fleet as well as additional metadata.
for pagination. For a comprehensive list of activity types and detailed information, please see the [audit logs](https://fleetdm.com/docs/using-fleet/audit-activities) page.

`GET /api/v1/fleet/activities`

#### Parameters

| Name            | Type    | In    | Description                                                 |
|:--------------- |:------- |:----- |:------------------------------------------------------------|
| page            | integer | query | Page number of the results to fetch.                                                                                          |
| per_page        | integer | query | Results per page.                                                                                                             |
| order_key       | string  | query | What to order results by. Can be any column in the `activites` table.                                                         |
| order_direction | string  | query | **Requires `order_key`**. The direction of the order given the order key. Options include `asc` and `desc`. Default is `asc`. |

#### Example

`GET /api/v1/fleet/activities?page=0&per_page=10&order_key=created_at&order_direction=desc`

##### Default response

```json
{
  "activities": [
    {
      "created_at": "2021-07-30T13:41:07Z",
      "id": 24,
      "actor_full_name": "name",
      "actor_id": 1,
      "actor_gravatar": "",
      "actor_email": "name@example.com",
      "type": "live_query",
      "details": {
        "targets_count": 231
      }
    },
    {
      "created_at": "2021-07-29T15:35:33Z",
      "id": 23,
      "actor_full_name": "name",
      "actor_id": 1,
      "actor_gravatar": "",
      "actor_email": "name@example.com",
      "type": "deleted_multiple_saved_query",
      "details": {
        "query_ids": [
          2,
          24,
          25
        ]
      }
    },
    {
      "created_at": "2021-07-29T14:40:30Z",
      "id": 22,
      "actor_full_name": "name",
      "actor_id": 1,
      "actor_gravatar": "",
      "actor_email": "name@example.com",
      "type": "created_team",
      "details": {
        "team_id": 3,
        "team_name": "Oranges"
      }
    },
    {
      "created_at": "2021-07-29T14:40:27Z",
      "id": 21,
      "actor_full_name": "name",
      "actor_id": 1,
      "actor_gravatar": "",
      "actor_email": "name@example.com",
      "type": "created_team",
      "details": {
        "team_id": 2,
        "team_name": "Apples"
      }
    },
    {
      "created_at": "2021-07-27T14:35:08Z",
      "id": 20,
      "actor_full_name": "name",
      "actor_id": 1,
      "actor_gravatar": "",
      "actor_email": "name@example.com",
      "type": "created_pack",
      "details": {
        "pack_id": 2,
        "pack_name": "New pack"
      }
    },
    {
      "created_at": "2021-07-27T13:25:21Z",
      "id": 19,
      "actor_full_name": "name",
      "actor_id": 1,
      "actor_gravatar": "",
      "actor_email": "name@example.com",
      "type": "live_query",
      "details": {
        "targets_count": 14
      }
    },
    {
      "created_at": "2021-07-27T13:25:14Z",
      "id": 18,
      "actor_full_name": "name",
      "actor_id": 1,
      "actor_gravatar": "",
      "actor_email": "name@example.com",
      "type": "live_query",
      "details": {
        "targets_count": 14
      }
    },
    {
      "created_at": "2021-07-26T19:28:24Z",
      "id": 17,
      "actor_full_name": "name",
      "actor_id": 1,
      "actor_gravatar": "",
      "actor_email": "name@example.com",
      "type": "live_query",
      "details": {
        "target_counts": 1
      }
    },
    {
      "created_at": "2021-07-26T17:27:37Z",
      "id": 16,
      "actor_full_name": "name",
      "actor_id": 1,
      "actor_gravatar": "",
      "actor_email": "name@example.com",
      "type": "live_query",
      "details": {
        "target_counts": 14
      }
    },
    {
      "created_at": "2021-07-26T17:27:08Z",
      "id": 15,
      "actor_full_name": "name",
      "actor_id": 1,
      "actor_gravatar": "",
      "actor_email": "name@example.com",
      "type": "live_query",
      "details": {
        "target_counts": 14
      }
    }
  ],
  "meta": {
    "has_next_results": true,
    "has_previous_results": false
  }
}

```

---

## File carving

- [List carves](#list-carves)
- [Get carve](#get-carve)
- [Get carve block](#get-carve-block)

Fleet supports osquery's file carving functionality as of Fleet 3.3.0. This allows the Fleet server to request files (and sets of files) from Fleet's agent (fleetd), returning the full contents to Fleet.

To initiate a file carve using the Fleet API, you can use the [live query](#run-live-query) endpoint to run a query against the `carves` table.

For more information on executing a file carve in Fleet, go to the [File carving with Fleet docs](https://github.com/fleetdm/fleet/blob/main/docs/Contributing/File-carving.md).

### List carves

Retrieves a list of the non expired carves. Carve contents remain available for 24 hours after the first data is provided from the osquery client.

`GET /api/v1/fleet/carves`

#### Parameters

| Name            | Type    | In    | Description                                                                                                                    |
|-----------------|---------|-------|--------------------------------------------------------------------------------------------------------------------------------|
| page            | integer | query | Page number of the results to fetch.                                                                                           |
| per_page        | integer | query | Results per page.                                                                                                              |
| order_key       | string  | query | What to order results by. Can be any field listed in the `results` array example below.                                        |
| order_direction | string  | query | **Requires `order_key`**. The direction of the order given the order key. Valid options are 'asc' or 'desc'. Default is 'asc'. |
| after           | string  | query | The value to get results after. This needs `order_key` defined, as that's the column that would be used.                       |
| expired         | boolean | query | Include expired carves (default: false)                                                                                        |

#### Example

`GET /api/v1/fleet/carves`

##### Default response

`Status: 200`

```json
{
  "carves": [
    {
      "id": 1,
      "created_at": "2021-02-23T22:52:01Z",
      "host_id": 7,
      "name": "macbook-pro.local-2021-02-23T22:52:01Z-fleet_distributed_query_30",
      "block_count": 1,
      "block_size": 2000000,
      "carve_size": 2048,
      "carve_id": "c6958b5f-4c10-4dc8-bc10-60aad5b20dc8",
      "request_id": "fleet_distributed_query_30",
      "session_id": "065a1dc3-40ad-441c-afff-80c2ad7dac28",
      "expired": false,
      "max_block": 0
    },
    {
      "id": 2,
      "created_at": "2021-02-23T22:53:03Z",
      "host_id": 7,
      "name": "macbook-pro.local-2021-02-23T22:53:03Z-fleet_distributed_query_31",
      "block_count": 2,
      "block_size": 2000000,
      "carve_size": 3400704,
      "carve_id": "2b9170b9-4e11-4569-a97c-2f18d18bec7a",
      "request_id": "fleet_distributed_query_31",
      "session_id": "f73922ed-40a4-4e98-a50a-ccda9d3eb755",
      "expired": false,
      "max_block": 1,
      "error": "S3 multipart carve upload: EntityTooSmall: Your proposed upload is smaller than the minimum allowed object size"
    }
  ]
}
```

### Get carve

Retrieves the specified carve.

`GET /api/v1/fleet/carves/:id`

#### Parameters

| Name | Type    | In   | Description                           |
| ---- | ------- | ---- | ------------------------------------- |
| id   | integer | path | **Required.** The desired carve's ID. |

#### Example

`GET /api/v1/fleet/carves/1`

##### Default response

`Status: 200`

```json
{
  "carve": {
    "id": 1,
    "created_at": "2021-02-23T22:52:01Z",
    "host_id": 7,
    "name": "macbook-pro.local-2021-02-23T22:52:01Z-fleet_distributed_query_30",
    "block_count": 1,
    "block_size": 2000000,
    "carve_size": 2048,
    "carve_id": "c6958b5f-4c10-4dc8-bc10-60aad5b20dc8",
    "request_id": "fleet_distributed_query_30",
    "session_id": "065a1dc3-40ad-441c-afff-80c2ad7dac28",
    "expired": false,
    "max_block": 0
  }
}
```

### Get carve block

Retrieves the specified carve block. This endpoint retrieves the data that was carved.

`GET /api/v1/fleet/carves/:id/block/:block_id`

#### Parameters

| Name     | Type    | In   | Description                                 |
| -------- | ------- | ---- | ------------------------------------------- |
| id       | integer | path | **Required.** The desired carve's ID.       |
| block_id | integer | path | **Required.** The desired carve block's ID. |

#### Example

`GET /api/v1/fleet/carves/1/block/0`

##### Default response

`Status: 200`

```json
{
    "data": "aG9zdHMAAAAAAAAAAAAAAAAAAAAAAAAAAAAAAAAAAAAAAAAAAAAAAAAAAAAAAAAA..."
}
```
---

## Fleet configuration

- [Get certificate](#get-certificate)
- [Get configuration](#get-configuration)
- [Modify configuration](#modify-configuration)
- [Get global enroll secrets](#get-global-enroll-secrets)
- [Modify global enroll secrets](#modify-global-enroll-secrets)
- [Get team enroll secrets](#get-team-enroll-secrets)
- [Modify team enroll secrets](#modify-team-enroll-secrets)
- [Create invite](#create-invite)
- [List invites](#list-invites)
- [Delete invite](#delete-invite)
- [Verify invite](#verify-invite)
- [Update invite](#update-invite)
- [Version](#version)

The Fleet server exposes a handful of API endpoints that handle the configuration of Fleet as well as endpoints that manage invitation and enroll secret operations. All the following endpoints require prior authentication meaning you must first log in successfully before calling any of the endpoints documented below.

### Get certificate

Returns the Fleet certificate.

`GET /api/v1/fleet/config/certificate`

#### Parameters

None.

#### Example

`GET /api/v1/fleet/config/certificate`

##### Default response

`Status: 200`

```json
{
  "certificate_chain": <certificate_chain>
}
```

### Get configuration

Returns all information about the Fleet's configuration.

> NOTE: The `agent_options`, `sso_settings` and `smtp_settings` fields are only returned to Global Admin users.

`GET /api/v1/fleet/config`

#### Parameters

None.

#### Example

`GET /api/v1/fleet/config`

##### Default response

`Status: 200`

```json
{
  "org_info": {
    "org_name": "fleet",
    "org_logo_url": "",
    "contact_url": "https://fleetdm.com/company/contact"
  },
  "server_settings": {
    "server_url": "https://localhost:8080",
    "enable_analytics": true,
    "live_query_disabled": false,
    "query_reports_disabled": false,
    "ai_features_disabled": false
  },
  "smtp_settings": {
    "enable_smtp": false,
    "configured": false,
    "sender_address": "",
    "server": "",
    "port": 587,
    "authentication_type": "authtype_username_password",
    "user_name": "",
    "password": "********",
    "enable_ssl_tls": true,
    "authentication_method": "authmethod_plain",
    "domain": "",
    "verify_ssl_certs": true,
    "enable_start_tls": true
  },
  "sso_settings": {
    "entity_id": "",
    "issuer_uri": "",
    "idp_image_url": "",
    "metadata": "",
    "metadata_url": "",
    "idp_name": "",
    "enable_sso": false,
    "enable_sso_idp_login": false,
    "enable_jit_provisioning": false
  },
  "host_expiry_settings": {
    "host_expiry_enabled": false,
    "host_expiry_window": 0
  },
  "activity_expiry_settings": {
    "activity_expiry_enabled": false,
    "activity_expiry_window": 0
  },
  "features": {
    "enable_host_users": true,
    "enable_software_inventory": true,
    "additional_queries": null
  },
  "mdm": {
    "apple_bm_default_team": "",
    "apple_bm_terms_expired": false,
    "enabled_and_configured": true,
    "windows_enabled_and_configured": true,
    "enable_disk_encryption": true,
    "macos_updates": {
      "minimum_version": "12.3.1",
      "deadline": "2022-01-01"
    },
    "ios_updates": {
      "minimum_version": "17.0.1",
      "deadline": "2024-08-01"
    },
    "ipados_updates": {
      "minimum_version": "17.0.1",
      "deadline": "2024-08-01"
    },
    "windows_updates": {
      "deadline_days": 5,
      "grace_period_days": 1
    },
    "macos_settings": {
      "custom_settings": [
        {
          "path": "path/to/profile1.mobileconfig",
          "labels": ["Label 1", "Label 2"]
        }
      ]
    },
    "windows_settings": {
      "custom_settings": [
        {
         "path": "path/to/profile2.xml",
         "labels": ["Label 3", "Label 4"]
        }
      ],
    },
    "scripts": ["path/to/script.sh"],
    "end_user_authentication": {
      "entity_id": "",
      "issuer_uri": "",
      "metadata": "",
      "metadata_url": "",
      "idp_name": ""
    },
    "macos_migration": {
      "enable": false,
      "mode": "voluntary",
      "webhook_url": "https://webhook.example.com"
    },
    "macos_setup": {
      "bootstrap_package": "",
      "enable_end_user_authentication": false,
      "macos_setup_assistant": "path/to/config.json",
      "enable_release_device_manually": true
    }
  },
  "agent_options": {
    "spec": {
      "config": {
        "options": {
          "pack_delimiter": "/",
          "logger_tls_period": 10,
          "distributed_plugin": "tls",
          "disable_distributed": false,
          "logger_tls_endpoint": "/api/v1/osquery/log",
          "distributed_interval": 10,
          "distributed_tls_max_attempts": 3
        },
        "decorators": {
          "load": [
            "SELECT uuid AS host_uuid FROM system_info;",
            "SELECT hostname AS hostname FROM system_info;"
          ]
        }
      },
      "overrides": {},
      "command_line_flags": {}
    }
  },
  "license": {
     "tier": "free",
     "expiration": "0001-01-01T00:00:00Z"
   },
  "logging": {
      "debug": false,
      "json": false,
      "result": {
          "plugin": "firehose",
          "config": {
              "region": "us-east-1",
              "status_stream": "",
              "result_stream": "result-topic"
          }
      },
      "status": {
          "plugin": "filesystem",
          "config": {
              "status_log_file": "foo_status",
              "result_log_file": "",
              "enable_log_rotation": false,
              "enable_log_compression": false
          }
      }
  },
  "vulnerability_settings": {
    "databases_path": ""
  },
  "webhook_settings": {
    "host_status_webhook": {
      "enable_host_status_webhook": true,
      "destination_url": "https://server.com",
      "host_percentage": 5,
      "days_count": 7
    },
    "failing_policies_webhook":{
      "enable_failing_policies_webhook":true,
      "destination_url": "https://server.com",
      "policy_ids": [1, 2, 3],
      "host_batch_size": 1000
    },
    "vulnerabilities_webhook":{
      "enable_vulnerabilities_webhook":true,
      "destination_url": "https://server.com",
      "host_batch_size": 1000
    },
    "activities_webhook":{
      "enable_activities_webhook":true,
      "destination_url": "https://server.com"
    }
  },
  "integrations": {
    "jira": null,
    "google_calendar": [
      {
        "domain": "example.com",
        "api_key_json": {
           "type": "service_account",
           "project_id": "fleet-in-your-calendar",
           "private_key_id": "<private key id>",
           "private_key": "-----BEGIN PRIVATE KEY-----\n<private key>\n-----END PRIVATE KEY-----\n",
           "client_email": "fleet-calendar-events@fleet-in-your-calendar.iam.gserviceaccount.com",
           "client_id": "<client id>",
           "auth_uri": "https://accounts.google.com/o/oauth2/auth",
           "token_uri": "https://oauth2.googleapis.com/token",
           "auth_provider_x509_cert_url": "https://www.googleapis.com/oauth2/v1/certs",
           "client_x509_cert_url": "https://www.googleapis.com/robot/v1/metadata/x509/fleet-calendar-events%40fleet-in-your-calendar.iam.gserviceaccount.com",
           "universe_domain": "googleapis.com"
         }
      }
    ]
  },
  "logging": {
    "debug": false,
    "json": false,
    "result": {
        "plugin": "filesystem",
        "config": {
          "status_log_file": "/var/folders/xh/bxm1d2615tv3vrg4zrxq540h0000gn/T/osquery_status",
          "result_log_file": "/var/folders/xh/bxm1d2615tv3vrg4zrxq540h0000gn/T/osquery_result",
          "enable_log_rotation": false,
          "enable_log_compression": false
        }
      },
    "status": {
      "plugin": "filesystem",
      "config": {
        "status_log_file": "/var/folders/xh/bxm1d2615tv3vrg4zrxq540h0000gn/T/osquery_status",
        "result_log_file": "/var/folders/xh/bxm1d2615tv3vrg4zrxq540h0000gn/T/osquery_result",
        "enable_log_rotation": false,
        "enable_log_compression": false
      }
    }
  },
  "update_interval": {
    "osquery_detail": 3600000000000,
    "osquery_policy": 3600000000000
  },
  "vulnerabilities": {
    "cpe_database_url": "",
    "disable_schedule": false,
    "cve_feed_prefix_url": "",
    "databases_path": "",
    "disable_data_sync": false,
    "periodicity": 3600000000000,
    "recent_vulnerability_max_age": 2592000000000000
  }
}
```

### Modify configuration

Modifies the Fleet's configuration with the supplied information.

`PATCH /api/v1/fleet/config`

#### Parameters

| Name                     | Type    | In    | Description   |
| -----------------------  | ------- | ----  | ------------------------------------------------------------------------------------------------------------------------------------ |
| org_info                 | object  | body  | See [org_info](#org-info).                                                                                                           |
| server_settings          | object  | body  | See [server_settings](#server-settings).                                                                                             |
| smtp_settings            | object  | body  | See [smtp_settings](#smtp-settings).                                                                                                 |
| sso_settings             | object  | body  | See [sso_settings](#sso-settings).                                                                                                   |
| host_expiry_settings     | object  | body  | See [host_expiry_settings](#host-expiry-settings).                                                                                   |
| activity_expiry_settings | object  | body  | See [activity_expiry_settings](#activity-expiry-settings).                                                                           |
| agent_options            | objects | body  | The agent_options spec that is applied to all hosts. In Fleet 4.0.0 the `api/v1/fleet/spec/osquery_options` endpoints were removed.  |
| fleet_desktop            | object  | body  | See [fleet_desktop](#fleet-desktop).                                                                                                 |
| webhook_settings         | object  | body  | See [webhook_settings](#webhook-settings).                                                                                           |
| integrations             | object  | body  | Includes `jira`, `zendesk`, and `google_calendar` arrays. See [integrations](#integrations) for details.                             |
| mdm                      | object  | body  | See [mdm](#mdm).                                                                                                                     |
| features                 | object  | body  | See [features](#features).                                                                                                           |
| scripts                  | array   | body  | A list of script files to add so they can be executed at a later time.                                                               |
| force                    | boolean | query | Whether to force-apply the agent options even if there are validation errors.                                                        |
| dry_run                  | boolean | query | Whether to validate the configuration and return any validation errors **without** applying changes.                                 |


#### Example

`PATCH /api/v1/fleet/config`

##### Request body

```json
{
  "scripts": []
}
```

##### Default response

`Status: 200`

```json
{
  "org_info": {
    "org_name": "Fleet Device Management",
    "org_logo_url": "https://fleetdm.com/logo.png",
    "org_logo_url_light_background": "https://fleetdm.com/logo-light.png",
    "contact_url": "https://fleetdm.com/company/contact"
  },
  "server_settings": {
    "server_url": "https://localhost:8080",
    "enable_analytics": true,
    "live_query_disabled": false,
    "query_reports_disabled": false,
    "ai_features_disabled": false
  },
  "smtp_settings": {
    "enable_smtp": true,
    "configured": true,
    "sender_address": "",
    "server": "localhost",
    "port": 1025,
    "authentication_type": "authtype_username_none",
    "user_name": "",
    "password": "********",
    "enable_ssl_tls": true,
    "authentication_method": "authmethod_plain",
    "domain": "",
    "verify_ssl_certs": true,
    "enable_start_tls": true
  },
  "sso_settings": {
    "entity_id": "",
    "issuer_uri": "",
    "idp_image_url": "",
    "metadata": "",
    "metadata_url": "",
    "idp_name": "",
    "enable_sso": false,
    "enable_sso_idp_login": false,
    "enable_jit_provisioning": false
  },
  "host_expiry_settings": {
    "host_expiry_enabled": false,
    "host_expiry_window": 0
  },
  "activity_expiry_settings": {
    "activity_expiry_enabled": false,
    "activity_expiry_window": 0
  },
  "features": {
    "enable_host_users": true,
    "enable_software_inventory": true,
    "additional_queries": null
  },
  "license": {
    "tier": "free",
    "expiration": "0001-01-01T00:00:00Z"
  },
  "mdm": {
    "apple_bm_default_team": "",
    "apple_bm_terms_expired": false,
    "apple_bm_enabled_and_configured": false,
    "enabled_and_configured": false,
    "windows_enabled_and_configured": false,
    "enable_disk_encryption": true,
    "macos_updates": {
      "minimum_version": "12.3.1",
      "deadline": "2022-01-01"
    },
    "ios_updates": {
      "minimum_version": "17.0.1",
      "deadline": "2024-08-01"
    },
    "ipados_updates": {
      "minimum_version": "17.0.1",
      "deadline": "2024-08-01"
    },
    "windows_updates": {
      "deadline_days": 5,
      "grace_period_days": 1
    },
    "macos_settings": {
      "custom_settings": [
        {
          "path": "path/to/profile1.mobileconfig",
          "labels_exclude_any": ["Label 1", "Label 2"]
        },
        {
          "path": "path/to/profile2.json",
          "labels_include_all": ["Label 3", "Label 4"]
        },
      ]
    },
    "windows_settings": {
      "custom_settings": [
        {
          "path": "path/to/profile3.xml",
          "labels_exclude_any": ["Label 1", "Label 2"]
        }
      ]
    },
    "end_user_authentication": {
      "entity_id": "",
      "issuer_uri": "",
      "metadata": "",
      "metadata_url": "",
      "idp_name": ""
    },
    "macos_migration": {
      "enable": false,
      "mode": "voluntary",
      "webhook_url": "https://webhook.example.com"
    },
    "macos_setup": {
      "bootstrap_package": "",
      "enable_end_user_authentication": false,
      "macos_setup_assistant": "path/to/config.json"
    }
  },
  "agent_options": {
    "config": {
      "options": {
        "pack_delimiter": "/",
        "logger_tls_period": 10,
        "distributed_plugin": "tls",
        "disable_distributed": false,
        "logger_tls_endpoint": "/api/v1/osquery/log",
        "distributed_interval": 10,
        "distributed_tls_max_attempts": 3
      },
      "decorators": {
        "load": [
          "SELECT uuid AS host_uuid FROM system_info;",
          "SELECT hostname AS hostname FROM system_info;"
        ]
      }
    },
    "overrides": {},
    "command_line_flags": {}
  },
  "vulnerability_settings": {
    "databases_path": ""
  },
  "fleet_desktop": {
    "transparency_url": "https://fleetdm.com/better"
  },
  "webhook_settings": {
    "host_status_webhook": {
      "enable_host_status_webhook": true,
      "destination_url": "https://server.com",
      "host_percentage": 5,
      "days_count": 7
    },
    "failing_policies_webhook":{
      "enable_failing_policies_webhook":true,
      "destination_url": "https://server.com",
      "policy_ids": [1, 2, 3],
      "host_batch_size": 1000
    },
    "vulnerabilities_webhook":{
      "enable_vulnerabilities_webhook":true,
      "destination_url": "https://server.com",
      "host_batch_size": 1000
    },
    "activities_webhook":{
      "enable_activities_webhook":true,
      "destination_url": "https://server.com"
    }
  },
  "integrations": {
    "jira": [
      {
        "url": "https://jiraserver.com",
        "username": "some_user",
        "password": "sec4et!",
        "project_key": "jira_project",
        "enable_software_vulnerabilities": false
      }
    ],
    "google_calendar": [
      {
        "domain": "",
        "api_key_json": null
      }
    ]
  },
  "logging": {
      "debug": false,
      "json": false,
      "result": {
          "plugin": "firehose",
          "config": {
            "region": "us-east-1",
            "status_stream": "",
            "result_stream": "result-topic"
          }
      },
      "status": {
          "plugin": "filesystem",
          "config": {
            "status_log_file": "foo_status",
            "result_log_file": "",
            "enable_log_rotation": false,
            "enable_log_compression": false
          }
      }
  },
  "scripts": []
}
```


#### org_info

| Name                              | Type    | Description   |
| ---------------------             | ------- | ----------------------------------------------------------------------------------- |
| org_name                          | string  | The organization name.                                                              |
| org_logo_url                      | string  | The URL for the organization logo.                                                  |
| org_logo_url_light_background     | string  | The URL for the organization logo displayed in Fleet on top of light backgrounds.   |
| contact_url                       | string  | A URL that can be used by end users to contact the organization.                    |

<br/>

##### Example request body

```json
{
  "org_info": {
    "org_name": "Fleet Device Management",
    "org_logo_url": "https://fleetdm.com/logo.png",
    "org_logo_url_light_background": "https://fleetdm.com/logo-light.png",
    "contact_url": "https://fleetdm.com/company/contact"
  }
}
```

#### server_settings

| Name                              | Type    | Description   |
| ---------------------             | ------- | ------------------------------------------------------------------------------------------- |
| server_url                        | string  | The Fleet server URL.                                                                       |
| enable_analytics                  | boolean | Whether to send anonymous usage statistics. Always enabled for Fleet Premium customers.     |
| live_query_disabled               | boolean | Whether the live query capabilities are disabled.                                           |
| query_reports_disabled            | boolean | Whether query report capabilities are disabled.                                             |
| ai_features_disabled              | boolean | Whether AI features are disabled.                                                           |
| query_report_cap                  | integer | The maximum number of results to store per query report before the report is clipped. If increasing this cap, we recommend enabling reports for one query at time and monitoring your infrastructure. (Default: `1000`) |

<br/>

##### Example request body

```json
{
  "server_settings": {
    "server_url": "https://localhost:8080",
    "enable_analytics": true, 
    "live_query_disabled": false,
    "query_reports_disabled": false,
    "ai_features_disabled": false
  }
}
```

#### smtp_settings

| Name                              | Type    | Description   |
| ---------------------             | ------- | --------------------------------------------------------------------------------------------------------------------------------------------------------------------- |
| enable_smtp                       | boolean | Whether SMTP is enabled for the Fleet app.                                                                                                                            |
| sender_address                    | string  | The sender email address for the Fleet app. An invitation email is an example of the emails that may use this sender address                                          |
| server                            | string  | The SMTP server for the Fleet app.                                                                                                                                    |
| port                              | integer | The SMTP port for the Fleet app.                                                                                                                                      |
| authentication_type               | string  | The authentication type used by the SMTP server. Options include `"authtype_username_and_password"` or `"none"`                                                       |
| user_name                         | string  | The username used to authenticate requests made to the SMTP server.                                                                                                   |
| password                          | string  | The password used to authenticate requests made to the SMTP server.                                                                                                   |
| enable_ssl_tls                    | boolean | Whether or not SSL and TLS are enabled for the SMTP server.                                                                                                           |
| authentication_method             | string  | The authentication method used to make authenticate requests to SMTP server. Options include `"authmethod_plain"`, `"authmethod_cram_md5"`, and `"authmethod_login"`. |
| domain                            | string  | The domain for the SMTP server.                                                                                                                                       |
| verify_ssl_certs                  | boolean | Whether or not SSL certificates are verified by the SMTP server. Turn this off (not recommended) if you use a self-signed certificate.                                |
| enabled_start_tls                 | boolean | Detects if STARTTLS is enabled in your SMTP server and starts to use it.                                                                                              |

<br/>

##### Example request body

```json
{
  "smtp_settings": {
    "enable_smtp": true,
    "sender_address": "",
    "server": "localhost",
    "port": 1025,
    "authentication_type": "authtype_username_none",
    "user_name": "",
    "password": "",
    "enable_ssl_tls": true,
    "authentication_method": "authmethod_plain",
    "domain": "",
    "verify_ssl_certs": true,
    "enable_start_tls": true
  }
}
```

#### sso_settings

| Name                              | Type    | Description   |
| ---------------------             | ------- | ---------------------------------------------------------------------------------------------------------------------------------------------------------------------- |
| enable_sso                        | boolean | Whether or not SSO is enabled for the Fleet application. If this value is true, you must also include most of the SSO settings parameters below.                       |
| entity_id                         | string  | The required entity ID is a URI that you use to identify Fleet when configuring the identity provider. Must be 5 or more characters.                                   |
| issuer_uri                        | string  | The URI you provide here must exactly match the Entity ID field used in the identity provider configuration.                                                           |
| idp_image_url                     | string  | An optional link to an image such as a logo for the identity provider.                                                                                                 |
| metadata_url                      | string  | A URL that references the identity provider metadata. If available from the identity provider, this is the preferred means of providing metadata. Must be either https or http |
| metadata                          | string  |  Metadata provided by the identity provider. Either `metadata` or a `metadata_url` must be provided.                                                                   |
| enable_sso_idp_login              | boolean | Determines whether Identity Provider (IdP) initiated login for Single sign-on (SSO) is enabled for the Fleet application.                                              |
| enable_jit_provisioning           | boolean | _Available in Fleet Premium._ When enabled, allows [just-in-time user provisioning](https://fleetdm.com/docs/deploy/single-sign-on-sso#just-in-time-jit-user-provisioning). |

<br/>

##### Example request body

```json
{
  "sso_settings": {
    "enable_sso": false,
    "entity_id": "",
    "issuer_uri": "",
    "idp_image_url": "",
    "metadata_url": "",
    "metadata": "",
    "idp_name": "",
    "enable_sso_idp_login": false,
    "enable_jit_provisioning": false
  }
}
```

#### host_expiry_settings

| Name                              | Type    | Description   |
| ---------------------             | ------- | -------------------------------------------------------------------------------------------------------------------------------------------------------------- |
| host_expiry_enabled               | boolean | When enabled, allows automatic cleanup of hosts that have not communicated with Fleet in some number of days.                                                  |
| host_expiry_window                | integer | If a host has not communicated with Fleet in the specified number of days, it will be removed. Must be greater than 0 if host_expiry_enabled is set to true.   |

<br/>

##### Example request body

```json
{
  "host_expiry_settings": {
    "host_expiry_enabled": true,
    "host_expiry_window": 7
  }
}
```

#### activity_expiry_settings

| Name                              | Type    | Description   |
| ---------------------             | ------- | --------------------------------------------------------------------------------------------------------------------------------- |
| activity_expiry_enabled           | boolean | When enabled, allows automatic cleanup of activities (and associated live query data) older than the specified number of days.    |
| activity_expiry_window            | integer | The number of days to retain activity records, if activity expiry is enabled.                                                     |

<br/>

##### Example request body

```json
{
  "activity_expiry_settings": {
    "activity_expiry_enabled": true,
    "activity_expiry_window": 90
  }
}
```

#### fleet_desktop

_Available in Fleet Premium._

| Name                              | Type    | Description   |
| ---------------------             | ------- | -------------------------------------------------------------------------------- |
| transparency_url                  | string  | The URL used to display transparency information to users of Fleet Desktop.      |

<br/>

##### Example request body

```json
{
  "fleet_desktop": {
    "transparency_url": "https://fleetdm.com/better"
  }
}
```

#### webhook_settings

<!--
+ [`webhook_settings.host_status_webhook`](#webhook-settings-host-status-webhook)
+ [`webhook_settings.failing_policies_webhook`](#webhook-settings-failing-policies-webhook)
+ [`webhook_settings.vulnerabilities_webhook`](#webhook-settings-vulnerabilities-webhook)
+ [`webhook_settings.activities_webhook`](#webhook-settings-activities-webhook)
-->

| Name                              | Type  | Description   |
| ---------------------             | ----- | ---------------------------------------------------------------------------------------------- |
| host_status_webhook               | array | See [`webhook_settings.host_status_webhook`](#webhook-settings-host-status-webhook).           |
| failing_policies_webhook          | array | See [`webhook_settings.failing_policies_webhook`](#webhook-settings-failing-policies-webhook). |
| vulnerabilities_webhook           | array | See [`webhook_settings.vulnerabilities_webhook`](#webhook-settings-vulnerabilities-webhook).   |
| activities_webhook                | array | See [`webhook_settings.activities_webhook`](#webhook-settings-activities-webhook).             |

<br/>

##### webhook_settings.host_status_webhook

`webhook_settings.host_status_webhook` is an object with the following structure:

| Name                              | Type    | Description   |
| ---------------------             | ------- | ------------------------------------------------------------------------------------------------------------------------------------------- |
| enable_host_status_webhook        | boolean | Whether or not the host status webhook is enabled.                                                                                          |
| destination_url                   | string  | The URL to deliver the webhook request to.                                                                                                  |
| host_percentage                   | integer | The minimum percentage of hosts that must fail to check in to Fleet in order to trigger the webhook request.                                |
| days_count                        | integer | The minimum number of days that the configured `host_percentage` must fail to check in to Fleet in order to trigger the webhook request.    |

<br/>

##### webhook_settings.failing_policies_webhook

`webhook_settings.failing_policies_webhook` is an object with the following structure:

| Name                              | Type    | Description   |
| ---------------------             | ------- | ------------------------------------------------------------------------------------------------------------------- |
| enable_failing_policies_webhook   | boolean | Whether or not the failing policies webhook is enabled.                                                             |
| destination_url                   | string  | The URL to deliver the webhook requests to.                                                                         |
| policy_ids                        | array   | List of policy IDs to enable failing policies webhook.                                                              |
| host_batch_size                   | integer | Maximum number of hosts to batch on failing policy webhook requests. The default, 0, means no batching (all hosts failing a policy are sent on one request). |

<br/>

##### webhook_settings.vulnerabilities_webhook

`webhook_settings.vulnerabilities_webhook` is an object with the following structure:

| Name                              | Type    | Description   |
| ---------------------             | ------- | ------------------------------------------------------------------------------------------------------------------------------------------------------- |
| enable_vulnerabilities_webhook    | boolean | Whether or not the vulnerabilities webhook is enabled.                                                                                                  |
| destination_url                   | string  | The URL to deliver the webhook requests to.                                                                                                             |
| host_batch_size                   | integer | Maximum number of hosts to batch on vulnerabilities webhook requests. The default, 0, means no batching (all vulnerable hosts are sent on one request). |

<br/>

##### webhook_settings.activities_webhook

`webhook_settings.activities_webhook` is an object with the following structure:

| Name                              | Type    | Description   |
| ---------------------             | ------- | --------------------------------------------------------- |
| enable_activities_webhook         | boolean | Whether or not the activity feed webhook is enabled.      |
| destination_url                   | string  | The URL to deliver the webhook requests to.               |

<br/>

##### Example request body

```json
{
  "webhook_settings": {
    "host_status_webhook": {
      "enable_host_status_webhook": true,
      "destination_url": "https://server.com",
      "host_percentage": 5,
      "days_count": 7
    },
    "failing_policies_webhook":{
      "enable_failing_policies_webhook": true,
      "destination_url": "https://server.com",
      "policy_ids": [1, 2, 3],
      "host_batch_size": 1000
    },
    "vulnerabilities_webhook":{
      "enable_vulnerabilities_webhook":true,
      "destination_url": "https://server.com",
      "host_batch_size": 1000
    },
    "activities_webhook":{
      "enable_activities_webhook":true,
      "destination_url": "https://server.com"
    }
  }
}
```

#### integrations

<!--
+ [`integrations.jira`](#integrations-jira)
+ [`integrations.zendesk`](#integrations-zendesk)
+ [`integrations.google_calendar`](#integrations-google-calendar)
-->

| Name                  | Type  | Description   |
| --------------------- | ----- | -------------------------------------------------------------------- |
| jira                  | array | See [`integrations.jira`](#integrations-jira).                       |
| zendesk               | array | See [`integrations.zendesk`](#integrations-zendesk).                 |
| google_calendar       | array | See [`integrations.google_calendar`](#integrations-google-calendar). |


> Note that when making changes to the `integrations` object, all integrations must be provided (not just the one being modified). This is because the endpoint will consider missing integrations as deleted.

<br/>

##### integrations.jira

`integrations.jira` is an array of objects with the following structure:

| Name                              | Type    | Description   |
| ---------------------             | ------- | -------------------------------------------------------------------------------------------------------------------------------------------------------------------------------------- |
| enable_software_vulnerabilities   | boolean | Whether or not Jira integration is enabled for software vulnerabilities. Only one vulnerability automation can be enabled at a given time (enable_vulnerabilities_webhook and enable_software_vulnerabilities). |
| enable_failing_policies           | boolean | Whether or not Jira integration is enabled for failing policies. Only one failing policy automation can be enabled at a given time (enable_failing_policies_webhook and enable_failing_policies). |
| url                               | string  | The URL of the Jira server to integrate with. |
| username                          | string  | The Jira username to use for this Jira integration. |
| api_token                         | string  | The API token of the Jira username to use for this Jira integration. |
| project_key                       | string  | The Jira project key to use for this integration. Jira tickets will be created in this project. |

<br/>

##### integrations.zendesk

`integrations.zendesk` is an array of objects with the following structure:

| Name                              | Type    | Description   |
| ---------------------             | ------- | -------------------------------------------------------------------------------------------------------------------------------------------------------------------------------------- |
| enable_software_vulnerabilities   | boolean | Whether or not Zendesk integration is enabled for software vulnerabilities. Only one vulnerability automation can be enabled at a given time (enable_vulnerabilities_webhook and enable_software_vulnerabilities). |
| enable_failing_policies           | boolean | Whether or not Zendesk integration is enabled for failing policies. Only one failing policy automation can be enabled at a given time (enable_failing_policies_webhook and enable_failing_policies). |
| url                               | string  | The URL of the Zendesk server to integrate with. |
| email                             | string  | The Zendesk user email to use for this Zendesk integration. |
| api_token                         | string  | The Zendesk API token to use for this Zendesk integration. |
| group_id                          | integer | The Zendesk group id to use for this integration. Zendesk tickets will be created in this group. |

<br/>

##### integrations.google_calendar

`integrations.google_calendar` is an array of objects with the following structure:

| Name                              | Type    | Description   |
| ---------------------             | ------- | --------------------------------------------------------------------------------------------------------------------- |
| domain                            | string  | The domain for the Google Workspace service account to be used for this calendar integration.                         |
| api_key_json                      | object  | The private key JSON downloaded when generating the service account API key to be used for this calendar integration. |

<br/>

##### Example request body

```json
{
  "integrations": {
    "jira": [
      {
        "enable_software_vulnerabilities": false,
        "enable_failing_poilicies": true,
        "url": "https://jiraserver.com",
        "username": "some_user",
        "api_token": "<TOKEN>",
        "project_key": "jira_project",
      }
    ],
    "zendesk": [],
    "google_calendar": [
      {
        "domain": "https://domain.com",
        "api_key_json": "<API KEY JSON>"
      }
    ]
  }
}
```

#### mdm

| Name                              | Type    | Description   |
| ---------------------             | ------- | -------------------------------------------------------------------------------------------------------------------------------------------------------------------------------------- |
| apple_bm_default_team             | string  | _Available in Fleet Premium._ The default team to use with Apple Business Manager. |
| windows_enabled_and_configured    | boolean | Enables Windows MDM support. |
| enable_disk_encryption            | boolean | _Available in Fleet Premium._ Hosts that belong to no team will have disk encryption enabled if set to true. |
| macos_updates         | object  | See [`mdm.macos_updates`](#mdm-macos-updates). |
| ios_updates         | object  | See [`mdm.ios_updates`](#mdm-ios-updates). |
| ipados_updates         | object  | See [`mdm.ipados_updates`](#mdm-ipados-updates). |
| windows_updates         | object  | See [`mdm.window_updates`](#mdm-windows-updates). |
| macos_migration         | object  | See [`mdm.macos_migration`](#mdm-macos-migration). |
| macos_setup         | object  | See [`mdm.macos_setup`](#mdm-macos-setup). |
| macos_settings         | object  | See [`mdm.macos_settings`](#mdm-macos-settings). |
| windows_settings         | object  | See [`mdm.windows_settings`](#mdm-windows-settings). |

<br/>

##### mdm.macos_updates

_Available in Fleet Premium._

`mdm.macos_updates` is an object with the following structure:

| Name                              | Type    | Description   |
| ---------------------             | ------- | -------------------------------------------------------------------------------------------------------------------------------------------------------------------------------------- |
| minimum_version                   | string  | Hosts that belong to no team will be nudged until their macOS is at or above this version. |
| deadline                          | string  | Hosts that belong to no team won't be able to dismiss the Nudge window once this deadline is past. |

<br/>

##### mdm.ios_updates

_Available in Fleet Premium._

`mdm.ios_updates` is an object with the following structure:

| Name                              | Type    | Description   |
| ---------------------             | ------- | -------------------------------------------------------------------------------------------------------------------------------------------------------------------------------------- |
| minimum_version                   | string  | Hosts that belong to no team and are enrolled into Fleet's MDM will be nudged until their iOS is at or above this version. |
| deadline                          | string  | Hosts that belong to no team and are enrolled into Fleet's MDM won't be able to dismiss the Nudge window once this deadline is past. |

<br/>

##### mdm.ipados_updates

_Available in Fleet Premium._

`mdm.ipados_updates` is an object with the following structure:

| Name                              | Type    | Description   |
| ---------------------             | ------- | -------------------------------------------------------------------------------------------------------------------------------------------------------------------------------------- |
| minimum_version                   | string  | Hosts that belong to no team and are enrolled into Fleet's MDM will be nudged until their iPadOS is at or above this version. |
| deadline                          | string  | Hosts that belong to no team and are enrolled into Fleet's MDM won't be able to dismiss the Nudge window once this deadline is past. |

<br/>

##### mdm.windows_updates

_Available in Fleet Premium._

`mdm.windows_updates` is an object with the following structure:

| Name                              | Type    | Description   |
| ---------------------             | ------- | -------------------------------------------------------------------------------------------------------------------------------------------------------------------------------------- |
| deadline_days                     | integer | Hosts that belong to no team will have this number of days before updates are installed on Windows. |
| grace_period_days                 | integer | Hosts that belong to no team will have this number of days before Windows restarts to install updates. |

<br/>

##### mdm.macos_migration

_Available in Fleet Premium._

`mdm.macos_migration` is an object with the following structure:

| Name                              | Type    | Description   |
| ---------------------             | ------- | -------------------------------------------------------------------------------------------------------------------------------------------------------------------------------------- |
| enable                            | boolean | Whether to enable the end user migration workflow for devices migrating from your old MDM solution. |
| mode                              | string  | The end user migration workflow mode for devices migrating from your old MDM solution. Options are `"voluntary"` or `"forced"`. |
| webhook_url                       | string  | The webhook url configured to receive requests to unenroll devices migrating from your old MDM solution. |

<br/>

##### mdm.macos_setup

_Available in Fleet Premium._

`mdm.macos_setup` is an object with the following structure:

| Name                              | Type    | Description   |
| ---------------------             | ------- | -------------------------------------------------------------------------------------------------------------------------------------------------------------------------------------- |
| enable_end_user_authentication    | boolean | If set to true, end user authentication will be required during automatic MDM enrollment of new macOS devices. Settings for your IdP provider must also be [configured](https://fleetdm.com/docs/using-fleet/mdm-macos-setup-experience#end-user-authentication-and-eula). |

<br/>

##### mdm.macos_settings

`mdm.macos_settings` is an object with the following structure:

| Name                              | Type    | Description   |
| ---------------------             | ------- | -------------------------------------------------------------------------------------------------------------------------------------------------------------------------------------- |
| custom_settings                   | array   | macOS hosts that belong to no team will have custom profiles applied. |

<br/>

##### mdm.windows_settings

`mdm.windows_settings` is an object with the following structure:

| Name                              | Type    | Description   |
| ---------------------             | ------- | -------------------------------------------------------------------------------------------------------------------------------------------------------------------------------------- |
| custom_settings                   | array   | Windows hosts that belong to no team will have custom profiles applied. |

<br/>

##### Example request body

```json
{
  "mdm": {
    "apple_bm_default_team": "",
    "windows_enabled_and_configured": false,
    "enable_disk_encryption": true,
    "macos_updates": {
      "minimum_version": "12.3.1",
      "deadline": "2022-01-01"
    },
    "windows_updates": {
      "deadline_days": 5,
      "grace_period_days": 1
    },
    "macos_settings": {
      "custom_settings": [
        {
          "path": "path/to/profile1.mobileconfig",
          "labels": ["Label 1", "Label 2"]
        },
        {
          "path": "path/to/profile2.json",
          "labels": ["Label 3", "Label 4"]
        },
      ]
    },
    "windows_settings": {
      "custom_settings": [
        {
          "path": "path/to/profile3.xml",
          "labels": ["Label 1", "Label 2"]
        }
      ]     
    },
    "end_user_authentication": {
      "entity_id": "",
      "issuer_uri": "",
      "metadata": "",
      "metadata_url": "",
      "idp_name": ""
    },
    "macos_migration": {
      "enable": false,
      "mode": "voluntary",
      "webhook_url": "https://webhook.example.com"
    },
    "macos_setup": {
      "bootstrap_package": "",
      "enable_end_user_authentication": false,
      "macos_setup_assistant": "path/to/config.json"
    }
  }
}
```

#### Features

| Name                              | Type    | Description   |
| ---------------------             | ------- | -------------------------------------------------------------------------------------------------------------------------------------------------------------------------------------- |
| enable_host_users                 | boolean | Whether to enable the users feature in Fleet. (Default: `true`)                                                                          |
| enable_software_inventory         | boolean | Whether to enable the software inventory feature in Fleet. (Default: `true`)                                                             |
| additional_queries                | boolean | Whether to enable additional queries on hosts. (Default: `null`)                                                                         |

<br/>

##### Example request body

```json
{
  "features": {
    "enable_host_users": true,
    "enable_software_inventory": true,
    "additional_queries": null
  }
}
```



### Get global enroll secrets

Returns the valid global enroll secrets.

`GET /api/v1/fleet/spec/enroll_secret`

#### Parameters

None.

#### Example

`GET /api/v1/fleet/spec/enroll_secret`

##### Default response

`Status: 200`

```json
{
    "spec": {
        "secrets": [
            {
                "secret": "vhPzPOnCMOMoqSrLxKxzSADyqncayacB",
                "created_at": "2021-11-12T20:24:57Z"
            },
            {
                "secret": "jZpexWGiXmXaFAKdrdttFHdJBqEnqlVF",
                "created_at": "2021-11-12T20:24:57Z"
            }
        ]
    }
}
```

### Modify global enroll secrets

Replaces all existing global enroll secrets.

`POST /api/v1/fleet/spec/enroll_secret`

#### Parameters

| Name      | Type    | In   | Description                                                        |
| --------- | ------- | ---- | ------------------------------------------------------------------ |
| spec      | object  | body | **Required**. Attribute "secrets" must be a list of enroll secrets |

#### Example

Replace all global enroll secrets with a new enroll secret.

`POST /api/v1/fleet/spec/enroll_secret`

##### Request body

```json
{
    "spec": {
        "secrets": [
            {
                "secret": "KuSkYFsHBQVlaFtqOLwoUIWniHhpvEhP"
            }
        ]
    }
}
```

##### Default response

`Status: 200`

```json
{}
```

#### Example

Delete all global enroll secrets.

`POST /api/v1/fleet/spec/enroll_secret`

##### Request body

```json
{
    "spec": {
        "secrets": []
    }
}
```

##### Default response

`Status: 200`

```json
{}
```

### Get team enroll secrets

Returns the valid team enroll secrets.

`GET /api/v1/fleet/teams/:id/secrets`

#### Parameters

None.

#### Example

`GET /api/v1/fleet/teams/1/secrets`

##### Default response

`Status: 200`

```json
{
  "secrets": [
    {
      "created_at": "2021-06-16T22:05:49Z",
      "secret": "aFtH2Nq09hrvi73ErlWNQfa7M53D3rPR",
      "team_id": 1
    }
  ]
}
```


### Modify team enroll secrets

Replaces all existing team enroll secrets.

`PATCH /api/v1/fleet/teams/:id/secrets`

#### Parameters

| Name      | Type    | In   | Description                            |
| --------- | ------- | ---- | -------------------------------------- |
| id        | integer | path | **Required**. The team's id.           |
| secrets   | array   | body | **Required**. A list of enroll secrets |

#### Example

Replace all of a team's existing enroll secrets with a new enroll secret

`PATCH /api/v1/fleet/teams/2/secrets`

##### Request body

```json
{
  "secrets": [
    {
      "secret": "n07v32y53c237734m3n201153c237"
    }
  ]
}
```

##### Default response

`Status: 200`

```json
{
  "secrets": [
    {
      "secret": "n07v32y53c237734m3n201153c237",
      "created_at": "0001-01-01T00:00:00Z"
    }
  ]
}
```

#### Example

Delete all of a team's existing enroll secrets

`PATCH /api/v1/fleet/teams/2/secrets`

##### Request body

```json
{
  "secrets": []
}
```

##### Default response

`Status: 200`

```json
{
  "secrets": null
}
```

### Create invite

`POST /api/v1/fleet/invites`

#### Parameters

| Name        | Type    | In   | Description                                                                                                                                           |
| ----------- | ------- | ---- | ----------------------------------------------------------------------------------------------------------------------------------------------------- |
| global_role | string  | body | Role the user will be granted. Either a global role is needed, or a team role.                                                                        |
| email       | string  | body | **Required.** The email of the invited user. This email will receive the invitation link.                                                             |
| name        | string  | body | **Required.** The name of the invited user.                                                                                                           |
| sso_enabled | boolean | body | **Required.** Whether or not SSO will be enabled for the invited user.                                                                                |
| teams       | array   | body | _Available in Fleet Premium_. A list of the teams the user is a member of. Each item includes the team's ID and the user's role in the specified team. |

#### Example

##### Request body

```json
{
  "email": "john_appleseed@example.com",
  "name": "John",
  "sso_enabled": false,
  "global_role": null,
  "teams": [
    {
      "id": 2,
      "role": "observer"
    },
    {
      "id": 3,
      "role": "maintainer"
    }
  ]
}
```

`POST /api/v1/fleet/invites`

##### Default response

`Status: 200`

```json
{
  "invite": {
    "created_at": "0001-01-01T00:00:00Z",
    "updated_at": "0001-01-01T00:00:00Z",
    "id": 3,
    "invited_by": 1,
    "email": "john_appleseed@example.com",
    "name": "John",
    "sso_enabled": false,
    "teams": [
      {
        "id": 10,
        "created_at": "0001-01-01T00:00:00Z",
        "name": "Apples",
        "description": "",
        "agent_options": null,
        "user_count": 0,
        "host_count": 0,
        "role": "observer"
      },
      {
        "id": 14,
        "created_at": "0001-01-01T00:00:00Z",
        "name": "Best of the Best Engineering",
        "description": "",
        "agent_options": null,
        "user_count": 0,
        "host_count": 0,
        "role": "maintainer"
      }
    ]
  }
}
```

### List invites

Returns a list of the active invitations in Fleet.

`GET /api/v1/fleet/invites`

#### Parameters

| Name            | Type   | In    | Description                                                                                                                   |
| --------------- | ------ | ----- | ----------------------------------------------------------------------------------------------------------------------------- |
| order_key       | string | query | What to order results by. Can be any column in the invites table.                                                             |
| order_direction | string | query | **Requires `order_key`**. The direction of the order given the order key. Options include `asc` and `desc`. Default is `asc`. |
| query           | string | query | Search query keywords. Searchable fields include `name` and `email`.                                                          |

#### Example

`GET /api/v1/fleet/invites`

##### Default response

`Status: 200`

```json
{
  "invites": [
    {
      "created_at": "0001-01-01T00:00:00Z",
      "updated_at": "0001-01-01T00:00:00Z",
      "id": 3,
      "email": "john_appleseed@example.com",
      "name": "John",
      "sso_enabled": false,
      "global_role": "admin",
      "teams": []
    },
    {
      "created_at": "0001-01-01T00:00:00Z",
      "updated_at": "0001-01-01T00:00:00Z",
      "id": 4,
      "email": "bob_marks@example.com",
      "name": "Bob",
      "sso_enabled": false,
      "global_role": "admin",
      "teams": []
    }
  ]
}
```

### Delete invite

Delete the specified invite from Fleet.

`DELETE /api/v1/fleet/invites/:id`

#### Parameters

| Name | Type    | In   | Description                  |
| ---- | ------- | ---- | ---------------------------- |
| id   | integer | path | **Required.** The user's id. |

#### Example

`DELETE /api/v1/fleet/invites/123`

##### Default response

`Status: 200`


### Verify invite

Verify the specified invite.

`GET /api/v1/fleet/invites/:token`

#### Parameters

| Name  | Type    | In   | Description                            |
| ----- | ------- | ---- | -------------------------------------- |
| token | integer | path | **Required.** The user's invite token. |

#### Example

`GET /api/v1/fleet/invites/abcdef012456789`

##### Default response

`Status: 200`

```json
{
    "invite": {
        "created_at": "2021-01-15T00:58:33Z",
        "updated_at": "2021-01-15T00:58:33Z",
        "id": 4,
        "email": "steve@example.com",
        "name": "Steve",
        "sso_enabled": false,
        "global_role": "admin",
        "teams": []
    }
}
```

##### Not found

`Status: 404`

```json
{
    "message": "Resource Not Found",
    "errors": [
        {
            "name": "base",
            "reason": "Invite with token <token> was not found in the datastore"
        }
    ]
}
```

### Update invite

`PATCH /api/v1/fleet/invites/:id`

#### Parameters

| Name        | Type    | In   | Description                                                                                                                                           |
| ----------- | ------- | ---- | ----------------------------------------------------------------------------------------------------------------------------------------------------- |
| global_role | string  | body | Role the user will be granted. Either a global role is needed, or a team role.                                                                        |
| email       | string  | body | The email of the invited user. Updates on the email won't resend the invitation.                                                             |
| name        | string  | body | The name of the invited user.                                                                                                           |
| sso_enabled | boolean | body | Whether or not SSO will be enabled for the invited user.                                                                                |
| teams       | array   | body | _Available in Fleet Premium_. A list of the teams the user is a member of. Each item includes the team's ID and the user's role in the specified team. |

#### Example

`PATCH /api/v1/fleet/invites/123`

##### Request body

```json
{
  "email": "john_appleseed@example.com",
  "name": "John",
  "sso_enabled": false,
  "global_role": null,
  "teams": [
    {
      "id": 2,
      "role": "observer"
    },
    {
      "id": 3,
      "role": "maintainer"
    }
  ]
}
```

##### Default response

`Status: 200`

```json
{
  "invite": {
    "created_at": "0001-01-01T00:00:00Z",
    "updated_at": "0001-01-01T00:00:00Z",
    "id": 3,
    "invited_by": 1,
    "email": "john_appleseed@example.com",
    "name": "John",
    "sso_enabled": false,
    "teams": [
      {
        "id": 10,
        "created_at": "0001-01-01T00:00:00Z",
        "name": "Apples",
        "description": "",
        "agent_options": null,
        "user_count": 0,
        "host_count": 0,
        "role": "observer"
      },
      {
        "id": 14,
        "created_at": "0001-01-01T00:00:00Z",
        "name": "Best of the Best Engineering",
        "description": "",
        "agent_options": null,
        "user_count": 0,
        "host_count": 0,
        "role": "maintainer"
      }
    ]
  }
}
```

### Version

Get version and build information from the Fleet server.

`GET /api/v1/fleet/version`

#### Parameters

None.

#### Example

`GET /api/v1/fleet/version`

##### Default response

`Status: 200`

```json
{
  "version": "3.9.0-93-g1b67826f-dirty",
  "branch": "version",
  "revision": "1b67826fe4bf40b2f45ec53e01db9bf467752e74",
  "go_version": "go1.15.7",
  "build_date": "2021-03-27T00:28:48Z",
  "build_user": "zwass"
}
```

---

## Hosts

- [On the different timestamps in the host data structure](#on-the-different-timestamps-in-the-host-data-structure)
- [List hosts](#list-hosts)
- [Count hosts](#count-hosts)
- [Get hosts summary](#get-hosts-summary)
- [Get host](#get-host)
- [Get host by identifier](#get-host-by-identifier)
- [Get host by device token](#get-host-by-device-token)
- [Delete host](#delete-host)
- [Refetch host](#refetch-host)
- [Transfer hosts to a team](#transfer-hosts-to-a-team)
- [Transfer hosts to a team by filter](#transfer-hosts-to-a-team-by-filter)
- [Turn off MDM for a host](#turn-off-mdm-for-a-host)
- [Bulk delete hosts by filter or ids](#bulk-delete-hosts-by-filter-or-ids)
- [Get human-device mapping](#get-human-device-mapping)
- [Update custom human-device mapping](#update-custom-human-device-mapping)
- [Get host's device health report](#get-hosts-device-health-report)
- [Get host's mobile device management (MDM) information](#get-hosts-mobile-device-management-mdm-information)
- [Get mobile device management (MDM) summary](#get-mobile-device-management-mdm-summary)
- [Get host's mobile device management (MDM) and Munki information](#get-hosts-mobile-device-management-mdm-and-munki-information)
- [Get aggregated host's mobile device management (MDM) and Munki information](#get-aggregated-hosts-macadmin-mobile-device-management-mdm-and-munki-information)
- [List host OS versions](#list-host-os-versions)
- [Get host OS version](#get-host-os-version)
- [Get host's scripts](#get-hosts-scripts)
- [Get host's software](#get-hosts-software)
- [Get hosts report in CSV](#get-hosts-report-in-csv)
- [Get host's disk encryption key](#get-hosts-disk-encryption-key)
- [Lock host](#lock-host)
- [Unlock host](#unlock-host)
- [Wipe host](#wipe-host)
- [Get host's past activity](#get-hosts-past-activity)
- [Get host's upcoming activity](#get-hosts-upcoming-activity)
- [Add labels to host](#add-labels-to-host)
- [Remove labels from host](#remove-labels-from-host)
- [Live query one host (ad-hoc)](#live-query-one-host-ad-hoc)
- [Live query host by identifier (ad-hoc)](#live-query-host-by-identifier-ad-hoc)

### On the different timestamps in the host data structure

Hosts have a set of timestamps usually named with an "_at" suffix, such as created_at, enrolled_at, etc. Before we go
through each of them and what they mean, we need to understand a bit more about how the host data structure is
represented in the database.

The table `hosts` is the main one. It holds the core data for a host. A host doesn't exist if there is no row for it in
this table. This table also holds most of the timestamps, but it doesn't hold all of the host data. This is an important
detail as we'll see below.

There's adjacent tables to this one that usually follow the name convention `host_<extra data descriptor>`. Examples of
this are: `host_additional` that holds additional query results, `host_software` that links a host with many rows from
the `software` table.

- `created_at`: the time the row in the database was created, which usually corresponds to the first enrollment of the host.
- `updated_at`: the last time the row in the database for the `hosts` table was updated.
- `detail_updated_at`: the last time Fleet updated host data, based on the results from the detail queries (this includes updates to host associated tables, e.g. `host_users`).
- `label_updated_at`: the last time Fleet updated the label membership for the host based on the results from the queries ran.
- `last_enrolled_at`: the last time the host enrolled to Fleet.
- `policy_updated_at`: the last time we updated the policy results for the host based on the queries ran.
- `seen_time`: the last time the host contacted the fleet server, regardless of what operation it was for.
- `software_updated_at`: the last time software changed for the host in any way.
- `last_restarted_at`: the last time that the host was restarted.

### List hosts

`GET /api/v1/fleet/hosts`

#### Parameters

| Name                    | Type    | In    | Description                                                                                                                                                                                                                                                                                                                                 |
| ----------------------- | ------- | ----- | ------------------------------------------------------------------------------------------------------------------------------------------------------------------------------------------------------------------------------------------------------------------------------------------------------------------------------------------- |
| page                    | integer | query | Page number of the results to fetch.                                                                                                                                                                                                                                                                                                        |
| per_page                | integer | query | Results per page.                                                                                                                                                                                                                                                                                                                           |
| order_key               | string  | query | What to order results by. Can be any column in the hosts table.                                                                                                                                                                                                                                                                             |
| after                   | string  | query | The value to get results after. This needs `order_key` defined, as that's the column that would be used. **Note:** Use `page` instead of `after`                                                                                                                                                                                                                                    |
| order_direction         | string  | query | **Requires `order_key`**. The direction of the order given the order key. Options include 'asc' and 'desc'. Default is 'asc'.                                                                                                                                                                                                               |
| status                  | string  | query | Indicates the status of the hosts to return. Can either be 'new', 'online', 'offline', 'mia' or 'missing'.                                                                                                                                                                                                                                  |
| query                   | string  | query | Search query keywords. Searchable fields include `hostname`, `hardware_serial`, `uuid`, `ipv4` and the hosts' email addresses (only searched if the query looks like an email address, i.e. contains an '@', no space, etc.).                                                                                                                |
| additional_info_filters | string  | query | A comma-delimited list of fields to include in each host's `additional` object.                                              |
| team_id                 | integer | query | _Available in Fleet Premium_. Filters to only include hosts in the specified team. Use `0` to filter by hosts assigned to "No team".                                                                                                                                                                                                                                                |
| policy_id               | integer | query | The ID of the policy to filter hosts by.                                                                                                                                                                                                                                                                                                    |
| policy_response         | string  | query | **Requires `policy_id`**. Valid options are 'passing' or 'failing'.                                                                                                                                                                                                                                       |
| software_version_id     | integer | query | The ID of the software version to filter hosts by.                                                                                                                                                                                                                                                                                                  |
| software_title_id       | integer | query | The ID of the software title to filter hosts by.                                                                                                                                                                                                                                                                                                  |
| software_status       | string | query | The status of the software install to filter hosts by.                                                                                                                                                                                                                                                                                                  |
| os_version_id | integer | query | The ID of the operating system version to filter hosts by. |
| os_name                 | string  | query | The name of the operating system to filter hosts by. `os_version` must also be specified with `os_name`                                                                                                                                                                                                                                     |
| os_version              | string  | query | The version of the operating system to filter hosts by. `os_name` must also be specified with `os_version`                                                                                                                                                                                                                                  |
| vulnerability           | string  | query | The cve to filter hosts by (including "cve-" prefix, case-insensitive).                                                                                                                                                                                                                                                                     |
| device_mapping          | boolean | query | Indicates whether `device_mapping` should be included for each host. See ["Get host's Google Chrome profiles](#get-hosts-google-chrome-profiles) for more information about this feature.                                                                                                                                                  |
| mdm_id                  | integer | query | The ID of the _mobile device management_ (MDM) solution to filter hosts by (that is, filter hosts that use a specific MDM provider and URL).                                                                                                                                                                                                |
| mdm_name                | string  | query | The name of the _mobile device management_ (MDM) solution to filter hosts by (that is, filter hosts that use a specific MDM provider).                                                                                                                                                                                                |
| mdm_enrollment_status   | string  | query | The _mobile device management_ (MDM) enrollment status to filter hosts by. Valid options are 'manual', 'automatic', 'enrolled', 'pending', or 'unenrolled'.                                                                                                                                                                                                             |
| connected_to_fleet   | boolean  | query | Filter hosts that are talking to this Fleet server for MDM features. In rare cases, hosts can be enrolled to one Fleet server but talk to a different Fleet server for MDM features. In this case, the value would be `false`. Always `false` for Linux hosts.                                                                                                                           |
| macos_settings          | string  | query | Filters the hosts by the status of the _mobile device management_ (MDM) profiles applied to hosts. Valid options are 'verified', 'verifying', 'pending', or 'failed'. **Note: If this filter is used in Fleet Premium without a team ID filter, the results include only hosts that are not assigned to any team.**                                                                                                                                                                                                             |
| munki_issue_id          | integer | query | The ID of the _munki issue_ (a Munki-reported error or warning message) to filter hosts by (that is, filter hosts that are affected by that corresponding error or warning message).                                                                                                                                                        |
| low_disk_space          | integer | query | _Available in Fleet Premium_. Filters the hosts to only include hosts with less GB of disk space available than this value. Must be a number between 1-100.                                                                                                                                                                                  |
| disable_failing_policies| boolean | query | If `true`, hosts will return failing policies as 0 regardless of whether there are any that failed for the host. This is meant to be used when increased performance is needed in exchange for the extra information.                                                                                                                       |
| macos_settings_disk_encryption | string | query | Filters the hosts by the status of the macOS disk encryption MDM profile on the host. Valid options are 'verified', 'verifying', 'action_required', 'enforcing', 'failed', or 'removing_enforcement'. |
| bootstrap_package       | string | query | _Available in Fleet Premium_. Filters the hosts by the status of the MDM bootstrap package on the host. Valid options are 'installed', 'pending', or 'failed'. |
| os_settings          | string  | query | Filters the hosts by the status of the operating system settings applied to the hosts. Valid options are 'verified', 'verifying', 'pending', or 'failed'. **Note: If this filter is used in Fleet Premium without a team ID filter, the results include only hosts that are not assigned to any team.** |
| os_settings_disk_encryption | string | query | Filters the hosts by the status of the disk encryption setting applied to the hosts. Valid options are 'verified', 'verifying', 'action_required', 'enforcing', 'failed', or 'removing_enforcement'.  **Note: If this filter is used in Fleet Premium without a team ID filter, the results include only hosts that are not assigned to any team.** |
| populate_software     | boolean | query | If `true`, the response will include a list of installed software for each host, including vulnerability data. |
| populate_policies     | boolean | query | If `true`, the response will include policy data for each host. |

> `software_id` is deprecated as of Fleet 4.42. It is maintained for backwards compatibility. Please use the `software_version_id` instead.

If `software_title_id` is specified, an additional top-level key `"software_title"` is returned with the software title object corresponding to the `software_title_id`. See [List software](#list-software) response payload for details about this object.

If `software_version_id` is specified, an additional top-level key `"software"` is returned with the software object corresponding to the `software_version_id`. See [List software versions](#list-software-versions) response payload for details about this object.

If `additional_info_filters` is not specified, no `additional` information will be returned.

If `mdm_id` is specified, an additional top-level key `"mobile_device_management_solution"` is returned with the information corresponding to the `mdm_id`.

If `mdm_id`, `mdm_name`, `mdm_enrollment_status`, `os_settings`, or `os_settings_disk_encryption` is specified, then Windows Servers are excluded from the results.

If `munki_issue_id` is specified, an additional top-level key `munki_issue` is returned with the information corresponding to the `munki_issue_id`.

If `after` is being used with `created_at` or `updated_at`, the table must be specified in `order_key`. Those columns become `h.created_at` and `h.updated_at`.

#### Example

`GET /api/v1/fleet/hosts?page=0&per_page=100&order_key=hostname&query=2ce&populate_software=true&populate_policies=true`

##### Request query parameters

```json
{
  "page": 0,
  "per_page": 100,
  "order_key": "hostname"
}
```

##### Default response

`Status: 200`

```json
{
  "hosts": [
    {
      "created_at": "2020-11-05T05:09:44Z",
      "updated_at": "2020-11-05T06:03:39Z",
      "id": 1,
      "detail_updated_at": "2020-11-05T05:09:45Z",
      "last_restarted_at": "2020-11-01T03:01:45Z",
      "software_updated_at": "2020-11-05T05:09:44Z",
      "label_updated_at": "2020-11-05T05:14:51Z",
      "policy_updated_at": "2023-06-26T18:33:15Z",
      "last_enrolled_at": "2023-02-26T22:33:12Z",
      "seen_time": "2020-11-05T06:03:39Z",
      "hostname": "2ceca32fe484",
      "uuid": "392547dc-0000-0000-a87a-d701ff75bc65",
      "platform": "centos",
      "osquery_version": "2.7.0",
      "os_version": "CentOS Linux 7",
      "build": "",
      "platform_like": "rhel fedora",
      "code_name": "",
      "uptime": 8305000000000,
      "memory": 2084032512,
      "cpu_type": "6",
      "cpu_subtype": "142",
      "cpu_brand": "Intel(R) Core(TM) i5-8279U CPU @ 2.40GHz",
      "cpu_physical_cores": 4,
      "cpu_logical_cores": 4,
      "hardware_vendor": "",
      "hardware_model": "",
      "hardware_version": "",
      "hardware_serial": "",
      "computer_name": "2ceca32fe484",
      "display_name": "2ceca32fe484",
      "public_ip": "",
      "primary_ip": "",
      "primary_mac": "",
      "distributed_interval": 10,
      "config_tls_refresh": 10,
      "logger_tls_period": 8,
      "additional": {},
      "status": "offline",
      "display_text": "2ceca32fe484",
      "team_id": null,
      "team_name": null,
      "gigs_disk_space_available": 174.98,
      "percent_disk_space_available": 71,
      "gigs_total_disk_space": 246,
      "pack_stats": [
        {
          "pack_id": 0,
          "pack_name": "Global",
          "type": "global",
          "query_stats": [
            {
            "scheduled_query_name": "Get recently added or removed USB drives",
            "scheduled_query_id": 5535,
            "query_name": "Get recently added or removed USB drives",
            "discard_data": false,
            "last_fetched": null,
            "automations_enabled": false,
            "description": "Returns a record every time a USB device is plugged in or removed",
            "pack_name": "Global",
            "average_memory": 434176,
            "denylisted": false,
            "executions": 2,
            "interval": 86400,
            "last_executed": "2023-11-28T00:02:07Z",
            "output_size": 891,
            "system_time": 10,
            "user_time": 6,
            "wall_time": 0
            }
          ]
        }
      ],
      "issues": {
        "failing_policies_count": 1,
        "critical_vulnerabilities_count": 2, // Fleet Premium only
        "total_issues_count": 3
      },
      "geolocation": {
        "country_iso": "US",
        "city_name": "New York",
        "geometry": {
          "type": "point",
          "coordinates": [40.6799, -74.0028]
        }
      },
      "mdm": {
        "encryption_key_available": false,
        "enrollment_status": "Pending",
        "dep_profile_error": true,
        "name": "Fleet",
        "server_url": "https://example.fleetdm.com/mdm/apple/mdm"
      },
      "software": [
        {
          "id": 1,
          "name": "glibc",
          "version": "2.12",
          "source": "rpm_packages",
          "generated_cpe": "cpe:2.3:a:gnu:glibc:2.12:*:*:*:*:*:*:*",
          "vulnerabilities": [
            {
              "cve": "CVE-2009-5155",
              "details_link": "https://nvd.nist.gov/vuln/detail/CVE-2009-5155",
              "cvss_score": 7.5, // Fleet Premium only
              "epss_probability": 0.01537, // Fleet Premium only
              "cisa_known_exploit": false, // Fleet Premium only
              "cve_published": "2022-01-01 12:32:00", // Fleet Premium only
              "cve_description": "In the GNU C Library (aka glibc or libc6) before 2.28, parse_reg_exp in posix/regcomp.c misparses alternatives, which allows attackers to cause a denial of service (assertion failure and application exit) or trigger an incorrect result by attempting a regular-expression match.", // Fleet Premium only
              "resolved_in_version": "2.28" // Fleet Premium only
            }
          ],
          "installed_paths": ["/usr/lib/some-path-1"]
        }
      ],
      "policies": [
        {
          "id": 1,
          "name": "Gatekeeper enabled",
          "query": "SELECT 1 FROM gatekeeper WHERE assessments_enabled = 1;",
          "description": "Checks if gatekeeper is enabled on macOS devices",
          "resolution": "Fix with these steps...",
          "platform": "darwin",
          "response": "fail",
          "critical": false
        }
      ]
    }
  ]
}
```

> Note: the response above assumes a [GeoIP database is configured](https://fleetdm.com/docs/deploying/configuration#geoip), otherwise the `geolocation` object won't be included.

Response payload with the `mdm_id` filter provided:

```json
{
  "hosts": [...],
  "mobile_device_management_solution": {
    "server_url": "http://some.url/mdm",
    "name": "MDM Vendor Name",
    "id": 999
  }
}
```

Response payload with the `munki_issue_id` filter provided:

```json
{
  "hosts": [...],
  "munki_issue": {
    "id": 1,
    "name": "Could not retrieve managed install primary manifest",
    "type": "error"
  }
}
```

### Count hosts

`GET /api/v1/fleet/hosts/count`

#### Parameters

| Name                    | Type    | In    | Description                                                                                                                                                                                                                                                                                                                                 |
| ----------------------- | ------- | ----- | ------------------------------------------------------------------------------------------------------------------------------------------------------------------------------------------------------------------------------------------------------------------------------------------------------------------------------------------- |
| order_key               | string  | query | What to order results by. Can be any column in the hosts table.                                                                                                                                                                                                                                                                             |
| order_direction         | string  | query | **Requires `order_key`**. The direction of the order given the order key. Options include 'asc' and 'desc'. Default is 'asc'.                                                                                                                                                                                                               |
| after                   | string  | query | The value to get results after. This needs `order_key` defined, as that's the column that would be used.                                                                                                                                                                                                                                    |
| status                  | string  | query | Indicates the status of the hosts to return. Can either be 'new', 'online', 'offline', 'mia' or 'missing'.                                                                                                                                                                                                                                  |
| query                   | string  | query | Search query keywords. Searchable fields include `hostname`, `hardware_serial`, `uuid`, `ipv4` and the hosts' email addresses (only searched if the query looks like an email address, i.e. contains an '@', no space, etc.).                                                                                                                |
| team_id                 | integer | query | _Available in Fleet Premium_. Filters the hosts to only include hosts in the specified team.                                                                                                                                                                                                                                                 |
| policy_id               | integer | query | The ID of the policy to filter hosts by.                                                                                                                                                                                                                                                                                                    |
| policy_response         | string  | query | **Requires `policy_id`**. Valid options are 'passing' or 'failing'.                                                                                                                                                                                                                                       |
| software_version_id     | integer | query | The ID of the software version to filter hosts by.                                                                                                            |
| software_title_id       | integer | query | The ID of the software title to filter hosts by.                                                                                                              |
| os_version_id | integer | query | The ID of the operating system version to filter hosts by. |
| os_name                 | string  | query | The name of the operating system to filter hosts by. `os_version` must also be specified with `os_name`                                                                                                                                                                                                                                     |
| os_version              | string  | query | The version of the operating system to filter hosts by. `os_name` must also be specified with `os_version`                                                                                                                                                                                                                                  |
| vulnerability           | string  | query | The cve to filter hosts by (including "cve-" prefix, case-insensitive).                                                                                                                                                                                                                                                                     |
| label_id                | integer | query | A valid label ID. Can only be used in combination with `order_key`, `order_direction`, `after`, `status`, `query` and `team_id`.                                                                                                                                                                                                            |
| mdm_id                  | integer | query | The ID of the _mobile device management_ (MDM) solution to filter hosts by (that is, filter hosts that use a specific MDM provider and URL).                                                                                                                                                                                                |
| mdm_name                | string  | query | The name of the _mobile device management_ (MDM) solution to filter hosts by (that is, filter hosts that use a specific MDM provider).                                                                                                                                                                                                |
| mdm_enrollment_status   | string  | query | The _mobile device management_ (MDM) enrollment status to filter hosts by. Valid options are 'manual', 'automatic', 'enrolled', 'pending', or 'unenrolled'.                                                                                                                                                                                                             |
| macos_settings          | string  | query | Filters the hosts by the status of the _mobile device management_ (MDM) profiles applied to hosts. Valid options are 'verified', 'verifying', 'pending', or 'failed'. **Note: If this filter is used in Fleet Premium without a team ID filter, the results include only hosts that are not assigned to any team.**                                                                                                                                                                                                             |
| munki_issue_id          | integer | query | The ID of the _munki issue_ (a Munki-reported error or warning message) to filter hosts by (that is, filter hosts that are affected by that corresponding error or warning message).                                                                                                                                                        |
| low_disk_space          | integer | query | _Available in Fleet Premium_. Filters the hosts to only include hosts with less GB of disk space available than this value. Must be a number between 1-100.                                                                                                                                                                                  |
| macos_settings_disk_encryption | string | query | Filters the hosts by the status of the macOS disk encryption MDM profile on the host. Valid options are 'verified', 'verifying', 'action_required', 'enforcing', 'failed', or 'removing_enforcement'. |
| bootstrap_package       | string | query | _Available in Fleet Premium_. Filters the hosts by the status of the MDM bootstrap package on the host. Valid options are 'installed', 'pending', or 'failed'. **Note: If this filter is used in Fleet Premium without a team ID filter, the results include only hosts that are not assigned to any team.** |
| os_settings          | string  | query | Filters the hosts by the status of the operating system settings applied to the hosts. Valid options are 'verified', 'verifying', 'pending', or 'failed'. **Note: If this filter is used in Fleet Premium without a team ID filter, the results include only hosts that are not assigned to any team.** |
| os_settings_disk_encryption | string | query | Filters the hosts by the status of the disk encryption setting applied to the hosts. Valid options are 'verified', 'verifying', 'action_required', 'enforcing', 'failed', or 'removing_enforcement'.  **Note: If this filter is used in Fleet Premium without a team ID filter, the results include only hosts that are not assigned to any team.** |

If `additional_info_filters` is not specified, no `additional` information will be returned.

If `mdm_id`, `mdm_name` or `mdm_enrollment_status` is specified, then Windows Servers are excluded from the results.

#### Example

`GET /api/v1/fleet/hosts/count?page=0&per_page=100&order_key=hostname&query=2ce`

##### Request query parameters

```json
{
  "page": 0,
  "per_page": 100,
  "order_key": "hostname"
}
```

##### Default response

`Status: 200`

```json
{
  "count": 123
}
```

### Get hosts summary

Returns the count of all hosts organized by status. `online_count` includes all hosts currently enrolled in Fleet. `offline_count` includes all hosts that haven't checked into Fleet recently. `mia_count` includes all hosts that haven't been seen by Fleet in more than 30 days. `new_count` includes the hosts that have been enrolled to Fleet in the last 24 hours.

`GET /api/v1/fleet/host_summary`

#### Parameters

| Name            | Type    | In    | Description                                                                     |
| --------------- | ------- | ----  | ------------------------------------------------------------------------------- |
| team_id         | integer | query | _Available in Fleet Premium_. The ID of the team whose host counts should be included. Defaults to all teams. |
| platform        | string  | query | Platform to filter by when counting. Defaults to all platforms.                 |
| low_disk_space  | integer | query | _Available in Fleet Premium_. Returns the count of hosts with less GB of disk space available than this value. Must be a number between 1-100. |

#### Example

`GET /api/v1/fleet/host_summary?team_id=1&low_disk_space=32`

##### Default response

`Status: 200`

```json
{
  "team_id": 1,
  "totals_hosts_count": 2408,
  "online_count": 2267,
  "offline_count": 141,
  "mia_count": 0,
  "missing_30_days_count": 0,
  "new_count": 0,
  "all_linux_count": 1204,
  "low_disk_space_count": 12,
  "builtin_labels": [
    {
      "id": 6,
      "name": "All Hosts",
      "description": "All hosts which have enrolled in Fleet",
      "label_type": "builtin"
    },
    {
      "id": 7,
      "name": "macOS",
      "description": "All macOS hosts",
      "label_type": "builtin"
    },
    {
      "id": 8,
      "name": "Ubuntu Linux",
      "description": "All Ubuntu hosts",
      "label_type": "builtin"
    },
    {
      "id": 9,
      "name": "CentOS Linux",
      "description": "All CentOS hosts",
      "label_type": "builtin"
    },
    {
      "id": 10,
      "name": "MS Windows",
      "description": "All Windows hosts",
      "label_type": "builtin"
    },
    {
      "id": 11,
      "name": "Red Hat Linux",
      "description": "All Red Hat Enterprise Linux hosts",
      "label_type": "builtin"
    },
    {
      "id": 12,
      "name": "All Linux",
      "description": "All Linux distributions",
      "label_type": "builtin"
    },
    {
      "id": 13,
      "name": "iOS",
      "description": "All iOS hosts",
      "label_type": "builtin"
    },
    {
      "id": 14,
      "name": "iPadOS",
      "description": "All iPadOS hosts",
      "label_type": "builtin"
    }
  ],
  "platforms": [
    {
      "platform": "chrome",
      "hosts_count": 1234
    },
    {
      "platform": "darwin",
      "hosts_count": 1234
    },
    {
      "platform": "ios",
      "hosts_count": 1234
    },
    {
      "platform": "ipados",
      "hosts_count": 1234
    },
    {
      "platform": "rhel",
      "hosts_count": 1234
    },
    {
      "platform": "ubuntu",
      "hosts_count": 12044
    },
    {
      "platform": "windows",
      "hosts_count": 12044
    }

  ]
}
```

### Get host

Returns the information of the specified host.

`GET /api/v1/fleet/hosts/:id`

#### Parameters

| Name             | Type    | In    | Description                                                                         |
|------------------|---------|-------|-------------------------------------------------------------------------------------|
| id               | integer | path  | **Required**. The host's id.                                                        |
| exclude_software | boolean | query | If `true`, the response will not include a list of installed software for the host. |

#### Example

`GET /api/v1/fleet/hosts/121`

##### Default response

`Status: 200`

```json
{
  "host": {
    "created_at": "2021-08-19T02:02:22Z",
    "updated_at": "2021-08-19T21:14:58Z",
    "software": [
      {
        "id": 408,
        "name": "osquery",
        "version": "4.5.1",
        "source": "rpm_packages",
        "browser": "",
        "generated_cpe": "",
        "vulnerabilities": null,
        "installed_paths": ["/usr/lib/some-path-1"]
      },
      {
        "id": 1146,
        "name": "tar",
        "version": "1.30",
        "source": "rpm_packages",
        "browser": "",
        "generated_cpe": "",
        "vulnerabilities": null
      },
      {
        "id": 321,
        "name": "SomeApp.app",
        "version": "1.0",
        "source": "apps",
        "browser": "",
        "bundle_identifier": "com.some.app",
        "last_opened_at": "2021-08-18T21:14:00Z",
        "generated_cpe": "",
        "vulnerabilities": null,
        "installed_paths": ["/usr/lib/some-path-2"]
      }
    ],
    "id": 1,
    "detail_updated_at": "2021-08-19T21:07:53Z",
    "last_restarted_at": "2020-11-01T03:01:45Z",
    "software_updated_at": "2020-11-05T05:09:44Z",
    "label_updated_at": "2021-08-19T21:07:53Z",
    "policy_updated_at": "2023-06-26T18:33:15Z",
    "last_enrolled_at": "2021-08-19T02:02:22Z",
    "seen_time": "2021-08-19T21:14:58Z",
    "refetch_requested": false,
    "hostname": "23cfc9caacf0",
    "uuid": "309a4b7d-0000-0000-8e7f-26ae0815ede8",
    "platform": "rhel",
    "osquery_version": "5.12.0",
    "orbit_version": "1.22.0",
    "fleet_desktop_version": "1.22.0",
    "scripts_enabled": true,
    "os_version": "CentOS Linux 8.3.2011",
    "build": "",
    "platform_like": "rhel",
    "code_name": "",
    "uptime": 210671000000000,
    "memory": 16788398080,
    "cpu_type": "x86_64",
    "cpu_subtype": "158",
    "cpu_brand": "Intel(R) Core(TM) i9-9980HK CPU @ 2.40GHz",
    "cpu_physical_cores": 12,
    "cpu_logical_cores": 12,
    "hardware_vendor": "",
    "hardware_model": "",
    "hardware_version": "",
    "hardware_serial": "",
    "computer_name": "23cfc9caacf0",
    "display_name": "23cfc9caacf0",
    "public_ip": "",
    "primary_ip": "172.27.0.6",
    "primary_mac": "02:42:ac:1b:00:06",
    "distributed_interval": 10,
    "config_tls_refresh": 10,
    "logger_tls_period": 10,
    "team_id": null,
    "pack_stats": null,
    "team_name": null,
    "additional": {},
    "gigs_disk_space_available": 46.1,
    "percent_disk_space_available": 74,
    "gigs_total_disk_space": 160,
    "disk_encryption_enabled": true,
    "users": [
      {
        "uid": 0,
        "username": "root",
        "type": "",
        "groupname": "root",
        "shell": "/bin/bash"
      },
      {
        "uid": 1,
        "username": "bin",
        "type": "",
        "groupname": "bin",
        "shell": "/sbin/nologin"
      }
    ],
    "labels": [
      {
        "created_at": "2021-08-19T02:02:17Z",
        "updated_at": "2021-08-19T02:02:17Z",
        "id": 6,
        "name": "All Hosts",
        "description": "All hosts which have enrolled in Fleet",
        "query": "SELECT 1;",
        "platform": "",
        "label_type": "builtin",
        "label_membership_type": "dynamic"
      },
      {
        "created_at": "2021-08-19T02:02:17Z",
        "updated_at": "2021-08-19T02:02:17Z",
        "id": 9,
        "name": "CentOS Linux",
        "description": "All CentOS hosts",
        "query": "SELECT 1 FROM os_version WHERE platform = 'centos' OR name LIKE '%centos%'",
        "platform": "",
        "label_type": "builtin",
        "label_membership_type": "dynamic"
      },
      {
        "created_at": "2021-08-19T02:02:17Z",
        "updated_at": "2021-08-19T02:02:17Z",
        "id": 12,
        "name": "All Linux",
        "description": "All Linux distributions",
        "query": "SELECT 1 FROM osquery_info WHERE build_platform LIKE '%ubuntu%' OR build_distro LIKE '%centos%';",
        "platform": "",
        "label_type": "builtin",
        "label_membership_type": "dynamic"
      }
    ],
    "packs": [],
    "status": "online",
    "display_text": "23cfc9caacf0",
    "policies": [
      {
        "id": 2,
        "name": "SomeQuery2",
        "query": "SELECT * FROM bar;",
        "description": "this is another query",
        "resolution": "fix with these other steps...",
        "platform": "darwin",
        "response": "fail",
        "critical": false
      },
      {
        "id": 3,
        "name": "SomeQuery3",
        "query": "SELECT * FROM baz;",
        "description": "",
        "resolution": "",
        "platform": "",
        "response": "",
        "critical": false
      },
      {
        "id": 1,
        "name": "SomeQuery",
        "query": "SELECT * FROM foo;",
        "description": "this is a query",
        "resolution": "fix with these steps...",
        "platform": "windows,linux",
        "response": "pass",
        "critical": false
      }
    ],
    "issues": {
        "failing_policies_count": 1,
        "critical_vulnerabilities_count": 2, // Fleet Premium only
        "total_issues_count": 3
    },
    "batteries": [
      {
        "cycle_count": 999,
        "health": "Normal"
      }
    ],
    "geolocation": {
      "country_iso": "US",
      "city_name": "New York",
      "geometry": {
        "type": "point",
        "coordinates": [40.6799, -74.0028]
      }
    },
    "maintenance_window": {
      "starts_at": "2024-06-18T13:27:18−04:00",
      "timezone": "America/New_York"
    },
    "mdm": {
      "encryption_key_available": true,
      "enrollment_status": "On (manual)",
      "name": "Fleet",
      "connected_to_fleet": true,
      "server_url": "https://acme.com/mdm/apple/mdm",
      "device_status": "unlocked",
      "pending_action": "",
      "macos_settings": {
        "disk_encryption": null,
        "action_required": null
      },
      "macos_setup": {
        "bootstrap_package_status": "installed",
        "detail": "",
        "bootstrap_package_name": "test.pkg"
      },
      "os_settings": {
        "disk_encryption": {
          "status": null,
          "detail": ""
        }
      },
      "profiles": [
        {
          "profile_uuid": "954ec5ea-a334-4825-87b3-937e7e381f24",
          "name": "profile1",
          "status": "verifying",
          "operation_type": "install",
          "detail": ""
        }
      ]
    }
  }
}
```

> Note: the response above assumes a [GeoIP database is configured](https://fleetdm.com/docs/deploying/configuration#geoip), otherwise the `geolocation` object won't be included.

> Note: `installed_paths` may be blank depending on installer package. For example, on Linux, RPM-installed packages do not provide installed path information.

> Note:
> - `orbit_version: null` means this agent is not a fleetd agent
> - `fleet_desktop_version: null` means this agent is not a fleetd agent, or this agent is version <=1.23.0 which is not collecting the desktop version
> - `fleet_desktop_version: ""` means this agent is a fleetd agent but does not have fleet desktop
> - `scripts_enabled: null` means this agent is not a fleetd agent, or this agent is version <=1.23.0 which is not collecting the scripts enabled info

### Get host by identifier

Returns the information of the host specified using the `hostname`, `uuid`, or `hardware_serial` as an identifier.

If `hostname` is specified when there is more than one host with the same hostname, the endpoint returns the first matching host. In Fleet, hostnames are fully qualified domain names (FQDNs). `hostname` (e.g. johns-macbook-air.local) is not the same as `display_name` (e.g. John's MacBook Air).

`GET /api/v1/fleet/hosts/identifier/:identifier`

#### Parameters

| Name       | Type              | In   | Description                                                        |
| ---------- | ----------------- | ---- | ------------------------------------------------------------------ |
| identifier | string | path | **Required**. The host's `hostname`, `uuid`, or `hardware_serial`. |
| exclude_software | boolean | query | If `true`, the response will not include a list of installed software for the host. |

#### Example

`GET /api/v1/fleet/hosts/identifier/392547dc-0000-0000-a87a-d701ff75bc65`

##### Default response

`Status: 200`

```json
{
  "host": {
    "created_at": "2022-02-10T02:29:13Z",
    "updated_at": "2022-10-14T17:07:11Z",
    "software": [
      {
        "id": 16923,
        "name": "Automat",
        "version": "0.8.0",
        "source": "python_packages",
        "browser": "",
        "generated_cpe": "",
        "vulnerabilities": null,
        "installed_paths": ["/usr/lib/some_path/"]
      }
    ],
    "id": 33,
    "detail_updated_at": "2022-10-14T17:07:12Z",
    "label_updated_at": "2022-10-14T17:07:12Z",
    "policy_updated_at": "2022-10-14T17:07:12Z",
    "last_enrolled_at": "2022-02-10T02:29:13Z",
    "software_updated_at": "2020-11-05T05:09:44Z",
    "seen_time": "2022-10-14T17:45:41Z",
    "refetch_requested": false,
    "hostname": "23cfc9caacf0",
    "uuid": "392547dc-0000-0000-a87a-d701ff75bc65",
    "platform": "ubuntu",
    "osquery_version": "5.5.1",
    "os_version": "Ubuntu 20.04.3 LTS",
    "build": "",
    "platform_like": "debian",
    "code_name": "focal",
    "uptime": 20807520000000000,
    "memory": 1024360448,
    "cpu_type": "x86_64",
    "cpu_subtype": "63",
    "cpu_brand": "DO-Regular",
    "cpu_physical_cores": 1,
    "cpu_logical_cores": 1,
    "hardware_vendor": "",
    "hardware_model": "",
    "hardware_version": "",
    "hardware_serial": "",
    "computer_name": "23cfc9caacf0",
    "public_ip": "",
    "primary_ip": "172.27.0.6",
    "primary_mac": "02:42:ac:1b:00:06",
    "distributed_interval": 10,
    "config_tls_refresh": 60,
    "logger_tls_period": 10,
    "team_id": 2,
    "pack_stats": [
      {
        "pack_id": 1,
        "pack_name": "Global",
        "type": "global",
        "query_stats": [
          {
            "scheduled_query_name": "Get running processes (with user_name)",
            "scheduled_query_id": 49,
            "query_name": "Get running processes (with user_name)",
            "pack_name": "Global",
            "pack_id": 1,
            "average_memory": 260000,
            "denylisted": false,
            "executions": 1,
            "interval": 86400,
            "last_executed": "2022-10-14T10:00:01Z",
            "output_size": 198,
            "system_time": 20,
            "user_time": 80,
            "wall_time": 0
          }
        ]
      }
    ],
    "team_name": null,
    "gigs_disk_space_available": 19.29,
    "percent_disk_space_available": 74,
    "gigs_total_disk_space": 192,
    "issues": {
        "failing_policies_count": 1,
        "critical_vulnerabilities_count": 2, // Fleet Premium only
        "total_issues_count": 3
    },
    "labels": [
      {
        "created_at": "2021-09-14T05:11:02Z",
        "updated_at": "2021-09-14T05:11:02Z",
        "id": 12,
        "name": "All Linux",
        "description": "All Linux distributions",
        "query": "SELECT 1 FROM osquery_info WHERE build_platform LIKE '%ubuntu%' OR build_distro LIKE '%centos%';",
        "platform": "",
        "label_type": "builtin",
        "label_membership_type": "dynamic"
      }
    ],
    "packs": [
      {
        "created_at": "2021-09-17T05:28:54Z",
        "updated_at": "2021-09-17T05:28:54Z",
        "id": 1,
        "name": "Global",
        "description": "Global pack",
        "disabled": false,
        "type": "global",
        "labels": null,
        "label_ids": null,
        "hosts": null,
        "host_ids": null,
        "teams": null,
        "team_ids": null
      }
    ],
    "policies": [
      {
        "id": 142,
        "name": "Full disk encryption enabled (macOS)",
        "query": "SELECT 1 FROM disk_encryption WHERE user_uuid IS NOT '' AND filevault_status = 'on' LIMIT 1;",
        "description": "Checks to make sure that full disk encryption (FileVault) is enabled on macOS devices.",
        "author_id": 31,
        "author_name": "",
        "author_email": "",
        "team_id": null,
        "resolution": "To enable full disk encryption, on the failing device, select System Preferences > Security & Privacy > FileVault > Turn On FileVault.",
        "platform": "darwin,linux",
        "created_at": "2022-09-02T18:52:19Z",
        "updated_at": "2022-09-02T18:52:19Z",
        "response": "fail",
        "critical": false
      }
    ],
    "batteries": [
      {
        "cycle_count": 999,
        "health": "Normal"
      }
    ],
    "geolocation": {
      "country_iso": "US",
      "city_name": "New York",
      "geometry": {
        "type": "point",
        "coordinates": [40.6799, -74.0028]
      }
    },
    "status": "online",
    "display_text": "dogfood-ubuntu-box",
    "display_name": "dogfood-ubuntu-box",
    "mdm": {
      "encryption_key_available": false,
      "enrollment_status": null,
      "name": "",
      "server_url": null,
      "device_status": "unlocked",
      "pending_action": "lock",
      "macos_settings": {
        "disk_encryption": null,
        "action_required": null
      },
      "macos_setup": {
        "bootstrap_package_status": "installed",
        "detail": ""
      },
      "os_settings": {
        "disk_encryption": {
          "status": null,
          "detail": ""
        }
      },
      "profiles": [
        {
          "profile_uuid": "954ec5ea-a334-4825-87b3-937e7e381f24",
          "name": "profile1",
          "status": "verifying",
          "operation_type": "install",
          "detail": ""
        }
      ]
    }
  }
}
```

> Note: the response above assumes a [GeoIP database is configured](https://fleetdm.com/docs/deploying/configuration#geoip), otherwise the `geolocation` object won't be included.

> Note: `installed_paths` may be blank depending on installer package. For example, on Linux, RPM-installed packages do not provide installed path information.

#### Get host by device token

Returns a subset of information about the host specified by `token`. To get all information about a host, use the "Get host" endpoint [here](#get-host).

This is the API route used by the **My device** page in Fleet desktop to display information about the host to the end user.

`GET /api/v1/fleet/device/:token`

##### Parameters

| Name  | Type   | In   | Description                        |
| ----- | ------ | ---- | ---------------------------------- |
| token | string | path | The device's authentication token. |

##### Example

`GET /api/v1/fleet/device/abcdef012456789`

##### Default response

`Status: 200`

```json
{
  "host": {
    "created_at": "2021-08-19T02:02:22Z",
    "updated_at": "2021-08-19T21:14:58Z",
    "software": [
      {
        "id": 408,
        "name": "osquery",
        "version": "4.5.1",
        "source": "rpm_packages",
        "browser": "",
        "generated_cpe": "",
        "vulnerabilities": null
      },
      {
        "id": 1146,
        "name": "tar",
        "version": "1.30",
        "source": "rpm_packages",
        "browser": "",
        "generated_cpe": "",
        "vulnerabilities": null
      },
      {
        "id": 321,
        "name": "SomeApp.app",
        "version": "1.0",
        "source": "apps",
        "browser": "",
        "bundle_identifier": "com.some.app",
        "last_opened_at": "2021-08-18T21:14:00Z",
        "generated_cpe": "",
        "vulnerabilities": null
      }
    ],
    "id": 1,
    "detail_updated_at": "2021-08-19T21:07:53Z",
    "label_updated_at": "2021-08-19T21:07:53Z",
    "last_enrolled_at": "2021-08-19T02:02:22Z",
    "seen_time": "2021-08-19T21:14:58Z",
    "refetch_requested": false,
    "hostname": "23cfc9caacf0",
    "uuid": "309a4b7d-0000-0000-8e7f-26ae0815ede8",
    "platform": "rhel",
    "osquery_version": "4.5.1",
    "os_version": "CentOS Linux 8.3.2011",
    "build": "",
    "platform_like": "rhel",
    "code_name": "",
    "uptime": 210671000000000,
    "memory": 16788398080,
    "cpu_type": "x86_64",
    "cpu_subtype": "158",
    "cpu_brand": "Intel(R) Core(TM) i9-9980HK CPU @ 2.40GHz",
    "cpu_physical_cores": 12,
    "cpu_logical_cores": 12,
    "hardware_vendor": "",
    "hardware_model": "",
    "hardware_version": "",
    "hardware_serial": "",
    "computer_name": "23cfc9caacf0",
    "display_name": "23cfc9caacf0",
    "public_ip": "",
    "primary_ip": "172.27.0.6",
    "primary_mac": "02:42:ac:1b:00:06",
    "distributed_interval": 10,
    "config_tls_refresh": 10,
    "logger_tls_period": 10,
    "team_id": null,
    "pack_stats": null,
    "team_name": null,
    "additional": {},
    "gigs_disk_space_available": 46.1,
    "percent_disk_space_available": 74,
    "gigs_total_disk_space": 160,
    "disk_encryption_enabled": true,
    "dep_assigned_to_fleet": false,
    "users": [
      {
        "uid": 0,
        "username": "root",
        "type": "",
        "groupname": "root",
        "shell": "/bin/bash"
      },
      {
        "uid": 1,
        "username": "bin",
        "type": "",
        "groupname": "bin",
        "shell": "/sbin/nologin"
      }
    ],
    "labels": [
      {
        "created_at": "2021-08-19T02:02:17Z",
        "updated_at": "2021-08-19T02:02:17Z",
        "id": 6,
        "name": "All Hosts",
        "description": "All hosts which have enrolled in Fleet",
        "query": "SELECT 1;",
        "platform": "",
        "label_type": "builtin",
        "label_membership_type": "dynamic"
      },
      {
        "created_at": "2021-08-19T02:02:17Z",
        "updated_at": "2021-08-19T02:02:17Z",
        "id": 9,
        "name": "CentOS Linux",
        "description": "All CentOS hosts",
        "query": "SELECT 1 FROM os_version WHERE platform = 'centos' OR name LIKE '%centos%'",
        "platform": "",
        "label_type": "builtin",
        "label_membership_type": "dynamic"
      },
      {
        "created_at": "2021-08-19T02:02:17Z",
        "updated_at": "2021-08-19T02:02:17Z",
        "id": 12,
        "name": "All Linux",
        "description": "All Linux distributions",
        "query": "SELECT 1 FROM osquery_info WHERE build_platform LIKE '%ubuntu%' OR build_distro LIKE '%centos%';",
        "platform": "",
        "label_type": "builtin",
        "label_membership_type": "dynamic"
      }
    ],
    "packs": [],
    "status": "online",
    "display_text": "23cfc9caacf0",
    "batteries": [
      {
        "cycle_count": 999,
        "health": "Good"
      }
    ],
    "mdm": {
      "encryption_key_available": true,
      "enrollment_status": "On (manual)",
      "name": "Fleet",
      "connected_to_fleet": true,
      "server_url": "https://acme.com/mdm/apple/mdm",
      "macos_settings": {
        "disk_encryption": null,
        "action_required": null
      },
      "macos_setup": {
        "bootstrap_package_status": "installed",
        "detail": "",
        "bootstrap_package_name": "test.pkg"
      },
      "os_settings": {
        "disk_encryption": {
          "status": null,
          "detail": ""
        }
      },
      "profiles": [
        {
          "profile_uuid": "954ec5ea-a334-4825-87b3-937e7e381f24",
          "name": "profile1",
          "status": "verifying",
          "operation_type": "install",
          "detail": ""
        }
      ]
    }
  },
  "self_service": true,
  "org_logo_url": "https://example.com/logo.jpg",
  "license": {
    "tier": "free",
    "expiration": "2031-01-01T00:00:00Z"
  },
  "global_config": {
    "mdm": {
      "enabled_and_configured": false
    }
  }
}
```

### Delete host

Deletes the specified host from Fleet. Note that a deleted host will fail authentication with the previous node key, and in most osquery configurations will attempt to re-enroll automatically. If the host still has a valid enroll secret, it will re-enroll successfully.

`DELETE /api/v1/fleet/hosts/:id`

#### Parameters

| Name | Type    | In   | Description                  |
| ---- | ------- | ---- | ---------------------------- |
| id   | integer | path | **Required**. The host's id. |

#### Example

`DELETE /api/v1/fleet/hosts/121`

##### Default response

`Status: 200`


### Refetch host

Flags the host details, labels and policies to be refetched the next time the host checks in for distributed queries. Note that we cannot be certain when the host will actually check in and update the query results. Further requests to the host APIs will indicate that the refetch has been requested through the `refetch_requested` field on the host object.

`POST /api/v1/fleet/hosts/:id/refetch`

#### Parameters

| Name | Type    | In   | Description                  |
| ---- | ------- | ---- | ---------------------------- |
| id   | integer | path | **Required**. The host's id. |

#### Example

`POST /api/v1/fleet/hosts/121/refetch`

##### Default response

`Status: 200`


### Transfer hosts to a team

_Available in Fleet Premium_

`POST /api/v1/fleet/hosts/transfer`

#### Parameters

| Name    | Type    | In   | Description                                                             |
| ------- | ------- | ---- | ----------------------------------------------------------------------- |
| team_id | integer | body | **Required**. The ID of the team you'd like to transfer the host(s) to. |
| hosts   | array   | body | **Required**. A list of host IDs.                                       |

#### Example

`POST /api/v1/fleet/hosts/transfer`

##### Request body

```json
{
  "team_id": 1,
  "hosts": [3, 2, 4, 6, 1, 5, 7]
}
```

##### Default response

`Status: 200`


### Transfer hosts to a team by filter

_Available in Fleet Premium_

`POST /api/v1/fleet/hosts/transfer/filter`

#### Parameters

| Name    | Type    | In   | Description                                                                                                                                                                                                                                                                                                                        |
| ------- | ------- | ---- | ---------------------------------------------------------------------------------------------------------------------------------------------------------------------------------------------------------------------------------------------------------------------------------------------------------------------------------- |
| team_id | integer | body | **Required**. The ID of the team you'd like to transfer the host(s) to.                                                                                                                                                                                                                                                            |
| filters | object  | body | **Required** Contains any of the following four properties: `query` for search query keywords. Searchable fields include `hostname`, `hardware_serial`, `uuid`, and `ipv4`. `status` to indicate the status of the hosts to return. Can either be `new`, `online`, `offline`, `mia` or `missing`. `label_id` to indicate the selected label. `team_id` to indicate the selected team. Note: `label_id` and `status` cannot be used at the same time. |

#### Example

`POST /api/v1/fleet/hosts/transfer/filter`

##### Request body

```json
{
  "team_id": 1,
  "filters": {
    "status": "online",
    "team_id": 2,
  }
}
```

##### Default response

`Status: 200`


### Turn off MDM for a host

`DELETE /api/v1/fleet/hosts/:id/mdm`

#### Parameters

| Name | Type    | In   | Description                           |
| ---- | ------- | ---- | ------------------------------------- |
| id   | integer | path | **Required.** The host's ID in Fleet. |

#### Example

`DELETE /api/v1/fleet/hosts/42/mdm`

##### Default response

`Status: 200`


### Bulk delete hosts by filter or ids

`POST /api/v1/fleet/hosts/delete`

#### Parameters

| Name    | Type    | In   | Description                                                                                                                                                                                                                                                                                                                        |
| ------- | ------- | ---- | ---------------------------------------------------------------------------------------------------------------------------------------------------------------------------------------------------------------------------------------------------------------------------------------------------------------------------------- |
| ids     | array   | body | A list of the host IDs you'd like to delete. If `ids` is specified, `filters` cannot be specified.                                                                                                                                                                                                                                                           |
| filters | object  | body | Contains any of the following four properties: `query` for search query keywords. Searchable fields include `hostname`, `hardware_serial`, `uuid`, and `ipv4`. `status` to indicate the status of the hosts to return. Can either be `new`, `online`, `offline`, `mia` or `missing`. `label_id` to indicate the selected label. `team_id` to indicate the selected team. If `filters` is specified, `id` cannot be specified. `label_id` and `status` cannot be used at the same time. |

Either ids or filters are required.

Request (`ids` is specified):

```json
{
  "ids": [1]
}
```

Request (`filters` is specified):
```json
{
  "filters": {
    "status": "online",
    "label_id": 1,
    "team_id": 1,
    "query": "abc"
  }
}
```

Request (`filters` is specified and empty, to delete all hosts):
```json
{
  "filters": {}
}
```

#### Example

`POST /api/v1/fleet/hosts/delete`

##### Request body

```json
{
  "filters": {
    "status": "online",
    "team_id": 1
  }
}
```

##### Default response

`Status: 200`

### Get human-device mapping

Returns the end user's email(s) they use to log in to their Identity Provider (IdP) and Google Chrome profile.

Also returns the custom email that's set via the `PUT /api/v1/fleet/hosts/:id/device_mapping` endpoint (docs [here](#update-custom-human-device-mapping))

Note that IdP email is only supported on macOS hosts. It's collected once, during automatic enrollment (DEP), only if the end user authenticates with the IdP and the DEP profile has `await_device_configured` set to `true`.

`GET /api/v1/fleet/hosts/:id/device_mapping`

#### Parameters

| Name       | Type              | In   | Description                                                                   |
| ---------- | ----------------- | ---- | ----------------------------------------------------------------------------- |
| id         | integer           | path | **Required**. The host's `id`.                                                |

#### Example

`GET /api/v1/fleet/hosts/1/device_mapping`

##### Default response

`Status: 200`

```json
{
  "host_id": 1,
  "device_mapping": [
    {
      "email": "user@example.com",
      "source": "identity_provider"
    },
    {
      "email": "user@example.com",
      "source": "google_chrome_profiles"
    },
    {
      "email": "user@example.com",
      "source": "custom"
    }
  ]
}
```

---

### Update custom human-device mapping

`PUT /api/v1/fleet/hosts/:id/device_mapping`

Updates the email for the `custom` data source in the human-device mapping. This source can only have one email.

#### Parameters

| Name       | Type              | In   | Description                                                                   |
| ---------- | ----------------- | ---- | ----------------------------------------------------------------------------- |
| id         | integer           | path | **Required**. The host's `id`.                                                |
| email      | string            | body | **Required**. The custom email.                                               |

#### Example

`PUT /api/v1/fleet/hosts/1/device_mapping`

##### Request body

```json
{
  "email": "user@example.com"
}
```

##### Default response

`Status: 200`

```json
{
  "host_id": 1,
  "device_mapping": [
    {
      "email": "user@example.com",
      "source": "identity_provider"
    },
    {
      "email": "user@example.com",
      "source": "google_chrome_profiles"
    },
    {
      "email": "user@example.com",
      "source": "custom"
    }
  ]
}
```

### Get host's device health report

Retrieves information about a single host's device health.

This report includes a subset of host vitals, and simplified policy and vulnerable software information. Data is cached to preserve performance. To get all up-to-date information about a host, use the "Get host" endpoint [here](#get-host).


`GET /api/v1/fleet/hosts/:id/health`

#### Parameters

| Name       | Type              | In   | Description                                                                   |
| ---------- | ----------------- | ---- | ----------------------------------------------------------------------------- |
| id         | integer           | path | **Required**. The host's `id`.                                                |

#### Example

`GET /api/v1/fleet/hosts/1/health`

##### Default response

`Status: 200`

```json
{
  "host_id": 1,
  "health": {
    "updated_at": "2023-09-16T18:52:19Z",
    "os_version": "CentOS Linux 8.3.2011",
    "disk_encryption_enabled": true,
    "failing_policies_count": 1,
    "failing_critical_policies_count": 1, // Fleet Premium only
    "failing_policies": [
      {
        "id": 123,
        "name": "Google Chrome is up to date",
        "critical": true, // Fleet Premium only
        "resolution": "Follow the Update Google Chrome instructions here: https://support.google.com/chrome/answer/95414?sjid=6534253818042437614-NA"
      }
    ],
    "vulnerable_software": [
      {
        "id": 321,
        "name": "Firefox.app",
        "version": "116.0.3",
      }
    ]
  }
}
```

---

### Get host's mobile device management (MDM) information

Currently supports Windows and MacOS. On MacOS this requires the [macadmins osquery
extension](https://github.com/macadmins/osquery-extension) which comes bundled
in [Fleet's agent (fleetd)](https://fleetdm.com/docs/get-started/anatomy#fleetd).

Retrieves a host's MDM enrollment status and MDM server URL.

If the host exists but is not enrolled to an MDM server, then this API returns `null`.

`GET /api/v1/fleet/hosts/:id/mdm`

#### Parameters

| Name    | Type    | In   | Description                                                                                                                                                                                                                                                                                                                        |
| ------- | ------- | ---- | -------------------------------------------------------------------------------- |
| id      | integer | path | **Required** The id of the host to get the details for                           |

#### Example

`GET /api/v1/fleet/hosts/32/mdm`

##### Default response

`Status: 200`

```json
{
  "enrollment_status": "On (automatic)",
  "server_url": "some.mdm.com",
  "name": "Some MDM",
  "id": 3
}
```

---

### Get mobile device management (MDM) summary

Currently supports Windows and MacOS. On MacOS this requires the [macadmins osquery
extension](https://github.com/macadmins/osquery-extension) which comes bundled
in [Fleet's agent (fleetd)](https://fleetdm.com/docs/get-started/anatomy#fleetd).

Retrieves MDM enrollment summary. Windows servers are excluded from the aggregated data.

`GET /api/v1/fleet/hosts/summary/mdm`

#### Parameters

| Name     | Type    | In    | Description                                                                                                                                                                                                                                                                                                                        |
| -------- | ------- | ----- | -------------------------------------------------------------------------------- |
| team_id  | integer | query | _Available in Fleet Premium_. Filter by team                                      |
| platform | string  | query | Filter by platform ("windows" or "darwin")                                       |

A `team_id` of `0` returns the statistics for hosts that are not part of any team. A `null` or missing `team_id` returns statistics for all hosts regardless of the team.

#### Example

`GET /api/v1/fleet/hosts/summary/mdm?team_id=1&platform=windows`

##### Default response

`Status: 200`

```json
{
  "counts_updated_at": "2021-03-21T12:32:44Z",
  "mobile_device_management_enrollment_status": {
    "enrolled_manual_hosts_count": 0,
    "enrolled_automated_hosts_count": 2,
    "unenrolled_hosts_count": 0,
    "hosts_count": 2
  },
  "mobile_device_management_solution": [
    {
      "id": 2,
      "name": "Solution1",
      "server_url": "solution1.com",
      "hosts_count": 1
    },
    {
      "id": 3,
      "name": "Solution2",
      "server_url": "solution2.com",
      "hosts_count": 1
    }
  ]
}
```

---

### Get host's mobile device management (MDM) and Munki information

Retrieves a host's MDM enrollment status, MDM server URL, and Munki version.

`GET /api/v1/fleet/hosts/:id/macadmins`

#### Parameters

| Name    | Type    | In   | Description                                                                                                                                                                                                                                                                                                                        |
| ------- | ------- | ---- | -------------------------------------------------------------------------------- |
| id      | integer | path | **Required** The id of the host to get the details for                           |

#### Example

`GET /api/v1/fleet/hosts/32/macadmins`

##### Default response

`Status: 200`

```json
{
  "macadmins": {
    "munki": {
      "version": "1.2.3"
    },
    "munki_issues": [
      {
        "id": 1,
        "name": "Could not retrieve managed install primary manifest",
        "type": "error",
        "created_at": "2022-08-01T05:09:44Z"
      },
      {
        "id": 2,
        "name": "Could not process item Figma for optional install. No pkginfo found in catalogs: release",
        "type": "warning",
        "created_at": "2022-08-01T05:09:44Z"
      }
    ],
    "mobile_device_management": {
      "enrollment_status": "On (automatic)",
      "server_url": "http://some.url/mdm",
      "name": "MDM Vendor Name",
      "id": 999
    }
  }
}
```

---

### Get aggregated host's macadmin mobile device management (MDM) and Munki information

Requires the [macadmins osquery
extension](https://github.com/macadmins/osquery-extension) which comes bundled
in [Fleet's agent (fleetd)](https://fleetdm.com/docs/get-started/anatomy#fleetd).
Currently supported only on macOS.


Retrieves aggregated host's MDM enrollment status and Munki versions.

`GET /api/v1/fleet/macadmins`

#### Parameters

| Name    | Type    | In    | Description                                                                                                                                                                                                                                                                                                                        |
| ------- | ------- | ----- | ---------------------------------------------------------------------------------------------------------------- |
| team_id | integer | query | _Available in Fleet Premium_. Filters the aggregate host information to only include hosts in the specified team. |                           |

A `team_id` of `0` returns the statistics for hosts that are not part of any team. A `null` or missing `team_id` returns statistics for all hosts regardless of the team.

#### Example

`GET /api/v1/fleet/macadmins`

##### Default response

`Status: 200`

```json
{
  "macadmins": {
    "counts_updated_at": "2021-03-21T12:32:44Z",
    "munki_versions": [
      {
        "version": "5.5",
        "hosts_count": 8360
      },
      {
        "version": "5.4",
        "hosts_count": 1700
      },
      {
        "version": "5.3",
        "hosts_count": 400
      },
      {
        "version": "5.2.3",
        "hosts_count": 112
      },
      {
        "version": "5.2.2",
        "hosts_count": 50
      }
    ],
    "munki_issues": [
      {
        "id": 1,
        "name": "Could not retrieve managed install primary manifest",
        "type": "error",
        "hosts_count": 2851
      },
      {
        "id": 2,
        "name": "Could not process item Figma for optional install. No pkginfo found in catalogs: release",
        "type": "warning",
        "hosts_count": 1983
      }
    ],
    "mobile_device_management_enrollment_status": {
      "enrolled_manual_hosts_count": 124,
      "enrolled_automated_hosts_count": 124,
      "unenrolled_hosts_count": 112
    },
    "mobile_device_management_solution": [
      {
        "id": 1,
        "name": "SimpleMDM",
        "hosts_count": 8360,
        "server_url": "https://a.simplemdm.com/mdm"
      },
      {
        "id": 2,
        "name": "Intune",
        "hosts_count": 1700,
        "server_url": "https://enrollment.manage.microsoft.com"
      }
    ]
  }
}
```

### Resend host's configuration profile

Resends a configuration profile for the specified host.

`POST /api/v1/fleet/hosts/:id/configuration_profiles/resend/:profile_uuid`

#### Parameters

| Name | Type | In | Description |
| ---- | ---- | -- | ----------- |
| id   | integer | path | **Required.** The host's ID. |
| profile_uuid   | string | path | **Required.** The UUID of the configuration profile to resend to the host. |

#### Example

`POST /api/v1/fleet/hosts/233/configuration_profiles/resend/fc14a20-84a2-42d8-9257-a425f62bb54d`

##### Default response

`Status: 202`

### Get host's scripts

`GET /api/v1/fleet/hosts/:id/scripts`

#### Parameters

| Name | Type    | In   | Description                  |
| ---- | ------- | ---- | ---------------------------- |
| id   | integer | path | **Required**. The host's id. |
| page | integer | query | Page number of the results to fetch.|
| per_page | integer | query | Results per page.|

#### Example

`GET /api/v1/fleet/hosts/123/scripts`

##### Default response

`Status: 200`

```json
"scripts": [
  {
    "script_id": 3,
    "name": "remove-zoom-artifacts.sh",
    "last_execution": {
      "execution_id": "e797d6c6-3aae-11ee-be56-0242ac120002",
      "executed_at": "2021-12-15T15:23:57Z",
      "status": "error"
    }
  },
  {
    "script_id": 5,
    "name": "set-timezone.sh",
    "last_execution": {
      "id": "e797d6c6-3aae-11ee-be56-0242ac120002",
      "executed_at": "2021-12-15T15:23:57Z",
      "status": "pending"
    }
  },
  {
    "script_id": 8,
    "name": "uninstall-zoom.sh",
    "last_execution": {
      "id": "e797d6c6-3aae-11ee-be56-0242ac120002",
      "executed_at": "2021-12-15T15:23:57Z",
      "status": "ran"
    }
  }
],
"meta": {
  "has_next_results": false,
  "has_previous_results": false
}

```

### Get host's software

> **Experimental feature**. This feature is undergoing rapid improvement, which may result in breaking changes to the API or configuration surface. It is not recommended for use in automated workflows.

`GET /api/v1/fleet/hosts/:id/software`

#### Parameters

| Name | Type    | In   | Description                  |
| ---- | ------- | ---- | ---------------------------- |
| id   | integer | path | **Required**. The host's ID. |
| query   | string | query | Search query keywords. Searchable fields include `name`. |
| available_for_install | boolean | query | If `true` or `1`, only list software that is available for install (added by the user). Default is `false`.  
| page | integer | query | Page number of the results to fetch.|
| per_page | integer | query | Results per page.|

#### Example

`GET /api/v1/fleet/hosts/123/software`

##### Default response

`Status: 200`

```json
{
  "count": 3,
  "software": [
    {
      "id": 121,
      "name": "Google Chrome.app",
      "software_package": {
        "name": "GoogleChrome.pkg",
        "version": "125.12.0.3",
        "self_service": true,
        "last_install": {
          "install_uuid": "8bbb8ac2-b254-4387-8cba-4d8a0407368b",
          "installed_at": "2024-05-15T15:23:57Z"
        },
      },
      "app_store_app": null
      "source": "apps",
      "status": "failed",
      "installed_versions": [
        {
          "version": "121.0",
          "last_opened_at": "2024-04-01T23:03:07Z",
          "vulnerabilities": ["CVE-2023-1234","CVE-2023-4321","CVE-2023-7654"],
          "installed_paths": ["/Applications/Google Chrome.app"]
        }
      ]
    },
    {
      "id": 134,
      "name": "Falcon.app",
      "software_package": {
        "name": "FalconSensor-6.44.pkg"
        "self_service": false,
        "last_install": null
      },
      "app_store_app": null    
      "source": "",
      "status": null,
      "installed_versions": [],
    },
    {
      "id": 147,
      "name": "Logic Pro",
      "software_package": null
      "app_store_app": {
        "app_store_id": "1091189122"
        "version": "2.04",
        "last_install": {
          "command_uuid": "0aa14ae5-58fe-491a-ac9a-e4ee2b3aac40",
          "installed_at": "2024-05-15T15:23:57Z"
        },
      },
      "source": "apps",
      "status": "installed",
      "installed_versions": [
        {
          "version": "118.0",
          "last_opened_at": "2024-04-01T23:03:07Z",
          "vulnerabilities": ["CVE-2023-1234"],
          "installed_paths": ["/Applications/Logic Pro.app"]
        }
      ]
    },
  ],
  "meta": {
    "has_next_results": false,
    "has_previous_results": false
  }
}
```

<<<<<<< HEAD
### Install software

_Available in Fleet Premium._

Install software on a macOS, Windows, or Linux (Ubuntu) host. Software title must have `software_package` added to be installed.

Note: Orbit only installs software it has been asked to install, but technically has access to all installer executables.

`POST /api/v1/fleet/hosts/:id/software/install/:software_title_id`

#### Parameters

| Name              | Type       | In   | Description                                      |
| ---------         | ---------- | ---- | --------------------------------------------     |
| id                | integer    | path | **Required**. The host's ID.                     |
| software_title_id | integer    | path | **Required**. The software title's ID.           |

#### Example

`POST /api/v1/fleet/hosts/123/software/install/3435`

##### Default response

`Status: 202`

=======
>>>>>>> a1d05ade
### Get hosts report in CSV

Returns the list of hosts corresponding to the search criteria in CSV format, ready for download when
requested by a web browser.

`GET /api/v1/fleet/hosts/report`

#### Parameters

| Name                    | Type    | In    | Description                                                                                                                                                                                                                                                                                                                                 |
| ----------------------- | ------- | ----- | ------------------------------------------------------------------------------------------------------------------------------------------------------------------------------------------------------------------------------------------------------------------------------------------------------------------------------------------- |
| format                  | string  | query | **Required**, must be "csv" (only supported format for now).                                                                                                                                                                                                                                                                                |
| columns                 | string  | query | Comma-delimited list of columns to include in the report (returns all columns if none is specified).                                                                                                                                                                                                                                        |
| order_key               | string  | query | What to order results by. Can be any column in the hosts table.                                                                                                                                                                                                                                                                             |
| order_direction         | string  | query | **Requires `order_key`**. The direction of the order given the order key. Options include 'asc' and 'desc'. Default is 'asc'.                                                                                                                                                                                                               |
| status                  | string  | query | Indicates the status of the hosts to return. Can either be 'new', 'online', 'offline', 'mia' or 'missing'.                                                                                                                                                                                                                                  |
| query                   | string  | query | Search query keywords. Searchable fields include `hostname`, `hardware_serial`, `uuid`, `ipv4` and the hosts' email addresses (only searched if the query looks like an email address, i.e. contains an `@`, no space, etc.).                                                                                                               |
| team_id                 | integer | query | _Available in Fleet Premium_. Filters the hosts to only include hosts in the specified team.                                                                                                                                                                                                                                                |
| policy_id               | integer | query | The ID of the policy to filter hosts by.                                                                                                                                                                                                                                                                                                    |
| policy_response         | string  | query | **Requires `policy_id`**. Valid options are 'passing' or 'failing'. **Note: If `policy_id` is specified _without_ including `policy_response`, this will also return hosts where the policy is not configured to run or failed to run.** |
| software_version_id     | integer | query | The ID of the software version to filter hosts by.                                                                                                            |
| software_title_id       | integer | query | The ID of the software title to filter hosts by.                                                                                                              |
| os_version_id | integer | query | The ID of the operating system version to filter hosts by. |
| os_name                 | string  | query | The name of the operating system to filter hosts by. `os_version` must also be specified with `os_name`                                                                                                                                                                                                                                     |
| os_version              | string  | query | The version of the operating system to filter hosts by. `os_name` must also be specified with `os_version`                                                                                                                                                                                                                                  |
| vulnerability           | string  | query | The cve to filter hosts by (including "cve-" prefix, case-insensitive).                                                                                                                                                                                                                                                                     |
| mdm_id                  | integer | query | The ID of the _mobile device management_ (MDM) solution to filter hosts by (that is, filter hosts that use a specific MDM provider and URL).                                                                                                                                                                                                |
| mdm_name                | string  | query | The name of the _mobile device management_ (MDM) solution to filter hosts by (that is, filter hosts that use a specific MDM provider).                                                                                                                                                                                                      |
| mdm_enrollment_status   | string  | query | The _mobile device management_ (MDM) enrollment status to filter hosts by. Valid options are 'manual', 'automatic', 'enrolled', 'pending', or 'unenrolled'.                                                                                                                                                                                 |
| macos_settings          | string  | query | Filters the hosts by the status of the _mobile device management_ (MDM) profiles applied to hosts. Valid options are 'verified', 'verifying', 'pending', or 'failed'. **Note: If this filter is used in Fleet Premium without a team ID filter, the results include only hosts that are not assigned to any team.**                                                                                                                                                                                                             |
| munki_issue_id          | integer | query | The ID of the _munki issue_ (a Munki-reported error or warning message) to filter hosts by (that is, filter hosts that are affected by that corresponding error or warning message).                                                                                                                                                        |
| low_disk_space          | integer | query | _Available in Fleet Premium_. Filters the hosts to only include hosts with less GB of disk space available than this value. Must be a number between 1-100.                                                                                                                                                                                 |
| label_id                | integer | query | A valid label ID. Can only be used in combination with `order_key`, `order_direction`, `status`, `query` and `team_id`.                                                                                                                                                                                                                     |
| bootstrap_package       | string | query | _Available in Fleet Premium_. Filters the hosts by the status of the MDM bootstrap package on the host. Valid options are 'installed', 'pending', or 'failed'. **Note: If this filter is used in Fleet Premium without a team ID filter, the results include only hosts that are not assigned to any team.** |
| disable_failing_policies | boolean | query | If `true`, hosts will return failing policies as 0 (returned as the `issues` column) regardless of whether there are any that failed for the host. This is meant to be used when increased performance is needed in exchange for the extra information.      |

If `mdm_id`, `mdm_name` or `mdm_enrollment_status` is specified, then Windows Servers are excluded from the results.

#### Example

`GET /api/v1/fleet/hosts/report?software_id=123&format=csv&columns=hostname,primary_ip,platform`

##### Default response

`Status: 200`

```csv
created_at,updated_at,id,detail_updated_at,label_updated_at,policy_updated_at,last_enrolled_at,seen_time,refetch_requested,hostname,uuid,platform,osquery_version,os_version,build,platform_like,code_name,uptime,memory,cpu_type,cpu_subtype,cpu_brand,cpu_physical_cores,cpu_logical_cores,hardware_vendor,hardware_model,hardware_version,hardware_serial,computer_name,primary_ip_id,primary_ip,primary_mac,distributed_interval,config_tls_refresh,logger_tls_period,team_id,team_name,gigs_disk_space_available,percent_disk_space_available,gigs_total_disk_space,issues,device_mapping,status,display_text
2022-03-15T17:23:56Z,2022-03-15T17:23:56Z,1,2022-03-15T17:23:56Z,2022-03-15T17:23:56Z,2022-03-15T17:23:56Z,2022-03-15T17:23:56Z,2022-03-15T17:23:56Z,false,foo.local0,a4fc55a1-b5de-409c-a2f4-441f564680d3,debian,,,,,,0s,0,,,,0,0,,,,,,,,,0,0,0,,,0,0,0,0,,,,
2022-03-15T17:23:56Z,2022-03-15T17:23:56Z,2,2022-03-15T17:23:56Z,2022-03-15T17:23:56Z,2022-03-15T17:23:56Z,2022-03-15T17:23:56Z,2022-03-15T17:22:56Z,false,foo.local1,689539e5-72f0-4bf7-9cc5-1530d3814660,rhel,,,,,,0s,0,,,,0,0,,,,,,,,,0,0,0,,,0,0,0,0,,,,
2022-03-15T17:23:56Z,2022-03-15T17:23:56Z,3,2022-03-15T17:23:56Z,2022-03-15T17:23:56Z,2022-03-15T17:23:56Z,2022-03-15T17:23:56Z,2022-03-15T17:21:56Z,false,foo.local2,48ebe4b0-39c3-4a74-a67f-308f7b5dd171,linux,,,,,,0s,0,,,,0,0,,,,,,,,,0,0,0,,,0,0,0,0,,,,
```

### Get host's disk encryption key

Retrieves the disk encryption key for a host.

Requires that disk encryption is enforced and the host has MDM turned on.

`GET /api/v1/fleet/hosts/:id/encryption_key`

#### Parameters

| Name | Type    | In   | Description                                                        |
| ---- | ------- | ---- | ------------------------------------------------------------------ |
| id   | integer | path | **Required** The id of the host to get the disk encryption key for |


#### Example

`GET /api/v1/fleet/hosts/8/encryption_key`

##### Default response

`Status: 200`

```json
{
  "host_id": 8,
  "encryption_key": {
    "key": "5ADZ-HTZ8-LJJ4-B2F8-JWH3-YPBT",
    "updated_at": "2022-12-01T05:31:43Z"
  }
}
```

### Get configuration profiles assigned to a host

Requires Fleet's MDM properly [enabled and configured](https://fleetdm.com/docs/using-fleet/mdm-setup).

Retrieves a list of the configuration profiles assigned to a host.

`GET /api/v1/fleet/hosts/:id/configuration_profiles`

#### Parameters

| Name | Type    | In   | Description                      |
| ---- | ------- | ---- | -------------------------------- |
| id   | integer | path | **Required**. The ID of the host  |


#### Example

`GET /api/v1/fleet/hosts/8/configuration_profiles`

##### Default response

`Status: 200`

```json
{
  "host_id": 8,
  "profiles": [
    {
      "profile_uuid": "bc84dae7-396c-4e10-9d45-5768bce8b8bd",
      "team_id": 0,
      "name": "Example profile",
      "identifier": "com.example.profile",
      "created_at": "2023-03-31T00:00:00Z",
      "updated_at": "2023-03-31T00:00:00Z",
      "checksum": "dGVzdAo="
    }
  ]
}
```

### Lock host

_Available in Fleet Premium_

Sends a command to lock the specified macOS, Linux, or Windows host. The host is locked once it comes online.

To lock a macOS host, the host must have MDM turned on. To lock a Windows or Linux host, the host must have [scripts enabled](https://fleetdm.com/docs/using-fleet/scripts).


`POST /api/v1/fleet/hosts/:id/lock`

#### Parameters

| Name       | Type              | In   | Description                                                                   |
| ---------- | ----------------- | ---- | ----------------------------------------------------------------------------- |
| id | integer | path | **Required**. ID of the host to be locked. |
| view_pin | boolean | query | For macOS hosts, whether to return the unlock PIN. |

#### Example

`POST /api/v1/fleet/hosts/123/lock`

##### Default response

`Status: 204`

#### Example

`POST /api/v1/fleet/hosts/123/lock?view_pin=true`

##### Default response (macOS hosts)

`Status: 200`

```json
{
  "unlock_pin": "123456"
}
```

### Unlock host

_Available in Fleet Premium_

Sends a command to unlock the specified Windows or Linux host, or retrieves the unlock PIN for a macOS host.

To unlock a Windows or Linux host, the host must have [scripts enabled](https://fleetdm.com/docs/using-fleet/scripts).

`POST /api/v1/fleet/hosts/:id/unlock`

#### Parameters

| Name       | Type              | In   | Description                                                                   |
| ---------- | ----------------- | ---- | ----------------------------------------------------------------------------- |
| id | integer | path | **Required**. ID of the host to be unlocked. |

#### Example

`POST /api/v1/fleet/hosts/:id/unlock`

##### Default response (Windows or Linux hosts)

`Status: 204`

##### Default response (macOS hosts)

`Status: 200`

```json
{
  "host_id": 8,
  "unlock_pin": "123456"
}
```

### Wipe host

Sends a command to wipe the specified macOS, iOS, iPadOS, Windows, or Linux host. The host is wiped once it comes online.

To wipe a macOS, iOS, iPadOS, or Windows host, the host must have MDM turned on. To lock a Linux host, the host must have [scripts enabled](https://fleetdm.com/docs/using-fleet/scripts).

`POST /api/v1/fleet/hosts/:id/wipe`

#### Parameters

| Name       | Type              | In   | Description                                                                   |
| ---------- | ----------------- | ---- | ----------------------------------------------------------------------------- |
| id | integer | path | **Required**. ID of the host to be wiped. |

#### Example

`POST /api/v1/fleet/hosts/123/wipe`

##### Default response

`Status: 204`


### Get host's past activity

`GET /api/v1/fleet/hosts/:id/activities`

#### Parameters

| Name | Type    | In   | Description                  |
| ---- | ------- | ---- | ---------------------------- |
| id   | integer | path | **Required**. The host's ID. |
| page | integer | query | Page number of the results to fetch.|
| per_page | integer | query | Results per page.|

#### Example

`GET /api/v1/fleet/hosts/12/activities`

##### Default response

`Status: 200`

```json
{
  "activities": [
    {
      "created_at": "2023-07-27T14:35:08Z",
      "id": 2,
      "actor_full_name": "Anna",
      "actor_id": 1,
      "actor_gravatar": "",
      "actor_email": "anna@example.com",
      "type": "ran_script",
      "details": {
        "host_id": 1,
        "host_display_name": "Steve's MacBook Pro",
        "script_name": "set-timezones.sh",
        "script_execution_id": "d6cffa75-b5b5-41ef-9230-15073c8a88cf",
        "async": true
      },
    },
    {
      "created_at": "2021-07-27T13:25:21Z",
      "id": 1,
      "actor_full_name": "Bob",
      "actor_id": 2,
      "actor_gravatar": "",
      "actor_email": "bob@example.com",
      "type": "ran_script",
      "details": {
        "host_id": 1,
        "host_display_name": "Steve's MacBook Pro",
        "script_name": "",
        "script_execution_id": "y3cffa75-b5b5-41ef-9230-15073c8a88cf",
        "async": false
      },
    },
  ],
  "meta": {
    "has_next_results": false,
    "has_previous_results": false
  }
}
```

### Get host's upcoming activity

`GET /api/v1/fleet/hosts/:id/activities/upcoming`

#### Parameters

| Name | Type    | In   | Description                  |
| ---- | ------- | ---- | ---------------------------- |
| id   | integer | path | **Required**. The host's id. |
| page | integer | query | Page number of the results to fetch.|
| per_page | integer | query | Results per page.|

#### Example

`GET /api/v1/fleet/hosts/12/activities/upcoming`

##### Default response

`Status: 200`

```json
{
  "count": 3,
  "activities": [
    {
      "created_at": "2023-07-27T14:35:08Z",
      "uuid": "d6cffa75-b5b5-41ef-9230-15073c8a88cf",
      "actor_full_name": "Marko",
      "actor_id": 1,
      "actor_gravatar": "",
      "actor_email": "marko@example.com",
      "type": "ran_script",
      "details": {
        "host_id": 1,
        "host_display_name": "Steve's MacBook Pro",
        "script_name": "set-timezones.sh",
        "script_execution_id": "d6cffa75-b5b5-41ef-9230-15073c8a88cf",
        "async": true
      },
    },
    {
      "created_at": "2021-07-27T13:25:21Z",
      "uuid": "y3cffa75-b5b5-41ef-9230-15073c8a88cf",
      "actor_full_name": "Rachael",
      "actor_id": 1,
      "actor_gravatar": "",
      "actor_email": "rachael@example.com",
      "type": "ran_script",
      "details": {
        "host_id": 1,
        "host_display_name": "Steve's MacBook Pro",
        "script_name": "",
        "script_execution_id": "y3cffa75-b5b5-41ef-9230-15073c8a88cf",
        "async": false
      },
    },
  ],
  "meta": {
    "has_next_results": false,
    "has_previous_results": false
  }
}
```

### Add labels to host

Adds manual labels to a host.

`POST /api/v1/fleet/hosts/:id/labels`

#### Parameters

| Name   | Type    | In   | Description                  |
| ------ | ------- | ---- | ---------------------------- |
| labels | array   | body | The list of label names to add to the host. |


#### Example

`POST /api/v1/fleet/hosts/12/labels`

##### Request body

```json
{
  "labels": ["label1", "label2"]
}
```

##### Default response

`Status: 200`

### Remove labels from host

Removes manual labels from a host.

`DELETE /api/v1/fleet/hosts/:id/labels`

#### Parameters

| Name   | Type    | In   | Description                  |
| ------ | ------- | ---- | ---------------------------- |
| labels | array   | body | The list of label names to delete from the host. |


#### Example

`DELETE /api/v1/fleet/hosts/12/labels`

##### Request body

```json
{
  "labels": ["label3", "label4"]
}
```

##### Default response

`Status: 200`

### Live query one host (ad-hoc)

Runs an ad-hoc live query against the specified host and responds with the results.

The live query will stop if the targeted host is offline, or if the query times out. Timeouts happen if the host hasn't responded after the configured `FLEET_LIVE_QUERY_REST_PERIOD` (default 25 seconds) or if the `distributed_interval` agent option (default 10 seconds) is higher than the `FLEET_LIVE_QUERY_REST_PERIOD`.


`POST /api/v1/fleet/hosts/:id/query`

#### Parameters

| Name      | Type  | In   | Description                                                                                                                                                        |
|-----------|-------|------|--------------------------------------------------------------------------------------------------------------------------------------------------------------------|
| id        | integer  | path | **Required**. The target host ID. |
| query     | string   | body | **Required**. The query SQL. |


#### Example

`POST /api/v1/fleet/hosts/123/query`

##### Request body

```json
{
  "query": "SELECT model, vendor FROM usb_devices;"
}
```

##### Default response

`Status: 200`

```json
{
  "host_id": 123,
  "query": "SELECT model, vendor FROM usb_devices;",
  "status": "online", // "online" or "offline"
  "error": null,
  "rows": [
    {
      "model": "USB2.0 Hub",
      "vendor": "VIA Labs, Inc."
    }
  ]
}
```

Note that if the host is online and the query times out, this endpoint will return an error and `rows` will be `null`. If the host is offline, no error will be returned, and `rows` will be`null`.

### Live query host by identifier (ad-hoc)

Runs an ad-hoc live query against a host identified using `uuid` and responds with the results.

The live query will stop if the targeted host is offline, or if the query times out. Timeouts happen if the host hasn't responded after the configured `FLEET_LIVE_QUERY_REST_PERIOD` (default 25 seconds) or if the `distributed_interval` agent option (default 10 seconds) is higher than the `FLEET_LIVE_QUERY_REST_PERIOD`.


`POST /api/v1/fleet/hosts/identifier/:identifier/query`

#### Parameters

| Name      | Type  | In   | Description                                                                                                                                                        |
|-----------|-------|------|--------------------------------------------------------------------------------------------------------------------------------------------------------------------|
| identifier       | integer or string   | path | **Required**. The host's `hardware_serial`, `uuid`, `osquery_host_id`, `hostname`, or `node_key`. |
| query            | string   | body | **Required**. The query SQL. |


#### Example

`POST /api/v1/fleet/hosts/identifier/392547dc-0000-0000-a87a-d701ff75bc65/query`

##### Request body

```json
{
  "query": "SELECT model, vendor FROM usb_devices;"
}
```

##### Default response

`Status: 200`

```json
{
  "host_id": 123,
  "query": "SELECT model, vendor FROM usb_devices;",
  "status": "online", // "online" or "offline"
  "error": null,
  "rows": [
    {
      "model": "USB2.0 Hub",
      "vendor": "VIA Labs, Inc."
    }
  ]
}
```

Note that if the host is online and the query times out, this endpoint will return an error and `rows` will be `null`. If the host is offline, no error will be returned, and `rows` will be `null`.

---


## Labels

- [Add label](#add-label)
- [Update label](#update-label)
- [Get label](#get-label)
- [Get labels summary](#get-labels-summary)
- [List labels](#list-labels)
- [List hosts in a label](#list-hosts-in-a-label)
- [Delete label](#delete-label)
- [Delete label by ID](#delete-label-by-id)

### Add label

Add a dynamic or manual label.

`POST /api/v1/fleet/labels`

#### Parameters

| Name        | Type   | In   | Description                                                                                                                                                                                                                                  |
| ----------- | ------ | ---- | -------------------------------------------------------------------------------------------------------------------------------------------------------------------------------------------------------------------------------------------- |
| name        | string | body | **Required**. The label's name.                                                                                                                                                                                                              |
| description | string | body | The label's description.                                                                                                                                                                                                                     |
| query       | string | body | The query in SQL syntax used to filter the hosts. Only one of either `query` (to create a dynamic label) or `hosts` (to create a manual label) can be included in the request.  |
| hosts       | array | body | The list of host identifiers (`hardware_serial`, `uuid`, `osquery_host_id`, `hostname`, or `name`) the label will apply to. Only one of either `query` (to create a dynamic label) or `hosts` (to create a manual label)  can be included in the request. |
| platform    | string | body | The specific platform for the label to target. Provides an additional filter. Choices for platform are `darwin`, `windows`, `ubuntu`, and `centos`. All platforms are included by default and this option is represented by an empty string. |

If both `query` and `hosts` aren't specified, a manual label with no hosts will be created.

#### Example

`POST /api/v1/fleet/labels`

##### Request body

```json
{
  "name": "Ubuntu hosts",
  "description": "Filters ubuntu hosts",
  "query": "SELECT 1 FROM os_version WHERE platform = 'ubuntu';",
  "platform": ""
}
```

##### Default response

`Status: 200`

```json
{
  "label": {
    "created_at": "0001-01-01T00:00:00Z",
    "updated_at": "0001-01-01T00:00:00Z",
    "id": 1,
    "name": "Ubuntu hosts",
    "description": "Filters ubuntu hosts",
    "query": "SELECT 1 FROM os_version WHERE platform = 'ubuntu';",
    "label_type": "regular",
    "label_membership_type": "dynamic",
    "display_text": "Ubuntu hosts",
    "count": 0,
    "host_ids": null
  }
}
```

### Update label

Updates the specified label. Note: Label queries and platforms are immutable. To change these, you must delete the label and create a new label.

`PATCH /api/v1/fleet/labels/:id`

#### Parameters

| Name        | Type    | In   | Description                   |
| ----------- | ------- | ---- | ----------------------------- |
| id          | integer | path | **Required**. The label's id. |
| name        | string  | body | The label's name.             |
| description | string  | body | The label's description.      |
| hosts       | array   | body | If updating a manual label: the list of host identifiers (`hardware_serial`, `uuid`, `osquery_host_id`, `hostname`, or `name`) the label will apply to. |


#### Example

`PATCH /api/v1/fleet/labels/1`

##### Request body

```json
{
  "name": "macOS label",
  "description": "Now this label only includes macOS machines",
  "platform": "darwin"
}
```

##### Default response

`Status: 200`

```json
{
  "label": {
    "created_at": "0001-01-01T00:00:00Z",
    "updated_at": "0001-01-01T00:00:00Z",
    "id": 1,
    "name": "Ubuntu hosts",
    "description": "Filters ubuntu hosts",
    "query": "SELECT 1 FROM os_version WHERE platform = 'ubuntu';",
    "platform": "darwin",
    "label_type": "regular",
    "label_membership_type": "dynamic",
    "display_text": "Ubuntu hosts",
    "count": 0,
    "host_ids": null
  }
}
```

### Get label

Returns the specified label.

`GET /api/v1/fleet/labels/:id`

#### Parameters

| Name | Type    | In   | Description                   |
| ---- | ------- | ---- | ----------------------------- |
| id   | integer | path | **Required**. The label's id. |

#### Example

`GET /api/v1/fleet/labels/1`

##### Default response

`Status: 200`

```json
{
  "label": {
    "created_at": "2021-02-09T22:09:43Z",
    "updated_at": "2021-02-09T22:15:58Z",
    "id": 12,
    "name": "Ubuntu",
    "description": "Filters ubuntu hosts",
    "query": "SELECT 1 FROM os_version WHERE platform = 'ubuntu';",
    "label_type": "regular",
    "label_membership_type": "dynamic",
    "display_text": "Ubuntu",
    "count": 0,
    "host_ids": null
  }
}
```

### Get labels summary

Returns a list of all the labels in Fleet.

`GET /api/v1/fleet/labels/summary`

#### Example

`GET /api/v1/fleet/labels/summary`

##### Default response

`Status: 200`

```json
{
  "labels": [
    {
      "id": 6,
      "name": "All Hosts",
      "description": "All hosts which have enrolled in Fleet",
      "label_type": "builtin"
    },
    {
      "id": 7,
      "name": "macOS",
      "description": "All macOS hosts",
      "label_type": "builtin"
    },
    {
      "id": 8,
      "name": "Ubuntu Linux",
      "description": "All Ubuntu hosts",
      "label_type": "builtin"
    },
    {
      "id": 9,
      "name": "CentOS Linux",
      "description": "All CentOS hosts",
      "label_type": "builtin"
    },
    {
      "id": 10,
      "name": "MS Windows",
      "description": "All Windows hosts",
      "label_type": "builtin"
    }
  ]
}
```

### List labels

Returns a list of all the labels in Fleet.

`GET /api/v1/fleet/labels`

#### Parameters

| Name            | Type    | In    | Description   |
| --------------- | ------- | ----- |------------------------------------- |
| order_key       | string  | query | What to order results by. Can be any column in the labels table.                                                  |
| order_direction | string  | query | **Requires `order_key`**. The direction of the order given the order key. Options include `asc` and `desc`. Default is `asc`. |

#### Example

`GET /api/v1/fleet/labels`

##### Default response

`Status: 200`

```json
{
  "labels": [
    {
      "created_at": "2021-02-02T23:55:25Z",
      "updated_at": "2021-02-02T23:55:25Z",
      "id": 6,
      "name": "All Hosts",
      "description": "All hosts which have enrolled in Fleet",
      "query": "SELECT 1;",
      "label_type": "builtin",
      "label_membership_type": "dynamic",
      "host_count": 7,
      "display_text": "All Hosts",
      "count": 7,
      "host_ids": null
    },
    {
      "created_at": "2021-02-02T23:55:25Z",
      "updated_at": "2021-02-02T23:55:25Z",
      "id": 7,
      "name": "macOS",
      "description": "All macOS hosts",
      "query": "SELECT 1 FROM os_version WHERE platform = 'darwin';",
      "platform": "darwin",
      "label_type": "builtin",
      "label_membership_type": "dynamic",
      "host_count": 1,
      "display_text": "macOS",
      "count": 1,
      "host_ids": null
    },
    {
      "created_at": "2021-02-02T23:55:25Z",
      "updated_at": "2021-02-02T23:55:25Z",
      "id": 8,
      "name": "Ubuntu Linux",
      "description": "All Ubuntu hosts",
      "query": "SELECT 1 FROM os_version WHERE platform = 'ubuntu';",
      "platform": "ubuntu",
      "label_type": "builtin",
      "label_membership_type": "dynamic",
      "host_count": 3,
      "display_text": "Ubuntu Linux",
      "count": 3,
      "host_ids": null
    },
    {
      "created_at": "2021-02-02T23:55:25Z",
      "updated_at": "2021-02-02T23:55:25Z",
      "id": 9,
      "name": "CentOS Linux",
      "description": "All CentOS hosts",
      "query": "SELECT 1 FROM os_version WHERE platform = 'centos' OR name LIKE '%centos%'",
      "label_type": "builtin",
      "label_membership_type": "dynamic",
      "host_count": 3,
      "display_text": "CentOS Linux",
      "count": 3,
      "host_ids": null
    },
    {
      "created_at": "2021-02-02T23:55:25Z",
      "updated_at": "2021-02-02T23:55:25Z",
      "id": 10,
      "name": "MS Windows",
      "description": "All Windows hosts",
      "query": "SELECT 1 FROM os_version WHERE platform = 'windows';",
      "platform": "windows",
      "label_type": "builtin",
      "label_membership_type": "dynamic",
      "display_text": "MS Windows",
      "count": 0,
      "host_ids": null
    }
  ]
}
```

### List hosts in a label

Returns a list of the hosts that belong to the specified label.

`GET /api/v1/fleet/labels/:id/hosts`

#### Parameters

| Name                     | Type    | In    | Description                                                                                                                                                                                                                |
| ---------------          | ------- | ----- | -----------------------------------------------------------------------------------------------------------------------------                                                                                              |
| id                       | integer | path  | **Required**. The label's id.                                                                                                                                                                                              |
| page                     | integer | query | Page number of the results to fetch.                                                                                                                                                                                       |
| per_page                 | integer | query | Results per page.                                                                                                                                                                                                          |
| order_key                | string  | query | What to order results by. Can be any column in the hosts table.                                                                                                                                                            |
| order_direction          | string  | query | **Requires `order_key`**. The direction of the order given the order key. Options include 'asc' and 'desc'. Default is 'asc'.                                                                                              |
| after                    | string  | query | The value to get results after. This needs `order_key` defined, as that's the column that would be used.                                                                                                                   |
| status                   | string  | query | Indicates the status of the hosts to return. Can either be 'new', 'online', 'offline', 'mia' or 'missing'.                                                                                                                 |
| query                    | string  | query | Search query keywords. Searchable fields include `hostname`, `hardware_serial`, `uuid`, and `ipv4`.                                                                                                                         |
| team_id                  | integer | query | _Available in Fleet Premium_. Filters the hosts to only include hosts in the specified team.                                                                                                                                |
| disable_failing_policies | boolean | query | If "true", hosts will return failing policies as 0 regardless of whether there are any that failed for the host. This is meant to be used when increased performance is needed in exchange for the extra information.      |
| mdm_id                   | integer | query | The ID of the _mobile device management_ (MDM) solution to filter hosts by (that is, filter hosts that use a specific MDM provider and URL).      |
| mdm_name                 | string  | query | The name of the _mobile device management_ (MDM) solution to filter hosts by (that is, filter hosts that use a specific MDM provider).      |
| mdm_enrollment_status    | string  | query | The _mobile device management_ (MDM) enrollment status to filter hosts by. Valid options are 'manual', 'automatic', 'enrolled', 'pending', or 'unenrolled'.                                                                                                                                                                                                             |
| macos_settings           | string  | query | Filters the hosts by the status of the _mobile device management_ (MDM) profiles applied to hosts. Valid options are 'verified', 'verifying', 'pending', or 'failed'. **Note: If this filter is used in Fleet Premium without a team ID filter, the results include only hosts that are not assigned to any team.**                                                                                                                                                                                                             |
| low_disk_space           | integer | query | _Available in Fleet Premium_. Filters the hosts to only include hosts with less GB of disk space available than this value. Must be a number between 1-100.                                                                 |
| macos_settings_disk_encryption | string | query | Filters the hosts by the status of the macOS disk encryption MDM profile on the host. Valid options are 'verified', 'verifying', 'action_required', 'enforcing', 'failed', or 'removing_enforcement'. |
| bootstrap_package       | string | query | _Available in Fleet Premium_. Filters the hosts by the status of the MDM bootstrap package on the host. Valid options are 'installed', 'pending', or 'failed'. **Note: If this filter is used in Fleet Premium without a team ID filter, the results include only hosts that are not assigned to any team.** |
| os_settings          | string  | query | Filters the hosts by the status of the operating system settings applied to the hosts. Valid options are 'verified', 'verifying', 'pending', or 'failed'. **Note: If this filter is used in Fleet Premium without a team ID filter, the results include only hosts that are not assigned to any team.** |
| os_settings_disk_encryption | string | query | Filters the hosts by the status of the disk encryption setting applied to the hosts. Valid options are 'verified', 'verifying', 'action_required', 'enforcing', 'failed', or 'removing_enforcement'.  **Note: If this filter is used in Fleet Premium without a team ID filter, the results include only hosts that are not assigned to any team.** |

If `mdm_id`, `mdm_name`, `mdm_enrollment_status`, `os_settings`, or `os_settings_disk_encryption` is specified, then Windows Servers are excluded from the results.

#### Example

`GET /api/v1/fleet/labels/6/hosts&query=floobar`

##### Default response

`Status: 200`

```json
{
  "hosts": [
    {
      "created_at": "2021-02-03T16:11:43Z",
      "updated_at": "2021-02-03T21:58:19Z",
      "id": 2,
      "detail_updated_at": "2021-02-03T21:58:10Z",
      "label_updated_at": "2021-02-03T21:58:10Z",
      "policy_updated_at": "2023-06-26T18:33:15Z",
      "last_enrolled_at": "2021-02-03T16:11:43Z",
      "software_updated_at": "2020-11-05T05:09:44Z",
      "seen_time": "2021-02-03T21:58:20Z",
      "refetch_requested": false,
      "hostname": "floobar42",
      "uuid": "a2064cef-0000-0000-afb9-283e3c1d487e",
      "platform": "ubuntu",
      "osquery_version": "4.5.1",
      "os_version": "Ubuntu 20.4.0",
      "build": "",
      "platform_like": "debian",
      "code_name": "",
      "uptime": 32688000000000,
      "memory": 2086899712,
      "cpu_type": "x86_64",
      "cpu_subtype": "142",
      "cpu_brand": "Intel(R) Core(TM) i5-8279U CPU @ 2.40GHz",
      "cpu_physical_cores": 4,
      "cpu_logical_cores": 4,
      "hardware_vendor": "",
      "hardware_model": "",
      "hardware_version": "",
      "hardware_serial": "",
      "computer_name": "e2e7f8d8983d",
      "display_name": "e2e7f8d8983d",
      "primary_ip": "172.20.0.2",
      "primary_mac": "02:42:ac:14:00:02",
      "distributed_interval": 10,
      "config_tls_refresh": 10,
      "logger_tls_period": 10,
      "team_id": null,
      "pack_stats": null,
      "team_name": null,
      "status": "offline",
      "display_text": "e2e7f8d8983d",
      "mdm": {
        "encryption_key_available": false,
        "enrollment_status": null,
        "name": "",
        "server_url": null
      }
    }
  ]
}
```

### Delete label

Deletes the label specified by name.

`DELETE /api/v1/fleet/labels/:name`

#### Parameters

| Name | Type   | In   | Description                     |
| ---- | ------ | ---- | ------------------------------- |
| name | string | path | **Required**. The label's name. |

#### Example

`DELETE /api/v1/fleet/labels/ubuntu_label`

##### Default response

`Status: 200`


### Delete label by ID

Deletes the label specified by ID.

`DELETE /api/v1/fleet/labels/id/:id`

#### Parameters

| Name | Type    | In   | Description                   |
| ---- | ------- | ---- | ----------------------------- |
| id   | integer | path | **Required**. The label's id. |

#### Example

`DELETE /api/v1/fleet/labels/id/13`

##### Default response

`Status: 200`


---

## OS settings

- [Add custom OS setting (configuration profile)](#add-custom-os-setting-configuration-profile)
- [List custom OS settings (configuration profiles)](#list-custom-os-settings-configuration-profiles)
- [Get or download custom OS setting (configuration profile)](#get-or-download-custom-os-setting-configuration-profile)
- [Delete custom OS setting (configuration profile)](#delete-custom-os-setting-configuration-profile)
- [Update disk encryption enforcement](#update-disk-encryption-enforcement)
- [Get disk encryption statistics](#get-disk-encryption-statistics)
- [Get OS settings status](#get-os-settings-status)


### Add custom OS setting (configuration profile)

> [Add custom macOS setting](https://github.com/fleetdm/fleet/blob/fleet-v4.40.0/docs/REST%20API/rest-api.md#add-custom-macos-setting-configuration-profile) (`POST /api/v1/fleet/mdm/apple/profiles`) API endpoint is deprecated as of Fleet 4.41. It is maintained for backwards compatibility. Please use the below API endpoint instead.

Add a configuration profile to enforce custom settings on macOS and Windows hosts.

`POST /api/v1/fleet/configuration_profiles`

#### Parameters

| Name                      | Type     | In   | Description                                                                                                   |
| ------------------------- | -------- | ---- | ------------------------------------------------------------------------------------------------------------- |
| profile                   | file     | form | **Required.** The .mobileconfig and JSON for macOS or XML for Windows file containing the profile. |
| team_id                   | string   | form | _Available in Fleet Premium_. The team ID for the profile. If specified, the profile is applied to only hosts that are assigned to the specified team. If not specified, the profile is applied to only to hosts that are not assigned to any team. |
| labels_include_all        | array     | form | _Available in Fleet Premium_. Profile will only be applied to hosts that have all of these labels. Only one of either `labels_include_all` or `labels_exclude_any` can be included in the request. |
| labels_exclude_any | array | form | _Available in Fleet Premium_. Profile will be applied to hosts that don’t have any of these labels. Only one of either `labels_include_all` or `labels_exclude_any` can be included in the request. |

#### Example

Add a new configuration profile to be applied to macOS hosts
assigned to a team. Note that in this example the form data specifies`team_id` in addition to
`profile`.

`POST /api/v1/fleet/configuration_profiles`

##### Request headers

```http
Content-Length: 850
Content-Type: multipart/form-data; boundary=------------------------f02md47480und42y
```

##### Request body

```http
--------------------------f02md47480und42y
Content-Disposition: form-data; name="team_id"

1
--------------------------f02md47480und42y
Content-Disposition: form-data; name="labels_include_all"

Label name 1
--------------------------f02md47480und42y
Content-Disposition: form-data; name="labels_include_all"

Label name 2
--------------------------f02md47480und42y
Content-Disposition: form-data; name="profile"; filename="Foo.mobileconfig"
Content-Type: application/octet-stream

<?xml version="1.0" encoding="UTF-8"?>
<!DOCTYPE plist PUBLIC "-//Apple//DTD PLIST 1.0//EN" "http://www.apple.com/DTDs/PropertyList-1.0.dtd">
<plist version="1.0">
<dict>
  <key>PayloadContent</key>
  <array/>
  <key>PayloadDisplayName</key>
  <string>Example profile</string>
  <key>PayloadIdentifier</key>
  <string>com.example.profile</string>
  <key>PayloadType</key>
  <string>Configuration</string>
  <key>PayloadUUID</key>
  <string>0BBF3E23-7F56-48FC-A2B6-5ACC598A4A69</string>
  <key>PayloadVersion</key>
  <integer>1</integer>
</dict>
</plist>
--------------------------f02md47480und42y--

```

##### Default response

`Status: 200`

```json
{
  "profile_uuid": "954ec5ea-a334-4825-87b3-937e7e381f24"
}
```

###### Additional notes
If the response is `Status: 409 Conflict`, the body may include additional error details in the case
of duplicate payload display name or duplicate payload identifier (macOS profiles).


### List custom OS settings (configuration profiles)

> [List custom macOS settings](https://github.com/fleetdm/fleet/blob/fleet-v4.40.0/docs/REST%20API/rest-api.md#list-custom-macos-settings-configuration-profiles) (`GET /api/v1/fleet/mdm/apple/profiles`) API endpoint is deprecated as of Fleet 4.41. It is maintained for backwards compatibility. Please use the below API endpoint instead.

Get a list of the configuration profiles in Fleet.

For Fleet Premium, the list can
optionally be filtered by team ID. If no team ID is specified, team profiles are excluded from the
results (i.e., only profiles that are associated with "No team" are listed).

`GET /api/v1/fleet/configuration_profiles`

#### Parameters

| Name                      | Type   | In    | Description                                                               |
| ------------------------- | ------ | ----- | ------------------------------------------------------------------------- |
| team_id                   | string | query | _Available in Fleet Premium_. The team id to filter profiles.              |
| page                      | integer | query | Page number of the results to fetch.                                     |
| per_page                  | integer | query | Results per page.                                                        |

#### Example

List all configuration profiles for macOS and Windows hosts enrolled to Fleet's MDM that are not assigned to any team.

`GET /api/v1/fleet/configuration_profiles`

##### Default response

`Status: 200`

```json
{
  "profiles": [
    {
      "profile_uuid": "39f6cbbc-fe7b-4adc-b7a9-542d1af89c63",
      "team_id": 0,
      "name": "Example macOS profile",
      "platform": "darwin",
      "identifier": "com.example.profile",
      "created_at": "2023-03-31T00:00:00Z",
      "updated_at": "2023-03-31T00:00:00Z",
      "checksum": "dGVzdAo=",
      "labels_exclude_any": [
       {
        "name": "Label name 1",
        "id": 1
       }
      ]
    },
    {
      "profile_uuid": "f5ad01cc-f416-4b5f-88f3-a26da3b56a19",
      "team_id": 0,
      "name": "Example Windows profile",
      "platform": "windows",
      "created_at": "2023-04-31T00:00:00Z",
      "updated_at": "2023-04-31T00:00:00Z",
      "checksum": "aCLemVr)",
      "labels_include_all": [
        {
          "name": "Label name 2",
          "broken": true,
        },
        {
          "name": "Label name 3",
          "id": 3
        }
      ]
    }
  ],
  "meta": {
    "has_next_results": false,
    "has_previous_results": false
  }
}
```

If one or more assigned labels are deleted the profile is considered broken (`broken: true`). It won’t be applied to new hosts.

### Get or download custom OS setting (configuration profile)

> [Download custom macOS setting](https://github.com/fleetdm/fleet/blob/fleet-v4.40.0/docs/REST%20API/rest-api.md#download-custom-macos-setting-configuration-profile) (`GET /api/v1/fleet/mdm/apple/profiles/:profile_id`) API endpoint is deprecated as of Fleet 4.41. It is maintained for backwards compatibility. Please use the API endpoint below instead.

`GET /api/v1/fleet/configuration_profiles/:profile_uuid`

#### Parameters

| Name                      | Type    | In    | Description                                             |
| ------------------------- | ------- | ----- | ------------------------------------------------------- |
| profile_uuid              | string | url   | **Required** The UUID of the profile to download.  |
| alt                       | string  | query | If specified and set to "media", downloads the profile. |

#### Example (get a profile metadata)

`GET /api/v1/fleet/configuration_profiles/f663713f-04ee-40f0-a95a-7af428c351a9`

##### Default response

`Status: 200`

```json
{
  "profile_uuid": "f663713f-04ee-40f0-a95a-7af428c351a9",
  "team_id": 0,
  "name": "Example profile",
  "platform": "darwin",
  "identifier": "com.example.profile",
  "created_at": "2023-03-31T00:00:00Z",
  "updated_at": "2023-03-31T00:00:00Z",
  "checksum": "dGVzdAo=",
  "labels_include_all": [
    {
      "name": "Label name 1",
      "id": 1
      "broken": true
    },
    {
      "name": "Label name 2",
      "id": 2
    }
  ]
}
```

#### Example (download a profile)

`GET /api/v1/fleet/configuration_profiles/f663713f-04ee-40f0-a95a-7af428c351a9?alt=media`

##### Default response

`Status: 200`

**Note** To confirm success, it is important for clients to match content length with the response
header (this is done automatically by most clients, including the browser) rather than relying
solely on the response status code returned by this endpoint.

##### Example response headers

```http
  Content-Length: 542
  Content-Type: application/octet-stream
  Content-Disposition: attachment;filename="2023-03-31 Example profile.mobileconfig"
```

###### Example response body
```xml
<?xml version="1.0" encoding="UTF-8"?>
<!DOCTYPE plist PUBLIC "-//Apple//DTD PLIST 1.0//EN" "http://www.apple.com/DTDs/PropertyList-1.0.dtd">
<plist version="1.0">
<dict>
  <key>PayloadContent</key>
  <array/>
  <key>PayloadDisplayName</key>
  <string>Example profile</string>
  <key>PayloadIdentifier</key>
  <string>com.example.profile</string>
  <key>PayloadType</key>
  <string>Configuration</string>
  <key>PayloadUUID</key>
  <string>0BBF3E23-7F56-48FC-A2B6-5ACC598A4A69</string>
  <key>PayloadVersion</key>
  <integer>1</integer>
</dict>
</plist>
```

### Delete custom OS setting (configuration profile)

> [Delete custom macOS setting](https://github.com/fleetdm/fleet/blob/fleet-v4.40.0/docs/REST%20API/rest-api.md#delete-custom-macos-setting-configuration-profile) (`DELETE /api/v1/fleet/mdm/apple/profiles/:profile_id`) API endpoint is deprecated as of Fleet 4.41. It is maintained for backwards compatibility. Please use the below API endpoint instead.

`DELETE /api/v1/fleet/configuration_profiles/:profile_uuid`

#### Parameters

| Name                      | Type    | In    | Description                                                               |
| ------------------------- | ------- | ----- | ------------------------------------------------------------------------- |
| profile_uuid              | string  | url   | **Required** The UUID of the profile to delete. |

#### Example

`DELETE /api/v1/fleet/configuration_profiles/f663713f-04ee-40f0-a95a-7af428c351a9`

##### Default response

`Status: 200`


### Update disk encryption enforcement

> `PATCH /api/v1/fleet/mdm/apple/settings` API endpoint is deprecated as of Fleet 4.45. It is maintained for backward compatibility. Please use the new API endpoint below. See old API endpoint docs [here](https://github.com/fleetdm/fleet/blob/main/docs/REST%20API/rest-api.md?plain=1#L4296C29-L4296C29).

_Available in Fleet Premium_

`POST /api/v1/fleet/disk_encryption`

#### Parameters

| Name                   | Type    | In    | Description                                                                                 |
| -------------          | ------  | ----  | --------------------------------------------------------------------------------------      |
| team_id                | integer | body  | The team ID to apply the settings to. Settings applied to hosts in no team if absent.       |
| enable_disk_encryption | boolean | body  | Whether disk encryption should be enforced on devices that belong to the team (or no team). |

#### Example

`POST /api/v1/fleet/disk_encryption`

##### Default response

`204`


### Get disk encryption statistics

_Available in Fleet Premium_

Get aggregate status counts of disk encryption enforced on macOS and Windows hosts.

The summary can optionally be filtered by team ID.

`GET /api/v1/fleet/disk_encryption`

#### Parameters

| Name                      | Type   | In    | Description                                                               |
| ------------------------- | ------ | ----- | ------------------------------------------------------------------------- |
| team_id                   | string | query | _Available in Fleet Premium_. The team ID to filter the summary.           |

#### Example

Get aggregate disk encryption status counts of macOS and Windows hosts enrolled to Fleet's MDM that are not assigned to any team.

`GET /api/v1/fleet/disk_encryption`

##### Default response

`Status: 200`

```json
{
  "verified": {"macos": 123, "windows": 123},
  "verifying": {"macos": 123, "windows": 0},
  "action_required": {"macos": 123, "windows": 0},
  "enforcing": {"macos": 123, "windows": 123},
  "failed": {"macos": 123, "windows": 123},
  "removing_enforcement": {"macos": 123, "windows": 0},
}
```


### Get OS settings status

> [Get macOS settings statistics](https://github.com/fleetdm/fleet/blob/fleet-v4.40.0/docs/REST%20API/rest-api.md#get-macos-settings-statistics) (`GET /api/v1/fleet/mdm/apple/profiles/summary`) API endpoint is deprecated as of Fleet 4.41. It is maintained for backwards compatibility. Please use the below API endpoint instead.

Get aggregate status counts of all OS settings (configuration profiles and disk encryption) enforced on hosts.

For Fleet Premium users, the counts can
optionally be filtered by `team_id`. If no `team_id` is specified, team profiles are excluded from the results (i.e., only profiles that are associated with "No team" are listed).

`GET /api/v1/fleet/configuration_profiles/summary`

#### Parameters

| Name                      | Type   | In    | Description                                                               |
| ------------------------- | ------ | ----- | ------------------------------------------------------------------------- |
| team_id                   | string | query | _Available in Fleet Premium_. The team ID to filter profiles.              |

#### Example

Get aggregate status counts of profiles for to macOS and Windows hosts that are assigned to "No team".

`GET /api/v1/fleet/configuration_profiles/summary`

##### Default response

`Status: 200`

```json
{
  "verified": 123,
  "verifying": 123,
  "failed": 123,
  "pending": 123
}
```

---

## Setup experience

- [Set custom MDM setup enrollment profile](#set-custom-mdm-setup-enrollment-profile)
- [Get custom MDM setup enrollment profile](#get-custom-mdm-setup-enrollment-profile)
- [Delete custom MDM setup enrollment profile](#delete-custom-mdm-setup-enrollment-profile)
- [Get manual enrollment profile](#get-manual-enrollment-profile)
- [Upload a bootstrap package](#upload-a-bootstrap-package)
- [Get metadata about a bootstrap package](#get-metadata-about-a-bootstrap-package)
- [Delete a bootstrap package](#delete-a-bootstrap-package)
- [Download a bootstrap package](#download-a-bootstrap-package)
- [Get a summary of bootstrap package status](#get-a-summary-of-bootstrap-package-status)
- [Turn on end user authentication for macOS setup](#turn-on-end-user-authentication-for-macos-setup)
- [Upload an EULA file](#upload-an-eula-file)
- [Get metadata about an EULA file](#get-metadata-about-an-eula-file)
- [Delete an EULA file](#delete-an-eula-file)
- [Download an EULA file](#download-an-eula-file)



### Set custom MDM setup enrollment profile

_Available in Fleet Premium_

Sets the custom MDM setup enrollment profile for a team or no team.

`POST /api/v1/fleet/enrollment_profiles/automatic`

#### Parameters

| Name                      | Type    | In    | Description                                                                   |
| ------------------------- | ------  | ----- | -------------------------------------------------------------------------     |
| team_id                   | integer | json  | The team ID this custom enrollment profile applies to, or no team if omitted. |
| name                      | string  | json  | The filename of the uploaded custom enrollment profile.                       |
| enrollment_profile        | object  | json  | The custom enrollment profile's json, as documented in https://developer.apple.com/documentation/devicemanagement/profile. |

#### Example

`POST /api/v1/fleet/enrollment_profiles/automatic`

##### Default response

`Status: 200`

```json
{
  "team_id": 123,
  "name": "dep_profile.json",
  "uploaded_at": "2023-04-04:00:00Z",
  "enrollment_profile": {
    "is_mandatory": true,
    "is_mdm_removable": false
  }
}
```

### Get custom MDM setup enrollment profile

_Available in Fleet Premium_

Gets the custom MDM setup enrollment profile for a team or no team.

`GET /api/v1/fleet/enrollment_profiles/automatic`

#### Parameters

| Name                      | Type    | In    | Description                                                                           |
| ------------------------- | ------  | ----- | -------------------------------------------------------------------------             |
| team_id                   | integer | query | The team ID for which to return the custom enrollment profile, or no team if omitted. |

#### Example

`GET /api/v1/fleet/enrollment_profiles/automatic?team_id=123`

##### Default response

`Status: 200`

```json
{
  "team_id": 123,
  "name": "dep_profile.json",
  "uploaded_at": "2023-04-04:00:00Z",
  "enrollment_profile": {
    "is_mandatory": true,
    "is_mdm_removable": false
  }
}
```

### Delete custom MDM setup enrollment profile

_Available in Fleet Premium_

Deletes the custom MDM setup enrollment profile assigned to a team or no team.

`DELETE /api/v1/fleet/enrollment_profiles/automatic`

#### Parameters

| Name                      | Type    | In    | Description                                                                           |
| ------------------------- | ------  | ----- | -------------------------------------------------------------------------             |
| team_id                   | integer | query | The team ID for which to delete the custom enrollment profile, or no team if omitted. |

#### Example

`DELETE /api/v1/fleet/enrollment_profiles/automatic?team_id=123`

##### Default response

`Status: 204`


### Get manual enrollment profile

Retrieves an unsigned manual enrollment profile for macOS hosts. Install this profile on macOS hosts to turn on MDM features manually.

`GET /api/v1/fleet/enrollment_profiles/manual`

##### Example

`GET /api/v1/fleet/enrollment_profiles/manual`

##### Default response

`Status: 200`

```xml
<?xml version="1.0" encoding="UTF-8"?>
<!DOCTYPE plist PUBLIC "-//Apple//DTD PLIST 1.0//EN" "http://www.apple.com/DTDs/PropertyList-1.0.dtd">
<plist version="1.0">
<!-- ... -->
</plist>
```

### Upload a bootstrap package

_Available in Fleet Premium_

Upload a bootstrap package that will be automatically installed during DEP setup.

`POST /api/v1/fleet/bootstrap`

#### Parameters

| Name    | Type   | In   | Description                                                                                                                                                                                                            |
| ------- | ------ | ---- | ---------------------------------------------------------------------------------------------------------------------------------------------------------------------------------------------------------------------- |
| package | file   | form | **Required**. The bootstrap package installer. It must be a signed `pkg` file.                                                                                                                                         |
| team_id | string | form | The team ID for the package. If specified, the package will be installed to hosts that are assigned to the specified team. If not specified, the package will be installed to hosts that are not assigned to any team. |

#### Example

Upload a bootstrap package that will be installed to macOS hosts enrolled to MDM that are
assigned to a team. Note that in this example the form data specifies `team_id` in addition to
`package`.

`POST /api/v1/fleet/bootstrap`

##### Request headers

```http
Content-Length: 850
Content-Type: multipart/form-data; boundary=------------------------f02md47480und42y
```

##### Request body

```http
--------------------------f02md47480und42y
Content-Disposition: form-data; name="team_id"
1
--------------------------f02md47480und42y
Content-Disposition: form-data; name="package"; filename="bootstrap-package.pkg"
Content-Type: application/octet-stream
<BINARY_DATA>
--------------------------f02md47480und42y--
```

##### Default response

`Status: 200`


### Get metadata about a bootstrap package

_Available in Fleet Premium_

Get information about a bootstrap package that was uploaded to Fleet.

`GET /api/v1/fleet/bootstrap/:team_id/metadata`

#### Parameters

| Name       | Type    | In    | Description                                                                                                                                                                                                        |
| -------    | ------  | ---   | ---------------------------------------------------------------------------------------------------------------------------------------------------------                                                          |
| team_id    | string  | url   | **Required** The team ID for the package. Zero (0) can be specified to get information about the bootstrap package for hosts that don't belong to a team.                                                          |
| for_update | boolean | query | If set to `true`, the authorization will be for a `write` action instead of a `read`. Useful for the write-only `gitops` role when requesting the bootstrap metadata to check if the package needs to be replaced. |

#### Example

`GET /api/v1/fleet/bootstrap/0/metadata`

##### Default response

`Status: 200`

```json
{
  "name": "bootstrap-package.pkg",
  "team_id": 0,
  "sha256": "6bebb4433322fd52837de9e4787de534b4089ac645b0692dfb74d000438da4a3",
  "token": "AA598E2A-7952-46E3-B89D-526D45F7E233",
  "created_at": "2023-04-20T13:02:05Z"
}
```

In the response above:

- `token` is the value you can use to [download a bootstrap package](#download-a-bootstrap-package)
- `sha256` is the SHA256 digest of the bytes of the bootstrap package file.


### Delete a bootstrap package

_Available in Fleet Premium_

Delete a team's bootstrap package.

`DELETE /api/v1/fleet/bootstrap/:team_id`

#### Parameters

| Name    | Type   | In  | Description                                                                                                                                               |
| ------- | ------ | --- | --------------------------------------------------------------------------------------------------------------------------------------------------------- |
| team_id | string | url | **Required** The team ID for the package. Zero (0) can be specified to get information about the bootstrap package for hosts that don't belong to a team. |


#### Example

`DELETE /api/v1/fleet/bootstrap/1`

##### Default response

`Status: 200`


### Download a bootstrap package

_Available in Fleet Premium_

Download a bootstrap package.

`GET /api/v1/fleet/bootstrap`

#### Parameters

| Name  | Type   | In    | Description                                      |
| ----- | ------ | ----- | ------------------------------------------------ |
| token | string | query | **Required** The token of the bootstrap package. |

#### Example

`GET /api/v1/fleet/bootstrap?token=AA598E2A-7952-46E3-B89D-526D45F7E233`

##### Default response

`Status: 200`

```http
Status: 200
Content-Type: application/octet-stream
Content-Disposition: attachment
Content-Length: <length>
Body: <blob>
```

### Get a summary of bootstrap package status

_Available in Fleet Premium_

Get aggregate status counts of bootstrap packages delivered to DEP enrolled hosts.

The summary can optionally be filtered by team ID.

`GET /api/v1/fleet/bootstrap/summary`

#### Parameters

| Name                      | Type   | In    | Description                                                               |
| ------------------------- | ------ | ----- | ------------------------------------------------------------------------- |
| team_id                   | string | query | The team ID to filter the summary.                                        |

#### Example

`GET /api/v1/fleet/bootstrap/summary`

##### Default response

`Status: 200`

```json
{
  "installed": 10,
  "failed": 1,
  "pending": 4
}
```

### Turn on end user authentication for macOS setup

_Available in Fleet Premium_

`PATCH /api/v1/fleet/setup_experience`

#### Parameters

| Name                           | Type    | In    | Description                                                                                 |
| -------------          | ------  | ----  | --------------------------------------------------------------------------------------      |
| team_id                        | integer | body  | The team ID to apply the settings to. Settings applied to hosts in no team if absent.       |
| enable_end_user_authentication | boolean | body  | When enabled, require end users to authenticate with your identity provider (IdP) when they set up their new macOS hosts. |
| enable_release_device_manually | boolean | body  | When enabled, you're responsible for sending the DeviceConfigured command.|

#### Example

`PATCH /api/v1/fleet/setup_experience`

##### Request body

```json
{
  "team_id": 1,
  "enabled_end_user_authentication": true
}
```

##### Default response

`Status: 204`


### Upload an EULA file

_Available in Fleet Premium_

Upload an EULA that will be shown during the DEP flow.

`POST /api/v1/fleet/setup_experience/eula`

#### Parameters

| Name | Type | In   | Description                                       |
| ---- | ---- | ---- | ------------------------------------------------- |
| eula | file | form | **Required**. A PDF document containing the EULA. |

#### Example

`POST /api/v1/fleet/setup_experience/eula`

##### Request headers

```http
Content-Length: 850
Content-Type: multipart/form-data; boundary=------------------------f02md47480und42y
```

##### Request body

```http
--------------------------f02md47480und42y
Content-Disposition: form-data; name="eula"; filename="eula.pdf"
Content-Type: application/octet-stream
<BINARY_DATA>
--------------------------f02md47480und42y--
```

##### Default response

`Status: 200`


### Get metadata about an EULA file

_Available in Fleet Premium_

Get information about the EULA file that was uploaded to Fleet. If no EULA was previously uploaded, this endpoint returns a `404` status code.

`GET /api/v1/fleet/setup_experience/eula/metadata`

#### Example

`GET /api/v1/fleet/setup_experience/eula/metadata`

##### Default response

`Status: 200`

```json
{
  "name": "eula.pdf",
  "token": "AA598E2A-7952-46E3-B89D-526D45F7E233",
  "created_at": "2023-04-20T13:02:05Z"
}
```

In the response above:

- `token` is the value you can use to [download an EULA](#download-an-eula-file)


### Delete an EULA file

_Available in Fleet Premium_

Delete an EULA file.

`DELETE /api/v1/fleet/setup_experience/eula/:token`

#### Parameters

| Name  | Type   | In    | Description                              |
| ----- | ------ | ----- | ---------------------------------------- |
| token | string | path  | **Required** The token of the EULA file. |

#### Example

`DELETE /api/v1/fleet/setup_experience/eula/AA598E2A-7952-46E3-B89D-526D45F7E233`

##### Default response

`Status: 200`


### Download an EULA file

_Available in Fleet Premium_

Download an EULA file

`GET /api/v1/fleet/setup_experience/eula/:token`

#### Parameters

| Name  | Type   | In    | Description                              |
| ----- | ------ | ----- | ---------------------------------------- |
| token | string | path  | **Required** The token of the EULA file. |

#### Example

`GET /api/v1/fleet/setup_experience/eula/AA598E2A-7952-46E3-B89D-526D45F7E233`

##### Default response

`Status: 200`

```http
Status: 200
Content-Type: application/pdf
Content-Disposition: attachment
Content-Length: <length>
Body: <blob>
```

---

## Commands

- [Run MDM command](#run-mdm-command)
- [Get MDM command results](#get-mdm-command-results)
- [List MDM commands](#list-mdm-commands)


### Run MDM command

> `POST /api/v1/fleet/mdm/apple/enqueue` API endpoint is deprecated as of Fleet 4.40. It is maintained for backward compatibility. Please use the new API endpoint below. See old API endpoint docs [here](https://github.com/fleetdm/fleet/blob/fleet-v4.39.0/docs/REST%20API/rest-api.md#run-custom-mdm-command).

This endpoint tells Fleet to run a custom MDM command, on the targeted macOS or Windows hosts, the next time they come online.

`POST /api/v1/fleet/commands/run`

#### Parameters

| Name                      | Type   | In    | Description                                                               |
| ------------------------- | ------ | ----- | ------------------------------------------------------------------------- |
| command                   | string | json  | A Base64 encoded MDM command as described in [Apple's documentation](https://developer.apple.com/documentation/devicemanagement/commands_and_queries) or [Windows's documentation](https://learn.microsoft.com/en-us/openspecs/windows_protocols/ms-mdm/0353f3d6-dbe2-42b6-b8d5-50db9333bba4). Supported formats are standard and raw (unpadded). You can paste your Base64 code to the [online decoder](https://devpal.co/base64-decode/) to check if you're using the valid format. |
| host_uuids                | array  | json  | An array of host UUIDs enrolled in Fleet on which the command should run. |

Note that the `EraseDevice` and `DeviceLock` commands are _available in Fleet Premium_ only.

#### Example

`POST /api/v1/fleet/commands/run`

##### Default response

`Status: 200`

```json
{
  "command_uuid": "a2064cef-0000-1234-afb9-283e3c1d487e",
  "request_type": "ProfileList"
}
```


### Get MDM command results

> `GET /api/v1/fleet/mdm/apple/commandresults` API endpoint is deprecated as of Fleet 4.40. It is maintained for backward compatibility. Please use the new API endpoint below. See old API endpoint docs [here](https://github.com/fleetdm/fleet/blob/fleet-v4.39.0/docs/REST%20API/rest-api.md#get-custom-mdm-command-results).

This endpoint returns the results for a specific custom MDM command.

In the reponse, the possible `status` values for macOS, iOS, and iPadOS hosts are the following:

* Pending: the command has yet to run on the host. The host will run the command the next time it comes online.
* NotNow: the host responded with "NotNow" status via the MDM protocol: the host received the command, but couldn’t execute it. The host will try to run the command the next time it comes online.
* Acknowledged: the host responded with "Acknowledged" status via the MDM protocol: the host processed the command successfully.
* Error: the host responded with "Error" status via the MDM protocol: an error occurred. Run the `fleetctl get mdm-command-results --id=<insert-command-id` to view the error.
* CommandFormatError: the host responded with "CommandFormatError" status via the MDM protocol: a protocol error occurred, which can result from a malformed command. Run the `fleetctl get mdm-command-results --id=<insert-command-id` to view the error.

The possible `status` values for Windows hosts are documented in Microsoft's documentation [here](https://learn.microsoft.com/en-us/windows/client-management/oma-dm-protocol-support#syncml-response-status-codes).

`GET /api/v1/fleet/commands/results`

#### Parameters

| Name                      | Type   | In    | Description                                                               |
| ------------------------- | ------ | ----- | ------------------------------------------------------------------------- |
| command_uuid              | string | query | The unique identifier of the command.                                     |

#### Example

`GET /api/v1/fleet/commands/results?command_uuid=a2064cef-0000-1234-afb9-283e3c1d487e`

##### Default response

`Status: 200`

```json
{
  "results": [
    {
      "host_uuid": "145cafeb-87c7-4869-84d5-e4118a927746",
      "command_uuid": "a2064cef-0000-1234-afb9-283e3c1d487e",
      "status": "Acknowledged",
      "updated_at": "2023-04-04:00:00Z",
      "request_type": "ProfileList",
      "hostname": "mycomputer",
      "payload": "PD94bWwgdmVyc2lvbj0iMS4wIiBlbmNvZGluZz0iVVRGLTgiPz4NCjwhRE9DVFlQRSBwbGlzdCBQVUJMSUMgIi0vL0FwcGxlLy9EVEQgUExJU1QgMS4wLy9FTiIgImh0dHA6Ly93d3cuYXBwbGUuY29tL0RURHMvUHJvcGVydHlMaXN0LTEuMC5kdGQiPg0KPHBsaXN0IHZlcnNpb249IjEuMCI+DQo8ZGljdD4NCg0KCTxrZXk+UGF5bG9hZERlc2NyaXB0aW9uPC9rZXk+DQoJPHN0cmluZz5UaGlzIHByb2ZpbGUgY29uZmlndXJhdGlvbiBpcyBkZXNpZ25lZCB0byBhcHBseSB0aGUgQ0lTIEJlbmNobWFyayBmb3IgbWFjT1MgMTAuMTQgKHYyLjAuMCksIDEwLjE1ICh2Mi4wLjApLCAxMS4wICh2Mi4wLjApLCBhbmQgMTIuMCAodjEuMC4wKTwvc3RyaW5nPg0KCTxrZXk+UGF5bG9hZERpc3BsYXlOYW1lPC9rZXk+DQoJPHN0cmluZz5EaXNhYmxlIEJsdWV0b290aCBzaGFyaW5nPC9zdHJpbmc+DQoJPGtleT5QYXlsb2FkRW5hYmxlZDwva2V5Pg0KCTx0cnVlLz4NCgk8a2V5PlBheWxvYWRJZGVudGlmaWVyPC9rZXk+DQoJPHN0cmluZz5jaXMubWFjT1NCZW5jaG1hcmsuc2VjdGlvbjIuQmx1ZXRvb3RoU2hhcmluZzwvc3RyaW5nPg0KCTxrZXk+UGF5bG9hZFNjb3BlPC9rZXk+DQoJPHN0cmluZz5TeXN0ZW08L3N0cmluZz4NCgk8a2V5PlBheWxvYWRUeXBlPC9rZXk+DQoJPHN0cmluZz5Db25maWd1cmF0aW9uPC9zdHJpbmc+DQoJPGtleT5QYXlsb2FkVVVJRDwva2V5Pg0KCTxzdHJpbmc+NUNFQkQ3MTItMjhFQi00MzJCLTg0QzctQUEyOEE1QTM4M0Q4PC9zdHJpbmc+DQoJPGtleT5QYXlsb2FkVmVyc2lvbjwva2V5Pg0KCTxpbnRlZ2VyPjE8L2ludGVnZXI+DQogICAgPGtleT5QYXlsb2FkUmVtb3ZhbERpc2FsbG93ZWQ8L2tleT4NCiAgICA8dHJ1ZS8+DQoJPGtleT5QYXlsb2FkQ29udGVudDwva2V5Pg0KCTxhcnJheT4NCgkJPGRpY3Q+DQoJCQk8a2V5PlBheWxvYWRDb250ZW50PC9rZXk+DQoJCQk8ZGljdD4NCgkJCQk8a2V5PmNvbS5hcHBsZS5CbHVldG9vdGg8L2tleT4NCgkJCQk8ZGljdD4NCgkJCQkJPGtleT5Gb3JjZWQ8L2tleT4NCgkJCQkJPGFycmF5Pg0KCQkJCQkJPGRpY3Q+DQoJCQkJCQkJPGtleT5tY3hfcHJlZmVyZW5jZV9zZXR0aW5nczwva2V5Pg0KCQkJCQkJCTxkaWN0Pg0KCQkJCQkJCQk8a2V5PlByZWZLZXlTZXJ2aWNlc0VuYWJsZWQ8L2tleT4NCgkJCQkJCQkJPGZhbHNlLz4NCgkJCQkJCQk8L2RpY3Q+DQoJCQkJCQk8L2RpY3Q+DQoJCQkJCTwvYXJyYXk+DQoJCQkJPC9kaWN0Pg0KCQkJPC9kaWN0Pg0KCQkJPGtleT5QYXlsb2FkRGVzY3JpcHRpb248L2tleT4NCgkJCTxzdHJpbmc+RGlzYWJsZXMgQmx1ZXRvb3RoIFNoYXJpbmc8L3N0cmluZz4NCgkJCTxrZXk+UGF5bG9hZERpc3BsYXlOYW1lPC9rZXk+DQoJCQk8c3RyaW5nPkN1c3RvbTwvc3RyaW5nPg0KCQkJPGtleT5QYXlsb2FkRW5hYmxlZDwva2V5Pg0KCQkJPHRydWUvPg0KCQkJPGtleT5QYXlsb2FkSWRlbnRpZmllcjwva2V5Pg0KCQkJPHN0cmluZz4wMjQwREQxQy03MERDLTQ3NjYtOTAxOC0wNDMyMkJGRUVBRDE8L3N0cmluZz4NCgkJCTxrZXk+UGF5bG9hZFR5cGU8L2tleT4NCgkJCTxzdHJpbmc+Y29tLmFwcGxlLk1hbmFnZWRDbGllbnQucHJlZmVyZW5jZXM8L3N0cmluZz4NCgkJCTxrZXk+UGF5bG9hZFVVSUQ8L2tleT4NCgkJCTxzdHJpbmc+MDI0MEREMUMtNzBEQy00NzY2LTkwMTgtMDQzMjJCRkVFQUQxPC9zdHJpbmc+DQoJCQk8a2V5PlBheWxvYWRWZXJzaW9uPC9rZXk+DQoJCQk8aW50ZWdlcj4xPC9pbnRlZ2VyPg0KCQk8L2RpY3Q+DQoJPC9hcnJheT4NCjwvZGljdD4NCjwvcGxpc3Q+",
      "result": "PD94bWwgdmVyc2lvbj0iMS4wIiBlbmNvZGluZz0iVVRGLTgiPz4NCjwhRE9DVFlQRSBwbGlzdCBQVUJMSUMgIi0vL0FwcGxlLy9EVEQgUExJU1QgMS4wLy9FTiIgImh0dHA6Ly93d3cuYXBwbGUuY29tL0RURHMvUHJvcGVydHlMaXN0LTEuMC5kdGQiPg0KPHBsaXN0IHZlcnNpb249IjEuMCI+DQo8ZGljdD4NCiAgICA8a2V5PkNvbW1hbmRVVUlEPC9rZXk+DQogICAgPHN0cmluZz4wMDAxX0luc3RhbGxQcm9maWxlPC9zdHJpbmc+DQogICAgPGtleT5TdGF0dXM8L2tleT4NCiAgICA8c3RyaW5nPkFja25vd2xlZGdlZDwvc3RyaW5nPg0KICAgIDxrZXk+VURJRDwva2V5Pg0KICAgIDxzdHJpbmc+MDAwMDgwMjAtMDAwOTE1MDgzQzgwMDEyRTwvc3RyaW5nPg0KPC9kaWN0Pg0KPC9wbGlzdD4="
    }
  ]
}
```

> Note: If the server has not yet received a result for a command, it will return an empty object (`{}`).

### List MDM commands

> `GET /api/v1/fleet/mdm/apple/commands` API endpoint is deprecated as of Fleet 4.40. It is maintained for backward compatibility. Please use the new API endpoint below. See old API endpoint docs [here](https://github.com/fleetdm/fleet/blob/fleet-v4.39.0/docs/REST%20API/rest-api.md#list-custom-mdm-commands).

This endpoint returns the list of custom MDM commands that have been executed.

`GET /api/v1/fleet/commands`

#### Parameters

| Name                      | Type    | In    | Description                                                               |
| ------------------------- | ------  | ----- | ------------------------------------------------------------------------- |
| page                      | integer | query | Page number of the results to fetch.                                      |
| per_page                  | integer | query | Results per page.                                                         |
| order_key                 | string  | query | What to order results by. Can be any field listed in the `results` array example below. |
| order_direction           | string  | query | **Requires `order_key`**. The direction of the order given the order key. Options include `asc` and `desc`. Default is `asc`. |
| host_identifier           | string  | query | The host's `hostname`, `uuid`, or `hardware_serial`. |
| request_type              | string  | query | The request type to filter commands by. |

#### Example

`GET /api/v1/fleet/commands?per_page=5`

##### Default response

`Status: 200`

```json
{
  "results": [
    {
      "host_uuid": "145cafeb-87c7-4869-84d5-e4118a927746",
      "command_uuid": "a2064cef-0000-1234-afb9-283e3c1d487e",
      "status": "Acknowledged",
      "updated_at": "2023-04-04:00:00Z",
      "request_type": "ProfileList",
      "hostname": "mycomputer"
    },
    {
      "host_uuid": "322vghee-12c7-8976-83a1-e2118a927342",
      "command_uuid": "d76d69b7-d806-45a9-8e49-9d6dc533485c",
      "status": "200",
      "updated_at": "2023-05-04:00:00Z",
      "request_type": "./Device/Vendor/MSFT/Reboot/RebootNow",
      "hostname": "myhost"
    }
  ]
}
```

---

## Integrations

- [Get Apple Push Notification service (APNs)](#get-apple-push-notification-service-apns)
- [Get Apple Business Manager (ABM)](#get-apple-business-manager-abm)
- [Get Volume Purchasing Program (VPP)](#get-volume-purchasing-program-vpp)

### Get Apple Push Notification service (APNs)

`GET /api/v1/fleet/apns`

#### Parameters

None.

#### Example

`GET /api/v1/fleet/apns`

##### Default response

`Status: 200`

```json
{
  "common_name": "APSP:04u52i98aewuh-xxxx-xxxx-xxxx-xxxx",
  "serial_number": "1234567890987654321",
  "issuer": "Apple Application Integration 2 Certification Authority",
  "renew_date": "2023-09-30T00:00:00Z"
}
```

### Get Apple Business Manager (ABM)

_Available in Fleet Premium_

`GET /api/v1/fleet/abm`

#### Parameters

None.

#### Example

`GET /api/v1/fleet/abm`

##### Default response

`Status: 200`

```json
{
  "apple_id": "apple@example.com",
  "org_name": "Fleet Device Management",
  "mdm_server_url": "https://example.com/mdm/apple/mdm",
  "renew_date": "2023-11-29T00:00:00Z",
  "default_team": ""
}
```

Get Volume Purchasing Program (VPP)

> **Experimental feature**. This feature is undergoing rapid improvement, which may result in breaking changes to the API or configuration surface. It is not recommended for use in automated workflows.

_Available in Fleet Premium_

`GET /api/v1/fleet/vpp`

#### Example

`GET /api/v1/fleet/vpp`

##### Default response

`Status: 200`

```json
{
  "org_name": "Acme Inc.",
  "renew_date": "2023-11-29T00:00:00Z",
  "location": "Acme Inc. Main Address"
}
```

---

## Policies

- [List policies](#list-policies)
- [Count policies](#count-policies)
- [Get policy by ID](#get-policy-by-id)
- [Add policy](#add-policy)
- [Remove policies](#remove-policies)
- [Edit policy](#edit-policy)
- [Run automation for all failing hosts of a policy](#run-automation-for-all-failing-hosts-of-a-policy)

Policies are yes or no questions you can ask about your hosts.

Policies in Fleet are defined by osquery queries.

A passing host answers "yes" to a policy if the host returns results for a policy's query.

A failing host answers "no" to a policy if the host does not return results for a policy's query.

For example, a policy might ask “Is Gatekeeper enabled on macOS devices?“ This policy's osquery query might look like the following: `SELECT 1 FROM gatekeeper WHERE assessments_enabled = 1;`

### List policies

`GET /api/v1/fleet/global/policies`

#### Parameters

| Name                    | Type    | In    | Description                                                                                                                                                                                                                                                                                                                                 |
| ----------------------- | ------- | ----- | ------------------------------------------------------------------------------------------------------------------------------------------------------------------------------------------------------------------------------------------------------------------------------------------------------------------------------------------- |
| page                    | integer | query | Page number of the results to fetch.                                                                                                                                                                                                                                                                                                        |
| per_page                | integer | query | Results per page.

#### Example

`GET /api/v1/fleet/global/policies`

##### Default response

`Status: 200`

```json
{
  "policies": [
    {
      "id": 1,
      "name": "Gatekeeper enabled",
      "query": "SELECT 1 FROM gatekeeper WHERE assessments_enabled = 1;",
      "description": "Checks if gatekeeper is enabled on macOS devices",
      "critical": false,
      "author_id": 42,
      "author_name": "John",
      "author_email": "john@example.com",
      "team_id": null,
      "resolution": "Resolution steps",
      "platform": "darwin",
      "created_at": "2021-12-15T15:23:57Z",
      "updated_at": "2021-12-15T15:23:57Z",
      "passing_host_count": 2000,
      "failing_host_count": 300,
      "host_count_updated_at": "2023-12-20T15:23:57Z"
    },
    {
      "id": 2,
      "name": "Windows machines with encrypted hard disks",
      "query": "SELECT 1 FROM bitlocker_info WHERE protection_status = 1;",
      "description": "Checks if the hard disk is encrypted on Windows devices",
      "critical": true,
      "author_id": 43,
      "author_name": "Alice",
      "author_email": "alice@example.com",
      "team_id": null,
      "resolution": "Resolution steps",
      "platform": "windows",
      "created_at": "2021-12-31T14:52:27Z",
      "updated_at": "2022-02-10T20:59:35Z",
      "passing_host_count": 2300,
      "failing_host_count": 0,
      "host_count_updated_at": "2023-12-20T15:23:57Z"
    }
  ]
}
```

---

### Count policies

`GET /api/v1/fleet/policies/count`


#### Parameters
| Name               | Type    | In   | Description                                                                                                   |
| ------------------ | ------- | ---- | ------------------------------------------------------------------------------------------------------------- |
| query                 | string | query | Search query keywords. Searchable fields include `name`.  |

#### Example

`GET /api/v1/fleet/policies/count`

##### Default response

`Status: 200`

```json
{
  "count": 43
}
```

---

### Get policy by ID

`GET /api/v1/fleet/global/policies/:id`

#### Parameters

| Name               | Type    | In   | Description                                                                                                   |
| ------------------ | ------- | ---- | ------------------------------------------------------------------------------------------------------------- |
| id                 | integer | path | **Required.** The policy's ID.                                                                                |

#### Example

`GET /api/v1/fleet/global/policies/1`

##### Default response

`Status: 200`

```json
{
  "policy": {
      "id": 1,
      "name": "Gatekeeper enabled",
      "query": "SELECT 1 FROM gatekeeper WHERE assessments_enabled = 1;",
      "description": "Checks if gatekeeper is enabled on macOS devices",
      "critical": false,
      "author_id": 42,
      "author_name": "John",
      "author_email": "john@example.com",
      "team_id": null,
      "resolution": "Resolution steps",
      "platform": "darwin",
      "created_at": "2021-12-15T15:23:57Z",
      "updated_at": "2021-12-15T15:23:57Z",
      "passing_host_count": 2000,
      "failing_host_count": 300,
      "host_count_updated_at": "2023-12-20T15:23:57Z"
    }
}
```

### Add policy

`POST /api/v1/fleet/global/policies`

#### Parameters

| Name        | Type    | In   | Description                          |
| ----------  | ------- | ---- | ------------------------------------ |
| name        | string  | body | The policy's name.                    |
| query       | string  | body | The policy's query in SQL.                    |
| description | string  | body | The policy's description.             |
| resolution  | string  | body | The resolution steps for the policy. |
| platform    | string  | body | Comma-separated target platforms, currently supported values are "windows", "linux", "darwin". The default, an empty string means target all platforms. |
| critical    | boolean | body | _Available in Fleet Premium_. Mark policy as critical/high impact. |

#### Example (preferred)

`POST /api/v1/fleet/global/policies`

#### Request body

```json
{
  "name": "Gatekeeper enabled",
  "query": "SELECT 1 FROM gatekeeper WHERE assessments_enabled = 1;",
  "description": "Checks if gatekeeper is enabled on macOS devices",
  "resolution": "Resolution steps",
  "platform": "darwin",
  "critical": true
}
```

##### Default response

`Status: 200`

```json
{
  "policy": {
    "id": 43,
    "name": "Gatekeeper enabled",
    "query": "SELECT 1 FROM gatekeeper WHERE assessments_enabled = 1;",
    "description": "Checks if gatekeeper is enabled on macOS devices",
    "critical": true,
    "author_id": 42,
    "author_name": "John",
    "author_email": "john@example.com",
    "team_id": null,
    "resolution": "Resolution steps",
    "platform": "darwin",
    "created_at": "2022-03-17T20:15:55Z",
    "updated_at": "2022-03-17T20:15:55Z",
    "passing_host_count": 0,
    "failing_host_count": 0,
    "host_count_updated_at": null
  }
}
```

### Remove policies

`POST /api/v1/fleet/global/policies/delete`

#### Parameters

| Name     | Type    | In   | Description                                       |
| -------- | ------- | ---- | ------------------------------------------------- |
| ids      | array   | body | **Required.** The IDs of the policies to delete.  |

#### Example

`POST /api/v1/fleet/global/policies/delete`

#### Request body

```json
{
  "ids": [ 1 ]
}
```

##### Default response

`Status: 200`

```json
{
  "deleted": 1
}
```

### Edit policy

`PATCH /api/v1/fleet/global/policies/:id`

#### Parameters

| Name        | Type    | In   | Description                          |
| ----------  | ------- | ---- | ------------------------------------ |
| id          | integer | path | The policy's ID.                     |
| name        | string  | body | The query's name.                    |
| query       | string  | body | The query in SQL.                    |
| description | string  | body | The query's description.             |
| resolution  | string  | body | The resolution steps for the policy. |
| platform    | string  | body | Comma-separated target platforms, currently supported values are "windows", "linux", "darwin". The default, an empty string means target all platforms. |
| critical    | boolean | body | _Available in Fleet Premium_. Mark policy as critical/high impact. |

#### Example

`PATCH /api/v1/fleet/global/policies/42`

##### Request body

```json
{
  "name": "Gatekeeper enabled",
  "query": "SELECT 1 FROM gatekeeper WHERE assessments_enabled = 1;",
  "description": "Checks if gatekeeper is enabled on macOS devices",
  "critical": true,
  "resolution": "Resolution steps",
  "platform": "darwin"
}
```

##### Default response

`Status: 200`

```json
{
  "policy": {
    "id": 42,
    "name": "Gatekeeper enabled",
    "query": "SELECT 1 FROM gatekeeper WHERE assessments_enabled = 1;",
    "description": "Checks if gatekeeper is enabled on macOS devices",
    "critical": true,
    "author_id": 43,
    "author_name": "John",
    "author_email": "john@example.com",
    "team_id": null,
    "resolution": "Resolution steps",
    "platform": "darwin",
    "created_at": "2022-03-17T20:15:55Z",
    "updated_at": "2022-03-17T20:15:55Z",
    "passing_host_count": 0,
    "failing_host_count": 0,
    "host_count_updated_at": null
  }
}
```

### Run automation for all failing hosts of a policy

Triggers [automations](https://fleetdm.com/docs/using-fleet/automations#policy-automations) for *all* hosts failing the specified policies, regardless of whether the policies were previously failing on those hosts.

`POST /api/v1/fleet/automations/reset`

#### Parameters

| Name        | Type     | In   | Description                                              |
| ----------  | -------- | ---- | -------------------------------------------------------- |
| policy_ids  | array    | body | Filters to only run policy automations for the specified policies. |
| team_ids    | array    | body | _Available in Fleet Premium_. Filters to only run policy automations for hosts in the specified teams. |


#### Example

`POST /api/v1/fleet/automations/reset`

##### Request body

```json
{
    "team_ids": [1],
    "policy_ids": [1, 2, 3]
}
```

##### Default response

`Status: 200`

```json
{}
```

---

## Team policies

- [List team policies](#list-team-policies)
- [Count team policies](#count-team-policies)
- [Get team policy by ID](#get-team-policy-by-id)
- [Add team policy](#add-team-policy)
- [Remove team policies](#remove-team-policies)
- [Edit team policy](#edit-team-policy)

_Available in Fleet Premium_

Team policies work the same as policies, but at the team level.

### List team policies

`GET /api/v1/fleet/teams/:id/policies`

#### Parameters

| Name               | Type    | In   | Description                                                                                                   |
| ------------------ | ------- | ---- | ------------------------------------------------------------------------------------------------------------- |
| id                 | integer | path  | **Required.** Defines what team ID to operate on                                                                            |
| merge_inherited  | boolean | query | If `true`, will return both team policies **and** inherited ("All teams") policies the `policies` list, and will not return a separate `inherited_policies` list. |
| query                 | string | query | Search query keywords. Searchable fields include `name`. |
| page                    | integer | query | Page number of the results to fetch.                                                                                                                                                                                                                                                                                                        |
| per_page                | integer | query | Results per page. |


#### Example (default usage)

`GET /api/v1/fleet/teams/1/policies`

##### Default response

`Status: 200`

```json
{
  "policies": [
    {
      "id": 1,
      "name": "Gatekeeper enabled",
      "query": "SELECT 1 FROM gatekeeper WHERE assessments_enabled = 1;",
      "description": "Checks if gatekeeper is enabled on macOS devices",
      "critical": true,
      "author_id": 42,
      "author_name": "John",
      "author_email": "john@example.com",
      "team_id": 1,
      "resolution": "Resolution steps",
      "platform": "darwin",
      "created_at": "2021-12-16T14:37:37Z",
      "updated_at": "2021-12-16T16:39:00Z",
      "passing_host_count": 2000,
      "failing_host_count": 300,
      "host_count_updated_at": "2023-12-20T15:23:57Z",
      "calendar_events_enabled": true
    },
    {
      "id": 2,
      "name": "Windows machines with encrypted hard disks",
      "query": "SELECT 1 FROM bitlocker_info WHERE protection_status = 1;",
      "description": "Checks if the hard disk is encrypted on Windows devices",
      "critical": false,
      "author_id": 43,
      "author_name": "Alice",
      "author_email": "alice@example.com",
      "team_id": 1,
      "resolution": "Resolution steps",
      "platform": "windows",
      "created_at": "2021-12-16T14:37:37Z",
      "updated_at": "2021-12-16T16:39:00Z",
      "passing_host_count": 2300,
      "failing_host_count": 0,
      "host_count_updated_at": "2023-12-20T15:23:57Z",
      "calendar_events_enabled": false
    }
  ],
  "inherited_policies": [
    {
      "id": 136,
      "name": "Arbitrary Test Policy (all platforms) (all teams)",
      "query": "SELECT 1 FROM osquery_info WHERE 1=1;",
      "description": "If you're seeing this, mostly likely this is because someone is testing out failing policies in dogfood. You can ignore this.",
      "critical": true,
      "author_id": 77,
      "author_name": "Test Admin",
      "author_email": "test@admin.com",
      "team_id": null,
      "resolution": "To make it pass, change \"1=0\" to \"1=1\". To make it fail, change \"1=1\" to \"1=0\".",
      "platform": "darwin,windows,linux",
      "created_at": "2022-08-04T19:30:18Z",
      "updated_at": "2022-08-30T15:08:26Z",
      "passing_host_count": 10,
      "failing_host_count": 9,
      "host_count_updated_at": "2023-12-20T15:23:57Z"
    }
  ]
}
```

#### Example (returns single list)

`GET /api/v1/fleet/teams/1/policies?merge_inherited=true`

##### Default response

`Status: 200`

```json
{
  "policies": [
    {
      "id": 1,
      "name": "Gatekeeper enabled",
      "query": "SELECT 1 FROM gatekeeper WHERE assessments_enabled = 1;",
      "description": "Checks if gatekeeper is enabled on macOS devices",
      "critical": true,
      "author_id": 42,
      "author_name": "John",
      "author_email": "john@example.com",
      "team_id": 1,
      "resolution": "Resolution steps",
      "platform": "darwin",
      "created_at": "2021-12-16T14:37:37Z",
      "updated_at": "2021-12-16T16:39:00Z",
      "passing_host_count": 2000,
      "failing_host_count": 300,
      "host_count_updated_at": "2023-12-20T15:23:57Z"
    },
    {
      "id": 2,
      "name": "Windows machines with encrypted hard disks",
      "query": "SELECT 1 FROM bitlocker_info WHERE protection_status = 1;",
      "description": "Checks if the hard disk is encrypted on Windows devices",
      "critical": false,
      "author_id": 43,
      "author_name": "Alice",
      "author_email": "alice@example.com",
      "team_id": 1,
      "resolution": "Resolution steps",
      "platform": "windows",
      "created_at": "2021-12-16T14:37:37Z",
      "updated_at": "2021-12-16T16:39:00Z",
      "passing_host_count": 2300,
      "failing_host_count": 0,
      "host_count_updated_at": "2023-12-20T15:23:57Z"
    },
    {
      "id": 136,
      "name": "Arbitrary Test Policy (all platforms) (all teams)",
      "query": "SELECT 1 FROM osquery_info WHERE 1=1;",
      "description": "If you're seeing this, mostly likely this is because someone is testing out failing policies in dogfood. You can ignore this.",
      "critical": true,
      "author_id": 77,
      "author_name": "Test Admin",
      "author_email": "test@admin.com",
      "team_id": null,
      "resolution": "To make it pass, change \"1=0\" to \"1=1\". To make it fail, change \"1=1\" to \"1=0\".",
      "platform": "darwin,windows,linux",
      "created_at": "2022-08-04T19:30:18Z",
      "updated_at": "2022-08-30T15:08:26Z",
      "passing_host_count": 10,
      "failing_host_count": 9,
      "host_count_updated_at": "2023-12-20T15:23:57Z"
    }
  ]
}
```

### Count team policies

`GET /api/v1/fleet/team/:team_id/policies/count`

#### Parameters
| Name               | Type    | In   | Description                                                                                                   |
| ------------------ | ------- | ---- | ------------------------------------------------------------------------------------------------------------- |
| team_id                 | integer | path  | **Required.** Defines what team ID to operate on
| query                 | string | query | Search query keywords. Searchable fields include `name`. |
| merge_inherited     | boolean | query | If `true`, will include inherited ("All teams") policies in the count. |

#### Example

`GET /api/v1/fleet/team/1/policies/count`

##### Default response

`Status: 200`

```json
{
  "count": 43
}
```

---

### Get team policy by ID

`GET /api/v1/fleet/teams/:team_id/policies/:policy_id`

#### Parameters

| Name               | Type    | In   | Description                                                                                                   |
| ------------------ | ------- | ---- | ------------------------------------------------------------------------------------------------------------- |
| team_id            | integer | path  | **Required.** Defines what team ID to operate on                                                                            |
| policy_id                 | integer | path | **Required.** The policy's ID.                                                                                |

#### Example

`GET /api/v1/fleet/teams/1/policies/43`

##### Default response

`Status: 200`

```json
{
  "policy": {
    "id": 43,
    "name": "Gatekeeper enabled",
    "query": "SELECT 1 FROM gatekeeper WHERE assessments_enabled = 1;",
    "description": "Checks if gatekeeper is enabled on macOS devices",
    "critical": true,
    "author_id": 42,
    "author_name": "John",
    "author_email": "john@example.com",
    "team_id": 1,
    "resolution": "Resolution steps",
    "platform": "darwin",
    "created_at": "2021-12-16T14:37:37Z",
    "updated_at": "2021-12-16T16:39:00Z",
    "passing_host_count": 0,
    "failing_host_count": 0,
    "host_count_updated_at": null,
    "calendar_events_enabled": true
  }
}
```

### Add team policy

The semantics for creating a team policy are the same as for global policies, see [Add policy](#add-policy).

`POST /api/v1/fleet/teams/:id/policies`

#### Parameters

| Name        | Type    | In   | Description                          |
| ----------  | ------- | ---- | ------------------------------------ |
| id         | integer | path | Defines what team ID to operate on.  |
| name        | string  | body | The policy's name.                    |
| query       | string  | body | The policy's query in SQL.                    |
| description | string  | body | The policy's description.             |
| resolution  | string  | body | The resolution steps for the policy. |
| platform    | string  | body | Comma-separated target platforms, currently supported values are "windows", "linux", "darwin". The default, an empty string means target all platforms. |
| critical    | boolean | body | _Available in Fleet Premium_. Mark policy as critical/high impact. |

Either `query` or `query_id` must be provided.

#### Example

`POST /api/v1/fleet/teams/1/policies`

##### Request body

```json
{
  "name": "Gatekeeper enabled",
  "query": "SELECT 1 FROM gatekeeper WHERE assessments_enabled = 1;",
  "description": "Checks if gatekeeper is enabled on macOS devices",
  "critical": true,
  "resolution": "Resolution steps",
  "platform": "darwin"
}
```

##### Default response

`Status: 200`

```json
{
  "policy": {
    "id": 43,
    "name": "Gatekeeper enabled",
    "query": "SELECT 1 FROM gatekeeper WHERE assessments_enabled = 1;",
    "description": "Checks if gatekeeper is enabled on macOS devices",
    "critical": true,
    "author_id": 42,
    "author_name": "John",
    "author_email": "john@example.com",
    "team_id": 1,
    "resolution": "Resolution steps",
    "platform": "darwin",
    "created_at": "2021-12-16T14:37:37Z",
    "updated_at": "2021-12-16T16:39:00Z",
    "passing_host_count": 0,
    "failing_host_count": 0,
    "host_count_updated_at": null,
    "calendar_events_enabled": false
  }
}
```

### Remove team policies

`POST /api/v1/fleet/teams/:team_id/policies/delete`

#### Parameters

| Name     | Type    | In   | Description                                       |
| -------- | ------- | ---- | ------------------------------------------------- |
| team_id  | integer | path  | **Required.** Defines what team ID to operate on                |
| ids      | array   | body | **Required.** The IDs of the policies to delete.  |

#### Example

`POST /api/v1/fleet/teams/1/policies/delete`

##### Request body

```json
{
  "ids": [ 1 ]
}
```

##### Default response

`Status: 200`

```json
{
  "deleted": 1
}
```

### Edit team policy

`PATCH /api/v1/fleet/teams/:team_id/policies/:policy_id`

#### Parameters

| Name        | Type    | In   | Description                          |
| ----------  | ------- | ---- | ------------------------------------ |
| team_id     | integer | path | The team's ID.                       |
| policy_id   | integer | path | The policy's ID.                     |
| name        | string  | body | The query's name.                    |
| query       | string  | body | The query in SQL.                    |
| description | string  | body | The query's description.             |
| resolution  | string  | body | The resolution steps for the policy. |
| platform    | string  | body | Comma-separated target platforms, currently supported values are "windows", "linux", "darwin". The default, an empty string means target all platforms. |
| critical    | boolean | body | _Available in Fleet Premium_. Mark policy as critical/high impact. |
| calendar_events_enabled    | boolean | body | _Available in Fleet Premium_. Whether to trigger calendar events when policy is failing. |

#### Example

`PATCH /api/v1/fleet/teams/2/policies/42`

##### Request body

```json
{
  "name": "Gatekeeper enabled",
  "query": "SELECT 1 FROM gatekeeper WHERE assessments_enabled = 1;",
  "description": "Checks if gatekeeper is enabled on macOS devices",
  "critical": true,
  "resolution": "Resolution steps",
  "platform": "darwin"
}
```

##### Default response

`Status: 200`

```json
{
  "policy": {
    "id": 42,
    "name": "Gatekeeper enabled",
    "query": "SELECT 1 FROM gatekeeper WHERE assessments_enabled = 1;",
    "description": "Checks if gatekeeper is enabled on macOS devices",
    "critical": true,
    "author_id": 43,
    "author_name": "John",
    "author_email": "john@example.com",
    "resolution": "Resolution steps",
    "platform": "darwin",
    "team_id": 2,
    "created_at": "2021-12-16T14:37:37Z",
    "updated_at": "2021-12-16T16:39:00Z",
    "passing_host_count": 0,
    "failing_host_count": 0,
    "host_count_updated_at": null,
    "calendar_events_enabled": true
  }
}
```

---

## Queries

- [List queries](#list-queries)
- [Get query](#get-query)
- [Get query report](#get-query-report)
- [Get query report for one host](#get-query-report-for-one-host)
- [Create query](#create-query)
- [Modify query](#modify-query)
- [Delete query by name](#delete-query-by-name)
- [Delete query by ID](#delete-query-by-id)
- [Delete queries](#delete-queries)
- [Run live query](#run-live-query)



### List queries

Returns a list of global queries or team queries.

`GET /api/v1/fleet/queries`

#### Parameters

| Name            | Type    | In    | Description                                                                                                                   |
| --------------- | ------- | ----- | ----------------------------------------------------------------------------------------------------------------------------- |
| order_key       | string  | query | What to order results by. Can be any column in the queries table.                                                             |
| order_direction | string  | query | **Requires `order_key`**. The direction of the order given the order key. Options include `asc` and `desc`. Default is `asc`. |
| team_id         | integer | query | _Available in Fleet Premium_. The ID of the parent team for the queries to be listed. When omitted, returns global queries.                  |
| query           | string  | query | Search query keywords. Searchable fields include `name`.                                                                      |
| merge_inherited | boolean | query | _Available in Fleet Premium_. If `true`, will include global queries in addition to team queries when filtering by `team_id`. (If no `team_id` is provided, this parameter is ignored.)

#### Example

`GET /api/v1/fleet/queries`

##### Default response

`Status: 200`

```json
{
"queries": [
  {
    "created_at": "2021-01-04T21:19:57Z",
    "updated_at": "2021-01-04T21:19:57Z",
    "id": 1,
    "name": "query1",
    "description": "query",
    "query": "SELECT * FROM osquery_info",
    "team_id": null,
    "interval": 3600,
    "platform": "darwin,windows,linux",
    "min_osquery_version": "",
    "automations_enabled": true,
    "logging": "snapshot",
    "saved": true,
    "observer_can_run": true,
    "discard_data": false,
    "author_id": 1,
    "author_name": "noah",
    "author_email": "noah@example.com",
    "packs": [
      {
        "created_at": "2021-01-05T21:13:04Z",
        "updated_at": "2021-01-07T19:12:54Z",
        "id": 1,
        "name": "Pack",
        "description": "Pack",
        "platform": "",
        "disabled": true
      }
    ],
    "stats": {
      "system_time_p50": 1.32,
      "system_time_p95": 4.02,
      "user_time_p50": 3.55,
      "user_time_p95": 3.00,
      "total_executions": 3920
    }
  },
  {
    "created_at": "2021-01-19T17:08:24Z",
    "updated_at": "2021-01-19T17:08:24Z",
    "id": 3,
    "name": "osquery_schedule",
    "description": "Report performance stats for each file in the query schedule.",
    "query": "select name, interval, executions, output_size, wall_time, (user_time/executions) as avg_user_time, (system_time/executions) as avg_system_time, average_memory, last_executed from osquery_schedule;",
    "team_id": null,
    "interval": 3600,
    "platform": "",
    "version": "",
    "automations_enabled": true,
    "logging": "differential",
    "saved": true,
    "observer_can_run": true,
    "discard_data": true,
    "author_id": 1,
    "author_name": "noah",
    "author_email": "noah@example.com",
    "packs": [
      {
        "created_at": "2021-01-19T17:08:31Z",
        "updated_at": "2021-01-19T17:08:31Z",
        "id": 14,
        "name": "test_pack",
        "description": "",
        "platform": "",
        "disabled": false
      }
    ],
    "stats": {
      "system_time_p50": null,
      "system_time_p95": null,
      "user_time_p50": null,
      "user_time_p95": null,
      "total_executions": null
    }
  }
]}
```

### Get query

Returns the query specified by ID.

`GET /api/v1/fleet/queries/:id`

#### Parameters

| Name | Type    | In   | Description                                |
| ---- | ------- | ---- | ------------------------------------------ |
| id   | integer | path | **Required**. The id of the desired query. |

#### Example

`GET /api/v1/fleet/queries/31`

##### Default response

`Status: 200`

```json
{
  "query": {
    "created_at": "2021-01-19T17:08:24Z",
    "updated_at": "2021-01-19T17:08:24Z",
    "id": 31,
    "name": "centos_hosts",
    "description": "",
    "query": "select 1 from os_version where platform = \"centos\";",
    "team_id": null,
    "interval": 3600,
    "platform": "",
    "min_osquery_version": "",
    "automations_enabled": true,
    "logging": "snapshot",
    "saved": true,
    "observer_can_run": true,
    "discard_data": false,
    "author_id": 1,
    "author_name": "John",
    "author_email": "john@example.com",
    "packs": [
      {
        "created_at": "2021-01-19T17:08:31Z",
        "updated_at": "2021-01-19T17:08:31Z",
        "id": 14,
        "name": "test_pack",
        "description": "",
        "platform": "",
        "disabled": false
      }
    ],
    "stats": {
      "system_time_p50": 1.32,
      "system_time_p95": 4.02,
      "user_time_p50": 3.55,
      "user_time_p95": 3.00,
      "total_executions": 3920
    }
  }
}
```

### Get query report

Returns the query report specified by ID.

`GET /api/v1/fleet/queries/:id/report`

#### Parameters

| Name      | Type    | In    | Description                                |
| --------- | ------- | ----- | ------------------------------------------ |
| id        | integer | path  | **Required**. The ID of the desired query. |

#### Example

`GET /api/v1/fleet/queries/31/report`

##### Default response

`Status: 200`

```json
{
  "query_id": 31,
  "report_clipped": false,
  "results": [
    {
      "host_id": 1,
      "host_name": "foo",
      "last_fetched": "2021-01-19T17:08:31Z",
      "columns": {
        "model": "USB 2.0 Hub",
        "vendor": "VIA Labs, Inc."
      }
    },
    {
      "host_id": 1,
      "host_name": "foo",
      "last_fetched": "2021-01-19T17:08:31Z",
      "columns": {
        "model": "USB Keyboard",
        "vendor": "VIA Labs, Inc."
      }
    },
    {
      "host_id": 2,
      "host_name": "bar",
      "last_fetched": "2021-01-19T17:20:00Z",
      "columns": {
        "model": "USB Reciever",
        "vendor": "Logitech"
      }
    },
    {
      "host_id": 2,
      "host_name": "bar",
      "last_fetched": "2021-01-19T17:20:00Z",
      "columns": {
        "model": "USB Reciever",
        "vendor": "Logitech"
      }
    },
    {
      "host_id": 2,
      "host_name": "bar",
      "last_fetched": "2021-01-19T17:20:00Z",
      "columns": {
        "model": "Display Audio",
        "vendor": "Apple Inc."
      }
    }
  ]
}
```

If a query has no results stored, then `results` will be an empty array:

```json
{
  "query_id": 32,
  "results": []
}
```

> Note: osquery scheduled queries do not return errors, so only non-error results are included in the report. If you suspect a query may be running into errors, you can use the [live query](#run-live-query) endpoint to get diagnostics.

### Get query report for one host

Returns a query report for a single host.

`GET /api/v1/fleet/hosts/:id/queries/:query_id`

#### Parameters

| Name      | Type    | In    | Description                                |
| --------- | ------- | ----- | ------------------------------------------ |
| id        | integer | path  | **Required**. The ID of the desired host.          |
| query_id  | integer | path  | **Required**. The ID of the desired query.         |

#### Example

`GET /api/v1/fleet/hosts/123/queries/31`

##### Default response

`Status: 200`

```json
{
  "query_id": 31,
  "host_id": 1,
  "host_name": "foo",
  "last_fetched": "2021-01-19T17:08:31Z",
  "report_clipped": false,
  "results": [
    {
      "columns": {
        "model": "USB 2.0 Hub",
        "vendor": "VIA Labs, Inc."
      }
    },
    {
      "columns": {
        "model": "USB Keyboard",
        "vendor": "VIA Labs, Inc."
      }
    },
    {
      "columns": {
        "model": "USB Reciever",
        "vendor": "Logitech"
      }
    }
  ]
}
```

If a query has no results stored for the specified host, then `results` will be an empty array:

```json
{
  "query_id": 31,
  "host_id": 1,
  "host_name": "foo",
  "last_fetched": "2021-01-19T17:08:31Z",
  "report_clipped": false,
  "results": []
}
```

> Note: osquery scheduled queries do not return errors, so only non-error results are included in the report. If you suspect a query may be running into errors, you can use the [live query](#run-live-query) endpoint to get diagnostics.

### Create query

Creates a global query or team query.

`POST /api/v1/fleet/queries`

#### Parameters

| Name                            | Type    | In   | Description                                                                                                                                            |
| ------------------------------- | ------- | ---- | ------------------------------------------------------------------------------------------------------------------------------------------------------ |
| name                            | string  | body | **Required**. The name of the query.                                                                                                                   |
| query                           | string  | body | **Required**. The query in SQL syntax.                                                                                                                 |
| description                     | string  | body | The query's description.                                                                                                                               |
| observer_can_run                | boolean | body | Whether or not users with the `observer` role can run the query. In Fleet 4.0.0, 3 user roles were introduced (`admin`, `maintainer`, and `observer`). This field is only relevant for the `observer` role. The `observer_plus` role can run any query and is not limited by this flag (`observer_plus` role was added in Fleet 4.30.0). |
| team_id                         | integer | body | _Available in Fleet Premium_. The parent team to which the new query should be added. If omitted, the query will be global.                                           |
| interval                        | integer | body | The amount of time, in seconds, the query waits before running. Can be set to `0` to never run. Default: 0.       |
| platform                        | string  | body | The OS platforms where this query will run (other platforms ignored). Comma-separated string. If omitted, runs on all compatible platforms.                        |
| min_osquery_version             | string  | body | The minimum required osqueryd version installed on a host. If omitted, all osqueryd versions are acceptable.                                                                          |
| automations_enabled             | boolean | body | Whether to send data to the configured log destination according to the query's `interval`. |
| logging                         | string  | body | The type of log output for this query. Valid values: `"snapshot"`(default), `"differential"`, or `"differential_ignore_removals"`.                        |
| discard_data                    | boolean | body | Whether to skip saving the latest query results for each host. Default: `false`. |


#### Example

`POST /api/v1/fleet/queries`

##### Request body

```json
{
  "name": "new_query",
  "description": "This is a new query.",
  "query": "SELECT * FROM osquery_info",
  "interval": 3600, // Once per hour
  "platform": "darwin,windows,linux",
  "min_osquery_version": "",
  "automations_enabled": true,
  "logging": "snapshot",
  "discard_data": false
}
```

##### Default response

`Status: 200`

```json
{
  "query": {
    "created_at": "0001-01-01T00:00:00Z",
    "updated_at": "0001-01-01T00:00:00Z",
    "id": 288,
    "name": "new_query",
    "query": "SELECT * FROM osquery_info",
    "description": "This is a new query.",
    "team_id": null,
    "interval": 3600,
    "platform": "darwin,windows,linux",
    "min_osquery_version": "",
    "automations_enabled": true,
    "logging": "snapshot",
    "saved": true,
    "author_id": 1,
    "author_name": "",
    "author_email": "",
    "observer_can_run": true,
    "discard_data": false,
    "packs": []
  }
}
```

### Modify query

Modifies the query specified by ID.

`PATCH /api/v1/fleet/queries/:id`

#### Parameters

| Name                        | Type    | In   | Description                                                                                                                                            |
| --------------------------- | ------- | ---- | ------------------------------------------------------------------------------------------------------------------------------------------------------ |
| id                          | integer | path | **Required.** The ID of the query.                                                                                                                     |
| name                        | string  | body | The name of the query.                                                                                                                                 |
| query                       | string  | body | The query in SQL syntax.                                                                                                                               |
| description                 | string  | body | The query's description.                                                                                                                               |
| observer_can_run            | boolean | body | Whether or not users with the `observer` role can run the query. In Fleet 4.0.0, 3 user roles were introduced (`admin`, `maintainer`, and `observer`). This field is only relevant for the `observer` role. The `observer_plus` role can run any query and is not limited by this flag (`observer_plus` role was added in Fleet 4.30.0). |
| interval                   | integer | body | The amount of time, in seconds, the query waits before running. Can be set to `0` to never run. Default: 0.       |
| platform                    | string  | body | The OS platforms where this query will run (other platforms ignored). Comma-separated string. If set to "", runs on all compatible platforms.                    |
| min_osquery_version             | string  | body | The minimum required osqueryd version installed on a host. If omitted, all osqueryd versions are acceptable.                                                                          |
| automations_enabled             | boolean | body | Whether to send data to the configured log destination according to the query's `interval`. |
| logging             | string  | body | The type of log output for this query. Valid values: `"snapshot"`(default), `"differential"`, or `"differential_ignore_removals"`.                        |
| discard_data        | boolean  | body | Whether to skip saving the latest query results for each host. |

> Note that any of the following conditions will cause the existing query report to be deleted:
> - Updating the `query` (SQL) field
> - Changing `discard_data` from `false` to `true`
> - Changing `logging` from `"snapshot"` to `"differential"` or `"differential_ignore_removals"`

#### Example

`PATCH /api/v1/fleet/queries/2`

##### Request body

```json
{
  "name": "new_title_for_my_query",
  "interval": 3600, // Once per hour,
  "platform": "",
  "min_osquery_version": "",
  "automations_enabled": false,
  "discard_data": true
}
```

##### Default response

`Status: 200`

```json
{
  "query": {
    "created_at": "2021-01-22T17:23:27Z",
    "updated_at": "2021-01-22T17:23:27Z",
    "id": 288,
    "name": "new_title_for_my_query",
    "description": "This is a new query.",
    "query": "SELECT * FROM osquery_info",
    "team_id": null,
    "interval": 3600,
    "platform": "",
    "min_osquery_version": "",
    "automations_enabled": false,
    "logging": "snapshot",
    "saved": true,
    "author_id": 1,
    "author_name": "noah",
    "observer_can_run": true,
    "discard_data": true,
    "packs": []
  }
}
```

### Delete query by name

Deletes the query specified by name.

`DELETE /api/v1/fleet/queries/:name`

#### Parameters

| Name | Type       | In   | Description                          |
| ---- | ---------- | ---- | ------------------------------------ |
| name | string     | path | **Required.** The name of the query. |
| team_id | integer | body | _Available in Fleet Premium_. The ID of the parent team of the query to be deleted. If omitted, Fleet will search among queries in the global context. |

#### Example

`DELETE /api/v1/fleet/queries/foo`

##### Default response

`Status: 200`


### Delete query by ID

Deletes the query specified by ID.

`DELETE /api/v1/fleet/queries/id/:id`

#### Parameters

| Name | Type    | In   | Description                        |
| ---- | ------- | ---- | ---------------------------------- |
| id   | integer | path | **Required.** The ID of the query. |

#### Example

`DELETE /api/v1/fleet/queries/id/28`

##### Default response

`Status: 200`


### Delete queries

Deletes the queries specified by ID. Returns the count of queries successfully deleted.

`POST /api/v1/fleet/queries/delete`

#### Parameters

| Name | Type  | In   | Description                           |
| ---- | ----- | ---- | ------------------------------------- |
| ids  | array | body | **Required.** The IDs of the queries. |

#### Example

`POST /api/v1/fleet/queries/delete`

##### Request body

```json
{
  "ids": [
    2, 24, 25
  ]
}
```

##### Default response

`Status: 200`

```json
{
  "deleted": 3
}
```

### Run live query

> This updated API endpoint replaced `GET /api/v1/fleet/queries/run` in Fleet 4.43.0, for improved compatibility with many HTTP clients. The [deprecated endpoint](https://github.com/fleetdm/fleet/blob/fleet-v4.42.0/docs/REST%20API/rest-api.md#run-live-query) is maintained for backwards compatibility.

Runs a live query against the specified hosts and responds with the results.

The live query will stop if the request times out. Timeouts happen if targeted hosts haven't responded after the configured `FLEET_LIVE_QUERY_REST_PERIOD` (default 25 seconds) or if the `distributed_interval` agent option (default 10 seconds) is higher than the `FLEET_LIVE_QUERY_REST_PERIOD`.


`POST /api/v1/fleet/queries/:id/run`

#### Parameters

| Name      | Type  | In   | Description                                                                                                                                                        |
|-----------|-------|------|--------------------------------------------------------------------------------------------------------------------------------------------------------------------|
| query_id | integer | path | **Required**. The ID of the saved query to run. |
| host_ids  | array | body | **Required**. The IDs of the hosts to target. User must be authorized to target all of these hosts.                                                                |

#### Example

`POST /api/v1/fleet/queries/123/run`

##### Request body

```json
{
  "host_ids": [ 1, 4, 34, 27 ]
}
```

##### Default response

```json
{
  "query_id": 123,
  "targeted_host_count": 4,
  "responded_host_count": 2,
  "results": [
    {
      "host_id": 1,
      "rows": [
        {
          "build_distro": "10.12",
          "build_platform": "darwin",
          "config_hash": "7bb99fa2c8a998c9459ec71da3a84d66c592d6d3",
          "config_valid": "1",
          "extensions": "active",
          "instance_id": "9a2ec7bf-4946-46ea-93bf-455e0bcbd068",
          "pid": "23413",
          "platform_mask": "21",
          "start_time": "1635194306",
          "uuid": "4C182AC7-75F7-5AF4-A74B-1E165ED35742",
          "version": "4.9.0",
          "watcher": "23412"
        }
      ],
      "error": null
    },
    {
      "host_id": 2,
      "rows": [],
      "error": "no such table: os_version"
    }
  ]
}
```

---

## Schedule

> The schedule API endpoints are deprecated as of Fleet 4.35. They are maintained for backwards compatibility.
> Please use the [queries](#queries) endpoints, which as of 4.35 have attributes such as `interval` and `platform` that enable scheduling.

- [Get schedule (deprecated)](#get-schedule)
- [Add query to schedule (deprecated)](#add-query-to-schedule)
- [Edit query in schedule (deprecated)](#edit-query-in-schedule)
- [Remove query from schedule (deprecated)](#remove-query-from-schedule)
- [Team schedule](#team-schedule)

Scheduling queries in Fleet is the best practice for collecting data from hosts.

These API routes let you control your scheduled queries.

### Get schedule

> The schedule API endpoints are deprecated as of Fleet 4.35. They are maintained for backwards compatibility.
> Please use the [queries](#queries) endpoints, which as of 4.35 have attributes such as `interval` and `platform` that enable scheduling.

`GET /api/v1/fleet/global/schedule`

#### Parameters

None.

#### Example

`GET /api/v1/fleet/global/schedule`

##### Default response

`Status: 200`

```json
{
  "global_schedule": [
    {
      "created_at": "0001-01-01T00:00:00Z",
      "updated_at": "0001-01-01T00:00:00Z",
      "id": 4,
      "pack_id": 1,
      "name": "arp_cache",
      "query_id": 2,
      "query_name": "arp_cache",
      "query": "select * from arp_cache;",
      "interval": 120,
      "snapshot": true,
      "removed": null,
      "platform": "",
      "version": "",
      "shard": null,
      "denylist": null,
      "stats": {
        "system_time_p50": 1.32,
        "system_time_p95": 4.02,
        "user_time_p50": 3.55,
        "user_time_p95": 3.00,
        "total_executions": 3920
      }
    },
    {
      "created_at": "0001-01-01T00:00:00Z",
      "updated_at": "0001-01-01T00:00:00Z",
      "id": 5,
      "pack_id": 1,
      "name": "disk_encryption",
      "query_id": 7,
      "query_name": "disk_encryption",
      "query": "select * from disk_encryption;",
      "interval": 86400,
      "snapshot": true,
      "removed": null,
      "platform": "",
      "version": "",
      "shard": null,
      "denylist": null,
      "stats": {
        "system_time_p50": 1.32,
        "system_time_p95": 4.02,
        "user_time_p50": 3.55,
        "user_time_p95": 3.00,
        "total_executions": 3920
      }
    }
  ]
}
```

### Add query to schedule

> The schedule API endpoints are deprecated as of Fleet 4.35. They are maintained for backwards compatibility.
> Please use the [queries](#queries) endpoints, which as of 4.35 have attributes such as `interval` and `platform` that enable scheduling.

`POST /api/v1/fleet/global/schedule`

#### Parameters

| Name     | Type    | In   | Description                                                                                                                      |
| -------- | ------- | ---- | -------------------------------------------------------------------------------------------------------------------------------- |
| query_id | integer | body | **Required.** The query's ID.                                                                                                    |
| interval | integer | body | **Required.** The amount of time, in seconds, the query waits before running.                                                    |
| snapshot | boolean | body | **Required.** Whether the queries logs show everything in its current state.                                                     |
| removed  | boolean | body | Whether "removed" actions should be logged. Default is `null`.                                                                   |
| platform | string  | body | The computer platform where this query will run (other platforms ignored). Empty value runs on all platforms. Default is `null`. |
| shard    | integer | body | Restrict this query to a percentage (1-100) of target hosts. Default is `null`.                                                  |
| version  | string  | body | The minimum required osqueryd version installed on a host. Default is `null`.                                                    |

#### Example

`POST /api/v1/fleet/global/schedule`

##### Request body

```json
{
  "interval": 86400,
  "query_id": 2,
  "snapshot": true
}
```

##### Default response

`Status: 200`

```json
{
  "scheduled": {
    "created_at": "0001-01-01T00:00:00Z",
    "updated_at": "0001-01-01T00:00:00Z",
    "id": 1,
    "pack_id": 5,
    "name": "arp_cache",
    "query_id": 2,
    "query_name": "arp_cache",
    "query": "select * from arp_cache;",
    "interval": 86400,
    "snapshot": true,
    "removed": null,
    "platform": "",
    "version": "",
    "shard": null,
    "denylist": null
  }
}
```

> Note that the `pack_id` is included in the response object because Fleet's Schedule feature uses [osquery query packs](https://osquery.readthedocs.io/en/stable/deployment/configuration/#query-packs) under the hood.

### Edit query in schedule

> The schedule API endpoints are deprecated as of Fleet 4.35. They are maintained for backwards compatibility.
> Please use the [queries](#queries) endpoints, which as of 4.35 have attributes such as `interval` and `platform` that enable scheduling.

`PATCH /api/v1/fleet/global/schedule/:id`

#### Parameters

| Name     | Type    | In   | Description                                                                                                   |
| -------- | ------- | ---- | ------------------------------------------------------------------------------------------------------------- |
| id       | integer | path | **Required.** The scheduled query's ID.                                                                       |
| interval | integer | body | The amount of time, in seconds, the query waits before running.                                               |
| snapshot | boolean | body | Whether the queries logs show everything in its current state.                                                |
| removed  | boolean | body | Whether "removed" actions should be logged.                                                                   |
| platform | string  | body | The computer platform where this query will run (other platforms ignored). Empty value runs on all platforms. |
| shard    | integer | body | Restrict this query to a percentage (1-100) of target hosts.                                                  |
| version  | string  | body | The minimum required osqueryd version installed on a host.                                                    |

#### Example

`PATCH /api/v1/fleet/global/schedule/5`

##### Request body

```json
{
  "interval": 604800
}
```

##### Default response

`Status: 200`

```json
{
  "scheduled": {
    "created_at": "2021-07-16T14:40:15Z",
    "updated_at": "2021-07-16T14:40:15Z",
    "id": 5,
    "pack_id": 1,
    "name": "arp_cache",
    "query_id": 2,
    "query_name": "arp_cache",
    "query": "select * from arp_cache;",
    "interval": 604800,
    "snapshot": true,
    "removed": null,
    "platform": "",
    "shard": null,
    "denylist": null
  }
}
```

### Remove query from schedule

> The schedule API endpoints are deprecated as of Fleet 4.35. They are maintained for backwards compatibility.
> Please use the [queries](#queries) endpoints, which as of 4.35 have attributes such as `interval` and `platform` that enable scheduling.

`DELETE /api/v1/fleet/global/schedule/:id`

#### Parameters

None.

#### Example

`DELETE /api/v1/fleet/global/schedule/5`

##### Default response

`Status: 200`


---

### Team schedule

> The schedule API endpoints are deprecated as of Fleet 4.35. They are maintained for backwards compatibility.
> Please use the [queries](#queries) endpoints, which as of 4.35 have attributes such as `interval` and `platform` that enable scheduling.

- [Get team schedule (deprecated)](#get-team-schedule)
- [Add query to team schedule (deprecated)](#add-query-to-team-schedule)
- [Edit query in team schedule (deprecated)](#edit-query-in-team-schedule)
- [Remove query from team schedule (deprecated)](#remove-query-from-team-schedule)

This allows you to easily configure scheduled queries that will impact a whole team of devices.

#### Get team schedule

> The schedule API endpoints are deprecated as of Fleet 4.35. They are maintained for backwards compatibility.
> Please use the [queries](#queries) endpoints, which as of 4.35 have attributes such as `interval` and `platform` that enable scheduling.

`GET /api/v1/fleet/teams/:id/schedule`

#### Parameters

| Name            | Type    | In    | Description                                                                                                                   |
| --------------- | ------- | ----- | ----------------------------------------------------------------------------------------------------------------------------- |
| id              | integer | path  | **Required**. The team's ID.                                                                                                  |
| page            | integer | query | Page number of the results to fetch.                                                                                          |
| per_page        | integer | query | Results per page.                                                                                                             |
| order_key       | string  | query | What to order results by. Can be any column in the `activites` table.                                                         |
| order_direction | string  | query | **Requires `order_key`**. The direction of the order given the order key. Options include `asc` and `desc`. Default is `asc`. |

#### Example

`GET /api/v1/fleet/teams/2/schedule`

##### Default response

`Status: 200`

```json
{
  "scheduled": [
    {
      "created_at": "0001-01-01T00:00:00Z",
      "updated_at": "0001-01-01T00:00:00Z",
      "id": 4,
      "pack_id": 2,
      "name": "arp_cache",
      "query_id": 2,
      "query_name": "arp_cache",
      "query": "select * from arp_cache;",
      "interval": 120,
      "snapshot": true,
      "platform": "",
      "version": "",
      "removed": null,
      "shard": null,
      "denylist": null,
      "stats": {
        "system_time_p50": 1.32,
        "system_time_p95": 4.02,
        "user_time_p50": 3.55,
        "user_time_p95": 3.00,
        "total_executions": 3920
      }
    },
    {
      "created_at": "0001-01-01T00:00:00Z",
      "updated_at": "0001-01-01T00:00:00Z",
      "id": 5,
      "pack_id": 3,
      "name": "disk_encryption",
      "query_id": 7,
      "query_name": "disk_encryption",
      "query": "select * from disk_encryption;",
      "interval": 86400,
      "snapshot": true,
      "removed": null,
      "platform": "",
      "version": "",
      "shard": null,
      "denylist": null,
      "stats": {
        "system_time_p50": 1.32,
        "system_time_p95": 4.02,
        "user_time_p50": 3.55,
        "user_time_p95": 3.00,
        "total_executions": 3920
      }
    }
  ]
}
```

#### Add query to team schedule

> The schedule API endpoints are deprecated as of Fleet 4.35. They are maintained for backwards compatibility.
> Please use the [queries](#queries) endpoints, which as of 4.35 have attributes such as `interval` and `platform` that enable scheduling.

`POST /api/v1/fleet/teams/:id/schedule`

#### Parameters

| Name     | Type    | In   | Description                                                                                                                      |
| -------- | ------- | ---- | -------------------------------------------------------------------------------------------------------------------------------- |
| id       | integer | path | **Required.** The teams's ID.                                                                                                    |
| query_id | integer | body | **Required.** The query's ID.                                                                                                    |
| interval | integer | body | **Required.** The amount of time, in seconds, the query waits before running.                                                    |
| snapshot | boolean | body | **Required.** Whether the queries logs show everything in its current state.                                                     |
| removed  | boolean | body | Whether "removed" actions should be logged. Default is `null`.                                                                   |
| platform | string  | body | The computer platform where this query will run (other platforms ignored). Empty value runs on all platforms. Default is `null`. |
| shard    | integer | body | Restrict this query to a percentage (1-100) of target hosts. Default is `null`.                                                  |
| version  | string  | body | The minimum required osqueryd version installed on a host. Default is `null`.                                                    |

#### Example

`POST /api/v1/fleet/teams/2/schedule`

##### Request body

```json
{
  "interval": 86400,
  "query_id": 2,
  "snapshot": true
}
```

##### Default response

`Status: 200`

```json
{
  "scheduled": {
    "created_at": "0001-01-01T00:00:00Z",
    "updated_at": "0001-01-01T00:00:00Z",
    "id": 1,
    "pack_id": 5,
    "name": "arp_cache",
    "query_id": 2,
    "query_name": "arp_cache",
    "query": "select * from arp_cache;",
    "interval": 86400,
    "snapshot": true,
    "removed": null,
    "shard": null,
    "denylist": null
  }
}
```

#### Edit query in team schedule

> The schedule API endpoints are deprecated as of Fleet 4.35. They are maintained for backwards compatibility.
> Please use the [queries](#queries) endpoints, which as of 4.35 have attributes such as `interval` and `platform` that enable scheduling.

`PATCH /api/v1/fleet/teams/:team_id/schedule/:scheduled_query_id`

#### Parameters

| Name               | Type    | In   | Description                                                                                                   |
| ------------------ | ------- | ---- | ------------------------------------------------------------------------------------------------------------- |
| team_id            | integer | path | **Required.** The team's ID.                                                                                  |
| scheduled_query_id | integer | path | **Required.** The scheduled query's ID.                                                                       |
| interval           | integer | body | The amount of time, in seconds, the query waits before running.                                               |
| snapshot           | boolean | body | Whether the queries logs show everything in its current state.                                                |
| removed            | boolean | body | Whether "removed" actions should be logged.                                                                   |
| platform           | string  | body | The computer platform where this query will run (other platforms ignored). Empty value runs on all platforms. |
| shard              | integer | body | Restrict this query to a percentage (1-100) of target hosts.                                                  |
| version            | string  | body | The minimum required osqueryd version installed on a host.                                                    |

#### Example

`PATCH /api/v1/fleet/teams/2/schedule/5`

##### Request body

```json
{
  "interval": 604800
}
```

##### Default response

`Status: 200`

```json
{
  "scheduled": {
    "created_at": "2021-07-16T14:40:15Z",
    "updated_at": "2021-07-16T14:40:15Z",
    "id": 5,
    "pack_id": 1,
    "name": "arp_cache",
    "query_id": 2,
    "query_name": "arp_cache",
    "query": "select * from arp_cache;",
    "interval": 604800,
    "snapshot": true,
    "removed": null,
    "platform": "",
    "shard": null,
    "denylist": null
  }
}
```

#### Remove query from team schedule

> The schedule API endpoints are deprecated as of Fleet 4.35. They are maintained for backwards compatibility.
> Please use the [queries](#queries) endpoints, which as of 4.35 have attributes such as `interval` and `platform` that enable scheduling.

`DELETE /api/v1/fleet/teams/:team_id/schedule/:scheduled_query_id`

#### Parameters

| Name               | Type    | In   | Description                             |
| ------------------ | ------- | ---- | --------------------------------------- |
| team_id            | integer | path | **Required.** The team's ID.            |
| scheduled_query_id | integer | path | **Required.** The scheduled query's ID. |

#### Example

`DELETE /api/v1/fleet/teams/2/schedule/5`

##### Default response

`Status: 200`

---

## Scripts

- [Run script](#run-script)
- [Get script result](#get-script-result)
- [Add script](#add-script)
- [Delete script](#delete-script)
- [List scripts](#list-scripts)
- [Get or download script](#get-or-download-script)
- [Get script details by host](#get-hosts-scripts)

### Run script

Run a script on a host.

The script will be added to the host's list of upcoming activities.

The new script will run after other activities finish. Failure of one activity won't cancel other activities.

`POST /api/v1/fleet/scripts/run`

#### Parameters

| Name            | Type    | In   | Description                                                                                    |
| ----            | ------- | ---- | --------------------------------------------                                                   |
| host_id         | integer | body | **Required**. The ID of the host to run the script on.                                                |
| script_id       | integer | body | The ID of the existing saved script to run. Only one of either `script_id` or `script_contents` can be included in the request; omit this parameter if using `script_contents`.  |
| script_contents | string  | body | The contents of the script to run. Only one of either `script_id` or `script_contents` can be included in the request; omit this parameter if using `script_id`. |

> Note that if both `script_id` and `script_contents` are included in the request, this endpoint will respond with an error.

#### Example

`POST /api/v1/fleet/scripts/run`

##### Default response

`Status: 202`

```json
{
  "host_id": 1227,
  "execution_id": "e797d6c6-3aae-11ee-be56-0242ac120002"
}
```

### Get script result

Gets the result of a script that was executed.

#### Parameters

| Name         | Type   | In   | Description                                   |
| ----         | ------ | ---- | --------------------------------------------  |
| execution_id | string | path | **Required**. The execution id of the script. |

#### Example

`GET /api/v1/fleet/scripts/results/:execution_id`

##### Default Response

`Status: 200`

```json
{
  "script_contents": "echo 'hello'",
  "exit_code": 0,
  "output": "hello",
  "message": "",
  "hostname": "Test Host",
  "host_timeout": false,
  "host_id": 1,
  "execution_id": "e797d6c6-3aae-11ee-be56-0242ac120002",
  "runtime": 20
}
```

> Note: `exit_code` can be `null` if Fleet hasn't heard back from the host yet.

### Add script

Uploads a script, making it available to run on hosts assigned to the specified team (or no team).

`POST /api/v1/fleet/scripts`

#### Parameters

| Name            | Type    | In   | Description                                      |
| ----            | ------- | ---- | --------------------------------------------     |
| script          | file    | form | **Required**. The file containing the script.    |
| team_id         | integer | form | _Available in Fleet Premium_. The team ID. If specified, the script will only be available to hosts assigned to this team. If not specified, the script will only be available to hosts on **no team**.  |

#### Example

`POST /api/v1/fleet/scripts`

##### Request headers

```http
Content-Length: 306
Content-Type: multipart/form-data; boundary=------------------------f02md47480und42y
```

##### Request body

```http
--------------------------f02md47480und42y
Content-Disposition: form-data; name="team_id"

1
--------------------------f02md47480und42y
Content-Disposition: form-data; name="script"; filename="myscript.sh"
Content-Type: application/octet-stream

echo "hello"
--------------------------f02md47480und42y--

```

##### Default response

`Status: 200`

```json
{
  "script_id": 1227
}
```

### Delete script

Deletes an existing script.

`DELETE /api/v1/fleet/scripts/:id`

#### Parameters

| Name            | Type    | In   | Description                                           |
| ----            | ------- | ---- | --------------------------------------------          |
| id              | integer | path | **Required**. The ID of the script to delete. |

#### Example

`DELETE /api/v1/fleet/scripts/1`

##### Default response

`Status: 204`

### List scripts

`GET /api/v1/fleet/scripts`

#### Parameters

| Name            | Type    | In    | Description                                                                                                                   |
| --------------- | ------- | ----- | ----------------------------------------------------------------------------------------------------------------------------- |
| team_id         | integer | query | _Available in Fleet Premium_. The ID of the team to filter scripts by. If not specified, it will filter only scripts that are available to hosts with no team. |
| page            | integer | query | Page number of the results to fetch.                                                                                          |
| per_page        | integer | query | Results per page.                                                                                                             |

#### Example

`GET /api/v1/fleet/scripts`

##### Default response

`Status: 200`

```json
{
  "scripts": [
    {
      "id": 1,
      "team_id": null,
      "name": "script_1.sh",
      "created_at": "2023-07-30T13:41:07Z",
      "updated_at": "2023-07-30T13:41:07Z"
    },
    {
      "id": 2,
      "team_id": null,
      "name": "script_2.sh",
      "created_at": "2023-08-30T13:41:07Z",
      "updated_at": "2023-08-30T13:41:07Z"
    }
  ],
  "meta": {
    "has_next_results": false,
    "has_previous_results": false
  }
}

```

### Get or download script

`GET /api/v1/fleet/scripts/:id`

#### Parameters

| Name | Type    | In    | Description                                                       |
| ---- | ------- | ----  | -------------------------------------                             |
| id   | integer | path  | **Required.** The desired script's ID.                            |
| alt  | string  | query | If specified and set to "media", downloads the script's contents. |

#### Example (get script)

`GET /api/v1/fleet/scripts/123`

##### Default response

`Status: 200`

```json
{
  "id": 123,
  "team_id": null,
  "name": "script_1.sh",
  "created_at": "2023-07-30T13:41:07Z",
  "updated_at": "2023-07-30T13:41:07Z"
}

```

#### Example (download script)

`GET /api/v1/fleet/scripts/123?alt=media`

##### Example response headers

```http
Content-Length: 13
Content-Type: application/octet-stream
Content-Disposition: attachment;filename="2023-09-27 script_1.sh"
```

###### Example response body

`Status: 200`

```
echo "hello"
```

## Sessions

- [Get session info](#get-session-info)
- [Delete session](#delete-session)

### Get session info

Returns the session information for the session specified by ID.

`GET /api/v1/fleet/sessions/:id`

#### Parameters

| Name | Type    | In   | Description                                  |
| ---- | ------- | ---- | -------------------------------------------- |
| id   | integer | path | **Required**. The ID of the desired session. |

#### Example

`GET /api/v1/fleet/sessions/1`

##### Default response

`Status: 200`

```json
{
  "session_id": 1,
  "user_id": 1,
  "created_at": "2021-03-02T18:41:34Z"
}
```

### Delete session

Deletes the session specified by ID. When the user associated with the session next attempts to access Fleet, they will be asked to log in.

`DELETE /api/v1/fleet/sessions/:id`

#### Parameters

| Name | Type    | In   | Description                                  |
| ---- | ------- | ---- | -------------------------------------------- |
| id   | integer | path | **Required**. The id of the desired session. |

#### Example

`DELETE /api/v1/fleet/sessions/1`

##### Default response

`Status: 200`


---

## Software

- [List software](#list-software)
- [List software versions](#list-software-versions)
- [List operating systems](#list-operating-systems)
- [Get software](#get-software)
- [Get software version](#get-software-version)
- [Get operating system version](#get-operating-system-version)
- [Add package](#add-package)
- [List App Store apps](#list-app-store-apps)
- [Add App Store app](#add-app-store-app)
- [Install package or App Store app](#install-package-or-app-store-app)
- [Get package install result](#get-package-install-result)
- [Download package](#download-package)
- [Delete package or App Store app](#delete-package-or-app-store-app)

### List software

Get a list of all software.

`GET /api/v1/fleet/software/titles`

> **Experimental feature**. This feature is undergoing rapid improvement, which may result in breaking changes to the API or configuration surface. It is not recommended for use in automated workflows.

#### Parameters

| Name                    | Type    | In    | Description                                                                                                                                                                |
| ----------------------- | ------- | ----- | -------------------------------------------------------------------------------------------------------------------------------------------------------------------------- |
| page                    | integer | query | Page number of the results to fetch.                                                                                                                                       |
| per_page                | integer | query | Results per page.                                                                                                                                                          |
| order_key               | string  | query | What to order results by. Allowed fields are `name` and `hosts_count`. Default is `hosts_count` (descending).                                                              |
| order_direction         | string  | query | **Requires `order_key`**. The direction of the order given the order key. Options include `asc` and `desc`. Default is `asc`.                                              |
| query                   | string  | query | Search query keywords. Searchable fields include `title` and `cve`.                                                                                                        |
| team_id                 | integer | query | _Available in Fleet Premium_. Filters the software to only include the software installed on the hosts that are assigned to the specified team. Use `0` to filter by hosts assigned to "No team".                            |
| vulnerable              | boolean | query | If true or 1, only list software that has detected vulnerabilities. Default is `false`.                                                                                    |
| available_for_install   | boolean | query | If `true` or `1`, only list software that is available for install (added by the user). Default is `false`.                                                                |
| self_service            | boolean | query | If `true` or `1`, only lists self-service software. Default is `false`.  |

#### Example

`GET /api/v1/fleet/software/titles?team_id=3`

##### Default response

`Status: 200`

```json
{
  "counts_updated_at": "2022-01-01 12:32:00",
  "count": 2,
  "software_titles": [
    {
      "id": 12,
      "name": "Firefox.app",
      "software_package": {
        "name": "FirefoxInsall.pkg",
        "version": "125.6",
        "self_service": true
      },
      "app_store_app": null,
      "versions_count": 3,
      "source": "apps",
      "browser": "",
      "hosts_count": 48,
      "versions": [
        {
          "id": 123,
          "version": "1.12",
          "vulnerabilities": ["CVE-2023-1234","CVE-2023-4321","CVE-2023-7654"]
        },
        {
          "id": 124,
          "version": "3.4",
          "vulnerabilities": ["CVE-2023-1234","CVE-2023-4321","CVE-2023-7654"]
        },
        {
          "id": 12
          "version": "1.13",
          "vulnerabilities": ["CVE-2023-1234","CVE-2023-4321","CVE-2023-7654"]
        }
      ]
    },
    {
      "id": 22,
      "name": "Google Chrome.app",
      "software_package": null,
      "app_store_app": null,
      "versions_count": 5,
      "source": "apps",
      "browser": "",
      "hosts_count": 345,
      "versions": [
        {
          "id": 331,
          "version": "118.1",
          "vulnerabilities": ["CVE-2023-1234"]
        },
        {
          "id": 332,
          "version": "119.0",
          "vulnerabilities": ["CVE-2023-9876", "CVE-2023-2367"]
        },
        {
          "id": 334,
          "version": "119.4",
          "vulnerabilities": ["CVE-2023-1133", "CVE-2023-2224"]
        },
        {
          "id": 348,
          "version": "121.5",
          "vulnerabilities": ["CVE-2023-0987", "CVE-2023-5673", "CVE-2023-1334"]
        },
      ]
    },
    {
      "id": 32,
      "name": "1Password – Password Manager",
      "software_package": null,
      "app_store_app": null,
      "versions_count": 1,
      "source": "chrome_extensions",
      "browser": "chrome",
      "hosts_count": 345,
      "versions": [
        {
          "id": 4242,
          "version": "2.3.7",
          "vulnerabilities": []
        }
      ]
    }
  ],
  "meta": {
    "has_next_results": false,
    "has_previous_results": false
  }
}
```

### List software versions

Get a list of all software versions.

`GET /api/v1/fleet/software/versions`

#### Parameters

| Name                    | Type    | In    | Description                                                                                                                                                                |
| ----------------------- | ------- | ----- | -------------------------------------------------------------------------------------------------------------------------------------------------------------------------- |
| page                    | integer | query | Page number of the results to fetch.                                                                                                                                       |
| per_page                | integer | query | Results per page.                                                                                                                                                          |
| order_key               | string  | query | What to order results by. Allowed fields are `name`, `hosts_count`, `cve_published`, `cvss_score`, `epss_probability` and `cisa_known_exploit`. Default is `hosts_count` (descending).      |
| order_direction         | string  | query | **Requires `order_key`**. The direction of the order given the order key. Options include `asc` and `desc`. Default is `asc`.                                              |
| query                   | string  | query | Search query keywords. Searchable fields include `name`, `version`, and `cve`.                                                                                             |
| team_id                 | integer | query | _Available in Fleet Premium_. Filters the software to only include the software installed on the hosts that are assigned to the specified team. Use `0` to filter by hosts assigned to "No team".                             |
| vulnerable              | boolean    | query | If true or 1, only list software that has detected vulnerabilities. Default is `false`.                                                                                    |

#### Example

`GET /api/v1/fleet/software/versions`

##### Default response

`Status: 200`

```json
{
    "counts_updated_at": "2022-01-01 12:32:00",
    "count": 1,
    "software": [
      {
        "id": 1,
        "name": "glibc",
        "version": "2.12",
        "source": "rpm_packages",
        "browser": "",
        "release": "1.212.el6",
        "vendor": "CentOS",
        "arch": "x86_64",
        "generated_cpe": "cpe:2.3:a:gnu:glibc:2.12:*:*:*:*:*:*:*",
        "vulnerabilities": [
          {
            "cve": "CVE-2009-5155",
            "details_link": "https://nvd.nist.gov/vuln/detail/CVE-2009-5155",
            "cvss_score": 7.5,
            "epss_probability": 0.01537,
            "cisa_known_exploit": false,
            "cve_published": "2022-01-01 12:32:00",
            "cve_description": "In the GNU C Library (aka glibc or libc6) before 2.28, parse_reg_exp in posix/regcomp.c misparses alternatives, which allows attackers to cause a denial of service (assertion failure and application exit) or trigger an incorrect result by attempting a regular-expression match.",
            "resolved_in_version": "2.28"
          }
        ],
        "hosts_count": 1
      },
      {
        "id": 2,
        "name": "1Password – Password Manager",
        "version": "2.10.0",
        "source": "chrome_extensions",
        "browser": "chrome",
        "extension_id": "aeblfdkhhhdcdjpifhhbdiojplfjncoa",
        "generated_cpe": "cpe:2.3:a:1password:1password:2.19.0:*:*:*:*:chrome:*:*",
        "hosts_count": 345,
        "vulnerabilities": null
      }
    ],
    "meta": {
      "has_next_results": false,
      "has_previous_results": false
    }
}
```

### List operating systems

Returns a list of all operating systems.

`GET /api/v1/fleet/os_versions`

#### Parameters

| Name                | Type     | In    | Description                                                                                                                          |
| ---      | ---      | ---   | ---                                                                                                                                  |
| team_id             | integer | query | _Available in Fleet Premium_. Filters response data to the specified team. Use `0` to filter by hosts assigned to "No team".  |
| platform            | string   | query | Filters the hosts to the specified platform |
| os_name     | string | query | The name of the operating system to filter hosts by. `os_version` must also be specified with `os_name`                                                 |
| os_version    | string | query | The version of the operating system to filter hosts by. `os_name` must also be specified with `os_version`                                                 |
| page                    | integer | query | Page number of the results to fetch.                                                                                                                                       |
| per_page                | integer | query | Results per page.                                                                                                                                                          |
| order_key               | string  | query | What to order results by. Allowed fields are: `hosts_count`. Default is `hosts_count` (descending).      |
| order_direction | string | query | **Requires `order_key`**. The direction of the order given the order key. Options include `asc` and `desc`. Default is `asc`. |


##### Default response

`Status: 200`

```json
{
  "count": 1
  "counts_updated_at": "2023-12-06T22:17:30Z",
  "os_versions": [
    {
      "os_version_id": 123,
      "hosts_count": 21,
      "name": "Microsoft Windows 11 Pro 23H2 10.0.22621.1234",
      "name_only": "Microsoft Windows 11 Pro 23H2",
      "version": "10.0.22621.1234",
      "platform": "windows",
      "generated_cpes": [],
      "vulnerabilities": [
        {
          "cve": "CVE-2022-30190",
          "details_link": "https://nvd.nist.gov/vuln/detail/CVE-2022-30190",
          "cvss_score": 7.8,// Available in Fleet Premium
          "epss_probability": 0.9729,// Available in Fleet Premium
          "cisa_known_exploit": false,// Available in Fleet Premium
          "cve_published": "2022-06-01T00:15:00Z",// Available in Fleet Premium
          "cve_description": "Microsoft Windows Support Diagnostic Tool (MSDT) Remote Code Execution Vulnerability.",// Available in Fleet Premium
          "resolved_in_version": ""// Available in Fleet Premium
        }
      ]
    }
  ],
  "meta": {
    "has_next_results": false,
    "has_previous_results": false
  }
}
```

OS vulnerability data is currently available for Windows and macOS. For other platforms, `vulnerabilities` will be an empty array:

```json
{
  "hosts_count": 1,
  "name": "CentOS Linux 7.9.2009",
  "name_only": "CentOS",
  "version": "7.9.2009",
  "platform": "rhel",
  "generated_cpes": [],
  "vulnerabilities": []
}
```

### Get software

> **Experimental feature**. This feature is undergoing rapid improvement, which may result in breaking changes to the API or configuration surface. It is not recommended for use in automated workflows.

Returns information about the specified software. By default, `versions` are sorted in descending order by the `hosts_count` field.

`GET /api/v1/fleet/software/titles/:id`

#### Parameters

| Name | Type | In | Description |
| ---- | ---- | -- | ----------- |
| id   | integer | path | **Required.** The software title's ID. |
| team_id             | integer | query | _Available in Fleet Premium_. Filters response data to the specified team. Use `0` to filter by hosts assigned to "No team".  |

#### Example

`GET /api/v1/fleet/software/titles/12`

##### Default response

`Status: 200`

```json
{
  "software_title": {
    "id": 12,
    "name": "Firefox.app",
    "bundle_identifier": "org.mozilla.firefox",
    "software_package": {
      "name": "FalconSensor-6.44.pkg",
      "version": "6.44",
      "installer_id": 23,
      "team_id": 3,
      "uploaded_at": "2024-04-01T14:22:58Z",
      "install_script": "sudo installer -pkg /temp/FalconSensor-6.44.pkg -target /",
      "pre_install_query": "SELECT 1 FROM macos_profiles WHERE uuid='c9f4f0d5-8426-4eb8-b61b-27c543c9d3db';",
      "post_install_script": "sudo /Applications/Falcon.app/Contents/Resources/falconctl license 0123456789ABCDEFGHIJKLMNOPQRSTUV-WX",
      "self_service": true,
      "status": {
        "installed": 3,
        "pending": 1,
        "failed": 2,
      }
    },
    "app_store_app": null,
    "source": "apps",
    "browser": "",
    "hosts_count": 48,
    "versions": [
      {
        "id": 123,
        "version": "117.0",
        "vulnerabilities": ["CVE-2023-1234"],
        "hosts_count": 37
      },
      {
        "id": 124,
        "version": "116.0",
        "vulnerabilities": ["CVE-2023-4321"],
        "hosts_count": 7
      },
      {
        "id": 127,
        "version": "115.5",
        "vulnerabilities": ["CVE-2023-7654"],
        "hosts_count": 4
      }
    ]
  }
}
```

#### Example (App Store app)

`GET /api/v1/fleet/software/titles/15`

##### Default response

`Status: 200`

```json
{
  "software_title": {
    "id": 15,
    "name": "Logic Pro",
    "bundle_identifier": "com.apple.logic10",
    "software_package": null,
    "app_store_app": {
      "name": "Logic Pro",
      "app_store_id": "1091189122",
      "latest_version": "2.04",
      "icon_url": "https://is1-ssl.mzstatic.com/image/thumb/Purple211/v4/f1/65/1e/a4844ccd-486d-455f-bb31-67336fe46b14/AppIcon-1x_U007emarketing-0-7-0-85-220-0.png/512x512bb.jpg",
      "status": {
        "installed": 3,
        "pending": 1,
        "failed": 2,
      }
    },
    "source": "apps",
    "browser": "",
    "hosts_count": 48,
    "versions": [
      {
        "id": 123,
        "version": "2.04",
        "vulnerabilities": [],
        "hosts_count": 24
      }
    ]
  }
}
```

### Get software version

Returns information about the specified software version.

`GET /api/v1/fleet/software/versions/:id`

#### Parameters

| Name | Type | In | Description |
| ---- | ---- | -- | ----------- |
| id   | integer | path | **Required.** The software version's ID. |
| team_id             | integer | query | _Available in Fleet Premium_. Filters response data to the specified team. Use `0` to filter by hosts assigned to "No team".  |

#### Example

`GET /api/v1/fleet/software/versions/12`

##### Default response

`Status: 200`

```json
{
  "software": {
    "id": 425224,
    "name": "Firefox.app",
    "version": "117.0",
    "bundle_identifier": "org.mozilla.firefox",
    "source": "apps",
    "browser": "",
    "generated_cpe": "cpe:2.3:a:mozilla:firefox:117.0:*:*:*:*:macos:*:*",
    "vulnerabilities": [
      {
        "cve": "CVE-2023-4863",
        "details_link": "https://nvd.nist.gov/vuln/detail/CVE-2023-4863",
        "created_at": "2024-07-01T00:15:00Z",
        "cvss_score": 8.8, // Available in Fleet Premium
        "epss_probability": 0.4101, // Available in Fleet Premium
        "cisa_known_exploit": true, // Available in Fleet Premium
        "cve_published": "2023-09-12T15:15:00Z", // Available in Fleet Premium
        "resolved_in_version": "" // Available in Fleet Premium
      },
      {
        "cve": "CVE-2023-5169",
        "details_link": "https://nvd.nist.gov/vuln/detail/CVE-2023-5169",
        "created_at": "2024-07-01T00:15:00Z",
        "cvss_score": 6.5, // Available in Fleet Premium
        "epss_probability": 0.00073, // Available in Fleet Premium
        "cisa_known_exploit": false, // Available in Fleet Premium
        "cve_published": "2023-09-27T15:19:00Z", // Available in Fleet Premium
        "resolved_in_version": "118" // Available in Fleet Premium
      }
    ]
  }
}
```

### Get operating system version

Retrieves information about the specified operating system (OS) version.

`GET /api/v1/fleet/os_versions/:id`

#### Parameters

| Name | Type | In | Description |
| ---- | ---- | -- | ----------- |
| id   | integer | path | **Required.** The OS version's ID. |
| team_id             | integer | query | _Available in Fleet Premium_. Filters response data to the specified team. Use `0` to filter by hosts assigned to "No team".  |

##### Default response

`Status: 200`

```json
{
  "counts_updated_at": "2023-12-06T22:17:30Z",
  "os_version": {
    "id": 123,
    "hosts_count": 21,
    "name": "Microsoft Windows 11 Pro 23H2 10.0.22621.1234",
    "name_only": "Microsoft Windows 11 Pro 23H2",
    "version": "10.0.22621.1234",
    "platform": "windows",
    "generated_cpes": [],
    "vulnerabilities": [
      {
        "cve": "CVE-2022-30190",
        "details_link": "https://nvd.nist.gov/vuln/detail/CVE-2022-30190",
        "created_at": "2024-07-01T00:15:00Z",
        "cvss_score": 7.8,// Available in Fleet Premium
        "epss_probability": 0.9729,// Available in Fleet Premium
        "cisa_known_exploit": false,// Available in Fleet Premium
        "cve_published": "2022-06-01T00:15:00Z",// Available in Fleet Premium
        "cve_description": "Microsoft Windows Support Diagnostic Tool (MSDT) Remote Code Execution Vulnerability.",// Available in Fleet Premium
        "resolved_in_version": ""// Available in Fleet Premium
      }
    ]
  }
}
```

OS vulnerability data is currently available for Windows and macOS. For other platforms, `vulnerabilities` will be an empty array:

```json
{
  "id": 321,
  "hosts_count": 1,
  "name": "CentOS Linux 7.9.2009",
  "name_only": "CentOS",
  "version": "7.9.2009",
  "platform": "rhel",
  "generated_cpes": [],
  "vulnerabilities": []
}
```

### Add package

> **Experimental feature**. This feature is undergoing rapid improvement, which may result in breaking changes to the API or configuration surface. It is not recommended for use in automated workflows.

_Available in Fleet Premium._

Add a package (.pkg, .msi, .exe, .deb) to install on macOS, Windows, or Linux (Ubuntu) hosts.


`POST /api/v1/fleet/software/package`

#### Parameters

| Name            | Type    | In   | Description                                      |
| ----            | ------- | ---- | --------------------------------------------     |
| software        | file    | form | **Required**. Installer package file. Supported packages are PKG, MSI, EXE, and DEB.   |
| team_id         | integer | form | **Required**. The team ID. Adds a software package to the specified team. |
| install_script  | string | form | Command that Fleet runs to install software. If not specified Fleet runs [default install command](https://github.com/fleetdm/fleet/tree/f71a1f183cc6736205510580c8366153ea083a8d/pkg/file/scripts) for each package type. |
| pre_install_query  | string | form | Query that is pre-install condition. If the query doesn't return any result, Fleet won't proceed to install. |
| post_install_script | string | form | The contents of the script to run after install. If the specified script fails (exit code non-zero) software install will be marked as failed and rolled back. |
| self_service | boolean | form | Self-service software is optional and can be installed by the end user. |

#### Example

`POST /api/v1/fleet/software/package`

##### Request header

```http
Content-Length: 8500
Content-Type: multipart/form-data; boundary=------------------------d8c247122f594ba0
```

##### Request body

```http
--------------------------d8c247122f594ba0
Content-Disposition: form-data; name="team_id"
1
--------------------------d8c247122f594ba0
Content-Disposition: form-data; name="self_service"
true
--------------------------d8c247122f594ba0
Content-Disposition: form-data; name="install_script"
sudo installer -pkg /temp/FalconSensor-6.44.pkg -target /
--------------------------d8c247122f594ba0
Content-Disposition: form-data; name="pre_install_query"
SELECT 1 FROM macos_profiles WHERE uuid='c9f4f0d5-8426-4eb8-b61b-27c543c9d3db';
--------------------------d8c247122f594ba0
Content-Disposition: form-data; name="post_install_script"
sudo /Applications/Falcon.app/Contents/Resources/falconctl license 0123456789ABCDEFGHIJKLMNOPQRSTUV-WX
--------------------------d8c247122f594ba0
Content-Disposition: form-data; name="software"; filename="FalconSensor-6.44.pkg"
Content-Type: application/octet-stream
<BINARY_DATA>
--------------------------d8c247122f594ba0
```

##### Default response

`Status: 200`

### List App Store apps

> **Experimental feature**. This feature is undergoing rapid improvement, which may result in breaking changes to the API or configuration surface. It is not recommended for use in automated workflows.

Returns the list of Apple App Store (VPP) that can be added to the specified team. If an app is already added to the team, it's excluded from the list.

`GET /api/v1/fleet/software/app_store_apps`

#### Parameters

| Name    | Type | In | Description |
| ------- | ---- | -- | ----------- |
| team_id | integer | query | **Required**. The team ID. |

#### Example

`GET /api/v1/fleet/software/app_store_apps/?team_id=3`

##### Default response

`Status: 200`

```json
{
  "app_store_apps": [
    {
      "name": "Xcode",
      "icon_url": "https://is1-ssl.mzstatic.com/image/thumb/Purple211/v4/f1/65/1e/a4844ccd-486d-455f-bb31-67336fe46b14/AppIcon-1x_U007emarketing-0-7-0-85-220-0.png/512x512bb.jpg",
      "latest_version": "15.4",
      "app_store_id": "497799835",
      "platform": "darwin"
    },
    {
      "name": "Logic Pro",
      "icon_url": "https://is1-ssl.mzstatic.com/image/thumb/Purple211/v4/f1/65/1e/a4844ccd-486d-455f-bb31-67336fe46b14/AppIcon-1x_U007emarketing-0-7-0-85-220-0.png/512x512bb.jpg",
      "latest_version": "2.04",
      "app_store_id": "634148309",
      "platform": "ios"
    },
    {
      "name": "Logic Pro",
      "icon_url": "https://is1-ssl.mzstatic.com/image/thumb/Purple211/v4/f1/65/1e/a4844ccd-486d-455f-bb31-67336fe46b14/AppIcon-1x_U007emarketing-0-7-0-85-220-0.png/512x512bb.jpg",
      "latest_version": "2.04",
      "app_store_id": "634148309",
      "platform": "ipados"
    },
  ]
}
```

### Add App Store app

> **Experimental feature**. This feature is undergoing rapid improvement, which may result in breaking changes to the API or configuration surface. It is not recommended for use in automated workflows.

_Available in Fleet Premium._

Add App Store (VPP) app purchased in Apple Business Manager.

`POST /api/v1/fleet/software/app_store_apps`

#### Parameters

| Name | Type | In | Description |
| ---- | ---- | -- | ----------- |
| app_store_id   | string | body | **Required.** The ID of App Store app. |
| team_id       | integer | body | **Required**. The team ID. Adds VPP software to the specified team.  |
| platform | string | body | The platform of the app (`darwin`, `ios`, or `ipados`). Default is `darwin`. |

#### Example

`POST /api/v1/fleet/software/app_store_apps?team_id=3`

##### Request body

```json
{
  "app_store_id": "497799835",
  "team_id": 2,
  "platform": "ipados"
}
```

##### Default response

`Status: 200`

### Download package

> **Experimental feature**. This feature is undergoing rapid improvement, which may result in breaking changes to the API or configuration surface. It is not recommended for use in automated workflows.

_Available in Fleet Premium._

`GET /api/v1/fleet/software/titles/:software_title_id/package?alt=media`

#### Parameters

| Name            | Type    | In   | Description                                      |
| ----            | ------- | ---- | --------------------------------------------     |
| software_title_id   | integer | path | **Required**. The ID of the software title to download software package.|
| team_id | integer | query | **Required**. The team ID. Downloads a software package added to the specified team. |
| alt             | integer | query | **Required**. If specified and set to "media", downloads the specified software package. |

#### Example

`GET /api/v1/fleet/software/titles/123/package?alt=media?team_id=2`

##### Default response

`Status: 200`

```http
Status: 200
Content-Type: application/octet-stream
Content-Disposition: attachment
Content-Length: <length>
Body: <blob>
```

### Install package or App Store app

> **Experimental feature**. This feature is undergoing rapid improvement, which may result in breaking changes to the API or configuration surface. It is not recommended for use in automated workflows.

_Available in Fleet Premium._

Install software (package or App Store app) on a macOS, iOS, iPadOS, Windows, or Linux (Ubuntu) host. Software title must have a `software_package` or `app_store_app` added to be installed.

`POST /api/v1/fleet/hosts/:id/software/install/:software_title_id`

#### Parameters

| Name              | Type       | In   | Description                                      |
| ---------         | ---------- | ---- | --------------------------------------------     |
| id                | integer    | path | **Required**. The host's ID.                     |
| software_title_id | integer    | path | **Required**. The software title's ID.           |

#### Example

`POST /api/v1/fleet/hosts/123/software/install/3435`

##### Default response

`Status: 202`

### Get package install result

> **Experimental feature**. This feature is undergoing rapid improvement, which may result in breaking changes to the API or configuration surface. It is not recommended for use in automated workflows.

_Available in Fleet Premium._

`GET /api/v1/fleet/software/install/results/:install_uuid`

Get the results of a software package install. 

To get the results of an App Store app install, use the [List MDM commands](#list-mdm-commands) and [Get MDM command results](#get-mdm-command-results) API enpoints. Fleet uses an MDM command to install App Store apps.

| Name            | Type    | In   | Description                                      |
| ----            | ------- | ---- | --------------------------------------------     |
| install_uuid | string | path | **Required**. The software installation UUID.|

#### Example

`GET /api/v1/fleet/software/install/results/b15ce221-e22e-4c6a-afe7-5b3400a017da`

##### Default response

`Status: 200`

```json
 {
   "install_uuid": "b15ce221-e22e-4c6a-afe7-5b3400a017da",
   "software_title": "Falcon.app",
   "software_title_id": 8353,
   "software_package": "FalconSensor-6.44.pkg",
   "host_id": 123,
   "host_display_name": "Marko's MacBook Pro",
   "status": "failed",
   "output": "Installing software...\nError: The operation can’t be completed because the item “Falcon” is in use.",
   "pre_install_query_output": "Query returned result\nSuccess",
   "post_install_script_output": "Running script...\nExit code: 1 (Failed)\nRolling back software install...\nSuccess"
 }
```

### Delete package or App Store app

> **Experimental feature**. This feature is undergoing rapid improvement, which may result in breaking changes to the API or configuration surface. It is not recommended for use in automated workflows.

_Available in Fleet Premium._

Deletes software that's available for install (package or App Store app).

`DELETE /api/v1/fleet/software/titles/:software_title_id/available_for_install`

#### Parameters

| Name            | Type    | In   | Description                                      |
| ----            | ------- | ---- | --------------------------------------------     |
| software_title_id              | integer | path | **Required**. The ID of the software title to delete software available for install. |
| team_id | integer | query | **Required**. The team ID. Deletes a software package added to the specified team. |

#### Example

`DELETE /api/v1/fleet/software/titles/24/available_for_install?team_id=2`

##### Default response

`Status: 204`

## Vulnerabilities

- [List vulnerabilities](#list-vulnerabilities)
- [Get vulnerability](#get-vulnerability)

### List vulnerabilities

Retrieves a list of all CVEs affecting software and/or OS versions.

`GET /api/v1/fleet/vulnerabilities`

#### Parameters

| Name                | Type     | In    | Description                                                                                                                          |
| ---      | ---      | ---   | ---                                                                                                                                  |
| team_id             | integer | query | _Available in Fleet Premium_. Filters only include vulnerabilities affecting the specified team. Use `0` to filter by hosts assigned to "No team".  |
| page                    | integer | query | Page number of the results to fetch.                                                                                                                                       |
| per_page                | integer | query | Results per page.                                                                                                                                                          |
| order_key               | string  | query | What to order results by. Allowed fields are: `cve`, `cvss_score`, `epss_probability`, `cve_published`, `created_at`, and `host_count`. Default is `created_at` (descending).      |
| order_direction | string | query | **Requires `order_key`**. The direction of the order given the order key. Options include `asc` and `desc`. Default is `asc`. |
| query | string | query | Search query keywords. Searchable fields include `cve`. |
| exploit | boolean | query | _Available in Fleet Premium_. If `true`, filters to only include vulnerabilities that have been actively exploited in the wild (`cisa_known_exploit: true`). Otherwise, includes vulnerabilities with any `cisa_known_exploit` value.  |



##### Default response

`Status: 200`

```json
{
  "vulnerabilities": [
    {
      "cve": "CVE-2022-30190",
      "created_at": "2022-06-01T00:15:00Z",
      "hosts_count": 1234,
      "hosts_count_updated_at": "2023-12-20T15:23:57Z",
      "details_link": "https://nvd.nist.gov/vuln/detail/CVE-2022-30190",
      "cvss_score": 7.8,// Available in Fleet Premium
      "epss_probability": 0.9729,// Available in Fleet Premium
      "cisa_known_exploit": false,// Available in Fleet Premium
      "cve_published": "2022-06-01T00:15:00Z",// Available in Fleet Premium
      "cve_description": "Microsoft Windows Support Diagnostic Tool (MSDT) Remote Code Execution Vulnerability.",// Available in Fleet Premium
    }
  ],
  "count": 123,
  "counts_updated_at": "2024-02-02T16:40:37Z",
  "meta": {
    "has_next_results": false,
    "has_previous_results": false
  }
}
```


### Get vulnerability

Retrieve details about a vulnerability and its affected software and OS versions.

#### Parameters

| Name     | Type     | In    | Description                                                                                     |
| ---      | ---      | ---   | ---                                                                                             |
| cve      | string  | path | The cve to get information about (including "cve-" prefix, case-insensitive).                       |
| team_id             | integer | query | _Available in Fleet Premium_. Filters response data to the specified team. Use `0` to filter by hosts assigned to "No team".  |

`GET /api/v1/fleet/vulnerabilities/:cve`

#### Example

`GET /api/v1/fleet/vulnerabilities/cve-2022-30190`

##### Default response

`Status: 200`

```json
"vulnerability": {
  "cve": "CVE-2022-30190",
  "created_at": "2022-06-01T00:15:00Z",
  "hosts_count": 1234,
  "hosts_count_updated_at": "2023-12-20T15:23:57Z",
  "details_link": "https://nvd.nist.gov/vuln/detail/CVE-2022-30190",
  "cvss_score": 7.8,// Available in Fleet Premium
  "epss_probability": 0.9729,// Available in Fleet Premium
  "cisa_known_exploit": false,// Available in Fleet Premium
  "cve_published": "2022-06-01T00:15:00Z",// Available in Fleet Premium
  "cve_description": "Microsoft Windows Support Diagnostic Tool (MSDT) Remote Code Execution Vulnerability.",// Available in Fleet Premium
  "os_versions" : [
    {
      "os_version_id": 6,
      "hosts_count": 200,
      "name": "macOS 14.1.2",
      "name_only": "macOS",
      "version": "14.1.2",

      "resolved_in_version": "14.2",
      "generated_cpes": [
        "cpe:2.3:o:apple:macos:*:*:*:*:*:14.2:*:*",
        "cpe:2.3:o:apple:mac_os_x:*:*:*:*:*:14.2:*:*"
      ]
    }
  ],
  "software": [
    {
      "id": 2363,
      "name": "Docker Desktop",
      "version": "4.9.1",
      "source": "programs",
      "browser": "",
      "generated_cpe": "cpe:2.3:a:docker:docker_desktop:4.9.1:*:*:*:*:windows:*:*",
      "hosts_count": 50,
      "resolved_in_version": "5.0.0"
    }
  ]
}
```


---

## Targets

In Fleet, targets are used to run queries against specific hosts or groups of hosts. Labels are used to create groups in Fleet.

### Search targets

The search targets endpoint returns two lists. The first list includes the possible target hosts in Fleet given the search query provided and the hosts already selected as targets. The second list includes the possible target labels in Fleet given the search query provided and the labels already selected as targets.

The returned lists are filtered based on the hosts the requesting user has access to.

`POST /api/v1/fleet/targets`

#### Parameters

| Name     | Type    | In   | Description                                                                                                                                                                |
| -------- | ------- | ---- | -------------------------------------------------------------------------------------------------------------------------------------------------------------------------- |
| query    | string  | body | The search query. Searchable items include a host's hostname or IPv4 address and labels.                                                                                   |
| query_id | integer | body | The saved query (if any) that will be run. The `observer_can_run` property on the query and the user's roles effect which targets are included.                            |
| selected | object  | body | The targets already selected. The object includes a `hosts` property which contains a list of host IDs, a `labels` with label IDs and/or a `teams` property with team IDs. |

#### Example

`POST /api/v1/fleet/targets`

##### Request body

```json
{
  "query": "172",
  "selected": {
    "hosts": [],
    "labels": [7]
  },
  "include_observer": true
}
```

##### Default response

```json
{
  "targets": {
    "hosts": [
      {
        "created_at": "2021-02-03T16:11:43Z",
        "updated_at": "2021-02-03T21:58:19Z",
        "id": 3,
        "detail_updated_at": "2021-02-03T21:58:10Z",
        "label_updated_at": "2021-02-03T21:58:10Z",
        "policy_updated_at": "2023-06-26T18:33:15Z",
        "last_enrolled_at": "2021-02-03T16:11:43Z",
        "software_updated_at": "2020-11-05T05:09:44Z",
        "seen_time": "2021-02-03T21:58:20Z",
        "hostname": "7a2f41482833",
        "uuid": "a2064cef-0000-0000-afb9-283e3c1d487e",
        "platform": "rhel",
        "osquery_version": "4.5.1",
        "os_version": "CentOS 6.10.0",
        "build": "",
        "platform_like": "rhel",
        "code_name": "",
        "uptime": 32688000000000,
        "memory": 2086899712,
        "cpu_type": "x86_64",
        "cpu_subtype": "142",
        "cpu_brand": "Intel(R) Core(TM) i5-8279U CPU @ 2.40GHz",
        "cpu_physical_cores": 4,
        "cpu_logical_cores": 4,
        "hardware_vendor": "",
        "hardware_model": "",
        "hardware_version": "",
        "hardware_serial": "",
        "computer_name": "7a2f41482833",
        "display_name": "7a2f41482833",
        "primary_ip": "172.20.0.3",
        "primary_mac": "02:42:ac:14:00:03",
        "distributed_interval": 10,
        "config_tls_refresh": 10,
        "logger_tls_period": 10,
        "additional": {},
        "status": "offline",
        "display_text": "7a2f41482833"
      },
      {
        "created_at": "2021-02-03T16:11:43Z",
        "updated_at": "2021-02-03T21:58:19Z",
        "id": 4,
        "detail_updated_at": "2021-02-03T21:58:10Z",
        "label_updated_at": "2021-02-03T21:58:10Z",
        "policy_updated_at": "2023-06-26T18:33:15Z",
        "last_enrolled_at": "2021-02-03T16:11:43Z",
        "software_updated_at": "2020-11-05T05:09:44Z",
        "seen_time": "2021-02-03T21:58:20Z",
        "hostname": "78c96e72746c",
        "uuid": "a2064cef-0000-0000-afb9-283e3c1d487e",
        "platform": "ubuntu",
        "osquery_version": "4.5.1",
        "os_version": "Ubuntu 16.4.0",
        "build": "",
        "platform_like": "debian",
        "code_name": "",
        "uptime": 32688000000000,
        "memory": 2086899712,
        "cpu_type": "x86_64",
        "cpu_subtype": "142",
        "cpu_brand": "Intel(R) Core(TM) i5-8279U CPU @ 2.40GHz",
        "cpu_physical_cores": 4,
        "cpu_logical_cores": 4,
        "hardware_vendor": "",
        "hardware_model": "",
        "hardware_version": "",
        "hardware_serial": "",
        "computer_name": "78c96e72746c",
        "display_name": "78c96e72746c",
        "primary_ip": "172.20.0.7",
        "primary_mac": "02:42:ac:14:00:07",
        "distributed_interval": 10,
        "config_tls_refresh": 10,
        "logger_tls_period": 10,
        "additional": {},
        "status": "offline",
        "display_text": "78c96e72746c"
      }
    ],
    "labels": [
      {
        "created_at": "2021-02-02T23:55:25Z",
        "updated_at": "2021-02-02T23:55:25Z",
        "id": 6,
        "name": "All Hosts",
        "description": "All hosts which have enrolled in Fleet",
        "query": "SELECT 1;",
        "label_type": "builtin",
        "label_membership_type": "dynamic",
        "host_count": 5,
        "display_text": "All Hosts",
        "count": 5
      }
    ],
    "teams": [
      {
        "id": 1,
        "created_at": "2021-05-27T20:02:20Z",
        "name": "Client Platform Engineering",
        "description": "",
        "agent_options": null,
        "user_count": 4,
        "host_count": 2,
        "display_text": "Client Platform Engineering",
        "count": 2
      }
    ]
  },
  "targets_count": 1,
  "targets_online": 1,
  "targets_offline": 0,
  "targets_missing_in_action": 0
}
```

---

## Teams

- [List teams](#list-teams)
- [Get team](#get-team)
- [Create team](#create-team)
- [Modify team](#modify-team)
- [Modify team's agent options](#modify-teams-agent-options)
- [Delete team](#delete-team)

### List teams

_Available in Fleet Premium_

`GET /api/v1/fleet/teams`

#### Parameters

| Name            | Type    | In    | Description                                                                                                                   |
| --------------- | ------- | ----- | ----------------------------------------------------------------------------------------------------------------------------- |
| page            | integer | query | Page number of the results to fetch.                                                                                          |
| per_page        | integer | query | Results per page.                                                                                                             |
| order_key       | string  | query | What to order results by. Can be any column in the `teams` table.                                                             |
| order_direction | string  | query | **Requires `order_key`**. The direction of the order given the order key. Options include `asc` and `desc`. Default is `asc`. |
| query           | string  | query | Search query keywords. Searchable fields include `name`.                                                                      |

#### Example

`GET /api/v1/fleet/teams`

##### Default response

`Status: 200`

```json
{
  "teams": [
    {
      "id": 1,
      "created_at": "2021-07-28T15:58:21Z",
      "name": "workstations",
      "description": "",
      "agent_options": {
        "config": {
          "options": {
            "pack_delimiter": "/",
            "logger_tls_period": 10,
            "distributed_plugin": "tls",
            "disable_distributed": false,
            "logger_tls_endpoint": "/api/v1/osquery/log",
            "distributed_interval": 10,
            "distributed_tls_max_attempts": 3
          },
          "decorators": {
            "load": [
              "SELECT uuid AS host_uuid FROM system_info;",
              "SELECT hostname AS hostname FROM system_info;"
            ]
          }
        },
        "overrides": {},
        "command_line_flags": {}
      },
      "user_count": 0,
      "host_count": 0,
      "secrets": [
        {
          "secret": "",
          "created_at": "2021-07-28T15:58:21Z",
          "team_id": 10
        }
      ]
    },
    {
      "id": 2,
      "created_at": "2021-08-05T21:41:42Z",
      "name": "servers",
      "description": "",
      "agent_options": {
        "spec": {
          "config": {
            "options": {
              "pack_delimiter": "/",
              "logger_tls_period": 10,
              "distributed_plugin": "tls",
              "disable_distributed": false,
              "logger_tls_endpoint": "/api/v1/osquery/log",
              "distributed_interval": 10,
              "distributed_tls_max_attempts": 3
            },
            "decorators": {
              "load": [
                "SELECT uuid AS host_uuid FROM system_info;",
                "SELECT hostname AS hostname FROM system_info;"
              ]
            }
          },
          "overrides": {},
          "command_line_flags": {}
        },
        "user_count": 0,
        "host_count": 0,
        "secrets": [
          {
            "secret": "+ncixtnZB+IE0OrbrkCLeul3U8LMVITd",
            "created_at": "2021-08-05T21:41:42Z",
            "team_id": 15
          }
        ]
      }
    }
  ]
}
```

### Get team

_Available in Fleet Premium_

`GET /api/v1/fleet/teams/:id`

#### Parameters

| Name | Type    | In   | Description                          |
| ---- | ------  | ---- | ------------------------------------ |
| id   | integer | path | **Required.** The desired team's ID. |

#### Example

`GET /api/v1/fleet/teams/1`

##### Default response

`Status: 200`

```json
{
  "team": {
    "name": "Workstations",
    "id": 1,
    "user_count": 4,
    "host_count": 0,
    "agent_options": {
      "config": {
        "options": {
          "pack_delimiter": "/",
          "logger_tls_period": 10,
          "distributed_plugin": "tls",
          "disable_distributed": false,
          "logger_tls_endpoint": "/api/v1/osquery/log",
          "distributed_interval": 10,
          "distributed_tls_max_attempts": 3
        },
        "decorators": {
          "load": [
            "SELECT uuid AS host_uuid FROM system_info;",
            "SELECT hostname AS hostname FROM system_info;"
          ]
        }
      },
      "overrides": {},
      "command_line_flags": {}
    },
    "webhook_settings": {
      "failing_policies_webhook": {
        "enable_failing_policies_webhook": false,
        "destination_url": "",
        "policy_ids": null,
        "host_batch_size": 0
      }
    },
    "integrations": {
      "google_calendar": {
        "enable_calendar_events": true,
        "webhook_url": "https://server.com/example"
      }
    },
    "mdm": {
      "enable_disk_encryption": true,
      "macos_updates": {
        "minimum_version": "12.3.1",
        "deadline": "2022-01-01"
      },
      "windows_updates": {
        "deadline_days": 5,
        "grace_period_days": 1
      },
      "macos_settings": {
        "custom_settings": [
          {
            "path": "path/to/profile1.mobileconfig",
            "labels": ["Label 1", "Label 2"]
          }
        ]
      },
      "windows_settings": {
        "custom_settings": [
          {
            "path": "path/to/profile2.xml",
            "labels": ["Label 3", "Label 4"]
          }
        ],
      },
      "macos_setup": {
        "bootstrap_package": "",
        "enable_end_user_authentication": false,
        "macos_setup_assistant": "path/to/config.json"
      }
    }
  }
}
```

### Create team

_Available in Fleet Premium_

`POST /api/v1/fleet/teams`

#### Parameters

| Name | Type   | In   | Description                    |
| ---- | ------ | ---- | ------------------------------ |
| name | string | body | **Required.** The team's name. |

#### Example

`POST /api/v1/fleet/teams`

##### Request body

```json
{
  "name": "workstations"
}
```

##### Default response

`Status: 200`

```json
{
  "teams": [
    {
      "name": "workstations",
      "id": 1,
      "user_count": 0,
      "host_count": 0,
      "agent_options": {
        "config": {
          "options": {
            "pack_delimiter": "/",
            "logger_tls_period": 10,
            "distributed_plugin": "tls",
            "disable_distributed": false,
            "logger_tls_endpoint": "/api/v1/osquery/log",
            "distributed_interval": 10,
            "distributed_tls_max_attempts": 3
          },
          "decorators": {
            "load": [
              "SELECT uuid AS host_uuid FROM system_info;",
              "SELECT hostname AS hostname FROM system_info;"
            ]
          }
        },
        "overrides": {},
        "command_line_flags": {}
      },
      "webhook_settings": {
        "failing_policies_webhook": {
          "enable_failing_policies_webhook": false,
          "destination_url": "",
          "policy_ids": null,
          "host_batch_size": 0
        }
      }
    }
  ]
}
```

### Modify team

_Available in Fleet Premium_

`PATCH /api/v1/fleet/teams/:id`

#### Parameters

| Name                                                    | Type    | In   | Description                                                                                                                                                                                               |
| ------------------------------------------------------- | ------- | ---- | --------------------------------------------------------------------------------------------------------------------------------------------------------------------------------------------------------- |
| id                                                      | integer | path | **Required.** The desired team's ID.                                                                                                                                                                      |
| name                                                    | string  | body | The team's name.                                                                                                                                                                                          |
| host_ids                                                | array    | body | A list of hosts that belong to the team.                                                                                                                                                                  |
| user_ids                                                | array    | body | A list of users on the team.                                                                                                                                                             |
| webhook_settings                                        | object  | body | Webhook settings contains for the team.                                                                                                                                                                   |
| &nbsp;&nbsp;failing_policies_webhook                    | object  | body | Failing policies webhook settings.                                                                                                                                                                        |
| &nbsp;&nbsp;&nbsp;&nbsp;enable_failing_policies_webhook | boolean | body | Whether or not the failing policies webhook is enabled.                                                                                                                                                   |
| &nbsp;&nbsp;&nbsp;&nbsp;destination_url                 | string  | body | The URL to deliver the webhook requests to.                                                                                                                                                               |
| &nbsp;&nbsp;&nbsp;&nbsp;policy_ids                      | array   | body | List of policy IDs to enable failing policies webhook.                                                                                                                                                    |
| &nbsp;&nbsp;host_status_webhook                    | object  | body | Host status webhook settings. |
| &nbsp;&nbsp;&nbsp;&nbsp;enable_host_status_webhook | boolean | body | Whether or not the host status webhook is enabled. |
| &nbsp;&nbsp;&nbsp;&nbsp;destination_url            | string | body | The URL to deliver the webhook request to. |
| &nbsp;&nbsp;&nbsp;&nbsp;host_percentage            | integer | body | The minimum percentage of hosts that must fail to check in to Fleet in order to trigger the webhook request. |
| &nbsp;&nbsp;&nbsp;&nbsp;days_count | integer | body | The minimum number of days that the configured `host_percentage` must fail to check in to Fleet in order to trigger the webhook request. |
| &nbsp;&nbsp;&nbsp;&nbsp;host_batch_size                 | integer | body | Maximum number of hosts to batch on failing policy webhook requests. The default, 0, means no batching (all hosts failing a policy are sent on one request).                                              |
| integrations                                            | object  | body | Integrations settings for the team. Note that integrations referenced here must already exist globally, created by a call to [Modify configuration](#modify-configuration).                               |
| &nbsp;&nbsp;jira                                        | array   | body | Jira integrations configuration.                                                                                                                                                                          |
| &nbsp;&nbsp;&nbsp;&nbsp;url                             | string  | body | The URL of the Jira server to use.                                                                                                                                                                        |
| &nbsp;&nbsp;&nbsp;&nbsp;project_key                     | string  | body | The project key of the Jira integration to use. Jira tickets will be created in this project.                                                                                                             |
| &nbsp;&nbsp;&nbsp;&nbsp;enable_failing_policies         | boolean | body | Whether or not that Jira integration is enabled for failing policies. Only one failing policy automation can be enabled at a given time (enable_failing_policies_webhook and enable_failing_policies).    |
| &nbsp;&nbsp;zendesk                                     | array   | body | Zendesk integrations configuration.                                                                                                                                                                       |
| &nbsp;&nbsp;&nbsp;&nbsp;url                             | string  | body | The URL of the Zendesk server to use.                                                                                                                                                                     |
| &nbsp;&nbsp;&nbsp;&nbsp;group_id                        | integer | body | The Zendesk group id to use. Zendesk tickets will be created in this group.                                                                                                                               |
| &nbsp;&nbsp;&nbsp;&nbsp;enable_failing_policies         | boolean | body | Whether or not that Zendesk integration is enabled for failing policies. Only one failing policy automation can be enabled at a given time (enable_failing_policies_webhook and enable_failing_policies). |
| mdm                                                     | object  | body | MDM settings for the team.                                                                                                                                                                                |
| &nbsp;&nbsp;macos_updates                               | object  | body | macOS updates settings.                                                                                                                                                                                   |
| &nbsp;&nbsp;&nbsp;&nbsp;minimum_version                 | string  | body | Hosts that belong to this team and are enrolled into Fleet's MDM will be nudged until their macOS is at or above this version.                                                                            |
| &nbsp;&nbsp;&nbsp;&nbsp;deadline                        | string  | body | Hosts that belong to this team and are enrolled into Fleet's MDM won't be able to dismiss the Nudge window once this deadline is past.                                                                    |
| &nbsp;&nbsp;ios_updates                               | object  | body | iOS updates settings.                                                                                                                                                                                   |
| &nbsp;&nbsp;&nbsp;&nbsp;minimum_version                 | string  | body | Hosts that belong to this team and are enrolled into Fleet's MDM will be nudged until their iOS is at or above this version.                                                                            |
| &nbsp;&nbsp;&nbsp;&nbsp;deadline                        | string  | body | Hosts that belong to this team and are enrolled into Fleet's MDM won't be able to dismiss the Nudge window once this deadline is past.                                                                    |
| &nbsp;&nbsp;ipados_updates                               | object  | body | iPadOS updates settings.                                                                                                                                                                                   |
| &nbsp;&nbsp;&nbsp;&nbsp;minimum_version                 | string  | body | Hosts that belong to this team and are enrolled into Fleet's MDM will be nudged until their iPadOS is at or above this version.                                                                            |
| &nbsp;&nbsp;&nbsp;&nbsp;deadline                        | string  | body | Hosts that belong to this team and are enrolled into Fleet's MDM won't be able to dismiss the Nudge window once this deadline is past.                                                                    |
| &nbsp;&nbsp;windows_updates                             | object  | body | Windows updates settings.                                                                                                                                                                                   |
| &nbsp;&nbsp;&nbsp;&nbsp;deadline_days                   | integer | body | Hosts that belong to this team and are enrolled into Fleet's MDM will have this number of days before updates are installed on Windows.                                                                   |
| &nbsp;&nbsp;&nbsp;&nbsp;grace_period_days               | integer | body | Hosts that belong to this team and are enrolled into Fleet's MDM will have this number of days before Windows restarts to install updates.                                                                    |
| &nbsp;&nbsp;macos_settings                              | object  | body | macOS-specific settings.                                                                                                                                                                                  |
| &nbsp;&nbsp;&nbsp;&nbsp;custom_settings                 | array    | body | The list of objects where each object includes .mobileconfig or JSON file (configuration profile) and label name to apply to macOS hosts that belong to this team and are members of the specified label.                                                                                                                                        |
| &nbsp;&nbsp;&nbsp;&nbsp;enable_disk_encryption          | boolean | body | Hosts that belong to this team and are enrolled into Fleet's MDM will have disk encryption enabled if set to true.                                                                                        |
| &nbsp;&nbsp;windows_settings                            | object  | body | Windows-specific settings.                                                                                                                                                                                |
| &nbsp;&nbsp;&nbsp;&nbsp;custom_settings                 | array    | body | The list of objects where each object includes XML file (configuration profile) and label name to apply to Windows hosts that belong to this team and are members of the specified label.                                                                                                                               |
| &nbsp;&nbsp;macos_setup                                 | object  | body | Setup for automatic MDM enrollment of macOS hosts.                                                                                                                                                      |
| &nbsp;&nbsp;&nbsp;&nbsp;enable_end_user_authentication  | boolean | body | If set to true, end user authentication will be required during automatic MDM enrollment of new macOS hosts. Settings for your IdP provider must also be [configured](https://fleetdm.com/docs/using-fleet/mdm-macos-setup-experience#end-user-authentication-and-eula).                                                                                      |
| integrations                                            | object  | body | Integration settings for this team.                                                                                                                                                                   |
| &nbsp;&nbsp;google_calendar                             | object  | body | Google Calendar integration settings.                                                                                                                                                                        |
| &nbsp;&nbsp;&nbsp;&nbsp;enable_calendar_events          | boolean | body | Whether or not calendar events are enabled for this team.                                                                                                                                                  |
| &nbsp;&nbsp;&nbsp;&nbsp;webhook_url                     | string | body | The URL to send a request to during calendar events, to trigger auto-remediation.                |
| host_expiry_settings                                    | object  | body | Host expiry settings for the team.                                                                                                                                                                         |
| &nbsp;&nbsp;host_expiry_enabled                         | boolean | body | When enabled, allows automatic cleanup of hosts that have not communicated with Fleet in some number of days. When disabled, defaults to the global setting.                                               |
| &nbsp;&nbsp;host_expiry_window                          | integer | body | If a host has not communicated with Fleet in the specified number of days, it will be removed.                                                                                                             |

#### Example (transfer hosts to a team)

`PATCH /api/v1/fleet/teams/1`

##### Request body

```json
{
  "host_ids": [3, 6, 7, 8, 9, 20, 32, 44]
}
```

##### Default response

`Status: 200`

```json
{
  "team": {
    "name": "Workstations",
    "id": 1,
    "user_count": 4,
    "host_count": 8,
    "agent_options": {
      "config": {
        "options": {
          "pack_delimiter": "/",
          "logger_tls_period": 10,
          "distributed_plugin": "tls",
          "disable_distributed": false,
          "logger_tls_endpoint": "/api/v1/osquery/log",
          "distributed_interval": 10,
          "distributed_tls_max_attempts": 3
        },
        "decorators": {
          "load": [
            "SELECT uuid AS host_uuid FROM system_info;",
            "SELECT hostname AS hostname FROM system_info;"
          ]
        }
      },
      "overrides": {},
      "command_line_flags": {}
    },
    "webhook_settings": {
      "failing_policies_webhook": {
        "enable_failing_policies_webhook": false,
        "destination_url": "",
        "policy_ids": null,
        "host_batch_size": 0
      }
    }
  }
}
```

### Add users to a team

_Available in Fleet Premium_

`PATCH /api/v1/fleet/teams/:id/users`

#### Parameters

| Name             | Type    | In   | Description                                  |
|------------------|---------|------|----------------------------------------------|
| id               | integer | path | **Required.** The desired team's ID.         |
| users            | string  | body | Array of users to add.                       |
| &nbsp;&nbsp;id   | integer | body | The id of the user.                          |
| &nbsp;&nbsp;role | string  | body | The team role that the user will be granted. Options are: "admin", "maintainer", "observer", "observer_plus", and "gitops". |

#### Example

`PATCH /api/v1/fleet/teams/1/users`

##### Request body

```json
{
  "users": [
    {
      "id": 1,
      "role": "admin"
    },
    {
      "id": 17,
      "role": "observer"
    }
  ]
}
```

##### Default response

`Status: 200`

```json
{
  "team": {
    "name": "Workstations",
    "id": 1,
    "user_count": 2,
    "host_count": 0,
    "agent_options": {
      "config": {
        "options": {
          "pack_delimiter": "/",
          "logger_tls_period": 10,
          "distributed_plugin": "tls",
          "disable_distributed": false,
          "logger_tls_endpoint": "/api/v1/osquery/log",
          "distributed_interval": 10,
          "distributed_tls_max_attempts": 3
        },
        "decorators": {
          "load": [
            "SELECT uuid AS host_uuid FROM system_info;",
            "SELECT hostname AS hostname FROM system_info;"
          ]
        }
      },
      "overrides": {},
      "command_line_flags": {}
    },
    "webhook_settings": {
      "failing_policies_webhook": {
        "enable_failing_policies_webhook": false,
        "destination_url": "",
        "policy_ids": null,
        "host_batch_size": 0
      }
    },
    "mdm": {
      "enable_disk_encryption": true,
      "macos_updates": {
        "minimum_version": "12.3.1",
        "deadline": "2022-01-01"
      },
      "windows_updates": {
        "deadline_days": 5,
        "grace_period_days": 1
      },
      "macos_settings": {
        "custom_settings": [
          {
           "path": "path/to/profile1.mobileconfig",
           "labels": ["Label 1", "Label 2"]
          }
        ]
      },
      "windows_settings": {
        "custom_settings": [
          {
           "path": "path/to/profile2.xml",
           "labels": ["Label 3", "Label 4"]
          }
        ],
      },
      "macos_setup": {
        "bootstrap_package": "",
        "enable_end_user_authentication": false,
        "macos_setup_assistant": "path/to/config.json"
      }
    },
    "users": [
      {
        "created_at": "0001-01-01T00:00:00Z",
        "updated_at": "0001-01-01T00:00:00Z",
        "id": 1,
        "name": "Example User1",
        "email": "user1@example.com",
        "force_password_reset": false,
        "gravatar_url": "",
        "sso_enabled": false,
        "global_role": null,
        "api_only": false,
        "teams": null,
        "role": "admin"
      },
      {
        "created_at": "0001-01-01T00:00:00Z",
        "updated_at": "0001-01-01T00:00:00Z",
        "id": 17,
        "name": "Example User2",
        "email": "user2@example.com",
        "force_password_reset": false,
        "gravatar_url": "",
        "sso_enabled": false,
        "global_role": null,
        "api_only": false,
        "teams": null,
        "role": "observer"
      }
    ]
  }
}
```

### Modify team's agent options

_Available in Fleet Premium_

`POST /api/v1/fleet/teams/:id/agent_options`

#### Parameters

| Name                             | Type    | In    | Description                                                                                                                                                  |
| ---                              | ---     | ---   | ---                                                                                                                                                          |
| id                               | integer | path  | **Required.** The desired team's ID.                                                                                                                         |
| force                            | boolean | query | Force apply the options even if there are validation errors.                                                                                                 |
| dry_run                          | boolean | query | Validate the options and return any validation errors, but do not apply the changes.                                                                         |
| _JSON data_                      | object  | body  | The JSON to use as agent options for this team. See [Agent options](https://fleetdm.com/docs/using-fleet/configuration-files#agent-options) for details.                              |

#### Example

`POST /api/v1/fleet/teams/1/agent_options`

##### Request body

```json
{
  "config": {
    "options": {
      "pack_delimiter": "/",
      "logger_tls_period": 20,
      "distributed_plugin": "tls",
      "disable_distributed": false,
      "logger_tls_endpoint": "/api/v1/osquery/log",
      "distributed_interval": 60,
      "distributed_tls_max_attempts": 3
    },
    "decorators": {
      "load": [
        "SELECT uuid AS host_uuid FROM system_info;",
        "SELECT hostname AS hostname FROM system_info;"
      ]
    }
  },
  "overrides": {},
  "command_line_flags": {}
}
```

##### Default response

`Status: 200`

```json
{
  "team": {
    "name": "Workstations",
    "id": 1,
    "user_count": 4,
    "host_count": 8,
    "agent_options": {
      "config": {
        "options": {
          "pack_delimiter": "/",
          "logger_tls_period": 20,
          "distributed_plugin": "tls",
          "disable_distributed": false,
          "logger_tls_endpoint": "/api/v1/osquery/log",
          "distributed_interval": 60,
          "distributed_tls_max_attempts": 3
        },
        "decorators": {
          "load": [
            "SELECT uuid AS host_uuid FROM system_info;",
            "SELECT hostname AS hostname FROM system_info;"
          ]
        }
      },
      "overrides": {},
      "command_line_flags": {}
    },
    "webhook_settings": {
      "failing_policies_webhook": {
        "enable_failing_policies_webhook": false,
        "destination_url": "",
        "policy_ids": null,
        "host_batch_size": 0
      }
    }
  }
}
```

### Delete team

_Available in Fleet Premium_

`DELETE /api/v1/fleet/teams/:id`

#### Parameters

| Name | Type    | In   | Description                          |
| ---- | ------  | ---- | ------------------------------------ |
| id   | integer | path | **Required.** The desired team's ID. |

#### Example

`DELETE /api/v1/fleet/teams/1`

#### Default response

`Status: 200`

---

## Translator

- [Translate IDs](#translate-ids)

### Translate IDs

Transforms a host name into a host id. For example, the Fleet UI use this endpoint when sending live queries to a set of hosts.

`POST /api/v1/fleet/translate`

#### Parameters

| Name  | Type  | In   | Description                              |
| ----- | ----- | ---- | ---------------------------------------- |
| array | array | body | **Required** list of items to translate. |

#### Example

`POST /api/v1/fleet/translate`

##### Request body

```json
{
  "list": [
    {
      "type": "user",
      "payload": {
        "identifier": "some@email.com"
      }
    },
    {
      "type": "label",
      "payload": {
        "identifier": "labelA"
      }
    },
    {
      "type": "team",
      "payload": {
        "identifier": "team1"
      }
    },
    {
      "type": "host",
      "payload": {
        "identifier": "host-ABC"
      }
    }
  ]
}
```

##### Default response

`Status: 200`

```json
{
  "list": [
    {
      "type": "user",
      "payload": {
        "identifier": "some@email.com",
        "id": 32
      }
    },
    {
      "type": "label",
      "payload": {
        "identifier": "labelA",
        "id": 1
      }
    },
    {
      "type": "team",
      "payload": {
        "identifier": "team1",
        "id": 22
      }
    },
    {
      "type": "host",
      "payload": {
        "identifier": "host-ABC",
        "id": 45
      }
    }
  ]
}
```
---

## Users

- [List all users](#list-all-users)
- [Create a user account with an invitation](#create-a-user-account-with-an-invitation)
- [Create a user account without an invitation](#create-a-user-account-without-an-invitation)
- [Get user information](#get-user-information)
- [Modify user](#modify-user)
- [Delete user](#delete-user)
- [Require password reset](#require-password-reset)
- [List a user's sessions](#list-a-users-sessions)
- [Delete a user's sessions](#delete-a-users-sessions)

The Fleet server exposes a handful of API endpoints that handles common user management operations. All the following endpoints require prior authentication meaning you must first log in successfully before calling any of the endpoints documented below.

### List all users

Returns a list of all enabled users

`GET /api/v1/fleet/users`

#### Parameters

| Name            | Type    | In    | Description                                                                                                                   |
| --------------- | ------- | ----- | ----------------------------------------------------------------------------------------------------------------------------- |
| query           | string  | query | Search query keywords. Searchable fields include `name` and `email`.                                                          |
| order_key       | string  | query | What to order results by. Can be any column in the users table.                                                               |
| order_direction | string  | query | **Requires `order_key`**. The direction of the order given the order key. Options include `asc` and `desc`. Default is `asc`. |
| page            | integer | query | Page number of the results to fetch.                                                                                          |
| query           | string  | query | Search query keywords. Searchable fields include `name` and `email`.                                                          |
| per_page        | integer | query | Results per page.                                                                                                             |
| team_id         | integer | query | _Available in Fleet Premium_. Filters the users to only include users in the specified team.                                   |

#### Example

`GET /api/v1/fleet/users`

##### Request query parameters

None.

##### Default response

`Status: 200`

```json
{
  "users": [
    {
      "created_at": "2020-12-10T03:52:53Z",
      "updated_at": "2020-12-10T03:52:53Z",
      "id": 1,
      "name": "Jane Doe",
      "email": "janedoe@example.com",
      "force_password_reset": false,
      "gravatar_url": "",
      "sso_enabled": false,
      "global_role": null,
      "api_only": false,
      "teams": [
        {
          "id": 1,
          "created_at": "0001-01-01T00:00:00Z",
          "name": "workstations",
          "description": "",
          "role": "admin"
        }
      ]
    }
  ]
}
```

##### Failed authentication

`Status: 401 Authentication Failed`

```json
{
  "message": "Authentication Failed",
  "errors": [
    {
      "name": "base",
      "reason": "Authentication failed"
    }
  ]
}
```

### Create a user account with an invitation

Creates a user account after an invited user provides registration information and submits the form.

`POST /api/v1/fleet/users`

#### Parameters

| Name                  | Type   | In   | Description                                                                                                                                                                                                                                                                                                                                              |
| --------------------- | ------ | ---- | -------------------------------------------------------------------------------------------------------------------------------------------------------------------------------------------------------------------------------------------------------------------------------------------------------------------------------------------------------- |
| email                 | string | body | **Required**. The email address of the user.                                                                                                                                                                                                                                                                                                             |
| invite_token          | string | body | **Required**. Token provided to the user in the invitation email.                                                                                                                                                                                                                                                                                        |
| name                  | string | body | **Required**. The name of the user.                                                                                                                                                                                                                                                                                                                      |
| password              | string | body | The password chosen by the user (if not SSO user).                                                                                                                                                                                                                                                                                                       |
| password_confirmation | string | body | Confirmation of the password chosen by the user.                                                                                                                                                                                                                                                                                                         |
| global_role           | string | body | The role assigned to the user. In Fleet 4.0.0, 3 user roles were introduced (`admin`, `maintainer`, and `observer`). In Fleet 4.30.0 and 4.31.0, the `observer_plus` and `gitops` roles were introduced respectively. If `global_role` is specified, `teams` cannot be specified. For more information, see [manage access](https://fleetdm.com/docs/using-fleet/manage-access).                                                                                                                                                                        |
| teams                 | array  | body | _Available in Fleet Premium_. The teams and respective roles assigned to the user. Should contain an array of objects in which each object includes the team's `id` and the user's `role` on each team. In Fleet 4.0.0, 3 user roles were introduced (`admin`, `maintainer`, and `observer`). In Fleet 4.30.0 and 4.31.0, the `observer_plus` and `gitops` roles were introduced respectively. If `teams` is specified, `global_role` cannot be specified. For more information, see [manage access](https://fleetdm.com/docs/using-fleet/manage-access). |

#### Example

`POST /api/v1/fleet/users`

##### Request query parameters

```json
{
  "email": "janedoe@example.com",
  "invite_token": "SjdReDNuZW5jd3dCbTJtQTQ5WjJTc2txWWlEcGpiM3c=",
  "name": "janedoe",
  "password": "test-123",
  "password_confirmation": "test-123",
  "teams": [
    {
      "id": 2,
      "role": "observer"
    },
    {
      "id": 4,
      "role": "observer"
    }
  ]
}
```

##### Default response

`Status: 200`

```json
{
  "user": {
    "created_at": "0001-01-01T00:00:00Z",
    "updated_at": "0001-01-01T00:00:00Z",
    "id": 2,
    "name": "janedoe",
    "email": "janedoe@example.com",
    "enabled": true,
    "force_password_reset": false,
    "gravatar_url": "",
    "sso_enabled": false,
    "global_role": "admin",
    "teams": []
  }
}
```

##### Failed authentication

`Status: 401 Authentication Failed`

```json
{
  "message": "Authentication Failed",
  "errors": [
    {
      "name": "base",
      "reason": "Authentication failed"
    }
  ]
}
```

##### Expired or used invite code

`Status: 404 Resource Not Found`

```json
{
  "message": "Resource Not Found",
  "errors": [
    {
      "name": "base",
      "reason": "Invite with token SjdReDNuZW5jd3dCbTJtQTQ5WjJTc2txWWlEcGpiM3c= was not found in the datastore"
    }
  ]
}
```

##### Validation failed

`Status: 422 Validation Failed`

The same error will be returned whenever one of the required parameters fails the validation.

```json
{
  "message": "Validation Failed",
  "errors": [
    {
      "name": "name",
      "reason": "cannot be empty"
    }
  ]
}
```

### Create a user account without an invitation

Creates a user account without requiring an invitation, the user is enabled immediately.
By default, the user will be forced to reset its password upon first login.

`POST /api/v1/fleet/users/admin`

#### Parameters

| Name        | Type    | In   | Description                                                                                                                                                                                                                                                                                                                                              |
| ----------- | ------- | ---- | -------------------------------------------------------------------------------------------------------------------------------------------------------------------------------------------------------------------------------------------------------------------------------------------------------------------------------------------------------- |
| email       | string  | body | **Required**. The user's email address.                                                                                                                                                                                                                                                                                                                  |
| name        | string  | body | **Required**. The user's full name or nickname.                                                                                                                                                                                                                                                                                                          |
| password    | string  | body | The user's password (required for non-SSO users).                                                                                                                                                                                                                                                                                                        |
| sso_enabled | boolean | body | Whether or not SSO is enabled for the user.                                                                                                                                                                                                                                                                                                              |
| api_only    | boolean | body | User is an "API-only" user (cannot use web UI) if true.                                                                                                                                                                                                                                                                                                  |
| global_role | string | body | The role assigned to the user. In Fleet 4.0.0, 3 user roles were introduced (`admin`, `maintainer`, and `observer`). In Fleet 4.30.0 and 4.31.0, the `observer_plus` and `gitops` roles were introduced respectively. If `global_role` is specified, `teams` cannot be specified. For more information, see [manage access](https://fleetdm.com/docs/using-fleet/manage-access).                                                                                                                                                                        |
| admin_forced_password_reset    | boolean | body | Sets whether the user will be forced to reset its password upon first login (default=true) |
| teams                          | array   | body | _Available in Fleet Premium_. The teams and respective roles assigned to the user. Should contain an array of objects in which each object includes the team's `id` and the user's `role` on each team. In Fleet 4.0.0, 3 user roles were introduced (`admin`, `maintainer`, and `observer`). In Fleet 4.30.0 and 4.31.0, the `observer_plus` and `gitops` roles were introduced respectively. If `teams` is specified, `global_role` cannot be specified. For more information, see [manage access](https://fleetdm.com/docs/using-fleet/manage-access). |

#### Example

`POST /api/v1/fleet/users/admin`

##### Request body

```json
{
  "name": "Jane Doe",
  "email": "janedoe@example.com",
  "password": "test-123",
  "api_only": true,
  "teams": [
    {
      "id": 2,
      "role": "observer"
    },
    {
      "id": 3,
      "role": "maintainer"
    }
  ]
}
```

##### Default response

`Status: 200`

```json
{
  "user": {
    "created_at": "0001-01-01T00:00:00Z",
    "updated_at": "0001-01-01T00:00:00Z",
    "id": 5,
    "name": "Jane Doe",
    "email": "janedoe@example.com",
    "enabled": true,
    "force_password_reset": false,
    "gravatar_url": "",
    "sso_enabled": false,
    "api_only": true,
    "global_role": null,
    "teams": [
      {
        "id": 2,
        "role": "observer"
      },
      {
        "id": 3,
        "role": "maintainer"
      }
    ]
  },
  "token": "{API key}"
}
```

> Note: The new user's `token` (API key) is only included in the response after creating an api-only user (`api_only: true`).

##### User doesn't exist

`Status: 404 Resource Not Found`

```json
{
  "message": "Resource Not Found",
  "errors": [
    {
      "name": "base",
      "reason": "User with id=1 was not found in the datastore"
    }
  ]
}
```

### Get user information

Returns all information about a specific user.

`GET /api/v1/fleet/users/:id`

#### Parameters

| Name | Type    | In   | Description                  |
| ---- | ------- | ---- | ---------------------------- |
| id   | integer | path | **Required**. The user's id. |

#### Example

`GET /api/v1/fleet/users/2`

##### Request query parameters

```json
{
  "id": 1
}
```

##### Default response

`Status: 200`

```json
{
  "user": {
    "created_at": "2020-12-10T05:20:25Z",
    "updated_at": "2020-12-10T05:24:27Z",
    "id": 2,
    "name": "Jane Doe",
    "email": "janedoe@example.com",
    "force_password_reset": false,
    "gravatar_url": "",
    "sso_enabled": false,
    "global_role": "admin",
    "api_only": false,
    "teams": []
  }
}
```

##### User doesn't exist

`Status: 404 Resource Not Found`

```json
{
  "message": "Resource Not Found",
  "errors": [
    {
      "name": "base",
      "reason": "User with id=5 was not found in the datastore"
    }
  ]
}
```

### Modify user

`PATCH /api/v1/fleet/users/:id`

#### Parameters

| Name        | Type    | In   | Description                                                                                                                                                                                                                                                                                                                                              |
| ----------- | ------- | ---- | -------------------------------------------------------------------------------------------------------------------------------------------------------------------------------------------------------------------------------------------------------------------------------------------------------------------------------------------------------- |
| id          | integer | path | **Required**. The user's id.                                                                                                                                                                                                                                                                                                                             |
| name        | string  | body | The user's name.                                                                                                                                                                                                                                                                                                                                         |
| position    | string  | body | The user's position.                                                                                                                                                                                                                                                                                                                                     |
| email       | string  | body | The user's email.                                                                                                                                                                                                                                                                                                                                        |
| sso_enabled | boolean | body | Whether or not SSO is enabled for the user.                                                                                                                                                                                                                                                                                                              |
| api_only    | boolean | body | User is an "API-only" user (cannot use web UI) if true.                                                                                                                                                                                                                                                                                                  |
| password    | string  | body | The user's current password, required to change the user's own email or password (not required for an admin to modify another user).                                                                                                                                                                                                                     |
| new_password| string  | body | The user's new password. |
| global_role | string  | body | The role assigned to the user. In Fleet 4.0.0, 3 user roles were introduced (`admin`, `maintainer`, and `observer`). If `global_role` is specified, `teams` cannot be specified.                                                                                                                                                                         |
| teams       | array   | body | _Available in Fleet Premium_. The teams and respective roles assigned to the user. Should contain an array of objects in which each object includes the team's `id` and the user's `role` on each team. In Fleet 4.0.0, 3 user roles were introduced (`admin`, `maintainer`, and `observer`). If `teams` is specified, `global_role` cannot be specified. |

#### Example

`PATCH /api/v1/fleet/users/2`

##### Request body

```json
{
  "name": "Jane Doe",
  "global_role": "admin"
}
```

##### Default response

`Status: 200`

```json
{
  "user": {
    "created_at": "2021-02-03T16:11:06Z",
    "updated_at": "2021-02-03T16:11:06Z",
    "id": 2,
    "name": "Jane Doe",
    "email": "janedoe@example.com",
    "global_role": "admin",
    "force_password_reset": false,
    "gravatar_url": "",
    "sso_enabled": false,
    "api_only": false,
    "teams": []
  }
}
```

#### Example (modify a user's teams)

`PATCH /api/v1/fleet/users/2`

##### Request body

```json
{
  "teams": [
    {
      "id": 1,
      "role": "observer"
    },
    {
      "id": 2,
      "role": "maintainer"
    }
  ]
}
```

##### Default response

`Status: 200`

```json
{
  "user": {
    "created_at": "2021-02-03T16:11:06Z",
    "updated_at": "2021-02-03T16:11:06Z",
    "id": 2,
    "name": "Jane Doe",
    "email": "janedoe@example.com",
    "enabled": true,
    "force_password_reset": false,
    "gravatar_url": "",
    "sso_enabled": false,
    "global_role": "admin",
    "teams": [
      {
        "id": 2,
        "role": "observer"
      },
      {
        "id": 3,
        "role": "maintainer"
      }
    ]
  }
}
```

### Delete user

Delete the specified user from Fleet.

`DELETE /api/v1/fleet/users/:id`

#### Parameters

| Name | Type    | In   | Description                  |
| ---- | ------- | ---- | ---------------------------- |
| id   | integer | path | **Required**. The user's id. |

#### Example

`DELETE /api/v1/fleet/users/3`

##### Default response

`Status: 200`


### Require password reset

The selected user is logged out of Fleet and required to reset their password during the next attempt to log in. This also revokes all active Fleet API tokens for this user. Returns the user object.

`POST /api/v1/fleet/users/:id/require_password_reset`

#### Parameters

| Name  | Type    | In   | Description                                                                                    |
| ----- | ------- | ---- | ---------------------------------------------------------------------------------------------- |
| id    | integer | path | **Required**. The user's id.                                                                   |
| require | boolean | body | Whether or not the user is required to reset their password during the next attempt to log in. |

#### Example

`POST /api/v1/fleet/users/123/require_password_reset`

##### Request body

```json
{
  "require": true
}
```

##### Default response

`Status: 200`

```json
{
  "user": {
    "created_at": "2021-02-23T22:23:34Z",
    "updated_at": "2021-02-23T22:28:52Z",
    "id": 2,
    "name": "Jane Doe",
    "email": "janedoe@example.com",
    "force_password_reset": true,
    "gravatar_url": "",
    "sso_enabled": false,
    "global_role": "observer",
    "teams": []
  }
}
```

### List a user's sessions

Returns a list of the user's sessions in Fleet.

`GET /api/v1/fleet/users/:id/sessions`

#### Parameters

None.

#### Example

`GET /api/v1/fleet/users/1/sessions`

##### Default response

`Status: 200`

```json
{
  "sessions": [
    {
      "session_id": 2,
      "user_id": 1,
      "created_at": "2021-02-03T16:12:50Z"
    },
    {
      "session_id": 3,
      "user_id": 1,
      "created_at": "2021-02-09T23:40:23Z"
    },
    {
      "session_id": 6,
      "user_id": 1,
      "created_at": "2021-02-23T22:23:58Z"
    }
  ]
}
```

### Delete a user's sessions

Deletes the selected user's sessions in Fleet. Also deletes the user's API token.

`DELETE /api/v1/fleet/users/:id/sessions`

#### Parameters

| Name | Type    | In   | Description                               |
| ---- | ------- | ---- | ----------------------------------------- |
| id   | integer | path | **Required**. The ID of the desired user. |

#### Example

`DELETE /api/v1/fleet/users/1/sessions`

##### Default response

`Status: 200`

## Debug

- [Get a summary of errors](#get-a-summary-of-errors)
- [Get database information](#get-database-information)
- [Get profiling information](#get-profiling-information)

The Fleet server exposes a handful of API endpoints to retrieve debug information about the server itself in order to help troubleshooting. All the following endpoints require prior authentication meaning you must first log in successfully before calling any of the endpoints documented below.

### Get a summary of errors

Returns a set of all the errors that happened in the server during the interval of time defined by the [logging_error_retention_period](https://fleetdm.com/docs/deploying/configuration#logging-error-retention-period) configuration.

The server only stores and returns a single instance of each error.

`GET /debug/errors`

#### Parameters

| Name  | Type    | In    | Description                                                                       |
| ----- | ------- | ----- | --------------------------------------------------------------------------------- |
| flush | boolean | query | Whether or not clear the errors from Redis after reading them. Default is `false` |

#### Example

`GET /debug/errors?flush=true`

##### Default response

`Status: 200`

```json
[
  {
    "count": "3",
    "chain": [
      {
        "message": "Authorization header required"
      },
      {
        "message": "missing FleetError in chain",
        "data": {
          "timestamp": "2022-06-03T14:16:01-03:00"
        },
        "stack": [
          "github.com/fleetdm/fleet/v4/server/contexts/ctxerr.Handle (ctxerr.go:262)",
          "github.com/fleetdm/fleet/v4/server/service.encodeError (transport_error.go:80)",
          "github.com/go-kit/kit/transport/http.Server.ServeHTTP (server.go:124)"
        ]
      }
    ]
  }
]
```

### Get database information

Returns information about the current state of the database; valid keys are:

- `locks`: returns transaction locking information.
- `innodb-status`: returns InnoDB status information.
- `process-list`: returns running processes (queries, etc).

`GET /debug/db/:key`

#### Parameters

None.

### Get profiling information

Returns runtime profiling data of the server in the format expected by `go tools pprof`. The responses are equivalent to those returned by the Go `http/pprof` package.

Valid keys are: `cmdline`, `profile`, `symbol` and `trace`.

`GET /debug/pprof/:key`

#### Parameters
None.

## API errors

Fleet returns API errors as a JSON document with the following fields:
- `message`: This field contains the kind of error (bad request error, authorization error, etc.).
- `errors`: List of errors with `name` and `reason` keys.
- `uuid`: Unique identifier for the error. This identifier can be matched to Fleet logs which might contain more information about the cause of the error.

Sample of an error when trying to send an empty body on a request that expects a JSON body:
```sh
$ curl -k -H "Authorization: Bearer $TOKEN" -H 'Content-Type:application/json' "https://localhost:8080/api/v1/fleet/sso" -d ''
```
Response:
```json
{
  "message": "Bad request",
  "errors": [
    {
      "name": "base",
      "reason": "Expected JSON Body"
    }
  ],
  "uuid": "c0532a64-bec2-4cf9-aa37-96fe47ead814"
}
```

---

<meta name="description" value="Documentation for Fleet's REST API. See example requests and responses for each API endpoint.">
<meta name="pageOrderInSection" value="30"><|MERGE_RESOLUTION|>--- conflicted
+++ resolved
@@ -4307,34 +4307,6 @@
 }
 ```
 
-<<<<<<< HEAD
-### Install software
-
-_Available in Fleet Premium._
-
-Install software on a macOS, Windows, or Linux (Ubuntu) host. Software title must have `software_package` added to be installed.
-
-Note: Orbit only installs software it has been asked to install, but technically has access to all installer executables.
-
-`POST /api/v1/fleet/hosts/:id/software/install/:software_title_id`
-
-#### Parameters
-
-| Name              | Type       | In   | Description                                      |
-| ---------         | ---------- | ---- | --------------------------------------------     |
-| id                | integer    | path | **Required**. The host's ID.                     |
-| software_title_id | integer    | path | **Required**. The software title's ID.           |
-
-#### Example
-
-`POST /api/v1/fleet/hosts/123/software/install/3435`
-
-##### Default response
-
-`Status: 202`
-
-=======
->>>>>>> a1d05ade
 ### Get hosts report in CSV
 
 Returns the list of hosts corresponding to the search criteria in CSV format, ready for download when
