--- conflicted
+++ resolved
@@ -1820,13 +1820,9 @@
 - [Get mobile device management (MDM) summary](#get-mobile-device-management-mdm-summary)
 - [Get host's mobile device management (MDM) and Munki information](#get-hosts-mobile-device-management-mdm-and-munki-information)
 - [Get aggregated host's mobile device management (MDM) and Munki information](#get-aggregated-hosts-macadmin-mobile-device-management-mdm-and-munki-information)
-<<<<<<< HEAD
 - [List host OS versions](#list-host-os-versions)
 - [Get host OS version](#get-host-os-version)
-=======
-- [Get host OS versions](#get-host-os-versions)
 - [Get host's scripts](#get-hosts-scripts)
->>>>>>> b2fce04c
 - [Get hosts report in CSV](#get-hosts-report-in-csv)
 - [Get host's disk encryption key](#get-hosts-disk-encryption-key)
 - [Get host's past activity](#get-hosts-past-activity)
@@ -3503,7 +3499,6 @@
 }
 ```
 
-<<<<<<< HEAD
 OS vulnerability data is currently available for Windows and macOS. For other platforms, `vulnerabilities` will be an empty array:
 
 ```json
@@ -3530,31 +3525,12 @@
 | ---- | ---- | -- | ----------- |
 | id   | integer | path | **Required.** The OS version's ID. |
 
-=======
-### Get host's scripts
-
-`GET /api/v1/fleet/hosts/:id/scripts`
-
-#### Parameters
-
-| Name | Type    | In   | Description                  |
-| ---- | ------- | ---- | ---------------------------- |
-| id   | integer | path | **Required**. The host's id. |
-| page | integer | query | Page number of the results to fetch.|
-| per_page | integer | query | Results per page.|
-
-#### Example
-
-`GET /api/v1/fleet/hosts/123/scripts`
->>>>>>> b2fce04c
-
-##### Default response
-
-`Status: 200`
-
-```json
-{
-<<<<<<< HEAD
+##### Default response
+
+`Status: 200`
+
+```json
+{
   "counts_updated_at": "2023-12-06T22:17:30Z",
   "os_version": {
     "id": 123,
@@ -3596,8 +3572,27 @@
 ```
 
 
-
-=======
+### Get host's scripts
+
+`GET /api/v1/fleet/hosts/:id/scripts`
+
+#### Parameters
+
+| Name | Type    | In   | Description                  |
+| ---- | ------- | ---- | ---------------------------- |
+| id   | integer | path | **Required**. The host's id. |
+| page | integer | query | Page number of the results to fetch.|
+| per_page | integer | query | Results per page.|
+
+#### Example
+
+`GET /api/v1/fleet/hosts/123/scripts`
+
+##### Default response
+
+`Status: 200`
+
+```json
   "scripts": [
     {
       "script_id": 3,
@@ -3635,7 +3630,6 @@
 
 ```
 
->>>>>>> b2fce04c
 ### Get hosts report in CSV
 
 Returns the list of hosts corresponding to the search criteria in CSV format, ready for download when
