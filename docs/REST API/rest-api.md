# REST API

- [Authentication](#authentication)
- [Activities](#activities)
- [Fleet configuration](#fleet-configuration)
- [File carving](#file-carving)
- [Hosts](#hosts)
- [Labels](#labels)
- [Mobile device management (MDM)](#mobile-device-management-mdm)
- [Policies](#policies)
- [Queries](#queries)
- [Schedule (deprecated)](#schedule)
- [Scripts](#scripts)
- [Sessions](#sessions)
- [Software](#software)
- [Targets](#targets)
- [Teams](#teams)
- [Translator](#translator)
- [Users](#users)
- [API errors](#api-responses)

Use the Fleet APIs to automate Fleet.

This page includes a list of available resources and their API routes.

## Authentication

- [Retrieve your API token](#retrieve-your-api-token)
- [Log in](#log-in)
- [Log out](#log-out)
- [Forgot password](#forgot-password)
- [Change password](#change-password)
- [Reset password](#reset-password)
- [Me](#me)
- [SSO config](#sso-config)
- [Initiate SSO](#initiate-sso)
- [SSO callback](#sso-callback)

### Retrieve your API token

All API requests to the Fleet server require API token authentication unless noted in the documentation. API tokens are tied to your Fleet user account.

To get an API token, retrieve it from "My account" > "Get API token" in the Fleet UI (`/profile`). Or, you can send a request to the [login API endpoint](#log-in) to get your token.

Then, use that API token to authenticate all subsequent API requests by sending it in the "Authorization" request header, prefixed with "Bearer ":

```http
Authorization: Bearer <your token>
```

> For SSO users, email/password login is disabled. The API token can instead be retrieved from the "My account" page in the UI (/profile). On this page, choose "Get API token".

### Log in

Authenticates the user with the specified credentials. Use the token returned from this endpoint to authenticate further API requests.

`POST /api/v1/fleet/login`

> This API endpoint is not available to SSO users, since email/password login is disabled for SSO users. To get an API token for an SSO user, you can use the Fleet UI.

#### Parameters

| Name     | Type   | In   | Description                                   |
| -------- | ------ | ---- | --------------------------------------------- |
| email    | string | body | **Required**. The user's email.               |
| password | string | body | **Required**. The user's plain text password. |

#### Example

`POST /api/v1/fleet/login`

##### Request body

```json
{
  "email": "janedoe@example.com",
  "password": "VArCjNW7CfsxGp67"
}
```

##### Default response

`Status: 200`

```json
{
  "user": {
    "created_at": "2020-11-13T22:57:12Z",
    "updated_at": "2020-11-13T22:57:12Z",
    "id": 1,
    "name": "Jane Doe",
    "email": "janedoe@example.com",
    "enabled": true,
    "force_password_reset": false,
    "gravatar_url": "",
    "sso_enabled": false,
    "global_role": "admin",
    "teams": []
  },
  "token": "{your token}"
}
```

##### Authentication failed

`Status: 401 Unauthorized`

```json
{
  "message": "Authentication failed",
  "errors": [
    {
      "name": "base",
      "reason": "Authentication failed"
    }
  ],
  "uuid": "1272014b-902b-4b36-bcdb-75fde5eac1fc"
}
```

##### Too many requests / Rate limiting

`Status: 429 Too Many Requests`
`Header: retry-after: N`

> This response includes a header `retry-after` that indicates how many more seconds you are blocked before you can try again.

```json
{
  "message": "limit exceeded, retry after: Ns",
  "errors": [
    {
      "name": "base",
      "reason": "limit exceeded, retry after: Ns"
    }
  ]
}
```

---

### Log out

Logs out the authenticated user.

`POST /api/v1/fleet/logout`

#### Example

`POST /api/v1/fleet/logout`

##### Default response

`Status: 200`

---

### Forgot password

Sends a password reset email to the specified email. Requires that SMTP or SES is configured for your Fleet server.

`POST /api/v1/fleet/forgot_password`

#### Parameters

| Name  | Type   | In   | Description                                                             |
| ----- | ------ | ---- | ----------------------------------------------------------------------- |
| email | string | body | **Required**. The email of the user requesting the reset password link. |

#### Example

`POST /api/v1/fleet/forgot_password`

##### Request body

```json
{
  "email": "janedoe@example.com"
}
```

##### Default response

`Status: 200`

##### Unknown error

`Status: 500`

```json
{
  "message": "Unknown Error",
  "errors": [
    {
      "name": "base",
      "reason": "email not configured"
    }
  ]
}
```

---

### Change password

`POST /api/v1/fleet/change_password`

Changes the password for the authenticated user.

#### Parameters

| Name         | Type   | In   | Description                            |
| ------------ | ------ | ---- | -------------------------------------- |
| old_password | string | body | **Required**. The user's old password. |
| new_password | string | body | **Required**. The user's new password. |

#### Example

`POST /api/v1/fleet/change_password`

##### Request body

```json
{
  "old_password": "VArCjNW7CfsxGp67",
  "new_password": "zGq7mCLA6z4PzArC"
}
```

##### Default response

`Status: 200`

##### Validation failed

`Status: 422 Unprocessable entity`

```json
{
  "message": "Validation Failed",
  "errors": [
    {
      "name": "old_password",
      "reason": "old password does not match"
    }
  ]
}
```

### Reset password

Resets a user's password. Which user is determined by the password reset token used. The password reset token can be found in the password reset email sent to the desired user.

`POST /api/v1/fleet/reset_password`

#### Parameters

| Name                      | Type   | In   | Description                                                               |
| ------------------------- | ------ | ---- | ------------------------------------------------------------------------- |
| new_password              | string | body | **Required**. The new password.                                           |
| new_password_confirmation | string | body | **Required**. Confirmation for the new password.                          |
| password_reset_token      | string | body | **Required**. The token provided to the user in the password reset email. |

#### Example

`POST /api/v1/fleet/reset_password`

##### Request body

```json
{
  "new_password": "abc123",
  "new_password_confirmation": "abc123",
  "password_reset_token": "UU5EK0JhcVpsRkY3NTdsaVliMEZDbHJ6TWdhK3oxQ1Q="
}
```

##### Default response

`Status: 200`


---

### Me

Retrieves the user data for the authenticated user.

`GET /api/v1/fleet/me`

#### Example

`GET /api/v1/fleet/me`

##### Default response

`Status: 200`

```json
{
  "user": {
    "created_at": "2020-11-13T22:57:12Z",
    "updated_at": "2020-11-16T23:49:41Z",
    "id": 1,
    "name": "Jane Doe",
    "email": "janedoe@example.com",
    "global_role": "admin",
    "enabled": true,
    "force_password_reset": false,
    "gravatar_url": "",
    "sso_enabled": false,
    "teams": []
  }
}
```

---

### Perform required password reset

Resets the password of the authenticated user. Requires that `force_password_reset` is set to `true` prior to the request.

`POST /api/v1/fleet/perform_required_password_reset`

#### Example

`POST /api/v1/fleet/perform_required_password_reset`

##### Request body

```json
{
  "new_password": "sdPz8CV5YhzH47nK"
}
```

##### Default response

`Status: 200`

```json
{
  "user": {
    "created_at": "2020-11-13T22:57:12Z",
    "updated_at": "2020-11-17T00:09:23Z",
    "id": 1,
    "name": "Jane Doe",
    "email": "janedoe@example.com",
    "enabled": true,
    "force_password_reset": false,
    "gravatar_url": "",
    "sso_enabled": false,
    "global_role": "admin",
    "teams": []
  }
}
```

---

### SSO config

Gets the current SSO configuration.

`GET /api/v1/fleet/sso`

#### Example

`GET /api/v1/fleet/sso`

##### Default response

`Status: 200`

```json
{
  "settings": {
    "idp_name": "IDP Vendor 1",
    "idp_image_url": "",
    "sso_enabled": false
  }
}
```

---

### Initiate SSO

`POST /api/v1/fleet/sso`

#### Parameters

| Name      | Type   | In   | Description                                                                 |
| --------- | ------ | ---- | --------------------------------------------------------------------------- |
| relay_url | string | body | **Required**. The relative url to be navigated to after successful sign in. |

#### Example

`POST /api/v1/fleet/sso`

##### Request body

```json
{
  "relay_url": "/hosts/manage"
}
```

##### Default response

`Status: 200`

##### Unknown error

`Status: 500`

```json
{
  "message": "Unknown Error",
  "errors": [
    {
      "name": "base",
      "reason": "InitiateSSO getting metadata: Get \"https://idp.example.org/idp-meta.xml\": dial tcp: lookup idp.example.org on [2001:558:feed::1]:53: no such host"
    }
  ]
}
```

### SSO callback

This is the callback endpoint that the identity provider will use to send security assertions to Fleet. This is where Fleet receives and processes the response from the identify provider.

`POST /api/v1/fleet/sso/callback`

#### Parameters

| Name         | Type   | In   | Description                                                 |
| ------------ | ------ | ---- | ----------------------------------------------------------- |
| SAMLResponse | string | body | **Required**. The SAML response from the identity provider. |

#### Example

`POST /api/v1/fleet/sso/callback`

##### Request body

```json
{
  "SAMLResponse": "<SAML response from IdP>"
}
```

##### Default response

`Status: 200`


---

## Activities

### List activities

Returns a list of the activities that have been performed in Fleet as well as additional metadata.
for pagination. For a comprehensive list of activity types and detailed information, please see the [audit logs](https://fleetdm.com/docs/using-fleet/audit-activities) page.

`GET /api/v1/fleet/activities`

#### Parameters

| Name            | Type    | In    | Description                                                 |
|:--------------- |:------- |:----- |:------------------------------------------------------------|
| page            | integer | query | Page number of the results to fetch.                                                                                          |
| per_page        | integer | query | Results per page.                                                                                                             |
| order_key       | string  | query | What to order results by. Can be any column in the `activites` table.                                                         |
| order_direction | string  | query | **Requires `order_key`**. The direction of the order given the order key. Options include `asc` and `desc`. Default is `asc`. |

#### Example

`GET /api/v1/fleet/activities?page=0&per_page=10&order_key=created_at&order_direction=desc`

##### Default response

```json
{
  "activities": [
    {
      "created_at": "2021-07-30T13:41:07Z",
      "id": 24,
      "actor_full_name": "name",
      "actor_id": 1,
      "actor_gravatar": "",
      "actor_email": "name@example.com",
      "type": "live_query",
      "details": {
        "targets_count": 231
      }
    },
    {
      "created_at": "2021-07-29T15:35:33Z",
      "id": 23,
      "actor_full_name": "name",
      "actor_id": 1,
      "actor_gravatar": "",
      "actor_email": "name@example.com",
      "type": "deleted_multiple_saved_query",
      "details": {
        "query_ids": [
          2,
          24,
          25
        ]
      }
    },
    {
      "created_at": "2021-07-29T14:40:30Z",
      "id": 22,
      "actor_full_name": "name",
      "actor_id": 1,
      "actor_gravatar": "",
      "actor_email": "name@example.com",
      "type": "created_team",
      "details": {
        "team_id": 3,
        "team_name": "Oranges"
      }
    },
    {
      "created_at": "2021-07-29T14:40:27Z",
      "id": 21,
      "actor_full_name": "name",
      "actor_id": 1,
      "actor_gravatar": "",
      "actor_email": "name@example.com",
      "type": "created_team",
      "details": {
        "team_id": 2,
        "team_name": "Apples"
      }
    },
    {
      "created_at": "2021-07-27T14:35:08Z",
      "id": 20,
      "actor_full_name": "name",
      "actor_id": 1,
      "actor_gravatar": "",
      "actor_email": "name@example.com",
      "type": "created_pack",
      "details": {
        "pack_id": 2,
        "pack_name": "New pack"
      }
    },
    {
      "created_at": "2021-07-27T13:25:21Z",
      "id": 19,
      "actor_full_name": "name",
      "actor_id": 1,
      "actor_gravatar": "",
      "actor_email": "name@example.com",
      "type": "live_query",
      "details": {
        "targets_count": 14
      }
    },
    {
      "created_at": "2021-07-27T13:25:14Z",
      "id": 18,
      "actor_full_name": "name",
      "actor_id": 1,
      "actor_gravatar": "",
      "actor_email": "name@example.com",
      "type": "live_query",
      "details": {
        "targets_count": 14
      }
    },
    {
      "created_at": "2021-07-26T19:28:24Z",
      "id": 17,
      "actor_full_name": "name",
      "actor_id": 1,
      "actor_gravatar": "",
      "actor_email": "name@example.com",
      "type": "live_query",
      "details": {
        "target_counts": 1
      }
    },
    {
      "created_at": "2021-07-26T17:27:37Z",
      "id": 16,
      "actor_full_name": "name",
      "actor_id": 1,
      "actor_gravatar": "",
      "actor_email": "name@example.com",
      "type": "live_query",
      "details": {
        "target_counts": 14
      }
    },
    {
      "created_at": "2021-07-26T17:27:08Z",
      "id": 15,
      "actor_full_name": "name",
      "actor_id": 1,
      "actor_gravatar": "",
      "actor_email": "name@example.com",
      "type": "live_query",
      "details": {
        "target_counts": 14
      }
    }
  ],
  "meta": {
    "has_next_results": true,
    "has_previous_results": false
  }
}

```

---

## File carving

- [List carves](#list-carves)
- [Get carve](#get-carve)
- [Get carve block](#get-carve-block)

Fleet supports osquery's file carving functionality as of Fleet 3.3.0. This allows the Fleet server to request files (and sets of files) from osquery agents, returning the full contents to Fleet.

To initiate a file carve using the Fleet API, you can use the [live query](#run-live-query) endpoint to run a query against the `carves` table.

For more information on executing a file carve in Fleet, go to the [File carving with Fleet docs](https://fleetdm.com/docs/using-fleet/fleetctl-cli#file-carving-with-fleet).

### List carves

Retrieves a list of the non expired carves. Carve contents remain available for 24 hours after the first data is provided from the osquery client.

`GET /api/v1/fleet/carves`

#### Parameters

| Name            | Type    | In    | Description                                                                                                                   |
|-----------------|---------|-------|-------------------------------------------------------------------------------------------------------------------------------|
| page            | integer | query | Page number of the results to fetch.                                                                                          |
| per_page        | integer | query | Results per page.                                                                                                             |
| order_key       | string  | query | What to order results by. Can be any field listed in the `results` array example below.                                       |
| order_direction | string  | query | **Requires `order_key`**. The direction of the order given the order key. Valid options are 'asc' or 'desc'. Default is 'asc'. |
| expired         | boolean | query | Include expired carves (default: false)                                                                                       |

#### Example

`GET /api/v1/fleet/carves`

##### Default response

`Status: 200`

```json
{
  "carves": [
    {
      "id": 1,
      "created_at": "2021-02-23T22:52:01Z",
      "host_id": 7,
      "name": "macbook-pro.local-2021-02-23T22:52:01Z-fleet_distributed_query_30",
      "block_count": 1,
      "block_size": 2000000,
      "carve_size": 2048,
      "carve_id": "c6958b5f-4c10-4dc8-bc10-60aad5b20dc8",
      "request_id": "fleet_distributed_query_30",
      "session_id": "065a1dc3-40ad-441c-afff-80c2ad7dac28",
      "expired": false,
      "max_block": 0
    },
    {
      "id": 2,
      "created_at": "2021-02-23T22:53:03Z",
      "host_id": 7,
      "name": "macbook-pro.local-2021-02-23T22:53:03Z-fleet_distributed_query_31",
      "block_count": 2,
      "block_size": 2000000,
      "carve_size": 3400704,
      "carve_id": "2b9170b9-4e11-4569-a97c-2f18d18bec7a",
      "request_id": "fleet_distributed_query_31",
      "session_id": "f73922ed-40a4-4e98-a50a-ccda9d3eb755",
      "expired": false,
      "max_block": 1,
      "error": "S3 multipart carve upload: EntityTooSmall: Your proposed upload is smaller than the minimum allowed object size"
    }
  ]
}
```

### Get carve

Retrieves the specified carve.

`GET /api/v1/fleet/carves/{id}`

#### Parameters

| Name | Type    | In   | Description                           |
| ---- | ------- | ---- | ------------------------------------- |
| id   | integer | path | **Required.** The desired carve's ID. |

#### Example

`GET /api/v1/fleet/carves/1`

##### Default response

`Status: 200`

```json
{
  "carve": {
    "id": 1,
    "created_at": "2021-02-23T22:52:01Z",
    "host_id": 7,
    "name": "macbook-pro.local-2021-02-23T22:52:01Z-fleet_distributed_query_30",
    "block_count": 1,
    "block_size": 2000000,
    "carve_size": 2048,
    "carve_id": "c6958b5f-4c10-4dc8-bc10-60aad5b20dc8",
    "request_id": "fleet_distributed_query_30",
    "session_id": "065a1dc3-40ad-441c-afff-80c2ad7dac28",
    "expired": false,
    "max_block": 0
  }
}
```

### Get carve block

Retrieves the specified carve block. This endpoint retrieves the data that was carved.

`GET /api/v1/fleet/carves/{id}/block/{block_id}`

#### Parameters

| Name     | Type    | In   | Description                                 |
| -------- | ------- | ---- | ------------------------------------------- |
| id       | integer | path | **Required.** The desired carve's ID.       |
| block_id | integer | path | **Required.** The desired carve block's ID. |

#### Example

`GET /api/v1/fleet/carves/1/block/0`

##### Default response

`Status: 200`

```json
{
    "data": "aG9zdHMAAAAAAAAAAAAAAAAAAAAAAAAAAAAAAAAAAAAAAAAAAAAAAAAAAAAAAAAA..."
}
```
---

## Fleet configuration

- [Get certificate](#get-certificate)
- [Get configuration](#get-configuration)
- [Modify configuration](#modify-configuration)
- [Get global enroll secrets](#get-global-enroll-secrets)
- [Modify global enroll secrets](#modify-global-enroll-secrets)
- [Get enroll secrets for a team](#get-enroll-secrets-for-a-team)
- [Modify enroll secrets for a team](#modify-enroll-secrets-for-a-team)
- [Create invite](#create-invite)
- [List invites](#list-invites)
- [Delete invite](#delete-invite)
- [Verify invite](#verify-invite)
- [Update invite](#update-invite)
- [Version](#version)

The Fleet server exposes a handful of API endpoints that handle the configuration of Fleet as well as endpoints that manage invitation and enroll secret operations. All the following endpoints require prior authentication meaning you must first log in successfully before calling any of the endpoints documented below.

### Get certificate

Returns the Fleet certificate.

`GET /api/v1/fleet/config/certificate`

#### Parameters

None.

#### Example

`GET /api/v1/fleet/config/certificate`

##### Default response

`Status: 200`

```json
{
  "certificate_chain": <certificate_chain>
}
```

### Get configuration

Returns all information about the Fleet's configuration.

> NOTE: The `agent_options`, `sso_settings` and `smtp_settings` fields are only returned to Global Admin users.

`GET /api/v1/fleet/config`

#### Parameters

None.

#### Example

`GET /api/v1/fleet/config`

##### Default response

`Status: 200`

```json
{
  "org_info": {
    "org_name": "fleet",
    "org_logo_url": "",
    "contact_url": "https://fleetdm.com/company/contact"
  },
  "server_settings": {
    "server_url": "https://localhost:8080",
    "live_query_disabled": false,
    "query_reports_disabled": false,
    "enable_analytics": true
  },
  "smtp_settings": {
    "enable_smtp": false,
    "configured": false,
    "sender_address": "",
    "server": "",
    "port": 587,
    "authentication_type": "authtype_username_password",
    "user_name": "",
    "password": "********",
    "enable_ssl_tls": true,
    "authentication_method": "authmethod_plain",
    "domain": "",
    "verify_ssl_certs": true,
    "enable_start_tls": true
  },
  "sso_settings": {
    "entity_id": "",
    "issuer_uri": "",
    "idp_image_url": "",
    "metadata": "",
    "metadata_url": "",
    "idp_name": "",
    "enable_sso": false,
    "enable_sso_idp_login": false,
    "enable_jit_provisioning": false
  },
  "host_expiry_settings": {
    "host_expiry_enabled": false,
    "host_expiry_window": 0
  },
  "features": {
    "additional_queries": null
  },
  "mdm": {
    "apple_bm_default_team": "",
    "apple_bm_terms_expired": false,
    "enabled_and_configured": true,
    "windows_enabled_and_configured": true,
    "macos_updates": {
      "minimum_version": "12.3.1",
      "deadline": "2022-01-01"
    },
    "macos_settings": {
      "custom_settings": ["path/to/profile1.mobileconfig"],
      "enable_disk_encryption": true
    },
    "scripts": ["path/to/script.sh"],
    "end_user_authentication": {
      "entity_id": "",
      "issuer_uri": "",
      "metadata": "",
      "metadata_url": "",
      "idp_name": ""
    },
    "macos_migration": {
      "enable": false,
      "mode": "voluntary",
      "webhook_url": "https://webhook.example.com"
    },
    "macos_setup": {
      "bootstrap_package": "",
      "enable_end_user_authentication": false,
      "macos_setup_assistant": "path/to/config.json"
    }
  },
  "agent_options": {
    "spec": {
      "config": {
        "options": {
          "pack_delimiter": "/",
          "logger_tls_period": 10,
          "distributed_plugin": "tls",
          "disable_distributed": false,
          "logger_tls_endpoint": "/api/v1/osquery/log",
          "distributed_interval": 10,
          "distributed_tls_max_attempts": 3
        },
        "decorators": {
          "load": [
            "SELECT uuid AS host_uuid FROM system_info;",
            "SELECT hostname AS hostname FROM system_info;"
          ]
        }
      },
      "overrides": {},
      "command_line_flags": {}
    }
  },
  "license": {
     "tier": "free",
     "expiration": "0001-01-01T00:00:00Z"
   },
  "logging": {
      "debug": false,
      "json": false,
      "result": {
          "plugin": "firehose",
          "config": {
              "region": "us-east-1",
              "status_stream": "",
              "result_stream": "result-topic"
          }
      },
      "status": {
          "plugin": "filesystem",
          "config": {
              "status_log_file": "foo_status",
              "result_log_file": "",
              "enable_log_rotation": false,
              "enable_log_compression": false
          }
      }
  },
  "vulnerability_settings": {
    "databases_path": ""
  },
  "webhook_settings": {
    "host_status_webhook": {
      "enable_host_status_webhook": true,
      "destination_url": "https://server.com",
      "host_percentage": 5,
      "days_count": 7
    },
    "failing_policies_webhook":{
      "enable_failing_policies_webhook":true,
      "destination_url": "https://server.com",
      "policy_ids": [1, 2, 3],
      "host_batch_size": 1000
    },
    "vulnerabilities_webhook":{
      "enable_vulnerabilities_webhook":true,
      "destination_url": "https://server.com",
      "host_batch_size": 1000
    }
  },
  "integrations": {
    "jira": null
  },
  "logging": {
    "debug": false,
    "json": false,
    "result": {
        "plugin": "filesystem",
        "config": {
          "status_log_file": "/var/folders/xh/bxm1d2615tv3vrg4zrxq540h0000gn/T/osquery_status",
          "result_log_file": "/var/folders/xh/bxm1d2615tv3vrg4zrxq540h0000gn/T/osquery_result",
          "enable_log_rotation": false,
          "enable_log_compression": false
        }
      },
    "status": {
      "plugin": "filesystem",
      "config": {
        "status_log_file": "/var/folders/xh/bxm1d2615tv3vrg4zrxq540h0000gn/T/osquery_status",
        "result_log_file": "/var/folders/xh/bxm1d2615tv3vrg4zrxq540h0000gn/T/osquery_result",
        "enable_log_rotation": false,
        "enable_log_compression": false
      }
    }
  },
  "update_interval": {
    "osquery_detail": 3600000000000,
    "osquery_policy": 3600000000000
  },
  "vulnerabilities": {
    "cpe_database_url": "",
    "current_instance_checks": "auto",
    "cve_feed_prefix_url": "",
    "databases_path": "",
    "disable_data_sync": false,
    "periodicity": 3600000000000,
    "recent_vulnerability_max_age": 2592000000000000
  }
}
```

### Modify configuration

Modifies the Fleet's configuration with the supplied information.

`PATCH /api/v1/fleet/config`

#### Parameters

| Name                              | Type    | In    | Description                                                                                                                                                                            |
| ---------------------             | ------- | ----  | -------------------------------------------------------------------------------------------------------------------------------------------------------------------------------------- |
| org_name                          | string  | body  | _Organization information_. The organization name.                                                                                                                                     |
| org_logo_url                      | string  | body  | _Organization information_. The URL for the organization logo.                                                                                                                         |
| org_logo_url_light_background     | string  | body  | _Organization information_. The URL for the organization logo displayed in Fleet on top of light backgrounds.                                                                          |
| contact_url                       | string  | body  | _Organization information_. A URL that can be used by end users to contact the organization.                                                                                          |
| server_url                        | string  | body  | _Server settings_. The Fleet server URL.                                                                                                                                               |
| live_query_disabled               | boolean | body  | _Server settings_. Whether the live query capabilities are disabled.                                                                                                                   |
| query_reports_disabled            | boolean | body  | _Server settings_. Whether query report capabilities are disabled.                                                                                                                   |
| enable_smtp                       | boolean | body  | _SMTP settings_. Whether SMTP is enabled for the Fleet app.                                                                                                                            |
| sender_address                    | string  | body  | _SMTP settings_. The sender email address for the Fleet app. An invitation email is an example of the emails that may use this sender address                                          |
| server                            | string  | body  | _SMTP settings_. The SMTP server for the Fleet app.                                                                                                                                    |
| port                              | integer | body  | _SMTP settings_. The SMTP port for the Fleet app.                                                                                                                                      |
| authentication_type               | string  | body  | _SMTP settings_. The authentication type used by the SMTP server. Options include `"authtype_username_and_password"` or `"none"`                                                       |
| username_name                     | string  | body  | _SMTP settings_. The username used to authenticate requests made to the SMTP server.                                                                                                   |
| password                          | string  | body  | _SMTP settings_. The password used to authenticate requests made to the SMTP server.                                                                                                   |
| enable_ssl_tls                    | boolean | body  | _SMTP settings_. Whether or not SSL and TLS are enabled for the SMTP server.                                                                                                           |
| authentication_method             | string  | body  | _SMTP settings_. The authentication method used to make authenticate requests to SMTP server. Options include `"authmethod_plain"`, `"authmethod_cram_md5"`, and `"authmethod_login"`. |
| domain                            | string  | body  | _SMTP settings_. The domain for the SMTP server.                                                                                                                                       |
| verify_ssl_certs                  | boolean | body  | _SMTP settings_. Whether or not SSL certificates are verified by the SMTP server. Turn this off (not recommended) if you use a self-signed certificate.                                |
| enabled_start_tls                 | boolean | body  | _SMTP settings_. Detects if STARTTLS is enabled in your SMTP server and starts to use it.                                                                                              |
| enabled_sso                       | boolean | body  | _SSO settings_. Whether or not SSO is enabled for the Fleet application. If this value is true, you must also include most of the SSO settings parameters below.                       |
| entity_id                         | string  | body  | _SSO settings_. The required entity ID is a URI that you use to identify Fleet when configuring the identity provider.                                                                 |
| issuer_uri                        | string  | body  | _SSO settings_. The URI you provide here must exactly match the Entity ID field used in the identity provider configuration.                                                           |
| idp_image_url                     | string  | body  | _SSO settings_. An optional link to an image such as a logo for the identity provider.                                                                                                 |
| metadata                          | string  | body  | _SSO settings_. Metadata provided by the identity provider. Either metadata or a metadata URL must be provided.                                                                        |
| metadata_url                      | string  | body  | _SSO settings_. A URL that references the identity provider metadata. If available from the identity provider, this is the preferred means of providing metadata.                      |
| host_expiry_enabled               | boolean | body  | _Host expiry settings_. When enabled, allows automatic cleanup of hosts that have not communicated with Fleet in some number of days.                                                  |
| host_expiry_window                | integer | body  | _Host expiry settings_. If a host has not communicated with Fleet in the specified number of days, it will be removed.                                                                 |
| agent_options                     | objects | body  | The agent_options spec that is applied to all hosts. In Fleet 4.0.0 the `api/v1/fleet/spec/osquery_options` endpoints were removed.                                                    |
| transparency_url                  | string  | body  | _Fleet Desktop_. The URL used to display transparency information to users of Fleet Desktop. **Requires Fleet Premium license**                                                           |
| enable_host_status_webhook        | boolean | body  | _webhook_settings.host_status_webhook settings_. Whether or not the host status webhook is enabled.                                                                 |
| destination_url                   | string  | body  | _webhook_settings.host_status_webhook settings_. The URL to deliver the webhook request to.                                                     |
| host_percentage                   | integer | body  | _webhook_settings.host_status_webhook settings_. The minimum percentage of hosts that must fail to check in to Fleet in order to trigger the webhook request.                                                              |
| days_count                        | integer | body  | _webhook_settings.host_status_webhook settings_. The minimum number of days that the configured `host_percentage` must fail to check in to Fleet in order to trigger the webhook request.                                |
| enable_failing_policies_webhook   | boolean | body  | _webhook_settings.failing_policies_webhook settings_. Whether or not the failing policies webhook is enabled. |
| destination_url                   | string  | body  | _webhook_settings.failing_policies_webhook settings_. The URL to deliver the webhook requests to.                                                     |
| policy_ids                        | array   | body  | _webhook_settings.failing_policies_webhook settings_. List of policy IDs to enable failing policies webhook.                                                              |
| host_batch_size                   | integer | body  | _webhook_settings.failing_policies_webhook settings_. Maximum number of hosts to batch on failing policy webhook requests. The default, 0, means no batching (all hosts failing a policy are sent on one request). |
| enable_vulnerabilities_webhook    | boolean | body  | _webhook_settings.vulnerabilities_webhook settings_. Whether or not the vulnerabilities webhook is enabled. |
| destination_url                   | string  | body  | _webhook_settings.vulnerabilities_webhook settings_. The URL to deliver the webhook requests to.                                                     |
| host_batch_size                   | integer | body  | _webhook_settings.vulnerabilities_webhook settings_. Maximum number of hosts to batch on vulnerabilities webhook requests. The default, 0, means no batching (all vulnerable hosts are sent on one request). |
| enable_software_vulnerabilities   | boolean | body  | _integrations.jira[] settings_. Whether or not Jira integration is enabled for software vulnerabilities. Only one vulnerability automation can be enabled at a given time (enable_vulnerabilities_webhook and enable_software_vulnerabilities). |
| enable_failing_policies           | boolean | body  | _integrations.jira[] settings_. Whether or not Jira integration is enabled for failing policies. Only one failing policy automation can be enabled at a given time (enable_failing_policies_webhook and enable_failing_policies). |
| url                               | string  | body  | _integrations.jira[] settings_. The URL of the Jira server to integrate with. |
| username                          | string  | body  | _integrations.jira[] settings_. The Jira username to use for this Jira integration. |
| api_token                         | string  | body  | _integrations.jira[] settings_. The API token of the Jira username to use for this Jira integration. |
| project_key                       | string  | body  | _integrations.jira[] settings_. The Jira project key to use for this integration. Jira tickets will be created in this project. |
| enable_software_vulnerabilities   | boolean | body  | _integrations.zendesk[] settings_. Whether or not Zendesk integration is enabled for software vulnerabilities. Only one vulnerability automation can be enabled at a given time (enable_vulnerabilities_webhook and enable_software_vulnerabilities). |
| enable_failing_policies           | boolean | body  | _integrations.zendesk[] settings_. Whether or not Zendesk integration is enabled for failing policies. Only one failing policy automation can be enabled at a given time (enable_failing_policies_webhook and enable_failing_policies). |
| url                               | string  | body  | _integrations.zendesk[] settings_. The URL of the Zendesk server to integrate with. |
| email                             | string  | body  | _integrations.zendesk[] settings_. The Zendesk user email to use for this Zendesk integration. |
| api_token                         | string  | body  | _integrations.zendesk[] settings_. The Zendesk API token to use for this Zendesk integration. |
| group_id                          | integer | body  | _integrations.zendesk[] settings_. The Zendesk group id to use for this integration. Zendesk tickets will be created in this group. |
| apple_bm_default_team             | string  | body  | _mdm settings_. The default team to use with Apple Business Manager. **Requires Fleet Premium license** |
| windows_enabled_and_configured    | boolean | body  | _mdm settings_. Enables Windows MDM support. |
| minimum_version                   | string  | body  | _mdm.macos_updates settings_. Hosts that belong to no team and are enrolled into Fleet's MDM will be nudged until their macOS is at or above this version. **Requires Fleet Premium license** |
| deadline                          | string  | body  | _mdm.macos_updates settings_. Hosts that belong to no team and are enrolled into Fleet's MDM won't be able to dismiss the Nudge window once this deadline is past. **Requires Fleet Premium license** |
| enable                          | boolean  | body  | _mdm.macos_migration settings_. Whether to enable the end user migration workflow for devices migrating from your old MDM solution. **Requires Fleet Premium license** |
| mode                          | string  | body  | _mdm.macos_migration settings_. The end user migration workflow mode for devices migrating from your old MDM solution. Options are `"voluntary"` or `"forced"`. **Requires Fleet Premium license** |
| webhook_url                          | string  | body  | _mdm.macos_migration settings_. The webhook url configured to receive requests to unenroll devices migrating from your old MDM solution. **Requires Fleet Premium license** |
| custom_settings                   | list    | body  | _mdm.macos_settings settings_. Hosts that belong to no team and are enrolled into Fleet's MDM will have those custom profiles applied. |
| enable_disk_encryption            | boolean | body  | _mdm.macos_settings settings_. Hosts that belong to no team and are enrolled into Fleet's MDM will have disk encryption enabled if set to true. **Requires Fleet Premium license** |
| scripts                           | list    | body  | A list of script files to add so they can be executed at a later time.                                                                                                                                                 |
| enable_end_user_authentication            | boolean | body  | _mdm.macos_setup settings_. If set to true, end user authentication will be required during automatic MDM enrollment of new macOS devices. Settings for your IdP provider must also be [configured](https://fleetdm.com/docs/using-fleet/mdm-macos-setup-experience#end-user-authentication-and-eula). **Requires Fleet Premium license** |
| additional_queries                | boolean | body  | Whether or not additional queries are enabled on hosts.                                                                                                                                |
| force                             | bool    | query | Force apply the agent options even if there are validation errors.                                                                                                 |
| dry_run                           | bool    | query | Validate the configuration and return any validation errors, but do not apply the changes.                                                                         |

Note that when making changes to the `integrations` object, all integrations must be provided (not just the one being modified). This is because the endpoint will consider missing integrations as deleted.

#### Example

`PATCH /api/v1/fleet/config`

##### Request body

```json
{
  "org_info": {
    "org_name": "Fleet Device Management",
    "org_logo_url": "https://fleetdm.com/logo.png"
  },
  "smtp_settings": {
    "enable_smtp": true,
    "server": "localhost",
    "port": "1025"
  }
}
```

##### Default response

`Status: 200`

```json
{
  "org_info": {
    "org_name": "Fleet Device Management",
    "org_logo_url": "https://fleetdm.com/logo.png",
    "org_logo_url_light_background": "https://fleetdm.com/logo-light.png",
    "contact_url": "https://fleetdm.com/company/contact"
  },
  "server_settings": {
    "server_url": "https://localhost:8080",
    "live_query_disabled": false,
    "query_reports_disabled": false
  },
  "smtp_settings": {
    "enable_smtp": true,
    "configured": true,
    "sender_address": "",
    "server": "localhost",
    "port": 1025,
    "authentication_type": "authtype_username_none",
    "user_name": "",
    "password": "********",
    "enable_ssl_tls": true,
    "authentication_method": "authmethod_plain",
    "domain": "",
    "verify_ssl_certs": true,
    "enable_start_tls": true
  },
  "sso_settings": {
    "entity_id": "",
    "issuer_uri": "",
    "idp_image_url": "",
    "metadata": "",
    "metadata_url": "",
    "idp_name": "",
    "enable_sso": false
  },
  "host_expiry_settings": {
    "host_expiry_enabled": false,
    "host_expiry_window": 0
  },
  "features": {
    "additional_queries": null
  },
  "license": {
    "tier": "free",
    "expiration": "0001-01-01T00:00:00Z"
  },
  "mdm": {
    "apple_bm_default_team": "",
    "apple_bm_terms_expired": false,
    "apple_bm_enabled_and_configured": false,
    "enabled_and_configured": false,
    "windows_enabled_and_configured": false,
    "macos_updates": {
      "minimum_version": "12.3.1",
      "deadline": "2022-01-01"
    },
    "macos_settings": {
      "custom_settings": ["path/to/profile1.mobileconfig"],
      "enable_disk_encryption": true
    },
    "end_user_authentication": {
      "entity_id": "",
      "issuer_uri": "",
      "metadata": "",
      "metadata_url": "",
      "idp_name": ""
    },
    "macos_migration": {
      "enable": false,
      "mode": "voluntary",
      "webhook_url": "https://webhook.example.com"
    },
    "macos_setup": {
      "bootstrap_package": "",
      "enable_end_user_authentication": false,
      "macos_setup_assistant": "path/to/config.json"
    }
  },
  "agent_options": {
    "config": {
      "options": {
        "pack_delimiter": "/",
        "logger_tls_period": 10,
        "distributed_plugin": "tls",
        "disable_distributed": false,
        "logger_tls_endpoint": "/api/v1/osquery/log",
        "distributed_interval": 10,
        "distributed_tls_max_attempts": 3
      },
      "decorators": {
        "load": [
          "SELECT uuid AS host_uuid FROM system_info;",
          "SELECT hostname AS hostname FROM system_info;"
        ]
      }
    },
    "overrides": {},
    "command_line_flags": {}
  },
  "vulnerability_settings": {
    "databases_path": ""
  },
  "webhook_settings": {
    "host_status_webhook": {
      "enable_host_status_webhook": true,
      "destination_url": "https://server.com",
      "host_percentage": 5,
      "days_count": 7
    },
    "failing_policies_webhook":{
      "enable_failing_policies_webhook":true,
      "destination_url": "https://server.com",
      "policy_ids": [1, 2, 3],
      "host_batch_size": 1000
    },
    "vulnerabilities_webhook":{
      "enable_vulnerabilities_webhook":true,
      "destination_url": "https://server.com",
      "host_batch_size": 1000
    }
  },
  "integrations": {
    "jira": [
      {
        "url": "https://jiraserver.com",
        "username": "some_user",
        "password": "sec4et!",
        "project_key": "jira_project",
        "enable_software_vulnerabilities": false
      }
    ]
  },
  "logging": {
      "debug": false,
      "json": false,
      "result": {
          "plugin": "firehose",
          "config": {
              "region": "us-east-1",
              "status_stream": "",
              "result_stream": "result-topic"
          }
      },
      "status": {
          "plugin": "filesystem",
          "config": {
              "status_log_file": "foo_status",
              "result_log_file": "",
              "enable_log_rotation": false,
              "enable_log_compression": false
          }
      }
  }
}
```

### Get global enroll secrets

Returns the valid global enroll secrets.

`GET /api/v1/fleet/spec/enroll_secret`

#### Parameters

None.

#### Example

`GET /api/v1/fleet/spec/enroll_secret`

##### Default response

`Status: 200`

```json
{
    "spec": {
        "secrets": [
            {
                "secret": "vhPzPOnCMOMoqSrLxKxzSADyqncayacB",
                "created_at": "2021-11-12T20:24:57Z"
            },
            {
                "secret": "jZpexWGiXmXaFAKdrdttFHdJBqEnqlVF",
                "created_at": "2021-11-12T20:24:57Z"
            }
        ]
    }
}
```

### Modify global enroll secrets

Replaces all existing global enroll secrets.

`POST /api/v1/fleet/spec/enroll_secret`

#### Parameters

| Name      | Type    | In   | Description                                                        |
| --------- | ------- | ---- | ------------------------------------------------------------------ |
| spec      | object  | body | **Required**. Attribute "secrets" must be a list of enroll secrets |

#### Example

Replace all global enroll secrets with a new enroll secret.

`POST /api/v1/fleet/spec/enroll_secret`

##### Request body

```json
{
    "spec": {
        "secrets": [
            {
                "secret": "KuSkYFsHBQVlaFtqOLwoUIWniHhpvEhP"
            }
        ]
    }
}
```

##### Default response

`Status: 200`

```json
{}
```

#### Example

Delete all global enroll secrets.

`POST /api/v1/fleet/spec/enroll_secret`

##### Request body

```json
{
    "spec": {
        "secrets": []
    }
}
```

##### Default response

`Status: 200`

```json
{}
```

### Get enroll secrets for a team

Returns the valid team enroll secrets.

`GET /api/v1/fleet/teams/{id}/secrets`

#### Parameters

None.

#### Example

`GET /api/v1/fleet/teams/1/secrets`

##### Default response

`Status: 200`

```json
{
  "secrets": [
    {
      "created_at": "2021-06-16T22:05:49Z",
      "secret": "aFtH2Nq09hrvi73ErlWNQfa7M53D3rPR",
      "team_id": 1
    }
  ]
}
```


### Modify enroll secrets for a team

Replaces all existing team enroll secrets.

`PATCH /api/v1/fleet/teams/{id}/secrets`

#### Parameters

| Name      | Type    | In   | Description                            |
| --------- | ------- | ---- | -------------------------------------- |
| id        | integer | path | **Required**. The team's id.           |
| secrets   | array   | body | **Required**. A list of enroll secrets |

#### Example

Replace all of a team's existing enroll secrets with a new enroll secret

`PATCH /api/v1/fleet/teams/2/secrets`

##### Request body

```json
{
  "secrets": [
    {
      "secret": "n07v32y53c237734m3n201153c237"
    }
  ]
}
```

##### Default response

`Status: 200`

```json
{
  "secrets": [
    {
      "secret": "n07v32y53c237734m3n201153c237",
      "created_at": "0001-01-01T00:00:00Z"
    }
  ]
}
```

#### Example

Delete all of a team's existing enroll secrets

`PATCH /api/v1/fleet/teams/2/secrets`

##### Request body

```json
{
  "secrets": []
}
```

##### Default response

`Status: 200`

```json
{
  "secrets": null
}
```

### Create invite

`POST /api/v1/fleet/invites`

#### Parameters

| Name        | Type    | In   | Description                                                                                                                                           |
| ----------- | ------- | ---- | ----------------------------------------------------------------------------------------------------------------------------------------------------- |
| global_role | string  | body | Role the user will be granted. Either a global role is needed, or a team role.                                                                        |
| email       | string  | body | **Required.** The email of the invited user. This email will receive the invitation link.                                                             |
| name        | string  | body | **Required.** The name of the invited user.                                                                                                           |
| sso_enabled | boolean | body | **Required.** Whether or not SSO will be enabled for the invited user.                                                                                |
| teams       | list    | body | _Available in Fleet Premium_ A list of the teams the user is a member of. Each item includes the team's ID and the user's role in the specified team. |

#### Example

##### Request body

```json
{
  "email": "john_appleseed@example.com",
  "name": "John",
  "sso_enabled": false,
  "global_role": null,
  "teams": [
    {
      "id": 2,
      "role": "observer"
    },
    {
      "id": 3,
      "role": "maintainer"
    }
  ]
}
```

`POST /api/v1/fleet/invites`

##### Default response

`Status: 200`

```json
{
  "invite": {
    "created_at": "0001-01-01T00:00:00Z",
    "updated_at": "0001-01-01T00:00:00Z",
    "id": 3,
    "invited_by": 1,
    "email": "john_appleseed@example.com",
    "name": "John",
    "sso_enabled": false,
    "teams": [
      {
        "id": 10,
        "created_at": "0001-01-01T00:00:00Z",
        "name": "Apples",
        "description": "",
        "agent_options": null,
        "user_count": 0,
        "host_count": 0,
        "role": "observer"
      },
      {
        "id": 14,
        "created_at": "0001-01-01T00:00:00Z",
        "name": "Best of the Best Engineering",
        "description": "",
        "agent_options": null,
        "user_count": 0,
        "host_count": 0,
        "role": "maintainer"
      }
    ]
  }
}
```

### List invites

Returns a list of the active invitations in Fleet.

`GET /api/v1/fleet/invites`

#### Parameters

| Name            | Type   | In    | Description                                                                                                                   |
| --------------- | ------ | ----- | ----------------------------------------------------------------------------------------------------------------------------- |
| order_key       | string | query | What to order results by. Can be any column in the invites table.                                                             |
| order_direction | string | query | **Requires `order_key`**. The direction of the order given the order key. Options include `asc` and `desc`. Default is `asc`. |
| query           | string | query | Search query keywords. Searchable fields include `name` and `email`.                                                          |

#### Example

`GET /api/v1/fleet/invites`

##### Default response

`Status: 200`

```json
{
  "invites": [
    {
      "created_at": "0001-01-01T00:00:00Z",
      "updated_at": "0001-01-01T00:00:00Z",
      "id": 3,
      "email": "john_appleseed@example.com",
      "name": "John",
      "sso_enabled": false,
      "global_role": "admin",
      "teams": []
    },
    {
      "created_at": "0001-01-01T00:00:00Z",
      "updated_at": "0001-01-01T00:00:00Z",
      "id": 4,
      "email": "bob_marks@example.com",
      "name": "Bob",
      "sso_enabled": false,
      "global_role": "admin",
      "teams": []
    }
  ]
}
```

### Delete invite

Delete the specified invite from Fleet.

`DELETE /api/v1/fleet/invites/{id}`

#### Parameters

| Name | Type    | In   | Description                  |
| ---- | ------- | ---- | ---------------------------- |
| id   | integer | path | **Required.** The user's id. |

#### Example

`DELETE /api/v1/fleet/invites/{id}`

##### Default response

`Status: 200`


### Verify invite

Verify the specified invite.

`GET /api/v1/fleet/invites/{token}`

#### Parameters

| Name  | Type    | In   | Description                            |
| ----- | ------- | ---- | -------------------------------------- |
| token | integer | path | **Required.** The user's invite token. |

#### Example

`GET /api/v1/fleet/invites/{token}`

##### Default response

`Status: 200`

```json
{
    "invite": {
        "created_at": "2021-01-15T00:58:33Z",
        "updated_at": "2021-01-15T00:58:33Z",
        "id": 4,
        "email": "steve@example.com",
        "name": "Steve",
        "sso_enabled": false,
        "global_role": "admin",
        "teams": []
    }
}
```

##### Not found

`Status: 404`

```json
{
    "message": "Resource Not Found",
    "errors": [
        {
            "name": "base",
            "reason": "Invite with token <token> was not found in the datastore"
        }
    ]
}
```

### Update invite

`PATCH /api/v1/fleet/invites/{id}`

#### Parameters

| Name        | Type    | In   | Description                                                                                                                                           |
| ----------- | ------- | ---- | ----------------------------------------------------------------------------------------------------------------------------------------------------- |
| global_role | string  | body | Role the user will be granted. Either a global role is needed, or a team role.                                                                        |
| email       | string  | body | The email of the invited user. Updates on the email won't resend the invitation.                                                             |
| name        | string  | body | The name of the invited user.                                                                                                           |
| sso_enabled | boolean | body | Whether or not SSO will be enabled for the invited user.                                                                                |
| teams       | list    | body | _Available in Fleet Premium_ A list of the teams the user is a member of. Each item includes the team's ID and the user's role in the specified team. |

#### Example

`PATCH /api/v1/fleet/invites/123`

##### Request body

```json
{
  "email": "john_appleseed@example.com",
  "name": "John",
  "sso_enabled": false,
  "global_role": null,
  "teams": [
    {
      "id": 2,
      "role": "observer"
    },
    {
      "id": 3,
      "role": "maintainer"
    }
  ]
}
```

##### Default response

`Status: 200`

```json
{
  "invite": {
    "created_at": "0001-01-01T00:00:00Z",
    "updated_at": "0001-01-01T00:00:00Z",
    "id": 3,
    "invited_by": 1,
    "email": "john_appleseed@example.com",
    "name": "John",
    "sso_enabled": false,
    "teams": [
      {
        "id": 10,
        "created_at": "0001-01-01T00:00:00Z",
        "name": "Apples",
        "description": "",
        "agent_options": null,
        "user_count": 0,
        "host_count": 0,
        "role": "observer"
      },
      {
        "id": 14,
        "created_at": "0001-01-01T00:00:00Z",
        "name": "Best of the Best Engineering",
        "description": "",
        "agent_options": null,
        "user_count": 0,
        "host_count": 0,
        "role": "maintainer"
      }
    ]
  }
}
```

### Version

Get version and build information from the Fleet server.

`GET /api/v1/fleet/version`

#### Parameters

None.

#### Example

`GET /api/v1/fleet/version`

##### Default response

`Status: 200`

```json
{
  "version": "3.9.0-93-g1b67826f-dirty",
  "branch": "version",
  "revision": "1b67826fe4bf40b2f45ec53e01db9bf467752e74",
  "go_version": "go1.15.7",
  "build_date": "2021-03-27T00:28:48Z",
  "build_user": "zwass"
}
```

---

## Hosts

- [On the different timestamps in the host data structure](#on-the-different-timestamps-in-the-host-data-structure)
- [List hosts](#list-hosts)
- [Count hosts](#count-hosts)
- [Get hosts summary](#get-hosts-summary)
- [Get host](#get-host)
- [Get host by identifier](#get-host-by-identifier)
- [Get host by device token](#get-host-by-device-token)
- [Delete host](#delete-host)
- [Refetch host](#refetch-host)
- [Transfer hosts to a team](#transfer-hosts-to-a-team)
- [Transfer hosts to a team by filter](#transfer-hosts-to-a-team-by-filter)
- [Bulk delete hosts by filter or ids](#bulk-delete-hosts-by-filter-or-ids)
- [Get host's Google Chrome profiles](#get-hosts-google-chrome-profiles)
- [Get host's mobile device management (MDM) information](#get-hosts-mobile-device-management-mdm-information)
- [Get mobile device management (MDM) summary](#get-mobile-device-management-mdm-summary)
- [Get host's macadmin mobile device management (MDM) and Munki information](#get-hosts-macadmin-mobile-device-management-mdm-and-munki-information)
- [Get aggregated host's mobile device management (MDM) and Munki information](#get-aggregated-hosts-macadmin-mobile-device-management-mdm-and-munki-information)
- [Get host OS versions](#get-host-os-versions)
- [Get hosts report in CSV](#get-hosts-report-in-csv)
- [Get host's disk encryption key](#get-hosts-disk-encryption-key)

### On the different timestamps in the host data structure

Hosts have a set of timestamps usually named with an "_at" suffix, such as created_at, enrolled_at, etc. Before we go
through each of them and what they mean, we need to understand a bit more about how the host data structure is
represented in the database.

The table `hosts` is the main one. It holds the core data for a host. A host doesn't exist if there is no row for it in
this table. This table also holds most of the timestamps, but it doesn't hold all of the host data. This is an important
detail as we'll see below.

There's adjacent tables to this one that usually follow the name convention `host_<extra data descriptor>`. Examples of
this are: `host_additional` that holds additional query results, `host_software` that links a host with many rows from
the `software` table.

- `created_at`: the time the row in the database was created, which usually corresponds to the first enrollment of the host.
- `updated_at`: the last time the row in the database for the `hosts` table was updated.
- `detail_updated_at`: the last time Fleet updated host data, based on the results from the detail queries (this includes updates to host associated tables, e.g. `host_users`).
- `label_updated_at`: the last time Fleet updated the label membership for the host based on the results from the queries ran.
- `last_enrolled_at`: the last time the host enrolled to Fleet.
- `policy_updated_at`: the last time we updated the policy results for the host based on the queries ran.
- `seen_time`: the last time the host contacted the fleet server, regardless of what operation it was for.
- `software_updated_at`: the last time software changed for the host in any way.

### List hosts

`GET /api/v1/fleet/hosts`

#### Parameters

| Name                    | Type    | In    | Description                                                                                                                                                                                                                                                                                                                                 |
| ----------------------- | ------- | ----- | ------------------------------------------------------------------------------------------------------------------------------------------------------------------------------------------------------------------------------------------------------------------------------------------------------------------------------------------- |
| page                    | integer | query | Page number of the results to fetch.                                                                                                                                                                                                                                                                                                        |
| per_page                | integer | query | Results per page.                                                                                                                                                                                                                                                                                                                           |
| order_key               | string  | query | What to order results by. Can be any column in the hosts table.                                                                                                                                                                                                                                                                             |
| after                   | string  | query | The value to get results after. This needs `order_key` defined, as that's the column that would be used. **Note:** Use `page` instead of `after`                                                                                                                                                                                                                                    |
| order_direction         | string  | query | **Requires `order_key`**. The direction of the order given the order key. Options include 'asc' and 'desc'. Default is 'asc'.                                                                                                                                                                                                               |
| status                  | string  | query | Indicates the status of the hosts to return. Can either be 'new', 'online', 'offline', 'mia' or 'missing'.                                                                                                                                                                                                                                  |
| query                   | string  | query | Search query keywords. Searchable fields include `hostname`, `machine_serial`, `uuid`, `ipv4` and the hosts' email addresses (only searched if the query looks like an email address, i.e. contains an '@', no space, etc.).                                                                                                                |
| additional_info_filters | string  | query | A comma-delimited list of fields to include in each host's `additional` object. See [Configuration files](https://fleetdm.com/docs/configuration/configuration-files#features-additional-queries) for how to configure Fleet to collect additional information for each host. Use '*' to get all fields.                                                  |
| team_id                 | integer | query | _Available in Fleet Premium_ Filters the hosts to only include hosts in the specified team.                                                                                                                                                                                                                                                 |
| policy_id               | integer | query | The ID of the policy to filter hosts by.                                                                                                                                                                                                                                                                                                    |
| policy_response         | string  | query | **Requires `policy_id`**. Valid options are 'passing' or 'failing'.                                                                                                                                                                                                                                       |
| software_id             | integer | query | The ID of the software to filter hosts by.                                                                                                                                                                                                                                                                                                  |
| os_id                   | integer | query | The ID of the operating system to filter hosts by.                                                                                                                                                                                                                                                                                          |
| os_name                 | string  | query | The name of the operating system to filter hosts by. `os_version` must also be specified with `os_name`                                                                                                                                                                                                                                     |
| os_version              | string  | query | The version of the operating system to filter hosts by. `os_name` must also be specified with `os_version`                                                                                                                                                                                                                                  |
| device_mapping          | boolean | query | Indicates whether `device_mapping` should be included for each host. See ["Get host's Google Chrome profiles](#get-hosts-google-chrome-profiles) for more information about this feature.                                                                                                                                                  |
| mdm_id                  | integer | query | The ID of the _mobile device management_ (MDM) solution to filter hosts by (that is, filter hosts that use a specific MDM provider and URL).                                                                                                                                                                                                |
| mdm_name                | string  | query | The name of the _mobile device management_ (MDM) solution to filter hosts by (that is, filter hosts that use a specific MDM provider).                                                                                                                                                                                                |
| mdm_enrollment_status   | string  | query | The _mobile device management_ (MDM) enrollment status to filter hosts by. Valid options are 'manual', 'automatic', 'enrolled', 'pending', or 'unenrolled'.                                                                                                                                                                                                             |
| macos_settings          | string  | query | Filters the hosts by the status of the _mobile device management_ (MDM) profiles applied to hosts. Valid options are 'verified', 'verifying', 'pending', or 'failed'. **Note: If this filter is used in Fleet Premium without a team ID filter, the results include only hosts that are not assigned to any team.**                                                                                                                                                                                                             |
| munki_issue_id          | integer | query | The ID of the _munki issue_ (a Munki-reported error or warning message) to filter hosts by (that is, filter hosts that are affected by that corresponding error or warning message).                                                                                                                                                        |
| low_disk_space          | integer | query | _Available in Fleet Premium_ Filters the hosts to only include hosts with less GB of disk space available than this value. Must be a number between 1-100.                                                                                                                                                                                  |
| disable_failing_policies| boolean | query | If "true", hosts will return failing policies as 0 regardless of whether there are any that failed for the host. This is meant to be used when increased performance is needed in exchange for the extra information.                                                                                                                       |
| macos_settings_disk_encryption | string | query | Filters the hosts by the status of the macOS disk encryption MDM profile on the host. Valid options are 'verified', 'verifying', 'action_required', 'enforcing', 'failed', or 'removing_enforcement'. |
| bootstrap_package       | string | query | _Available in Fleet Premium_ Filters the hosts by the status of the MDM bootstrap package on the host. Valid options are 'installed', 'pending', or 'failed'. |
| os_settings          | string  | query | Filters the hosts by the status of the operating system settings applied to the hosts. Valid options are 'verified', 'verifying', 'pending', or 'failed'. **Note: If this filter is used in Fleet Premium without a team ID filter, the results include only hosts that are not assigned to any team.** |
| os_settings_disk_encryption | string | query | Filters the hosts by the status of the disk encryption setting applied to the hosts. Valid options are 'verified', 'verifying', 'action_required', 'enforcing', 'failed', or 'removing_enforcement'.  **Note: If this filter is used in Fleet Premium without a team ID filter, the results include only hosts that are not assigned to any team.** |


If `additional_info_filters` is not specified, no `additional` information will be returned.

If `software_id` is specified, an additional top-level key `"software"` is returned with the software object corresponding to the `software_id`. See [List all software](#list-all-software) response payload for details about this object.

If `mdm_id` is specified, an additional top-level key `"mobile_device_management_solution"` is returned with the information corresponding to the `mdm_id`.

If `mdm_id`, `mdm_name`, `mdm_enrollment_status`, `os_settings`, or `os_settings_disk_encryption` is specified, then Windows Servers are excluded from the results.

If `munki_issue_id` is specified, an additional top-level key `munki_issue` is returned with the information corresponding to the `munki_issue_id`.

If `after` is being used with `created_at` or `updated_at`, the table must be specified in `order_key`. Those columns become `h.created_at` and `h.updated_at`.

#### Example

`GET /api/v1/fleet/hosts?page=0&per_page=100&order_key=hostname&query=2ce`

##### Request query parameters

```json
{
  "page": 0,
  "per_page": 100,
  "order_key": "hostname"
}
```

##### Default response

`Status: 200`

```json
{
  "hosts": [
    {
      "created_at": "2020-11-05T05:09:44Z",
      "updated_at": "2020-11-05T06:03:39Z",
      "id": 1,
      "detail_updated_at": "2020-11-05T05:09:45Z",
      "software_updated_at": "2020-11-05T05:09:44Z",
      "label_updated_at": "2020-11-05T05:14:51Z",
      "policy_updated_at": "2023-06-26T18:33:15Z",
      "last_enrolled_at": "2023-02-26T22:33:12Z",
      "seen_time": "2020-11-05T06:03:39Z",
      "hostname": "2ceca32fe484",
      "uuid": "392547dc-0000-0000-a87a-d701ff75bc65",
      "platform": "centos",
      "osquery_version": "2.7.0",
      "os_version": "CentOS Linux 7",
      "build": "",
      "platform_like": "rhel fedora",
      "code_name": "",
      "uptime": 8305000000000,
      "memory": 2084032512,
      "cpu_type": "6",
      "cpu_subtype": "142",
      "cpu_brand": "Intel(R) Core(TM) i5-8279U CPU @ 2.40GHz",
      "cpu_physical_cores": 4,
      "cpu_logical_cores": 4,
      "hardware_vendor": "",
      "hardware_model": "",
      "hardware_version": "",
      "hardware_serial": "",
      "computer_name": "2ceca32fe484",
      "display_name": "2ceca32fe484",
      "public_ip": "",
      "primary_ip": "",
      "primary_mac": "",
      "distributed_interval": 10,
      "config_tls_refresh": 10,
      "logger_tls_period": 8,
      "additional": {},
      "status": "offline",
      "display_text": "2ceca32fe484",
      "team_id": null,
      "team_name": null,
      "pack_stats": null,
      "issues": {
        "failing_policies_count": 2,
        "total_issues_count": 2
      },
      "geolocation": {
        "country_iso": "US",
        "city_name": "New York",
        "geometry": {
          "type": "point",
          "coordinates": [40.6799, -74.0028]
        }
      },
      "mdm": {
        "encryption_key_available": false,
        "enrollment_status": null,
        "name": "",
        "server_url": null
      }
    }
  ]
}
```

> Note: the response above assumes a [GeoIP database is configured](https://fleetdm.com/docs/deploying/configuration#geoip), otherwise the `geolocation` object won't be included.

Response payload with the `mdm_id` filter provided:

```json
{
  "hosts": [...],
  "mobile_device_management_solution": {
    "server_url": "http://some.url/mdm",
    "name": "MDM Vendor Name",
    "id": 999
  }
}
```

Response payload with the `munki_issue_id` filter provided:

```json
{
  "hosts": [...],
  "munki_issue": {
    "id": 1,
    "name": "Could not retrieve managed install primary manifest",
    "type": "error"
  }
}
```

### Count hosts

`GET /api/v1/fleet/hosts/count`

#### Parameters

| Name                    | Type    | In    | Description                                                                                                                                                                                                                                                                                                                                 |
| ----------------------- | ------- | ----- | ------------------------------------------------------------------------------------------------------------------------------------------------------------------------------------------------------------------------------------------------------------------------------------------------------------------------------------------- |
| order_key               | string  | query | What to order results by. Can be any column in the hosts table.                                                                                                                                                                                                                                                                             |
| order_direction         | string  | query | **Requires `order_key`**. The direction of the order given the order key. Options include 'asc' and 'desc'. Default is 'asc'.                                                                                                                                                                                                               |
| after                   | string  | query | The value to get results after. This needs `order_key` defined, as that's the column that would be used.                                                                                                                                                                                                                                    |
| status                  | string  | query | Indicates the status of the hosts to return. Can either be 'new', 'online', 'offline', 'mia' or 'missing'.                                                                                                                                                                                                                                  |
| query                   | string  | query | Search query keywords. Searchable fields include `hostname`, `machine_serial`, `uuid`, `ipv4` and the hosts' email addresses (only searched if the query looks like an email address, i.e. contains an '@', no space, etc.).                                                                                                                |
| team_id                 | integer | query | _Available in Fleet Premium_ Filters the hosts to only include hosts in the specified team.                                                                                                                                                                                                                                                 |
| policy_id               | integer | query | The ID of the policy to filter hosts by.                                                                                                                                                                                                                                                                                                    |
| policy_response         | string  | query | **Requires `policy_id`**. Valid options are 'passing' or 'failing'.                                                                                                                                                                                                                                       |
| software_id             | integer | query | The ID of the software to filter hosts by.                                                                                                                                                                                                                                                                                                  |
| os_id                   | integer | query | The ID of the operating system to filter hosts by.                                                                                                                                                                                                                                                                                          |
| os_name                 | string  | query | The name of the operating system to filter hosts by. `os_version` must also be specified with `os_name`                                                                                                                                                                                                                                     |
| os_version              | string  | query | The version of the operating system to filter hosts by. `os_name` must also be specified with `os_version`                                                                                                                                                                                                                                  |
| label_id                | integer | query | A valid label ID. Can only be used in combination with `order_key`, `order_direction`, `after`, `status`, `query` and `team_id`.                                                                                                                                                                                                            |
| mdm_id                  | integer | query | The ID of the _mobile device management_ (MDM) solution to filter hosts by (that is, filter hosts that use a specific MDM provider and URL).                                                                                                                                                                                                |
| mdm_name                | string  | query | The name of the _mobile device management_ (MDM) solution to filter hosts by (that is, filter hosts that use a specific MDM provider).                                                                                                                                                                                                |
| mdm_enrollment_status   | string  | query | The _mobile device management_ (MDM) enrollment status to filter hosts by. Valid options are 'manual', 'automatic', 'enrolled', 'pending', or 'unenrolled'.                                                                                                                                                                                                             |
| macos_settings          | string  | query | Filters the hosts by the status of the _mobile device management_ (MDM) profiles applied to hosts. Valid options are 'verified', 'verifying', 'pending', or 'failed'. **Note: If this filter is used in Fleet Premium without a team ID filter, the results include only hosts that are not assigned to any team.**                                                                                                                                                                                                             |
| munki_issue_id          | integer | query | The ID of the _munki issue_ (a Munki-reported error or warning message) to filter hosts by (that is, filter hosts that are affected by that corresponding error or warning message).                                                                                                                                                        |
| low_disk_space          | integer | query | _Available in Fleet Premium_ Filters the hosts to only include hosts with less GB of disk space available than this value. Must be a number between 1-100.                                                                                                                                                                                  |
| macos_settings_disk_encryption | string | query | Filters the hosts by the status of the macOS disk encryption MDM profile on the host. Valid options are 'verified', 'verifying', 'action_required', 'enforcing', 'failed', or 'removing_enforcement'. |
| bootstrap_package       | string | query | _Available in Fleet Premium_ Filters the hosts by the status of the MDM bootstrap package on the host. Valid options are 'installed', 'pending', or 'failed'. **Note: If this filter is used in Fleet Premium without a team ID filter, the results include only hosts that are not assigned to any team.** |
| os_settings          | string  | query | Filters the hosts by the status of the operating system settings applied to the hosts. Valid options are 'verified', 'verifying', 'pending', or 'failed'. **Note: If this filter is used in Fleet Premium without a team ID filter, the results include only hosts that are not assigned to any team.** |
| os_settings_disk_encryption | string | query | Filters the hosts by the status of the disk encryption setting applied to the hosts. Valid options are 'verified', 'verifying', 'action_required', 'enforcing', 'failed', or 'removing_enforcement'.  **Note: If this filter is used in Fleet Premium without a team ID filter, the results include only hosts that are not assigned to any team.** |

If `additional_info_filters` is not specified, no `additional` information will be returned.

If `mdm_id`, `mdm_name` or `mdm_enrollment_status` is specified, then Windows Servers are excluded from the results.

#### Example

`GET /api/v1/fleet/hosts/count?page=0&per_page=100&order_key=hostname&query=2ce`

##### Request query parameters

```json
{
  "page": 0,
  "per_page": 100,
  "order_key": "hostname"
}
```

##### Default response

`Status: 200`

```json
{
  "count": 123
}
```

### Get hosts summary

Returns the count of all hosts organized by status. `online_count` includes all hosts currently enrolled in Fleet. `offline_count` includes all hosts that haven't checked into Fleet recently. `mia_count` includes all hosts that haven't been seen by Fleet in more than 30 days. `new_count` includes the hosts that have been enrolled to Fleet in the last 24 hours.

`GET /api/v1/fleet/host_summary`

#### Parameters

| Name            | Type    | In    | Description                                                                     |
| --------------- | ------- | ----  | ------------------------------------------------------------------------------- |
| team_id         | integer | query | The ID of the team whose host counts should be included. Defaults to all teams. |
| platform        | string  | query | Platform to filter by when counting. Defaults to all platforms.                 |
| low_disk_space  | integer | query | _Available in Fleet Premium_ Returns the count of hosts with less GB of disk space available than this value. Must be a number between 1-100. |

#### Example

`GET /api/v1/fleet/host_summary?team_id=1&low_disk_space=32`

##### Default response

`Status: 200`

```json
{
  "team_id": 1,
  "totals_hosts_count": 2408,
  "online_count": 2267,
  "offline_count": 141,
  "mia_count": 0,
  "missing_30_days_count": 0,
  "new_count": 0,
  "all_linux_count": 1204,
  "low_disk_space_count": 12,
  "builtin_labels": [
    {
      "id": 6,
      "name": "All Hosts",
      "description": "All hosts which have enrolled in Fleet",
      "label_type": "builtin"
    },
    {
      "id": 7,
      "name": "macOS",
      "description": "All macOS hosts",
      "label_type": "builtin"
    },
    {
      "id": 8,
      "name": "Ubuntu Linux",
      "description": "All Ubuntu hosts",
      "label_type": "builtin"
    },
    {
      "id": 9,
      "name": "CentOS Linux",
      "description": "All CentOS hosts",
      "label_type": "builtin"
    },
    {
      "id": 10,
      "name": "MS Windows",
      "description": "All Windows hosts",
      "label_type": "builtin"
    },
    {
      "id": 11,
      "name": "Red Hat Linux",
      "description": "All Red Hat Enterprise Linux hosts",
      "label_type": "builtin"
    },
    {
      "id": 12,
      "name": "All Linux",
      "description": "All Linux distributions",
      "label_type": "builtin"
    }
  ],
  "platforms": [
    {
      "platform": "chrome",
      "hosts_count": 1234
    },
    {
      "platform": "darwin",
      "hosts_count": 1234
    },
    {
      "platform": "rhel",
      "hosts_count": 1234
    },
    {
      "platform": "ubuntu",
      "hosts_count": 12044
    },
    {
      "platform": "windows",
      "hosts_count": 12044
    }

  ]
}
```

### Get host

Returns the information of the specified host.

`GET /api/v1/fleet/hosts/{id}`

#### Parameters

| Name | Type    | In   | Description                  |
| ---- | ------- | ---- | ---------------------------- |
| id   | integer | path | **Required**. The host's id. |

#### Example

`GET /api/v1/fleet/hosts/121`

##### Default response

`Status: 200`

```json
{
  "host": {
    "created_at": "2021-08-19T02:02:22Z",
    "updated_at": "2021-08-19T21:14:58Z",
    "software": [
      {
        "id": 408,
        "name": "osquery",
        "version": "4.5.1",
        "source": "rpm_packages",
        "generated_cpe": "",
        "vulnerabilities": null,
        "installed_paths": ["/usr/lib/some-path-1"]
      },
      {
        "id": 1146,
        "name": "tar",
        "version": "1.30",
        "source": "rpm_packages",
        "generated_cpe": "",
        "vulnerabilities": null
      },
      {
        "id": 321,
        "name": "SomeApp.app",
        "version": "1.0",
        "source": "apps",
        "bundle_identifier": "com.some.app",
        "last_opened_at": "2021-08-18T21:14:00Z",
        "generated_cpe": "",
        "vulnerabilities": null,
        "installed_paths": ["/usr/lib/some-path-2"]
      }
    ],
    "id": 1,
    "detail_updated_at": "2021-08-19T21:07:53Z",
    "software_updated_at": "2020-11-05T05:09:44Z",
    "label_updated_at": "2021-08-19T21:07:53Z",
    "policy_updated_at": "2023-06-26T18:33:15Z",
    "last_enrolled_at": "2021-08-19T02:02:22Z",
    "seen_time": "2021-08-19T21:14:58Z",
    "refetch_requested": false,
    "hostname": "23cfc9caacf0",
    "uuid": "309a4b7d-0000-0000-8e7f-26ae0815ede8",
    "platform": "rhel",
    "osquery_version": "4.5.1",
    "os_version": "CentOS Linux 8.3.2011",
    "build": "",
    "platform_like": "rhel",
    "code_name": "",
    "uptime": 210671000000000,
    "memory": 16788398080,
    "cpu_type": "x86_64",
    "cpu_subtype": "158",
    "cpu_brand": "Intel(R) Core(TM) i9-9980HK CPU @ 2.40GHz",
    "cpu_physical_cores": 12,
    "cpu_logical_cores": 12,
    "hardware_vendor": "",
    "hardware_model": "",
    "hardware_version": "",
    "hardware_serial": "",
    "computer_name": "23cfc9caacf0",
    "display_name": "23cfc9caacf0",
    "public_ip": "",
    "primary_ip": "172.27.0.6",
    "primary_mac": "02:42:ac:1b:00:06",
    "distributed_interval": 10,
    "config_tls_refresh": 10,
    "logger_tls_period": 10,
    "team_id": null,
    "pack_stats": null,
    "team_name": null,
    "additional": {},
    "gigs_disk_space_available": 46.1,
    "percent_disk_space_available": 73,
    "disk_encryption_enabled": true,
    "users": [
      {
        "uid": 0,
        "username": "root",
        "type": "",
        "groupname": "root",
        "shell": "/bin/bash"
      },
      {
        "uid": 1,
        "username": "bin",
        "type": "",
        "groupname": "bin",
        "shell": "/sbin/nologin"
      }
    ],
    "labels": [
      {
        "created_at": "2021-08-19T02:02:17Z",
        "updated_at": "2021-08-19T02:02:17Z",
        "id": 6,
        "name": "All Hosts",
        "description": "All hosts which have enrolled in Fleet",
        "query": "SELECT 1;",
        "platform": "",
        "label_type": "builtin",
        "label_membership_type": "dynamic"
      },
      {
        "created_at": "2021-08-19T02:02:17Z",
        "updated_at": "2021-08-19T02:02:17Z",
        "id": 9,
        "name": "CentOS Linux",
        "description": "All CentOS hosts",
        "query": "SELECT 1 FROM os_version WHERE platform = 'centos' OR name LIKE '%centos%'",
        "platform": "",
        "label_type": "builtin",
        "label_membership_type": "dynamic"
      },
      {
        "created_at": "2021-08-19T02:02:17Z",
        "updated_at": "2021-08-19T02:02:17Z",
        "id": 12,
        "name": "All Linux",
        "description": "All Linux distributions",
        "query": "SELECT 1 FROM osquery_info WHERE build_platform LIKE '%ubuntu%' OR build_distro LIKE '%centos%';",
        "platform": "",
        "label_type": "builtin",
        "label_membership_type": "dynamic"
      }
    ],
    "packs": [],
    "status": "online",
    "display_text": "23cfc9caacf0",
    "policies": [
      {
        "id": 1,
        "name": "SomeQuery",
        "query": "SELECT * FROM foo;",
        "description": "this is a query",
        "resolution": "fix with these steps...",
        "platform": "windows,linux",
        "response": "pass",
        "critical": false
      },
      {
        "id": 2,
        "name": "SomeQuery2",
        "query": "SELECT * FROM bar;",
        "description": "this is another query",
        "resolution": "fix with these other steps...",
        "platform": "darwin",
        "response": "fail",
        "critical": false
      },
      {
        "id": 3,
        "name": "SomeQuery3",
        "query": "SELECT * FROM baz;",
        "description": "",
        "resolution": "",
        "platform": "",
        "response": "",
        "critical": false
      }
    ],
    "issues": {
      "failing_policies_count": 2,
      "total_issues_count": 2
    },
    "batteries": [
      {
        "cycle_count": 999,
        "health": "Normal"
      }
    ],
    "geolocation": {
      "country_iso": "US",
      "city_name": "New York",
      "geometry": {
        "type": "point",
        "coordinates": [40.6799, -74.0028]
      }
    },
    "mdm": {
      "encryption_key_available": false,
      "enrollment_status": null,
      "name": "",
      "server_url": null,
      "macos_settings": {
        "disk_encryption": null,
        "action_required": null
      },
      "macos_setup": {
        "bootstrap_package_status": "installed",
        "detail": "",
        "bootstrap_package_name": "test.pkg"
      },
      "os_settings": {
        "disk_encryption": {
          "status": null,
          "detail": ""
        }
      },
      "profiles": [
        {
          "profile_id": 999,
          "name": "profile1",
          "status": "verifying",
          "operation_type": "install",
          "detail": ""
        }
      ]
    }
  }
}
```

> Note: the response above assumes a [GeoIP database is configured](https://fleetdm.com/docs/deploying/configuration#geoip), otherwise the `geolocation` object won't be included.

> Note: `installed_paths` may be blank depending on installer package. For example, on Linux, RPM-installed packages do not provide installed path information.

### Get host by identifier

Returns the information of the host specified using the `uuid`, `osquery_host_id`, `hostname`, or
`node_key` as an identifier

`GET /api/v1/fleet/hosts/identifier/{identifier}`

#### Parameters

| Name       | Type              | In   | Description                                                                   |
| ---------- | ----------------- | ---- | ----------------------------------------------------------------------------- |
| identifier | integer or string | path | **Required**. The host's `uuid`, `osquery_host_id`, `hostname`, or `node_key` |

#### Example

`GET /api/v1/fleet/hosts/identifier/392547dc-0000-0000-a87a-d701ff75bc65`

##### Default response

`Status: 200`

```json
{
  "host": {
    "created_at": "2022-02-10T02:29:13Z",
    "updated_at": "2022-10-14T17:07:11Z",
    "software": [
      {
          "id": 16923,
          "name": "Automat",
          "version": "0.8.0",
          "source": "python_packages",
          "generated_cpe": "",
          "vulnerabilities": null,
          "installed_paths": ["/usr/lib/some_path/"]
      }
    ],
    "id": 33,
    "detail_updated_at": "2022-10-14T17:07:12Z",
    "label_updated_at": "2022-10-14T17:07:12Z",
    "policy_updated_at": "2022-10-14T17:07:12Z",
    "last_enrolled_at": "2022-02-10T02:29:13Z",
    "software_updated_at": "2020-11-05T05:09:44Z",
    "seen_time": "2022-10-14T17:45:41Z",
    "refetch_requested": false,
    "hostname": "23cfc9caacf0",
    "uuid": "392547dc-0000-0000-a87a-d701ff75bc65",
    "platform": "ubuntu",
    "osquery_version": "5.5.1",
    "os_version": "Ubuntu 20.04.3 LTS",
    "build": "",
    "platform_like": "debian",
    "code_name": "focal",
    "uptime": 20807520000000000,
    "memory": 1024360448,
    "cpu_type": "x86_64",
    "cpu_subtype": "63",
    "cpu_brand": "DO-Regular",
    "cpu_physical_cores": 1,
    "cpu_logical_cores": 1,
    "hardware_vendor": "",
    "hardware_model": "",
    "hardware_version": "",
    "hardware_serial": "",
    "computer_name": "23cfc9caacf0",
    "public_ip": "",
    "primary_ip": "172.27.0.6",
    "primary_mac": "02:42:ac:1b:00:06",
    "distributed_interval": 10,
    "config_tls_refresh": 60,
    "logger_tls_period": 10,
    "team_id": 2,
    "pack_stats": [
      {
        "pack_id": 1,
        "pack_name": "Global",
        "type": "global",
        "query_stats": [
          {
            "scheduled_query_name": "Get running processes (with user_name)",
            "scheduled_query_id": 49,
            "query_name": "Get running processes (with user_name)",
            "pack_name": "Global",
            "pack_id": 1,
            "average_memory": 260000,
            "denylisted": false,
            "executions": 1,
            "interval": 86400,
            "last_executed": "2022-10-14T10:00:01Z",
            "output_size": 198,
            "system_time": 20,
            "user_time": 80,
            "wall_time": 0
          }
        ]
      }
    ],
    "team_name": null,
    "gigs_disk_space_available": 19.29,
    "percent_disk_space_available": 74,
    "issues": {
        "total_issues_count": 0,
        "failing_policies_count": 0
    },
    "labels": [
            {
            "created_at": "2021-09-14T05:11:02Z",
            "updated_at": "2021-09-14T05:11:02Z",
            "id": 12,
            "name": "All Linux",
            "description": "All Linux distributions",
            "query": "SELECT 1 FROM osquery_info WHERE build_platform LIKE '%ubuntu%' OR build_distro LIKE '%centos%';",
            "platform": "",
            "label_type": "builtin",
            "label_membership_type": "dynamic"
        }
    ],
    "packs": [
          {
            "created_at": "2021-09-17T05:28:54Z",
            "updated_at": "2021-09-17T05:28:54Z",
            "id": 1,
            "name": "Global",
            "description": "Global pack",
            "disabled": false,
            "type": "global",
            "labels": null,
            "label_ids": null,
            "hosts": null,
            "host_ids": null,
            "teams": null,
            "team_ids": null
        }
    ],
    "policies": [
      {
            "id": 142,
            "name": "Full disk encryption enabled (macOS)",
            "query": "SELECT 1 FROM disk_encryption WHERE user_uuid IS NOT '' AND filevault_status = 'on' LIMIT 1;",
            "description": "Checks to make sure that full disk encryption (FileVault) is enabled on macOS devices.",
            "author_id": 31,
            "author_name": "",
            "author_email": "",
            "team_id": null,
            "resolution": "To enable full disk encryption, on the failing device, select System Preferences > Security & Privacy > FileVault > Turn On FileVault.",
            "platform": "darwin,linux",
            "created_at": "2022-09-02T18:52:19Z",
            "updated_at": "2022-09-02T18:52:19Z",
            "response": "fail",
            "critical": false
        }
    ],
    "batteries": [
      {
        "cycle_count": 999,
        "health": "Normal"
      }
    ],
    "geolocation": {
      "country_iso": "US",
      "city_name": "New York",
      "geometry": {
        "type": "point",
        "coordinates": [40.6799, -74.0028]
      }
    },
    "status": "online",
    "display_text": "dogfood-ubuntu-box",
    "display_name": "dogfood-ubuntu-box",
    "mdm": {
      "encryption_key_available": false,
      "enrollment_status": null,
      "name": "",
      "server_url": null,
      "macos_settings": {
        "disk_encryption": null,
        "action_required": null
      },
      "macos_setup": {
        "bootstrap_package_status": "installed",
        "detail": ""
      },
      "os_settings": {
        "disk_encryption": {
          "status": null,
          "detail": ""
        }
      },
      "profiles": [
        {
          "profile_id": 999,
          "name": "profile1",
          "status": "verifying",
          "operation_type": "install",
          "detail": ""
        }
      ]
    }
  }
}
```

> Note: the response above assumes a [GeoIP database is configured](https://fleetdm.com/docs/deploying/configuration#geoip), otherwise the `geolocation` object won't be included.

> Note: `installed_paths` may be blank depending on installer package. For example, on Linux, RPM-installed packages do not provide installed path information.

#### Get host by device token

Returns a subset of information about the host specified by `token`. To get all information about a host, use the "Get host" endpoint [here](#get-host).

This is the API route used by the **My device** page in Fleet desktop to display information about the host to the end user.

`GET /api/v1/fleet/device/{token}`

##### Parameters

| Name  | Type   | In   | Description                        |
| ----- | ------ | ---- | ---------------------------------- |
| token | string | path | The device's authentication token. |

##### Example

`GET /api/v1/fleet/device/abcdef012456789`

##### Default response

`Status: 200`

```json
{
  "host": {
    "created_at": "2021-08-19T02:02:22Z",
    "updated_at": "2021-08-19T21:14:58Z",
    "software": [
      {
        "id": 408,
        "name": "osquery",
        "version": "4.5.1",
        "source": "rpm_packages",
        "generated_cpe": "",
        "vulnerabilities": null
      },
      {
        "id": 1146,
        "name": "tar",
        "version": "1.30",
        "source": "rpm_packages",
        "generated_cpe": "",
        "vulnerabilities": null
      },
      {
        "id": 321,
        "name": "SomeApp.app",
        "version": "1.0",
        "source": "apps",
        "bundle_identifier": "com.some.app",
        "last_opened_at": "2021-08-18T21:14:00Z",
        "generated_cpe": "",
        "vulnerabilities": null
      }
    ],
    "id": 1,
    "detail_updated_at": "2021-08-19T21:07:53Z",
    "label_updated_at": "2021-08-19T21:07:53Z",
    "last_enrolled_at": "2021-08-19T02:02:22Z",
    "seen_time": "2021-08-19T21:14:58Z",
    "refetch_requested": false,
    "hostname": "23cfc9caacf0",
    "uuid": "309a4b7d-0000-0000-8e7f-26ae0815ede8",
    "platform": "rhel",
    "osquery_version": "4.5.1",
    "os_version": "CentOS Linux 8.3.2011",
    "build": "",
    "platform_like": "rhel",
    "code_name": "",
    "uptime": 210671000000000,
    "memory": 16788398080,
    "cpu_type": "x86_64",
    "cpu_subtype": "158",
    "cpu_brand": "Intel(R) Core(TM) i9-9980HK CPU @ 2.40GHz",
    "cpu_physical_cores": 12,
    "cpu_logical_cores": 12,
    "hardware_vendor": "",
    "hardware_model": "",
    "hardware_version": "",
    "hardware_serial": "",
    "computer_name": "23cfc9caacf0",
    "display_name": "23cfc9caacf0",
    "public_ip": "",
    "primary_ip": "172.27.0.6",
    "primary_mac": "02:42:ac:1b:00:06",
    "distributed_interval": 10,
    "config_tls_refresh": 10,
    "logger_tls_period": 10,
    "team_id": null,
    "pack_stats": null,
    "team_name": null,
    "additional": {},
    "gigs_disk_space_available": 46.1,
    "percent_disk_space_available": 73,
    "disk_encryption_enabled": true,
    "dep_assigned_to_fleet": false,
    "users": [
      {
        "uid": 0,
        "username": "root",
        "type": "",
        "groupname": "root",
        "shell": "/bin/bash"
      },
      {
        "uid": 1,
        "username": "bin",
        "type": "",
        "groupname": "bin",
        "shell": "/sbin/nologin"
      }
    ],
    "labels": [
      {
        "created_at": "2021-08-19T02:02:17Z",
        "updated_at": "2021-08-19T02:02:17Z",
        "id": 6,
        "name": "All Hosts",
        "description": "All hosts which have enrolled in Fleet",
        "query": "SELECT 1;",
        "platform": "",
        "label_type": "builtin",
        "label_membership_type": "dynamic"
      },
      {
        "created_at": "2021-08-19T02:02:17Z",
        "updated_at": "2021-08-19T02:02:17Z",
        "id": 9,
        "name": "CentOS Linux",
        "description": "All CentOS hosts",
        "query": "SELECT 1 FROM os_version WHERE platform = 'centos' OR name LIKE '%centos%'",
        "platform": "",
        "label_type": "builtin",
        "label_membership_type": "dynamic"
      },
      {
        "created_at": "2021-08-19T02:02:17Z",
        "updated_at": "2021-08-19T02:02:17Z",
        "id": 12,
        "name": "All Linux",
        "description": "All Linux distributions",
        "query": "SELECT 1 FROM osquery_info WHERE build_platform LIKE '%ubuntu%' OR build_distro LIKE '%centos%';",
        "platform": "",
        "label_type": "builtin",
        "label_membership_type": "dynamic"
      }
    ],
    "packs": [],
    "status": "online",
    "display_text": "23cfc9caacf0",
    "batteries": [
      {
        "cycle_count": 999,
        "health": "Good"
      }
    ],
    "mdm": {
      "encryption_key_available": false,
      "enrollment_status": null,
      "name": "",
      "server_url": null,
      "macos_settings": {
        "disk_encryption": null,
        "action_required": null
      },
      "macos_setup": {
        "bootstrap_package_status": "installed",
        "detail": "",
        "bootstrap_package_name": "test.pkg"
      },
      "os_settings": {
        "disk_encryption": {
          "status": null,
          "detail": ""
        }
      },
      "profiles": [
        {
          "profile_id": 999,
          "name": "profile1",
          "status": "verifying",
          "operation_type": "install",
          "detail": ""
        }
      ]
    }
  },
  "org_logo_url": "https://example.com/logo.jpg",
  "license": {
    "tier": "free",
    "expiration": "2031-01-01T00:00:00Z"
  },
  "global_config": {
    "mdm": {
      "enabled_and_configured": false
    }
  }
}
```

### Delete host

Deletes the specified host from Fleet. Note that a deleted host will fail authentication with the previous node key, and in most osquery configurations will attempt to re-enroll automatically. If the host still has a valid enroll secret, it will re-enroll successfully.

`DELETE /api/v1/fleet/hosts/{id}`

#### Parameters

| Name | Type    | In   | Description                  |
| ---- | ------- | ---- | ---------------------------- |
| id   | integer | path | **Required**. The host's id. |

#### Example

`DELETE /api/v1/fleet/hosts/121`

##### Default response

`Status: 200`


### Refetch host

Flags the host details, labels and policies to be refetched the next time the host checks in for distributed queries. Note that we cannot be certain when the host will actually check in and update the query results. Further requests to the host APIs will indicate that the refetch has been requested through the `refetch_requested` field on the host object.

`POST /api/v1/fleet/hosts/{id}/refetch`

#### Parameters

| Name | Type    | In   | Description                  |
| ---- | ------- | ---- | ---------------------------- |
| id   | integer | path | **Required**. The host's id. |

#### Example

`POST /api/v1/fleet/hosts/121/refetch`

##### Default response

`Status: 200`


### Transfer hosts to a team

_Available in Fleet Premium_

`POST /api/v1/fleet/hosts/transfer`

#### Parameters

| Name    | Type    | In   | Description                                                             |
| ------- | ------- | ---- | ----------------------------------------------------------------------- |
| team_id | integer | body | **Required**. The ID of the team you'd like to transfer the host(s) to. |
| hosts   | array   | body | **Required**. A list of host IDs.                                       |

#### Example

`POST /api/v1/fleet/hosts/transfer`

##### Request body

```json
{
  "team_id": 1,
  "hosts": [3, 2, 4, 6, 1, 5, 7]
}
```

##### Default response

`Status: 200`


### Transfer hosts to a team by filter

_Available in Fleet Premium_

`POST /api/v1/fleet/hosts/transfer/filter`

#### Parameters

| Name    | Type    | In   | Description                                                                                                                                                                                                                                                                                                                        |
| ------- | ------- | ---- | ---------------------------------------------------------------------------------------------------------------------------------------------------------------------------------------------------------------------------------------------------------------------------------------------------------------------------------- |
| team_id | integer | body | **Required**. The ID of the team you'd like to transfer the host(s) to.                                                                                                                                                                                                                                                            |
| filters | object  | body | **Required** Contains any of the following three properties: `query` for search query keywords. Searchable fields include `hostname`, `machine_serial`, `uuid`, and `ipv4`. `status` to indicate the status of the hosts to return. Can either be `new`, `online`, `offline`, `mia` or `missing`. `label_id` to indicate the selected label. `label_id` and `status` cannot be used at the same time. |

#### Example

`POST /api/v1/fleet/hosts/transfer/filter`

##### Request body

```json
{
  "team_id": 1,
  "filters": {
    "status": "online"
  }
}
```

##### Default response

`Status: 200`

### Bulk delete hosts by filter or ids

`POST /api/v1/fleet/hosts/delete`

#### Parameters

| Name    | Type    | In   | Description                                                                                                                                                                                                                                                                                                                        |
| ------- | ------- | ---- | ---------------------------------------------------------------------------------------------------------------------------------------------------------------------------------------------------------------------------------------------------------------------------------------------------------------------------------- |
| ids     | list    | body | A list of the host IDs you'd like to delete. If `ids` is specified, `filters` cannot be specified.                                                                                                                                                                                                                                                           |
| filters | object  | body | Contains any of the following four properties: `query` for search query keywords. Searchable fields include `hostname`, `machine_serial`, `uuid`, and `ipv4`. `status` to indicate the status of the hosts to return. Can either be `new`, `online`, `offline`, `mia` or `missing`. `label_id` to indicate the selected label. `team_id` to indicate the selected team. If `filters` is specified, `id` cannot be specified. `label_id` and `status` cannot be used at the same time. |

Either ids or filters are required.

Request (`ids` is specified):

```json
{
  "ids": [1]
}
```

Request (`filters` is specified):
```json
{
  "filters": {
    "status": "online",
    "label_id": 1,
    "team_id": 1,
    "query": "abc"
  }
}
```

#### Example

`POST /api/v1/fleet/hosts/delete`

##### Request body

```json
{
  "filters": {
    "status": "online",
    "team_id": 1
  }
}
```

##### Default response

`Status: 200`

### Get host's Google Chrome profiles

Retrieves a host's Google Chrome profile information which can be used to link a host to a specific user by email.

Requires [Fleetd](https://fleetdm.com/docs/using-fleet/fleetd), the osquery manager from Fleet. Fleetd can be built with [fleetctl](https://fleetdm.com/docs/using-fleet/adding-hosts#osquery-installer).

`GET /api/v1/fleet/hosts/{id}/device_mapping`

#### Parameters

| Name       | Type              | In   | Description                                                                   |
| ---------- | ----------------- | ---- | ----------------------------------------------------------------------------- |
| id         | integer           | path | **Required**. The host's `id`.                                                |

#### Example

`GET /api/v1/fleet/hosts/1/device_mapping`

##### Default response

`Status: 200`

```json
{
  "host_id": 1,
  "device_mapping": [
    {
      "email": "user@example.com",
      "source": "google_chrome_profiles"
    }
  ]
}
```

---

### Get host's mobile device management (MDM) information

Currently supports Windows and MacOS. On MacOS this requires the [macadmins osquery
extension](https://github.com/macadmins/osquery-extension) which comes bundled
in [Fleet's osquery installers](https://fleetdm.com/docs/using-fleet/adding-hosts#osquery-installer).

Retrieves a host's MDM enrollment status and MDM server URL.

If the host exists but is not enrolled to an MDM server, then this API returns `null`.

`GET /api/v1/fleet/hosts/{id}/mdm`

#### Parameters

| Name    | Type    | In   | Description                                                                                                                                                                                                                                                                                                                        |
| ------- | ------- | ---- | -------------------------------------------------------------------------------- |
| id      | integer | path | **Required** The id of the host to get the details for                           |

#### Example

`GET /api/v1/fleet/hosts/32/mdm`

##### Default response

`Status: 200`

```json
{
  "enrollment_status": "On (automatic)",
  "server_url": "some.mdm.com",
  "name": "Some MDM",
  "id": 3
}
```

---

### Get mobile device management (MDM) summary

Currently supports Windows and MacOS. On MacOS this requires the [macadmins osquery
extension](https://github.com/macadmins/osquery-extension) which comes bundled
in [Fleet's osquery installers](https://fleetdm.com/docs/using-fleet/adding-hosts#osquery-installer).

Retrieves MDM enrollment summary. Windows servers are excluded from the aggregated data.

`GET /api/v1/fleet/hosts/summary/mdm`

#### Parameters

| Name     | Type    | In    | Description                                                                                                                                                                                                                                                                                                                        |
| -------- | ------- | ----- | -------------------------------------------------------------------------------- |
| team_id  | integer | query | _Available in Fleet Premium_ Filter by team                                      |
| platform | string  | query | Filter by platform ("windows" or "darwin")                                       |

A `team_id` of `0` returns the statistics for hosts that are not part of any team. A `null` or missing `team_id` returns statistics for all hosts regardless of the team.

#### Example

`GET /api/v1/fleet/hosts/summary/mdm?team_id=1&platform=windows`

##### Default response

`Status: 200`

```json
{
  "counts_updated_at": "2021-03-21T12:32:44Z",
  "mobile_device_management_enrollment_status": {
    "enrolled_manual_hosts_count": 0,
    "enrolled_automated_hosts_count": 2,
    "unenrolled_hosts_count": 0,
    "hosts_count": 2
  },
  "mobile_device_management_solution": [
    {
      "id": 2,
      "name": "Solution1",
      "server_url": "solution1.com",
      "hosts_count": 1
    },
    {
      "id": 3,
      "name": "Solution2",
      "server_url": "solution2.com",
      "hosts_count": 1
    }
  ]
}
```

---

### Get host's macadmin mobile device management (MDM) and Munki information

Requires the [macadmins osquery
extension](https://github.com/macadmins/osquery-extension) which comes bundled
in [Fleet's osquery
installers](https://fleetdm.com/docs/using-fleet/adding-hosts#osquery-installer).
Currently supported only on macOS.

Retrieves a host's MDM enrollment status, MDM server URL, and Munki version.

`GET /api/v1/fleet/hosts/{id}/macadmins`

#### Parameters

| Name    | Type    | In   | Description                                                                                                                                                                                                                                                                                                                        |
| ------- | ------- | ---- | -------------------------------------------------------------------------------- |
| id      | integer | path | **Required** The id of the host to get the details for                           |

#### Example

`GET /api/v1/fleet/hosts/32/macadmins`

##### Default response

`Status: 200`

```json
{
  "macadmins": {
    "munki": {
      "version": "1.2.3"
    },
    "munki_issues": [
      {
        "id": 1,
        "name": "Could not retrieve managed install primary manifest",
        "type": "error",
        "created_at": "2022-08-01T05:09:44Z"
      },
      {
        "id": 2,
        "name": "Could not process item Figma for optional install. No pkginfo found in catalogs: release",
        "type": "warning",
        "created_at": "2022-08-01T05:09:44Z"
      }
    ],
    "mobile_device_management": {
      "enrollment_status": "On (automatic)",
      "server_url": "http://some.url/mdm",
      "name": "MDM Vendor Name",
      "id": 999
    }
  }
}
```

---

### Get aggregated host's macadmin mobile device management (MDM) and Munki information

Requires the [macadmins osquery
extension](https://github.com/macadmins/osquery-extension) which comes bundled
in [Fleet's osquery
installers](https://fleetdm.com/docs/using-fleet/adding-hosts#osquery-installer).
Currently supported only on macOS.


Retrieves aggregated host's MDM enrollment status and Munki versions.

`GET /api/v1/fleet/macadmins`

#### Parameters

| Name    | Type    | In    | Description                                                                                                                                                                                                                                                                                                                        |
| ------- | ------- | ----- | ---------------------------------------------------------------------------------------------------------------- |
| team_id | integer | query | _Available in Fleet Premium_ Filters the aggregate host information to only include hosts in the specified team. |                           |

A `team_id` of `0` returns the statistics for hosts that are not part of any team. A `null` or missing `team_id` returns statistics for all hosts regardless of the team.

#### Example

`GET /api/v1/fleet/macadmins`

##### Default response

`Status: 200`

```json
{
  "macadmins": {
    "counts_updated_at": "2021-03-21T12:32:44Z",
    "munki_versions": [
      {
        "version": "5.5",
        "hosts_count": 8360
      },
      {
        "version": "5.4",
        "hosts_count": 1700
      },
      {
        "version": "5.3",
        "hosts_count": 400
      },
      {
        "version": "5.2.3",
        "hosts_count": 112
      },
      {
        "version": "5.2.2",
        "hosts_count": 50
      }
    ],
    "munki_issues": [
      {
        "id": 1,
        "name": "Could not retrieve managed install primary manifest",
        "type": "error",
        "hosts_count": 2851
      },
      {
        "id": 2,
        "name": "Could not process item Figma for optional install. No pkginfo found in catalogs: release",
        "type": "warning",
        "hosts_count": 1983
      }
    ],
    "mobile_device_management_enrollment_status": {
      "enrolled_manual_hosts_count": 124,
      "enrolled_automated_hosts_count": 124,
      "unenrolled_hosts_count": 112
    },
    "mobile_device_management_solution": [
      {
        "id": 1,
        "name": "SimpleMDM",
        "hosts_count": 8360,
        "server_url": "https://a.simplemdm.com/mdm"
      },
      {
        "id": 2,
        "name": "Intune",
        "hosts_count": 1700,
        "server_url": "https://enrollment.manage.microsoft.com"
      }
    ]
  }
}
```

### Get host OS versions

Retrieves the aggregated host OS versions information.

`GET /api/v1/fleet/os_versions`

#### Parameters

| Name                | Type     | In    | Description                                                                                                                          |
| ---      | ---      | ---   | ---                                                                                                                                  |
| team_id             | integer | query | _Available in Fleet Premium_ Filters the hosts to only include hosts in the specified team. If not provided, all hosts are included. |
| platform            | string   | query | Filters the hosts to the specified platform |
| os_name     | string | query | The name of the operating system to filter hosts by. `os_version` must also be specified with `os_name`                                                 |
| os_version    | string | query | The version of the operating system to filter hosts by. `os_name` must also be specified with `os_version`                                                 |

##### Default response

`Status: 200`

```json
{
  "counts_updated_at": "2022-03-22T21:38:31Z",
  "os_versions": [
    {
      "hosts_count": 1,
      "name": "CentOS 6.10.0",
      "name_only": "CentOS",
      "version": "6.10.0",
      "platform": "rhel",
      "os_id": 1
    },
    {
      "hosts_count": 1,
      "name": "CentOS Linux 7.9.2009",
      "name_only": "CentOS",
      "version": "7.9.2009",
      "platform": "rhel",
      "os_id": 2
    },
    {
      "hosts_count": 1,
      "name": "CentOS Linux 8.3.2011",
      "name_only": "CentOS",
      "version": "8.2.2011",
      "platform": "rhel",
      "os_id": 3
    },
    {
      "hosts_count": 1,
      "name": "Debian GNU/Linux 10.0.0",
      "name_only": "Debian GNU/Linux",
      "version": "10.0.0",
      "platform": "debian",
      "os_id": 4
    },
    {
      "hosts_count": 1,
      "name": "Debian GNU/Linux 9.0.0",
      "name_only": "Debian GNU/Linux",
      "version": "9.0.0",
      "platform": "debian",
      "os_id": 5
    },
    {
      "hosts_count": 1,
      "name": "Ubuntu 16.4.0 LTS",
      "name_only": "Ubuntu",
      "version": "16.4.0 LTS",
      "platform": "ubuntu",
      "os_id": 6
    }
  ]
}
```

### Get hosts report in CSV

Returns the list of hosts corresponding to the search criteria in CSV format, ready for download when
requested by a web browser.

`GET /api/v1/fleet/hosts/report`

#### Parameters

| Name                    | Type    | In    | Description                                                                                                                                                                                                                                                                                                                                 |
| ----------------------- | ------- | ----- | ------------------------------------------------------------------------------------------------------------------------------------------------------------------------------------------------------------------------------------------------------------------------------------------------------------------------------------------- |
| format                  | string  | query | **Required**, must be "csv" (only supported format for now).                                                                                                                                                                                                                                                                                |
| columns                 | string  | query | Comma-delimited list of columns to include in the report (returns all columns if none is specified).                                                                                                                                                                                                                                        |
| order_key               | string  | query | What to order results by. Can be any column in the hosts table.                                                                                                                                                                                                                                                                             |
| order_direction         | string  | query | **Requires `order_key`**. The direction of the order given the order key. Options include 'asc' and 'desc'. Default is 'asc'.                                                                                                                                                                                                               |
| status                  | string  | query | Indicates the status of the hosts to return. Can either be 'new', 'online', 'offline', 'mia' or 'missing'.                                                                                                                                                                                                                                  |
| query                   | string  | query | Search query keywords. Searchable fields include `hostname`, `machine_serial`, `uuid`, `ipv4` and the hosts' email addresses (only searched if the query looks like an email address, i.e. contains an `@`, no space, etc.).                                                                                                                |
| team_id                 | integer | query | _Available in Fleet Premium_ Filters the hosts to only include hosts in the specified team.                                                                                                                                                                                                                                                 |
| policy_id               | integer | query | The ID of the policy to filter hosts by.                                                                                                                                                                                                                                                                                                    |
| policy_response         | string  | query | **Requires `policy_id`**. Valid options are 'passing' or 'failing'. **Note: If `policy_id` is specified _without_ including `policy_response`, this will also return hosts where the policy is not configured to run or failed to run.** |
| software_id             | integer | query | The ID of the software to filter hosts by.                                                                                                                                                                                                                                                                                                  |
| os_id                   | integer | query | The ID of the operating system to filter hosts by.                                                                                                                                                                                                                                                                                          |
| os_name                 | string  | query | The name of the operating system to filter hosts by. `os_version` must also be specified with `os_name`                                                                                                                                                                                                                                     |
| os_version              | string  | query | The version of the operating system to filter hosts by. `os_name` must also be specified with `os_version`                                                                                                                                                                                                                                  |
| mdm_id                  | integer | query | The ID of the _mobile device management_ (MDM) solution to filter hosts by (that is, filter hosts that use a specific MDM provider and URL).                                                                                                                                                                                                |
| mdm_name                | string  | query | The name of the _mobile device management_ (MDM) solution to filter hosts by (that is, filter hosts that use a specific MDM provider).                                                                                                                                                                                                |
| mdm_enrollment_status   | string  | query | The _mobile device management_ (MDM) enrollment status to filter hosts by. Valid options are 'manual', 'automatic', 'enrolled', 'pending', or 'unenrolled'.                                                                                                                                                                                                             |
| macos_settings          | string  | query | Filters the hosts by the status of the _mobile device management_ (MDM) profiles applied to hosts. Valid options are 'verified', 'verifying', 'pending', or 'failed'. **Note: If this filter is used in Fleet Premium without a team ID filter, the results include only hosts that are not assigned to any team.**                                                                                                                                                                                                             |
| munki_issue_id          | integer | query | The ID of the _munki issue_ (a Munki-reported error or warning message) to filter hosts by (that is, filter hosts that are affected by that corresponding error or warning message).                                                                                                                                                        |
| low_disk_space          | integer | query | _Available in Fleet Premium_ Filters the hosts to only include hosts with less GB of disk space available than this value. Must be a number between 1-100.                                                                                                                                                                                  |
| label_id                | integer | query | A valid label ID. Can only be used in combination with `order_key`, `order_direction`, `status`, `query` and `team_id`.                                                                                                                                                                                                                     |
| bootstrap_package       | string | query | _Available in Fleet Premium_ Filters the hosts by the status of the MDM bootstrap package on the host. Valid options are 'installed', 'pending', or 'failed'. **Note: If this filter is used in Fleet Premium without a team ID filter, the results include only hosts that are not assigned to any team.** |
| disable_failing_policies | boolean | query | If `true`, hosts will return failing policies as 0 (returned as the `issues` column) regardless of whether there are any that failed for the host. This is meant to be used when increased performance is needed in exchange for the extra information.      |

If `mdm_id`, `mdm_name` or `mdm_enrollment_status` is specified, then Windows Servers are excluded from the results.

#### Example

`GET /api/v1/fleet/hosts/report?software_id=123&format=csv&columns=hostname,primary_ip,platform`

##### Default response

`Status: 200`

```csv
created_at,updated_at,id,detail_updated_at,label_updated_at,policy_updated_at,last_enrolled_at,seen_time,refetch_requested,hostname,uuid,platform,osquery_version,os_version,build,platform_like,code_name,uptime,memory,cpu_type,cpu_subtype,cpu_brand,cpu_physical_cores,cpu_logical_cores,hardware_vendor,hardware_model,hardware_version,hardware_serial,computer_name,primary_ip_id,primary_ip,primary_mac,distributed_interval,config_tls_refresh,logger_tls_period,team_id,team_name,gigs_disk_space_available,percent_disk_space_available,issues,device_mapping,status,display_text
2022-03-15T17:23:56Z,2022-03-15T17:23:56Z,1,2022-03-15T17:23:56Z,2022-03-15T17:23:56Z,2022-03-15T17:23:56Z,2022-03-15T17:23:56Z,2022-03-15T17:23:56Z,false,foo.local0,a4fc55a1-b5de-409c-a2f4-441f564680d3,debian,,,,,,0s,0,,,,0,0,,,,,,,,,0,0,0,,,0,0,0,,,,
2022-03-15T17:23:56Z,2022-03-15T17:23:56Z,2,2022-03-15T17:23:56Z,2022-03-15T17:23:56Z,2022-03-15T17:23:56Z,2022-03-15T17:23:56Z,2022-03-15T17:22:56Z,false,foo.local1,689539e5-72f0-4bf7-9cc5-1530d3814660,rhel,,,,,,0s,0,,,,0,0,,,,,,,,,0,0,0,,,0,0,0,,,,
2022-03-15T17:23:56Z,2022-03-15T17:23:56Z,3,2022-03-15T17:23:56Z,2022-03-15T17:23:56Z,2022-03-15T17:23:56Z,2022-03-15T17:23:56Z,2022-03-15T17:21:56Z,false,foo.local2,48ebe4b0-39c3-4a74-a67f-308f7b5dd171,linux,,,,,,0s,0,,,,0,0,,,,,,,,,0,0,0,,,0,0,0,,,,
```

### Get host's disk encryption key

For macOS, requires the [macadmins osquery extension](https://github.com/macadmins/osquery-extension) which comes bundled
in [Fleet's osquery installers](https://fleetdm.com/docs/using-fleet/adding-hosts#osquery-installer).

Requires Fleet's MDM properly [enabled and configured](https://fleetdm.com/docs/using-fleet/mdm-macos-setup).

Retrieves the disk encryption key for a host.

`GET /api/v1/fleet/mdm/hosts/:id/encryption_key`

#### Parameters

| Name | Type    | In   | Description                                                        |
| ---- | ------- | ---- | ------------------------------------------------------------------ |
| id   | integer | path | **Required** The id of the host to get the disk encryption key for |


#### Example

`GET /api/v1/fleet/mdm/hosts/8/encryption_key`

##### Default response

`Status: 200`

```json
{
  "host_id": 8,
  "encryption_key": {
    "key": "5ADZ-HTZ8-LJJ4-B2F8-JWH3-YPBT",
    "updated_at": "2022-12-01T05:31:43Z"
  }
}
```

### Get configuration profiles assigned to a host

Requires Fleet's MDM properly [enabled and configured](https://fleetdm.com/docs/using-fleet/mdm-macos-setup).

Retrieves a list of the configuration profiles assigned to a host.

`GET /api/v1/fleet/mdm/hosts/:id/profiles`

#### Parameters

| Name | Type    | In   | Description                      |
| ---- | ------- | ---- | -------------------------------- |
| id   | integer | path | **Required**. The ID of the host  |


#### Example

`GET /api/v1/fleet/mdm/hosts/8/profiles`

##### Default response

`Status: 200`

```json
{
  "host_id": 8,
  "profiles": [
    {
      "profile_id": 1337,
      "team_id": 0,
      "name": "Example profile",
      "identifier": "com.example.profile",
      "created_at": "2023-03-31T00:00:00Z",
      "updated_at": "2023-03-31T00:00:00Z",
      "checksum": "dGVzdAo="
    }
  ]
}
```

---


## Labels

- [Create label](#create-label)
- [Modify label](#modify-label)
- [Get label](#get-label)
- [Get labels summary](#get-labels-summary)
- [List labels](#list-labels)
- [List hosts in a label](#list-hosts-in-a-label)
- [Delete label](#delete-label)
- [Delete label by ID](#delete-label-by-id)

### Create label

Creates a dynamic label.

`POST /api/v1/fleet/labels`

#### Parameters

| Name        | Type   | In   | Description                                                                                                                                                                                                                                  |
| ----------- | ------ | ---- | -------------------------------------------------------------------------------------------------------------------------------------------------------------------------------------------------------------------------------------------- |
| name        | string | body | **Required**. The label's name.                                                                                                                                                                                                              |
| description | string | body | The label's description.                                                                                                                                                                                                                     |
| query       | string | body | **Required**. The query in SQL syntax used to filter the hosts.                                                                                                                                                                              |
| platform    | string | body | The specific platform for the label to target. Provides an additional filter. Choices for platform are `darwin`, `windows`, `ubuntu`, and `centos`. All platforms are included by default and this option is represented by an empty string. |

#### Example

`POST /api/v1/fleet/labels`

##### Request body

```json
{
  "name": "Ubuntu hosts",
  "description": "Filters ubuntu hosts",
  "query": "SELECT 1 FROM os_version WHERE platform = 'ubuntu';",
  "platform": ""
}
```

##### Default response

`Status: 200`

```json
{
  "label": {
    "created_at": "0001-01-01T00:00:00Z",
    "updated_at": "0001-01-01T00:00:00Z",
    "id": 1,
    "name": "Ubuntu hosts",
    "description": "Filters ubuntu hosts",
    "query": "SELECT 1 FROM os_version WHERE platform = 'ubuntu';",
    "label_type": "regular",
    "label_membership_type": "dynamic",
    "display_text": "Ubuntu hosts",
    "count": 0,
    "host_ids": null
  }
}
```

### Modify label

Modifies the specified label. Note: Label queries and platforms are immutable. To change these, you must delete the label and create a new label.

`PATCH /api/v1/fleet/labels/{id}`

#### Parameters

| Name        | Type    | In   | Description                   |
| ----------- | ------- | ---- | ----------------------------- |
| id          | integer | path | **Required**. The label's id. |
| name        | string  | body | The label's name.             |
| description | string  | body | The label's description.      |

#### Example

`PATCH /api/v1/fleet/labels/1`

##### Request body

```json
{
  "name": "macOS label",
  "description": "Now this label only includes macOS machines",
  "platform": "darwin"
}
```

##### Default response

`Status: 200`

```json
{
  "label": {
    "created_at": "0001-01-01T00:00:00Z",
    "updated_at": "0001-01-01T00:00:00Z",
    "id": 1,
    "name": "Ubuntu hosts",
    "description": "Filters ubuntu hosts",
    "query": "SELECT 1 FROM os_version WHERE platform = 'ubuntu';",
    "platform": "darwin",
    "label_type": "regular",
    "label_membership_type": "dynamic",
    "display_text": "Ubuntu hosts",
    "count": 0,
    "host_ids": null
  }
}
```

### Get label

Returns the specified label.

`GET /api/v1/fleet/labels/{id}`

#### Parameters

| Name | Type    | In   | Description                   |
| ---- | ------- | ---- | ----------------------------- |
| id   | integer | path | **Required**. The label's id. |

#### Example

`GET /api/v1/fleet/labels/1`

##### Default response

`Status: 200`

```json
{
  "label": {
    "created_at": "2021-02-09T22:09:43Z",
    "updated_at": "2021-02-09T22:15:58Z",
    "id": 12,
    "name": "Ubuntu",
    "description": "Filters ubuntu hosts",
    "query": "SELECT 1 FROM os_version WHERE platform = 'ubuntu';",
    "label_type": "regular",
    "label_membership_type": "dynamic",
    "display_text": "Ubuntu",
    "count": 0,
    "host_ids": null
  }
}
```

### Get labels summary

Returns a list of all the labels in Fleet.

`GET /api/v1/fleet/labels/summary`

#### Example

`GET /api/v1/fleet/labels/summary`

##### Default response

`Status: 200`

```json
{
  "labels": [
    {
      "id": 6,
      "name": "All Hosts",
      "description": "All hosts which have enrolled in Fleet",
      "label_type": "builtin"
    },
    {
      "id": 7,
      "name": "macOS",
      "description": "All macOS hosts",
      "label_type": "builtin"
    },
    {
      "id": 8,
      "name": "Ubuntu Linux",
      "description": "All Ubuntu hosts",
      "label_type": "builtin"
    },
    {
      "id": 9,
      "name": "CentOS Linux",
      "description": "All CentOS hosts",
      "label_type": "builtin"
    },
    {
      "id": 10,
      "name": "MS Windows",
      "description": "All Windows hosts",
      "label_type": "builtin"
    }
  ]
}
```

### List labels

Returns a list of all the labels in Fleet.

`GET /api/v1/fleet/labels`

#### Parameters

| Name            | Type    | In    | Description   |
| --------------- | ------- | ----- |------------------------------------- |
| order_key       | string  | query | What to order results by. Can be any column in the labels table.                                                  |
| order_direction | string  | query | **Requires `order_key`**. The direction of the order given the order key. Options include `asc` and `desc`. Default is `asc`. |

#### Example

`GET /api/v1/fleet/labels`

##### Default response

`Status: 200`

```json
{
  "labels": [
    {
      "created_at": "2021-02-02T23:55:25Z",
      "updated_at": "2021-02-02T23:55:25Z",
      "id": 6,
      "name": "All Hosts",
      "description": "All hosts which have enrolled in Fleet",
      "query": "SELECT 1;",
      "label_type": "builtin",
      "label_membership_type": "dynamic",
      "host_count": 7,
      "display_text": "All Hosts",
      "count": 7,
      "host_ids": null
    },
    {
      "created_at": "2021-02-02T23:55:25Z",
      "updated_at": "2021-02-02T23:55:25Z",
      "id": 7,
      "name": "macOS",
      "description": "All macOS hosts",
      "query": "SELECT 1 FROM os_version WHERE platform = 'darwin';",
      "platform": "darwin",
      "label_type": "builtin",
      "label_membership_type": "dynamic",
      "host_count": 1,
      "display_text": "macOS",
      "count": 1,
      "host_ids": null
    },
    {
      "created_at": "2021-02-02T23:55:25Z",
      "updated_at": "2021-02-02T23:55:25Z",
      "id": 8,
      "name": "Ubuntu Linux",
      "description": "All Ubuntu hosts",
      "query": "SELECT 1 FROM os_version WHERE platform = 'ubuntu';",
      "platform": "ubuntu",
      "label_type": "builtin",
      "label_membership_type": "dynamic",
      "host_count": 3,
      "display_text": "Ubuntu Linux",
      "count": 3,
      "host_ids": null
    },
    {
      "created_at": "2021-02-02T23:55:25Z",
      "updated_at": "2021-02-02T23:55:25Z",
      "id": 9,
      "name": "CentOS Linux",
      "description": "All CentOS hosts",
      "query": "SELECT 1 FROM os_version WHERE platform = 'centos' OR name LIKE '%centos%'",
      "label_type": "builtin",
      "label_membership_type": "dynamic",
      "host_count": 3,
      "display_text": "CentOS Linux",
      "count": 3,
      "host_ids": null
    },
    {
      "created_at": "2021-02-02T23:55:25Z",
      "updated_at": "2021-02-02T23:55:25Z",
      "id": 10,
      "name": "MS Windows",
      "description": "All Windows hosts",
      "query": "SELECT 1 FROM os_version WHERE platform = 'windows';",
      "platform": "windows",
      "label_type": "builtin",
      "label_membership_type": "dynamic",
      "display_text": "MS Windows",
      "count": 0,
      "host_ids": null
    }
  ]
}
```

### List hosts in a label

Returns a list of the hosts that belong to the specified label.

`GET /api/v1/fleet/labels/{id}/hosts`

#### Parameters

| Name                     | Type    | In    | Description                                                                                                                                                                                                                |
| ---------------          | ------- | ----- | -----------------------------------------------------------------------------------------------------------------------------                                                                                              |
| id                       | integer | path  | **Required**. The label's id.                                                                                                                                                                                              |
| page                     | integer | query | Page number of the results to fetch.                                                                                                                                                                                       |
| per_page                 | integer | query | Results per page.                                                                                                                                                                                                          |
| order_key                | string  | query | What to order results by. Can be any column in the hosts table.                                                                                                                                                            |
| order_direction          | string  | query | **Requires `order_key`**. The direction of the order given the order key. Options include 'asc' and 'desc'. Default is 'asc'.                                                                                              |
| after                    | string  | query | The value to get results after. This needs `order_key` defined, as that's the column that would be used.                                                                                                                   |
| status                   | string  | query | Indicates the status of the hosts to return. Can either be 'new', 'online', 'offline', 'mia' or 'missing'.                                                                                                                 |
| query                    | string  | query | Search query keywords. Searchable fields include `hostname`, `machine_serial`, `uuid`, and `ipv4`.                                                                                                                         |
| team_id                  | integer | query | _Available in Fleet Premium_ Filters the hosts to only include hosts in the specified team.                                                                                                                                |
| disable_failing_policies | boolean | query | If "true", hosts will return failing policies as 0 regardless of whether there are any that failed for the host. This is meant to be used when increased performance is needed in exchange for the extra information.      |
| mdm_id                   | integer | query | The ID of the _mobile device management_ (MDM) solution to filter hosts by (that is, filter hosts that use a specific MDM provider and URL).      |
| mdm_name                 | string  | query | The name of the _mobile device management_ (MDM) solution to filter hosts by (that is, filter hosts that use a specific MDM provider).      |
| mdm_enrollment_status    | string  | query | The _mobile device management_ (MDM) enrollment status to filter hosts by. Valid options are 'manual', 'automatic', 'enrolled', 'pending', or 'unenrolled'.                                                                                                                                                                                                             |
| macos_settings           | string  | query | Filters the hosts by the status of the _mobile device management_ (MDM) profiles applied to hosts. Valid options are 'verified', 'verifying', 'pending', or 'failed'. **Note: If this filter is used in Fleet Premium without a team ID filter, the results include only hosts that are not assigned to any team.**                                                                                                                                                                                                             |
| low_disk_space           | integer | query | _Available in Fleet Premium_ Filters the hosts to only include hosts with less GB of disk space available than this value. Must be a number between 1-100.                                                                 |
| macos_settings_disk_encryption | string | query | Filters the hosts by the status of the macOS disk encryption MDM profile on the host. Valid options are 'verified', 'verifying', 'action_required', 'enforcing', 'failed', or 'removing_enforcement'. |
| bootstrap_package       | string | query | _Available in Fleet Premium_ Filters the hosts by the status of the MDM bootstrap package on the host. Valid options are 'installed', 'pending', or 'failed'. **Note: If this filter is used in Fleet Premium without a team ID filter, the results include only hosts that are not assigned to any team.** |
| os_settings          | string  | query | Filters the hosts by the status of the operating system settings applied to the hosts. Valid options are 'verified', 'verifying', 'pending', or 'failed'. **Note: If this filter is used in Fleet Premium without a team ID filter, the results include only hosts that are not assigned to any team.** |
| os_settings_disk_encryption | string | query | Filters the hosts by the status of the disk encryption setting applied to the hosts. Valid options are 'verified', 'verifying', 'action_required', 'enforcing', 'failed', or 'removing_enforcement'.  **Note: If this filter is used in Fleet Premium without a team ID filter, the results include only hosts that are not assigned to any team.** |

If `mdm_id`, `mdm_name`, `mdm_enrollment_status`, `os_settings`, or `os_settings_disk_encryption` is specified, then Windows Servers are excluded from the results.

#### Example

`GET /api/v1/fleet/labels/6/hosts&query=floobar`

##### Default response

`Status: 200`

```json
{
  "hosts": [
    {
      "created_at": "2021-02-03T16:11:43Z",
      "updated_at": "2021-02-03T21:58:19Z",
      "id": 2,
      "detail_updated_at": "2021-02-03T21:58:10Z",
      "label_updated_at": "2021-02-03T21:58:10Z",
      "policy_updated_at": "2023-06-26T18:33:15Z",
      "last_enrolled_at": "2021-02-03T16:11:43Z",
      "software_updated_at": "2020-11-05T05:09:44Z",
      "seen_time": "2021-02-03T21:58:20Z",
      "refetch_requested": false,
      "hostname": "floobar42",
      "uuid": "a2064cef-0000-0000-afb9-283e3c1d487e",
      "platform": "ubuntu",
      "osquery_version": "4.5.1",
      "os_version": "Ubuntu 20.4.0",
      "build": "",
      "platform_like": "debian",
      "code_name": "",
      "uptime": 32688000000000,
      "memory": 2086899712,
      "cpu_type": "x86_64",
      "cpu_subtype": "142",
      "cpu_brand": "Intel(R) Core(TM) i5-8279U CPU @ 2.40GHz",
      "cpu_physical_cores": 4,
      "cpu_logical_cores": 4,
      "hardware_vendor": "",
      "hardware_model": "",
      "hardware_version": "",
      "hardware_serial": "",
      "computer_name": "e2e7f8d8983d",
      "display_name": "e2e7f8d8983d",
      "primary_ip": "172.20.0.2",
      "primary_mac": "02:42:ac:14:00:02",
      "distributed_interval": 10,
      "config_tls_refresh": 10,
      "logger_tls_period": 10,
      "team_id": null,
      "pack_stats": null,
      "team_name": null,
      "status": "offline",
      "display_text": "e2e7f8d8983d",
      "mdm": {
        "encryption_key_available": false,
        "enrollment_status": null,
        "name": "",
        "server_url": null
      }
    }
  ]
}
```

### Delete label

Deletes the label specified by name.

`DELETE /api/v1/fleet/labels/{name}`

#### Parameters

| Name | Type   | In   | Description                     |
| ---- | ------ | ---- | ------------------------------- |
| name | string | path | **Required**. The label's name. |

#### Example

`DELETE /api/v1/fleet/labels/ubuntu_label`

##### Default response

`Status: 200`


### Delete label by ID

Deletes the label specified by ID.

`DELETE /api/v1/fleet/labels/id/{id}`

#### Parameters

| Name | Type    | In   | Description                   |
| ---- | ------- | ---- | ----------------------------- |
| id   | integer | path | **Required**. The label's id. |

#### Example

`DELETE /api/v1/fleet/labels/id/13`

##### Default response

`Status: 200`

---

## Mobile device management (MDM)

These API endpoints are used to automate MDM features in Fleet. Read more about MDM features in Fleet [here](https://fleetdm.com/docs/using-fleet/mdm-macos-setup).

- [Add custom macOS setting (configuration profile)](#add-custom-macos-setting-configuration-profile)
- [List custom macOS settings (configuration profiles)](#list-custom-macos-settings-configuration-profiles)
- [Download custom macOS setting (configuration profile)](#download-custom-macos-setting-configuration-profile)
- [Delete custom macOS setting (configuration profile)](#delete-custom-macos-setting-configuration-profile)
- [Update disk encryption enforcement](#update-disk-encryption-enforcement)
- [Get disk encryption statistics](#get-disk-encryption-statistics)
- [Get macOS settings statistics](#get-macos-settings-statistics)
- [Run custom MDM command](#run-custom-mdm-command)
- [Get custom MDM command results](#get-custom-mdm-command-results)
- [List custom MDM commands](#list-custom-mdm-commands)
- [Set custom MDM setup enrollment profile](#set-custom-mdm-setup-enrollment-profile)
- [Get custom MDM setup enrollment profile](#get-custom-mdm-setup-enrollment-profile)
- [Delete custom MDM setup enrollment profile](#delete-custom-mdm-setup-enrollment-profile)
- [Get Apple Push Notification service (APNs)](#get-apple-push-notification-service-apns)
- [Get Apple Business Manager (ABM)](#get-apple-business-manager-abm)
- [Turn off MDM for a host](#turn-off-mdm-for-a-host)
- [Upload a bootstrap package](#upload-a-bootstrap-package)
- [Get metadata about a bootstrap package](#get-metadata-about-a-bootstrap-package)
- [Delete a bootstrap package](#delete-a-bootstrap-package)
- [Download a bootstrap package](#download-a-bootstrap-package)
- [Get a summary of bootstrap package status](#get-a-summary-of-bootstrap-package-status)
- [Upload an EULA file](#upload-an-eula-file)
- [Get metadata about an EULA file](#get-metadata-about-an-eula-file)
- [Delete an EULA file](#delete-an-eula-file)
- [Download an EULA file](#download-an-eula-file)

### Add custom macOS setting (configuration profile)

Add a configuration profile to enforce custom settings on macOS hosts.

`POST /api/v1/fleet/mdm/apple/profiles`

#### Parameters

| Name                      | Type     | In   | Description                                                               |
| ------------------------- | -------- | ---- | ------------------------------------------------------------------------- |
| profile                   | file     | form | **Required**. The .mobileconfig file containing the profile.               |
| team_id                   | string   | form | _Available in Fleet Premium_ The team ID for the profile. If specified, the profile is applied to only hosts that are assigned to the specified team. If not specified, the profile is applied to only to hosts that are not assigned to any team. |

#### Example

Add a new configuration profile to be applied to macOS hosts enrolled to Fleet's MDM that are
assigned to a team. Note that in this example the form data specifies`team_id` in addition to
`profile`.

`POST /api/v1/fleet/mdm/apple/profiles`

##### Request headers

```http
Content-Length: 850
Content-Type: multipart/form-data; boundary=------------------------f02md47480und42y
```

##### Request body

```http
--------------------------f02md47480und42y
Content-Disposition: form-data; name="team_id"

1
--------------------------f02md47480und42y
Content-Disposition: form-data; name="profile"; filename="Foo.mobileconfig"
Content-Type: application/octet-stream

<?xml version="1.0" encoding="UTF-8"?>
<!DOCTYPE plist PUBLIC "-//Apple//DTD PLIST 1.0//EN" "http://www.apple.com/DTDs/PropertyList-1.0.dtd">
<plist version="1.0">
<dict>
  <key>PayloadContent</key>
  <array/>
  <key>PayloadDisplayName</key>
  <string>Example profile</string>
  <key>PayloadIdentifier</key>
  <string>com.example.profile</string>
  <key>PayloadType</key>
  <string>Configuration</string>
  <key>PayloadUUID</key>
  <string>0BBF3E23-7F56-48FC-A2B6-5ACC598A4A69</string>
  <key>PayloadVersion</key>
  <integer>1</integer>
</dict>
</plist>
--------------------------f02md47480und42y--

```

##### Default response

`Status: 200`

```json
{
  "profile_id": 42
}
```

###### Additional notes
If the response is `Status: 409 Conflict`, the body may include additional error details in the case
of duplicate payload display name or duplicate payload identifier.


### List custom macOS settings (configuration profiles)

Get a list of the configuration profiles in Fleet.

For Fleet Premium, the list can
optionally be filtered by team ID. If no team ID is specified, team profiles are excluded from the
results (i.e., only profiles that are associated with "No team" are listed).

`GET /api/v1/fleet/mdm/apple/profiles`

#### Parameters

| Name                      | Type   | In    | Description                                                               |
| ------------------------- | ------ | ----- | ------------------------------------------------------------------------- |
| team_id                   | string | query | _Available in Fleet Premium_ The team ID to filter profiles.              |

#### Example

List all configuration profiles for macOS hosts enrolled to Fleet's MDM that are not assigned to any team.

`GET /api/v1/fleet/mdm/apple/profiles`

##### Default response

`Status: 200`

```json
{
  "profiles": [
    {
      "profile_id": 1337,
      "team_id": 0,
      "name": "Example profile",
      "identifier": "com.example.profile",
      "created_at": "2023-03-31T00:00:00Z",
      "updated_at": "2023-03-31T00:00:00Z",
      "checksum": "dGVzdAo="
    }
  ]
}
```

### Download custom macOS setting (configuration profile)

`GET /api/v1/fleet/mdm/apple/profiles/{profile_id}`

#### Parameters

| Name                      | Type    | In    | Description                                                               |
| ------------------------- | ------- | ----- | ------------------------------------------------------------------------- |
| profile_id                | integer | url   | **Required** The id of the profile to download.                           |

#### Example

`GET /api/v1/fleet/mdm/apple/profiles/42`

##### Default response

`Status: 200`

**Note** To confirm success, it is important for clients to match content length with the response
header (this is done automatically by most clients, including the browser) rather than relying
solely on the response status code returned by this endpoint.

##### Example response headers

```http
  Content-Length: 542
  Content-Type: application/octet-stream
  Content-Disposition: attachment;filename="2023-03-31 Example profile.mobileconfig"
```

###### Example response body
```xml
<?xml version="1.0" encoding="UTF-8"?>
<!DOCTYPE plist PUBLIC "-//Apple//DTD PLIST 1.0//EN" "http://www.apple.com/DTDs/PropertyList-1.0.dtd">
<plist version="1.0">
<dict>
  <key>PayloadContent</key>
  <array/>
  <key>PayloadDisplayName</key>
  <string>Example profile</string>
  <key>PayloadIdentifier</key>
  <string>com.example.profile</string>
  <key>PayloadType</key>
  <string>Configuration</string>
  <key>PayloadUUID</key>
  <string>0BBF3E23-7F56-48FC-A2B6-5ACC598A4A69</string>
  <key>PayloadVersion</key>
  <integer>1</integer>
</dict>
</plist>
```

### Delete custom macOS setting (configuration profile)

`DELETE /api/v1/fleet/mdm/apple/profiles/{profile_id}`

#### Parameters

| Name                      | Type    | In    | Description                                                               |
| ------------------------- | ------- | ----- | ------------------------------------------------------------------------- |
| profile_id                | integer | url   | **Required** The id of the profile to delete.                             |

#### Example

`DELETE /api/v1/fleet/mdm/apple/profiles/42`

##### Default response

`Status: 200`

### Update disk encryption enforcement

_Available in Fleet Premium_

`PATCH /api/v1/fleet/mdm/apple/settings`

#### Parameters

| Name                   | Type    | In    | Description                                                                                 |
| -------------          | ------  | ----  | --------------------------------------------------------------------------------------      |
| team_id                | integer | body  | The team ID to apply the settings to. Settings applied to hosts in no team if absent.       |
| enable_disk_encryption | boolean | body  | Whether disk encryption should be enforced on devices that belong to the team (or no team). |

#### Example

`PATCH /api/v1/fleet/mdm/apple/settings`

##### Default response

`204`

### Get disk encryption statistics

_Available in Fleet Premium_

Get aggregate status counts of disk encryption enforced on macOS and Windows hosts.

The summary can optionally be filtered by team ID.

`GET /api/v1/fleet/mdm/disk_encryption/summary`

#### Parameters

| Name                      | Type   | In    | Description                                                               |
| ------------------------- | ------ | ----- | ------------------------------------------------------------------------- |
| team_id                   | string | query | _Available in Fleet Premium_ The team ID to filter the summary.           |

#### Example

Get aggregate disk encryption status counts of macOS and Windows hosts enrolled to Fleet's MDM that are not assigned to any team.

`GET /api/v1/fleet/mdm/disk_encryption/summary`

##### Default response

`Status: 200`

```json
{
  "verified": {"macos": 123, "windows": 123},
  "verifying": {"macos": 123, "windows": 0},
  "action_required": {"macos": 123, "windows": 0},
  "enforcing": {"macos": 123, "windows": 123},
  "failed": {"macos": 123, "windows": 123},
  "removing_enforcement": {"macos": 123, "windows": 0},
}
```

### Get macOS settings statistics

Get aggregate status counts of all macOS settings (configuraiton profiles and disk encryption) enforced on hosts.

For Fleet Premium uses, the statistics can
optionally be filtered by team ID. If no team ID is specified, team profiles are excluded from the
results (i.e., only profiles that are associated with "No team" are listed).

`GET /api/v1/fleet/mdm/apple/profiles/summary`

#### Parameters

| Name                      | Type   | In    | Description                                                               |
| ------------------------- | ------ | ----- | ------------------------------------------------------------------------- |
| team_id                   | string | query | _Available in Fleet Premium_ The team ID to filter profiles.              |

#### Example

Get aggregate status counts of MDM profiles applying to macOS hosts enrolled to Fleet's MDM that are not assigned to any team.

`GET /api/v1/fleet/mdm/apple/profiles/summary`

##### Default response

`Status: 200`

```json
{
  "verified": 123,
  "verifying": 123,
  "failed": 123,
  "pending": 123
}
```

### Run custom MDM command

> `POST /api/v1/fleet/mdm/apple/enqueue` API endpoint is deprecated as of Fleet 4.40. It is maintained for backward compatibility. Please use the new API endpoint below. See old API endpoint docs [here](https://github.com/fleetdm/fleet/blob/ee02782eaf84c121256d73abc20b949d31bf2e57/docs/REST%20API/rest-api.md#run-custom-mdm-command).

This endpoint tells Fleet to run a custom MDM command, on the targeted macOS or Windows hosts, the next time they come online.

`POST /api/v1/fleet/mdm/commands/run`

#### Parameters

| Name                      | Type   | In    | Description                                                               |
| ------------------------- | ------ | ----- | ------------------------------------------------------------------------- |
<<<<<<< HEAD
| command                   | string | json  | A Base64 encoded MDM command as described in [Apple's documentation](https://developer.apple.com/documentation/devicemanagement/commands_and_queries) or [Windows's documentation](https://learn.microsoft.com/en-us/openspecs/windows_protocols/ms-mdm/0353f3d6-dbe2-42b6-b8d5-50db9333bba4). Supported formats are standard and raw (unpadded). You can paste your Base64 code to the [online decoder](https://devpal.co/base64-decode/) to check if you're using the valid format. |
| host_uuids                | array  | json  | An array of host UUIDs enrolled in Fleet on which the command should run. |
=======
| command                   | string | json  | A base64-encoded MDM command as described in [Apple's documentation](https://developer.apple.com/documentation/devicemanagement/commands_and_queries). Supported formats are standard ([RFC 4648](https://www.rfc-editor.org/rfc/rfc4648.html)) and raw (unpadded) encoding ([RFC 4648 section 3.2](https://www.rfc-editor.org/rfc/rfc4648.html#section-3.2)) |
| device_ids                | array  | json  | An array of macOS host UUIDs enrolled in Fleet's MDM on which the command should run.                   |
>>>>>>> 487b216a

Note that the `EraseDevice` and `DeviceLock` commands are _available in Fleet Premium_ only.

#### Example

`POST /api/v1/fleet/mdm/commands/run`

##### Default response

`Status: 200`

```json
{
  "command_uuid": "a2064cef-0000-1234-afb9-283e3c1d487e",
  "request_type": "ProfileList"
}
```

### Get custom MDM command results

> `GET /api/v1/fleet/mdm/apple/commandresults` API endpoint is deprecated as of Fleet 4.40. It is maintained for backward compatibility. Please use the new API endpoint below. See old API endpoint docs [here](https://github.com/fleetdm/fleet/blob/ee02782eaf84c121256d73abc20b949d31bf2e57/docs/REST%20API/rest-api.md#get-custom-mdm-command-results).

This endpoint returns the results for a specific custom MDM command.

`GET /api/v1/fleet/mdm/commandresults`

#### Parameters

| Name                      | Type   | In    | Description                                                               |
| ------------------------- | ------ | ----- | ------------------------------------------------------------------------- |
| command_uuid              | string | query | The unique identifier of the command.                                     |

#### Example

`GET /api/v1/fleet/mdm/commandresults?command_uuid=a2064cef-0000-1234-afb9-283e3c1d487e`

##### Default response

`Status: 200`

```json
{
  "results": [
    {
      "host_uuid": "145cafeb-87c7-4869-84d5-e4118a927746",
      "command_uuid": "a2064cef-0000-1234-afb9-283e3c1d487e",
      "status": "Acknowledged",
      "updated_at": "2023-04-04:00:00Z",
      "request_type": "ProfileList",
      "hostname": "mycomputer",
      "result": "PD94bWwgdmVyc2lvbj0iMS4wIiBlbmNvZGluZz0iVVRGLTgiPz4KPCFET0NUWVBFIHBsaXN0IFBVQkxJQyAiLS8vQXBwbGUvL0RURCBQTElTVCAxLjAvL0VOIiAiaHR0cDovL3d3dy5hcHBsZS5jb20vRFREcy9Qcm9wZXJ0eUxpc3QtMS4wLmR0ZCI-CjxwbGlzdCB2ZXJzaW9uPSIxLjAiPgo8ZGljdD4KICAgIDxrZXk-Q29tbWFuZDwva2V5PgogICAgPGRpY3Q-CiAgICAgICAgPGtleT5NYW5hZ2VkT25seTwva2V5PgogICAgICAgIDxmYWxzZS8-CiAgICAgICAgPGtleT5SZXF1ZXN0VHlwZTwva2V5PgogICAgICAgIDxzdHJpbmc-UHJvZmlsZUxpc3Q8L3N0cmluZz4KICAgIDwvZGljdD4KICAgIDxrZXk-Q29tbWFuZFVVSUQ8L2tleT4KICAgIDxzdHJpbmc-MDAwMV9Qcm9maWxlTGlzdDwvc3RyaW5nPgo8L2RpY3Q-CjwvcGxpc3Q-"
    }
  ]
}
```

### List custom MDM commands

> `GET /api/v1/fleet/mdm/apple/commands` API endpoint is deprecated as of Fleet 4.40. It is maintained for backward compatibility. Please use the new API endpoint below. See old API endpoint docs [here](https://github.com/fleetdm/fleet/blob/ee02782eaf84c121256d73abc20b949d31bf2e57/docs/REST%20API/rest-api.md#list-custom-mdm-commands).

This endpoint returns the list of custom MDM commands that have been executed.

`GET /api/v1/fleet/mdm/commands`

#### Parameters

| Name                      | Type    | In    | Description                                                               |
| ------------------------- | ------  | ----- | ------------------------------------------------------------------------- |
| page                      | integer | query | Page number of the results to fetch.                                      |
| per_page                  | integer | query | Results per page.                                                         |
| order_key                 | string  | query | What to order results by. Can be any field listed in the `results` array example below. |
| order_direction           | string  | query | **Requires `order_key`**. The direction of the order given the order key. Options include `asc` and `desc`. Default is `asc`. |

#### Example

`GET /api/v1/fleet/mdm/commands?per_page=5`

##### Default response

`Status: 200`

```json
{
  "results": [
    {
      "host_uuid": "145cafeb-87c7-4869-84d5-e4118a927746",
      "command_uuid": "a2064cef-0000-1234-afb9-283e3c1d487e",
      "status": "Acknowledged",
      "updated_at": "2023-04-04:00:00Z",
      "request_type": "ProfileList",
      "hostname": "mycomputer"
    },
    {
      "host_uuid": "322vghee-12c7-8976-83a1-e2118a927342",
      "command_uuid": "d76d69b7-d806-45a9-8e49-9d6dc533485c",
      "status": "200",
      "updated_at": "2023-05-04:00:00Z",
      "request_type": "./Device/Vendor/MSFT/Reboot/RebootNow",
      "hostname": "myhost"
    }
  ]
}
```

### Set custom MDM setup enrollment profile

_Available in Fleet Premium_

Sets the custom MDM setup enrollment profile for a team or no team.

`POST /api/v1/fleet/mdm/apple/enrollment_profile`

#### Parameters

| Name                      | Type    | In    | Description                                                                   |
| ------------------------- | ------  | ----- | -------------------------------------------------------------------------     |
| team_id                   | integer | json  | The team ID this custom enrollment profile applies to, or no team if omitted. |
| name                      | string  | json  | The filename of the uploaded custom enrollment profile.                       |
| enrollment_profile        | object  | json  | The custom enrollment profile's json, as documented in https://developer.apple.com/documentation/devicemanagement/profile. |

#### Example

`POST /api/v1/fleet/mdm/apple/enrollment_profile`

##### Default response

`Status: 200`

```json
{
  "team_id": 123,
  "name": "dep_profile.json",
  "uploaded_at": "2023-04-04:00:00Z",
  "enrollment_profile": {
    "is_mandatory": true,
    "is_mdm_removable": false
  }
}
```

### Get custom MDM setup enrollment profile

_Available in Fleet Premium_

Gets the custom MDM setup enrollment profile for a team or no team.

`GET /api/v1/fleet/mdm/apple/enrollment_profile`

#### Parameters

| Name                      | Type    | In    | Description                                                                           |
| ------------------------- | ------  | ----- | -------------------------------------------------------------------------             |
| team_id                   | integer | query | The team ID for which to return the custom enrollment profile, or no team if omitted. |

#### Example

`GET /api/v1/fleet/mdm/apple/enrollment_profile?team_id=123`

##### Default response

`Status: 200`

```json
{
  "team_id": 123,
  "name": "dep_profile.json",
  "uploaded_at": "2023-04-04:00:00Z",
  "enrollment_profile": {
    "is_mandatory": true,
    "is_mdm_removable": false
  }
}
```

### Delete custom MDM setup enrollment profile

_Available in Fleet Premium_

Deletes the custom MDM setup enrollment profile assigned to a team or no team.

`DELETE /api/v1/fleet/mdm/apple/enrollment_profile`

#### Parameters

| Name                      | Type    | In    | Description                                                                           |
| ------------------------- | ------  | ----- | -------------------------------------------------------------------------             |
| team_id                   | integer | query | The team ID for which to delete the custom enrollment profile, or no team if omitted. |

#### Example

`DELETE /api/v1/fleet/mdm/apple/enrollment_profile?team_id=123`

##### Default response

`Status: 204`

### Get Apple Push Notification service (APNs)

`GET /api/v1/fleet/mdm/apple`

#### Parameters

None.

#### Example

`GET /api/v1/fleet/mdm/apple`

##### Default response

`Status: 200`

```json
{
  "common_name": "APSP:04u52i98aewuh-xxxx-xxxx-xxxx-xxxx",
  "serial_number": "1234567890987654321",
  "issuer": "Apple Application Integration 2 Certification Authority",
  "renew_date": "2023-09-30T00:00:00Z"
}
```

### Get Apple Business Manager (ABM)

_Available in Fleet Premium_

`GET /api/v1/fleet/mdm/apple_bm`

#### Parameters

None.

#### Example

`GET /api/v1/fleet/mdm/apple_bm`

##### Default response

`Status: 200`

```json
{
  "apple_id": "apple@example.com",
  "org_name": "Fleet Device Management",
  "mdm_server_url": "https://example.com/mdm/apple/mdm",
  "renew_date": "2023-11-29T00:00:00Z",
  "default_team": ""
}
```

### Turn off MDM for a host

`PATCH /api/v1/fleet/mdm/hosts/{id}/unenroll`

#### Parameters

| Name | Type    | In   | Description                           |
| ---- | ------- | ---- | ------------------------------------- |
| id   | integer | path | **Required.** The host's ID in Fleet. |

#### Example

`PATCH /api/v1/fleet/mdm/hosts/42/unenroll`

##### Default response

`Status: 200`


### Upload a bootstrap package

_Available in Fleet Premium_

Upload a bootstrap package that will be automatically installed during DEP setup.

`POST /api/v1/fleet/mdm/apple/bootstrap`

#### Parameters

| Name    | Type   | In   | Description                                                                                                                                                                                                            |
| ------- | ------ | ---- | ---------------------------------------------------------------------------------------------------------------------------------------------------------------------------------------------------------------------- |
| package | file   | form | **Required**. The bootstrap package installer. It must be a signed `pkg` file.                                                                                                                                         |
| team_id | string | form | The team ID for the package. If specified, the package will be installed to hosts that are assigned to the specified team. If not specified, the package will be installed to hosts that are not assigned to any team. |

#### Example

Upload a bootstrap package that will be installed to macOS hosts enrolled to MDM that are
assigned to a team. Note that in this example the form data specifies `team_id` in addition to
`package`.

`POST /api/v1/fleet/mdm/apple/profiles`

##### Request headers

```http
Content-Length: 850
Content-Type: multipart/form-data; boundary=------------------------f02md47480und42y
```

##### Request body

```http
--------------------------f02md47480und42y
Content-Disposition: form-data; name="team_id"
1
--------------------------f02md47480und42y
Content-Disposition: form-data; name="package"; filename="bootstrap-package.pkg"
Content-Type: application/octet-stream
<BINARY_DATA>
--------------------------f02md47480und42y--
```

##### Default response

`Status: 200`

### Get metadata about a bootstrap package

_Available in Fleet Premium_

Get information about a bootstrap package that was uploaded to Fleet.

`GET /api/v1/fleet/mdm/apple/bootstrap/{team_id}/metadata`

#### Parameters

| Name       | Type    | In    | Description                                                                                                                                                                                                        |
| -------    | ------  | ---   | ---------------------------------------------------------------------------------------------------------------------------------------------------------                                                          |
| team_id    | string  | url   | **Required** The team ID for the package. Zero (0) can be specified to get information about the bootstrap package for hosts that don't belong to a team.                                                          |
| for_update | boolean | query | If set to `true`, the authorization will be for a `write` action instead of a `read`. Useful for the write-only `gitops` role when requesting the bootstrap metadata to check if the package needs to be replaced. |

#### Example

`GET /api/v1/fleet/mdm/apple/bootstrap/0/metadata`

##### Default response

`Status: 200`

```json
{
  "name": "bootstrap-package.pkg",
  "team_id": 0,
  "sha256": "6bebb4433322fd52837de9e4787de534b4089ac645b0692dfb74d000438da4a3",
  "token": "AA598E2A-7952-46E3-B89D-526D45F7E233",
  "created_at": "2023-04-20T13:02:05Z"
}
```

In the response above:

- `token` is the value you can use to [download a bootstrap package](#download-a-bootstrap-package)
- `sha256` is the SHA256 digest of the bytes of the bootstrap package file.

### Delete a bootstrap package

_Available in Fleet Premium_

Delete a team's bootstrap package.

`DELETE /api/v1/fleet/mdm/apple/bootstrap/{team_id}`

#### Parameters

| Name    | Type   | In  | Description                                                                                                                                               |
| ------- | ------ | --- | --------------------------------------------------------------------------------------------------------------------------------------------------------- |
| team_id | string | url | **Required** The team ID for the package. Zero (0) can be specified to get information about the bootstrap package for hosts that don't belong to a team. |


#### Example

`DELETE /api/v1/fleet/mdm/apple/bootstrap/1`

##### Default response

`Status: 200`

### Download a bootstrap package

_Available in Fleet Premium_

Download a bootstrap package.

`GET /api/v1/fleet/mdm/apple/bootstrap`

#### Parameters

| Name  | Type   | In    | Description                                      |
| ----- | ------ | ----- | ------------------------------------------------ |
| token | string | query | **Required** The token of the bootstrap package. |

#### Example

`GET /api/v1/fleet/mdm/apple/bootstrap?token=AA598E2A-7952-46E3-B89D-526D45F7E233`

##### Default response

`Status: 200`

```http
Status: 200
Content-Type: application/octet-stream
Content-Disposition: attachment
Content-Length: <length>
Body: <blob>
```

### Get a summary of bootstrap package status

_Available in Fleet Premium_

Get aggregate status counts of bootstrap packages delivered to DEP enrolled hosts.

The summary can optionally be filtered by team ID.

`GET /api/v1/fleet/mdm/apple/bootstrap/summary`

#### Parameters

| Name                      | Type   | In    | Description                                                               |
| ------------------------- | ------ | ----- | ------------------------------------------------------------------------- |
| team_id                   | string | query | The team ID to filter the summary.                                        |

#### Example

`GET /api/v1/fleet/mdm/apple/bootstrap/summary`

##### Default response

`Status: 200`

```json
{
  "installed": 10,
  "failed": 1,
  "pending": 4
}
```

### Turn on end user authentication for macOS setup

_Available in Fleet Premium_

`PATCH /api/v1/fleet/mdm/apple/setup`

#### Parameters

| Name                           | Type    | In    | Description                                                                                 |
| -------------          | ------  | ----  | --------------------------------------------------------------------------------------      |
| team_id                        | integer | body  | The team ID to apply the settings to. Settings applied to hosts in no team if absent.       |
| enable_end_user_authentication | boolean | body  | Whether end user authentication should be enabled for new macOS devices that automatically enroll to the team (or no team). |

#### Example

`PATCH /api/v1/fleet/mdm/apple/setup`

##### Request body

```json
{
  "team_id": 1,
  "enabled_end_user_authentication": true
}
```

##### Default response

`Status: 204`



### Upload an EULA file

_Available in Fleet Premium_

Upload an EULA that will be shown during the DEP flow.

`POST /api/v1/fleet/mdm/apple/setup/eula`

#### Parameters

| Name | Type | In   | Description                                       |
| ---- | ---- | ---- | ------------------------------------------------- |
| eula | file | form | **Required**. A PDF document containing the EULA. |

#### Example

`POST /api/v1/fleet/mdm/apple/setup/eula`

##### Request headers

```http
Content-Length: 850
Content-Type: multipart/form-data; boundary=------------------------f02md47480und42y
```

##### Request body

```http
--------------------------f02md47480und42y
Content-Disposition: form-data; name="eula"; filename="eula.pdf"
Content-Type: application/octet-stream
<BINARY_DATA>
--------------------------f02md47480und42y--
```

##### Default response

`Status: 200`

### Get metadata about an EULA file

_Available in Fleet Premium_

Get information about the EULA file that was uploaded to Fleet. If no EULA was previously uploaded, this endpoint returns a `404` status code.

`GET /api/v1/fleet/mdm/apple/setup/eula/metadata`

#### Example

`GET /api/v1/fleet/mdm/apple/setup/eula/metadata`

##### Default response

`Status: 200`

```json
{
  "name": "eula.pdf",
  "token": "AA598E2A-7952-46E3-B89D-526D45F7E233",
  "created_at": "2023-04-20T13:02:05Z"
}
```

In the response above:

- `token` is the value you can use to [download an EULA](#download-an-eula-file)

### Delete an EULA file

_Available in Fleet Premium_

Delete an EULA file.

`DELETE /api/v1/fleet/mdm/apple/setup/eula/{token}`

#### Parameters

| Name  | Type   | In    | Description                              |
| ----- | ------ | ----- | ---------------------------------------- |
| token | string | path  | **Required** The token of the EULA file. |

#### Example

`DELETE /api/v1/fleet/mdm/apple/setup/eula/AA598E2A-7952-46E3-B89D-526D45F7E233`

##### Default response

`Status: 200`

### Download an EULA file

_Available in Fleet Premium_

Download an EULA file

`GET /api/v1/fleet/mdm/apple/setup/eula/{token}`

#### Parameters

| Name  | Type   | In    | Description                              |
| ----- | ------ | ----- | ---------------------------------------- |
| token | string | path  | **Required** The token of the EULA file. |

#### Example

`GET /api/v1/fleet/mdm/apple/setup/eula/AA598E2A-7952-46E3-B89D-526D45F7E233`

##### Default response

`Status: 200`

```http
Status: 200
Content-Type: application/pdf
Content-Disposition: attachment
Content-Length: <length>
Body: <blob>
```

---

## Policies

- [List policies](#list-policies)
- [Count policies](#count-policies)
- [Get policy by ID](#get-policy-by-id)
- [Add policy](#add-policy)
- [Remove policies](#remove-policies)
- [Edit policy](#edit-policy)
- [Run automation for all failing hosts of a policy](#run-automation-for-all-failing-hosts-of-a-policy)

Policies are yes or no questions you can ask about your hosts.

Policies in Fleet are defined by osquery queries.

A passing host answers "yes" to a policy if the host returns results for a policy's query.

A failing host answers "no" to a policy if the host does not return results for a policy's query.

For example, a policy might ask “Is Gatekeeper enabled on macOS devices?“ This policy's osquery query might look like the following: `SELECT 1 FROM gatekeeper WHERE assessments_enabled = 1;`

### List policies

`GET /api/v1/fleet/global/policies`

#### Parameters

| Name                    | Type    | In    | Description                                                                                                                                                                                                                                                                                                                                 |
| ----------------------- | ------- | ----- | ------------------------------------------------------------------------------------------------------------------------------------------------------------------------------------------------------------------------------------------------------------------------------------------------------------------------------------------- |
| page                    | integer | query | Page number of the results to fetch.                                                                                                                                                                                                                                                                                                        |
| per_page                | integer | query | Results per page.

#### Example

`GET /api/v1/fleet/global/policies`

##### Default response

`Status: 200`

```json
{
  "policies": [
    {
      "id": 1,
      "name": "Gatekeeper enabled",
      "query": "SELECT 1 FROM gatekeeper WHERE assessments_enabled = 1;",
      "description": "Checks if gatekeeper is enabled on macOS devices",
      "critical": false,
      "author_id": 42,
      "author_name": "John",
      "author_email": "john@example.com",
      "team_id": null,
      "resolution": "Resolution steps",
      "platform": "darwin",
      "created_at": "2021-12-15T15:23:57Z",
      "updated_at": "2021-12-15T15:23:57Z",
      "passing_host_count": 2000,
      "failing_host_count": 300
    },
    {
      "id": 2,
      "name": "Windows machines with encrypted hard disks",
      "query": "SELECT 1 FROM bitlocker_info WHERE protection_status = 1;",
      "description": "Checks if the hard disk is encrypted on Windows devices",
      "critical": true,
      "author_id": 43,
      "author_name": "Alice",
      "author_email": "alice@example.com",
      "team_id": null,
      "resolution": "Resolution steps",
      "platform": "windows",
      "created_at": "2021-12-31T14:52:27Z",
      "updated_at": "2022-02-10T20:59:35Z",
      "passing_host_count": 2300,
      "failing_host_count": 0
    }
  ]
}
```

---

### Count policies

`GET /api/v1/fleet/policies/count`


#### Parameters
| Name               | Type    | In   | Description                                                                                                   |
| ------------------ | ------- | ---- | ------------------------------------------------------------------------------------------------------------- |
| query                 | string | query | Search query keywords. Searchable fields include `name`.  |

#### Example

`GET /api/v1/fleet/policies/count`

##### Default response

`Status: 200`

```json
{
  "count": 43
}
```

---

### Get policy by ID

`GET /api/v1/fleet/global/policies/{id}`

#### Parameters

| Name               | Type    | In   | Description                                                                                                   |
| ------------------ | ------- | ---- | ------------------------------------------------------------------------------------------------------------- |
| id                 | integer | path | **Required.** The policy's ID.                                                                                |

#### Example

`GET /api/v1/fleet/global/policies/1`

##### Default response

`Status: 200`

```json
{
  "policy": {
      "id": 1,
      "name": "Gatekeeper enabled",
      "query": "SELECT 1 FROM gatekeeper WHERE assessments_enabled = 1;",
      "description": "Checks if gatekeeper is enabled on macOS devices",
      "critical": false,
      "author_id": 42,
      "author_name": "John",
      "author_email": "john@example.com",
      "team_id": null,
      "resolution": "Resolution steps",
      "platform": "darwin",
      "created_at": "2021-12-15T15:23:57Z",
      "updated_at": "2021-12-15T15:23:57Z",
      "passing_host_count": 2000,
      "failing_host_count": 300
    }
}
```

### Add policy

There are two ways of adding a policy:
1. Preferred: By setting `name`, `query`, and `description`.
2. Legacy: By setting `query_id` to reuse the data of an existing query. If `query_id` is set,
then `query` must not be set, and `name` and `description` are ignored.

An error is returned if both `query` and `query_id` are set on the request.

`POST /api/v1/fleet/global/policies`

#### Parameters

| Name        | Type    | In   | Description                          |
| ----------  | ------- | ---- | ------------------------------------ |
| name        | string  | body | The query's name.                    |
| query       | string  | body | The query in SQL.                    |
| description | string  | body | The query's description.             |
| resolution  | string  | body | The resolution steps for the policy. |
| query_id    | integer | body | An existing query's ID (legacy).     |
| platform    | string  | body | Comma-separated target platforms, currently supported values are "windows", "linux", "darwin". The default, an empty string means target all platforms. |
| critical    | boolean | body | _Available in Fleet Premium_. Mark policy as critical/high impact. |

Either `query` or `query_id` must be provided.

#### Example (preferred)

`POST /api/v1/fleet/global/policies`

#### Request body

```json
{
  "name": "Gatekeeper enabled",
  "query": "SELECT 1 FROM gatekeeper WHERE assessments_enabled = 1;",
  "description": "Checks if gatekeeper is enabled on macOS devices",
  "resolution": "Resolution steps",
  "platform": "darwin",
  "critical": true
}
```

##### Default response

`Status: 200`

```json
{
  "policy": {
    "id": 43,
    "name": "Gatekeeper enabled",
    "query": "SELECT 1 FROM gatekeeper WHERE assessments_enabled = 1;",
    "description": "Checks if gatekeeper is enabled on macOS devices",
    "critical": true,
    "author_id": 42,
    "author_name": "John",
    "author_email": "john@example.com",
    "team_id": null,
    "resolution": "Resolution steps",
    "platform": "darwin",
    "created_at": "2022-03-17T20:15:55Z",
    "updated_at": "2022-03-17T20:15:55Z",
    "passing_host_count": 0,
    "failing_host_count": 0
  }
}
```

#### Example (legacy)

`POST /api/v1/fleet/global/policies`

#### Request body

```json
{
  "query_id": 12
}
```

Where `query_id` references an existing `query`.

##### Default response

`Status: 200`

```json
{
  "policy": {
    "id": 43,
    "name": "Gatekeeper enabled",
    "query": "SELECT 1 FROM gatekeeper WHERE assessments_enabled = 1;",
    "description": "Checks if gatekeeper is enabled on macOS devices",
    "critical": true,
    "author_id": 42,
    "author_name": "John",
    "author_email": "john@example.com",
    "team_id": null,
    "resolution": "Resolution steps",
    "platform": "darwin",
    "created_at": "2022-03-17T20:15:55Z",
    "updated_at": "2022-03-17T20:15:55Z",
    "passing_host_count": 0,
    "failing_host_count": 0
  }
}
```

### Remove policies

`POST /api/v1/fleet/global/policies/delete`

#### Parameters

| Name     | Type    | In   | Description                                       |
| -------- | ------- | ---- | ------------------------------------------------- |
| ids      | list    | body | **Required.** The IDs of the policies to delete.  |

#### Example

`POST /api/v1/fleet/global/policies/delete`

#### Request body

```json
{
  "ids": [ 1 ]
}
```

##### Default response

`Status: 200`

```json
{
  "deleted": 1
}
```

### Edit policy

`PATCH /api/v1/fleet/global/policies/{policy_id}`

#### Parameters

| Name        | Type    | In   | Description                          |
| ----------  | ------- | ---- | ------------------------------------ |
| id          | integer | path | The policy's ID.                     |
| name        | string  | body | The query's name.                    |
| query       | string  | body | The query in SQL.                    |
| description | string  | body | The query's description.             |
| resolution  | string  | body | The resolution steps for the policy. |
| platform    | string  | body | Comma-separated target platforms, currently supported values are "windows", "linux", "darwin". The default, an empty string means target all platforms. |
| critical    | boolean | body | _Available in Fleet Premium_ Mark policy as critical/high impact. |

#### Example

`PATCH /api/v1/fleet/global/policies/42`

##### Request body

```json
{
  "name": "Gatekeeper enabled",
  "query": "SELECT 1 FROM gatekeeper WHERE assessments_enabled = 1;",
  "description": "Checks if gatekeeper is enabled on macOS devices",
  "critical": true,
  "resolution": "Resolution steps",
  "platform": "darwin"
}
```

##### Default response

`Status: 200`

```json
{
  "policy": {
    "id": 42,
    "name": "Gatekeeper enabled",
    "query": "SELECT 1 FROM gatekeeper WHERE assessments_enabled = 1;",
    "description": "Checks if gatekeeper is enabled on macOS devices",
    "critical": true,
    "author_id": 43,
    "author_name": "John",
    "author_email": "john@example.com",
    "team_id": null,
    "resolution": "Resolution steps",
    "platform": "darwin",
    "created_at": "2022-03-17T20:15:55Z",
    "updated_at": "2022-03-17T20:15:55Z",
    "passing_host_count": 0,
    "failing_host_count": 0
  }
}
```

### Run automation for all failing hosts of a policy

Triggers [automations](https://fleetdm.com/docs/using-fleet/automations#policy-automations) for *all* hosts failing the specified policies, regardless of whether the policies were previously failing on those hosts.

`POST /api/v1/fleet/automations/reset`

#### Parameters

| Name        | Type     | In   | Description                                              |
| ----------  | -------- | ---- | -------------------------------------------------------- |
| policy_ids  | list     | body | Filters to only run policy automations for the specified policies. |
| team_ids    | list     | body | _Available in Fleet Premium_. Filters to only run policy automations for hosts in the specified teams. |


#### Example

`POST /api/v1/fleet/automations/reset`

##### Request body

```json
{
    "team_ids": [1],
    "policy_ids": [1, 2, 3]
}
```

##### Default response

`Status: 200`

```json
{}
```

---

### Team policies

- [List team policies](#list-team-policies)
- [Count team policies](#count-team-policies)
- [Get team policy by ID](#get-team-policy-by-id)
- [Add team policy](#add-team-policy)
- [Remove team policies](#remove-team-policies)
- [Edit team policy](#edit-team-policy)

_Available in Fleet Premium_

Team policies work the same as policies, but at the team level.

### List team policies

`GET /api/v1/fleet/teams/{id}/policies`

#### Parameters

| Name               | Type    | In   | Description                                                                                                   |
| ------------------ | ------- | ---- | ------------------------------------------------------------------------------------------------------------- |
| id                 | integer | url  | Required. Defines what team ID to operate on                                                                            |
| page                    | integer | query | Page number of the results to fetch.                                                                                                                                                                                                                                                                                                        |
| per_page                | integer | query | Results per page. |
#### Example

`GET /api/v1/fleet/teams/1/policies`

##### Default response

`Status: 200`

```json
{
  "policies": [
    {
      "id": 1,
      "name": "Gatekeeper enabled",
      "query": "SELECT 1 FROM gatekeeper WHERE assessments_enabled = 1;",
      "description": "Checks if gatekeeper is enabled on macOS devices",
      "critical": true,
      "author_id": 42,
      "author_name": "John",
      "author_email": "john@example.com",
      "team_id": 1,
      "resolution": "Resolution steps",
      "platform": "darwin",
      "created_at": "2021-12-16T14:37:37Z",
      "updated_at": "2021-12-16T16:39:00Z",
      "passing_host_count": 2000,
      "failing_host_count": 300
    },
    {
      "id": 2,
      "name": "Windows machines with encrypted hard disks",
      "query": "SELECT 1 FROM bitlocker_info WHERE protection_status = 1;",
      "description": "Checks if the hard disk is encrypted on Windows devices",
      "critical": false,
      "author_id": 43,
      "author_name": "Alice",
      "author_email": "alice@example.com",
      "team_id": 1,
      "resolution": "Resolution steps",
      "platform": "windows",
      "created_at": "2021-12-16T14:37:37Z",
      "updated_at": "2021-12-16T16:39:00Z",
      "passing_host_count": 2300,
      "failing_host_count": 0
    }
  ],
  "inherited_policies": [
    {
      "id": 136,
      "name": "Arbitrary Test Policy (all platforms) (all teams)",
      "query": "SELECT 1 FROM osquery_info WHERE 1=1;",
      "description": "If you're seeing this, mostly likely this is because someone is testing out failing policies in dogfood. You can ignore this.",
      "critical": true,
      "author_id": 77,
      "author_name": "Test Admin",
      "author_email": "test@admin.com",
      "team_id": null,
      "resolution": "To make it pass, change \"1=0\" to \"1=1\". To make it fail, change \"1=1\" to \"1=0\".",
      "platform": "darwin,windows,linux",
      "created_at": "2022-08-04T19:30:18Z",
      "updated_at": "2022-08-30T15:08:26Z",
      "passing_host_count": 10,
      "failing_host_count": 9
    }
  ]
}
```

### Count team policies

`GET /api/v1/fleet/team/{team_id}/policies/count`

#### Parameters
| Name               | Type    | In   | Description                                                                                                   |
| ------------------ | ------- | ---- | ------------------------------------------------------------------------------------------------------------- |
| query                 | string | query | Search query keywords. Searchable fields include `name`. |

#### Example

`GET /api/v1/fleet/team/1/policies/count`

##### Default response

`Status: 200`

```json
{
  "count": 43
}
```

---

### Get team policy by ID

`GET /api/v1/fleet/teams/{team_id}/policies/{id}`

#### Parameters

| Name               | Type    | In   | Description                                                                                                   |
| ------------------ | ------- | ---- | ------------------------------------------------------------------------------------------------------------- |
| team_id            | integer | url  | Defines what team ID to operate on                                                                            |
| id                 | integer | path | **Required.** The policy's ID.                                                                                |

#### Example

`GET /api/v1/fleet/teams/1/policies/43`

##### Default response

`Status: 200`

```json
{
  "policy": {
    "id": 43,
    "name": "Gatekeeper enabled",
    "query": "SELECT 1 FROM gatekeeper WHERE assessments_enabled = 1;",
    "description": "Checks if gatekeeper is enabled on macOS devices",
    "critical": true,
    "author_id": 42,
    "author_name": "John",
    "author_email": "john@example.com",
    "team_id": 1,
    "resolution": "Resolution steps",
    "platform": "darwin",
    "created_at": "2021-12-16T14:37:37Z",
    "updated_at": "2021-12-16T16:39:00Z",
    "passing_host_count": 0,
    "failing_host_count": 0
  }
}
```

### Add team policy

The semantics for creating a team policy are the same as for global policies, see [Add policy](#add-policy).

`POST /api/v1/fleet/teams/{team_id}/policies`

#### Parameters

| Name        | Type    | In   | Description                          |
| ----------  | ------- | ---- | ------------------------------------ |
| team_id     | integer | url  | Defines what team ID to operate on.  |
| name        | string  | body | The query's name.                    |
| query       | string  | body | The query in SQL.                    |
| description | string  | body | The query's description.             |
| resolution  | string  | body | The resolution steps for the policy. |
| query_id    | integer | body | An existing query's ID (legacy).     |
| platform    | string  | body | Comma-separated target platforms, currently supported values are "windows", "linux", "darwin". The default, an empty string means target all platforms. |
| critical    | boolean | body | _Available in Fleet Premium_ Mark policy as critical/high impact. |

Either `query` or `query_id` must be provided.

#### Example

`POST /api/v1/fleet/teams/1/policies`

##### Request body

```json
{
  "name": "Gatekeeper enabled",
  "query": "SELECT 1 FROM gatekeeper WHERE assessments_enabled = 1;",
  "description": "Checks if gatekeeper is enabled on macOS devices",
  "critical": true,
  "resolution": "Resolution steps",
  "platform": "darwin"
}
```

##### Default response

`Status: 200`

```json
{
  "policy": {
    "id": 43,
    "name": "Gatekeeper enabled",
    "query": "SELECT 1 FROM gatekeeper WHERE assessments_enabled = 1;",
    "description": "Checks if gatekeeper is enabled on macOS devices",
    "critical": true,
    "author_id": 42,
    "author_name": "John",
    "author_email": "john@example.com",
    "team_id": 1,
    "resolution": "Resolution steps",
    "platform": "darwin",
    "created_at": "2021-12-16T14:37:37Z",
    "updated_at": "2021-12-16T16:39:00Z",
    "passing_host_count": 0,
    "failing_host_count": 0
  }
}
```

### Remove team policies

`POST /api/v1/fleet/teams/{team_id}/policies/delete`

#### Parameters

| Name     | Type    | In   | Description                                       |
| -------- | ------- | ---- | ------------------------------------------------- |
| team_id  | integer | url  | Defines what team ID to operate on                |
| ids      | list    | body | **Required.** The IDs of the policies to delete.  |

#### Example

`POST /api/v1/fleet/teams/1/policies/delete`

##### Request body

```json
{
  "ids": [ 1 ]
}
```

##### Default response

`Status: 200`

```json
{
  "deleted": 1
}
```

### Edit team policy

`PATCH /api/v1/fleet/teams/{team_id}/policies/{policy_id}`

#### Parameters

| Name        | Type    | In   | Description                          |
| ----------  | ------- | ---- | ------------------------------------ |
| team_id     | integer | path | The team's ID.                       |
| policy_id   | integer | path | The policy's ID.                     |
| name        | string  | body | The query's name.                    |
| query       | string  | body | The query in SQL.                    |
| description | string  | body | The query's description.             |
| resolution  | string  | body | The resolution steps for the policy. |
| platform    | string  | body | Comma-separated target platforms, currently supported values are "windows", "linux", "darwin". The default, an empty string means target all platforms. |
| critical    | boolean | body | _Available in Fleet Premium_ Mark policy as critical/high impact. |

#### Example

`PATCH /api/v1/fleet/teams/2/policies/42`

##### Request body

```json
{
  "name": "Gatekeeper enabled",
  "query": "SELECT 1 FROM gatekeeper WHERE assessments_enabled = 1;",
  "description": "Checks if gatekeeper is enabled on macOS devices",
  "critical": true,
  "resolution": "Resolution steps",
  "platform": "darwin"
}
```

##### Default response

`Status: 200`

```json
{
  "policy": {
    "id": 42,
    "name": "Gatekeeper enabled",
    "query": "SELECT 1 FROM gatekeeper WHERE assessments_enabled = 1;",
    "description": "Checks if gatekeeper is enabled on macOS devices",
    "critical": true,
    "author_id": 43,
    "author_name": "John",
    "author_email": "john@example.com",
    "resolution": "Resolution steps",
    "platform": "darwin",
    "team_id": 2,
    "created_at": "2021-12-16T14:37:37Z",
    "updated_at": "2021-12-16T16:39:00Z",
    "passing_host_count": 0,
    "failing_host_count": 0
  }
}
```

---

## Queries

- [List queries](#list-queries)
- [Get query](#get-query)
- [Get query report](#get-query-report)
- [Create query](#create-query)
- [Modify query](#modify-query)
- [Delete query by name](#delete-query-by-name)
- [Delete query by ID](#delete-query-by-id)
- [Delete queries](#delete-queries)
- [Run live query](#run-live-query)



### List queries

Returns a list of global queries or team queries.

`GET /api/v1/fleet/queries`

#### Parameters

| Name            | Type    | In    | Description                                                                                                                   |
| --------------- | ------- | ----- | ----------------------------------------------------------------------------------------------------------------------------- |
| order_key       | string  | query | What to order results by. Can be any column in the queries table.                                                             |
| order_direction | string  | query | **Requires `order_key`**. The direction of the order given the order key. Options include `asc` and `desc`. Default is `asc`. |
| team_id         | integer | query | The ID of the parent team for the queries to be listed. When omitted, returns global queries.                  |


#### Example

`GET /api/v1/fleet/queries`

##### Default response

`Status: 200`

```json
{
"queries": [
  {
    "created_at": "2021-01-04T21:19:57Z",
    "updated_at": "2021-01-04T21:19:57Z",
    "id": 1,
    "name": "query1",
    "description": "query",
    "query": "SELECT * FROM osquery_info",
    "team_id": null,
    "interval": 3600,
    "platform": "darwin,windows,linux",
    "min_osquery_version": "",
    "automations_enabled": true,
    "logging": "snapshot",
    "saved": true,
    "observer_can_run": true,
    "discard_data": false,
    "author_id": 1,
    "author_name": "noah",
    "author_email": "noah@example.com",
    "packs": [
      {
        "created_at": "2021-01-05T21:13:04Z",
        "updated_at": "2021-01-07T19:12:54Z",
        "id": 1,
        "name": "Pack",
        "description": "Pack",
        "platform": "",
        "disabled": true
      }
    ],
    "stats": {
      "system_time_p50": 1.32,
      "system_time_p95": 4.02,
      "user_time_p50": 3.55,
      "user_time_p95": 3.00,
      "total_executions": 3920
    }
  },
  {
    "created_at": "2021-01-19T17:08:24Z",
    "updated_at": "2021-01-19T17:08:24Z",
    "id": 3,
    "name": "osquery_schedule",
    "description": "Report performance stats for each file in the query schedule.",
    "query": "select name, interval, executions, output_size, wall_time, (user_time/executions) as avg_user_time, (system_time/executions) as avg_system_time, average_memory, last_executed from osquery_schedule;",
    "team_id": null,
    "interval": 3600,
    "platform": "",
    "version": "",
    "automations_enabled": true,
    "logging": "differential",
    "saved": true,
    "observer_can_run": true,
    "discard_data": true,
    "author_id": 1,
    "author_name": "noah",
    "author_email": "noah@example.com",
    "packs": [
      {
        "created_at": "2021-01-19T17:08:31Z",
        "updated_at": "2021-01-19T17:08:31Z",
        "id": 14,
        "name": "test_pack",
        "description": "",
        "platform": "",
        "disabled": false
      }
    ],
    "stats": {
      "system_time_p50": null,
      "system_time_p95": null,
      "user_time_p50": null,
      "user_time_p95": null,
      "total_executions": null
    }
  }
]}
```

### Get query

Returns the query specified by ID.

`GET /api/v1/fleet/queries/{id}`

#### Parameters

| Name | Type    | In   | Description                                |
| ---- | ------- | ---- | ------------------------------------------ |
| id   | integer | path | **Required**. The id of the desired query. |

#### Example

`GET /api/v1/fleet/queries/31`

##### Default response

`Status: 200`

```json
{
  "query": {
    "created_at": "2021-01-19T17:08:24Z",
    "updated_at": "2021-01-19T17:08:24Z",
    "id": 31,
    "name": "centos_hosts",
    "description": "",
    "query": "select 1 from os_version where platform = \"centos\";",
    "team_id": null,
    "interval": 3600,
    "platform": "",
    "min_osquery_version": "",
    "automations_enabled": true,
    "logging": "snapshot",
    "saved": true,
    "observer_can_run": true,
    "discard_data": false,
    "author_id": 1,
    "author_name": "John",
    "author_email": "john@example.com",
    "packs": [
      {
        "created_at": "2021-01-19T17:08:31Z",
        "updated_at": "2021-01-19T17:08:31Z",
        "id": 14,
        "name": "test_pack",
        "description": "",
        "platform": "",
        "disabled": false
      }
    ],
    "stats": {
      "system_time_p50": 1.32,
      "system_time_p95": 4.02,
      "user_time_p50": 3.55,
      "user_time_p95": 3.00,
      "total_executions": 3920
    }
  }
}
```

### Get query report

Returns the query report specified by ID.

`GET /api/v1/fleet/queries/{id}/report`

#### Parameters

| Name | Type    | In   | Description                                |
| ---- | ------- | ---- | ------------------------------------------ |
| id   | integer | path | **Required**. The ID of the desired query. |

#### Example

`GET /api/v1/fleet/queries/31/report`

##### Default response

`Status: 200`

```json
{
  "query_id": 31,
  "results": [
    {
      "host_id": 1,
      "host_name": "foo",
      "last_fetched": "2021-01-19T17:08:31Z",
      "columns": {
        "model": "USB 2.0 Hub",
        "vendor": "VIA Labs, Inc."
      }
    },
    {
      "host_id": 1,
      "host_name": "foo",
      "last_fetched": "2021-01-19T17:08:31Z",
      "columns": {
        "model": "USB Keyboard",
        "vendor": "VIA Labs, Inc."
      }
    },
    {
      "host_id": 2,
      "host_name": "bar",
      "last_fetched": "2021-01-19T17:20:00Z",
      "columns": {
        "model": "USB Reciever",
        "vendor": "Logitech"
      }
    },
    {
      "host_id": 2,
      "host_name": "bar",
      "last_fetched": "2021-01-19T17:20:00Z",
      "columns": {
        "model": "USB Reciever",
        "vendor": "Logitech"
      }
    },
    {
      "host_id": 2,
      "host_name": "bar",
      "last_fetched": "2021-01-19T17:20:00Z",
      "columns": {
        "model": "Display Audio",
        "vendor": "Apple Inc."
      }
    }
  ]
}
```

If a query has no results stored, then `results` will be an empty array:

```json
{
  "query_id": 32,
  "results": []
}
```

> Note: osquery scheduled queries do not return errors, so only non-error results are included in the report. If you suspect a query may be running into errors, you can use the [live query](#run-live-query) endpoint to get diagnostics.

### Create query

Creates a global query or team query.

`POST /api/v1/fleet/queries`

#### Parameters

| Name                            | Type    | In   | Description                                                                                                                                            |
| ------------------------------- | ------- | ---- | ------------------------------------------------------------------------------------------------------------------------------------------------------ |
| name                            | string  | body | **Required**. The name of the query.                                                                                                                   |
| query                           | string  | body | **Required**. The query in SQL syntax.                                                                                                                 |
| description                     | string  | body | The query's description.                                                                                                                               |
| observer_can_run                | bool    | body | Whether or not users with the `observer` role can run the query. In Fleet 4.0.0, 3 user roles were introduced (`admin`, `maintainer`, and `observer`). This field is only relevant for the `observer` role. The `observer_plus` role can run any query and is not limited by this flag (`observer_plus` role was added in Fleet 4.30.0). |
| team_id                         | integer | body | The parent team to which the new query should be added. If omitted, the query will be global.                                           |
| interval                       | integer | body | The amount of time, in seconds, the query waits before running. Can be set to `0` to never run. Default: 0.       |
| platform                        | string  | body | The OS platforms where this query will run (other platforms ignored). Comma-separated string. If omitted, runs on all compatible platforms.                        |
| min_osquery_version             | string  | body | The minimum required osqueryd version installed on a host. If omitted, all osqueryd versions are acceptable.                                                                          |
| automations_enabled             | boolean | body | Whether to send data to the configured log destination according to the query's `interval`. |
| logging             | string  | body | The type of log output for this query. Valid values: `"snapshot"`(default), `"differential", or "differential_ignore_removals"`.                        |
| discard_data        | bool    | body | Whether to skip saving the latest query results for each host. Default: `false`. |


#### Example

`POST /api/v1/fleet/queries`

##### Request body

```json
{
  "name": "new_query",
  "description": "This is a new query.",
  "query": "SELECT * FROM osquery_info",
  "interval": 3600, // Once per hour
  "platform": "darwin,windows,linux",
  "min_osquery_version": "",
  "automations_enabled": true,
  "logging": "snapshot",
  "discard_data": false
}
```

##### Default response

`Status: 200`

```json
{
  "query": {
    "created_at": "0001-01-01T00:00:00Z",
    "updated_at": "0001-01-01T00:00:00Z",
    "id": 288,
    "name": "new_query",
    "query": "SELECT * FROM osquery_info",
    "description": "This is a new query.",
    "team_id": null,
    "interval": 3600,
    "platform": "darwin,windows,linux",
    "min_osquery_version": "",
    "automations_enabled": true,
    "logging": "snapshot",
    "saved": true,
    "author_id": 1,
    "author_name": "",
    "author_email": "",
    "observer_can_run": true,
    "discard_data": false,
    "packs": []
  }
}
```

### Modify query

Modifies the query specified by ID.

`PATCH /api/v1/fleet/queries/{id}`

#### Parameters

| Name                        | Type    | In   | Description                                                                                                                                            |
| --------------------------- | ------- | ---- | ------------------------------------------------------------------------------------------------------------------------------------------------------ |
| id                          | integer | path | **Required.** The ID of the query.                                                                                                                     |
| name                        | string  | body | The name of the query.                                                                                                                                 |
| query                       | string  | body | The query in SQL syntax.                                                                                                                               |
| description                 | string  | body | The query's description.                                                                                                                               |
| observer_can_run            | bool    | body | Whether or not users with the `observer` role can run the query. In Fleet 4.0.0, 3 user roles were introduced (`admin`, `maintainer`, and `observer`). This field is only relevant for the `observer` role. The `observer_plus` role can run any query and is not limited by this flag (`observer_plus` role was added in Fleet 4.30.0). |
| interval                   | integer | body | The amount of time, in seconds, the query waits before running. Can be set to `0` to never run. Default: 0.       |
| platform                    | string  | body | The OS platforms where this query will run (other platforms ignored). Comma-separated string. If set to "", runs on all compatible platforms.                    |
| min_osquery_version             | string  | body | The minimum required osqueryd version installed on a host. If omitted, all osqueryd versions are acceptable.                                                                          |
| automations_enabled             | boolean | body | Whether to send data to the configured log destination according to the query's `interval`. |
| logging             | string  | body | The type of log output for this query. Valid values: `"snapshot"`(default), `"differential"`, or `"differential_ignore_removals"`.                        |
| discard_data        | bool    | body | Whether to skip saving the latest query results for each host. |

> Note that any of the following conditions will cause the existing query report to be deleted:
> - Updating the `query` (SQL) field
> - Changing `discard_data` from `false` to `true`
> - Changing `logging` from `"snapshot"` to `"differential"` or `"differential_ignore_removals"`

#### Example

`PATCH /api/v1/fleet/queries/2`

##### Request body

```json
{
  "name": "new_title_for_my_query",
  "interval": 3600, // Once per hour,
  "platform": "",
  "min_osquery_version": "",
  "automations_enabled": false,
  "discard_data": true
}
```

##### Default response

`Status: 200`

```json
{
  "query": {
    "created_at": "2021-01-22T17:23:27Z",
    "updated_at": "2021-01-22T17:23:27Z",
    "id": 288,
    "name": "new_title_for_my_query",
    "description": "This is a new query.",
    "query": "SELECT * FROM osquery_info",
    "team_id": null,
    "interval": 3600,
    "platform": "",
    "min_osquery_version": "",
    "automations_enabled": false,
    "logging": "snapshot",
    "saved": true,
    "author_id": 1,
    "author_name": "noah",
    "observer_can_run": true,
    "discard_data": true,
    "packs": []
  }
}
```

### Delete query by name

Deletes the query specified by name.

`DELETE /api/v1/fleet/queries/{name}`

#### Parameters

| Name | Type       | In   | Description                          |
| ---- | ---------- | ---- | ------------------------------------ |
| name | string     | path | **Required.** The name of the query. |
| team_id | integer | body | The ID of the parent team of the query to be deleted. If omitted, Fleet will search among queries in the global context. |

#### Example

`DELETE /api/v1/fleet/queries/{name}`

##### Default response

`Status: 200`


### Delete query by ID

Deletes the query specified by ID.

`DELETE /api/v1/fleet/queries/id/{id}`

#### Parameters

| Name | Type    | In   | Description                        |
| ---- | ------- | ---- | ---------------------------------- |
| id   | integer | path | **Required.** The ID of the query. |

#### Example

`DELETE /api/v1/fleet/queries/id/28`

##### Default response

`Status: 200`


### Delete queries

Deletes the queries specified by ID. Returns the count of queries successfully deleted.

`POST /api/v1/fleet/queries/delete`

#### Parameters

| Name | Type | In   | Description                           |
| ---- | ---- | ---- | ------------------------------------- |
| ids  | list | body | **Required.** The IDs of the queries. |

#### Example

`POST /api/v1/fleet/queries/delete`

##### Request body

```json
{
  "ids": [
    2, 24, 25
  ]
}
```

##### Default response

`Status: 200`

```json
{
  "deleted": 3
}
```

### Run live query

Run one or more live queries against the specified hosts and responds with the results
collected after 25 seconds.

If multiple queries are provided, they run concurrently. Response time is capped at 25 seconds from
when the API request was received, regardless of how many queries you are running, and regardless
whether all results have been gathered or not. This API does not return any results until the fixed
time period elapses, at which point all of the collected results are returned.

The fixed time period is configurable via environment variable on the Fleet server (eg.
`FLEET_LIVE_QUERY_REST_PERIOD=90s`). If setting a higher value, be sure that you do not exceed your
load balancer timeout.

> WARNING: This API endpoint collects responses in-memory (RAM) on the Fleet compute instance handling this request, which can overflow if the result set is large enough.  This has the potential to crash the process and/or cause an autoscaling event in your cloud provider, depending on how Fleet is deployed.

`GET /api/v1/fleet/queries/run`

#### Parameters


| Name      | Type   | In   | Description                                   |
| --------- | ------ | ---- | --------------------------------------------- |
| query_ids | array  | body | **Required**. The IDs of the saved queries to run. |
| host_ids  | array  | body | **Required**. The IDs of the hosts to target. |

#### Example

`GET /api/v1/fleet/queries/run`

##### Request body

```json
{
  "query_ids": [ 1, 2 ],
  "host_ids": [ 1, 4, 34, 27 ]
}
```

##### Default response

```json
{
  "summary": {
    "targeted_host_count": 4,
    "responded_host_count": 2
  },
  "live_query_results": [
    {
      "query_id": 2,
      "results": [
        {
          "host_id": 1,
          "rows": [
            {
              "build_distro": "10.12",
              "build_platform": "darwin",
              "config_hash": "7bb99fa2c8a998c9459ec71da3a84d66c592d6d3",
              "config_valid": "1",
              "extensions": "active",
              "instance_id": "9a2ec7bf-4946-46ea-93bf-455e0bcbd068",
              "pid": "23413",
              "platform_mask": "21",
              "start_time": "1635194306",
              "uuid": "4C182AC7-75F7-5AF4-A74B-1E165ED35742",
              "version": "4.9.0",
              "watcher": "23412"
            }
          ],
          "error": null
        },
        {
          "host_id": 2,
          "rows": [],
          "error": "no such table: os_version"
        }
      ]
    }
  ]
}
```

---

## Schedule

> The schedule API endpoints are deprecated as of Fleet 4.35. They are maintained for backwards compatibility.
> Please use the [queries](#queries) endpoints, which as of 4.35 have attributes such as `interval` and `platform` that enable scheduling.

- [Get schedule (deprecated)](#get-schedule)
- [Add query to schedule (deprecated)](#add-query-to-schedule)
- [Edit query in schedule (deprecated)](#edit-query-in-schedule)
- [Remove query from schedule (deprecated)](#remove-query-from-schedule)
- [Team schedule](#team-schedule)

Scheduling queries in Fleet is the best practice for collecting data from hosts.

These API routes let you control your scheduled queries.

### Get schedule

> The schedule API endpoints are deprecated as of Fleet 4.35. They are maintained for backwards compatibility.
> Please use the [queries](#queries) endpoints, which as of 4.35 have attributes such as `interval` and `platform` that enable scheduling.

`GET /api/v1/fleet/global/schedule`

#### Parameters

None.

#### Example

`GET /api/v1/fleet/global/schedule`

##### Default response

`Status: 200`

```json
{
  "global_schedule": [
    {
      "created_at": "0001-01-01T00:00:00Z",
      "updated_at": "0001-01-01T00:00:00Z",
      "id": 4,
      "pack_id": 1,
      "name": "arp_cache",
      "query_id": 2,
      "query_name": "arp_cache",
      "query": "select * from arp_cache;",
      "interval": 120,
      "snapshot": true,
      "removed": null,
      "platform": "",
      "version": "",
      "shard": null,
      "denylist": null,
      "stats": {
        "system_time_p50": 1.32,
        "system_time_p95": 4.02,
        "user_time_p50": 3.55,
        "user_time_p95": 3.00,
        "total_executions": 3920
      }
    },
    {
      "created_at": "0001-01-01T00:00:00Z",
      "updated_at": "0001-01-01T00:00:00Z",
      "id": 5,
      "pack_id": 1,
      "name": "disk_encryption",
      "query_id": 7,
      "query_name": "disk_encryption",
      "query": "select * from disk_encryption;",
      "interval": 86400,
      "snapshot": true,
      "removed": null,
      "platform": "",
      "version": "",
      "shard": null,
      "denylist": null,
      "stats": {
        "system_time_p50": 1.32,
        "system_time_p95": 4.02,
        "user_time_p50": 3.55,
        "user_time_p95": 3.00,
        "total_executions": 3920
      }
    }
  ]
}
```

### Add query to schedule

> The schedule API endpoints are deprecated as of Fleet 4.35. They are maintained for backwards compatibility.
> Please use the [queries](#queries) endpoints, which as of 4.35 have attributes such as `interval` and `platform` that enable scheduling.

`POST /api/v1/fleet/global/schedule`

#### Parameters

| Name     | Type    | In   | Description                                                                                                                      |
| -------- | ------- | ---- | -------------------------------------------------------------------------------------------------------------------------------- |
| query_id | integer | body | **Required.** The query's ID.                                                                                                    |
| interval | integer | body | **Required.** The amount of time, in seconds, the query waits before running.                                                    |
| snapshot | boolean | body | **Required.** Whether the queries logs show everything in its current state.                                                     |
| removed  | boolean | body | Whether "removed" actions should be logged. Default is `null`.                                                                   |
| platform | string  | body | The computer platform where this query will run (other platforms ignored). Empty value runs on all platforms. Default is `null`. |
| shard    | integer | body | Restrict this query to a percentage (1-100) of target hosts. Default is `null`.                                                  |
| version  | string  | body | The minimum required osqueryd version installed on a host. Default is `null`.                                                    |

#### Example

`POST /api/v1/fleet/global/schedule`

##### Request body

```json
{
  "interval": 86400,
  "query_id": 2,
  "snapshot": true
}
```

##### Default response

`Status: 200`

```json
{
  "scheduled": {
    "created_at": "0001-01-01T00:00:00Z",
    "updated_at": "0001-01-01T00:00:00Z",
    "id": 1,
    "pack_id": 5,
    "name": "arp_cache",
    "query_id": 2,
    "query_name": "arp_cache",
    "query": "select * from arp_cache;",
    "interval": 86400,
    "snapshot": true,
    "removed": null,
    "platform": "",
    "version": "",
    "shard": null,
    "denylist": null
  }
}
```

> Note that the `pack_id` is included in the response object because Fleet's Schedule feature uses [osquery query packs](https://osquery.readthedocs.io/en/stable/deployment/configuration/#query-packs) under the hood.

### Edit query in schedule

> The schedule API endpoints are deprecated as of Fleet 4.35. They are maintained for backwards compatibility.
> Please use the [queries](#queries) endpoints, which as of 4.35 have attributes such as `interval` and `platform` that enable scheduling.

`PATCH /api/v1/fleet/global/schedule/{id}`

#### Parameters

| Name     | Type    | In   | Description                                                                                                   |
| -------- | ------- | ---- | ------------------------------------------------------------------------------------------------------------- |
| id       | integer | path | **Required.** The scheduled query's ID.                                                                       |
| interval | integer | body | The amount of time, in seconds, the query waits before running.                                               |
| snapshot | boolean | body | Whether the queries logs show everything in its current state.                                                |
| removed  | boolean | body | Whether "removed" actions should be logged.                                                                   |
| platform | string  | body | The computer platform where this query will run (other platforms ignored). Empty value runs on all platforms. |
| shard    | integer | body | Restrict this query to a percentage (1-100) of target hosts.                                                  |
| version  | string  | body | The minimum required osqueryd version installed on a host.                                                    |

#### Example

`PATCH /api/v1/fleet/global/schedule/5`

##### Request body

```json
{
  "interval": 604800
}
```

##### Default response

`Status: 200`

```json
{
  "scheduled": {
    "created_at": "2021-07-16T14:40:15Z",
    "updated_at": "2021-07-16T14:40:15Z",
    "id": 5,
    "pack_id": 1,
    "name": "arp_cache",
    "query_id": 2,
    "query_name": "arp_cache",
    "query": "select * from arp_cache;",
    "interval": 604800,
    "snapshot": true,
    "removed": null,
    "platform": "",
    "shard": null,
    "denylist": null
  }
}
```

### Remove query from schedule

> The schedule API endpoints are deprecated as of Fleet 4.35. They are maintained for backwards compatibility.
> Please use the [queries](#queries) endpoints, which as of 4.35 have attributes such as `interval` and `platform` that enable scheduling.

`DELETE /api/v1/fleet/global/schedule/{id}`

#### Parameters

None.

#### Example

`DELETE /api/v1/fleet/global/schedule/5`

##### Default response

`Status: 200`


---

### Team schedule

> The schedule API endpoints are deprecated as of Fleet 4.35. They are maintained for backwards compatibility.
> Please use the [queries](#queries) endpoints, which as of 4.35 have attributes such as `interval` and `platform` that enable scheduling.

- [Get team schedule (deprecated)](#get-team-schedule)
- [Add query to team schedule (deprecated)](#add-query-to-team-schedule)
- [Edit query in team schedule (deprecated)](#edit-query-in-team-schedule)
- [Remove query from team schedule (deprecated)](#remove-query-from-team-schedule)

This allows you to easily configure scheduled queries that will impact a whole team of devices.

#### Get team schedule

> The schedule API endpoints are deprecated as of Fleet 4.35. They are maintained for backwards compatibility.
> Please use the [queries](#queries) endpoints, which as of 4.35 have attributes such as `interval` and `platform` that enable scheduling.

`GET /api/v1/fleet/teams/{id}/schedule`

#### Parameters

| Name            | Type    | In    | Description                                                                                                                   |
| --------------- | ------- | ----- | ----------------------------------------------------------------------------------------------------------------------------- |
| id              | integer | path  | **Required**. The team's ID.                                                                                                  |
| page            | integer | query | Page number of the results to fetch.                                                                                          |
| per_page        | integer | query | Results per page.                                                                                                             |
| order_key       | string  | query | What to order results by. Can be any column in the `activites` table.                                                         |
| order_direction | string  | query | **Requires `order_key`**. The direction of the order given the order key. Options include `asc` and `desc`. Default is `asc`. |

#### Example

`GET /api/v1/fleet/teams/2/schedule`

##### Default response

`Status: 200`

```json
{
  "scheduled": [
    {
      "created_at": "0001-01-01T00:00:00Z",
      "updated_at": "0001-01-01T00:00:00Z",
      "id": 4,
      "pack_id": 2,
      "name": "arp_cache",
      "query_id": 2,
      "query_name": "arp_cache",
      "query": "select * from arp_cache;",
      "interval": 120,
      "snapshot": true,
      "platform": "",
      "version": "",
      "removed": null,
      "shard": null,
      "denylist": null,
      "stats": {
        "system_time_p50": 1.32,
        "system_time_p95": 4.02,
        "user_time_p50": 3.55,
        "user_time_p95": 3.00,
        "total_executions": 3920
      }
    },
    {
      "created_at": "0001-01-01T00:00:00Z",
      "updated_at": "0001-01-01T00:00:00Z",
      "id": 5,
      "pack_id": 3,
      "name": "disk_encryption",
      "query_id": 7,
      "query_name": "disk_encryption",
      "query": "select * from disk_encryption;",
      "interval": 86400,
      "snapshot": true,
      "removed": null,
      "platform": "",
      "version": "",
      "shard": null,
      "denylist": null,
      "stats": {
        "system_time_p50": 1.32,
        "system_time_p95": 4.02,
        "user_time_p50": 3.55,
        "user_time_p95": 3.00,
        "total_executions": 3920
      }
    }
  ]
}
```

#### Add query to team schedule

> The schedule API endpoints are deprecated as of Fleet 4.35. They are maintained for backwards compatibility.
> Please use the [queries](#queries) endpoints, which as of 4.35 have attributes such as `interval` and `platform` that enable scheduling.

`POST /api/v1/fleet/teams/{id}/schedule`

#### Parameters

| Name     | Type    | In   | Description                                                                                                                      |
| -------- | ------- | ---- | -------------------------------------------------------------------------------------------------------------------------------- |
| id       | integer | path | **Required.** The teams's ID.                                                                                                    |
| query_id | integer | body | **Required.** The query's ID.                                                                                                    |
| interval | integer | body | **Required.** The amount of time, in seconds, the query waits before running.                                                    |
| snapshot | boolean | body | **Required.** Whether the queries logs show everything in its current state.                                                     |
| removed  | boolean | body | Whether "removed" actions should be logged. Default is `null`.                                                                   |
| platform | string  | body | The computer platform where this query will run (other platforms ignored). Empty value runs on all platforms. Default is `null`. |
| shard    | integer | body | Restrict this query to a percentage (1-100) of target hosts. Default is `null`.                                                  |
| version  | string  | body | The minimum required osqueryd version installed on a host. Default is `null`.                                                    |

#### Example

`POST /api/v1/fleet/teams/2/schedule`

##### Request body

```json
{
  "interval": 86400,
  "query_id": 2,
  "snapshot": true
}
```

##### Default response

`Status: 200`

```json
{
  "scheduled": {
    "created_at": "0001-01-01T00:00:00Z",
    "updated_at": "0001-01-01T00:00:00Z",
    "id": 1,
    "pack_id": 5,
    "name": "arp_cache",
    "query_id": 2,
    "query_name": "arp_cache",
    "query": "select * from arp_cache;",
    "interval": 86400,
    "snapshot": true,
    "removed": null,
    "shard": null,
    "denylist": null
  }
}
```

#### Edit query in team schedule

> The schedule API endpoints are deprecated as of Fleet 4.35. They are maintained for backwards compatibility.
> Please use the [queries](#queries) endpoints, which as of 4.35 have attributes such as `interval` and `platform` that enable scheduling.

`PATCH /api/v1/fleet/teams/{team_id}/schedule/{scheduled_query_id}`

#### Parameters

| Name               | Type    | In   | Description                                                                                                   |
| ------------------ | ------- | ---- | ------------------------------------------------------------------------------------------------------------- |
| team_id            | integer | path | **Required.** The team's ID.                                                                                  |
| scheduled_query_id | integer | path | **Required.** The scheduled query's ID.                                                                       |
| interval           | integer | body | The amount of time, in seconds, the query waits before running.                                               |
| snapshot           | boolean | body | Whether the queries logs show everything in its current state.                                                |
| removed            | boolean | body | Whether "removed" actions should be logged.                                                                   |
| platform           | string  | body | The computer platform where this query will run (other platforms ignored). Empty value runs on all platforms. |
| shard              | integer | body | Restrict this query to a percentage (1-100) of target hosts.                                                  |
| version            | string  | body | The minimum required osqueryd version installed on a host.                                                    |

#### Example

`PATCH /api/v1/fleet/teams/2/schedule/5`

##### Request body

```json
{
  "interval": 604800
}
```

##### Default response

`Status: 200`

```json
{
  "scheduled": {
    "created_at": "2021-07-16T14:40:15Z",
    "updated_at": "2021-07-16T14:40:15Z",
    "id": 5,
    "pack_id": 1,
    "name": "arp_cache",
    "query_id": 2,
    "query_name": "arp_cache",
    "query": "select * from arp_cache;",
    "interval": 604800,
    "snapshot": true,
    "removed": null,
    "platform": "",
    "shard": null,
    "denylist": null
  }
}
```

#### Remove query from team schedule

> The schedule API endpoints are deprecated as of Fleet 4.35. They are maintained for backwards compatibility.
> Please use the [queries](#queries) endpoints, which as of 4.35 have attributes such as `interval` and `platform` that enable scheduling.

`DELETE /api/v1/fleet/teams/{team_id}/schedule/{scheduled_query_id}`

#### Parameters

| Name               | Type    | In   | Description                             |
| ------------------ | ------- | ---- | --------------------------------------- |
| team_id            | integer | path | **Required.** The team's ID.            |
| scheduled_query_id | integer | path | **Required.** The scheduled query's ID. |

#### Example

`DELETE /api/v1/fleet/teams/2/schedule/5`

##### Default response

`Status: 200`

---

## Scripts

- [Run script asynchronously](#run-script-asynchronously)
- [Run script synchronously](#run-script-synchronously)
- [Get script result](#get-script-result)
- [Upload a script](#upload-a-script)
- [Delete a script](#delete-a-script)
- [List scripts](#list-scripts)
- [Get or download a script](#get-or-download-a-script)
- [Get script details by host](#get-script-details-by-host)

### Run script asynchronously

_Available in Fleet Premium_

Creates a script execution request and returns the execution identifier to retrieve results at a later time.

`POST /api/v1/fleet/scripts/run`

#### Parameters

| Name            | Type    | In   | Description                                                                                    |
| ----            | ------- | ---- | --------------------------------------------                                                   |
| host_id         | integer | body | **Required**. The ID of the host to run the script on.                                                |
| script_id       | integer | body | The ID of the existing saved script to run. Only one of either `script_id` or `script_contents` can be included in the request; omit this parameter if using `script_contents`.  |
| script_contents | string  | body | The contents of the script to run. Only one of either `script_id` or `script_contents` can be included in the request; omit this parameter if using `script_id`. |

> Note that if both `script_id` and `script_contents` are included in the request, this endpoint will respond with an error.

#### Example

`POST /api/v1/fleet/scripts/run`

##### Default response

`Status: 202`

```json
{
  "host_id": 1227,
  "execution_id": "e797d6c6-3aae-11ee-be56-0242ac120002"
}
```

### Run script synchronously

_Available in Fleet Premium_

Creates a script execution request and waits for a result to return (up to a 1 minute timeout).

`POST /api/v1/fleet/scripts/run/sync`

#### Parameters

| Name            | Type    | In   | Description                                      |
| ----            | ------- | ---- | --------------------------------------------     |
| host_id         | integer | body | **Required**. The host id to run the script on.  |
| script_id       | integer | body | The ID of the existing saved script to run. Only one of either `script_id` or `script_contents` can be included in the request; omit this parameter if using `script_contents`.  |
| script_contents | string  | body | The contents of the script to run. Only one of either `script_id` or `script_contents` can be included in the request; omit this parameter if using `script_id`. |

> Note that if both `script_id` and `script_contents` are included in the request, this endpoint will respond with an error.

#### Example

`POST /api/v1/fleet/scripts/run/sync`

##### Default response

`Status: 200`

```json
{
  "host_id": 1227,
  "execution_id": "e797d6c6-3aae-11ee-be56-0242ac120002",
  "script_contents": "echo 'hello'",
  "output": "hello",
  "message": "",
  "runtime": 1,
  "host_timeout": false,
  "exit_code": 0
}
```

### Get script result

_Available in Fleet Premium_

Gets the result of a script that was executed.

#### Parameters

| Name         | Type   | In   | Description                                   |
| ----         | ------ | ---- | --------------------------------------------  |
| execution_id | string | path | **Required**. The execution id of the script. |

#### Example

`GET /api/v1/fleet/scripts/results/{execution_id}`

##### Default Response

`Status: 2000`

```json
{
  "script_contents": "echo 'hello'",
  "exit_code": 0,
  "output": "hello",
  "message": "",
  "hostname": "Test Host",
  "host_timeout": false,
  "host_id": 1,
  "execution_id": "e797d6c6-3aae-11ee-be56-0242ac120002",
  "runtime": 20
}
```

> Note: `exit_code` can be `null` if Fleet hasn't heard back from the host yet.

### Upload a script

_Available in Fleet Premium_

Uploads a script, making it available to run on hosts assigned to the specified team (or no team).

`POST /api/v1/fleet/scripts`

#### Parameters

| Name            | Type    | In   | Description                                      |
| ----            | ------- | ---- | --------------------------------------------     |
| script          | file    | form | **Required**. The file containing the script.    |
| team_id         | integer | form | The team ID. If specified, the script will only be available to hosts assigned to this team. If not specified, the script will only be available to hosts on **no team**.  |

#### Example

`POST /api/v1/fleet/scripts`

##### Request headers

```http
Content-Length: 306
Content-Type: multipart/form-data; boundary=------------------------f02md47480und42y
```

##### Request body

```http
--------------------------f02md47480und42y
Content-Disposition: form-data; name="team_id"

1
--------------------------f02md47480und42y
Content-Disposition: form-data; name="script"; filename="myscript.sh"
Content-Type: application/octet-stream

echo "hello"
--------------------------f02md47480und42y--

```

##### Default response

`Status: 200`

```json
{
  "script_id": 1227
}
```

### Delete a script

_Available in Fleet Premium_

Deletes an existing script.

`DELETE /api/v1/fleet/scripts/{id}`

#### Parameters

| Name            | Type    | In   | Description                                           |
| ----            | ------- | ---- | --------------------------------------------          |
| id              | integer | path | **Required**. The ID of the script to delete. |

#### Example

`DELETE /api/v1/fleet/scripts/1`

##### Default response

`Status: 204`

### List scripts

_Available in Fleet Premium_

`GET /api/v1/fleet/scripts`

#### Parameters

| Name            | Type    | In    | Description                                                                                                                   |
| --------------- | ------- | ----- | ----------------------------------------------------------------------------------------------------------------------------- |
| page            | integer | query | Page number of the results to fetch.                                                                                          |
| per_page        | integer | query | Results per page.                                                                                                             |

#### Example

`GET /api/v1/fleet/scripts`

##### Default response

`Status: 200`

```json
{
  "scripts": [
    {
      "id": 1,
      "team_id": null,
      "name": "script_1.sh",
      "created_at": "2023-07-30T13:41:07Z",
      "updated_at": "2023-07-30T13:41:07Z"
    },
    {
      "id": 2,
      "team_id": null,
      "name": "script_2.sh",
      "created_at": "2023-08-30T13:41:07Z",
      "updated_at": "2023-08-30T13:41:07Z"
    }
  ],
  "meta": {
    "has_next_results": false,
    "has_previous_results": false
  }
}

```

### Get or download a script

_Available in Fleet Premium_

`GET /api/v1/fleet/scripts/{id}`

#### Parameters

| Name | Type    | In    | Description                                                       |
| ---- | ------- | ----  | -------------------------------------                             |
| id   | integer | path  | **Required.** The desired script's ID.                            |
| alt  | string  | query | If specified and set to "media", downloads the script's contents. |

#### Example (get a script)

`GET /api/v1/fleet/scripts/123`

##### Default response

`Status: 200`

```json
{
  "id": 123,
  "team_id": null,
  "name": "script_1.sh",
  "created_at": "2023-07-30T13:41:07Z",
  "updated_at": "2023-07-30T13:41:07Z"
}

```

#### Example (download a script's contents)

`GET /api/v1/fleet/scripts/123?alt=media`

##### Example response headers

```http
Content-Length: 13
Content-Type: application/octet-stream
Content-Disposition: attachment;filename="2023-09-27 script_1.sh"
```

###### Example response body

`Status: 200`

```
echo "hello"
```

### Get script details by host

_Available in Fleet Premium_

`GET /api/v1/fleet/hosts/{id}/scripts`

#### Parameters

| Name            | Type    | In    | Description                                                                                                                   |
| --------------- | ------- | ----- | ----------------------------------------------------------------------------------------------------------------------------- |
| page            | integer | query | Page number of the results to fetch.                                                                                          |
| per_page        | integer | query | Results per page.                                                                                                             |

#### Example

`GET /api/v1/fleet/hosts/{id}/scripts`

##### Default response

`Status: 200`

```json
{
  "scripts": [
    {
      "script_id": 3,
      "name": "remove-zoom-artifacts.sh",
      "last_execution": {
        "execution_id": "e797d6c6-3aae-11ee-be56-0242ac120002",
        "executed_at": "2021-12-15T15:23:57Z",
        "status": "error"
      }
    },
    {
      "script_id": 5,
      "name": "set-timezone.sh",
      "last_execution": {
        "id": "e797d6c6-3aae-11ee-be56-0242ac120002",
        "executed_at": "2021-12-15T15:23:57Z",
        "status": "pending"
      }
    },
    {
      "script_id": 8,
      "name": "uninstall-zoom.sh",
      "last_execution": {
        "id": "e797d6c6-3aae-11ee-be56-0242ac120002",
        "executed_at": "2021-12-15T15:23:57Z",
        "status": "ran"
      }
    }
  ],
  "meta": {
    "has_next_results": false,
    "has_previous_results": false
  }
}

```

---

## Sessions

- [Get session info](#get-session-info)
- [Delete session](#delete-session)

### Get session info

Returns the session information for the session specified by ID.

`GET /api/v1/fleet/sessions/{id}`

#### Parameters

| Name | Type    | In   | Description                                  |
| ---- | ------- | ---- | -------------------------------------------- |
| id   | integer | path | **Required**. The ID of the desired session. |

#### Example

`GET /api/v1/fleet/sessions/1`

##### Default response

`Status: 200`

```json
{
  "session_id": 1,
  "user_id": 1,
  "created_at": "2021-03-02T18:41:34Z"
}
```

### Delete session

Deletes the session specified by ID. When the user associated with the session next attempts to access Fleet, they will be asked to log in.

`DELETE /api/v1/fleet/sessions/{id}`

#### Parameters

| Name | Type    | In   | Description                                  |
| ---- | ------- | ---- | -------------------------------------------- |
| id   | integer | path | **Required**. The id of the desired session. |

#### Example

`DELETE /api/v1/fleet/sessions/1`

##### Default response

`Status: 200`


---

## Software

- [List all software](#list-all-software)
- [Count software](#count-software)

### List all software

`GET /api/v1/fleet/software`

#### Parameters

| Name                    | Type    | In    | Description                                                                                                                                                                |
| ----------------------- | ------- | ----- | -------------------------------------------------------------------------------------------------------------------------------------------------------------------------- |
| page                    | integer | query | Page number of the results to fetch.                                                                                                                                       |
| per_page                | integer | query | Results per page.                                                                                                                                                          |
| order_key               | string  | query | What to order results by. Allowed fields are `name`, `hosts_count`, `cve_published`, `cvss_score`, `epss_probability` and `cisa_known_exploit`. Default is `hosts_count` (descending).      |
| order_direction         | string  | query | **Requires `order_key`**. The direction of the order given the order key. Options include `asc` and `desc`. Default is `asc`.                                              |
| query                   | string  | query | Search query keywords. Searchable fields include `name`, `version`, and `cve`.                                                                                             |
| team_id                 | integer | query | _Available in Fleet Premium_ Filters the software to only include the software installed on the hosts that are assigned to the specified team.                             |
| vulnerable              | bool    | query | If true or 1, only list software that has detected vulnerabilities. Default is `false`.                                                                                    |

#### Example

`GET /api/v1/fleet/software`

##### Default response

`Status: 200`

```json
{
    "counts_updated_at": "2022-01-01 12:32:00",
    "software": [
      {
        "id": 1,
        "name": "glibc",
        "version": "2.12",
        "source": "rpm_packages",
        "release": "1.212.el6",
        "vendor": "CentOS",
        "arch": "x86_64",
        "generated_cpe": "cpe:2.3:a:gnu:glibc:2.12:*:*:*:*:*:*:*",
        "vulnerabilities": [
          {
            "cve": "CVE-2009-5155",
            "details_link": "https://nvd.nist.gov/vuln/detail/CVE-2009-5155",
            "cvss_score": 7.5,
            "epss_probability": 0.01537,
            "cisa_known_exploit": false,
            "cve_published": "2022-01-01 12:32:00",
            "cve_description": "In the GNU C Library (aka glibc or libc6) before 2.28, parse_reg_exp in posix/regcomp.c misparses alternatives, which allows attackers to cause a denial of service (assertion failure and application exit) or trigger an incorrect result by attempting a regular-expression match.",
            "resolved_in_version": "2.28"
          }
        ],
        "hosts_count": 1
      }
    ]
}
```

### Count software

`GET /api/v1/fleet/software/count`

#### Parameters

| Name                    | Type    | In    | Description                                                                                                                                                                                                                                                                                                                                 |
| ----------------------- | ------- | ----- | ------------------------------------------------------------------------------------------------------------------------------------------------------------------------------------------------------------------------------------------------------------------------------------------------------------------------------------------- |
| query                   | string  | query | Search query keywords. Searchable fields include `name`, `version`, and `cve`.                                                                                                                                                                                                                                                               |
| team_id                 | integer | query | _Available in Fleet Premium_ Filters the software to only include the software installed on the hosts that are assigned to the specified team.                                                                                                                                                                                              |
| vulnerable              | bool    | query | If true or 1, only list software that has detected vulnerabilities.                                                                                                                                                                                                                                                                         |

#### Example

`GET /api/v1/fleet/software/count`

##### Default response

`Status: 200`

```json
{
  "count": 43
}
```
---

## Targets

In Fleet, targets are used to run queries against specific hosts or groups of hosts. Labels are used to create groups in Fleet.

### Search targets

The search targets endpoint returns two lists. The first list includes the possible target hosts in Fleet given the search query provided and the hosts already selected as targets. The second list includes the possible target labels in Fleet given the search query provided and the labels already selected as targets.

The returned lists are filtered based on the hosts the requesting user has access to.

`POST /api/v1/fleet/targets`

#### Parameters

| Name     | Type    | In   | Description                                                                                                                                                                |
| -------- | ------- | ---- | -------------------------------------------------------------------------------------------------------------------------------------------------------------------------- |
| query    | string  | body | The search query. Searchable items include a host's hostname or IPv4 address and labels.                                                                                   |
| query_id | integer | body | The saved query (if any) that will be run. The `observer_can_run` property on the query and the user's roles effect which targets are included.                            |
| selected | object  | body | The targets already selected. The object includes a `hosts` property which contains a list of host IDs, a `labels` with label IDs and/or a `teams` property with team IDs. |

#### Example

`POST /api/v1/fleet/targets`

##### Request body

```json
{
  "query": "172",
  "selected": {
    "hosts": [],
    "labels": [7]
  },
  "include_observer": true
}
```

##### Default response

```json
{
  "targets": {
    "hosts": [
      {
        "created_at": "2021-02-03T16:11:43Z",
        "updated_at": "2021-02-03T21:58:19Z",
        "id": 3,
        "detail_updated_at": "2021-02-03T21:58:10Z",
        "label_updated_at": "2021-02-03T21:58:10Z",
        "policy_updated_at": "2023-06-26T18:33:15Z",
        "last_enrolled_at": "2021-02-03T16:11:43Z",
        "software_updated_at": "2020-11-05T05:09:44Z",
        "seen_time": "2021-02-03T21:58:20Z",
        "hostname": "7a2f41482833",
        "uuid": "a2064cef-0000-0000-afb9-283e3c1d487e",
        "platform": "rhel",
        "osquery_version": "4.5.1",
        "os_version": "CentOS 6.10.0",
        "build": "",
        "platform_like": "rhel",
        "code_name": "",
        "uptime": 32688000000000,
        "memory": 2086899712,
        "cpu_type": "x86_64",
        "cpu_subtype": "142",
        "cpu_brand": "Intel(R) Core(TM) i5-8279U CPU @ 2.40GHz",
        "cpu_physical_cores": 4,
        "cpu_logical_cores": 4,
        "hardware_vendor": "",
        "hardware_model": "",
        "hardware_version": "",
        "hardware_serial": "",
        "computer_name": "7a2f41482833",
        "display_name": "7a2f41482833",
        "primary_ip": "172.20.0.3",
        "primary_mac": "02:42:ac:14:00:03",
        "distributed_interval": 10,
        "config_tls_refresh": 10,
        "logger_tls_period": 10,
        "additional": {},
        "status": "offline",
        "display_text": "7a2f41482833"
      },
      {
        "created_at": "2021-02-03T16:11:43Z",
        "updated_at": "2021-02-03T21:58:19Z",
        "id": 4,
        "detail_updated_at": "2021-02-03T21:58:10Z",
        "label_updated_at": "2021-02-03T21:58:10Z",
        "policy_updated_at": "2023-06-26T18:33:15Z",
        "last_enrolled_at": "2021-02-03T16:11:43Z",
        "software_updated_at": "2020-11-05T05:09:44Z",
        "seen_time": "2021-02-03T21:58:20Z",
        "hostname": "78c96e72746c",
        "uuid": "a2064cef-0000-0000-afb9-283e3c1d487e",
        "platform": "ubuntu",
        "osquery_version": "4.5.1",
        "os_version": "Ubuntu 16.4.0",
        "build": "",
        "platform_like": "debian",
        "code_name": "",
        "uptime": 32688000000000,
        "memory": 2086899712,
        "cpu_type": "x86_64",
        "cpu_subtype": "142",
        "cpu_brand": "Intel(R) Core(TM) i5-8279U CPU @ 2.40GHz",
        "cpu_physical_cores": 4,
        "cpu_logical_cores": 4,
        "hardware_vendor": "",
        "hardware_model": "",
        "hardware_version": "",
        "hardware_serial": "",
        "computer_name": "78c96e72746c",
        "display_name": "78c96e72746c",
        "primary_ip": "172.20.0.7",
        "primary_mac": "02:42:ac:14:00:07",
        "distributed_interval": 10,
        "config_tls_refresh": 10,
        "logger_tls_period": 10,
        "additional": {},
        "status": "offline",
        "display_text": "78c96e72746c"
      }
    ],
    "labels": [
      {
        "created_at": "2021-02-02T23:55:25Z",
        "updated_at": "2021-02-02T23:55:25Z",
        "id": 6,
        "name": "All Hosts",
        "description": "All hosts which have enrolled in Fleet",
        "query": "SELECT 1;",
        "label_type": "builtin",
        "label_membership_type": "dynamic",
        "host_count": 5,
        "display_text": "All Hosts",
        "count": 5
      }
    ],
    "teams": [
      {
        "id": 1,
        "created_at": "2021-05-27T20:02:20Z",
        "name": "Client Platform Engineering",
        "description": "",
        "agent_options": null,
        "user_count": 4,
        "host_count": 2,
        "display_text": "Client Platform Engineering",
        "count": 2
      }
    ]
  },
  "targets_count": 1,
  "targets_online": 1,
  "targets_offline": 0,
  "targets_missing_in_action": 0
}
```

---

## Teams

- [List teams](#list-teams)
- [Get team](#get-team)
- [Create team](#create-team)
- [Modify team](#modify-team)
- [Modify team's agent options](#modify-teams-agent-options)
- [Delete team](#delete-team)

### List teams

_Available in Fleet Premium_

`GET /api/v1/fleet/teams`

#### Parameters

| Name            | Type    | In    | Description                                                                                                                   |
| --------------- | ------- | ----- | ----------------------------------------------------------------------------------------------------------------------------- |
| page            | integer | query | Page number of the results to fetch.                                                                                          |
| per_page        | integer | query | Results per page.                                                                                                             |
| order_key       | string  | query | What to order results by. Can be any column in the `teams` table.                                                             |
| order_direction | string  | query | **Requires `order_key`**. The direction of the order given the order key. Options include `asc` and `desc`. Default is `asc`. |
| query           | string  | query | Search query keywords. Searchable fields include `name`.                                                                      |

#### Example

`GET /api/v1/fleet/teams`

##### Default response

`Status: 200`

```json
{
  "teams": [
    {
      "id": 1,
      "created_at": "2021-07-28T15:58:21Z",
      "name": "workstations",
      "description": "",
      "agent_options": {
        "config": {
          "options": {
            "pack_delimiter": "/",
            "logger_tls_period": 10,
            "distributed_plugin": "tls",
            "disable_distributed": false,
            "logger_tls_endpoint": "/api/v1/osquery/log",
            "distributed_interval": 10,
            "distributed_tls_max_attempts": 3
          },
          "decorators": {
            "load": [
              "SELECT uuid AS host_uuid FROM system_info;",
              "SELECT hostname AS hostname FROM system_info;"
            ]
          }
        },
        "overrides": {},
        "command_line_flags": {}
      },
      "user_count": 0,
      "host_count": 0,
      "secrets": [
        {
          "secret": "",
          "created_at": "2021-07-28T15:58:21Z",
          "team_id": 10
        }
      ]
    },
    {
      "id": 2,
      "created_at": "2021-08-05T21:41:42Z",
      "name": "servers",
      "description": "",
      "agent_options": {
        "spec": {
          "config": {
            "options": {
              "pack_delimiter": "/",
              "logger_tls_period": 10,
              "distributed_plugin": "tls",
              "disable_distributed": false,
              "logger_tls_endpoint": "/api/v1/osquery/log",
              "distributed_interval": 10,
              "distributed_tls_max_attempts": 3
            },
            "decorators": {
              "load": [
                "SELECT uuid AS host_uuid FROM system_info;",
                "SELECT hostname AS hostname FROM system_info;"
              ]
            }
          },
          "overrides": {},
          "command_line_flags": {}
        },
        "user_count": 0,
        "host_count": 0,
        "secrets": [
          {
            "secret": "+ncixtnZB+IE0OrbrkCLeul3U8LMVITd",
            "created_at": "2021-08-05T21:41:42Z",
            "team_id": 15
          }
        ]
      }
    }
  ]
}
```

### Get team

_Available in Fleet Premium_

`GET /api/v1/fleet/teams/{id}`

#### Parameters

| Name | Type    | In   | Description                          |
| ---- | ------  | ---- | ------------------------------------ |
| id   | integer | path | **Required.** The desired team's ID. |

#### Example

`GET /api/v1/fleet/teams/1`

##### Default response

`Status: 200`

```json
{
  "team": {
    "name": "Workstations",
    "id": 1,
    "user_count": 4,
    "host_count": 0,
    "agent_options": {
      "config": {
        "options": {
          "pack_delimiter": "/",
          "logger_tls_period": 10,
          "distributed_plugin": "tls",
          "disable_distributed": false,
          "logger_tls_endpoint": "/api/v1/osquery/log",
          "distributed_interval": 10,
          "distributed_tls_max_attempts": 3
        },
        "decorators": {
          "load": [
            "SELECT uuid AS host_uuid FROM system_info;",
            "SELECT hostname AS hostname FROM system_info;"
          ]
        }
      },
      "overrides": {},
      "command_line_flags": {}
    },
    "webhook_settings": {
      "failing_policies_webhook": {
        "enable_failing_policies_webhook": false,
        "destination_url": "",
        "policy_ids": null,
        "host_batch_size": 0
      }
    },
    "mdm": {
      "macos_updates": {
        "minimum_version": "12.3.1",
        "deadline": "2022-01-01"
      },
      "macos_settings": {
        "custom_settings": ["path/to/profile.mobileconfig"],
        "enable_disk_encryption": false
      },
      "macos_setup": {
        "bootstrap_package": "",
        "enable_end_user_authentication": false,
        "macos_setup_assistant": "path/to/config.json"
      }
    }
  }
}
```

### Create team

_Available in Fleet Premium_

`POST /api/v1/fleet/teams`

#### Parameters

| Name | Type   | In   | Description                    |
| ---- | ------ | ---- | ------------------------------ |
| name | string | body | **Required.** The team's name. |

#### Example

`POST /api/v1/fleet/teams`

##### Request body

```json
{
  "name": "workstations"
}
```

##### Default response

`Status: 200`

```json
{
  "teams": [
    {
      "name": "workstations",
      "id": 1,
      "user_count": 0,
      "host_count": 0,
      "agent_options": {
        "config": {
          "options": {
            "pack_delimiter": "/",
            "logger_tls_period": 10,
            "distributed_plugin": "tls",
            "disable_distributed": false,
            "logger_tls_endpoint": "/api/v1/osquery/log",
            "distributed_interval": 10,
            "distributed_tls_max_attempts": 3
          },
          "decorators": {
            "load": [
              "SELECT uuid AS host_uuid FROM system_info;",
              "SELECT hostname AS hostname FROM system_info;"
            ]
          }
        },
        "overrides": {},
        "command_line_flags": {}
      },
      "webhook_settings": {
        "failing_policies_webhook": {
          "enable_failing_policies_webhook": false,
          "destination_url": "",
          "policy_ids": null,
          "host_batch_size": 0
        }
      }
    }
  ]
}
```

### Modify team

_Available in Fleet Premium_

`PATCH /api/v1/fleet/teams/{id}`

#### Parameters

| Name                                                    | Type    | In   | Description                                                                                                                                                                                               |
| ------------------------------------------------------- | ------- | ---- | --------------------------------------------------------------------------------------------------------------------------------------------------------------------------------------------------------- |
| id                                                      | integer | path | **Required.** The desired team's ID.                                                                                                                                                                      |
| name                                                    | string  | body | The team's name.                                                                                                                                                                                          |
| host_ids                                                | list    | body | A list of hosts that belong to the team.                                                                                                                                                                  |
| user_ids                                                | list    | body | A list of users that are members of the team.                                                                                                                                                             |
| webhook_settings                                        | object  | body | Webhook settings contains for the team.                                                                                                                                                                   |
| &nbsp;&nbsp;failing_policies_webhook                    | object  | body | Failing policies webhook settings.                                                                                                                                                                        |
| &nbsp;&nbsp;&nbsp;&nbsp;enable_failing_policies_webhook | boolean | body | Whether or not the failing policies webhook is enabled.                                                                                                                                                   |
| &nbsp;&nbsp;&nbsp;&nbsp;destination_url                 | string  | body | The URL to deliver the webhook requests to.                                                                                                                                                               |
| &nbsp;&nbsp;&nbsp;&nbsp;policy_ids                      | array   | body | List of policy IDs to enable failing policies webhook.                                                                                                                                                    |
| &nbsp;&nbsp;&nbsp;&nbsp;host_batch_size                 | integer | body | Maximum number of hosts to batch on failing policy webhook requests. The default, 0, means no batching (all hosts failing a policy are sent on one request).                                              |
| integrations                                            | object  | body | Integrations settings for the team. Note that integrations referenced here must already exist globally, created by a call to [Modify configuration](#modify-configuration).                               |
| &nbsp;&nbsp;jira                                        | array   | body | Jira integrations configuration.                                                                                                                                                                          |
| &nbsp;&nbsp;&nbsp;&nbsp;url                             | string  | body | The URL of the Jira server to use.                                                                                                                                                                        |
| &nbsp;&nbsp;&nbsp;&nbsp;project_key                     | string  | body | The project key of the Jira integration to use. Jira tickets will be created in this project.                                                                                                             |
| &nbsp;&nbsp;&nbsp;&nbsp;enable_failing_policies         | boolean | body | Whether or not that Jira integration is enabled for failing policies. Only one failing policy automation can be enabled at a given time (enable_failing_policies_webhook and enable_failing_policies).    |
| &nbsp;&nbsp;zendesk                                     | array   | body | Zendesk integrations configuration.                                                                                                                                                                       |
| &nbsp;&nbsp;&nbsp;&nbsp;url                             | string  | body | The URL of the Zendesk server to use.                                                                                                                                                                     |
| &nbsp;&nbsp;&nbsp;&nbsp;group_id                        | integer | body | The Zendesk group id to use. Zendesk tickets will be created in this group.                                                                                                                               |
| &nbsp;&nbsp;&nbsp;&nbsp;enable_failing_policies         | boolean | body | Whether or not that Zendesk integration is enabled for failing policies. Only one failing policy automation can be enabled at a given time (enable_failing_policies_webhook and enable_failing_policies). |
| mdm                                                     | object  | body | MDM settings for the team.                                                                                                                                                                                |
| &nbsp;&nbsp;macos_updates                               | object  | body | MacOS updates settings.                                                                                                                                                                                   |
| &nbsp;&nbsp;&nbsp;&nbsp;minimum_version                 | string  | body | Hosts that belong to this team and are enrolled into Fleet's MDM will be nudged until their macOS is at or above this version.                                                                            |
| &nbsp;&nbsp;&nbsp;&nbsp;deadline                        | string  | body | Hosts that belong to this team and are enrolled into Fleet's MDM won't be able to dismiss the Nudge window once this deadline is past.                                                                    |
| &nbsp;&nbsp;macos_settings                              | object  | body | MacOS-specific settings.                                                                                                                                                                                  |
| &nbsp;&nbsp;&nbsp;&nbsp;enable_disk_encryption          | boolean | body | Hosts that belong to this team and are enrolled into Fleet's MDM will have disk encryption enabled if set to true.                                                                                        |
| &nbsp;&nbsp;macos_setup                                 | object  | body | Setup for automatic MDM enrollment of macOS devices.                                                                                                                                                                                  |
| &nbsp;&nbsp;&nbsp;&nbsp;enable_end_user_authentication          | boolean | body | If set to true, end user authentication will be required during automatic MDM enrollment of new macOS devices. Settings for your IdP provider must also be [configured](https://fleetdm.com/docs/using-fleet/mdm-macos-setup-experience#end-user-authentication-and-eula).                                                                                      |


#### Example (add users to a team)

`PATCH /api/v1/fleet/teams/1/users`

##### Request body

```json
{
  "user_ids": [1, 17, 22, 32]
}
```

##### Default response

`Status: 200`

```json
{
  "team": {
    "name": "Workstations",
    "id": 1,
    "user_count": 4,
    "host_count": 0,
    "agent_options": {
      "config": {
        "options": {
          "pack_delimiter": "/",
          "logger_tls_period": 10,
          "distributed_plugin": "tls",
          "disable_distributed": false,
          "logger_tls_endpoint": "/api/v1/osquery/log",
          "distributed_interval": 10,
          "distributed_tls_max_attempts": 3
        },
        "decorators": {
          "load": [
            "SELECT uuid AS host_uuid FROM system_info;",
            "SELECT hostname AS hostname FROM system_info;"
          ]
        }
      },
      "overrides": {},
      "command_line_flags": {}
    },
    "webhook_settings": {
      "failing_policies_webhook": {
        "enable_failing_policies_webhook": false,
        "destination_url": "",
        "policy_ids": null,
        "host_batch_size": 0
      }
    },
    "mdm": {
      "macos_updates": {
        "minimum_version": "12.3.1",
        "deadline": "2022-01-01"
      },
      "macos_settings": {
        "custom_settings": ["path/to/profile.mobileconfig"],
        "enable_disk_encryption": false
      },
      "macos_setup": {
        "bootstrap_package": "",
        "enable_end_user_authentication": false,
        "macos_setup_assistant": "path/to/config.json"
      }
    }
  }
}
```

#### Example (transfer hosts to a team)

`PATCH /api/v1/fleet/teams/1`

##### Request body

```json
{
  "host_ids": [3, 6, 7, 8, 9, 20, 32, 44]
}
```

##### Default response

`Status: 200`

```json
{
  "team": {
    "name": "Workstations",
    "id": 1,
    "user_count": 4,
    "host_count": 8,
    "agent_options": {
      "config": {
        "options": {
          "pack_delimiter": "/",
          "logger_tls_period": 10,
          "distributed_plugin": "tls",
          "disable_distributed": false,
          "logger_tls_endpoint": "/api/v1/osquery/log",
          "distributed_interval": 10,
          "distributed_tls_max_attempts": 3
        },
        "decorators": {
          "load": [
            "SELECT uuid AS host_uuid FROM system_info;",
            "SELECT hostname AS hostname FROM system_info;"
          ]
        }
      },
      "overrides": {},
      "command_line_flags": {}
    },
    "webhook_settings": {
      "failing_policies_webhook": {
        "enable_failing_policies_webhook": false,
        "destination_url": "",
        "policy_ids": null,
        "host_batch_size": 0
      }
    }
  }
}
```

### Modify team's agent options

_Available in Fleet Premium_

`POST /api/v1/fleet/teams/{id}/agent_options`

#### Parameters

| Name                             | Type    | In    | Description                                                                                                                                                  |
| ---                              | ---     | ---   | ---                                                                                                                                                          |
| id                               | integer | path  | **Required.** The desired team's ID.                                                                                                                         |
| force                            | bool    | query | Force apply the options even if there are validation errors.                                                                                                 |
| dry_run                          | bool    | query | Validate the options and return any validation errors, but do not apply the changes.                                                                         |
| _JSON data_                      | object  | body  | The JSON to use as agent options for this team. See [Agent options](https://fleetdm.com/docs/using-fleet/configuration-files#agent-options) for details.                              |

#### Example

`POST /api/v1/fleet/teams/1/agent_options`

##### Request body

```json
{
  "config": {
    "options": {
      "pack_delimiter": "/",
      "logger_tls_period": 20,
      "distributed_plugin": "tls",
      "disable_distributed": false,
      "logger_tls_endpoint": "/api/v1/osquery/log",
      "distributed_interval": 60,
      "distributed_tls_max_attempts": 3
    },
    "decorators": {
      "load": [
        "SELECT uuid AS host_uuid FROM system_info;",
        "SELECT hostname AS hostname FROM system_info;"
      ]
    }
  },
  "overrides": {},
  "command_line_flags": {}
}
```

##### Default response

`Status: 200`

```json
{
  "team": {
    "name": "Workstations",
    "id": 1,
    "user_count": 4,
    "host_count": 8,
    "agent_options": {
      "config": {
        "options": {
          "pack_delimiter": "/",
          "logger_tls_period": 20,
          "distributed_plugin": "tls",
          "disable_distributed": false,
          "logger_tls_endpoint": "/api/v1/osquery/log",
          "distributed_interval": 60,
          "distributed_tls_max_attempts": 3
        },
        "decorators": {
          "load": [
            "SELECT uuid AS host_uuid FROM system_info;",
            "SELECT hostname AS hostname FROM system_info;"
          ]
        }
      },
      "overrides": {},
      "command_line_flags": {}
    },
    "webhook_settings": {
      "failing_policies_webhook": {
        "enable_failing_policies_webhook": false,
        "destination_url": "",
        "policy_ids": null,
        "host_batch_size": 0
      }
    }
  }
}
```

### Delete team

_Available in Fleet Premium_

`DELETE /api/v1/fleet/teams/{id}`

#### Parameters

| Name | Type    | In   | Description                          |
| ---- | ------  | ---- | ------------------------------------ |
| id   | integer | path | **Required.** The desired team's ID. |

#### Example

`DELETE /api/v1/fleet/teams/1`

#### Default response

`Status: 200`

---

## Translator

- [Translate IDs](#translate-ids)

### Translate IDs

Transforms a host name into a host id. For example, the Fleet UI use this endpoint when sending live queries to a set of hosts.

`POST /api/v1/fleet/translate`

#### Parameters

| Name | Type  | In   | Description                              |
| ---- | ----- | ---- | ---------------------------------------- |
| list | array | body | **Required** list of items to translate. |

#### Example

`POST /api/v1/fleet/translate`

##### Request body

```json
{
  "list": [
    {
      "type": "user",
      "payload": {
        "identifier": "some@email.com"
      }
    },
    {
      "type": "label",
      "payload": {
        "identifier": "labelA"
      }
    },
    {
      "type": "team",
      "payload": {
        "identifier": "team1"
      }
    },
    {
      "type": "host",
      "payload": {
        "identifier": "host-ABC"
      }
    }
  ]
}
```

##### Default response

`Status: 200`

```json
{
  "list": [
    {
      "type": "user",
      "payload": {
        "identifier": "some@email.com",
        "id": 32
      }
    },
    {
      "type": "label",
      "payload": {
        "identifier": "labelA",
        "id": 1
      }
    },
    {
      "type": "team",
      "payload": {
        "identifier": "team1",
        "id": 22
      }
    },
    {
      "type": "host",
      "payload": {
        "identifier": "host-ABC",
        "id": 45
      }
    }
  ]
}
```
---

## Users

- [List all users](#list-all-users)
- [Create a user account with an invitation](#create-a-user-account-with-an-invitation)
- [Create a user account without an invitation](#create-a-user-account-without-an-invitation)
- [Get user information](#get-user-information)
- [Modify user](#modify-user)
- [Delete user](#delete-user)
- [Require password reset](#require-password-reset)
- [List a user's sessions](#list-a-users-sessions)
- [Delete a user's sessions](#delete-a-users-sessions)

The Fleet server exposes a handful of API endpoints that handles common user management operations. All the following endpoints require prior authentication meaning you must first log in successfully before calling any of the endpoints documented below.

### List all users

Returns a list of all enabled users

`GET /api/v1/fleet/users`

#### Parameters

| Name            | Type    | In    | Description                                                                                                                   |
| --------------- | ------- | ----- | ----------------------------------------------------------------------------------------------------------------------------- |
| query           | string  | query | Search query keywords. Searchable fields include `name` and `email`.                                                          |
| order_key       | string  | query | What to order results by. Can be any column in the users table.                                                               |
| order_direction | string  | query | **Requires `order_key`**. The direction of the order given the order key. Options include `asc` and `desc`. Default is `asc`. |
| page            | integer | query | Page number of the results to fetch.                                                                                          |
| query           | string  | query | Search query keywords. Searchable fields include `name` and `email`.                                                          |
| per_page        | integer | query | Results per page.                                                                                                             |
| team_id         | integer | query | _Available in Fleet Premium_ Filters the users to only include users in the specified team.                                   |

#### Example

`GET /api/v1/fleet/users`

##### Request query parameters

None.

##### Default response

`Status: 200`

```json
{
  "users": [
    {
      "created_at": "2020-12-10T03:52:53Z",
      "updated_at": "2020-12-10T03:52:53Z",
      "id": 1,
      "name": "Jane Doe",
      "email": "janedoe@example.com",
      "force_password_reset": false,
      "gravatar_url": "",
      "sso_enabled": false,
      "global_role": null,
      "api_only": false,
      "teams": [
        {
          "id": 1,
          "created_at": "0001-01-01T00:00:00Z",
          "name": "workstations",
          "description": "",
          "role": "admin"
        }
      ]
    }
  ]
}
```

##### Failed authentication

`Status: 401 Authentication Failed`

```json
{
  "message": "Authentication Failed",
  "errors": [
    {
      "name": "base",
      "reason": "Authentication failed"
    }
  ]
}
```

### Create a user account with an invitation

Creates a user account after an invited user provides registration information and submits the form.

`POST /api/v1/fleet/users`

#### Parameters

| Name                  | Type   | In   | Description                                                                                                                                                                                                                                                                                                                                              |
| --------------------- | ------ | ---- | -------------------------------------------------------------------------------------------------------------------------------------------------------------------------------------------------------------------------------------------------------------------------------------------------------------------------------------------------------- |
| email                 | string | body | **Required**. The email address of the user.                                                                                                                                                                                                                                                                                                             |
| invite_token          | string | body | **Required**. Token provided to the user in the invitation email.                                                                                                                                                                                                                                                                                        |
| name                  | string | body | **Required**. The name of the user.                                                                                                                                                                                                                                                                                                                      |
| password              | string | body | The password chosen by the user (if not SSO user).                                                                                                                                                                                                                                                                                                       |
| password_confirmation | string | body | Confirmation of the password chosen by the user.                                                                                                                                                                                                                                                                                                         |
| global_role           | string | body | The role assigned to the user. In Fleet 4.0.0, 3 user roles were introduced (`admin`, `maintainer`, and `observer`). In Fleet 4.30.0 and 4.31.0, the `observer_plus` and `gitops` roles were introduced respectively. If `global_role` is specified, `teams` cannot be specified. For more information, see [manage access](https://fleetdm.com/docs/using-fleet/manage-access).                                                                                                                                                                        |
| teams                 | array  | body | _Available in Fleet Premium_ The teams and respective roles assigned to the user. Should contain an array of objects in which each object includes the team's `id` and the user's `role` on each team. In Fleet 4.0.0, 3 user roles were introduced (`admin`, `maintainer`, and `observer`). In Fleet 4.30.0 and 4.31.0, the `observer_plus` and `gitops` roles were introduced respectively. If `teams` is specified, `global_role` cannot be specified. For more information, see [manage access](https://fleetdm.com/docs/using-fleet/manage-access). |

#### Example

`POST /api/v1/fleet/users`

##### Request query parameters

```json
{
  "email": "janedoe@example.com",
  "invite_token": "SjdReDNuZW5jd3dCbTJtQTQ5WjJTc2txWWlEcGpiM3c=",
  "name": "janedoe",
  "password": "test-123",
  "password_confirmation": "test-123",
  "teams": [
    {
      "id": 2,
      "role": "observer"
    },
    {
      "id": 4,
      "role": "observer"
    }
  ]
}
```

##### Default response

`Status: 200`

```json
{
  "user": {
    "created_at": "0001-01-01T00:00:00Z",
    "updated_at": "0001-01-01T00:00:00Z",
    "id": 2,
    "name": "janedoe",
    "email": "janedoe@example.com",
    "enabled": true,
    "force_password_reset": false,
    "gravatar_url": "",
    "sso_enabled": false,
    "global_role": "admin",
    "teams": []
  }
}
```

##### Failed authentication

`Status: 401 Authentication Failed`

```json
{
  "message": "Authentication Failed",
  "errors": [
    {
      "name": "base",
      "reason": "Authentication failed"
    }
  ]
}
```

##### Expired or used invite code

`Status: 404 Resource Not Found`

```json
{
  "message": "Resource Not Found",
  "errors": [
    {
      "name": "base",
      "reason": "Invite with token SjdReDNuZW5jd3dCbTJtQTQ5WjJTc2txWWlEcGpiM3c= was not found in the datastore"
    }
  ]
}
```

##### Validation failed

`Status: 422 Validation Failed`

The same error will be returned whenever one of the required parameters fails the validation.

```json
{
  "message": "Validation Failed",
  "errors": [
    {
      "name": "name",
      "reason": "cannot be empty"
    }
  ]
}
```

### Create a user account without an invitation

Creates a user account without requiring an invitation, the user is enabled immediately.
By default, the user will be forced to reset its password upon first login.

`POST /api/v1/fleet/users/admin`

#### Parameters

| Name        | Type    | In   | Description                                                                                                                                                                                                                                                                                                                                              |
| ----------- | ------- | ---- | -------------------------------------------------------------------------------------------------------------------------------------------------------------------------------------------------------------------------------------------------------------------------------------------------------------------------------------------------------- |
| email       | string  | body | **Required**. The user's email address.                                                                                                                                                                                                                                                                                                                  |
| name        | string  | body | **Required**. The user's full name or nickname.                                                                                                                                                                                                                                                                                                          |
| password    | string  | body | The user's password (required for non-SSO users).                                                                                                                                                                                                                                                                                                        |
| sso_enabled | boolean | body | Whether or not SSO is enabled for the user.                                                                                                                                                                                                                                                                                                              |
| api_only    | boolean | body | User is an "API-only" user (cannot use web UI) if true.                                                                                                                                                                                                                                                                                                  |
| global_role | string | body | The role assigned to the user. In Fleet 4.0.0, 3 user roles were introduced (`admin`, `maintainer`, and `observer`). In Fleet 4.30.0 and 4.31.0, the `observer_plus` and `gitops` roles were introduced respectively. If `global_role` is specified, `teams` cannot be specified. For more information, see [manage access](https://fleetdm.com/docs/using-fleet/manage-access).                                                                                                                                                                        |
| admin_forced_password_reset    | boolean | body | Sets whether the user will be forced to reset its password upon first login (default=true) |
| teams                          | array   | body | _Available in Fleet Premium_ The teams and respective roles assigned to the user. Should contain an array of objects in which each object includes the team's `id` and the user's `role` on each team. In Fleet 4.0.0, 3 user roles were introduced (`admin`, `maintainer`, and `observer`). In Fleet 4.30.0 and 4.31.0, the `observer_plus` and `gitops` roles were introduced respectively. If `teams` is specified, `global_role` cannot be specified. For more information, see [manage access](https://fleetdm.com/docs/using-fleet/manage-access). |

#### Example

`POST /api/v1/fleet/users/admin`

##### Request body

```json
{
  "name": "Jane Doe",
  "email": "janedoe@example.com",
  "password": "test-123",
  "teams": [
    {
      "id": 2,
      "role": "observer"
    },
    {
      "id": 3,
      "role": "maintainer"
    }
  ]
}
```

##### Default response

`Status: 200`

```json
{
  "user": {
    "created_at": "0001-01-01T00:00:00Z",
    "updated_at": "0001-01-01T00:00:00Z",
    "id": 5,
    "name": "Jane Doe",
    "email": "janedoe@example.com",
    "enabled": true,
    "force_password_reset": false,
    "gravatar_url": "",
    "sso_enabled": false,
    "api_only": false,
    "global_role": null,
    "teams": [
      {
        "id": 2,
        "role": "observer"
      },
      {
        "id": 3,
        "role": "maintainer"
      }
    ]
  }
}
```

##### User doesn't exist

`Status: 404 Resource Not Found`

```json
{
  "message": "Resource Not Found",
  "errors": [
    {
      "name": "base",
      "reason": "User with id=1 was not found in the datastore"
    }
  ]
}
```

### Get user information

Returns all information about a specific user.

`GET /api/v1/fleet/users/{id}`

#### Parameters

| Name | Type    | In   | Description                  |
| ---- | ------- | ---- | ---------------------------- |
| id   | integer | path | **Required**. The user's id. |

#### Example

`GET /api/v1/fleet/users/2`

##### Request query parameters

```json
{
  "id": 1
}
```

##### Default response

`Status: 200`

```json
{
  "user": {
    "created_at": "2020-12-10T05:20:25Z",
    "updated_at": "2020-12-10T05:24:27Z",
    "id": 2,
    "name": "Jane Doe",
    "email": "janedoe@example.com",
    "force_password_reset": false,
    "gravatar_url": "",
    "sso_enabled": false,
    "global_role": "admin",
    "api_only": false,
    "teams": []
  }
}
```

##### User doesn't exist

`Status: 404 Resource Not Found`

```json
{
  "message": "Resource Not Found",
  "errors": [
    {
      "name": "base",
      "reason": "User with id=5 was not found in the datastore"
    }
  ]
}
```

### Modify user

`PATCH /api/v1/fleet/users/{id}`

#### Parameters

| Name        | Type    | In   | Description                                                                                                                                                                                                                                                                                                                                              |
| ----------- | ------- | ---- | -------------------------------------------------------------------------------------------------------------------------------------------------------------------------------------------------------------------------------------------------------------------------------------------------------------------------------------------------------- |
| id          | integer | path | **Required**. The user's id.                                                                                                                                                                                                                                                                                                                             |
| name        | string  | body | The user's name.                                                                                                                                                                                                                                                                                                                                         |
| position    | string  | body | The user's position.                                                                                                                                                                                                                                                                                                                                     |
| email       | string  | body | The user's email.                                                                                                                                                                                                                                                                                                                                        |
| sso_enabled | boolean | body | Whether or not SSO is enabled for the user.                                                                                                                                                                                                                                                                                                              |
| api_only    | boolean | body | User is an "API-only" user (cannot use web UI) if true.                                                                                                                                                                                                                                                                                                  |
| password    | string  | body | The user's current password, required to change the user's own email or password (not required for an admin to modify another user).                                                                                                                                                                                                                     |
| new_password| string  | body | The user's new password. |
| global_role | string  | body | The role assigned to the user. In Fleet 4.0.0, 3 user roles were introduced (`admin`, `maintainer`, and `observer`). If `global_role` is specified, `teams` cannot be specified.                                                                                                                                                                         |
| teams       | array   | body | _Available in Fleet Premium_ The teams and respective roles assigned to the user. Should contain an array of objects in which each object includes the team's `id` and the user's `role` on each team. In Fleet 4.0.0, 3 user roles were introduced (`admin`, `maintainer`, and `observer`). If `teams` is specified, `global_role` cannot be specified. |

#### Example

`PATCH /api/v1/fleet/users/2`

##### Request body

```json
{
  "name": "Jane Doe",
  "global_role": "admin"
}
```

##### Default response

`Status: 200`

```json
{
  "user": {
    "created_at": "2021-02-03T16:11:06Z",
    "updated_at": "2021-02-03T16:11:06Z",
    "id": 2,
    "name": "Jane Doe",
    "email": "janedoe@example.com",
    "global_role": "admin",
    "force_password_reset": false,
    "gravatar_url": "",
    "sso_enabled": false,
    "api_only": false,
    "teams": []
  }
}
```

#### Example (modify a user's teams)

`PATCH /api/v1/fleet/users/2`

##### Request body

```json
{
  "teams": [
    {
      "id": 1,
      "role": "observer"
    },
    {
      "id": 2,
      "role": "maintainer"
    }
  ]
}
```

##### Default response

`Status: 200`

```json
{
  "user": {
    "created_at": "2021-02-03T16:11:06Z",
    "updated_at": "2021-02-03T16:11:06Z",
    "id": 2,
    "name": "Jane Doe",
    "email": "janedoe@example.com",
    "enabled": true,
    "force_password_reset": false,
    "gravatar_url": "",
    "sso_enabled": false,
    "global_role": "admin",
    "teams": [
      {
        "id": 2,
        "role": "observer"
      },
      {
        "id": 3,
        "role": "maintainer"
      }
    ]
  }
}
```

### Delete user

Delete the specified user from Fleet.

`DELETE /api/v1/fleet/users/{id}`

#### Parameters

| Name | Type    | In   | Description                  |
| ---- | ------- | ---- | ---------------------------- |
| id   | integer | path | **Required**. The user's id. |

#### Example

`DELETE /api/v1/fleet/users/3`

##### Default response

`Status: 200`


### Require password reset

The selected user is logged out of Fleet and required to reset their password during the next attempt to log in. This also revokes all active Fleet API tokens for this user. Returns the user object.

`POST /api/v1/fleet/users/{id}/require_password_reset`

#### Parameters

| Name  | Type    | In   | Description                                                                                    |
| ----- | ------- | ---- | ---------------------------------------------------------------------------------------------- |
| id    | integer | path | **Required**. The user's id.                                                                   |
| require | boolean | body | Whether or not the user is required to reset their password during the next attempt to log in. |

#### Example

`POST /api/v1/fleet/users/{id}/require_password_reset`

##### Request body

```json
{
  "require": true
}
```

##### Default response

`Status: 200`

```json
{
  "user": {
    "created_at": "2021-02-23T22:23:34Z",
    "updated_at": "2021-02-23T22:28:52Z",
    "id": 2,
    "name": "Jane Doe",
    "email": "janedoe@example.com",
    "force_password_reset": true,
    "gravatar_url": "",
    "sso_enabled": false,
    "global_role": "observer",
    "teams": []
  }
}
```

### List a user's sessions

Returns a list of the user's sessions in Fleet.

`GET /api/v1/fleet/users/{id}/sessions`

#### Parameters

None.

#### Example

`GET /api/v1/fleet/users/1/sessions`

##### Default response

`Status: 200`

```json
{
  "sessions": [
    {
      "session_id": 2,
      "user_id": 1,
      "created_at": "2021-02-03T16:12:50Z"
    },
    {
      "session_id": 3,
      "user_id": 1,
      "created_at": "2021-02-09T23:40:23Z"
    },
    {
      "session_id": 6,
      "user_id": 1,
      "created_at": "2021-02-23T22:23:58Z"
    }
  ]
}
```

### Delete a user's sessions

Deletes the selected user's sessions in Fleet. Also deletes the user's API token.

`DELETE /api/v1/fleet/users/{id}/sessions`

#### Parameters

| Name | Type    | In   | Description                               |
| ---- | ------- | ---- | ----------------------------------------- |
| id   | integer | path | **Required**. The ID of the desired user. |

#### Example

`DELETE /api/v1/fleet/users/1/sessions`

##### Default response

`Status: 200`

## Debug

- [Get a summary of errors](#get-a-summary-of-errors)
- [Get database information](#get-database-information)
- [Get profiling information](#get-profiling-information)

The Fleet server exposes a handful of API endpoints to retrieve debug information about the server itself in order to help troubleshooting. All the following endpoints require prior authentication meaning you must first log in successfully before calling any of the endpoints documented below.

### Get a summary of errors

Returns a set of all the errors that happened in the server during the interval of time defined by the [logging_error_retention_period](https://fleetdm.com/docs/deploying/configuration#logging-error-retention-period) configuration.

The server only stores and returns a single instance of each error.

`GET /debug/errors`

#### Parameters

| Name  | Type    | In    | Description                                                                       |
| ----- | ------- | ----- | --------------------------------------------------------------------------------- |
| flush | boolean | query | Whether or not clear the errors from Redis after reading them. Default is `false` |

#### Example

`GET /debug/errors?flush=true`

##### Default response

`Status: 200`

```json
[
  {
    "count": "3",
    "chain": [
      {
        "message": "Authorization header required"
      },
      {
        "message": "missing FleetError in chain",
        "data": {
          "timestamp": "2022-06-03T14:16:01-03:00"
        },
        "stack": [
          "github.com/fleetdm/fleet/v4/server/contexts/ctxerr.Handle (ctxerr.go:262)",
          "github.com/fleetdm/fleet/v4/server/service.encodeError (transport_error.go:80)",
          "github.com/go-kit/kit/transport/http.Server.ServeHTTP (server.go:124)"
        ]
      }
    ]
  }
]
```

### Get database information

Returns information about the current state of the database; valid keys are:

- `locks`: returns transaction locking information.
- `innodb-status`: returns InnoDB status information.
- `process-list`: returns running processes (queries, etc).

`GET /debug/db/{key}`

#### Parameters

None.

### Get profiling information

Returns runtime profiling data of the server in the format expected by `go tools pprof`. The responses are equivalent to those returned by the Go `http/pprof` package.

Valid keys are: `cmdline`, `profile`, `symbol` and `trace`.

`GET /debug/pprof/{key}`

#### Parameters
None.

## API errors

Fleet returns API errors as a JSON document with the following fields:
- `message`: This field contains the kind of error (bad request error, authorization error, etc.).
- `errors`: List of errors with `name` and `reason` keys.
- `uuid`: Unique identifier for the error. This identifier can be matched to Fleet logs which might contain more information about the cause of the error.

Sample of an error when trying to send an empty body on a request that expects a JSON body:
```sh
$ curl -k -H "Authorization: Bearer $TOKEN" -H 'Content-Type:application/json' "https://localhost:8080/api/v1/fleet/sso" -d ''
```
Response:
```json
{
  "message": "Bad request",
  "errors": [
    {
      "name": "base",
      "reason": "Expected JSON Body"
    }
  ],
  "uuid": "c0532a64-bec2-4cf9-aa37-96fe47ead814"
}
```

---

<meta name="description" value="Documentation for Fleet's REST API. See example requests and responses for each API endpoint.">
<meta name="pageOrderInSection" value="30"><|MERGE_RESOLUTION|>--- conflicted
+++ resolved
@@ -4206,13 +4206,8 @@
 
 | Name                      | Type   | In    | Description                                                               |
 | ------------------------- | ------ | ----- | ------------------------------------------------------------------------- |
-<<<<<<< HEAD
 | command                   | string | json  | A Base64 encoded MDM command as described in [Apple's documentation](https://developer.apple.com/documentation/devicemanagement/commands_and_queries) or [Windows's documentation](https://learn.microsoft.com/en-us/openspecs/windows_protocols/ms-mdm/0353f3d6-dbe2-42b6-b8d5-50db9333bba4). Supported formats are standard and raw (unpadded). You can paste your Base64 code to the [online decoder](https://devpal.co/base64-decode/) to check if you're using the valid format. |
 | host_uuids                | array  | json  | An array of host UUIDs enrolled in Fleet on which the command should run. |
-=======
-| command                   | string | json  | A base64-encoded MDM command as described in [Apple's documentation](https://developer.apple.com/documentation/devicemanagement/commands_and_queries). Supported formats are standard ([RFC 4648](https://www.rfc-editor.org/rfc/rfc4648.html)) and raw (unpadded) encoding ([RFC 4648 section 3.2](https://www.rfc-editor.org/rfc/rfc4648.html#section-3.2)) |
-| device_ids                | array  | json  | An array of macOS host UUIDs enrolled in Fleet's MDM on which the command should run.                   |
->>>>>>> 487b216a
 
 Note that the `EraseDevice` and `DeviceLock` commands are _available in Fleet Premium_ only.
 
