# REST API

- [Authentication](#authentication)
- [Activities](#activities)
- [Fleet configuration](#fleet-configuration)
- [File carving](#file-carving)
- [Hosts](#hosts)
- [Labels](#labels)
- [Mobile device management (MDM)](#mobile-device-management-mdm)
- [Policies](#policies)
- [Queries](#queries)
- [Schedule (deprecated)](#schedule)
- [Scripts](#scripts)
- [Sessions](#sessions)
- [Software](#software)
- [Targets](#targets)
- [Teams](#teams)
- [Translator](#translator)
- [Users](#users)
- [API errors](#api-responses)

Use the Fleet APIs to automate Fleet.

This page includes a list of available resources and their API routes.

## Authentication

- [Retrieve your API token](#retrieve-your-api-token)
- [Log in](#log-in)
- [Log out](#log-out)
- [Forgot password](#forgot-password)
- [Change password](#change-password)
- [Reset password](#reset-password)
- [Me](#me)
- [SSO config](#sso-config)
- [Initiate SSO](#initiate-sso)
- [SSO callback](#sso-callback)

### Retrieve your API token

All API requests to the Fleet server require API token authentication unless noted in the documentation. API tokens are tied to your Fleet user account.

To get an API token, retrieve it from "My account" > "Get API token" in the Fleet UI (`/profile`). Or, you can send a request to the [login API endpoint](#log-in) to get your token.

Then, use that API token to authenticate all subsequent API requests by sending it in the "Authorization" request header, prefixed with "Bearer ":

```http
Authorization: Bearer <your token>
```

> For SSO and MFA users, email/password login is disabled. The API token can instead be retrieved from the "My account" page in the UI (/profile). On this page, choose "Get API token".

### Log in

Authenticates the user with the specified credentials. Use the token returned from this endpoint to authenticate further API requests.

`POST /api/v1/fleet/login`

> Logging in via the API is not supported for SSO and MFA users. The API token can instead be retrieved from the "My account" page in the UI (/profile). On this page, choose "Get API token".

#### Parameters

| Name     | Type   | In   | Description                                   |
| -------- | ------ | ---- | --------------------------------------------- |
| email    | string | body | **Required**. The user's email.               |
| password | string | body | **Required**. The user's plain text password. |

#### Example

`POST /api/v1/fleet/login`

##### Request body

```json
{
  "email": "janedoe@example.com",
  "password": "VArCjNW7CfsxGp67"
}
```

##### Default response

`Status: 200`

```json
{
  "user": {
    "created_at": "2020-11-13T22:57:12Z",
    "updated_at": "2020-11-13T22:57:12Z",
    "id": 1,
    "name": "Jane Doe",
    "email": "janedoe@example.com",
    "enabled": true,
    "force_password_reset": false,
    "gravatar_url": "",
    "sso_enabled": false,
    "mfa_enabled": false,
    "global_role": "admin",
    "teams": []
  },
  "token": "{your token}"
}
```

##### Authentication failed

`Status: 401 Unauthorized`

```json
{
  "message": "Authentication failed",
  "errors": [
    {
      "name": "base",
      "reason": "Authentication failed"
    }
  ],
  "uuid": "1272014b-902b-4b36-bcdb-75fde5eac1fc"
}
```

##### MFA Required

`Status: 202 Accepted`

```json
{
  "message": "We sent an email to you. Please click the magic link in the email to sign in.",
}
```

##### Too many requests / Rate limiting

`Status: 429 Too Many Requests`
`Header: retry-after: N`

> This response includes a header `retry-after` that indicates how many more seconds you are blocked before you can try again.

```json
{
  "message": "limit exceeded, retry after: Ns",
  "errors": [
    {
      "name": "base",
      "reason": "limit exceeded, retry after: Ns"
    }
  ]
}
```

---

### Log out

Logs out the authenticated user.

`POST /api/v1/fleet/logout`

#### Example

`POST /api/v1/fleet/logout`

##### Default response

`Status: 200`

---

### Forgot password

Sends a password reset email to the specified email. Requires that SMTP or SES is configured for your Fleet server.

`POST /api/v1/fleet/forgot_password`

#### Parameters

| Name  | Type   | In   | Description                                                             |
| ----- | ------ | ---- | ----------------------------------------------------------------------- |
| email | string | body | **Required**. The email of the user requesting the reset password link. |

#### Example

`POST /api/v1/fleet/forgot_password`

##### Request body

```json
{
  "email": "janedoe@example.com"
}
```

##### Default response

`Status: 200`

##### Unknown error

`Status: 500`

```json
{
  "message": "Unknown Error",
  "errors": [
    {
      "name": "base",
      "reason": "email not configured"
    }
  ]
}
```

---

### Change password

`POST /api/v1/fleet/change_password`

Changes the password for the authenticated user.

#### Parameters

| Name         | Type   | In   | Description                            |
| ------------ | ------ | ---- | -------------------------------------- |
| old_password | string | body | **Required**. The user's old password. |
| new_password | string | body | **Required**. The user's new password. |

#### Example

`POST /api/v1/fleet/change_password`

##### Request body

```json
{
  "old_password": "VArCjNW7CfsxGp67",
  "new_password": "zGq7mCLA6z4PzArC"
}
```

##### Default response

`Status: 200`

##### Validation failed

`Status: 422 Unprocessable entity`

```json
{
  "message": "Validation Failed",
  "errors": [
    {
      "name": "old_password",
      "reason": "old password does not match"
    }
  ]
}
```

### Reset password

Resets a user's password. Which user is determined by the password reset token used. The password reset token can be found in the password reset email sent to the desired user.

`POST /api/v1/fleet/reset_password`

#### Parameters

| Name                      | Type   | In   | Description                                                               |
| ------------------------- | ------ | ---- | ------------------------------------------------------------------------- |
| new_password              | string | body | **Required**. The new password.                                           |
| new_password_confirmation | string | body | **Required**. Confirmation for the new password.                          |
| password_reset_token      | string | body | **Required**. The token provided to the user in the password reset email. |

#### Example

`POST /api/v1/fleet/reset_password`

##### Request body

```json
{
  "new_password": "abc123",
  "new_password_confirmation": "abc123",
  "password_reset_token": "UU5EK0JhcVpsRkY3NTdsaVliMEZDbHJ6TWdhK3oxQ1Q="
}
```

##### Default response

`Status: 200`


---

### Me

Retrieves the user data for the authenticated user.

`GET /api/v1/fleet/me`

#### Example

`GET /api/v1/fleet/me`

##### Default response

`Status: 200`

```json
{
  "user": {
    "created_at": "2020-11-13T22:57:12Z",
    "updated_at": "2020-11-16T23:49:41Z",
    "id": 1,
    "name": "Jane Doe",
    "email": "janedoe@example.com",
    "global_role": "admin",
    "enabled": true,
    "force_password_reset": false,
    "gravatar_url": "",
    "sso_enabled": false,
    "teams": []
  },
  "available_teams" : [
    {
      "id": 1,
      "name": "Workstations",
      "description": "Employee workstations"
    }
  ],
}
```

---

### Perform required password reset

Resets the password of the authenticated user. Requires that `force_password_reset` is set to `true` prior to the request.

`POST /api/v1/fleet/perform_required_password_reset`

#### Example

`POST /api/v1/fleet/perform_required_password_reset`

##### Request body

```json
{
  "new_password": "sdPz8CV5YhzH47nK"
}
```

##### Default response

`Status: 200`

```json
{
  "user": {
    "created_at": "2020-11-13T22:57:12Z",
    "updated_at": "2020-11-17T00:09:23Z",
    "id": 1,
    "name": "Jane Doe",
    "email": "janedoe@example.com",
    "enabled": true,
    "force_password_reset": false,
    "gravatar_url": "",
    "sso_enabled": false,
    "global_role": "admin",
    "teams": []
  }
}
```

---

### SSO config

Gets the current SSO configuration.

`GET /api/v1/fleet/sso`

#### Example

`GET /api/v1/fleet/sso`

##### Default response

`Status: 200`

```json
{
  "settings": {
    "idp_name": "IDP Vendor 1",
    "idp_image_url": "",
    "sso_enabled": false
  }
}
```

---

### Initiate SSO

`POST /api/v1/fleet/sso`

#### Parameters

| Name      | Type   | In   | Description                                                                 |
| --------- | ------ | ---- | --------------------------------------------------------------------------- |
| relay_url | string | body | **Required**. The relative url to be navigated to after successful sign in. |

#### Example

`POST /api/v1/fleet/sso`

##### Request body

```json
{
  "relay_url": "/hosts/manage"
}
```

##### Default response

`Status: 200`

##### Unknown error

`Status: 500`

```json
{
  "message": "Unknown Error",
  "errors": [
    {
      "name": "base",
      "reason": "InitiateSSO getting metadata: Get \"https://idp.example.org/idp-meta.xml\": dial tcp: lookup idp.example.org on [2001:558:feed::1]:53: no such host"
    }
  ]
}
```

### SSO callback

This is the callback endpoint that the identity provider will use to send security assertions to Fleet. This is where Fleet receives and processes the response from the identify provider.

`POST /api/v1/fleet/sso/callback`

#### Parameters

| Name         | Type   | In   | Description                                                 |
| ------------ | ------ | ---- | ----------------------------------------------------------- |
| SAMLResponse | string | body | **Required**. The SAML response from the identity provider. |

#### Example

`POST /api/v1/fleet/sso/callback`

##### Request body

```json
{
  "SAMLResponse": "<SAML response from IdP>"
}
```

##### Default response

`Status: 200`


---

## Activities

### List activities

Returns a list of the activities that have been performed in Fleet. For a comprehensive list of activity types and detailed information, please see the [audit logs](https://fleetdm.com/docs/using-fleet/audit-activities) page.

`GET /api/v1/fleet/activities`

#### Parameters

| Name            | Type    | In    | Description                                                 |
|:--------------- |:------- |:----- |:------------------------------------------------------------|
| page            | integer | query | Page number of the results to fetch.                                                                                          |
| per_page        | integer | query | Results per page.                                                                                                             |
| order_key       | string  | query | What to order results by. Can be any column in the `activites` table.                                                         |
| order_direction | string  | query | **Requires `order_key`**. The direction of the order given the order key. Options include `asc` and `desc`. Default is `asc`. |

#### Example

`GET /api/v1/fleet/activities?page=0&per_page=10&order_key=created_at&order_direction=desc`

##### Default response

```json
{
  "activities": [
    {
      "created_at": "2023-07-27T14:35:08Z",
      "id": 25,
      "actor_full_name": "Anna Chao",
      "actor_id": 3,
      "actor_gravatar": "",
      "actor_email": "",
      "type": "installed_software",
      "fleet_initiated": false,
      "details": {
        "status": "installed",
        "host_id": 1272,
        "host_display_name": "MacBook Pro",
        "policy_id": null,
        "policy_name": null,
        "install_uuid": "23c18ea1-8cd7-4af4-a1d8-f2666993a66b",
        "self_service": false,
        "software_title": "zoom.us.app",
        "software_package": "ZoomInstallerIT.pkg",
	    }
    },
    {
      "created_at": "2021-07-29T14:40:27Z",
      "id": 21,
      "actor_full_name": "name",
      "actor_id": 1,
      "actor_gravatar": "",
      "actor_email": "name@example.com",
      "type": "created_team",
      "fleet_initiated": false,
      "details": {
        "team_id": 2,
        "team_name": "Apples"
      }
    },
    {
      "created_at": "2023-07-27T14:35:08Z",
      "id": 25,
      "type": "installed_software",
      "fleet_initiated": true,
      "details": {
        "status": "installed",
        "host_id": 1272,
        "host_display_name": "MacBook Pro",
        "policy_id": 24,
        "policy_name": "[Install software] Zoom",
        "install_uuid": "077970ab-0ed6-4573-9cdc-ca9ef9015283",
        "self_service": false,
        "software_title": "zoom.us.app",
        "software_package": "ZoomInstallerIT.pkg",
	    }
    }
  ],
  "meta": {
    "has_next_results": false,
    "has_previous_results": false
  }
}

```

---

## File carving

- [List carves](#list-carves)
- [Get carve](#get-carve)
- [Get carve block](#get-carve-block)

Fleet supports osquery's file carving functionality as of Fleet 3.3.0. This allows the Fleet server to request files (and sets of files) from Fleet's agent (fleetd), returning the full contents to Fleet.

To initiate a file carve using the Fleet API, you can use the [live query](#run-live-query) endpoint to run a query against the `carves` table.

For more information on executing a file carve in Fleet, go to the [File carving with Fleet docs](https://github.com/fleetdm/fleet/blob/main/docs/Contributing/File-carving.md).

### List carves

Retrieves a list of the non expired carves. Carve contents remain available for 24 hours after the first data is provided from the osquery client.

`GET /api/v1/fleet/carves`

#### Parameters

| Name            | Type    | In    | Description                                                                                                                    |
|-----------------|---------|-------|--------------------------------------------------------------------------------------------------------------------------------|
| page            | integer | query | Page number of the results to fetch.                                                                                           |
| per_page        | integer | query | Results per page.                                                                                                              |
| order_key       | string  | query | What to order results by. Can be any field listed in the `results` array example below.                                        |
| order_direction | string  | query | **Requires `order_key`**. The direction of the order given the order key. Valid options are 'asc' or 'desc'. Default is 'asc'. |
| after           | string  | query | The value to get results after. This needs `order_key` defined, as that's the column that would be used.                       |
| expired         | boolean | query | Include expired carves (default: false)                                                                                        |

#### Example

`GET /api/v1/fleet/carves`

##### Default response

`Status: 200`

```json
{
  "carves": [
    {
      "id": 1,
      "created_at": "2021-02-23T22:52:01Z",
      "host_id": 7,
      "name": "macbook-pro.local-2021-02-23T22:52:01Z-fleet_distributed_query_30",
      "block_count": 1,
      "block_size": 2000000,
      "carve_size": 2048,
      "carve_id": "c6958b5f-4c10-4dc8-bc10-60aad5b20dc8",
      "request_id": "fleet_distributed_query_30",
      "session_id": "065a1dc3-40ad-441c-afff-80c2ad7dac28",
      "expired": false,
      "max_block": 0
    },
    {
      "id": 2,
      "created_at": "2021-02-23T22:53:03Z",
      "host_id": 7,
      "name": "macbook-pro.local-2021-02-23T22:53:03Z-fleet_distributed_query_31",
      "block_count": 2,
      "block_size": 2000000,
      "carve_size": 3400704,
      "carve_id": "2b9170b9-4e11-4569-a97c-2f18d18bec7a",
      "request_id": "fleet_distributed_query_31",
      "session_id": "f73922ed-40a4-4e98-a50a-ccda9d3eb755",
      "expired": false,
      "max_block": 1,
      "error": "S3 multipart carve upload: EntityTooSmall: Your proposed upload is smaller than the minimum allowed object size"
    }
  ]
}
```

### Get carve

Retrieves the specified carve.

`GET /api/v1/fleet/carves/:id`

#### Parameters

| Name | Type    | In   | Description                           |
| ---- | ------- | ---- | ------------------------------------- |
| id   | integer | path | **Required.** The desired carve's ID. |

#### Example

`GET /api/v1/fleet/carves/1`

##### Default response

`Status: 200`

```json
{
  "carve": {
    "id": 1,
    "created_at": "2021-02-23T22:52:01Z",
    "host_id": 7,
    "name": "macbook-pro.local-2021-02-23T22:52:01Z-fleet_distributed_query_30",
    "block_count": 1,
    "block_size": 2000000,
    "carve_size": 2048,
    "carve_id": "c6958b5f-4c10-4dc8-bc10-60aad5b20dc8",
    "request_id": "fleet_distributed_query_30",
    "session_id": "065a1dc3-40ad-441c-afff-80c2ad7dac28",
    "expired": false,
    "max_block": 0
  }
}
```

### Get carve block

Retrieves the specified carve block. This endpoint retrieves the data that was carved.

`GET /api/v1/fleet/carves/:id/block/:block_id`

#### Parameters

| Name     | Type    | In   | Description                                 |
| -------- | ------- | ---- | ------------------------------------------- |
| id       | integer | path | **Required.** The desired carve's ID.       |
| block_id | integer | path | **Required.** The desired carve block's ID. |

#### Example

`GET /api/v1/fleet/carves/1/block/0`

##### Default response

`Status: 200`

```json
{
    "data": "aG9zdHMAAAAAAAAAAAAAAAAAAAAAAAAAAAAAAAAAAAAAAAAAAAAAAAAAAAAAAAAA..."
}
```
---

## Fleet configuration

- [Get certificate](#get-certificate)
- [Get configuration](#get-configuration)
- [Modify configuration](#modify-configuration)
- [Get global enroll secrets](#get-global-enroll-secrets)
- [Modify global enroll secrets](#modify-global-enroll-secrets)
- [Get team enroll secrets](#get-team-enroll-secrets)
- [Modify team enroll secrets](#modify-team-enroll-secrets)
- [Version](#version)

The Fleet server exposes API endpoints that handle the configuration of Fleet as well as endpoints that manage enroll secret operations. These endpoints require prior authentication, you so you'll need to log in before calling any of the endpoints documented below.

### Get certificate

Returns the Fleet certificate.

`GET /api/v1/fleet/config/certificate`

#### Parameters

None.

#### Example

`GET /api/v1/fleet/config/certificate`

##### Default response

`Status: 200`

```json
{
  "certificate_chain": <certificate_chain>
}
```

### Get configuration

Returns all information about the Fleet's configuration.

The `agent_options`, `sso_settings` and `smtp_settings` fields are only returned for admin and GitOps users with global access. Learn more about roles and permissions [here](https://fleetdm.com/guides/role-based-access).

`mdm.macos_settings.custom_settings`, `mdm.windows_settings.custom_settings`, and `scripts` only include the configuration profiles and scripts applied using [Fleet's YAML](https://fleetdm.com/docs/configuration/yaml-files). To list profiles or scripts added in the UI or API, use the [List configuration profiles](https://fleetdm.com/docs/rest-api/rest-api#list-custom-os-settings-configuration-profiles) or [List scripts](https://fleetdm.com/docs/rest-api/rest-api#list-scripts) endpoints instead.

`GET /api/v1/fleet/config`

#### Parameters

None.

#### Example

`GET /api/v1/fleet/config`

##### Default response

`Status: 200`

```json
{
  "org_info": {
    "org_name": "fleet",
    "org_logo_url": "",
    "contact_url": "https://fleetdm.com/company/contact"
  },
  "server_settings": {
    "server_url": "https://instance.fleet.com",
    "enable_analytics": true,
    "live_query_disabled": false,
    "query_reports_disabled": false,
    "ai_features_disabled": false
  },
  "smtp_settings": {
    "enable_smtp": false,
    "configured": false,
    "sender_address": "",
    "server": "",
    "port": 587,
    "authentication_type": "authtype_username_password",
    "user_name": "",
    "password": "********",
    "enable_ssl_tls": true,
    "authentication_method": "authmethod_plain",
    "domain": "",
    "verify_ssl_certs": true,
    "enable_start_tls": true
  },
  "sso_settings": {
    "entity_id": "",
    "issuer_uri": "",
    "idp_image_url": "",
    "metadata": "",
    "metadata_url": "",
    "idp_name": "",
    "enable_sso": false,
    "enable_sso_idp_login": false,
    "enable_jit_provisioning": false
  },
  "host_expiry_settings": {
    "host_expiry_enabled": false,
    "host_expiry_window": 0
  },
  "activity_expiry_settings": {
    "activity_expiry_enabled": false,
    "activity_expiry_window": 0
  },
  "features": {
    "enable_host_users": true,
    "enable_software_inventory": true,
    "additional_queries": null
  },
  "mdm": {
    "android_enabled_and_configured": true,
    "windows_enabled_and_configured": true,
    "enable_disk_encryption": true,
    "macos_updates": {
      "minimum_version": "12.3.1",
      "deadline": "2022-01-01"
    },
    "ios_updates": {
      "minimum_version": "17.0.1",
      "deadline": "2024-08-01"
    },
    "ipados_updates": {
      "minimum_version": "17.0.1",
      "deadline": "2024-08-01"
    },
    "windows_updates": {
      "deadline_days": 5,
      "grace_period_days": 1
    },
    "macos_settings": {
      "custom_settings": [
        {
          "path": "path/to/profile1.mobileconfig",
          "labels": ["Label 1", "Label 2"]
        }
      ]
    },
    "windows_settings": {
      "custom_settings": [
        {
         "path": "path/to/profile2.xml",
         "labels": ["Label 3", "Label 4"]
        }
      ],
    },
    "scripts": ["path/to/script.sh"],
    "end_user_authentication": {
      "entity_id": "",
      "issuer_uri": "",
      "metadata": "",
      "metadata_url": "",
      "idp_name": ""
    },
    "macos_migration": {
      "enable": false,
      "mode": "voluntary",
      "webhook_url": "https://webhook.example.com"
    },
    "macos_setup": {
      "bootstrap_package": "",
      "enable_end_user_authentication": false,
      "macos_setup_assistant": "path/to/config.json",
      "enable_release_device_manually": true
    },
    "client_url": "https://instance.fleet.com"
  },
  "agent_options": {
    "spec": {
      "config": {
        "options": {
          "pack_delimiter": "/",
          "logger_tls_period": 10,
          "distributed_plugin": "tls",
          "disable_distributed": false,
          "logger_tls_endpoint": "/api/v1/osquery/log",
          "distributed_interval": 10,
          "distributed_tls_max_attempts": 3
        },
        "decorators": {
          "load": [
            "SELECT uuid AS host_uuid FROM system_info;",
            "SELECT hostname AS hostname FROM system_info;"
          ]
        }
      },
      "overrides": {},
      "command_line_flags": {}
    }
  },
  "license": {
    "tier": "premium",
    "organization": "fleet",
    "device_count": 500000,
    "expiration": "2031-10-16T00:00:00Z",
    "note": ""
  },
  "logging": {
    "debug": false,
    "json": false,
    "result": {
      "plugin": "firehose",
      "config": {
        "region": "us-east-1",
        "status_stream": "",
        "result_stream": "result-topic"
      }
    },
    "status": {
      "plugin": "filesystem",
      "config": {
        "status_log_file": "foo_status",
        "result_log_file": "",
        "enable_log_rotation": false,
        "enable_log_compression": false
      }
    }
  },
  "vulnerability_settings": {
    "databases_path": ""
  },
  "gitops": {
    "gitops_mode_enabled": false,
    "repository_url": "",
  },
  "webhook_settings": {
    "host_status_webhook": {
      "enable_host_status_webhook": true,
      "destination_url": "https://server.com",
      "host_percentage": 5,
      "days_count": 7
    },
    "failing_policies_webhook":{
      "enable_failing_policies_webhook":true,
      "destination_url": "https://server.com",
      "policy_ids": [1, 2, 3],
      "host_batch_size": 1000
    },
    "vulnerabilities_webhook":{
      "enable_vulnerabilities_webhook":true,
      "destination_url": "https://server.com",
      "host_batch_size": 1000
    },
    "activities_webhook":{
      "enable_activities_webhook":true,
      "destination_url": "https://server.com"
    }
  },
  "integrations": {
    "google_calendar": [
      {
        "domain": "example.com",
        "api_key_json": {
           "type": "service_account",
           "project_id": "fleet-in-your-calendar",
           "private_key_id": "<private key id>",
           "private_key": "-----BEGIN PRIVATE KEY-----\n<private key>\n-----END PRIVATE KEY-----\n",
           "client_email": "fleet-calendar-events@fleet-in-your-calendar.iam.gserviceaccount.com",
           "client_id": "<client id>",
           "auth_uri": "https://accounts.google.com/o/oauth2/auth",
           "token_uri": "https://oauth2.googleapis.com/token",
           "auth_provider_x509_cert_url": "https://www.googleapis.com/oauth2/v1/certs",
           "client_x509_cert_url": "https://www.googleapis.com/robot/v1/metadata/x509/fleet-calendar-events%40fleet-in-your-calendar.iam.gserviceaccount.com",
           "universe_domain": "googleapis.com"
         }
      }
    ],
    "jira": [],
    "digicert": [
      {
        "name": "DIGICERT_WIFI",
        "url": "https://one.digicert.com",
        "api_token": "********",
        "profile_id": "7ed77396-9186-4bfa-9fa7-63dddc46b8a3",
        "certificate_common_name": "$FLEET_VAR_HOST_HARDWARE_SERIAL@example.com",
        "certificate_user_principal_names": [
          "$FLEET_VAR_HOST_HARDWARE_SERIAL@example.com",
        ]
        "certificate_seat_id": "$FLEET_VAR_HOST_HARDWARE_SERIAL@example.com"
      }
    ],
    "ndes_scep_proxy": {
      "admin_url": "https://example.com/certsrv/mscep_admin/",
      "password": "********",
      "url": "https://example.com/certsrv/mscep/mscep.dll",
      "username": "Administrator@example.com"
    },
    "custom_scep_proxy": [
      {
        "name": "SCEP_WIFI",
        "url": "https://example.com/scep",
        "challenge": "********",
      },
      {
        "name": "SCEP_VPN",
        "url": "https://example.com/scep",
        "challenge": "********",
      }
    ],
    "zendesk": []
  },
  "logging": {
    "debug": false,
    "json": false,
    "result": {
        "plugin": "filesystem",
        "config": {
          "status_log_file": "/var/folders/xh/bxm1d2615tv3vrg4zrxq540h0000gn/T/osquery_status",
          "result_log_file": "/var/folders/xh/bxm1d2615tv3vrg4zrxq540h0000gn/T/osquery_result",
          "enable_log_rotation": false,
          "enable_log_compression": false
        }
      },
    "status": {
      "plugin": "filesystem",
      "config": {
        "status_log_file": "/var/folders/xh/bxm1d2615tv3vrg4zrxq540h0000gn/T/osquery_status",
        "result_log_file": "/var/folders/xh/bxm1d2615tv3vrg4zrxq540h0000gn/T/osquery_result",
        "enable_log_rotation": false,
        "enable_log_compression": false
      }
    }
  },
  "update_interval": {
    "osquery_detail": 3600000000000,
    "osquery_policy": 3600000000000
  },
  "vulnerabilities": {
    "cpe_database_url": "",
    "disable_schedule": false,
    "cve_feed_prefix_url": "",
    "databases_path": "",
    "disable_data_sync": false,
    "periodicity": 3600000000000,
    "recent_vulnerability_max_age": 2592000000000000
  }
}
```

### Modify configuration

Modifies the Fleet's configuration with the supplied information.

`PATCH /api/v1/fleet/config`

#### Parameters

| Name                     | Type    | In    | Description   |
| -----------------------  | ------- | ----  | ------------------------------------------------------------------------------------------------------------------------------------ |
| org_info                 | object  | body  | See [org_info](#org-info).                                                                                                           |
| server_settings          | object  | body  | See [server_settings](#server-settings).                                                                                             |
| smtp_settings            | object  | body  | See [smtp_settings](#smtp-settings).                                                                                                 |
| sso_settings             | object  | body  | See [sso_settings](#sso-settings).                                                                                                   |
| host_expiry_settings     | object  | body  | See [host_expiry_settings](#host-expiry-settings).                                                                                   |
| activity_expiry_settings | object  | body  | See [activity_expiry_settings](#activity-expiry-settings).                                                                           |
| agent_options            | objects | body  | The agent_options spec that is applied to all hosts. In Fleet 4.0.0 the `api/v1/fleet/spec/osquery_options` endpoints were removed.  |
| fleet_desktop            | object  | body  | See [fleet_desktop](#fleet-desktop).                                                                                                 |
| webhook_settings         | object  | body  | See [webhook_settings](#webhook-settings).                                                                                           |
| gitops        | object  | body  | See [gitops](#gitops). |
| integrations             | object  | body  | Includes `ndes_scep_proxy` object and `jira`, `zendesk`, `digicert`, `custom_scep_proxy`, and `google_calendar` arrays. See [integrations](#integrations) for details.                             |
| mdm                      | object  | body  | See [mdm](#mdm).                                                                                                                     |
| features                 | object  | body  | See [features](#features).                                                                                                           |
| scripts                  | array   | body  | A list of script files to add so they can be executed at a later time.                                                               |
| force                    | boolean | query | Whether to force-apply the agent options even if there are validation errors.                                                        |
| dry_run                  | boolean | query | Whether to validate the configuration and return any validation errors **without** applying changes.                                 |


#### Example

`PATCH /api/v1/fleet/config`

##### Request body

```json
{
  "scripts": []
}
```

##### Default response

`Status: 200`

```json
{
  "org_info": {
    "org_name": "Fleet Device Management",
    "org_logo_url": "https://fleetdm.com/logo.png",
    "org_logo_url_light_background": "https://fleetdm.com/logo-light.png",
    "contact_url": "https://fleetdm.com/company/contact"
  },
  "server_settings": {
    "server_url": "https://instance.fleet.com",
    "enable_analytics": true,
    "live_query_disabled": false,
    "query_reports_disabled": false,
    "ai_features_disabled": false
  },
  "smtp_settings": {
    "enable_smtp": true,
    "configured": true,
    "sender_address": "",
    "server": "localhost",
    "port": 1025,
    "authentication_type": "authtype_username_none",
    "user_name": "",
    "password": "********",
    "enable_ssl_tls": true,
    "authentication_method": "authmethod_plain",
    "domain": "",
    "verify_ssl_certs": true,
    "enable_start_tls": true
  },
  "sso_settings": {
    "entity_id": "",
    "issuer_uri": "",
    "idp_image_url": "",
    "metadata": "",
    "metadata_url": "",
    "idp_name": "",
    "enable_sso": false,
    "enable_sso_idp_login": false,
    "enable_jit_provisioning": false
  },
  "host_expiry_settings": {
    "host_expiry_enabled": false,
    "host_expiry_window": 0
  },
  "activity_expiry_settings": {
    "activity_expiry_enabled": false,
    "activity_expiry_window": 0
  },
  "features": {
    "enable_host_users": true,
    "enable_software_inventory": true,
    "additional_queries": null
  },
  "license": {
    "tier": "free",
    "expiration": "0001-01-01T00:00:00Z"
  },
  "mdm": {
    "enabled_and_configured": false,
    "android_enabled_and_configured": false,
    "windows_enabled_and_configured": false,
    "enable_disk_encryption": true,
    "macos_updates": {
      "minimum_version": "12.3.1",
      "deadline": "2022-01-01"
    },
    "ios_updates": {
      "minimum_version": "17.0.1",
      "deadline": "2024-08-01"
    },
    "ipados_updates": {
      "minimum_version": "17.0.1",
      "deadline": "2024-08-01"
    },
    "windows_updates": {
      "deadline_days": 5,
      "grace_period_days": 1
    },
    "macos_settings": {
      "custom_settings": [
        {
          "path": "path/to/profile1.mobileconfig",
          "labels_exclude_any": ["Label 1", "Label 2"]
        },
        {
          "path": "path/to/profile2.json",
          "labels_include_all": ["Label 3", "Label 4"]
        },
	{
          "path": "path/to/profile3.json",
          "labels_include_any": ["Label 5", "Label 6"]
        },
      ]
    },
    "windows_settings": {
      "custom_settings": [
        {
          "path": "path/to/profile3.xml",
          "labels_exclude_any": ["Label 1", "Label 2"]
        }
      ]
    },
    "end_user_authentication": {
      "entity_id": "",
      "issuer_uri": "",
      "metadata": "",
      "metadata_url": "",
      "idp_name": ""
    },
    "macos_migration": {
      "enable": false,
      "mode": "voluntary",
      "webhook_url": "https://webhook.example.com"
    },
    "macos_setup": {
      "bootstrap_package": "",
      "enable_end_user_authentication": false,
      "macos_setup_assistant": "path/to/config.json"
    },
    "apple_server_url": "https://instance.fleet.com"
  },
  "agent_options": {
    "config": {
      "options": {
        "pack_delimiter": "/",
        "logger_tls_period": 10,
        "distributed_plugin": "tls",
        "disable_distributed": false,
        "logger_tls_endpoint": "/api/v1/osquery/log",
        "distributed_interval": 10,
        "distributed_tls_max_attempts": 3
      },
      "decorators": {
        "load": [
          "SELECT uuid AS host_uuid FROM system_info;",
          "SELECT hostname AS hostname FROM system_info;"
        ]
      }
    },
    "overrides": {},
    "command_line_flags": {}
  },
  "vulnerability_settings": {
    "databases_path": ""
  },
  "fleet_desktop": {
    "transparency_url": "https://fleetdm.com/better"
  },
  "gitops": {
    "gitops_mode_enabled": false,
    "repository_url": "",
  },
  "webhook_settings": {
    "host_status_webhook": {
      "enable_host_status_webhook": true,
      "destination_url": "https://server.com",
      "host_percentage": 5,
      "days_count": 7
    },
    "failing_policies_webhook":{
      "enable_failing_policies_webhook":true,
      "destination_url": "https://server.com",
      "policy_ids": [1, 2, 3],
      "host_batch_size": 1000
    },
    "vulnerabilities_webhook":{
      "enable_vulnerabilities_webhook":true,
      "destination_url": "https://server.com",
      "host_batch_size": 1000
    },
    "activities_webhook":{
      "enable_activities_webhook":true,
      "destination_url": "https://server.com"
    }
  },
  "integrations": {
    "google_calendar": [
      {
        "domain": "",
        "api_key_json": null
      }
    ],
    "jira": [
      {
        "url": "https://jiraserver.com",
        "username": "some_user",
        "password": "sec4et!",
        "project_key": "jira_project",
        "enable_software_vulnerabilities": false
      }
    ],
    "ndes_scep_proxy": null,
    "zendesk": []
  },
  "logging": {
      "debug": false,
      "json": false,
      "result": {
          "plugin": "firehose",
          "config": {
            "region": "us-east-1",
            "status_stream": "",
            "result_stream": "result-topic"
          }
      },
      "status": {
          "plugin": "filesystem",
          "config": {
            "status_log_file": "foo_status",
            "result_log_file": "",
            "enable_log_rotation": false,
            "enable_log_compression": false
          }
      }
  },
  "scripts": []
}
```


#### org_info

| Name                              | Type    | Description   |
| ---------------------             | ------- | ----------------------------------------------------------------------------------- |
| org_name                          | string  | The organization name.                                                              |
| org_logo_url                      | string  | The URL for the organization logo.                                                  |
| org_logo_url_light_background     | string  | The URL for the organization logo displayed in Fleet on top of light backgrounds.   |
| contact_url                       | string  | A URL that can be used by end users to contact the organization.                    |

<br/>

##### Example request body

```json
{
  "org_info": {
    "org_name": "Fleet Device Management",
    "org_logo_url": "https://fleetdm.com/logo.png",
    "org_logo_url_light_background": "https://fleetdm.com/logo-light.png",
    "contact_url": "https://fleetdm.com/company/contact"
  }
}
```

#### server_settings

| Name                              | Type    | Description   |
| ---------------------             | ------- | ------------------------------------------------------------------------------------------- |
| server_url                        | string  | The Fleet server URL.                                                                       |
| enable_analytics                  | boolean | Whether to send anonymous usage statistics. Always enabled for Fleet Premium customers.     |
| live_query_disabled               | boolean | Whether the live query capabilities are disabled.                                           |
| query_reports_disabled            | boolean | Whether query report capabilities are disabled.                                             |
| ai_features_disabled              | boolean | Whether AI features are disabled.                                                           |
| query_report_cap                  | integer | The maximum number of results to store per query report before the report is clipped. If increasing this cap, we recommend enabling reports for one query at time and monitoring your infrastructure. (Default: `1000`) |

<br/>

##### Example request body

```json
{
  "server_settings": {
    "server_url": "https://localhost:8080",
    "enable_analytics": true,
    "live_query_disabled": false,
    "query_reports_disabled": false,
    "ai_features_disabled": false
  }
}
```

#### smtp_settings

| Name                              | Type    | Description   |
| ---------------------             | ------- | --------------------------------------------------------------------------------------------------------------------------------------------------------------------- |
| enable_smtp                       | boolean | Whether SMTP is enabled for the Fleet app.                                                                                                                            |
| sender_address                    | string  | The sender email address for the Fleet app. An invitation email is an example of the emails that may use this sender address                                          |
| server                            | string  | The SMTP server for the Fleet app.                                                                                                                                    |
| port                              | integer | The SMTP port for the Fleet app.                                                                                                                                      |
| authentication_type               | string  | The authentication type used by the SMTP server. Options include `"authtype_username_and_password"` or `"none"`                                                       |
| user_name                         | string  | The username used to authenticate requests made to the SMTP server.                                                                                                   |
| password                          | string  | The password used to authenticate requests made to the SMTP server.                                                                                                   |
| enable_ssl_tls                    | boolean | Whether or not SSL and TLS are enabled for the SMTP server.                                                                                                           |
| authentication_method             | string  | The authentication method used to make authenticate requests to SMTP server. Options include `"authmethod_plain"`, `"authmethod_cram_md5"`, and `"authmethod_login"`. |
| domain                            | string  | The domain for the SMTP server.                                                                                                                                       |
| verify_ssl_certs                  | boolean | Whether or not SSL certificates are verified by the SMTP server. Turn this off (not recommended) if you use a self-signed certificate.                                |
| enabled_start_tls                 | boolean | Detects if STARTTLS is enabled in your SMTP server and starts to use it.                                                                                              |

<br/>

##### Example request body

```json
{
  "smtp_settings": {
    "enable_smtp": true,
    "sender_address": "",
    "server": "localhost",
    "port": 1025,
    "authentication_type": "authtype_username_none",
    "user_name": "",
    "password": "",
    "enable_ssl_tls": true,
    "authentication_method": "authmethod_plain",
    "domain": "",
    "verify_ssl_certs": true,
    "enable_start_tls": true
  }
}
```

#### sso_settings

| Name                              | Type    | Description   |
| ---------------------             | ------- | ---------------------------------------------------------------------------------------------------------------------------------------------------------------------- |
| enable_sso                        | boolean | Whether or not SSO is enabled for the Fleet application. If this value is true, you must also include most of the SSO settings parameters below.                       |
| entity_id                         | string  | The required entity ID is a URI that you use to identify Fleet when configuring the identity provider. Must be 5 or more characters.                                   |
| issuer_uri                        | string  | The URI you provide here must exactly match the Entity ID field used in the identity provider configuration.                                                           |
| idp_image_url                     | string  | An optional link to an image such as a logo for the identity provider.                                                                                                 |
| metadata_url                      | string  | A URL that references the identity provider metadata. If available from the identity provider, this is the preferred means of providing metadata. Must be either https or http |
| metadata                          | string  |  Metadata provided by the identity provider. Either `metadata` or a `metadata_url` must be provided.                                                                   |
| enable_sso_idp_login              | boolean | Determines whether Identity Provider (IdP) initiated login for Single sign-on (SSO) is enabled for the Fleet application.                                              |
| enable_jit_provisioning           | boolean | _Available in Fleet Premium._ When enabled, allows [just-in-time user provisioning](https://fleetdm.com/docs/deploy/single-sign-on-sso#just-in-time-jit-user-provisioning). |

<br/>

##### Example request body

```json
{
  "sso_settings": {
    "enable_sso": false,
    "entity_id": "",
    "issuer_uri": "",
    "idp_image_url": "",
    "metadata_url": "",
    "metadata": "",
    "idp_name": "",
    "enable_sso_idp_login": false,
    "enable_jit_provisioning": false
  }
}
```

#### host_expiry_settings

| Name                              | Type    | Description   |
| ---------------------             | ------- | -------------------------------------------------------------------------------------------------------------------------------------------------------------- |
| host_expiry_enabled               | boolean | When enabled, allows automatic cleanup of hosts that have not communicated with Fleet in some number of days.                                                  |
| host_expiry_window                | integer | If a host has not communicated with Fleet in the specified number of days, it will be removed. Must be greater than 0 if host_expiry_enabled is set to true.   |

<br/>

##### Example request body

```json
{
  "host_expiry_settings": {
    "host_expiry_enabled": true,
    "host_expiry_window": 7
  }
}
```

#### activity_expiry_settings

| Name                              | Type    | Description   |
| ---------------------             | ------- | --------------------------------------------------------------------------------------------------------------------------------- |
| activity_expiry_enabled           | boolean | When enabled, allows automatic cleanup of activities (and associated live query data) older than the specified number of days.    |
| activity_expiry_window            | integer | The number of days to retain activity records, if activity expiry is enabled.                                                     |

<br/>

##### Example request body

```json
{
  "activity_expiry_settings": {
    "activity_expiry_enabled": true,
    "activity_expiry_window": 90
  }
}
```

#### fleet_desktop

_Available in Fleet Premium._

| Name                              | Type    | Description   |
| ---------------------             | ------- | -------------------------------------------------------------------------------- |
| transparency_url                  | string  | The URL used to display transparency information to users of Fleet Desktop.      |

<br/>

##### Example request body

```json
{
  "fleet_desktop": {
    "transparency_url": "https://fleetdm.com/better"
  }
}
```

#### gitops

_Available in Fleet Premium._

| Name                              | Type    | Description   |
| ---------------------             | ------- | --------------------------------------------------------------------------------------------------------------------------------- |
| gitops_mode_enabled               | boolean | Whether to enable "GitOps mode", which restricts making changes via the UI that would be overridden by running `fleetctl-gitops`. (Default: `false`) |
| repository_url                    | string  | The URL for the repository where changes are managed, for Fleet instances using GitOps. Users will be sent here when GitOps mode is enabled. |

<br/>

##### Example request body

```json
{
  "gitops": {
    "gitops_mode_enabled": true,
    "repository_url": "https://github.com/exampleorg/it-and-security"
  }
}
```

#### webhook_settings

<!--
+ [`webhook_settings.host_status_webhook`](#webhook-settings-host-status-webhook)
+ [`webhook_settings.failing_policies_webhook`](#webhook-settings-failing-policies-webhook)
+ [`webhook_settings.vulnerabilities_webhook`](#webhook-settings-vulnerabilities-webhook)
+ [`webhook_settings.activities_webhook`](#webhook-settings-activities-webhook)
-->

| Name                              | Type  | Description   |
| ---------------------             | ----- | ---------------------------------------------------------------------------------------------- |
| host_status_webhook               | array | See [`webhook_settings.host_status_webhook`](#webhook-settings-host-status-webhook).           |
| failing_policies_webhook          | array | See [`webhook_settings.failing_policies_webhook`](#webhook-settings-failing-policies-webhook). |
| vulnerabilities_webhook           | array | See [`webhook_settings.vulnerabilities_webhook`](#webhook-settings-vulnerabilities-webhook).   |
| activities_webhook                | array | See [`webhook_settings.activities_webhook`](#webhook-settings-activities-webhook).             |

<br/>

##### webhook_settings.host_status_webhook

`webhook_settings.host_status_webhook` is an object with the following structure:

| Name                              | Type    | Description   |
| ---------------------             | ------- | ------------------------------------------------------------------------------------------------------------------------------------------- |
| enable_host_status_webhook        | boolean | Whether or not the host status webhook is enabled.                                                                                          |
| destination_url                   | string  | The URL to deliver the webhook request to.                                                                                                  |
| host_percentage                   | integer | The minimum percentage of hosts that must fail to check in to Fleet in order to trigger the webhook request.                                |
| days_count                        | integer | The minimum number of days that the configured `host_percentage` must fail to check in to Fleet in order to trigger the webhook request.    |

<br/>

##### webhook_settings.failing_policies_webhook

`webhook_settings.failing_policies_webhook` is an object with the following structure:

| Name                              | Type    | Description   |
| ---------------------             | ------- | ------------------------------------------------------------------------------------------------------------------- |
| enable_failing_policies_webhook   | boolean | Whether or not the failing policies webhook is enabled.                                                             |
| destination_url                   | string  | The URL to deliver the webhook requests to.                                                                         |
| policy_ids                        | array   | List of policy IDs to enable failing policies webhook.                                                              |
| host_batch_size                   | integer | Maximum number of hosts to batch on failing policy webhook requests. The default, 0, means no batching (all hosts failing a policy are sent on one request). |

<br/>

##### webhook_settings.vulnerabilities_webhook

`webhook_settings.vulnerabilities_webhook` is an object with the following structure:

| Name                              | Type    | Description   |
| ---------------------             | ------- | ------------------------------------------------------------------------------------------------------------------------------------------------------- |
| enable_vulnerabilities_webhook    | boolean | Whether or not the vulnerabilities webhook is enabled.                                                                                                  |
| destination_url                   | string  | The URL to deliver the webhook requests to.                                                                                                             |
| host_batch_size                   | integer | Maximum number of hosts to batch on vulnerabilities webhook requests. The default, 0, means no batching (all vulnerable hosts are sent on one request). |

<br/>

##### webhook_settings.activities_webhook

`webhook_settings.activities_webhook` is an object with the following structure:

| Name                              | Type    | Description   |
| ---------------------             | ------- | --------------------------------------------------------- |
| enable_activities_webhook         | boolean | Whether or not the activity feed webhook is enabled.      |
| destination_url                   | string  | The URL to deliver the webhook requests to.               |

<br/>

##### Example request body

```json
{
  "webhook_settings": {
    "host_status_webhook": {
      "enable_host_status_webhook": true,
      "destination_url": "https://server.com",
      "host_percentage": 5,
      "days_count": 7
    },
    "failing_policies_webhook":{
      "enable_failing_policies_webhook": true,
      "destination_url": "https://server.com",
      "policy_ids": [1, 2, 3],
      "host_batch_size": 1000
    },
    "vulnerabilities_webhook":{
      "enable_vulnerabilities_webhook":true,
      "destination_url": "https://server.com",
      "host_batch_size": 1000
    },
    "activities_webhook":{
      "enable_activities_webhook":true,
      "destination_url": "https://server.com"
    }
  }
}
```

#### integrations

<!--
+ [`integrations.jira`](#integrations-jira)
+ [`integrations.zendesk`](#integrations-zendesk)
+ [`integrations.google_calendar`](#integrations-google-calendar)
+ [`integrations.ndes_scep_proxy`](#integrations-ndes_scep_proxy)
-->

| Name            | Type   | Description                                                          |
|-----------------|--------|----------------------------------------------------------------------|
| jira            | array  | See [`integrations.jira`](#integrations-jira).                       |
| zendesk         | array  | See [`integrations.zendesk`](#integrations-zendesk).                 |
| google_calendar | array  | See [`integrations.google_calendar`](#integrations-google-calendar). |
| digicert | array | See [`integrations.digicert`](#integrations-digicert). |
| ndes_scep_proxy | object | See [`integrations.ndes_scep_proxy`](#integrations-ndes-scep-proxy). |
| custom_scep_proxy | array | See [`integrations.custom_scep_proxy`](#integrations-scep-proxy). |


<br/>

##### integrations.jira

`integrations.jira` is an array of objects with the following structure:

| Name                              | Type    | Description   |
| ---------------------             | ------- | -------------------------------------------------------------------------------------------------------------------------------------------------------------------------------------- |
| enable_software_vulnerabilities   | boolean | Whether or not Jira integration is enabled for software vulnerabilities. Only one vulnerability automation can be enabled at a given time (enable_vulnerabilities_webhook and enable_software_vulnerabilities). |
| enable_failing_policies           | boolean | Whether or not Jira integration is enabled for failing policies. Only one failing policy automation can be enabled at a given time (enable_failing_policies_webhook and enable_failing_policies). |
| url                               | string  | The URL of the Jira server to integrate with. |
| username                          | string  | The Jira username to use for this Jira integration. |
| api_token                         | string  | The API token of the Jira username to use for this Jira integration. |
| project_key                       | string  | The Jira project key to use for this integration. Jira tickets will be created in this project. |

<br/>

> Note that when making changes to the `integrations.jira` array, all integrations must be provided (not just the one being modified). This is because the endpoint will consider missing integrations as deleted.

##### integrations.zendesk

`integrations.zendesk` is an array of objects with the following structure:

| Name                              | Type    | Description   |
| ---------------------             | ------- | -------------------------------------------------------------------------------------------------------------------------------------------------------------------------------------- |
| enable_software_vulnerabilities   | boolean | Whether or not Zendesk integration is enabled for software vulnerabilities. Only one vulnerability automation can be enabled at a given time (enable_vulnerabilities_webhook and enable_software_vulnerabilities). |
| enable_failing_policies           | boolean | Whether or not Zendesk integration is enabled for failing policies. Only one failing policy automation can be enabled at a given time (enable_failing_policies_webhook and enable_failing_policies). |
| url                               | string  | The URL of the Zendesk server to integrate with. |
| email                             | string  | The Zendesk user email to use for this Zendesk integration. |
| api_token                         | string  | The Zendesk API token to use for this Zendesk integration. |
| group_id                          | integer | The Zendesk group id to use for this integration. Zendesk tickets will be created in this group. |

<br/>

> Note that when making changes to the `integrations.zendesk` array, all integrations must be provided (not just the one being modified). This is because the endpoint will consider missing integrations as deleted.

##### integrations.google_calendar

`integrations.google_calendar` is an array of objects with the following structure:

| Name                              | Type    | Description   |
| ---------------------             | ------- | --------------------------------------------------------------------------------------------------------------------- |
| domain                            | string  | The domain for the Google Workspace service account to be used for this calendar integration.                         |
| api_key_json                      | object  | The private key JSON downloaded when generating the service account API key to be used for this calendar integration. |

<br/>

##### integrations.digicert

`integrations.digicert` is an array of objects with the following structure:

| Name                              | Type    | Description   |
| ---------------------             | ------- | -------------------------------------------------------------------------------------------------------------------------------------------------------------------------------------- |
| name   | string | Name of the certificate authority that will be used in variables in configuration profiles. Only letters, numbers, and underscores are allowed. |
| url   | string | DigiCert instance URL, used as base URL for DigiCert API requests. |
| api_token        | string | API token used to authenticate requests to DigiCert. |
| profile_id       | string  | The ID of certificate profile in DigiCert. |
| certificate_common_name      | string  | The certificate's common name. |
| certificate_user_principal_names    | array  | The certificate's user principal names (UPN) attribute in Subject Alternative Name (SAN). |
| certificate_seat_id     | string  | The ID of the DigiCert seat. Seats are license units in DigiCert. |

<br/>

> Note that when making changes to the `integrations.digicert` array, all integrations must be provided (not just the one being modified). This is because the endpoint will consider missing integrations as deleted.

##### integrations.ndes_scep_proxy

> **Experimental feature**. This feature is undergoing rapid improvement, which may result in breaking changes to the API or configuration surface. It is not recommended for use in automated workflows.

`integrations.ndes_scep_proxy` is an object with the following structure:

| Name      | Type   | Description                                             |
|-----------|--------|---------------------------------------------------------|
| url       | string | **Required**. The URL of the NDES SCEP endpoint.        |
| admin_url | string | **Required**. The URL of the NDES admin endpoint.       |
| password  | string | **Required**. The password for the NDES admin endpoint. |
| username  | string | **Required**. The username for the NDES admin endpoint. |

Setting `integrations.ndes_scep_proxy` to `null` will clear existing settings. Not specifying `integrations.ndes_scep_proxy` in the payload will not change the existing settings.

##### integrations.custom_scep_proxy

`integrations.custom_scep_proxy` is an array of objects with the following structure:

| Name                              | Type    | Description   |
| ---------------------             | ------- | -------------------------------------------------------------------------------------------------------------------------------------------------------------------------------------- |
| name   | string | Name of the certificate authority that will be used in variables in configuration profiles. Only letters, numbers, and underscores are allowed. |
| url        | boolean | URL of the Simple Certificate Enrollment Protocol (SCEP) server |
| challenge         | string  | Static challenge password used to authenticate requests to SCEP server. |

<br/>

> Note that when making changes to the `integrations.custom_scep_proxy` array, all integrations must be provided (not just the one being modified). This is because the endpoint will consider missing integrations as deleted.


##### Example request body

```json
{
  "integrations": {
    "jira": [
      {
        "enable_software_vulnerabilities": false,
        "enable_failing_poilicies": true,
        "url": "https://jiraserver.com",
        "username": "some_user",
        "api_token": "<TOKEN>",
        "project_key": "jira_project",
      }
    ],
    "zendesk": [],
    "google_calendar": [
      {
        "domain": "https://domain.com",
        "api_key_json": "<API KEY JSON>"
      }
    ],
    "digicert": [
      {
        "name": "DIGICERT_WIFI",
        "url": "https://one.digicert.com",
        "api_token": "********",
        "profile_id": "7ed77396-9186-4bfa-9fa7-63dddc46b8a3",
        "certificate_common_name": "$FLEET_VAR_HOST_HARDWARE_SERIAL@example.com",
        "certificate_subject_alternative_name": "$FLEET_VAR_HOST_HARDWARE_SERIAL@example.com",
        "certificate_seat_id": "$FLEET_VAR_HOST_HARDWARE_SERIAL@example.com"
      }
    ],
    "ndes_scep_proxy": {
      "admin_url": "https://example.com/certsrv/mscep_admin/",
      "password": "abc123",
      "url": "https://example.com/certsrv/mscep/mscep.dll",
      "username": "Administrator@example.com"
    },
    "custom_scep_proxy": [
      {
        "name": "SCEP_WIFI",
        "url": "https://example.com/scep",
        "challenge": "********"
      },
      {
        "name": "SCEP_VPN",
        "url": "https://example.com/scep",
        "challenge": "********"
      }
    ]
  }
}
```

#### mdm

| Name                              | Type    | Description   |
| ---------------------             | ------- | -------------------------------------------------------------------------------------------------------------------------------------------------------------------------------------- |
| windows_enabled_and_configured    | boolean | Enables Windows MDM support. |
| enable_disk_encryption            | boolean | _Available in Fleet Premium._ Hosts that belong to no team will have disk encryption enabled if set to true. |
| macos_updates         | object  | See [`mdm.macos_updates`](#mdm-macos-updates). |
| ios_updates         | object  | See [`mdm.ios_updates`](#mdm-ios-updates). |
| ipados_updates         | object  | See [`mdm.ipados_updates`](#mdm-ipados-updates). |
| windows_updates         | object  | See [`mdm.window_updates`](#mdm-windows-updates). |
| macos_migration         | object  | See [`mdm.macos_migration`](#mdm-macos-migration). |
| macos_setup         | object  | See [`mdm.macos_setup`](#mdm-macos-setup). |
| macos_settings         | object  | See [`mdm.macos_settings`](#mdm-macos-settings). |
| windows_settings         | object  | See [`mdm.windows_settings`](#mdm-windows-settings). |
| apple_server_url         | string  | Update this URL if you're self-hosting Fleet and you want your hosts to talk to this URL for MDM features. (If not configured, hosts will use the base URL of the Fleet instance.)  |

> Note: If `apple_server_url` changes and Apple (macOS, iOS, iPadOS) hosts already have MDM turned on, the end users will have to turn MDM off and back on to use MDM features.

<br/>

##### mdm.macos_updates

_Available in Fleet Premium._

`mdm.macos_updates` is an object with the following structure:

| Name                              | Type    | Description   |
| ---------------------             | ------- | -------------------------------------------------------------------------------------------------------------------------------------------------------------------------------------- |
| minimum_version                   | string  | Hosts that belong to no team and are enrolled into Fleet's MDM will be prompted to update when their OS is below this version. |
| deadline                          | string  | Hosts that belong to no team and are enrolled into Fleet's MDM will be forced to update their OS after this deadline (noon local time for hosts already on macOS 14 or above, 20:00 UTC for hosts on earlier macOS versions). |

<br/>

##### mdm.ios_updates

_Available in Fleet Premium._

`mdm.ios_updates` is an object with the following structure:

| Name                              | Type    | Description   |
| ---------------------             | ------- | -------------------------------------------------------------------------------------------------------------------------------------------------------------------------------------- |
| minimum_version                   | string  | Hosts that belong to no team will be prompted to update when their OS is below this version. |
| deadline                          | string  | Hosts that belong to no team will be forced to update their OS after this deadline (noon local time). |

<br/>

##### mdm.ipados_updates

_Available in Fleet Premium._

`mdm.ipados_updates` is an object with the following structure:

| Name                              | Type    | Description   |
| ---------------------             | ------- | -------------------------------------------------------------------------------------------------------------------------------------------------------------------------------------- |
| minimum_version                   | string  | Hosts that belong to no team will be prompted to update when their OS is below this version. |
| deadline                          | string  | Hosts that belong to no team will be forced to update their OS after this deadline (noon local time). |

<br/>

##### mdm.windows_updates

_Available in Fleet Premium._

`mdm.windows_updates` is an object with the following structure:

| Name                              | Type    | Description   |
| ---------------------             | ------- | -------------------------------------------------------------------------------------------------------------------------------------------------------------------------------------- |
| deadline_days                     | integer | Hosts that belong to no team and are enrolled into Fleet's MDM will have this number of days before updates are installed on Windows. |
| grace_period_days                 | integer | Hosts that belong to no team and are enrolled into Fleet's MDM will have this number of days before Windows restarts to install updates. |

<br/>

##### mdm.macos_migration

_Available in Fleet Premium._

`mdm.macos_migration` is an object with the following structure:

| Name                              | Type    | Description   |
| ---------------------             | ------- | -------------------------------------------------------------------------------------------------------------------------------------------------------------------------------------- |
| enable                            | boolean | Whether to enable the end user migration workflow for devices migrating from your old MDM solution. |
| mode                              | string  | The end user migration workflow mode for devices migrating from your old MDM solution. Options are `"voluntary"` or `"forced"`. |
| webhook_url                       | string  | The webhook url configured to receive requests to unenroll devices migrating from your old MDM solution. |

<br/>

##### mdm.macos_setup

_Available in Fleet Premium._

`mdm.macos_setup` is an object with the following structure:

| Name                              | Type    | Description   |
| ---------------------             | ------- | -------------------------------------------------------------------------------------------------------------------------------------------------------------------------------------- |
| enable_end_user_authentication    | boolean | If set to true, end user authentication will be required during automatic MDM enrollment of new macOS devices. Settings for your IdP provider must also be [configured](https://fleetdm.com/docs/using-fleet/mdm-macos-setup-experience#end-user-authentication-and-eula). |

<br/>

##### mdm.macos_settings

`mdm.macos_settings` is an object with the following structure:

| Name                              | Type    | Description   |
| ---------------------             | ------- | -------------------------------------------------------------------------------------------------------------------------------------------------------------------------------------- |
| custom_settings                   | array   | Only intended to be used by [Fleet's YAML](https://fleetdm.com/docs/configuration/yaml-files). To add macOS configuration profiles using Fleet's API, use the [Add configuration profile endpoint](https://fleetdm.com/docs/rest-api/rest-api#add-custom-os-setting-configuration-profile) instead. |

<br/>

##### mdm.windows_settings

`mdm.windows_settings` is an object with the following structure:

| Name                              | Type    | Description   |
| ---------------------             | ------- | -------------------------------------------------------------------------------------------------------------------------------------------------------------------------------------- |
| custom_settings                   | array   | Only intended to be used by [Fleet's YAML](https://fleetdm.com/docs/configuration/yaml-files). To add Windows configuration profiles using Fleet's API, use the [Add configuration profile endpoint](https://fleetdm.com/docs/rest-api/rest-api#add-custom-os-setting-configuration-profile) instead. |

<br/>

##### Example request body

```json
{
  "mdm": {
    "windows_enabled_and_configured": false,
    "enable_disk_encryption": true,
    "macos_updates": {
      "minimum_version": "12.3.1",
      "deadline": "2022-01-01"
    },
    "windows_updates": {
      "deadline_days": 5,
      "grace_period_days": 1
    },
    "macos_settings": {
      "custom_settings": [
        {
          "path": "path/to/profile1.mobileconfig",
          "labels": ["Label 1", "Label 2"]
        },
        {
          "path": "path/to/profile2.json",
          "labels": ["Label 3", "Label 4"]
        },
      ]
    },
    "windows_settings": {
      "custom_settings": [
        {
          "path": "path/to/profile3.xml",
          "labels": ["Label 1", "Label 2"]
        }
      ]
    },
    "end_user_authentication": {
      "entity_id": "",
      "issuer_uri": "",
      "metadata": "",
      "metadata_url": "",
      "idp_name": ""
    },
    "macos_migration": {
      "enable": false,
      "mode": "voluntary",
      "webhook_url": "https://webhook.example.com"
    },
    "macos_setup": {
      "bootstrap_package": "",
      "enable_end_user_authentication": false,
      "macos_setup_assistant": "path/to/config.json"
    }
  }
}
```

#### Features

| Name                              | Type    | Description   |
| ---------------------             | ------- | -------------------------------------------------------------------------------------------------------------------------------------------------------------------------------------- |
| enable_host_users                 | boolean | Whether to enable the users feature in Fleet. (Default: `true`)                                                                          |
| enable_software_inventory         | boolean | Whether to enable the software inventory feature in Fleet. (Default: `true`)                                                             |
| additional_queries                | boolean | Whether to enable additional queries on hosts. (Default: `null`)                                                                         |

<br/>

##### Example request body

```json
{
  "features": {
    "enable_host_users": true,
    "enable_software_inventory": true,
    "additional_queries": null
  }
}
```



### Get global enroll secrets

Returns the valid global enroll secrets.

`GET /api/v1/fleet/spec/enroll_secret`

#### Parameters

None.

#### Example

`GET /api/v1/fleet/spec/enroll_secret`

##### Default response

`Status: 200`

```json
{
  "spec": {
    "secrets": [
      {
        "secret": "vhPzPOnCMOMoqSrLxKxzSADyqncayacB",
        "created_at": "2021-11-12T20:24:57Z"
      },
      {
        "secret": "jZpexWGiXmXaFAKdrdttFHdJBqEnqlVF",
        "created_at": "2021-11-12T20:24:57Z"
      }
    ]
  }
}
```

### Modify global enroll secrets

Replaces all existing global enroll secrets.

`POST /api/v1/fleet/spec/enroll_secret`

#### Parameters

| Name      | Type    | In   | Description                                                        |
| --------- | ------- | ---- | ------------------------------------------------------------------ |
| spec      | object  | body | **Required**. Attribute "secrets" must be a list of enroll secrets |

#### Example

Replace all global enroll secrets with a new enroll secret.

`POST /api/v1/fleet/spec/enroll_secret`

##### Request body

```json
{
  "spec": {
    "secrets": [
      {
        "secret": "KuSkYFsHBQVlaFtqOLwoUIWniHhpvEhP"
      }
    ]
  }
}
```

##### Default response

`Status: 200`

```json
{}
```

#### Example

Delete all global enroll secrets.

`POST /api/v1/fleet/spec/enroll_secret`

##### Request body

```json
{
  "spec": {
    "secrets": []
  }
}
```

##### Default response

`Status: 200`

```json
{}
```

### Get team enroll secrets

Returns the valid team enroll secrets.

`GET /api/v1/fleet/teams/:id/secrets`

#### Parameters

None.

#### Example

`GET /api/v1/fleet/teams/1/secrets`

##### Default response

`Status: 200`

```json
{
  "secrets": [
    {
      "created_at": "2021-06-16T22:05:49Z",
      "secret": "aFtH2Nq09hrvi73ErlWNQfa7M53D3rPR",
      "team_id": 1
    }
  ]
}
```


### Modify team enroll secrets

Replaces all existing team enroll secrets.

`PATCH /api/v1/fleet/teams/:id/secrets`

#### Parameters

| Name      | Type    | In   | Description                            |
| --------- | ------- | ---- | -------------------------------------- |
| id        | integer | path | **Required**. The team's id.           |
| secrets   | array   | body | **Required**. A list of enroll secrets |

#### Example

Replace all of a team's existing enroll secrets with a new enroll secret

`PATCH /api/v1/fleet/teams/2/secrets`

##### Request body

```json
{
  "secrets": [
    {
      "secret": "n07v32y53c237734m3n201153c237"
    }
  ]
}
```

##### Default response

`Status: 200`

```json
{
  "secrets": [
    {
      "secret": "n07v32y53c237734m3n201153c237",
      "created_at": "0001-01-01T00:00:00Z"
    }
  ]
}
```

#### Example

Delete all of a team's existing enroll secrets

`PATCH /api/v1/fleet/teams/2/secrets`

##### Request body

```json
{
  "secrets": []
}
```

##### Default response

`Status: 200`

```json
{
  "secrets": null
}
```

### Version

Get version and build information from the Fleet server.

`GET /api/v1/fleet/version`

#### Parameters

None.

#### Example

`GET /api/v1/fleet/version`

##### Default response

`Status: 200`

```json
{
  "version": "3.9.0-93-g1b67826f-dirty",
  "branch": "version",
  "revision": "1b67826fe4bf40b2f45ec53e01db9bf467752e74",
  "go_version": "go1.15.7",
  "build_date": "2021-03-27",
  "build_user": "zwass"
}
```

---

## Hosts

- [On the different timestamps in the host data structure](#on-the-different-timestamps-in-the-host-data-structure)
- [List hosts](#list-hosts)
- [Count hosts](#count-hosts)
- [Get hosts summary](#get-hosts-summary)
- [Get host](#get-host)
- [Get host by identifier](#get-host-by-identifier)
- [Get host by device token](#get-host-by-device-token)
- [Delete host](#delete-host)
- [Refetch host](#refetch-host)
- [Transfer hosts to a team](#transfer-hosts-to-a-team)
- [Transfer hosts to a team by filter](#transfer-hosts-to-a-team-by-filter)
- [Turn off MDM for a host](#turn-off-mdm-for-a-host)
- [Bulk delete hosts by filter or ids](#bulk-delete-hosts-by-filter-or-ids)
- [Get human-device mapping](#get-human-device-mapping)
- [Update custom human-device mapping](#update-custom-human-device-mapping)
- [Get host's device health report](#get-hosts-device-health-report)
- [Get host's mobile device management (MDM) information](#get-hosts-mobile-device-management-mdm-information)
- [Get mobile device management (MDM) summary](#get-mobile-device-management-mdm-summary)
- [Get host's mobile device management (MDM) and Munki information](#get-hosts-mobile-device-management-mdm-and-munki-information)
- [Get aggregated host's mobile device management (MDM) and Munki information](#get-aggregated-hosts-macadmin-mobile-device-management-mdm-and-munki-information)
- [Get host's scripts](#get-hosts-scripts)
- [Get host's software](#get-hosts-software)
- [Get hosts report in CSV](#get-hosts-report-in-csv)
- [Get host's disk encryption key](#get-hosts-disk-encryption-key)
- [Get host's certificates](#get-hosts-certificates)
- [Lock host](#lock-host)
- [Unlock host](#unlock-host)
- [Wipe host](#wipe-host)
- [Get host's past activity](#get-hosts-past-activity)
- [Get host's upcoming activity](#get-hosts-upcoming-activity)
- [Add labels to host](#add-labels-to-host)
- [Remove labels from host](#remove-labels-from-host)
- [Live query one host (ad-hoc)](#live-query-one-host-ad-hoc)
- [Live query host by identifier (ad-hoc)](#live-query-host-by-identifier-ad-hoc)

### On the different timestamps in the host data structure

Hosts have a set of timestamps usually named with an "_at" suffix, such as created_at, enrolled_at, etc. Before we go
through each of them and what they mean, we need to understand a bit more about how the host data structure is
represented in the database.

The table `hosts` is the main one. It holds the core data for a host. A host doesn't exist if there is no row for it in
this table. This table also holds most of the timestamps, but it doesn't hold all of the host data. This is an important
detail as we'll see below.

There's adjacent tables to this one that usually follow the name convention `host_<extra data descriptor>`. Examples of
this are: `host_additional` that holds additional query results, `host_software` that links a host with many rows from
the `software` table.

- `created_at`: the time the row in the database was created, which usually corresponds to the first enrollment of the host.
- `updated_at`: the last time the row in the database for the `hosts` table was updated.
- `detail_updated_at`: the last time Fleet updated host data, based on the results from the detail queries (this includes updates to host associated tables, e.g. `host_users`).
- `label_updated_at`: the last time Fleet updated the label membership for the host based on the results from the queries ran.
- `last_enrolled_at`: the last time the host enrolled to Fleet.
- `policy_updated_at`: the last time we updated the policy results for the host based on the queries ran.
- `seen_time`: the last time the host contacted the fleet server, regardless of what operation it was for.
- `software_updated_at`: the last time software changed for the host in any way.
- `last_restarted_at`: the last time that the host was restarted.

### List hosts

`GET /api/v1/fleet/hosts`

#### Parameters

| Name                    | Type    | In    | Description                                                                                                                                                                                                                                                                                                                                 |
| ----------------------- | ------- | ----- | ------------------------------------------------------------------------------------------------------------------------------------------------------------------------------------------------------------------------------------------------------------------------------------------------------------------------------------------- |
| page                    | integer | query | Page number of the results to fetch.                                                                                                                                                                                                                                                                                                        |
| per_page                | integer | query | Results per page.                                                                                                                                                                                                                                                                                                                           |
| order_key               | string  | query | What to order results by. Can be any column in the hosts table.                                                                                                                                                                                                                                                                             |
| after                   | string  | query | The value to get results after. This needs `order_key` defined, as that's the column that would be used. **Note:** Use `page` instead of `after`                                                                                                                                                                                                                                    |
| order_direction         | string  | query | **Requires `order_key`**. The direction of the order given the order key. Options include 'asc' and 'desc'. Default is 'asc'.                                                                                                                                                                                                               |
| status                  | string  | query | Indicates the status of the hosts to return. Can either be 'new', 'online', 'offline', 'mia' or 'missing'.                                                                                                                                                                                                                                  |
| query                   | string  | query | Search query keywords. Searchable fields include `hostname`, `hardware_serial`, `uuid`, `ipv4` and the hosts' email addresses (only searched if the query looks like an email address, i.e. contains an '@', no space, etc.).                                                                                                                |
| additional_info_filters | string  | query | A comma-delimited list of fields to include in each host's `additional` object. This query is populated by the `additional_queries` in the `features` section of the configuration YAML.                                              |
| team_id                 | integer | query | _Available in Fleet Premium_. Filters to only include hosts in the specified team. Use `0` to filter by hosts assigned to "No team".                                                                                                                                                                                                                                                |
| policy_id               | integer | query | The ID of the policy to filter hosts by.                                                                                                                                                                                                                                                                                                    |
| policy_response         | string  | query | **Requires `policy_id`**. Valid options are 'passing' or 'failing'.                                                                                                                                                                                                                                       |
| software_version_id     | integer | query | The ID of the software version to filter hosts by.                                                                                                                                                                                                                                                                                                  |
| software_title_id       | integer | query | The ID of the software title to filter hosts by.                                                                                                                                                                                                                                                                                                  |
| software_status       | string | query | The status of the software install to filter hosts by.                                                                                                                                                                                                                                                                                                  |
| os_version_id | integer | query | The ID of the operating system version to filter hosts by. |
| os_name                 | string  | query | The name of the operating system to filter hosts by. `os_version` must also be specified with `os_name`                                                                                                                                                                                                                                     |
| os_version              | string  | query | The version of the operating system to filter hosts by. `os_name` must also be specified with `os_version`                                                                                                                                                                                                                                  |
| vulnerability           | string  | query | The cve to filter hosts by (including "cve-" prefix, case-insensitive).                                                                                                                                                                                                                                                                     |
| device_mapping          | boolean | query | Indicates whether `device_mapping` should be included for each host. See ["Get host's Google Chrome profiles](#get-hosts-google-chrome-profiles) for more information about this feature.                                                                                                                                                  |
| mdm_id                  | integer | query | The ID of the _mobile device management_ (MDM) solution to filter hosts by (that is, filter hosts that use a specific MDM provider and URL).                                                                                                                                                                                                |
| mdm_name                | string  | query | The name of the _mobile device management_ (MDM) solution to filter hosts by (that is, filter hosts that use a specific MDM provider).                                                                                                                                                                                                |
| mdm_enrollment_status   | string  | query | The _mobile device management_ (MDM) enrollment status to filter hosts by. Valid options are 'manual', 'automatic', 'enrolled', 'pending', or 'unenrolled'.                                                                                                                                                                                                             |
| connected_to_fleet   | boolean  | query | Filter hosts that are talking to this Fleet server for MDM features. In rare cases, hosts can be enrolled to one Fleet server but talk to a different Fleet server for MDM features. In this case, the value would be `false`. Always `false` for Linux hosts.                                                                                                                           |
| macos_settings          | string  | query | Filters the hosts by the status of the _mobile device management_ (MDM) profiles applied to hosts. Valid options are 'verified', 'verifying', 'pending', or 'failed'. **Note: If this filter is used in Fleet Premium without a team ID filter, the results include only hosts that are not assigned to any team.**                                                                                                                                                                                                             |
| munki_issue_id          | integer | query | The ID of the _munki issue_ (a Munki-reported error or warning message) to filter hosts by (that is, filter hosts that are affected by that corresponding error or warning message).                                                                                                                                                        |
| low_disk_space          | integer | query | _Available in Fleet Premium_. Filters the hosts to only include hosts with less GB of disk space available than this value. Must be a number between 1-100.                                                                                                                                                                                  |
| disable_failing_policies| boolean | query | If `true`, hosts will return failing policies as 0 regardless of whether there are any that failed for the host. This is meant to be used when increased performance is needed in exchange for the extra information.                                                                                                                       |
| macos_settings_disk_encryption | string | query | Filters the hosts by disk encryption status. Valid options are 'verified', 'verifying', 'action_required', 'enforcing', 'failed', or 'removing_enforcement'. |
| bootstrap_package       | string | query | _Available in Fleet Premium_. Filters the hosts by the status of the MDM bootstrap package on the host. Valid options are 'installed', 'pending', or 'failed'. |
| os_settings          | string  | query | Filters the hosts by the status of the operating system settings applied to the hosts. Valid options are 'verified', 'verifying', 'pending', or 'failed'. **Note: If this filter is used in Fleet Premium without a team ID filter, the results include only hosts that are not assigned to any team.** |
| os_settings_disk_encryption | string | query | Filters the hosts by disk encryption status. Valid options are 'verified', 'verifying', 'action_required', 'enforcing', 'failed', or 'removing_enforcement'.  **Note: If this filter is used in Fleet Premium without a team ID filter, the results include only hosts that are not assigned to any team.** |
| populate_software     | string | query | If `false` (or omitted), omits installed software details for each host. If `"without_vulnerability_details"`, include a list of installed software for each host, including which CVEs apply to the installed software versions. `true` adds vulnerability description, CVSS score, and other details when using Fleet Premium. See notes below on performance. |
| populate_policies     | boolean | query | If `true`, the response will include policy data for each host. |
| populate_users     | boolean | query | If `true`, the response will include user data for each host. |
| populate_labels     | boolean | query | If `true`, the response will include labels for each host. |

> `software_id` is deprecated as of Fleet 4.42. It is maintained for backwards compatibility. Please use the `software_version_id` instead.

> `populate_software` returns a lot of data per host when set, and drastically more data when set to `true` on Fleet Premium. If you need vulnerability details for a large number of hosts, consider setting `populate_software` to `without_vulnerability_details` and pulling vulnerability details from the [Get vulnerability](#get-vulnerability) endpoint, as this returns details once per vulnerability rather than once per vulnerability per host.

If `software_title_id` is specified, an additional top-level key `"software_title"` is returned with the software title object corresponding to the `software_title_id`. See [List software](#list-software) response payload for details about this object.

If `software_version_id` is specified, an additional top-level key `"software"` is returned with the software object corresponding to the `software_version_id`. See [List software versions](#list-software-versions) response payload for details about this object.

If `additional_info_filters` is not specified, no `additional` information will be returned.

If `mdm_id` is specified, an additional top-level key `"mobile_device_management_solution"` is returned with the information corresponding to the `mdm_id`.

If `mdm_id`, `mdm_name`, `mdm_enrollment_status`, `os_settings`, or `os_settings_disk_encryption` is specified, then Windows Servers are excluded from the results.

If `munki_issue_id` is specified, an additional top-level key `munki_issue` is returned with the information corresponding to the `munki_issue_id`.

If `after` is being used with `created_at` or `updated_at`, the table must be specified in `order_key`. Those columns become `h.created_at` and `h.updated_at`.

#### Example

`GET /api/v1/fleet/hosts?page=0&per_page=100&order_key=hostname&query=2ce&populate_software=true&populate_policies=true&populate_users=true&populate_labels=true`

##### Request query parameters

```json
{
  "page": 0,
  "per_page": 100,
  "order_key": "hostname"
}
```

##### Default response

`Status: 200`

```json
{
  "hosts": [
    {
      "created_at": "2020-11-05T05:09:44Z",
      "updated_at": "2020-11-05T06:03:39Z",
      "id": 1,
      "detail_updated_at": "2020-11-05T05:09:45Z",
      "last_restarted_at": "2020-11-01T03:01:45Z",
      "software_updated_at": "2020-11-05T05:09:44Z",
      "label_updated_at": "2020-11-05T05:14:51Z",
      "policy_updated_at": "2023-06-26T18:33:15Z",
      "last_enrolled_at": "2023-02-26T22:33:12Z",
      "seen_time": "2020-11-05T06:03:39Z",
      "hostname": "Annas-MacBook-Pro.local",
      "uuid": "392547dc-0000-0000-a87a-d701ff75bc65",
      "platform": "darwin",
      "osquery_version": "5.15.0",
      "os_version": "macOS 15.2",
      "build": "24C101",
      "platform_like": "darwin",
      "code_name": "",
      "uptime": 8305000000000,
      "memory": 2084032512,
      "cpu_type": "arm64e",
      "cpu_subtype": "ARM64E",
      "cpu_brand": "Apple M1",
      "cpu_physical_cores": 8,
      "cpu_logical_cores": 8,
      "hardware_vendor": "Apple Inc.",
      "hardware_model": "MacBookPro17,1",
      "hardware_version": "",
      "hardware_serial": "C0124FXASD6G",
      "computer_name": "Anna's MacBook Pro",
      "display_name": "Anna's MacBook Pro",
      "public_ip": "123.45.678.910",
      "primary_ip": "192.12.345.678",
      "primary_mac": "36:34:a5:6b:7b:5c",
      "distributed_interval": 10,
      "config_tls_refresh": 10,
      "logger_tls_period": 8,
      "status": "offline",
      "display_text": "Annas-MacBook-Pro.local",
      "team_id": null,
      "team_name": null,
      "gigs_disk_space_available": 174.98,
      "percent_disk_space_available": 71,
      "gigs_total_disk_space": 246,
      "additional": {},
      "pack_stats": [
        {
          "pack_id": 0,
          "pack_name": "Global",
          "type": "global",
          "query_stats": [
            {
            "scheduled_query_name": "Get recently added or removed USB drives",
            "scheduled_query_id": 5535,
            "query_name": "Get recently added or removed USB drives",
            "discard_data": false,
            "last_fetched": null,
            "automations_enabled": false,
            "description": "Returns a record every time a USB device is plugged in or removed",
            "pack_name": "Global",
            "average_memory": 434176,
            "denylisted": false,
            "executions": 2,
            "interval": 86400,
            "last_executed": "2023-11-28T00:02:07Z",
            "output_size": 891,
            "system_time": 10,
            "user_time": 6,
            "wall_time": 0
            }
          ]
        }
      ],
      "issues": {
        "failing_policies_count": 1,
        "critical_vulnerabilities_count": 2, // Fleet Premium only
        "total_issues_count": 3
      },
      "geolocation": {
        "country_iso": "US",
        "city_name": "New York",
        "geometry": {
          "type": "point",
          "coordinates": [40.6799, -74.0028]
        }
      },
      "mdm": {
        "encryption_key_available": false,
        "enrollment_status": "Pending",
        "dep_profile_error": true,
        "name": "Fleet",
        "server_url": "https://example.fleetdm.com/mdm/apple/mdm"
      },
      "software": [
        {
          "id": 1,
          "name": "glibc",
          "version": "2.12",
          "source": "rpm_packages",
          "generated_cpe": "cpe:2.3:a:gnu:glibc:2.12:*:*:*:*:*:*:*",
          "vulnerabilities": [
            {
              "cve": "CVE-2009-5155",
              "details_link": "https://nvd.nist.gov/vuln/detail/CVE-2009-5155",
              "cvss_score": 7.5, // Fleet Premium only
              "epss_probability": 0.01537, // Fleet Premium only
              "cisa_known_exploit": false, // Fleet Premium only
              "cve_published": "2022-01-01 12:32:00", // Fleet Premium only
              "cve_description": "In the GNU C Library (aka glibc or libc6) before 2.28, parse_reg_exp in posix/regcomp.c misparses alternatives, which allows attackers to cause a denial of service (assertion failure and application exit) or trigger an incorrect result by attempting a regular-expression match.", // Fleet Premium only
              "resolved_in_version": "2.28" // Fleet Premium only
            }
          ],
          "installed_paths": ["/usr/lib/some-path-1"]
        }
      ],
      "policies": [
        {
          "id": 1,
          "name": "Gatekeeper enabled",
          "query": "SELECT 1 FROM gatekeeper WHERE assessments_enabled = 1;",
          "description": "Checks if gatekeeper is enabled on macOS devices",
          "resolution": "Fix with these steps...",
          "platform": "darwin",
          "response": "fail",
          "critical": false
        }
      ],
      "users": [
        {
          "uid": 0,
          "username": "root",
          "type": "",
          "groupname": "root",
          "shell": "/bin/bash"
        },
        {
          "uid": 1,
          "username": "bin",
          "type": "",
          "groupname": "bin",
          "shell": "/sbin/nologin"
        }
      ],
      "labels": [
        {
          "created_at": "2021-08-19T02:02:17Z",
          "updated_at": "2021-08-19T02:02:17Z",
          "id": 6,
          "name": "All Hosts",
          "description": "All hosts which have enrolled in Fleet",
          "query": "SELECT 1;",
          "platform": "",
          "label_type": "builtin",
          "label_membership_type": "dynamic"
        },
        {
          "created_at": "2021-08-19T02:02:17Z",
          "updated_at": "2021-08-19T02:02:17Z",
          "id": 9,
          "name": "CentOS Linux",
          "description": "All CentOS hosts",
          "query": "SELECT 1 FROM os_version WHERE platform = 'centos' OR name LIKE '%centos%'",
          "platform": "",
          "label_type": "builtin",
          "label_membership_type": "dynamic"
        },
        {
          "created_at": "2021-08-19T02:02:17Z",
          "updated_at": "2021-08-19T02:02:17Z",
          "id": 12,
          "name": "All Linux",
          "description": "All Linux distributions",
          "query": "SELECT 1 FROM osquery_info WHERE build_platform LIKE '%ubuntu%' OR build_distro LIKE '%centos%';",
          "platform": "",
          "label_type": "builtin",
          "label_membership_type": "dynamic"
        }
      ]
    }
  ]
}
```

> Note: the response above assumes a [GeoIP database is configured](https://fleetdm.com/docs/deploying/configuration#geoip), otherwise the `geolocation` object won't be included.

Response payload with the `mdm_id` filter provided:

```json
{
  "hosts": [...],
  "mobile_device_management_solution": {
    "server_url": "http://some.url/mdm",
    "name": "MDM Vendor Name",
    "id": 999
  }
}
```

Response payload with the `munki_issue_id` filter provided:

```json
{
  "hosts": [...],
  "munki_issue": {
    "id": 1,
    "name": "Could not retrieve managed install primary manifest",
    "type": "error"
  }
}
```

### Count hosts

`GET /api/v1/fleet/hosts/count`

#### Parameters

| Name                    | Type    | In    | Description                                                                                                                                                                                                                                                                                                                                 |
| ----------------------- | ------- | ----- | ------------------------------------------------------------------------------------------------------------------------------------------------------------------------------------------------------------------------------------------------------------------------------------------------------------------------------------------- |
| order_key               | string  | query | What to order results by. Can be any column in the hosts table.                                                                                                                                                                                                                                                                             |
| order_direction         | string  | query | **Requires `order_key`**. The direction of the order given the order key. Options include 'asc' and 'desc'. Default is 'asc'.                                                                                                                                                                                                               |
| after                   | string  | query | The value to get results after. This needs `order_key` defined, as that's the column that would be used.                                                                                                                                                                                                                                    |
| status                  | string  | query | Indicates the status of the hosts to return. Can either be 'new', 'online', 'offline', 'mia' or 'missing'.                                                                                                                                                                                                                                  |
| query                   | string  | query | Search query keywords. Searchable fields include `hostname`, `hardware_serial`, `uuid`, `ipv4` and the hosts' email addresses (only searched if the query looks like an email address, i.e. contains an '@', no space, etc.).                                                                                                                |
| team_id                 | integer | query | _Available in Fleet Premium_. Filters the hosts to only include hosts in the specified team.                                                                                                                                                                                                                                                 |
| policy_id               | integer | query | The ID of the policy to filter hosts by.                                                                                                                                                                                                                                                                                                    |
| policy_response         | string  | query | **Requires `policy_id`**. Valid options are 'passing' or 'failing'.                                                                                                                                                                                                                                       |
| software_version_id     | integer | query | The ID of the software version to filter hosts by.                                                                                                            |
| software_title_id       | integer | query | The ID of the software title to filter hosts by.                                                                                                              |
| os_version_id | integer | query | The ID of the operating system version to filter hosts by. |
| os_name                 | string  | query | The name of the operating system to filter hosts by. `os_version` must also be specified with `os_name`                                                                                                                                                                                                                                     |
| os_version              | string  | query | The version of the operating system to filter hosts by. `os_name` must also be specified with `os_version`                                                                                                                                                                                                                                  |
| vulnerability           | string  | query | The cve to filter hosts by (including "cve-" prefix, case-insensitive).                                                                                                                                                                                                                                                                     |
| label_id                | integer | query | A valid label ID. Can only be used in combination with `order_key`, `order_direction`, `after`, `status`, `query` and `team_id`.                                                                                                                                                                                                            |
| mdm_id                  | integer | query | The ID of the _mobile device management_ (MDM) solution to filter hosts by (that is, filter hosts that use a specific MDM provider and URL).                                                                                                                                                                                                |
| mdm_name                | string  | query | The name of the _mobile device management_ (MDM) solution to filter hosts by (that is, filter hosts that use a specific MDM provider).                                                                                                                                                                                                |
| mdm_enrollment_status   | string  | query | The _mobile device management_ (MDM) enrollment status to filter hosts by. Valid options are 'manual', 'automatic', 'enrolled', 'pending', or 'unenrolled'.                                                                                                                                                                                                             |
| macos_settings          | string  | query | Filters the hosts by the status of the _mobile device management_ (MDM) profiles applied to hosts. Valid options are 'verified', 'verifying', 'pending', or 'failed'. **Note: If this filter is used in Fleet Premium without a team ID filter, the results include only hosts that are not assigned to any team.**                                                                                                                                                                                                             |
| munki_issue_id          | integer | query | The ID of the _munki issue_ (a Munki-reported error or warning message) to filter hosts by (that is, filter hosts that are affected by that corresponding error or warning message).                                                                                                                                                        |
| low_disk_space          | integer | query | _Available in Fleet Premium_. Filters the hosts to only include hosts with less GB of disk space available than this value. Must be a number between 1-100.                                                                                                                                                                                  |
| macos_settings_disk_encryption | string | query | Filters the hosts by disk encryption status. Valid options are 'verified', 'verifying', 'action_required', 'enforcing', 'failed', or 'removing_enforcement'. |
| bootstrap_package       | string | query | _Available in Fleet Premium_. Filters the hosts by the status of the MDM bootstrap package on the host. Valid options are 'installed', 'pending', or 'failed'. **Note: If this filter is used in Fleet Premium without a team ID filter, the results include only hosts that are not assigned to any team.** |
| os_settings          | string  | query | Filters the hosts by the status of the operating system settings applied to the hosts. Valid options are 'verified', 'verifying', 'pending', or 'failed'. **Note: If this filter is used in Fleet Premium without a team ID filter, the results include only hosts that are not assigned to any team.** |
| os_settings_disk_encryption | string | query | Filters the hosts by disk encryption status. Valid options are 'verified', 'verifying', 'action_required', 'enforcing', 'failed', or 'removing_enforcement'.  **Note: If this filter is used in Fleet Premium without a team ID filter, the results include only hosts that are not assigned to any team.** |

If `additional_info_filters` is not specified, no `additional` information will be returned.

If `mdm_id`, `mdm_name` or `mdm_enrollment_status` is specified, then Windows Servers are excluded from the results.

#### Example

`GET /api/v1/fleet/hosts/count?page=0&per_page=100&order_key=hostname&query=2ce`

##### Request query parameters

```json
{
  "page": 0,
  "per_page": 100,
  "order_key": "hostname"
}
```

##### Default response

`Status: 200`

```json
{
  "count": 123
}
```

### Get hosts summary

Returns the count of all hosts organized by status. `online_count` includes all hosts currently enrolled in Fleet. `offline_count` includes all hosts that haven't checked into Fleet recently. `mia_count` includes all hosts that haven't been seen by Fleet in more than 30 days. `new_count` includes the hosts that have been enrolled to Fleet in the last 24 hours.

`GET /api/v1/fleet/host_summary`

#### Parameters

| Name            | Type    | In    | Description                                                                     |
| --------------- | ------- | ----  | ------------------------------------------------------------------------------- |
| team_id         | integer | query | _Available in Fleet Premium_. The ID of the team whose host counts should be included. Defaults to all teams. |
| platform        | string  | query | Platform to filter by when counting. Defaults to all platforms.                 |
| low_disk_space  | integer | query | _Available in Fleet Premium_. Returns the count of hosts with less GB of disk space available than this value. Must be a number between 1-100. |

#### Example

`GET /api/v1/fleet/host_summary?team_id=1&low_disk_space=32`

##### Default response

`Status: 200`

```json
{
  "team_id": 1,
  "totals_hosts_count": 2408,
  "online_count": 2267,
  "offline_count": 141,
  "mia_count": 0,
  "missing_30_days_count": 0,
  "new_count": 0,
  "all_linux_count": 1204,
  "low_disk_space_count": 12,
  "builtin_labels": [
    {
      "id": 6,
      "name": "All Hosts",
      "description": "All hosts which have enrolled in Fleet",
      "label_type": "builtin"
    },
    {
      "id": 7,
      "name": "macOS",
      "description": "All macOS hosts",
      "label_type": "builtin"
    },
    {
      "id": 8,
      "name": "Ubuntu Linux",
      "description": "All Ubuntu hosts",
      "label_type": "builtin"
    },
    {
      "id": 9,
      "name": "CentOS Linux",
      "description": "All CentOS hosts",
      "label_type": "builtin"
    },
    {
      "id": 10,
      "name": "MS Windows",
      "description": "All Windows hosts",
      "label_type": "builtin"
    },
    {
      "id": 11,
      "name": "Red Hat Linux",
      "description": "All Red Hat Enterprise Linux hosts",
      "label_type": "builtin"
    },
    {
      "id": 12,
      "name": "All Linux",
      "description": "All Linux distributions",
      "label_type": "builtin"
    },
    {
      "id": 13,
      "name": "iOS",
      "description": "All iOS hosts",
      "label_type": "builtin"
    },
    {
      "id": 14,
      "name": "iPadOS",
      "description": "All iPadOS hosts",
      "label_type": "builtin"
    },
    {
      "id": 15,
      "name": "Fedora Linux",
      "description": "All Fedora hosts",
      "label_type": "builtin"
    },
    {
      "id": 16,
      "name": "Android",
      "description": "All Android hosts",
      "label_type": "builtin"
    }
  ],
  "platforms": [
    {
      "platform": "chrome",
      "hosts_count": 1234
    },
    {
      "platform": "darwin",
      "hosts_count": 1234
    },
    {
      "platform": "ios",
      "hosts_count": 1234
    },
    {
      "platform": "ipados",
      "hosts_count": 1234
    },
    {
      "platform": "rhel",
      "hosts_count": 1234
    },
    {
      "platform": "ubuntu",
      "hosts_count": 12044
    },
    {
      "platform": "windows",
      "hosts_count": 12044
    },
    {
      "platform": "Android",
      "hosts_count": 200
    }
  ]
}
```

### Get host

Returns the information of the specified host.

`GET /api/v1/fleet/hosts/:id`

#### Parameters

| Name             | Type    | In    | Description                                                                         |
|------------------|---------|-------|-------------------------------------------------------------------------------------|
| id               | integer | path  | **Required**. The host's id.                                                        |
| exclude_software | boolean | query | If `true`, the response will not include a list of installed software for the host. |

#### Example

`GET /api/v1/fleet/hosts/121`

##### Default response

`Status: 200`

```json
{
  "host": {
    "created_at": "2021-08-19T02:02:22Z",
    "updated_at": "2021-08-19T21:14:58Z",
    "id": 1,
    "detail_updated_at": "2021-08-19T21:07:53Z",
    "last_restarted_at": "2020-11-01T03:01:45Z",
    "software_updated_at": "2020-11-05T05:09:44Z",
    "label_updated_at": "2021-08-19T21:07:53Z",
    "policy_updated_at": "2023-06-26T18:33:15Z",
    "last_enrolled_at": "2021-08-19T02:02:22Z",
    "seen_time": "2021-08-19T21:14:58Z",
    "refetch_requested": false,
    "hostname": "Annas-MacBook-Pro.local",
    "uuid": "309a4b7d-0000-0000-8e7f-26ae0815ede8",
    "platform": "darwin",
    "osquery_version": "5.15.0",
    "orbit_version": "1.22.0",
    "fleet_desktop_version": "1.22.0",
    "scripts_enabled": true,
    "os_version": "macOS 15.2",
    "build": "24C101",
    "platform_like": "darwin",
    "code_name": "",
    "uptime": 210671000000000,
    "memory": 16788398080,
    "cpu_type": "arm64e",
    "cpu_subtype": "ARM64E",
    "cpu_brand": "Apple M1",
    "cpu_physical_cores": 8,
    "cpu_logical_cores": 8,
    "hardware_vendor": "Apple Inc.",
    "hardware_model": "MacBookPro17,1",
    "hardware_version": "",
    "hardware_serial": "C0124FXASD6G",
    "computer_name": "Anna's MacBook Pro",
    "display_name": "Anna's MacBook Pro",
    "public_ip": "123.45.678.910",
    "primary_ip": "172.27.0.6",
    "primary_mac": "02:42:ac:1b:00:06",
    "distributed_interval": 10,
    "config_tls_refresh": 10,
    "logger_tls_period": 10,
    "team_id": null,
    "pack_stats": null,
    "team_name": null,
    "gigs_disk_space_available": 174.98,
    "percent_disk_space_available": 71,
    "gigs_total_disk_space": 246,
    "disk_encryption_enabled": true,
    "status": "online",
    "display_text": "Annas-MacBook-Pro.local",
    "additional": {},
    "issues": {
      "failing_policies_count": 1,
      "critical_vulnerabilities_count": 2, // Available in Fleet Premium
      "total_issues_count": 3
    },
    "batteries": [
      {
        "cycle_count": 999,
        "health": "Normal"
      }
    ],
    "geolocation": {
      "country_iso": "US",
      "city_name": "New York",
      "geometry": {
        "type": "point",
        "coordinates": [40.6799, -74.0028]
      }
    },
    "maintenance_window": {
      "starts_at": "2024-06-18T13:27:18−04:00",
      "timezone": "America/New_York"
    },
    "users": [
      {
        "uid": 0,
        "username": "root",
        "type": "",
        "groupname": "root",
        "shell": "/bin/sh"
      },
      {
        "uid": 1,
        "username": "annachao",
        "type": "",
        "groupname": "staff",
        "shell": "/bin/zsh"
      }
    ],
    "labels": [
      {
        "created_at": "2021-08-19T02:02:17Z",
        "updated_at": "2021-08-19T02:02:17Z",
        "id": 6,
        "name": "All Hosts",
        "description": "All hosts which have enrolled in Fleet",
        "query": "SELECT 1;",
        "platform": "",
        "label_type": "builtin",
        "label_membership_type": "dynamic"
      },
      {
        "created_at": "2021-08-19T02:02:17Z",
        "updated_at": "2021-08-19T02:02:17Z",
        "id": 9,
        "name": "macOS",
        "description": "All macOS hosts",
        "query": "select 1 from os_version where platform = 'darwin';",
        "platform": "",
        "label_type": "builtin",
        "label_membership_type": "dynamic"
      },
      {
        "created_at": "2021-08-19T02:02:17Z",
        "updated_at": "2021-08-19T02:02:17Z",
        "id": 12,
        "name": "Hosts with Chrome installed",
        "description": "",
        "query": "SELECT * FROM apps WHERE name LIKE \"%Chrome%\"",
        "platform": "",
        "label_type": "regular",
        "label_membership_type": "dynamic"
      }
    ],
    "packs": [],
    "policies": [
      {
        "id": 2,
        "name": "SomeQuery2",
        "query": "SELECT * FROM bar;",
        "description": "this is another query",
        "resolution": "fix with these other steps...",
        "platform": "darwin",
        "response": "fail",
        "critical": false
      },
      {
        "id": 3,
        "name": "SomeQuery3",
        "query": "SELECT * FROM baz;",
        "description": "",
        "resolution": "",
        "platform": "",
        "response": "",
        "critical": false
      },
      {
        "id": 1,
        "name": "SomeQuery",
        "query": "SELECT * FROM foo;",
        "description": "this is a query",
        "resolution": "fix with these steps...",
        "platform": "windows,linux",
        "response": "pass",
        "critical": false
      }
    ],
    "software": [
      {
        "id": 321,
        "name": "SomeApp.app",
        "version": "1.0",
        "source": "apps",
        "browser": "",
        "bundle_identifier": "com.some.app",
        "last_opened_at": "2021-08-18T21:14:00Z",
        "generated_cpe": "",
        "vulnerabilities": null,
        "installed_paths": ["/usr/lib/some-path-2"]
      }
    ],
    "mdm": {
      "encryption_key_available": true,
      "enrollment_status": "On (manual)",
      "name": "Fleet",
      "connected_to_fleet": true,
      "server_url": "https://acme.com/mdm/apple/mdm",
      "device_status": "unlocked",
      "pending_action": "",
      "macos_settings": {
        "disk_encryption": "verified",
        "action_required": null
      },
      "macos_setup": {
        "bootstrap_package_status": "installed",
        "detail": "",
        "bootstrap_package_name": "test.pkg"
      },
      "os_settings": {
        "disk_encryption": {
          "status": "verified",
          "detail": ""
        }
      },
      "profiles": [
        {
          "profile_uuid": "954ec5ea-a334-4825-87b3-937e7e381f24",
          "name": "profile1",
          "status": "verifying",
          "operation_type": "install",
          "detail": ""
        }
      ]
    }
  }
}
```

> Note: the response above assumes a [GeoIP database is configured](https://fleetdm.com/docs/deploying/configuration#geoip), otherwise the `geolocation` object won't be included.

> Note: `installed_paths` may be blank depending on installer package. For example, on Linux, RPM-installed packages do not provide installed path information.

> Note: `signature_information` is only set for macOS (.app) applications.

> Note:
> - `orbit_version: null` means this agent is not a fleetd agent
> - `fleet_desktop_version: null` means this agent is not a fleetd agent, or this agent is version <=1.23.0 which is not collecting the desktop version
> - `fleet_desktop_version: ""` means this agent is a fleetd agent but does not have fleet desktop
> - `scripts_enabled: null` means this agent is not a fleetd agent, or this agent is version <=1.23.0 which is not collecting the scripts enabled info

### Get host by identifier

Returns the information of the host specified using the `hostname`, `uuid`, or `hardware_serial` as an identifier.

If `hostname` is specified when there is more than one host with the same hostname, the endpoint returns the first matching host. In Fleet, hostnames are fully qualified domain names (FQDNs). `hostname` (e.g. johns-macbook-air.local) is not the same as `display_name` (e.g. John's MacBook Air).

`GET /api/v1/fleet/hosts/identifier/:identifier`

#### Parameters

| Name       | Type              | In   | Description                                                        |
| ---------- | ----------------- | ---- | ------------------------------------------------------------------ |
| identifier | string | path | **Required**. The host's `hostname`, `uuid`, or `hardware_serial`. |
| exclude_software | boolean | query | If `true`, the response will not include a list of installed software for the host. |

#### Example

`GET /api/v1/fleet/hosts/identifier/392547dc-0000-0000-a87a-d701ff75bc65`

##### Default response

`Status: 200`

```json
{
  "host": {
    "created_at": "2022-02-10T02:29:13Z",
    "updated_at": "2022-10-14T17:07:11Z",
    "id": 33,
    "detail_updated_at": "2022-10-14T17:07:12Z",
    "label_updated_at": "2022-10-14T17:07:12Z",
    "policy_updated_at": "2022-10-14T17:07:12Z",
    "last_enrolled_at": "2022-02-10T02:29:13Z",
    "software_updated_at": "2020-11-05T05:09:44Z",
    "seen_time": "2022-10-14T17:45:41Z",
    "refetch_requested": false,
    "hostname": "23cfc9caacf0",
    "uuid": "392547dc-0000-0000-a87a-d701ff75bc65",
    "platform": "ubuntu",
    "osquery_version": "5.5.1",
    "os_version": "Ubuntu 20.04.3 LTS",
    "build": "",
    "platform_like": "debian",
    "code_name": "focal",
    "uptime": 20807520000000000,
    "memory": 1024360448,
    "cpu_type": "x86_64",
    "cpu_subtype": "63",
    "cpu_brand": "DO-Regular",
    "cpu_physical_cores": 1,
    "cpu_logical_cores": 1,
    "hardware_vendor": "",
    "hardware_model": "",
    "hardware_version": "",
    "hardware_serial": "",
    "computer_name": "23cfc9caacf0",
    "public_ip": "",
    "primary_ip": "172.27.0.6",
    "primary_mac": "02:42:ac:1b:00:06",
    "distributed_interval": 10,
    "config_tls_refresh": 60,
    "logger_tls_period": 10,
    "team_id": 2,
    "team_name": null,
    "gigs_disk_space_available": 19.29,
    "percent_disk_space_available": 74,
    "gigs_total_disk_space": 192,
    "issues": {
      "failing_policies_count": 1,
      "critical_vulnerabilities_count": 2, // Fleet Premium only
      "total_issues_count": 3
    },
    "batteries": [
      {
        "cycle_count": 999,
        "health": "Normal"
      }
    ],
    "geolocation": {
      "country_iso": "US",
      "city_name": "New York",
      "geometry": {
        "type": "point",
        "coordinates": [40.6799, -74.0028]
      }
    },
    "pack_stats": [
      {
        "pack_id": 1,
        "pack_name": "Global",
        "type": "global",
        "query_stats": [
          {
            "scheduled_query_name": "Get running processes (with user_name)",
            "scheduled_query_id": 49,
            "query_name": "Get running processes (with user_name)",
            "pack_name": "Global",
            "pack_id": 1,
            "average_memory": 260000,
            "denylisted": false,
            "executions": 1,
            "interval": 86400,
            "last_executed": "2022-10-14T10:00:01Z",
            "output_size": 198,
            "system_time": 20,
            "user_time": 80,
            "wall_time": 0
          }
        ]
      }
    ],
    "labels": [
      {
        "created_at": "2021-09-14T05:11:02Z",
        "updated_at": "2021-09-14T05:11:02Z",
        "id": 12,
        "name": "All Linux",
        "description": "All Linux distributions",
        "query": "SELECT 1 FROM osquery_info WHERE build_platform LIKE '%ubuntu%' OR build_distro LIKE '%centos%';",
        "platform": "",
        "label_type": "builtin",
        "label_membership_type": "dynamic"
      }
    ],
    "packs": [
      {
        "created_at": "2021-09-17T05:28:54Z",
        "updated_at": "2021-09-17T05:28:54Z",
        "id": 1,
        "name": "Global",
        "description": "Global pack",
        "disabled": false,
        "type": "global",
        "labels": null,
        "label_ids": null,
        "hosts": null,
        "host_ids": null,
        "teams": null,
        "team_ids": null
      }
    ],
    "policies": [
      {
        "id": 142,
        "name": "Full disk encryption enabled (macOS)",
        "query": "SELECT 1 FROM disk_encryption WHERE user_uuid IS NOT '' AND filevault_status = 'on' LIMIT 1;",
        "description": "Checks to make sure that full disk encryption (FileVault) is enabled on macOS devices.",
        "author_id": 31,
        "author_name": "",
        "author_email": "",
        "team_id": null,
        "resolution": "To enable full disk encryption, on the failing device, select System Preferences > Security & Privacy > FileVault > Turn On FileVault.",
        "platform": "darwin,linux",
        "created_at": "2022-09-02T18:52:19Z",
        "updated_at": "2022-09-02T18:52:19Z",
        "response": "fail",
        "critical": false
      }
    ],
    "software": [
      {
        "id": 16923,
        "name": "Automat",
        "version": "0.8.0",
        "source": "python_packages",
        "browser": "",
        "generated_cpe": "",
        "vulnerabilities": null,
        "installed_paths": ["/usr/lib/some_path/"]
      }
    ],
    "mdm": {
      "encryption_key_available": false,
      "enrollment_status": null,
      "name": "",
      "server_url": null,
      "device_status": "unlocked",
      "pending_action": "lock",
      "macos_settings": {
        "disk_encryption": null,
        "action_required": null
      },
      "macos_setup": {
        "bootstrap_package_status": "installed",
        "detail": ""
      },
      "os_settings": {
        "disk_encryption": {
          "status": null,
          "detail": ""
        }
      },
      "profiles": [
        {
          "profile_uuid": "954ec5ea-a334-4825-87b3-937e7e381f24",
          "name": "profile1",
          "status": "verifying",
          "operation_type": "install",
          "detail": ""
        }
      ]
    }
  }
}
```

> Note: the response above assumes a [GeoIP database is configured](https://fleetdm.com/docs/deploying/configuration#geoip), otherwise the `geolocation` object won't be included.

> Note: `installed_paths` may be blank depending on installer package. For example, on Linux, RPM-installed packages do not provide installed path information.

#### Get host by device token

Returns a subset of information about the host specified by `token`. To get all information about a host, use the "Get host" endpoint [here](#get-host).

This is the API route used by the **My device** page in Fleet desktop to display information about the host to the end user.

`GET /api/v1/fleet/device/:token`

##### Parameters

| Name  | Type   | In   | Description                        |
| ----- | ------ | ---- | ---------------------------------- |
| token | string | path | The device's authentication token. |

##### Example

`GET /api/v1/fleet/device/abcdef012456789`

##### Default response

`Status: 200`

```json
{
  "host": {
    "created_at": "2021-08-19T02:02:22Z",
    "updated_at": "2021-08-19T21:14:58Z",
    "id": 1,
    "detail_updated_at": "2021-08-19T21:07:53Z",
    "label_updated_at": "2021-08-19T21:07:53Z",
    "last_enrolled_at": "2021-08-19T02:02:22Z",
    "seen_time": "2021-08-19T21:14:58Z",
    "refetch_requested": false,
    "hostname": "Annas-MacBook-Pro.local",
    "uuid": "309a4b7d-0000-0000-8e7f-26ae0815ede8",
    "platform": "darwin",
    "osquery_version": "5.15.0",
    "os_version": "macOS 15.2",
    "build": "24C101",
    "platform_like": "darwin",
    "code_name": "",
    "uptime": 210671000000000,
    "memory": 16788398080,
    "cpu_type": "arm64e",
    "cpu_subtype": "ARM64E",
    "cpu_brand": "Apple M1",
    "cpu_physical_cores": 8,
    "cpu_logical_cores": 8,
    "hardware_vendor": "Apple Inc.",
    "hardware_model": "MacBookPro17,1",
    "hardware_version": "",
    "hardware_serial": "",
    "computer_name": "Anna's MacBook Pro",
    "display_name": "Anna's MacBook Pro",
    "public_ip": "123.45.678.910",
    "primary_ip": "192.12.345.678",
    "primary_mac": "36:34:a5:6b:7b:5c",
    "distributed_interval": 10,
    "config_tls_refresh": 10,
    "logger_tls_period": 10,
    "team_id": null,
    "pack_stats": null,
    "team_name": null,
    "additional": {},
    "gigs_disk_space_available": 174.98,
    "percent_disk_space_available": 71,
    "gigs_total_disk_space": 246,
    "disk_encryption_enabled": true,
    "dep_assigned_to_fleet": false,
    "status": "online",
    "display_text": "Annas-MacBook-Pro.local",
    "self_service": true,
    "org_logo_url": "https://example.com/logo.jpg",
    "license": {
      "tier": "free",
      "expiration": "2031-01-01T00:00:00Z"
    },
    "global_config": {
      "mdm": {
        "enabled_and_configured": false
      }
    },
    "batteries": [
      {
        "cycle_count": 999,
        "health": "Good"
      }
    ],
    "users": [
      {
        "uid": 0,
        "username": "root",
        "type": "",
        "groupname": "root",
        "shell": "/bin/sh"
      },
      {
        "uid": 1,
        "username": "annachao",
        "type": "",
        "groupname": "staff",
        "shell": "/bin/zsh"
      }
    ],
    "labels": [
      {
        "created_at": "2021-08-19T02:02:17Z",
        "updated_at": "2021-08-19T02:02:17Z",
        "id": 6,
        "name": "All Hosts",
        "description": "All hosts which have enrolled in Fleet",
        "query": "SELECT 1;",
        "platform": "",
        "label_type": "builtin",
        "label_membership_type": "dynamic"
      },
      {
        "created_at": "2021-08-19T02:02:17Z",
        "updated_at": "2021-08-19T02:02:17Z",
        "id": 9,
        "name": "macOS",
        "description": "All macOS hosts",
        "query": "select 1 from os_version where platform = 'darwin';",
        "platform": "",
        "label_type": "builtin",
        "label_membership_type": "dynamic"
      },
      {
        "created_at": "2021-08-19T02:02:17Z",
        "updated_at": "2021-08-19T02:02:17Z",
        "id": 12,
        "name": "Hosts with Chrome installed",
        "description": "",
        "query": "SELECT * FROM apps WHERE name LIKE \"%Chrome%\"",
        "platform": "",
        "label_type": "regular",
        "label_membership_type": "dynamic"
      }
    ],
    "software": [
      {
        "id": 321,
        "name": "SomeApp.app",
        "version": "1.0",
        "source": "apps",
        "browser": "",
        "bundle_identifier": "com.some.app",
        "last_opened_at": "2021-08-18T21:14:00Z",
        "generated_cpe": "",
        "vulnerabilities": null
      }
    ],
    "packs": [],
    "mdm": {
      "encryption_key_available": true,
      "enrollment_status": "On (manual)",
      "name": "Fleet",
      "connected_to_fleet": true,
      "server_url": "https://acme.com/mdm/apple/mdm",
      "macos_settings": {
        "disk_encryption": "verified",
        "action_required": null
      },
      "macos_setup": {
        "bootstrap_package_status": "installed",
        "detail": "",
        "bootstrap_package_name": "test.pkg"
      },
      "os_settings": {
        "disk_encryption": {
          "status": "verified",
          "detail": ""
        }
      },
      "profiles": [
        {
          "profile_uuid": "954ec5ea-a334-4825-87b3-937e7e381f24",
          "name": "profile1",
          "status": "verifying",
          "operation_type": "install",
          "detail": ""
        }
      ]
    }
  }
}
```

### Delete host

Deletes the specified host from Fleet. Note that a deleted host will fail authentication with the previous node key, and in most osquery configurations will attempt to re-enroll automatically. If the host still has a valid enroll secret, it will re-enroll successfully.

`DELETE /api/v1/fleet/hosts/:id`

#### Parameters

| Name | Type    | In   | Description                  |
| ---- | ------- | ---- | ---------------------------- |
| id   | integer | path | **Required**. The host's id. |

#### Example

`DELETE /api/v1/fleet/hosts/121`

##### Default response

`Status: 200`


### Refetch host

Flags the host details, labels and policies to be refetched the next time the host checks in for distributed queries. Note that we cannot be certain when the host will actually check in and update the query results. Further requests to the host APIs will indicate that the refetch has been requested through the `refetch_requested` field on the host object.

`POST /api/v1/fleet/hosts/:id/refetch`

#### Parameters

| Name | Type    | In   | Description                  |
| ---- | ------- | ---- | ---------------------------- |
| id   | integer | path | **Required**. The host's id. |

#### Example

`POST /api/v1/fleet/hosts/121/refetch`

##### Default response

`Status: 200`


### Transfer hosts to a team

_Available in Fleet Premium_

`POST /api/v1/fleet/hosts/transfer`

#### Parameters

| Name    | Type    | In   | Description                                                             |
| ------- | ------- | ---- | ----------------------------------------------------------------------- |
| team_id | integer | body | **Required**. The ID of the team you'd like to transfer the host(s) to. |
| hosts   | array   | body | **Required**. A list of host IDs.                                       |

#### Example

`POST /api/v1/fleet/hosts/transfer`

##### Request body

```json
{
  "team_id": 1,
  "hosts": [3, 2, 4, 6, 1, 5, 7]
}
```

##### Default response

`Status: 200`


### Transfer hosts to a team by filter

_Available in Fleet Premium_

`POST /api/v1/fleet/hosts/transfer/filter`

#### Parameters

| Name    | Type    | In   | Description                                                                                                                                                                                                                                                                                                                        |
| ------- | ------- | ---- | ---------------------------------------------------------------------------------------------------------------------------------------------------------------------------------------------------------------------------------------------------------------------------------------------------------------------------------- |
| team_id | integer | body | **Required**. The ID of the team you'd like to transfer the host(s) to.                                                                                                                                                                                                                                                            |
| filters | object  | body | **Required** Contains any of the following four properties: `query` for search query keywords. Searchable fields include `hostname`, `hardware_serial`, `uuid`, and `ipv4`. `status` to indicate the status of the hosts to return. Can either be `new`, `online`, `offline`, `mia` or `missing`. `label_id` to indicate the selected label. `team_id` to indicate the selected team. Note: `label_id` and `status` cannot be used at the same time. |

#### Example

`POST /api/v1/fleet/hosts/transfer/filter`

##### Request body

```json
{
  "team_id": 1,
  "filters": {
    "status": "online",
    "team_id": 2,
  }
}
```

##### Default response

`Status: 200`


### Turn off MDM for a host

Turns off MDM for the specified macOS, iOS, or iPadOS host.

`DELETE /api/v1/fleet/hosts/:id/mdm`

#### Parameters

| Name | Type    | In   | Description                           |
| ---- | ------- | ---- | ------------------------------------- |
| id   | integer | path | **Required.** The host's ID in Fleet. |

#### Example

`DELETE /api/v1/fleet/hosts/42/mdm`

##### Default response

`Status: 204`


### Bulk delete hosts by filter or ids

`POST /api/v1/fleet/hosts/delete`

#### Parameters

| Name    | Type    | In   | Description                                                                                                                                                                                                                                                                                                                        |
| ------- | ------- | ---- | ---------------------------------------------------------------------------------------------------------------------------------------------------------------------------------------------------------------------------------------------------------------------------------------------------------------------------------- |
| ids     | array   | body | A list of the host IDs you'd like to delete. If `ids` is specified, `filters` cannot be specified.                                                                                                                                                                                                                                                           |
| filters | object  | body | Contains any of the following four properties: `query` for search query keywords. Searchable fields include `hostname`, `hardware_serial`, `uuid`, and `ipv4`. `status` to indicate the status of the hosts to return. Can either be `new`, `online`, `offline`, `mia` or `missing`. `label_id` to indicate the selected label. `team_id` to indicate the selected team. If `filters` is specified, `id` cannot be specified. `label_id` and `status` cannot be used at the same time. |

Either ids or filters are required.

Request (`ids` is specified):

```json
{
  "ids": [1]
}
```

Request (`filters` is specified):
```json
{
  "filters": {
    "status": "online",
    "label_id": 1,
    "team_id": 1,
    "query": "abc"
  }
}
```

Request (`filters` is specified and empty, to delete all hosts):
```json
{
  "filters": {}
}
```

#### Example

`POST /api/v1/fleet/hosts/delete`

##### Request body

```json
{
  "filters": {
    "status": "online",
    "team_id": 1
  }
}
```

##### Default response

`Status: 200`

### Get human-device mapping

Returns the end user's email(s) they use to log in to their Identity Provider (IdP) and Google Chrome profile.

Also returns the custom email that's set via the `PUT /api/v1/fleet/hosts/:id/device_mapping` endpoint (docs [here](#update-custom-human-device-mapping))

Note that IdP email is only supported on macOS hosts. It's collected once, during automatic enrollment (DEP), only if the end user authenticates with the IdP and the DEP profile has `await_device_configured` set to `true`.

`GET /api/v1/fleet/hosts/:id/device_mapping`

#### Parameters

| Name       | Type              | In   | Description                                                                   |
| ---------- | ----------------- | ---- | ----------------------------------------------------------------------------- |
| id         | integer           | path | **Required**. The host's `id`.                                                |

#### Example

`GET /api/v1/fleet/hosts/1/device_mapping`

##### Default response

`Status: 200`

```json
{
  "host_id": 1,
  "device_mapping": [
    {
      "email": "user@example.com",
      "source": "mdm_idp_accounts"
    },
    {
      "email": "user@example.com",
      "source": "google_chrome_profiles"
    },
    {
      "email": "user@example.com",
      "source": "custom"
    }
  ]
}
```

---

### Update custom human-device mapping

`PUT /api/v1/fleet/hosts/:id/device_mapping`

Updates the email for the `custom` data source in the human-device mapping. This source can only have one email.

#### Parameters

| Name       | Type              | In   | Description                                                                   |
| ---------- | ----------------- | ---- | ----------------------------------------------------------------------------- |
| id         | integer           | path | **Required**. The host's `id`.                                                |
| email      | string            | body | **Required**. The custom email.                                               |

#### Example

`PUT /api/v1/fleet/hosts/1/device_mapping`

##### Request body

```json
{
  "email": "user@example.com"
}
```

##### Default response

`Status: 200`

```json
{
  "host_id": 1,
  "device_mapping": [
    {
      "email": "user@example.com",
      "source": "mdm_idp_accounts"
    },
    {
      "email": "user@example.com",
      "source": "google_chrome_profiles"
    },
    {
      "email": "user@example.com",
      "source": "custom"
    }
  ]
}
```

### Get host's device health report

Retrieves information about a single host's device health.

This report includes a subset of host vitals, and simplified policy and vulnerable software information. Data is cached to preserve performance. To get all up-to-date information about a host, use the "Get host" endpoint [here](#get-host).


`GET /api/v1/fleet/hosts/:id/health`

#### Parameters

| Name       | Type              | In   | Description                                                                   |
| ---------- | ----------------- | ---- | ----------------------------------------------------------------------------- |
| id         | integer           | path | **Required**. The host's `id`.                                                |

#### Example

`GET /api/v1/fleet/hosts/1/health`

##### Default response

`Status: 200`

```json
{
  "host_id": 1,
  "health": {
    "updated_at": "2023-09-16T18:52:19Z",
    "os_version": "CentOS Linux 8.3.2011",
    "disk_encryption_enabled": true,
    "failing_policies_count": 1,
    "failing_critical_policies_count": 1, // Fleet Premium only
    "failing_policies": [
      {
        "id": 123,
        "name": "Google Chrome is up to date",
        "critical": true, // Fleet Premium only
        "resolution": "Follow the Update Google Chrome instructions here: https://support.google.com/chrome/answer/95414?sjid=6534253818042437614-NA"
      }
    ],
    "vulnerable_software": [
      {
        "id": 321,
        "name": "Firefox.app",
        "version": "116.0.3",
      }
    ]
  }
}
```

---

### Get host's mobile device management (MDM) information

Currently supports Windows and MacOS. On MacOS this requires the [macadmins osquery
extension](https://github.com/macadmins/osquery-extension) which comes bundled
in [Fleet's agent (fleetd)](https://fleetdm.com/docs/get-started/anatomy#fleetd).

Retrieves a host's MDM enrollment status and MDM server URL.

If the host exists but is not enrolled to an MDM server, then this API returns `null`.

`GET /api/v1/fleet/hosts/:id/mdm`

#### Parameters

| Name    | Type    | In   | Description                                                                                                                                                                                                                                                                                                                        |
| ------- | ------- | ---- | -------------------------------------------------------------------------------- |
| id      | integer | path | **Required** The id of the host to get the details for                           |

#### Example

`GET /api/v1/fleet/hosts/32/mdm`

##### Default response

`Status: 200`

```json
{
  "enrollment_status": "On (automatic)",
  "server_url": "some.mdm.com",
  "name": "Some MDM",
  "id": 3
}
```

---

### Get mobile device management (MDM) summary

Currently supports Windows and MacOS. On MacOS this requires the [macadmins osquery
extension](https://github.com/macadmins/osquery-extension) which comes bundled
in [Fleet's agent (fleetd)](https://fleetdm.com/docs/get-started/anatomy#fleetd).

Retrieves MDM enrollment summary. Windows servers are excluded from the aggregated data.

`GET /api/v1/fleet/hosts/summary/mdm`

#### Parameters

| Name     | Type    | In    | Description                                                                                                                                                                                                                                                                                                                        |
| -------- | ------- | ----- | -------------------------------------------------------------------------------- |
| team_id  | integer | query | _Available in Fleet Premium_. Filter by team                                      |
| platform | string  | query | Filter by platform ("windows" or "darwin")                                       |

A `team_id` of `0` returns the statistics for hosts that are not part of any team. A `null` or missing `team_id` returns statistics for all hosts regardless of the team.

#### Example

`GET /api/v1/fleet/hosts/summary/mdm?team_id=1&platform=windows`

##### Default response

`Status: 200`

```json
{
  "counts_updated_at": "2021-03-21T12:32:44Z",
  "mobile_device_management_enrollment_status": {
    "enrolled_manual_hosts_count": 0,
    "enrolled_automated_hosts_count": 2,
    "unenrolled_hosts_count": 0,
    "hosts_count": 2
  },
  "mobile_device_management_solution": [
    {
      "id": 2,
      "name": "Solution1",
      "server_url": "solution1.com",
      "hosts_count": 1
    },
    {
      "id": 3,
      "name": "Solution2",
      "server_url": "solution2.com",
      "hosts_count": 1
    }
  ]
}
```

---

### Get host's mobile device management (MDM) and Munki information

Retrieves a host's MDM enrollment status, MDM server URL, and Munki version.

`GET /api/v1/fleet/hosts/:id/macadmins`

#### Parameters

| Name    | Type    | In   | Description                                                                                                                                                                                                                                                                                                                        |
| ------- | ------- | ---- | -------------------------------------------------------------------------------- |
| id      | integer | path | **Required** The id of the host to get the details for                           |

#### Example

`GET /api/v1/fleet/hosts/32/macadmins`

##### Default response

`Status: 200`

```json
{
  "macadmins": {
    "munki": {
      "version": "1.2.3"
    },
    "munki_issues": [
      {
        "id": 1,
        "name": "Could not retrieve managed install primary manifest",
        "type": "error",
        "created_at": "2022-08-01T05:09:44Z"
      },
      {
        "id": 2,
        "name": "Could not process item Figma for optional install. No pkginfo found in catalogs: release",
        "type": "warning",
        "created_at": "2022-08-01T05:09:44Z"
      }
    ],
    "mobile_device_management": {
      "enrollment_status": "On (automatic)",
      "server_url": "http://some.url/mdm",
      "name": "MDM Vendor Name",
      "id": 999
    }
  }
}
```

---

### Get aggregated host's macadmin mobile device management (MDM) and Munki information

Requires the [macadmins osquery
extension](https://github.com/macadmins/osquery-extension) which comes bundled
in [Fleet's agent (fleetd)](https://fleetdm.com/docs/get-started/anatomy#fleetd).
Currently supported only on macOS.


Retrieves aggregated host's MDM enrollment status and Munki versions.

`GET /api/v1/fleet/macadmins`

#### Parameters

| Name    | Type    | In    | Description                                                                                                                                                                                                                                                                                                                        |
| ------- | ------- | ----- | ---------------------------------------------------------------------------------------------------------------- |
| team_id | integer | query | _Available in Fleet Premium_. Filters the aggregate host information to only include hosts in the specified team. |                           |

A `team_id` of `0` returns the statistics for hosts that are not part of any team. A `null` or missing `team_id` returns statistics for all hosts regardless of the team.

#### Example

`GET /api/v1/fleet/macadmins`

##### Default response

`Status: 200`

```json
{
  "macadmins": {
    "counts_updated_at": "2021-03-21T12:32:44Z",
    "munki_versions": [
      {
        "version": "5.5",
        "hosts_count": 8360
      },
      {
        "version": "5.4",
        "hosts_count": 1700
      },
      {
        "version": "5.3",
        "hosts_count": 400
      },
      {
        "version": "5.2.3",
        "hosts_count": 112
      },
      {
        "version": "5.2.2",
        "hosts_count": 50
      }
    ],
    "munki_issues": [
      {
        "id": 1,
        "name": "Could not retrieve managed install primary manifest",
        "type": "error",
        "hosts_count": 2851
      },
      {
        "id": 2,
        "name": "Could not process item Figma for optional install. No pkginfo found in catalogs: release",
        "type": "warning",
        "hosts_count": 1983
      }
    ],
    "mobile_device_management_enrollment_status": {
      "enrolled_manual_hosts_count": 124,
      "enrolled_automated_hosts_count": 124,
      "unenrolled_hosts_count": 112
    },
    "mobile_device_management_solution": [
      {
        "id": 1,
        "name": "SimpleMDM",
        "hosts_count": 8360,
        "server_url": "https://a.simplemdm.com/mdm"
      },
      {
        "id": 2,
        "name": "Intune",
        "hosts_count": 1700,
        "server_url": "https://enrollment.manage.microsoft.com"
      }
    ]
  }
}
```

### Resend host's configuration profile

Resends a configuration profile for the specified host.

`POST /api/v1/fleet/hosts/:id/configuration_profiles/:profile_uuid/resend`

#### Parameters

| Name | Type | In | Description |
| ---- | ---- | -- | ----------- |
| id   | integer | path | **Required.** The host's ID. |
| profile_uuid   | string | path | **Required.** The UUID of the configuration profile to resend to the host. |

#### Example

`POST /api/v1/fleet/hosts/233/configuration_profiles/fc14a20-84a2-42d8-9257-a425f62bb54d/resend`

##### Default response

`Status: 202`

### Get host's scripts

`GET /api/v1/fleet/hosts/:id/scripts`

#### Parameters

| Name | Type    | In   | Description                  |
| ---- | ------- | ---- | ---------------------------- |
| id   | integer | path | **Required**. The host's id. |
| page | integer | query | Page number of the results to fetch.|
| per_page | integer | query | Results per page.|

#### Example

`GET /api/v1/fleet/hosts/123/scripts`

##### Default response

`Status: 200`

```json
"scripts": [
  {
    "script_id": 3,
    "name": "remove-zoom-artifacts.sh",
    "last_execution": {
      "execution_id": "e797d6c6-3aae-11ee-be56-0242ac120002",
      "executed_at": "2021-12-15T15:23:57Z",
      "status": "error"
    }
  },
  {
    "script_id": 5,
    "name": "set-timezone.sh",
    "last_execution": {
      "id": "e797d6c6-3aae-11ee-be56-0242ac120002",
      "executed_at": "2021-12-15T15:23:57Z",
      "status": "pending"
    }
  },
  {
    "script_id": 8,
    "name": "uninstall-zoom.sh",
    "last_execution": {
      "id": "e797d6c6-3aae-11ee-be56-0242ac120002",
      "executed_at": "2021-12-15T15:23:57Z",
      "status": "ran"
    }
  }
],
"meta": {
  "has_next_results": false,
  "has_previous_results": false
}

```

### Get host's software

> **Experimental feature**. This feature is undergoing rapid improvement, which may result in breaking changes to the API or configuration surface. It is not recommended for use in automated workflows.

`GET /api/v1/fleet/hosts/:id/software`

#### Parameters

| Name | Type    | In   | Description                  |
| ---- | ------- | ---- | ---------------------------- |
| id   | integer | path | **Required**. The host's ID. |
| query   | string | query | Search query keywords. Searchable fields include `name`. |
| available_for_install | boolean | query | If `true` or `1`, only list software that is available for install (added by the user). Default is `false`. |
| vulnerable | boolean | query | If `true` or `1`, only list software that have vulnerabilities. Default is `false`. |
| page | integer | query | Page number of the results to fetch.|
| per_page | integer | query | Results per page.|

#### Example

`GET /api/v1/fleet/hosts/123/software`

##### Default response

`Status: 200`

```json
{
  "count": 3,
  "software": [
    {
      "id": 121,
      "name": "Google Chrome.app",
      "software_package": {
        "name": "GoogleChrome.pkg",
        "platform": "darwin",
        "version": "125.12.0.3",
        "self_service": true,
        "last_install": {
          "install_uuid": "8bbb8ac2-b254-4387-8cba-4d8a0407368b",
          "installed_at": "2024-05-15T15:23:57Z"
        }
      },
      "app_store_app": null,
      "source": "apps",
      "status": "failed_install",
      "installed_versions": [
        {
          "version": "121.0",
          "bundle_identifier": "com.google.Chrome",
          "last_opened_at": "2024-04-01T23:03:07Z",
          "vulnerabilities": ["CVE-2023-1234","CVE-2023-4321","CVE-2023-7654"],
          "installed_paths": ["/Applications/Google Chrome.app"],
          "signature_information": [
            {
              "installed_path": "/Applications/Google Chrome.app",
              "team_identifier": "EQHXZ8M8AV"
            }
          ]
        }
      ]
    },
    {
      "id": 134,
      "name": "Falcon.app",
      "software_package": {
        "name": "FalconSensor-6.44.pkg",
        "platform": "darwin",
        "self_service": false,
        "last_install": null,
        "last_uninstall": {
          "script_execution_id": "ed579e73-0f41-46c8-aaf4-3c1e5880ed27",
          "uninstalled_at": "2024-05-15T15:23:57Z"
        }
      },
      "app_store_app": null,
      "source": "",
      "status": "pending_uninstall",
      "installed_versions": [],
    },
    {
      "id": 147,
      "name": "Logic Pro",
      "software_package": null,
      "app_store_app": {
        "app_store_id": "1091189122",
        "platform": "darwin",
        "icon_url": "https://is1-ssl.mzstatic.com/image/thumb/Purple221/v4/f4/25/1f/f4251f60-e27a-6f05-daa7-9f3a63aac929/AppIcon-0-0-85-220-0-0-4-0-0-2x-0-0-0-0-0.png/512x512bb.png",
        "version": "2.04",
        "self_service": false,
        "last_install": {
          "command_uuid": "0aa14ae5-58fe-491a-ac9a-e4ee2b3aac40",
          "installed_at": "2024-05-15T15:23:57Z"
        },
      },
      "source": "apps",
      "status": "installed",
      "installed_versions": [
        {
          "version": "118.0",
          "bundle_identifier": "com.apple.logic10",
          "last_opened_at": "2024-04-01T23:03:07Z",
          "vulnerabilities": ["CVE-2023-1234"],
          "installed_paths": ["/Applications/Logic Pro.app"],
          "signature_information": [
            {
              "installed_path": "/Applications/Logic Pro.app",
              "team_identifier": ""
            }
          ]
        }
      ]
    },
  ],
  "meta": {
    "has_next_results": false,
    "has_previous_results": false
  }
}
```

### Get hosts report in CSV

Returns the list of hosts corresponding to the search criteria in CSV format, ready for download when
requested by a web browser.

`GET /api/v1/fleet/hosts/report`

#### Parameters

| Name                    | Type    | In    | Description                                                                                                                                                                                                                                                                                                                                 |
| ----------------------- | ------- | ----- | ------------------------------------------------------------------------------------------------------------------------------------------------------------------------------------------------------------------------------------------------------------------------------------------------------------------------------------------- |
| format                  | string  | query | **Required**, must be "csv" (only supported format for now).                                                                                                                                                                                                                                                                                |
| columns                 | string  | query | Comma-delimited list of columns to include in the report (returns all columns if none is specified).                                                                                                                                                                                                                                        |
| order_key               | string  | query | What to order results by. Can be any column in the hosts table.                                                                                                                                                                                                                                                                             |
| order_direction         | string  | query | **Requires `order_key`**. The direction of the order given the order key. Options include 'asc' and 'desc'. Default is 'asc'.                                                                                                                                                                                                               |
| status                  | string  | query | Indicates the status of the hosts to return. Can either be 'new', 'online', 'offline', 'mia' or 'missing'.                                                                                                                                                                                                                                  |
| query                   | string  | query | Search query keywords. Searchable fields include `hostname`, `hardware_serial`, `uuid`, `ipv4` and the hosts' email addresses (only searched if the query looks like an email address, i.e. contains an `@`, no space, etc.).                                                                                                               |
| team_id                 | integer | query | _Available in Fleet Premium_. Filters the hosts to only include hosts in the specified team.                                                                                                                                                                                                                                                |
| policy_id               | integer | query | The ID of the policy to filter hosts by.                                                                                                                                                                                                                                                                                                    |
| policy_response         | string  | query | **Requires `policy_id`**. Valid options are 'passing' or 'failing'. **Note: If `policy_id` is specified _without_ including `policy_response`, this will also return hosts where the policy is not configured to run or failed to run.** |
| software_version_id     | integer | query | The ID of the software version to filter hosts by.                                                                                                            |
| software_title_id       | integer | query | The ID of the software title to filter hosts by.                                                                                                              |
| os_version_id | integer | query | The ID of the operating system version to filter hosts by. |
| os_name                 | string  | query | The name of the operating system to filter hosts by. `os_version` must also be specified with `os_name`                                                                                                                                                                                                                                     |
| os_version              | string  | query | The version of the operating system to filter hosts by. `os_name` must also be specified with `os_version`                                                                                                                                                                                                                                  |
| vulnerability           | string  | query | The cve to filter hosts by (including "cve-" prefix, case-insensitive).                                                                                                                                                                                                                                                                     |
| mdm_id                  | integer | query | The ID of the _mobile device management_ (MDM) solution to filter hosts by (that is, filter hosts that use a specific MDM provider and URL).                                                                                                                                                                                                |
| mdm_name                | string  | query | The name of the _mobile device management_ (MDM) solution to filter hosts by (that is, filter hosts that use a specific MDM provider).                                                                                                                                                                                                      |
| mdm_enrollment_status   | string  | query | The _mobile device management_ (MDM) enrollment status to filter hosts by. Valid options are 'manual', 'automatic', 'enrolled', 'pending', or 'unenrolled'.                                                                                                                                                                                 |
| macos_settings          | string  | query | Filters the hosts by the status of the _mobile device management_ (MDM) profiles applied to hosts. Valid options are 'verified', 'verifying', 'pending', or 'failed'. **Note: If this filter is used in Fleet Premium without a team ID filter, the results include only hosts that are not assigned to any team.**                                                                                                                                                                                                             |
| munki_issue_id          | integer | query | The ID of the _munki issue_ (a Munki-reported error or warning message) to filter hosts by (that is, filter hosts that are affected by that corresponding error or warning message).                                                                                                                                                        |
| low_disk_space          | integer | query | _Available in Fleet Premium_. Filters the hosts to only include hosts with less GB of disk space available than this value. Must be a number between 1-100.                                                                                                                                                                                 |
| label_id                | integer | query | A valid label ID. Can only be used in combination with `order_key`, `order_direction`, `status`, `query` and `team_id`.                                                                                                                                                                                                                     |
| bootstrap_package       | string | query | _Available in Fleet Premium_. Filters the hosts by the status of the MDM bootstrap package on the host. Valid options are 'installed', 'pending', or 'failed'. **Note: If this filter is used in Fleet Premium without a team ID filter, the results include only hosts that are not assigned to any team.** |
| disable_failing_policies | boolean | query | If `true`, hosts will return failing policies as 0 (returned as the `issues` column) regardless of whether there are any that failed for the host. This is meant to be used when increased performance is needed in exchange for the extra information.      |

If `mdm_id`, `mdm_name` or `mdm_enrollment_status` is specified, then Windows Servers are excluded from the results.

#### Example

`GET /api/v1/fleet/hosts/report?software_id=123&format=csv&columns=hostname,primary_ip,platform`

##### Default response

`Status: 200`

```csv
created_at,updated_at,id,detail_updated_at,label_updated_at,policy_updated_at,last_enrolled_at,seen_time,refetch_requested,hostname,uuid,platform,osquery_version,os_version,build,platform_like,code_name,uptime,memory,cpu_type,cpu_subtype,cpu_brand,cpu_physical_cores,cpu_logical_cores,hardware_vendor,hardware_model,hardware_version,hardware_serial,computer_name,primary_ip_id,primary_ip,primary_mac,distributed_interval,config_tls_refresh,logger_tls_period,team_id,team_name,gigs_disk_space_available,percent_disk_space_available,gigs_total_disk_space,issues,device_mapping,status,display_text
2022-03-15T17:23:56Z,2022-03-15T17:23:56Z,1,2022-03-15T17:23:56Z,2022-03-15T17:23:56Z,2022-03-15T17:23:56Z,2022-03-15T17:23:56Z,2022-03-15T17:23:56Z,false,foo.local0,a4fc55a1-b5de-409c-a2f4-441f564680d3,debian,,,,,,0s,0,,,,0,0,,,,,,,,,0,0,0,,,0,0,0,0,,,,
2022-03-15T17:23:56Z,2022-03-15T17:23:56Z,2,2022-03-15T17:23:56Z,2022-03-15T17:23:56Z,2022-03-15T17:23:56Z,2022-03-15T17:23:56Z,2022-03-15T17:22:56Z,false,foo.local1,689539e5-72f0-4bf7-9cc5-1530d3814660,rhel,,,,,,0s,0,,,,0,0,,,,,,,,,0,0,0,,,0,0,0,0,,,,
2022-03-15T17:23:56Z,2022-03-15T17:23:56Z,3,2022-03-15T17:23:56Z,2022-03-15T17:23:56Z,2022-03-15T17:23:56Z,2022-03-15T17:23:56Z,2022-03-15T17:21:56Z,false,foo.local2,48ebe4b0-39c3-4a74-a67f-308f7b5dd171,linux,,,,,,0s,0,,,,0,0,,,,,,,,,0,0,0,,,0,0,0,0,,,,
```

### Get host's disk encryption key

Retrieves the disk encryption key for a host.

The host will only return a key if its disk encryption status is "Verified." Get hosts' disk encryption statuses using the [List hosts endpoint](#list-hosts) and `os_settings_disk_encryption` parameter.

`GET /api/v1/fleet/hosts/:id/encryption_key`

#### Parameters

| Name | Type    | In   | Description                                                        |
| ---- | ------- | ---- | ------------------------------------------------------------------ |
| id   | integer | path | **Required** The id of the host to get the disk encryption key for. |


#### Example

`GET /api/v1/fleet/hosts/8/encryption_key`

##### Default response

`Status: 200`

```json
{
  "host_id": 8,
  "encryption_key": {
    "key": "5ADZ-HTZ8-LJJ4-B2F8-JWH3-YPBT",
    "updated_at": "2022-12-01T05:31:43Z"
  }
}
```

### Get host's certificates

Available for macOS, iOS, and iPadOS hosts only. Requires Fleet's MDM properly [enabled and configured](https://fleetdm.com/docs/using-fleet/mdm-setup).

Retrieves the certificates installed on a host.

`GET /api/v1/fleet/hosts/:id/certificates`

#### Parameters

| Name | Type    | In   | Description                  |
| ---- | ------- | ---- | ---------------------------- |
| id   | integer | path | **Required**. The host's id. |
| page | integer | query | Page number of the results to fetch.|
| per_page | integer | query | Results per page.|
| order_key | string | query | What to order results by. Options include `common_name` and `not_valid_after`. Default is `common_name` |
| order_direction | string | query | **Requires `order_key`**. The direction of the order given the order key. Options include `asc` and `desc`. Default is `asc`. |

#### Example

`GET /api/v1/fleet/hosts/8/certificates`

#### Default response

`Status: 200`

```json
{
  "certificates": [
    {
      "id": 3,
      "not_valid_after": "2021-08-19T02:02:17Z",
      "not_valid_before": "2021-08-19T02:02:17Z",
      "certificate_authority": true,
      "common_name": "FleetDM",
      "key_algorithm": "rsaEncryption",
      "key_strength": 2048,
      "key_usage": "CRL Sign, Key Cert Sign",
      "serial": 1,
      "signing_algorithm": "sha256WithRSAEncryption",
      "subject": {
        "country": "US",
        "organization": "Fleet Device Management Inc.",
        "organizational_unit": "Fleet Device Management Inc.",
        "common_name": "FleetDM"
      },
      "issuer": {
        "country": "US",
        "organization": "Fleet Device Management Inc.",
        "organizational_unit": "Fleet Device Management Inc.",
        "common_name": "FleetDM"
      }
    }
  ],
  "meta": {
    "has_next_results": false,
    "has_previous_results": false
  }
}
```

### Get configuration profiles assigned to a host

Requires Fleet's MDM properly [enabled and configured](https://fleetdm.com/docs/using-fleet/mdm-setup).

Retrieves a list of the configuration profiles assigned to a host.

`GET /api/v1/fleet/hosts/:id/configuration_profiles`

#### Parameters

| Name | Type    | In   | Description                      |
| ---- | ------- | ---- | -------------------------------- |
| id   | integer | path | **Required**. The ID of the host  |


#### Example

`GET /api/v1/fleet/hosts/8/configuration_profiles`

##### Default response

`Status: 200`

```json
{
  "host_id": 8,
  "profiles": [
    {
      "profile_uuid": "bc84dae7-396c-4e10-9d45-5768bce8b8bd",
      "team_id": 0,
      "name": "Example profile",
      "identifier": "com.example.profile",
      "created_at": "2023-03-31T00:00:00Z",
      "updated_at": "2023-03-31T00:00:00Z",
      "checksum": "dGVzdAo="
    }
  ]
}
```

### Lock host

_Available in Fleet Premium_

Sends a command to lock the specified macOS, Linux, or Windows host. The host is locked once it comes online.

To lock a macOS host, the host must have MDM turned on. To lock a Windows or Linux host, the host must have [scripts enabled](https://fleetdm.com/docs/using-fleet/scripts).


`POST /api/v1/fleet/hosts/:id/lock`

#### Parameters

| Name       | Type              | In   | Description                                                                   |
| ---------- | ----------------- | ---- | ----------------------------------------------------------------------------- |
| id | integer | path | **Required**. ID of the host to be locked. |
| view_pin | boolean | query | For macOS hosts, whether to return the unlock PIN. |

#### Example

`POST /api/v1/fleet/hosts/123/lock`

##### Default response

`Status: 200`

```json
{
  "device_status": "unlocked",
  "pending_action": "lock"
}
```

#### Example

`POST /api/v1/fleet/hosts/123/lock?view_pin=true`

##### Default response (macOS hosts)

`Status: 200`

```json
{
  "unlock_pin": "123456",
  "device_status": "unlocked",
  "pending_action": "lock"
}
```

> To verify the host successfully locked, you can use the [Get host](https://fleetdm.com/docs/rest-api/rest-api#get-host) endpoint to retrieve the host's `mdm.device_status`.

### Unlock host

_Available in Fleet Premium_

Sends a command to unlock the specified Windows or Linux host, or retrieves the unlock PIN for a macOS host.

To unlock a Windows or Linux host, the host must have [scripts enabled](https://fleetdm.com/docs/using-fleet/scripts).

`POST /api/v1/fleet/hosts/:id/unlock`

#### Parameters

| Name       | Type              | In   | Description                                                                   |
| ---------- | ----------------- | ---- | ----------------------------------------------------------------------------- |
| id | integer | path | **Required**. ID of the host to be unlocked. |

#### Example

`POST /api/v1/fleet/hosts/:id/unlock`

##### Default response (Windows or Linux hosts)

`Status: 200`

```json
{
  "host_id": 8,
  "device_status": "locked",
  "pending_action": "unlock"
}
```

##### Default response (macOS hosts)

`Status: 200`

```json
{
  "host_id": 8,
  "unlock_pin": "123456",
  "device_status": "locked",
  "pending_action": "unlock"
}
```

> To verify the host successfully unlocked, you can use the [Get host](https://fleetdm.com/docs/rest-api/rest-api#get-host) endpoint to retrieve the host's `mdm.device_status`. macOS hosts require entering `unlock_pin` to unlock.

### Wipe host

Sends a command to wipe the specified macOS, iOS, iPadOS, Windows, or Linux host. The host is wiped once it comes online.

To wipe a macOS, iOS, iPadOS, or Windows host, the host must have MDM turned on. To lock a Linux host, the host must have [scripts enabled](https://fleetdm.com/docs/using-fleet/scripts).

`POST /api/v1/fleet/hosts/:id/wipe`

#### Parameters

| Name       | Type              | In   | Description                                                                   |
| ---------- | ----------------- | ---- | ----------------------------------------------------------------------------- |
| id | integer | path | **Required**. ID of the host to be wiped. |

#### Example

`POST /api/v1/fleet/hosts/123/wipe`

##### Default response

`Status: 200`

```json
{
  "device_status": "unlocked",
  "pending_action": "wipe"
}
```

> To verify the host was successfully wiped, you can use the [Get host](https://fleetdm.com/docs/rest-api/rest-api#get-host) endpoint to retrieve the host's `mdm.device_status`.

### Get host's past activity

`GET /api/v1/fleet/hosts/:id/activities`

#### Parameters

| Name | Type    | In   | Description                  |
| ---- | ------- | ---- | ---------------------------- |
| id   | integer | path | **Required**. The host's ID. |
| page | integer | query | Page number of the results to fetch.|
| per_page | integer | query | Results per page.|

#### Example

`GET /api/v1/fleet/hosts/12/activities`

##### Default response

`Status: 200`

```json
{
  "activities": [
    {
      "created_at": "2025-02-20T10:09:48.551757Z",
      "id": 123,
      "actor_full_name": "Anna Chao",
      "actor_id": 12,
      "actor_gravatar": "",
      "actor_email": "anna@example.com",
      "type": "installed_software",
      "fleet_initiated": false,
      "details": {
          "status": "installed",
          "host_id": 934,
          "policy_id": null,
          "policy_name": null,
          "install_uuid": "2fddb3d3-d553-4334-89a3-235da50d0ee7",
          "self_service": false,
          "software_title": "Notion.app",
          "software_package": "Notion-4.5.0-arm64.dmg",
          "host_display_name": "Marko's MacBook Pro"
      }
    },
    {
      "created_at": "2023-07-27T14:35:08Z",
      "id": 2,
      "actor_full_name": "Anna Chao",
      "actor_id": 12,
      "actor_gravatar": "",
      "actor_email": "anna@example.com",
      "type": "ran_script",
      "fleet_initiated": true,
      "details": {
        "host_id": 1,
        "host_display_name": "Steve's MacBook Pro",
        "script_name": "set-timezones.sh",
        "script_execution_id": "d6cffa75-b5b5-41ef-9230-15073c8a88cf",
        "async": true
      },
    },
  ],
  "meta": {
    "has_next_results": false,
    "has_previous_results": false
  }
}
```

### Get host's upcoming activity

`GET /api/v1/fleet/hosts/:id/activities/upcoming`

#### Parameters

| Name | Type    | In   | Description                  |
| ---- | ------- | ---- | ---------------------------- |
| id   | integer | path | **Required**. The host's id. |
| page | integer | query | Page number of the results to fetch.|
| per_page | integer | query | Results per page.|

#### Example

`GET /api/v1/fleet/hosts/12/activities/upcoming`

##### Default response

`Status: 200`

```json
{
  "count": 3,
  "activities": [
    {
      "created_at": "2025-02-20T10:05:43.013218Z",
      "uuid": "ce8ed8b1-8e77-413f-936c-4ef2f9b665f8",
      "actor_full_name": "Anna Chao",
      "actor_id": 12,
      "actor_gravatar": "",
      "actor_email": "anna@example.com",
      "type": "installed_software",
      "fleet_initiated": false,
      "details": {
          "status": "pending_install",
          "host_id": 934,
          "policy_id": null,
          "policy_name": null,
          "install_uuid": "2fddb3d3-d553-4334-89a3-235da50d0ee7",
          "self_service": false,
          "software_title": "Notion.app",
          "software_package": "Notion-4.5.0-arm64.dmg",
          "host_display_name": "Marko's MacBook Pro"
      }
    },
    {
      "created_at": "2023-07-27T14:35:08Z",
      "uuid": "d6cffa75-b5b5-41ef-9230-15073c8a88cf",
      "actor_full_name": "Marko",
      "actor_id": 1,
      "actor_gravatar": "",
      "actor_email": "marko@example.com",
      "type": "ran_script",
      "fleet_initiated": false,
      "details": {
        "host_id": 1,
        "host_display_name": "Steve's MacBook Pro",
        "script_name": "set-timezones.sh",
        "script_execution_id": "d6cffa75-b5b5-41ef-9230-15073c8a88cf",
        "async": true
      },
    },
    {
      "created_at": "2021-07-27T13:25:21Z",
      "uuid": "y3cffa75-b5b5-41ef-9230-15073c8a88cf",
      "actor_full_name": "Rachael",
      "actor_id": 1,
      "actor_gravatar": "",
      "actor_email": "rachael@example.com",
      "type": "ran_script",
      "fleet_initiated": false,
      "details": {
        "host_id": 1,
        "host_display_name": "Steve's MacBook Pro",
        "script_name": "",
        "script_execution_id": "y3cffa75-b5b5-41ef-9230-15073c8a88cf",
        "async": false
      },
    },
  ],
  "meta": {
    "has_next_results": false,
    "has_previous_results": false
  }
}
```

### Add labels to host

Adds manual labels to a host.

`POST /api/v1/fleet/hosts/:id/labels`

#### Parameters

| Name   | Type    | In   | Description                  |
| ------ | ------- | ---- | ---------------------------- |
| labels | array   | body | The list of label names to add to the host. |


#### Example

`POST /api/v1/fleet/hosts/12/labels`

##### Request body

```json
{
  "labels": ["label1", "label2"]
}
```

##### Default response

`Status: 200`

### Remove labels from host

Removes manual labels from a host.

`DELETE /api/v1/fleet/hosts/:id/labels`

#### Parameters

| Name   | Type    | In   | Description                  |
| ------ | ------- | ---- | ---------------------------- |
| labels | array   | body | The list of label names to delete from the host. |


#### Example

`DELETE /api/v1/fleet/hosts/12/labels`

##### Request body

```json
{
  "labels": ["label3", "label4"]
}
```

##### Default response

`Status: 200`

### Live query one host (ad-hoc)

Runs an ad-hoc live query against the specified host and responds with the results.

The live query will stop if the targeted host is offline, or if the query times out. Timeouts happen if the host hasn't responded after the configured `FLEET_LIVE_QUERY_REST_PERIOD` (default 25 seconds) or if the `distributed_interval` agent option (default 10 seconds) is higher than the `FLEET_LIVE_QUERY_REST_PERIOD`.


`POST /api/v1/fleet/hosts/:id/query`

#### Parameters

| Name      | Type  | In   | Description                                                                                                                                                        |
|-----------|-------|------|--------------------------------------------------------------------------------------------------------------------------------------------------------------------|
| id        | integer  | path | **Required**. The target host ID. |
| query     | string   | body | **Required**. The query SQL. |


#### Example

`POST /api/v1/fleet/hosts/123/query`

##### Request body

```json
{
  "query": "SELECT model, vendor FROM usb_devices;"
}
```

##### Default response

`Status: 200`

```json
{
  "host_id": 123,
  "query": "SELECT model, vendor FROM usb_devices;",
  "status": "online", // "online" or "offline"
  "error": null,
  "rows": [
    {
      "model": "USB2.0 Hub",
      "vendor": "VIA Labs, Inc."
    }
  ]
}
```

Note that if the host is online and the query times out, this endpoint will return an error and `rows` will be `null`. If the host is offline, no error will be returned, and `rows` will be`null`.

### Live query host by identifier (ad-hoc)

Runs an ad-hoc live query against a host identified using `uuid` and responds with the results.

The live query will stop if the targeted host is offline, or if the query times out. Timeouts happen if the host hasn't responded after the configured `FLEET_LIVE_QUERY_REST_PERIOD` (default 25 seconds) or if the `distributed_interval` agent option (default 10 seconds) is higher than the `FLEET_LIVE_QUERY_REST_PERIOD`.


`POST /api/v1/fleet/hosts/identifier/:identifier/query`

#### Parameters

| Name      | Type  | In   | Description                                                                                                                                                        |
|-----------|-------|------|--------------------------------------------------------------------------------------------------------------------------------------------------------------------|
| identifier       | integer or string   | path | **Required**. The host's `hardware_serial`, `uuid`, `osquery_host_id`, `hostname`, or `node_key`. |
| query            | string   | body | **Required**. The query SQL. |


#### Example

`POST /api/v1/fleet/hosts/identifier/392547dc-0000-0000-a87a-d701ff75bc65/query`

##### Request body

```json
{
  "query": "SELECT model, vendor FROM usb_devices;"
}
```

##### Default response

`Status: 200`

```json
{
  "host_id": 123,
  "query": "SELECT model, vendor FROM usb_devices;",
  "status": "online", // "online" or "offline"
  "error": null,
  "rows": [
    {
      "model": "USB2.0 Hub",
      "vendor": "VIA Labs, Inc."
    }
  ]
}
```

Note that if the host is online and the query times out, this endpoint will return an error and `rows` will be `null`. If the host is offline, no error will be returned, and `rows` will be `null`.

---


## Labels

- [Add label](#add-label)
- [Update label](#update-label)
- [Get label](#get-label)
- [Get labels summary](#get-labels-summary)
- [List labels](#list-labels)
- [List hosts in a label](#list-hosts-in-a-label)
- [Delete label](#delete-label)
- [Delete label by ID](#delete-label-by-id)

### Add label

Add a dynamic or manual label.

`POST /api/v1/fleet/labels`

#### Parameters

| Name        | Type   | In   | Description                                                                                                                                                                                                                                  |
| ----------- | ------ | ---- | -------------------------------------------------------------------------------------------------------------------------------------------------------------------------------------------------------------------------------------------- |
| name        | string | body | **Required**. The label's name.                                                                                                                                                                                                              |
| description | string | body | The label's description.                                                                                                                                                                                                                     |
| query       | string | body | The query in SQL syntax used to filter the hosts. Only one of either `query` (to create a dynamic label) or `hosts` (to create a manual label) can be included in the request.  |
| hosts       | array | body | The list of host identifiers (`hardware_serial`, `uuid`, `osquery_host_id`, `hostname`, or `name`) the label will apply to. Only one of either `query` (to create a dynamic label) or `hosts` (to create a manual label)  can be included in the request. |
| platform    | string | body | The specific platform for the label to target. Provides an additional filter. Choices for platform are `darwin`, `windows`, `ubuntu`, and `centos`. All platforms are included by default and this option is represented by an empty string. |

If both `query` and `hosts` aren't specified, a manual label with no hosts will be created.

#### Example

`POST /api/v1/fleet/labels`

##### Request body

```json
{
  "name": "Ubuntu hosts",
  "description": "Filters ubuntu hosts",
  "query": "SELECT 1 FROM os_version WHERE platform = 'ubuntu';",
  "platform": ""
}
```

##### Default response

`Status: 200`

```json
{
  "label": {
    "created_at": "0001-01-01T00:00:00Z",
    "updated_at": "0001-01-01T00:00:00Z",
    "id": 1,
    "name": "Ubuntu hosts",
    "description": "Filters ubuntu hosts",
    "query": "SELECT 1 FROM os_version WHERE platform = 'ubuntu';",
    "label_type": "regular",
    "label_membership_type": "dynamic",
    "display_text": "Ubuntu hosts",
    "count": 0,
    "host_ids": null,
    "author_id": 1
  }
}
```

### Update label

Updates the specified label. Note: Label queries and platforms are immutable. To change these, you must delete the label and create a new label.

`PATCH /api/v1/fleet/labels/:id`

#### Parameters

| Name        | Type    | In   | Description                   |
| ----------- | ------- | ---- | ----------------------------- |
| id          | integer | path | **Required**. The label's id. |
| name        | string  | body | The label's name.             |
| description | string  | body | The label's description.      |
| hosts       | array   | body | If updating a manual label: the list of host identifiers (`hardware_serial`, `uuid`, `osquery_host_id`, `hostname`, or `name`) the label will apply to. |


#### Example

`PATCH /api/v1/fleet/labels/1`

##### Request body

```json
{
  "name": "macOS label",
  "description": "Now this label only includes macOS machines",
  "platform": "darwin"
}
```

##### Default response

`Status: 200`

```json
{
  "label": {
    "created_at": "0001-01-01T00:00:00Z",
    "updated_at": "0001-01-01T00:00:00Z",
    "id": 1,
    "name": "Ubuntu hosts",
    "description": "Filters ubuntu hosts",
    "query": "SELECT 1 FROM os_version WHERE platform = 'ubuntu';",
    "platform": "darwin",
    "label_type": "regular",
    "label_membership_type": "dynamic",
    "display_text": "Ubuntu hosts",
    "count": 0,
    "host_ids": null,
    "author_id": 1
  }
}
```

### Get label

Returns the specified label.

`GET /api/v1/fleet/labels/:id`

#### Parameters

| Name | Type    | In   | Description                   |
| ---- | ------- | ---- | ----------------------------- |
| id   | integer | path | **Required**. The label's id. |

#### Example

`GET /api/v1/fleet/labels/1`

##### Default response

`Status: 200`

```json
{
  "label": {
    "created_at": "2021-02-09T22:09:43Z",
    "updated_at": "2021-02-09T22:15:58Z",
    "id": 12,
    "name": "Ubuntu",
    "description": "Filters ubuntu hosts",
    "query": "SELECT 1 FROM os_version WHERE platform = 'ubuntu';",
    "label_type": "regular",
    "label_membership_type": "dynamic",
    "display_text": "Ubuntu",
    "count": 0,
    "host_ids": null,
    "author_id": 1
  }
}
```

### Get labels summary

Returns a list of all the labels in Fleet.

`GET /api/v1/fleet/labels/summary`

#### Example

`GET /api/v1/fleet/labels/summary`

##### Default response

`Status: 200`

```json
{
  "labels": [
    {
      "id": 6,
      "name": "All Hosts",
      "description": "All hosts which have enrolled in Fleet",
      "label_type": "builtin"
    },
    {
      "id": 7,
      "name": "macOS",
      "description": "All macOS hosts",
      "label_type": "builtin"
    },
    {
      "id": 8,
      "name": "Ubuntu Linux",
      "description": "All Ubuntu hosts",
      "label_type": "builtin"
    },
    {
      "id": 9,
      "name": "CentOS Linux",
      "description": "All CentOS hosts",
      "label_type": "builtin"
    },
    {
      "id": 10,
      "name": "MS Windows",
      "description": "All Windows hosts",
      "label_type": "builtin"
    }
  ]
}
```

### List labels

Returns a list of all the labels in Fleet.

`GET /api/v1/fleet/labels`

#### Parameters

| Name            | Type    | In    | Description   |
| --------------- | ------- | ----- |------------------------------------- |
| order_key       | string  | query | What to order results by. Can be any column in the labels table.                                                  |
| order_direction | string  | query | **Requires `order_key`**. The direction of the order given the order key. Options include `asc` and `desc`. Default is `asc`. |

#### Example

`GET /api/v1/fleet/labels`

##### Default response

`Status: 200`

```json
{
  "labels": [
    {
      "created_at": "2021-02-02T23:55:25Z",
      "updated_at": "2021-02-02T23:55:25Z",
      "id": 6,
      "name": "All Hosts",
      "description": "All hosts which have enrolled in Fleet",
      "query": "SELECT 1;",
      "label_type": "builtin",
      "label_membership_type": "dynamic",
      "host_count": 7,
      "display_text": "All Hosts",
      "count": 7,
      "host_ids": null,
      "author_id": 1
    },
    {
      "created_at": "2021-02-02T23:55:25Z",
      "updated_at": "2021-02-02T23:55:25Z",
      "id": 7,
      "name": "macOS",
      "description": "All macOS hosts",
      "query": "SELECT 1 FROM os_version WHERE platform = 'darwin';",
      "platform": "darwin",
      "label_type": "builtin",
      "label_membership_type": "dynamic",
      "host_count": 1,
      "display_text": "macOS",
      "count": 1,
      "host_ids": null,
      "author_id": 1
    },
    {
      "created_at": "2021-02-02T23:55:25Z",
      "updated_at": "2021-02-02T23:55:25Z",
      "id": 8,
      "name": "Ubuntu Linux",
      "description": "All Ubuntu hosts",
      "query": "SELECT 1 FROM os_version WHERE platform = 'ubuntu';",
      "platform": "ubuntu",
      "label_type": "builtin",
      "label_membership_type": "dynamic",
      "host_count": 3,
      "display_text": "Ubuntu Linux",
      "count": 3,
      "host_ids": null,
      "author_id": 1
    },
    {
      "created_at": "2021-02-02T23:55:25Z",
      "updated_at": "2021-02-02T23:55:25Z",
      "id": 9,
      "name": "CentOS Linux",
      "description": "All CentOS hosts",
      "query": "SELECT 1 FROM os_version WHERE platform = 'centos' OR name LIKE '%centos%'",
      "label_type": "builtin",
      "label_membership_type": "dynamic",
      "host_count": 3,
      "display_text": "CentOS Linux",
      "count": 3,
      "host_ids": null,
      "author_id": 1
    },
    {
      "created_at": "2021-02-02T23:55:25Z",
      "updated_at": "2021-02-02T23:55:25Z",
      "id": 10,
      "name": "MS Windows",
      "description": "All Windows hosts",
      "query": "SELECT 1 FROM os_version WHERE platform = 'windows';",
      "platform": "windows",
      "label_type": "builtin",
      "label_membership_type": "dynamic",
      "display_text": "MS Windows",
      "count": 0,
      "host_ids": null,
      "author_id": 1
    }
  ]
}
```

### List hosts in a label

Returns a list of the hosts that belong to the specified label.

`GET /api/v1/fleet/labels/:id/hosts`

#### Parameters

| Name                     | Type    | In    | Description                                                                                                                                                                                                                |
| ---------------          | ------- | ----- | -----------------------------------------------------------------------------------------------------------------------------                                                                                              |
| id                       | integer | path  | **Required**. The label's id.                                                                                                                                                                                              |
| page                     | integer | query | Page number of the results to fetch.                                                                                                                                                                                       |
| per_page                 | integer | query | Results per page.                                                                                                                                                                                                          |
| order_key                | string  | query | What to order results by. Can be any column in the hosts table.                                                                                                                                                            |
| order_direction          | string  | query | **Requires `order_key`**. The direction of the order given the order key. Options include 'asc' and 'desc'. Default is 'asc'.                                                                                              |
| after                    | string  | query | The value to get results after. This needs `order_key` defined, as that's the column that would be used.                                                                                                                   |
| status                   | string  | query | Indicates the status of the hosts to return. Can either be 'new', 'online', 'offline', 'mia' or 'missing'.                                                                                                                 |
| query                    | string  | query | Search query keywords. Searchable fields include `hostname`, `hardware_serial`, `uuid`, and `ipv4`.                                                                                                                         |
| team_id                  | integer | query | _Available in Fleet Premium_. Filters the hosts to only include hosts in the specified team.                                                                                                                                |
| disable_failing_policies | boolean | query | If "true", hosts will return failing policies as 0 regardless of whether there are any that failed for the host. This is meant to be used when increased performance is needed in exchange for the extra information.      |
| mdm_id                   | integer | query | The ID of the _mobile device management_ (MDM) solution to filter hosts by (that is, filter hosts that use a specific MDM provider and URL).      |
| mdm_name                 | string  | query | The name of the _mobile device management_ (MDM) solution to filter hosts by (that is, filter hosts that use a specific MDM provider).      |
| mdm_enrollment_status    | string  | query | The _mobile device management_ (MDM) enrollment status to filter hosts by. Valid options are 'manual', 'automatic', 'enrolled', 'pending', or 'unenrolled'.                                                                                                                                                                                                             |
| macos_settings           | string  | query | Filters the hosts by the status of the _mobile device management_ (MDM) profiles applied to hosts. Valid options are 'verified', 'verifying', 'pending', or 'failed'. **Note: If this filter is used in Fleet Premium without a team ID filter, the results include only hosts that are not assigned to any team.**                                                                                                                                                                                                             |
| low_disk_space           | integer | query | _Available in Fleet Premium_. Filters the hosts to only include hosts with less GB of disk space available than this value. Must be a number between 1-100.                                                                 |
| macos_settings_disk_encryption | string | query | Filters the hosts by disk encryption status. Valid options are 'verified', 'verifying', 'action_required', 'enforcing', 'failed', or 'removing_enforcement'. |
| bootstrap_package       | string | query | _Available in Fleet Premium_. Filters the hosts by the status of the MDM bootstrap package on the host. Valid options are 'installed', 'pending', or 'failed'. **Note: If this filter is used in Fleet Premium without a team ID filter, the results include only hosts that are not assigned to any team.** |
| os_settings          | string  | query | Filters the hosts by the status of the operating system settings applied to the hosts. Valid options are 'verified', 'verifying', 'pending', or 'failed'. **Note: If this filter is used in Fleet Premium without a team ID filter, the results include only hosts that are not assigned to any team.** |
| os_settings_disk_encryption | string | query | Filters the hosts by disk encryption status. Valid options are 'verified', 'verifying', 'action_required', 'enforcing', 'failed', or 'removing_enforcement'.  **Note: If this filter is used in Fleet Premium without a team ID filter, the results include only hosts that are not assigned to any team.** |

If `mdm_id`, `mdm_name`, `mdm_enrollment_status`, `os_settings`, or `os_settings_disk_encryption` is specified, then Windows Servers are excluded from the results.

#### Example

`GET /api/v1/fleet/labels/6/hosts&query=floobar`

##### Default response

`Status: 200`

```json
{
  "hosts": [
    {
      "created_at": "2021-02-03T16:11:43Z",
      "updated_at": "2021-02-03T21:58:19Z",
      "id": 2,
      "detail_updated_at": "2021-02-03T21:58:10Z",
      "label_updated_at": "2021-02-03T21:58:10Z",
      "policy_updated_at": "2023-06-26T18:33:15Z",
      "last_enrolled_at": "2021-02-03T16:11:43Z",
      "software_updated_at": "2020-11-05T05:09:44Z",
      "seen_time": "2021-02-03T21:58:20Z",
      "refetch_requested": false,
      "hostname": "floobar42",
      "uuid": "a2064cef-0000-0000-afb9-283e3c1d487e",
      "platform": "ubuntu",
      "osquery_version": "4.5.1",
      "os_version": "Ubuntu 20.4.0",
      "build": "",
      "platform_like": "debian",
      "code_name": "",
      "uptime": 32688000000000,
      "memory": 2086899712,
      "cpu_type": "x86_64",
      "cpu_subtype": "142",
      "cpu_brand": "Intel(R) Core(TM) i5-8279U CPU @ 2.40GHz",
      "cpu_physical_cores": 4,
      "cpu_logical_cores": 4,
      "hardware_vendor": "",
      "hardware_model": "",
      "hardware_version": "",
      "hardware_serial": "",
      "computer_name": "e2e7f8d8983d",
      "display_name": "e2e7f8d8983d",
      "primary_ip": "172.20.0.2",
      "primary_mac": "02:42:ac:14:00:02",
      "distributed_interval": 10,
      "config_tls_refresh": 10,
      "logger_tls_period": 10,
      "team_id": null,
      "pack_stats": null,
      "team_name": null,
      "status": "offline",
      "display_text": "e2e7f8d8983d",
      "mdm": {
        "encryption_key_available": false,
        "enrollment_status": null,
        "name": "",
        "server_url": null
      }
    }
  ]
}
```

### Delete label

Deletes the label specified by name.

`DELETE /api/v1/fleet/labels/:name`

#### Parameters

| Name | Type   | In   | Description                     |
| ---- | ------ | ---- | ------------------------------- |
| name | string | path | **Required**. The label's name. |

#### Example

`DELETE /api/v1/fleet/labels/ubuntu_label`

##### Default response

`Status: 200`


### Delete label by ID

Deletes the label specified by ID.

`DELETE /api/v1/fleet/labels/id/:id`

#### Parameters

| Name | Type    | In   | Description                   |
| ---- | ------- | ---- | ----------------------------- |
| id   | integer | path | **Required**. The label's id. |

#### Example

`DELETE /api/v1/fleet/labels/id/13`

##### Default response

`Status: 200`


---

## OS settings

- [Add custom OS setting (configuration profile)](#add-custom-os-setting-configuration-profile)
- [List custom OS settings (configuration profiles)](#list-custom-os-settings-configuration-profiles)
- [Get or download custom OS setting (configuration profile)](#get-or-download-custom-os-setting-configuration-profile)
- [Delete custom OS setting (configuration profile)](#delete-custom-os-setting-configuration-profile)
- [Update disk encryption enforcement](#update-disk-encryption-enforcement)
- [Get disk encryption statistics](#get-disk-encryption-statistics)
- [Get OS settings status](#get-os-settings-status)


### Add custom OS setting (configuration profile)

> [Add custom macOS setting](https://github.com/fleetdm/fleet/blob/fleet-v4.40.0/docs/REST%20API/rest-api.md#add-custom-macos-setting-configuration-profile) (`POST /api/v1/fleet/mdm/apple/profiles`) API endpoint is deprecated as of Fleet 4.41. It is maintained for backwards compatibility. Please use the below API endpoint instead.

Add a configuration profile to enforce custom settings on macOS and Windows hosts.

`POST /api/v1/fleet/configuration_profiles`

#### Parameters

| Name                      | Type     | In   | Description                                                                                                   |
| ------------------------- | -------- | ---- | ------------------------------------------------------------------------------------------------------------- |
| profile                   | file     | form | **Required.** The .mobileconfig and JSON for macOS or XML for Windows file containing the profile. |
| team_id                   | string   | form | _Available in Fleet Premium_. The team ID for the profile. If specified, the profile is applied to only hosts that are assigned to the specified team. If not specified, the profile is applied to only to hosts that are not assigned to any team. |
| labels_include_all        | array     | form | _Available in Fleet Premium_. Target hosts that have all labels in the array. |
| labels_include_any      | array     | form | _Available in Fleet Premium_. Target hosts that have any label in the array. |
| labels_exclude_any | array | form | _Available in Fleet Premium_. Target hosts that that don’t have any label in the array. |

Only one of `labels_include_all`, `labels_include_any`, or `labels_exclude_any` can be specified. If none are specified, all hosts are targeted.

#### Example

Add a new configuration profile to be applied to macOS hosts
assigned to a team. Note that in this example the form data specifies`team_id` in addition to
`profile`.

`POST /api/v1/fleet/configuration_profiles`

##### Request headers

```http
Content-Length: 850
Content-Type: multipart/form-data; boundary=------------------------f02md47480und42y
```

##### Request body

```http
--------------------------f02md47480und42y
Content-Disposition: form-data; name="team_id"

1
--------------------------f02md47480und42y
Content-Disposition: form-data; name="labels_include_all"

Label name 1
--------------------------f02md47480und42y
Content-Disposition: form-data; name="labels_include_all"

Label name 2
--------------------------f02md47480und42y
Content-Disposition: form-data; name="profile"; filename="Foo.mobileconfig"
Content-Type: application/octet-stream

<?xml version="1.0" encoding="UTF-8"?>
<!DOCTYPE plist PUBLIC "-//Apple//DTD PLIST 1.0//EN" "http://www.apple.com/DTDs/PropertyList-1.0.dtd">
<plist version="1.0">
<dict>
  <key>PayloadContent</key>
  <array/>
  <key>PayloadDisplayName</key>
  <string>Example profile</string>
  <key>PayloadIdentifier</key>
  <string>com.example.profile</string>
  <key>PayloadType</key>
  <string>Configuration</string>
  <key>PayloadUUID</key>
  <string>0BBF3E23-7F56-48FC-A2B6-5ACC598A4A69</string>
  <key>PayloadVersion</key>
  <integer>1</integer>
</dict>
</plist>
--------------------------f02md47480und42y--

```

##### Default response

`Status: 200`

```json
{
  "profile_uuid": "954ec5ea-a334-4825-87b3-937e7e381f24"
}
```

###### Additional notes
If the response is `Status: 409 Conflict`, the body may include additional error details in the case
of duplicate payload display name or duplicate payload identifier (macOS profiles).


### List custom OS settings (configuration profiles)

> [List custom macOS settings](https://github.com/fleetdm/fleet/blob/fleet-v4.40.0/docs/REST%20API/rest-api.md#list-custom-macos-settings-configuration-profiles) (`GET /api/v1/fleet/mdm/apple/profiles`) API endpoint is deprecated as of Fleet 4.41. It is maintained for backwards compatibility. Please use the below API endpoint instead.

Get a list of the configuration profiles in Fleet.

For Fleet Premium, the list can
optionally be filtered by team ID. If no team ID is specified, team profiles are excluded from the
results (i.e., only profiles that are associated with "No team" are listed).

`GET /api/v1/fleet/configuration_profiles`

#### Parameters

| Name                      | Type   | In    | Description                                                               |
| ------------------------- | ------ | ----- | ------------------------------------------------------------------------- |
| team_id                   | string | query | _Available in Fleet Premium_. The team id to filter profiles.              |
| page                      | integer | query | Page number of the results to fetch.                                     |
| per_page                  | integer | query | Results per page.                                                        |

#### Example

List all configuration profiles for macOS and Windows hosts enrolled to Fleet's MDM that are not assigned to any team.

`GET /api/v1/fleet/configuration_profiles`

##### Default response

`Status: 200`

```json
{
  "profiles": [
    {
      "profile_uuid": "39f6cbbc-fe7b-4adc-b7a9-542d1af89c63",
      "team_id": 0,
      "name": "Example macOS profile",
      "platform": "darwin",
      "identifier": "com.example.profile",
      "created_at": "2023-03-31T00:00:00Z",
      "updated_at": "2023-03-31T00:00:00Z",
      "checksum": "dGVzdAo=",
      "labels_exclude_any": [
       {
        "name": "Label name 1",
        "id": 1
       }
      ]
    },
    {
      "profile_uuid": "f5ad01cc-f416-4b5f-88f3-a26da3b56a19",
      "team_id": 0,
      "name": "Example Windows profile",
      "platform": "windows",
      "created_at": "2023-04-31T00:00:00Z",
      "updated_at": "2023-04-31T00:00:00Z",
      "checksum": "aCLemVr)",
      "labels_include_all": [
        {
          "name": "Label name 2",
          "broken": true,
        },
        {
          "name": "Label name 3",
          "id": 3
        }
      ]
    }
  ],
  "meta": {
    "has_next_results": false,
    "has_previous_results": false
  }
}
```

If one or more assigned labels are deleted the profile is considered broken (`broken: true`). It won’t be applied to new hosts.

### Get or download custom OS setting (configuration profile)

> [Download custom macOS setting](https://github.com/fleetdm/fleet/blob/fleet-v4.40.0/docs/REST%20API/rest-api.md#download-custom-macos-setting-configuration-profile) (`GET /api/v1/fleet/mdm/apple/profiles/:profile_id`) API endpoint is deprecated as of Fleet 4.41. It is maintained for backwards compatibility. Please use the API endpoint below instead.

`GET /api/v1/fleet/configuration_profiles/:profile_uuid`

#### Parameters

| Name                      | Type    | In    | Description                                             |
| ------------------------- | ------- | ----- | ------------------------------------------------------- |
| profile_uuid              | string | url   | **Required** The UUID of the profile to download.  |
| alt                       | string  | query | If specified and set to "media", downloads the profile. |

#### Example (get a profile metadata)

`GET /api/v1/fleet/configuration_profiles/f663713f-04ee-40f0-a95a-7af428c351a9`

##### Default response

`Status: 200`

```json
{
  "profile_uuid": "f663713f-04ee-40f0-a95a-7af428c351a9",
  "team_id": 0,
  "name": "Example profile",
  "platform": "darwin",
  "identifier": "com.example.profile",
  "created_at": "2023-03-31T00:00:00Z",
  "updated_at": "2023-03-31T00:00:00Z",
  "checksum": "dGVzdAo=",
  "labels_include_all": [
    {
      "name": "Label name 1",
      "id": 1,
      "broken": true
    },
    {
      "name": "Label name 2",
      "id": 2
    }
  ]
}
```

#### Example (download a profile)

`GET /api/v1/fleet/configuration_profiles/f663713f-04ee-40f0-a95a-7af428c351a9?alt=media`

##### Default response

`Status: 200`

**Note** To confirm success, it is important for clients to match content length with the response
header (this is done automatically by most clients, including the browser) rather than relying
solely on the response status code returned by this endpoint.

##### Example response headers

```http
  Content-Length: 542
  Content-Type: application/octet-stream
  Content-Disposition: attachment;filename="2023-03-31 Example profile.mobileconfig"
```

###### Example response body

```xml
<?xml version="1.0" encoding="UTF-8"?>
<!DOCTYPE plist PUBLIC "-//Apple//DTD PLIST 1.0//EN" "http://www.apple.com/DTDs/PropertyList-1.0.dtd">
<plist version="1.0">
<dict>
  <key>PayloadContent</key>
  <array/>
  <key>PayloadDisplayName</key>
  <string>Example profile</string>
  <key>PayloadIdentifier</key>
  <string>com.example.profile</string>
  <key>PayloadType</key>
  <string>Configuration</string>
  <key>PayloadUUID</key>
  <string>0BBF3E23-7F56-48FC-A2B6-5ACC598A4A69</string>
  <key>PayloadVersion</key>
  <integer>1</integer>
</dict>
</plist>
```

### Delete custom OS setting (configuration profile)

> [Delete custom macOS setting](https://github.com/fleetdm/fleet/blob/fleet-v4.40.0/docs/REST%20API/rest-api.md#delete-custom-macos-setting-configuration-profile) (`DELETE /api/v1/fleet/mdm/apple/profiles/:profile_id`) API endpoint is deprecated as of Fleet 4.41. It is maintained for backwards compatibility. Please use the below API endpoint instead.

`DELETE /api/v1/fleet/configuration_profiles/:profile_uuid`

#### Parameters

| Name                      | Type    | In    | Description                                                               |
| ------------------------- | ------- | ----- | ------------------------------------------------------------------------- |
| profile_uuid              | string  | url   | **Required** The UUID of the profile to delete. |

#### Example

`DELETE /api/v1/fleet/configuration_profiles/f663713f-04ee-40f0-a95a-7af428c351a9`

##### Default response

`Status: 200`


### Update disk encryption enforcement

> `PATCH /api/v1/fleet/mdm/apple/settings` API endpoint is deprecated as of Fleet 4.45. It is maintained for backward compatibility. Please use the new API endpoint below. See old API endpoint docs [here](https://github.com/fleetdm/fleet/blob/main/docs/REST%20API/rest-api.md?plain=1#L4296C29-L4296C29).

_Available in Fleet Premium_

`POST /api/v1/fleet/disk_encryption`

#### Parameters

| Name                   | Type    | In    | Description                                                                                 |
| -------------          | ------  | ----  | --------------------------------------------------------------------------------------      |
| team_id                | integer | body  | The team ID to apply the settings to. Settings applied to hosts in no team if absent.       |
| enable_disk_encryption | boolean | body  | Whether disk encryption should be enforced on devices that belong to the team (or no team). |

#### Example

`POST /api/v1/fleet/disk_encryption`

##### Default response

`204`


### Get disk encryption statistics

_Available in Fleet Premium_

Get aggregate status counts of disk encryption enforced on macOS and Windows hosts.

The summary can optionally be filtered by team ID.

`GET /api/v1/fleet/disk_encryption`

#### Parameters

| Name                      | Type   | In    | Description                                                               |
| ------------------------- | ------ | ----- | ------------------------------------------------------------------------- |
| team_id                   | string | query | _Available in Fleet Premium_. The team ID to filter the summary.           |

#### Example

`GET /api/v1/fleet/disk_encryption`

##### Default response

`Status: 200`

```json
{
  "verified": {"macos": 123, "windows": 123, "linux": 13},
  "verifying": {"macos": 123, "windows": 0, "linux": 0},
  "action_required": {"macos": 123, "windows": 0, "linux": 37},
  "enforcing": {"macos": 123, "windows": 123, "linux": 0},
  "failed": {"macos": 123, "windows": 123, "linux": 0},
  "removing_enforcement": {"macos": 123, "windows": 0, "linux": 0}
}
```


### Get OS settings status

> [Get macOS settings statistics](https://github.com/fleetdm/fleet/blob/fleet-v4.40.0/docs/REST%20API/rest-api.md#get-macos-settings-statistics) (`GET /api/v1/fleet/mdm/apple/profiles/summary`) API endpoint is deprecated as of Fleet 4.41. It is maintained for backwards compatibility. Please use the below API endpoint instead.

Get aggregate status counts of all OS settings (configuration profiles and disk encryption) enforced on hosts.

For Fleet Premium users, the counts can
optionally be filtered by `team_id`. If no `team_id` is specified, team profiles are excluded from the results (i.e., only profiles that are associated with "No team" are listed).

`GET /api/v1/fleet/configuration_profiles/summary`

#### Parameters

| Name                      | Type   | In    | Description                                                               |
| ------------------------- | ------ | ----- | ------------------------------------------------------------------------- |
| team_id                   | string | query | _Available in Fleet Premium_. The team ID to filter profiles.              |

#### Example

Get aggregate status counts of profiles for to macOS and Windows hosts that are assigned to "No team".

`GET /api/v1/fleet/configuration_profiles/summary`

##### Default response

`Status: 200`

```json
{
  "verified": 123,
  "verifying": 123,
  "failed": 123,
  "pending": 123
}
```

---

## Setup experience

- [Set custom MDM setup enrollment profile](#set-custom-mdm-setup-enrollment-profile)
- [Get custom MDM setup enrollment profile](#get-custom-mdm-setup-enrollment-profile)
- [Delete custom MDM setup enrollment profile](#delete-custom-mdm-setup-enrollment-profile)
- [Get Over-the-Air (OTA) enrollment profile](#get-over-the-air-ota-enrollment-profile)
- [Get manual enrollment profile](#get-manual-enrollment-profile)
- [Upload a bootstrap package](#upload-a-bootstrap-package)
- [Get metadata about a bootstrap package](#get-metadata-about-a-bootstrap-package)
- [Delete a bootstrap package](#delete-a-bootstrap-package)
- [Download a bootstrap package](#download-a-bootstrap-package)
- [Get a summary of bootstrap package status](#get-a-summary-of-bootstrap-package-status)
- [Configure setup experience](#configure-setup-experience)
- [Upload an EULA file](#upload-an-eula-file)
- [Get metadata about an EULA file](#get-metadata-about-an-eula-file)
- [Delete an EULA file](#delete-an-eula-file)
- [Download an EULA file](#download-an-eula-file)
- [List software (setup experience)](#list-software-setup-experience)
- [Update software (setup experience)](#update-software-setup-experience)
- [Add script (setup experience)](#add-script-setup-experience)
- [Get or download script (setup experience)](#get-or-download-script-setup-experience)
- [Delete script (setup experience)](#delete-script-setup-experience)



### Set custom MDM setup enrollment profile

_Available in Fleet Premium_

Sets the custom MDM setup enrollment profile for a team or no team.

`POST /api/v1/fleet/enrollment_profiles/automatic`

#### Parameters

| Name                      | Type    | In    | Description                                                                   |
| ------------------------- | ------  | ----- | -------------------------------------------------------------------------     |
| team_id                   | integer | json  | The team ID this custom enrollment profile applies to, or no team if omitted. |
| name                      | string  | json  | The filename of the uploaded custom enrollment profile.                       |
| enrollment_profile        | object  | json  | The custom enrollment profile's json, as documented in https://developer.apple.com/documentation/devicemanagement/profile. |

#### Example

`POST /api/v1/fleet/enrollment_profiles/automatic`

##### Default response

`Status: 200`

```json
{
  "team_id": 123,
  "name": "dep_profile.json",
  "uploaded_at": "2023-04-04:00:00Z",
  "enrollment_profile": {
    "is_mandatory": true,
    "is_mdm_removable": false
  }
}
```

> NOTE: The `ConfigurationWebURL` and `URL` values in the custom MDM setup enrollment profile are automatically populated. Attempting to populate them with custom values may generate server response errors.

### Get custom MDM setup enrollment profile

_Available in Fleet Premium_

Gets the custom MDM setup enrollment profile for a team or no team.

`GET /api/v1/fleet/enrollment_profiles/automatic`

#### Parameters

| Name                      | Type    | In    | Description                                                                           |
| ------------------------- | ------  | ----- | -------------------------------------------------------------------------             |
| team_id                   | integer | query | The team ID for which to return the custom enrollment profile, or no team if omitted. |

#### Example

`GET /api/v1/fleet/enrollment_profiles/automatic?team_id=123`

##### Default response

`Status: 200`

```json
{
  "team_id": 123,
  "name": "dep_profile.json",
  "uploaded_at": "2023-04-04:00:00Z",
  "enrollment_profile": {
    "is_mandatory": true,
    "is_mdm_removable": false
  }
}
```

### Delete custom MDM setup enrollment profile

_Available in Fleet Premium_

Deletes the custom MDM setup enrollment profile assigned to a team or no team.

`DELETE /api/v1/fleet/enrollment_profiles/automatic`

#### Parameters

| Name                      | Type    | In    | Description                                                                           |
| ------------------------- | ------  | ----- | -------------------------------------------------------------------------             |
| team_id                   | integer | query | The team ID for which to delete the custom enrollment profile, or no team if omitted. |

#### Example

`DELETE /api/v1/fleet/enrollment_profiles/automatic?team_id=123`

##### Default response

`Status: 204`


### Get Over-the-Air (OTA) enrollment profile

`GET /api/v1/fleet/enrollment_profiles/ota`

The returned value is a signed `.mobileconfig` OTA enrollment profile. Install this profile on macOS, iOS, or iPadOS hosts to enroll them to a specific team in Fleet and turn on MDM features.

To enroll macOS hosts, turn on MDM features, and add [human-device mapping](#get-human-device-mapping), install the [manual enrollment profile](#get-manual-enrollment-profile) instead.

Learn more about OTA profiles [here](https://developer.apple.com/library/archive/documentation/NetworkingInternet/Conceptual/iPhoneOTAConfiguration/OTASecurity/OTASecurity.html).

#### Parameters

| Name              | Type    | In    | Description                                                                      |
|-------------------|---------|-------|----------------------------------------------------------------------------------|
| enroll_secret     | string  | query | **Required**. The enroll secret of the team this host will be assigned to.       |

#### Example

`GET /api/v1/fleet/enrollment_profiles/ota?enroll_secret=foobar`

##### Default response

`Status: 200`

> **Note:** To confirm success, it is important for clients to match content length with the response header (this is done automatically by most clients, including the browser) rather than relying solely on the response status code returned by this endpoint.

##### Example response headers

```http
  Content-Length: 542
  Content-Type: application/x-apple-aspen-config; charset=utf-8
  Content-Disposition: attachment;filename="fleet-mdm-enrollment-profile.mobileconfig"
  X-Content-Type-Options: nosniff
```

###### Example response body

```xml
<?xml version="1.0" encoding="UTF-8"?>
<!DOCTYPE plist PUBLIC "-//Apple Inc//DTD PLIST 1.0//EN" "http://www.apple.com/DTDs/PropertyList-1.0.dtd">
<plist version="1.0">
  <dict>
    <key>PayloadContent</key>
    <dict>
      <key>URL</key>
      <string>https://foo.example.com/api/fleet/ota_enrollment?enroll_secret=foobar</string>
      <key>DeviceAttributes</key>
      <array>
        <string>UDID</string>
        <string>VERSION</string>
        <string>PRODUCT</string>
	      <string>SERIAL</string>
      </array>
    </dict>
    <key>PayloadOrganization</key>
    <string>Acme Inc.</string>
    <key>PayloadDisplayName</key>
    <string>Acme Inc. enrollment</string>
    <key>PayloadVersion</key>
    <integer>1</integer>
    <key>PayloadUUID</key>
    <string>fdb376e5-b5bb-4d8c-829e-e90865f990c9</string>
    <key>PayloadIdentifier</key>
    <string>com.fleetdm.fleet.mdm.apple.ota</string>
    <key>PayloadType</key>
    <string>Profile Service</string>
  </dict>
</plist>
```


### Get manual enrollment profile

Retrieves an unsigned manual enrollment profile for macOS hosts. Install this profile on macOS hosts to turn on MDM features manually.

To add [human-device mapping](#get-human-device-mapping), add the end user's email to the enrollment profle. Learn how [here](https://fleetdm.com/guides/config-less-fleetd-agent-deployment#basic-article).

`GET /api/v1/fleet/enrollment_profiles/manual`

##### Example

`GET /api/v1/fleet/enrollment_profiles/manual`

##### Default response

`Status: 200`

```xml
<?xml version="1.0" encoding="UTF-8"?>
<!DOCTYPE plist PUBLIC "-//Apple//DTD PLIST 1.0//EN" "http://www.apple.com/DTDs/PropertyList-1.0.dtd">
<plist version="1.0">
<!-- ... -->
</plist>
```

### Upload a bootstrap package

_Available in Fleet Premium_

Upload a bootstrap package that will be automatically installed during DEP setup.

`POST /api/v1/fleet/bootstrap`

#### Parameters

| Name    | Type   | In   | Description                                                                                                                                                                                                            |
| ------- | ------ | ---- | ---------------------------------------------------------------------------------------------------------------------------------------------------------------------------------------------------------------------- |
| package | file   | form | **Required**. The bootstrap package installer. It must be a signed `pkg` file.                                                                                                                                         |
| team_id | string | form | The team ID for the package. If specified, the package will be installed to hosts that are assigned to the specified team. If not specified, the package will be installed to hosts that are not assigned to any team. |
| manual_agent_install | boolean | form | If set to `true` Fleet's agent (fleetd) won't be installed as part of automatic enrollment (ADE) on macOS hosts. (Default: `false`) |

#### Example

Upload a bootstrap package that will be installed to macOS hosts enrolled to MDM that are
assigned to a team. Note that in this example the form data specifies `team_id` in addition to
`package`.

`POST /api/v1/fleet/bootstrap`

##### Request headers

```http
Content-Length: 850
Content-Type: multipart/form-data; boundary=------------------------f02md47480und42y
```

##### Request body

```http
--------------------------f02md47480und42y
Content-Disposition: form-data; name="team_id"
1
--------------------------f02md47480und42y
Content-Disposition: form-data; name="package"; filename="bootstrap-package.pkg"
Content-Type: application/octet-stream
<BINARY_DATA>
--------------------------f02md47480und42y--
```

##### Default response

`Status: 200`


### Get metadata about a bootstrap package

_Available in Fleet Premium_

Get information about a bootstrap package that was uploaded to Fleet.

`GET /api/v1/fleet/bootstrap/:team_id/metadata`

#### Parameters

| Name       | Type    | In    | Description                                                                                                                                                                                                        |
| -------    | ------  | ---   | ---------------------------------------------------------------------------------------------------------------------------------------------------------                                                          |
| team_id    | string  | url   | **Required** The team ID for the package. Zero (0) can be specified to get information about the bootstrap package for hosts that don't belong to a team.                                                          |
| for_update | boolean | query | If set to `true`, the authorization will be for a `write` action instead of a `read`. Useful for the write-only `gitops` role when requesting the bootstrap metadata to check if the package needs to be replaced. |

#### Example

`GET /api/v1/fleet/bootstrap/0/metadata`

##### Default response

`Status: 200`

```json
{
  "name": "bootstrap-package.pkg",
  "team_id": 0,
  "sha256": "6bebb4433322fd52837de9e4787de534b4089ac645b0692dfb74d000438da4a3",
  "token": "AA598E2A-7952-46E3-B89D-526D45F7E233",
  "created_at": "2023-04-20T13:02:05Z"
}
```

In the response above:

- `token` is the value you can use to [download a bootstrap package](#download-a-bootstrap-package)
- `sha256` is the SHA256 digest of the bytes of the bootstrap package file.


### Delete a bootstrap package

_Available in Fleet Premium_

Delete a team's bootstrap package.

`DELETE /api/v1/fleet/bootstrap/:team_id`

#### Parameters

| Name    | Type   | In  | Description                                                                                                                                               |
| ------- | ------ | --- | --------------------------------------------------------------------------------------------------------------------------------------------------------- |
| team_id | string | url | **Required** The team ID for the package. Zero (0) can be specified to get information about the bootstrap package for hosts that don't belong to a team. |


#### Example

`DELETE /api/v1/fleet/bootstrap/1`

##### Default response

`Status: 200`


### Download a bootstrap package

_Available in Fleet Premium_

Download a bootstrap package.

`GET /api/v1/fleet/bootstrap`

#### Parameters

| Name  | Type   | In    | Description                                      |
| ----- | ------ | ----- | ------------------------------------------------ |
| token | string | query | **Required** The token of the bootstrap package. |

#### Example

`GET /api/v1/fleet/bootstrap?token=AA598E2A-7952-46E3-B89D-526D45F7E233`

##### Default response

`Status: 200`

```http
Status: 200
Content-Type: application/octet-stream
Content-Disposition: attachment
Content-Length: <length>
Body: <blob>
```

### Get a summary of bootstrap package status

_Available in Fleet Premium_

Get aggregate status counts of bootstrap packages delivered to DEP enrolled hosts.

The summary can optionally be filtered by team ID.

`GET /api/v1/fleet/bootstrap/summary`

#### Parameters

| Name                      | Type   | In    | Description                                                               |
| ------------------------- | ------ | ----- | ------------------------------------------------------------------------- |
| team_id                   | string | query | The team ID to filter the summary.                                        |

#### Example

`GET /api/v1/fleet/bootstrap/summary`

##### Default response

`Status: 200`

```json
{
  "installed": 10,
  "failed": 1,
  "pending": 4
}
```

### Configure setup experience

_Available in Fleet Premium_

`PATCH /api/v1/fleet/setup_experience`

#### Parameters

| Name                           | Type    | In    | Description                                                                                 |
| -------------          | ------  | ----  | --------------------------------------------------------------------------------------      |
| team_id                        | integer | body  | The team ID to apply the settings to. Settings applied to hosts in no team if absent.       |
| enable_end_user_authentication | boolean | body  | When enabled, require end users to authenticate with your identity provider (IdP) when they set up their new macOS hosts. |
| enable_release_device_manually | boolean | body  | When enabled, you're responsible for sending the DeviceConfigured command.|

#### Example

`PATCH /api/v1/fleet/setup_experience`

##### Request body

```json
{
  "team_id": 1,
  "enable_end_user_authentication": true,
  "enable_release_device_manually": true
}
```

##### Default response

`Status: 204`


### Upload an EULA file

_Available in Fleet Premium_

Upload an EULA that will be shown during the DEP flow.

`POST /api/v1/fleet/setup_experience/eula`

#### Parameters

| Name | Type | In   | Description                                       |
| ---- | ---- | ---- | ------------------------------------------------- |
| eula | file | form | **Required**. A PDF document containing the EULA. |

#### Example

`POST /api/v1/fleet/setup_experience/eula`

##### Request headers

```http
Content-Length: 850
Content-Type: multipart/form-data; boundary=------------------------f02md47480und42y
```

##### Request body

```http
--------------------------f02md47480und42y
Content-Disposition: form-data; name="eula"; filename="eula.pdf"
Content-Type: application/octet-stream
<BINARY_DATA>
--------------------------f02md47480und42y--
```

##### Default response

`Status: 200`


### Get metadata about an EULA file

_Available in Fleet Premium_

Get information about the EULA file that was uploaded to Fleet. If no EULA was previously uploaded, this endpoint returns a `404` status code.

`GET /api/v1/fleet/setup_experience/eula/metadata`

#### Example

`GET /api/v1/fleet/setup_experience/eula/metadata`

##### Default response

`Status: 200`

```json
{
  "name": "eula.pdf",
  "token": "AA598E2A-7952-46E3-B89D-526D45F7E233",
  "created_at": "2023-04-20T13:02:05Z"
}
```

In the response above:

- `token` is the value you can use to [download an EULA](#download-an-eula-file)


### Delete an EULA file

_Available in Fleet Premium_

Delete an EULA file.

`DELETE /api/v1/fleet/setup_experience/eula/:token`

#### Parameters

| Name  | Type   | In    | Description                              |
| ----- | ------ | ----- | ---------------------------------------- |
| token | string | path  | **Required** The token of the EULA file. |

#### Example

`DELETE /api/v1/fleet/setup_experience/eula/AA598E2A-7952-46E3-B89D-526D45F7E233`

##### Default response

`Status: 200`


### Download an EULA file

_Available in Fleet Premium_

Download an EULA file

`GET /api/v1/fleet/setup_experience/eula/:token`

#### Parameters

| Name  | Type   | In    | Description                              |
| ----- | ------ | ----- | ---------------------------------------- |
| token | string | path  | **Required** The token of the EULA file. |

#### Example

`GET /api/v1/fleet/setup_experience/eula/AA598E2A-7952-46E3-B89D-526D45F7E233`

##### Default response

`Status: 200`

```http
Status: 200
Content-Type: application/pdf
Content-Disposition: attachment
Content-Length: <length>
Body: <blob>
```

### List software (setup experience)

_Available in Fleet Premium_

List software that can or will be automatically installed during macOS setup. If `install_during_setup` is `true` it will be installed during setup.

`GET /api/v1/fleet/setup_experience/software`

| Name  | Type   | In    | Description                              |
| ----- | ------ | ----- | ---------------------------------------- |
| team_id | integer | query | _Available in Fleet Premium_. The ID of the team to filter software by. If not specified, it will filter only software that's available to hosts with no team. |
| page | integer | query | Page number of the results to fetch. |
| per_page | integer | query | Results per page. |


#### Example

`GET /api/v1/fleet/setup_experience/software?team_id=3`

##### Default response

`Status: 200`

```json
{
  "software_titles": [
    {
      "id": 12,
      "name": "Firefox.app",
      "software_package": {
        "name": "FirefoxInsall.pkg",
        "platform": "darwin",
        "version": "125.6",
        "self_service": true,
        "install_during_setup": true
      },
      "app_store_app": null,
      "versions_count": 3,
      "source": "apps",
      "browser": "",
      "hosts_count": 48,
      "versions": [
        {
          "id": 123,
          "version": "1.12",
          "vulnerabilities": ["CVE-2023-1234","CVE-2023-4321","CVE-2023-7654"]
        },
        {
          "id": 124,
          "version": "3.4",
          "vulnerabilities": ["CVE-2023-1234","CVE-2023-4321","CVE-2023-7654"]
        },
        {
          "id": 12,
          "version": "1.13",
          "vulnerabilities": ["CVE-2023-1234","CVE-2023-4321","CVE-2023-7654"]
        }
      ]
    }
  ],
  "count": 2,
  "counts_updated_at": "2024-10-04T10:00:00Z",
  "meta": {
    "has_next_results": false,
    "has_previous_results": false
  }
}
```

### Update software (setup experience)

_Available in Fleet Premium_

Set software that will be automatically installed during macOS setup. Software that isn't included in the request will be unset.

`PUT /api/v1/fleet/setup_experience/software`

| Name  | Type   | In    | Description                              |
| ----- | ------ | ----- | ---------------------------------------- |
| team_id | integer | query | _Available in Fleet Premium_. The ID of the team to set the software for. If not specified, it will set the software for hosts with no team. |
| software_title_ids | array | body | The ID of software titles to install during macOS setup. |

#### Example

`PUT /api/v1/fleet/setup_experience/software?team_id=3`

##### Default response

`Status: 200`

```json
{
  "software_title_ids": [23,3411,5032]
}
```

### Add script (setup experience)

_Available in Fleet Premium_

Add a script that will automatically run during macOS setup.

`POST /api/v1/fleet/setup_experience/script`

| Name  | Type   | In    | Description                              |
| ----- | ------ | ----- | ---------------------------------------- |
| team_id | integer | form | _Available in Fleet Premium_. The ID of the team to add the script to. If not specified, a script will be added for hosts with no team. |
| script | file | form | The ID of software titles to install during macOS setup. |

#### Example

`POST /api/v1/fleet/setup_experience/script`

##### Default response

`Status: 200`

##### Request headers

```http
Content-Length: 306
Content-Type: multipart/form-data; boundary=------------------------f02md47480und42y
```

##### Request body

```http
--------------------------f02md47480und42y
Content-Disposition: form-data; name="team_id"

1
--------------------------f02md47480und42y
Content-Disposition: form-data; name="script"; filename="myscript.sh"
Content-Type: application/octet-stream

echo "hello"
--------------------------f02md47480und42y--

```

### Get or download script (setup experience)

_Available in Fleet Premium_

Get a script that will automatically run during macOS setup.

`GET /api/v1/fleet/setup_experience/script`

| Name  | Type   | In    | Description                              |
| ----- | ------ | ----- | ---------------------------------------- |
| team_id | integer | query | _Available in Fleet Premium_. The ID of the team to get the script for. If not specified, script will be returned for hosts with no team. |
| alt  | string | query | If specified and set to "media", downloads the script's contents. |


#### Example (get script)

`GET /api/v1/fleet/setup_experience/script?team_id=3`

##### Default response

`Status: 200`

```json
{
  "id": 1,
  "team_id": 3,
  "name": "setup-experience-script.sh",
  "created_at": "2023-07-30T13:41:07Z",
  "updated_at": "2023-07-30T13:41:07Z"
}
```

#### Example (download script)

`GET /api/v1/fleet/setup_experience/script?team_id=3?alt=media`

##### Example response headers

```http
Content-Length: 13
Content-Type: application/octet-stream
Content-Disposition: attachment;filename="2023-09-27 script_1.sh"
```

###### Example response body

`Status: 200`

```
echo "hello"
```

### Delete script (setup experience)

_Available in Fleet Premium_

Delete a script that will automatically run during macOS setup.

`DELETE /api/v1/fleet/setup_experience/script`

| Name  | Type   | In    | Description                              |
| ----- | ------ | ----- | ---------------------------------------- |
| team_id | integer | query | _Available in Fleet Premium_. The ID of the team to get the script for. If not specified, script will be returned for hosts with no team. |

#### Example

`DELETE /api/v1/fleet/setup_experience/script?team_id=3`

##### Default response

`Status: 200`

---

## Commands

- [Run MDM command](#run-mdm-command)
- [Get MDM command results](#get-mdm-command-results)
- [List MDM commands](#list-mdm-commands)


### Run MDM command

> `POST /api/v1/fleet/mdm/apple/enqueue` API endpoint is deprecated as of Fleet 4.40. It is maintained for backward compatibility. Please use the new API endpoint below. See old API endpoint docs [here](https://github.com/fleetdm/fleet/blob/fleet-v4.39.0/docs/REST%20API/rest-api.md#run-custom-mdm-command).

This endpoint tells Fleet to run a custom MDM command, on the targeted macOS or Windows hosts, the next time they come online.

`POST /api/v1/fleet/commands/run`

#### Parameters

| Name                      | Type   | In    | Description                                                               |
| ------------------------- | ------ | ----- | ------------------------------------------------------------------------- |
| command                   | string | json  | A Base64 encoded MDM command as described in [Apple's documentation](https://developer.apple.com/documentation/devicemanagement/commands_and_queries) or [Windows's documentation](https://learn.microsoft.com/en-us/openspecs/windows_protocols/ms-mdm/0353f3d6-dbe2-42b6-b8d5-50db9333bba4). Supported formats are standard and raw (unpadded). You can paste your Base64 code to the [online decoder](https://devpal.co/base64-decode/) to check if you're using the valid format. |
| host_uuids                | array  | json  | An array of host UUIDs enrolled in Fleet on which the command should run. |

Note that the `EraseDevice` and `DeviceLock` commands are _available in Fleet Premium_ only.

#### Example

`POST /api/v1/fleet/commands/run`

##### Default response

`Status: 200`

```json
{
  "command_uuid": "a2064cef-0000-1234-afb9-283e3c1d487e",
  "request_type": "ProfileList"
}
```


### Get MDM command results

> `GET /api/v1/fleet/mdm/apple/commandresults` API endpoint is deprecated as of Fleet 4.40. It is maintained for backward compatibility. Please use the new API endpoint below. See old API endpoint docs [here](https://github.com/fleetdm/fleet/blob/fleet-v4.39.0/docs/REST%20API/rest-api.md#get-custom-mdm-command-results).

This endpoint returns the results for a specific custom MDM command.

In the reponse, the possible `status` values for macOS, iOS, and iPadOS hosts are the following:

* Pending: the command has yet to run on the host. The host will run the command the next time it comes online.
* NotNow: the host responded with "NotNow" status via the MDM protocol: the host received the command, but couldn’t execute it. The host will try to run the command the next time it comes online.
* Acknowledged: the host responded with "Acknowledged" status via the MDM protocol: the host processed the command successfully.
* Error: the host responded with "Error" status via the MDM protocol: an error occurred. Run the `fleetctl get mdm-command-results --id=<insert-command-id` to view the error.
* CommandFormatError: the host responded with "CommandFormatError" status via the MDM protocol: a protocol error occurred, which can result from a malformed command. Run the `fleetctl get mdm-command-results --id=<insert-command-id` to view the error.

The possible `status` values for Windows hosts are documented in Microsoft's documentation [here](https://learn.microsoft.com/en-us/windows/client-management/oma-dm-protocol-support#syncml-response-status-codes).

`GET /api/v1/fleet/commands/results`

#### Parameters

| Name                      | Type   | In    | Description                                                               |
| ------------------------- | ------ | ----- | ------------------------------------------------------------------------- |
| command_uuid              | string | query | The unique identifier of the command.                                     |

#### Example

`GET /api/v1/fleet/commands/results?command_uuid=a2064cef-0000-1234-afb9-283e3c1d487e`

##### Default response

`Status: 200`

```json
{
  "results": [
    {
      "host_uuid": "145cafeb-87c7-4869-84d5-e4118a927746",
      "command_uuid": "a2064cef-0000-1234-afb9-283e3c1d487e",
      "status": "Acknowledged",
      "updated_at": "2023-04-04:00:00Z",
      "request_type": "ProfileList",
      "hostname": "mycomputer",
      "payload": "PD94bWwgdmVyc2lvbj0iMS4wIiBlbmNvZGluZz0iVVRGLTgiPz4NCjwhRE9DVFlQRSBwbGlzdCBQVUJMSUMgIi0vL0FwcGxlLy9EVEQgUExJU1QgMS4wLy9FTiIgImh0dHA6Ly93d3cuYXBwbGUuY29tL0RURHMvUHJvcGVydHlMaXN0LTEuMC5kdGQiPg0KPHBsaXN0IHZlcnNpb249IjEuMCI+DQo8ZGljdD4NCg0KCTxrZXk+UGF5bG9hZERlc2NyaXB0aW9uPC9rZXk+DQoJPHN0cmluZz5UaGlzIHByb2ZpbGUgY29uZmlndXJhdGlvbiBpcyBkZXNpZ25lZCB0byBhcHBseSB0aGUgQ0lTIEJlbmNobWFyayBmb3IgbWFjT1MgMTAuMTQgKHYyLjAuMCksIDEwLjE1ICh2Mi4wLjApLCAxMS4wICh2Mi4wLjApLCBhbmQgMTIuMCAodjEuMC4wKTwvc3RyaW5nPg0KCTxrZXk+UGF5bG9hZERpc3BsYXlOYW1lPC9rZXk+DQoJPHN0cmluZz5EaXNhYmxlIEJsdWV0b290aCBzaGFyaW5nPC9zdHJpbmc+DQoJPGtleT5QYXlsb2FkRW5hYmxlZDwva2V5Pg0KCTx0cnVlLz4NCgk8a2V5PlBheWxvYWRJZGVudGlmaWVyPC9rZXk+DQoJPHN0cmluZz5jaXMubWFjT1NCZW5jaG1hcmsuc2VjdGlvbjIuQmx1ZXRvb3RoU2hhcmluZzwvc3RyaW5nPg0KCTxrZXk+UGF5bG9hZFNjb3BlPC9rZXk+DQoJPHN0cmluZz5TeXN0ZW08L3N0cmluZz4NCgk8a2V5PlBheWxvYWRUeXBlPC9rZXk+DQoJPHN0cmluZz5Db25maWd1cmF0aW9uPC9zdHJpbmc+DQoJPGtleT5QYXlsb2FkVVVJRDwva2V5Pg0KCTxzdHJpbmc+NUNFQkQ3MTItMjhFQi00MzJCLTg0QzctQUEyOEE1QTM4M0Q4PC9zdHJpbmc+DQoJPGtleT5QYXlsb2FkVmVyc2lvbjwva2V5Pg0KCTxpbnRlZ2VyPjE8L2ludGVnZXI+DQogICAgPGtleT5QYXlsb2FkUmVtb3ZhbERpc2FsbG93ZWQ8L2tleT4NCiAgICA8dHJ1ZS8+DQoJPGtleT5QYXlsb2FkQ29udGVudDwva2V5Pg0KCTxhcnJheT4NCgkJPGRpY3Q+DQoJCQk8a2V5PlBheWxvYWRDb250ZW50PC9rZXk+DQoJCQk8ZGljdD4NCgkJCQk8a2V5PmNvbS5hcHBsZS5CbHVldG9vdGg8L2tleT4NCgkJCQk8ZGljdD4NCgkJCQkJPGtleT5Gb3JjZWQ8L2tleT4NCgkJCQkJPGFycmF5Pg0KCQkJCQkJPGRpY3Q+DQoJCQkJCQkJPGtleT5tY3hfcHJlZmVyZW5jZV9zZXR0aW5nczwva2V5Pg0KCQkJCQkJCTxkaWN0Pg0KCQkJCQkJCQk8a2V5PlByZWZLZXlTZXJ2aWNlc0VuYWJsZWQ8L2tleT4NCgkJCQkJCQkJPGZhbHNlLz4NCgkJCQkJCQk8L2RpY3Q+DQoJCQkJCQk8L2RpY3Q+DQoJCQkJCTwvYXJyYXk+DQoJCQkJPC9kaWN0Pg0KCQkJPC9kaWN0Pg0KCQkJPGtleT5QYXlsb2FkRGVzY3JpcHRpb248L2tleT4NCgkJCTxzdHJpbmc+RGlzYWJsZXMgQmx1ZXRvb3RoIFNoYXJpbmc8L3N0cmluZz4NCgkJCTxrZXk+UGF5bG9hZERpc3BsYXlOYW1lPC9rZXk+DQoJCQk8c3RyaW5nPkN1c3RvbTwvc3RyaW5nPg0KCQkJPGtleT5QYXlsb2FkRW5hYmxlZDwva2V5Pg0KCQkJPHRydWUvPg0KCQkJPGtleT5QYXlsb2FkSWRlbnRpZmllcjwva2V5Pg0KCQkJPHN0cmluZz4wMjQwREQxQy03MERDLTQ3NjYtOTAxOC0wNDMyMkJGRUVBRDE8L3N0cmluZz4NCgkJCTxrZXk+UGF5bG9hZFR5cGU8L2tleT4NCgkJCTxzdHJpbmc+Y29tLmFwcGxlLk1hbmFnZWRDbGllbnQucHJlZmVyZW5jZXM8L3N0cmluZz4NCgkJCTxrZXk+UGF5bG9hZFVVSUQ8L2tleT4NCgkJCTxzdHJpbmc+MDI0MEREMUMtNzBEQy00NzY2LTkwMTgtMDQzMjJCRkVFQUQxPC9zdHJpbmc+DQoJCQk8a2V5PlBheWxvYWRWZXJzaW9uPC9rZXk+DQoJCQk8aW50ZWdlcj4xPC9pbnRlZ2VyPg0KCQk8L2RpY3Q+DQoJPC9hcnJheT4NCjwvZGljdD4NCjwvcGxpc3Q+",
      "result": "PD94bWwgdmVyc2lvbj0iMS4wIiBlbmNvZGluZz0iVVRGLTgiPz4NCjwhRE9DVFlQRSBwbGlzdCBQVUJMSUMgIi0vL0FwcGxlLy9EVEQgUExJU1QgMS4wLy9FTiIgImh0dHA6Ly93d3cuYXBwbGUuY29tL0RURHMvUHJvcGVydHlMaXN0LTEuMC5kdGQiPg0KPHBsaXN0IHZlcnNpb249IjEuMCI+DQo8ZGljdD4NCiAgICA8a2V5PkNvbW1hbmRVVUlEPC9rZXk+DQogICAgPHN0cmluZz4wMDAxX0luc3RhbGxQcm9maWxlPC9zdHJpbmc+DQogICAgPGtleT5TdGF0dXM8L2tleT4NCiAgICA8c3RyaW5nPkFja25vd2xlZGdlZDwvc3RyaW5nPg0KICAgIDxrZXk+VURJRDwva2V5Pg0KICAgIDxzdHJpbmc+MDAwMDgwMjAtMDAwOTE1MDgzQzgwMDEyRTwvc3RyaW5nPg0KPC9kaWN0Pg0KPC9wbGlzdD4="
    }
  ]
}
```

> Note: If the server has not yet received a result for a command, it will return an empty object (`{}`).

### List MDM commands

> `GET /api/v1/fleet/mdm/apple/commands` API endpoint is deprecated as of Fleet 4.40. It is maintained for backward compatibility. Please use the new API endpoint below. See old API endpoint docs [here](https://github.com/fleetdm/fleet/blob/fleet-v4.39.0/docs/REST%20API/rest-api.md#list-custom-mdm-commands).

This endpoint returns the list of custom MDM commands that have been executed.

`GET /api/v1/fleet/commands`

#### Parameters

| Name                      | Type    | In    | Description                                                               |
| ------------------------- | ------  | ----- | ------------------------------------------------------------------------- |
| page                      | integer | query | Page number of the results to fetch.                                      |
| per_page                  | integer | query | Results per page.                                                         |
| order_key                 | string  | query | What to order results by. Can be any field listed in the `results` array example below. |
| order_direction           | string  | query | **Requires `order_key`**. The direction of the order given the order key. Options include `asc` and `desc`. Default is `asc`. |
| host_identifier           | string  | query | The host's `hostname`, `uuid`, or `hardware_serial`. |
| request_type              | string  | query | The request type to filter commands by. |

#### Example

`GET /api/v1/fleet/commands?per_page=5`

##### Default response

`Status: 200`

```json
{
  "results": [
    {
      "host_uuid": "145cafeb-87c7-4869-84d5-e4118a927746",
      "command_uuid": "a2064cef-0000-1234-afb9-283e3c1d487e",
      "status": "Acknowledged",
      "updated_at": "2023-04-04:00:00Z",
      "request_type": "ProfileList",
      "hostname": "mycomputer"
    },
    {
      "host_uuid": "322vghee-12c7-8976-83a1-e2118a927342",
      "command_uuid": "d76d69b7-d806-45a9-8e49-9d6dc533485c",
      "status": "200",
      "updated_at": "2023-05-04:00:00Z",
      "request_type": "./Device/Vendor/MSFT/Reboot/RebootNow",
      "hostname": "myhost"
    }
  ]
}
```

---

## Integrations

- [Get Apple Push Notification service (APNs)](#get-apple-push-notification-service-apns)
- [List Apple Business Manager (ABM) tokens](#list-apple-business-manager-abm-tokens)
- [List Volume Purchasing Program (VPP) tokens](#list-volume-purchasing-program-vpp-tokens)
- [Get Android Enterprise](#get-android-enterprise)

### Get Apple Push Notification service (APNs)

`GET /api/v1/fleet/apns`

#### Parameters

None.

#### Example

`GET /api/v1/fleet/apns`

##### Default response

`Status: 200`

```json
{
  "common_name": "APSP:04u52i98aewuh-xxxx-xxxx-xxxx-xxxx",
  "serial_number": "1234567890987654321",
  "issuer": "Apple Application Integration 2 Certification Authority",
  "renew_date": "2023-09-30T00:00:00Z"
}
```

### List Apple Business Manager (ABM) tokens

_Available in Fleet Premium_

`GET /api/v1/fleet/abm_tokens`

#### Parameters

None.

#### Example

`GET /api/v1/fleet/abm_tokens`

##### Default response

`Status: 200`

```json
"abm_tokens": [
  {
    "id": 1,
    "apple_id": "apple@example.com",
    "org_name": "Fleet Device Management Inc.",
    "mdm_server_url": "https://example.com/mdm/apple/mdm",
    "renew_date": "2023-11-29T00:00:00Z",
    "terms_expired": false,
    "macos_team": {
      "name": "💻 Workstations",
      "id": 1
    },
    "ios_team": {
      "name": "📱🏢 Company-owned iPhones",
      "id": 2
    },
    "ipados_team": {
      "name": "🔳🏢 Company-owned iPads",
      "id": 3
    }
  }
]
```

### List Volume Purchasing Program (VPP) tokens

_Available in Fleet Premium_

`GET /api/v1/fleet/vpp_tokens`

#### Parameters

None.

#### Example

`GET /api/v1/fleet/vpp_tokens`

##### Default response

`Status: 200`

```json
"vpp_tokens": [
  {
    "id": 1,
    "org_name": "Fleet Device Management Inc.",
    "location": "https://example.com/mdm/apple/mdm",
    "renew_date": "2023-11-29T00:00:00Z",
    "teams": [
      {
        "name": "💻 Workstations",
        "id": 1
      },
      {
        "name": "💻🐣 Workstations (canary)",
        "id": 2
      },
      {
        "name": "📱🏢 Company-owned iPhones",
        "id": 3
      },
      {
        "name": "🔳🏢 Company-owned iPads",
        "id": 4
      }
    ],
  }
]
```

### Get Android Enterprise

> **Experimental feature.** This feature is undergoing rapid improvement, which may result in breaking changes to the API or configuration surface. It is not recommended for use in automated workflows.

Get info about Android Enterprise that's connected to Fleet.

`GET /api/v1/fleet/android_enterprise`

#### Parameters

None.

#### Example

`GET /api/v1/fleet/android_enterprise`

##### Default response

`Status: 200`

```json

{
  "android_enterprise_id": "LC0445szuv"
}
```

---

## Policies

- [List policies](#list-policies)
- [List team policies](#list-team-policies)
- [Count policies](#count-policies)
- [Count team policies](#count-team-policies)
- [Get policy by ID](#get-policy-by-id)
- [Get team policy by ID](#get-team-policy-by-id)
- [Add policy](#add-policy)
- [Add team policy](#add-team-policy)
- [Delete policies](#delete-policies)
- [Delete team policies](#delete-team-policies)
- [Edit policy](#edit-policy)
- [Edit team policy](#edit-team-policy)
- [Reset automations for all hosts failing policies](#reset-automations-for-all-hosts-failing-policies)

Policies are yes or no questions you can ask about your hosts.

Policies in Fleet are defined by osquery queries.

A passing host answers "yes" to a policy if the host returns results for a policy's query.

A failing host answers "no" to a policy if the host does not return results for a policy's query.

For example, a policy might ask “Is Gatekeeper enabled on macOS devices?“ This policy's osquery query might look like the following: `SELECT 1 FROM gatekeeper WHERE assessments_enabled = 1;`

### List policies

`GET /api/v1/fleet/global/policies`

#### Parameters

| Name                    | Type    | In    | Description                                                                                                                                                                                                                                                                                                                                 |
| ----------------------- | ------- | ----- | ------------------------------------------------------------------------------------------------------------------------------------------------------------------------------------------------------------------------------------------------------------------------------------------------------------------------------------------- |
| page                    | integer | query | Page number of the results to fetch.                                                                                                                                                                                                                                                                                                        |
| per_page                | integer | query | Results per page.

#### Example

`GET /api/v1/fleet/global/policies`

##### Default response

`Status: 200`

```json
{
  "policies": [
    {
      "id": 1,
      "name": "Gatekeeper enabled",
      "query": "SELECT 1 FROM gatekeeper WHERE assessments_enabled = 1;",
      "description": "Checks if gatekeeper is enabled on macOS devices",
      "critical": false,
      "author_id": 42,
      "author_name": "John",
      "author_email": "john@example.com",
      "team_id": null,
      "resolution": "Resolution steps",
      "platform": "darwin",
      "created_at": "2021-12-15T15:23:57Z",
      "updated_at": "2021-12-15T15:23:57Z",
      "passing_host_count": 2000,
      "failing_host_count": 300,
      "host_count_updated_at": "2023-12-20T15:23:57Z"
    },
    {
      "id": 2,
      "name": "Windows machines with encrypted hard disks",
      "query": "SELECT 1 FROM bitlocker_info WHERE protection_status = 1;",
      "description": "Checks if the hard disk is encrypted on Windows devices",
      "critical": true,
      "author_id": 43,
      "author_name": "Alice",
      "author_email": "alice@example.com",
      "team_id": null,
      "resolution": "Resolution steps",
      "platform": "windows",
      "created_at": "2021-12-31T14:52:27Z",
      "updated_at": "2022-02-10T20:59:35Z",
      "passing_host_count": 2300,
      "failing_host_count": 0,
      "host_count_updated_at": "2023-12-20T15:23:57Z"
    }
  ]
}
```

---

### List team policies

_Available in Fleet Premium_

`GET /api/v1/fleet/teams/:id/policies`

#### Parameters

| Name               | Type    | In   | Description                                                                                                   |
| ------------------ | ------- | ---- | ------------------------------------------------------------------------------------------------------------- |
| id                 | integer | path  | **Required.** Defines what team ID to operate on                                                                            |
| merge_inherited  | boolean | query | If `true`, will return both team policies **and** inherited ("All teams") policies the `policies` list, and will not return a separate `inherited_policies` list. |
| query                 | string | query | Search query keywords. Searchable fields include `name`. |
| page                    | integer | query | Page number of the results to fetch.                                                                                                                                                                                                                                                                                                        |
| per_page                | integer | query | Results per page. |


#### Example (default usage)

`GET /api/v1/fleet/teams/1/policies`

##### Default response

`Status: 200`

```json
{
  "policies": [
    {
      "id": 1,
      "name": "Gatekeeper enabled",
      "query": "SELECT 1 FROM gatekeeper WHERE assessments_enabled = 1;",
      "description": "Checks if gatekeeper is enabled on macOS devices",
      "critical": true,
      "author_id": 42,
      "author_name": "John",
      "author_email": "john@example.com",
      "team_id": 1,
      "resolution": "Resolution steps",
      "platform": "darwin",
      "created_at": "2021-12-16T14:37:37Z",
      "updated_at": "2021-12-16T16:39:00Z",
      "passing_host_count": 2000,
      "failing_host_count": 300,
      "host_count_updated_at": "2023-12-20T15:23:57Z",
      "calendar_events_enabled": true
    },
    {
      "id": 2,
      "name": "Windows machines with encrypted hard disks",
      "query": "SELECT 1 FROM bitlocker_info WHERE protection_status = 1;",
      "description": "Checks if the hard disk is encrypted on Windows devices",
      "critical": false,
      "author_id": 43,
      "author_name": "Alice",
      "author_email": "alice@example.com",
      "team_id": 1,
      "resolution": "Resolution steps",
      "platform": "windows",
      "created_at": "2021-12-16T14:37:37Z",
      "updated_at": "2021-12-16T16:39:00Z",
      "passing_host_count": 2300,
      "failing_host_count": 0,
      "host_count_updated_at": "2023-12-20T15:23:57Z",
      "calendar_events_enabled": false,
      "run_script": {
        "name": "Encrypt Windows disk with BitLocker",
        "id": 234
      }
    },
    {
      "id": 3,
      "name": "macOS - install/update Adobe Acrobat",
      "query": "SELECT 1 FROM apps WHERE name = \"Adobe Acrobat.app\" AND bundle_short_version != \"24.002.21005\";",
      "description": "Checks if the hard disk is encrypted on Windows devices",
      "critical": false,
      "author_id": 43,
      "author_name": "Alice",
      "author_email": "alice@example.com",
      "team_id": 1,
      "resolution": "Resolution steps",
      "platform": "darwin",
      "created_at": "2021-12-16T14:37:37Z",
      "updated_at": "2021-12-16T16:39:00Z",
      "passing_host_count": 2300,
      "failing_host_count": 3,
      "host_count_updated_at": "2023-12-20T15:23:57Z",
      "calendar_events_enabled": false,
      "install_software": {
        "name": "Adobe Acrobat.app",
        "software_title_id": 1234
      }
    }
  ],
  "inherited_policies": [
    {
      "id": 136,
      "name": "Arbitrary Test Policy (all platforms) (all teams)",
      "query": "SELECT 1 FROM osquery_info WHERE 1=1;",
      "description": "If you're seeing this, mostly likely this is because someone is testing out failing policies in dogfood. You can ignore this.",
      "critical": true,
      "author_id": 77,
      "author_name": "Test Admin",
      "author_email": "test@admin.com",
      "team_id": null,
      "resolution": "To make it pass, change \"1=0\" to \"1=1\". To make it fail, change \"1=1\" to \"1=0\".",
      "platform": "darwin,windows,linux",
      "created_at": "2022-08-04T19:30:18Z",
      "updated_at": "2022-08-30T15:08:26Z",
      "passing_host_count": 10,
      "failing_host_count": 9,
      "host_count_updated_at": "2023-12-20T15:23:57Z"
    }
  ]
}
```

#### Example (returns single list)

`GET /api/v1/fleet/teams/1/policies?merge_inherited=true`

##### Default response

`Status: 200`

```json
{
  "policies": [
    {
      "id": 1,
      "name": "Gatekeeper enabled",
      "query": "SELECT 1 FROM gatekeeper WHERE assessments_enabled = 1;",
      "description": "Checks if gatekeeper is enabled on macOS devices",
      "critical": true,
      "author_id": 42,
      "author_name": "John",
      "author_email": "john@example.com",
      "team_id": 1,
      "resolution": "Resolution steps",
      "platform": "darwin",
      "created_at": "2021-12-16T14:37:37Z",
      "updated_at": "2021-12-16T16:39:00Z",
      "passing_host_count": 2000,
      "failing_host_count": 300,
      "host_count_updated_at": "2023-12-20T15:23:57Z"
    },
    {
      "id": 2,
      "name": "Windows machines with encrypted hard disks",
      "query": "SELECT 1 FROM bitlocker_info WHERE protection_status = 1;",
      "description": "Checks if the hard disk is encrypted on Windows devices",
      "critical": false,
      "author_id": 43,
      "author_name": "Alice",
      "author_email": "alice@example.com",
      "team_id": 1,
      "resolution": "Resolution steps",
      "platform": "windows",
      "created_at": "2021-12-16T14:37:37Z",
      "updated_at": "2021-12-16T16:39:00Z",
      "passing_host_count": 2300,
      "failing_host_count": 0,
      "host_count_updated_at": "2023-12-20T15:23:57Z"
    },
    {
      "id": 136,
      "name": "Arbitrary Test Policy (all platforms) (all teams)",
      "query": "SELECT 1 FROM osquery_info WHERE 1=1;",
      "description": "If you're seeing this, mostly likely this is because someone is testing out failing policies in dogfood. You can ignore this.",
      "critical": true,
      "author_id": 77,
      "author_name": "Test Admin",
      "author_email": "test@admin.com",
      "team_id": null,
      "resolution": "To make it pass, change \"1=0\" to \"1=1\". To make it fail, change \"1=1\" to \"1=0\".",
      "platform": "darwin,windows,linux",
      "created_at": "2022-08-04T19:30:18Z",
      "updated_at": "2022-08-30T15:08:26Z",
      "passing_host_count": 10,
      "failing_host_count": 9,
      "host_count_updated_at": "2023-12-20T15:23:57Z"
    }
  ]
}
```

---

### Count policies

`GET /api/v1/fleet/policies/count`


#### Parameters
| Name               | Type    | In   | Description                                                                                                   |
| ------------------ | ------- | ---- | ------------------------------------------------------------------------------------------------------------- |
| query                 | string | query | Search query keywords. Searchable fields include `name`.  |

#### Example

`GET /api/v1/fleet/policies/count`

##### Default response

`Status: 200`

```json
{
  "count": 43
}
```

---

### Count team policies

_Available in Fleet Premium_

`GET /api/v1/fleet/team/:team_id/policies/count`

#### Parameters
| Name               | Type    | In   | Description                                                                                                   |
| ------------------ | ------- | ---- | ------------------------------------------------------------------------------------------------------------- |
| team_id                 | integer | path  | **Required.** Defines what team ID to operate on
| query                 | string | query | Search query keywords. Searchable fields include `name`. |
| merge_inherited     | boolean | query | If `true`, will include inherited ("All teams") policies in the count. |

#### Example

`GET /api/v1/fleet/team/1/policies/count`

##### Default response

`Status: 200`

```json
{
  "count": 43
}
```

---

### Get policy by ID

`GET /api/v1/fleet/global/policies/:id`

#### Parameters

| Name               | Type    | In   | Description                                                                                                   |
| ------------------ | ------- | ---- | ------------------------------------------------------------------------------------------------------------- |
| id                 | integer | path | **Required.** The policy's ID.                                                                                |

#### Example

`GET /api/v1/fleet/global/policies/1`

##### Default response

`Status: 200`

```json
{
  "policy": {
    "id": 1,
    "name": "Gatekeeper enabled",
    "query": "SELECT 1 FROM gatekeeper WHERE assessments_enabled = 1;",
    "description": "Checks if gatekeeper is enabled on macOS devices",
    "critical": false,
    "author_id": 42,
    "author_name": "John",
    "author_email": "john@example.com",
    "team_id": null,
    "resolution": "Resolution steps",
    "platform": "darwin",
    "created_at": "2021-12-15T15:23:57Z",
    "updated_at": "2021-12-15T15:23:57Z",
    "passing_host_count": 2000,
    "failing_host_count": 300,
    "host_count_updated_at": "2023-12-20T15:23:57Z"
  }
}
```

---

### Get team policy by ID

_Available in Fleet Premium_

`GET /api/v1/fleet/teams/:team_id/policies/:policy_id`

#### Parameters

| Name               | Type    | In   | Description                                                                                                   |
| ------------------ | ------- | ---- | ------------------------------------------------------------------------------------------------------------- |
| team_id            | integer | path  | **Required.** Defines what team ID to operate on                                                                            |
| policy_id                 | integer | path | **Required.** The policy's ID.                                                                                |

#### Example

`GET /api/v1/fleet/teams/1/policies/43`

##### Default response

`Status: 200`

```json
{
  "policy": {
    "id": 43,
    "name": "Gatekeeper enabled",
    "query": "SELECT 1 FROM gatekeeper WHERE assessments_enabled = 1;",
    "description": "Checks if gatekeeper is enabled on macOS devices",
    "critical": true,
    "author_id": 42,
    "author_name": "John",
    "author_email": "john@example.com",
    "team_id": 1,
    "resolution": "Resolution steps",
    "platform": "darwin",
    "created_at": "2021-12-16T14:37:37Z",
    "updated_at": "2021-12-16T16:39:00Z",
    "passing_host_count": 0,
    "failing_host_count": 0,
    "host_count_updated_at": null,
    "calendar_events_enabled": true,
    "install_software": {
      "name": "Adobe Acrobat.app",
      "software_title_id": 1234
    },
    "run_script": {
      "name": "Enable gatekeeper",
      "id": 1337
    }
  }
}
```

---


### Add policy

`POST /api/v1/fleet/global/policies`

#### Parameters

| Name        | Type    | In   | Description                          |
| ----------  | ------- | ---- | ------------------------------------ |
| name        | string  | body | The policy's name.                    |
| query       | string  | body | The policy's query in SQL.                    |
| description | string  | body | The policy's description.             |
| resolution  | string  | body | The resolution steps for the policy. |
| platform    | string  | body | Comma-separated target platforms, currently supported values are "windows", "linux", "darwin". The default, an empty string means target all platforms. |
| critical    | boolean | body | _Available in Fleet Premium_. Mark policy as critical/high impact. |

#### Example (preferred)

`POST /api/v1/fleet/global/policies`

#### Request body

```json
{
  "name": "Gatekeeper enabled",
  "query": "SELECT 1 FROM gatekeeper WHERE assessments_enabled = 1;",
  "description": "Checks if gatekeeper is enabled on macOS devices",
  "resolution": "Resolution steps",
  "platform": "darwin",
  "critical": true
}
```

##### Default response

`Status: 200`

```json
{
  "policy": {
    "id": 43,
    "name": "Gatekeeper enabled",
    "query": "SELECT 1 FROM gatekeeper WHERE assessments_enabled = 1;",
    "description": "Checks if gatekeeper is enabled on macOS devices",
    "critical": true,
    "author_id": 42,
    "author_name": "John",
    "author_email": "john@example.com",
    "team_id": null,
    "resolution": "Resolution steps",
    "platform": "darwin",
    "created_at": "2022-03-17T20:15:55Z",
    "updated_at": "2022-03-17T20:15:55Z",
    "passing_host_count": 0,
    "failing_host_count": 0,
    "host_count_updated_at": null
  }
}
```

---

### Add team policy

_Available in Fleet Premium_

> **Experimental feature**. Software related features (like install software policy automation) are undergoing rapid improvement, which may result in breaking changes to the API or configuration surface. It is not recommended for use in automated workflows.

The semantics for creating a team policy are the same as for global policies, see [Add policy](#add-policy).

`POST /api/v1/fleet/teams/:id/policies`

#### Parameters

| Name              | Type    | In   | Description                                                                                                                                            |
|-------------------| ------- | ---- |--------------------------------------------------------------------------------------------------------------------------------------------------------|
| id                | integer | path | Defines what team ID to operate on.                                                                                                                    |
| name              | string  | body | The policy's name.                                                                                                                                     |
| query             | string  | body | The policy's query in SQL.                                                                                                                             |
| description       | string  | body | The policy's description.                                                                                                                              |
| resolution        | string  | body | The resolution steps for the policy.                                                                                                                   |
| platform          | string  | body | Comma-separated target platforms, currently supported values are "windows", "linux", "darwin". The default, an empty string means target all platforms. |
| critical          | boolean | body | _Available in Fleet Premium_. Mark policy as critical/high impact.                                                                                     |
| software_title_id | integer | body | _Available in Fleet Premium_. ID of software title to install if the policy fails. If `software_title_id` is specified and the software has `labels_include_any` or `labels_exclude_any` defined, the policy will inherit this target in addition to specified `platform`.                                                                     |
| script_id         | integer | body | _Available in Fleet Premium_. ID of script to run if the policy fails.                                                                 |

Either `query` or `query_id` must be provided.

#### Example

`POST /api/v1/fleet/teams/1/policies`

##### Request body

```json
{
  "name": "Gatekeeper enabled",
  "query": "SELECT 1 FROM gatekeeper WHERE assessments_enabled = 1;",
  "description": "Checks if gatekeeper is enabled on macOS devices",
  "critical": true,
  "resolution": "Resolution steps",
  "platform": "darwin"
}
```

##### Default response

`Status: 200`

```json
{
  "policy": {
    "id": 43,
    "name": "Gatekeeper enabled",
    "query": "SELECT 1 FROM gatekeeper WHERE assessments_enabled = 1;",
    "description": "Checks if gatekeeper is enabled on macOS devices",
    "critical": true,
    "author_id": 42,
    "author_name": "John",
    "author_email": "john@example.com",
    "team_id": 1,
    "resolution": "Resolution steps",
    "platform": "darwin",
    "created_at": "2021-12-16T14:37:37Z",
    "updated_at": "2021-12-16T16:39:00Z",
    "passing_host_count": 0,
    "failing_host_count": 0,
    "host_count_updated_at": null,
    "calendar_events_enabled": false,
    "install_software": {
      "name": "Adobe Acrobat.app",
      "software_title_id": 1234
    },
    "run_script": {
      "name": "Enable gatekeeper",
      "id": 1337
    }
  }
}
```

---

### Delete policies

`POST /api/v1/fleet/global/policies/delete`

#### Parameters

| Name     | Type    | In   | Description                                       |
| -------- | ------- | ---- | ------------------------------------------------- |
| ids      | array   | body | **Required.** The IDs of the policies to delete.  |

#### Example

`POST /api/v1/fleet/global/policies/delete`

#### Request body

```json
{
  "ids": [ 1 ]
}
```

##### Default response

`Status: 200`

```json
{
  "deleted": 1
}
```

---

### Delete team policies

_Available in Fleet Premium_

`POST /api/v1/fleet/teams/:team_id/policies/delete`

#### Parameters

| Name     | Type    | In   | Description                                       |
| -------- | ------- | ---- | ------------------------------------------------- |
| team_id  | integer | path  | **Required.** Defines what team ID to operate on                |
| ids      | array   | body | **Required.** The IDs of the policies to delete.  |

#### Example

`POST /api/v1/fleet/teams/1/policies/delete`

##### Request body

```json
{
  "ids": [ 1 ]
}
```

##### Default response

`Status: 200`

```json
{
  "deleted": 1
}
```

---

### Edit team policy

_Available in Fleet Premium_

> **Experimental feature**. Software related features (like install software policy automation) are undergoing rapid improvement, which may result in breaking changes to the API or configuration surface. It is not recommended for use in automated workflows.

`PATCH /api/v1/fleet/teams/:team_id/policies/:policy_id`

#### Parameters

| Name                    | Type    | In   | Description                                                                                                                                             |
|-------------------------| ------- | ---- |---------------------------------------------------------------------------------------------------------------------------------------------------------|
| team_id                 | integer | path | The team's ID.                                                                                                                                          |
| policy_id               | integer | path | The policy's ID.                                                                                                                                        |
| name                    | string  | body | The query's name.                                                                                                                                       |
| query                   | string  | body | The query in SQL.                                                                                                                                       |
| description             | string  | body | The query's description.                                                                                                                                |
| resolution              | string  | body | The resolution steps for the policy.                                                                                                                    |
| platform                | string  | body | Comma-separated target platforms, currently supported values are "windows", "linux", "darwin". The default, an empty string means target all platforms. |
| critical                | boolean | body | _Available in Fleet Premium_. Mark policy as critical/high impact.                                                                                      |
| calendar_events_enabled | boolean | body | _Available in Fleet Premium_. Whether to trigger calendar events when policy is failing.                                                                |
| software_title_id       | integer | body | _Available in Fleet Premium_. ID of software title to install if the policy fails. Set to `null` to remove the automation.                              |
| script_id               | integer | body | _Available in Fleet Premium_. ID of script to run if the policy fails. Set to `null` to remove the automation.                                          |

#### Example

`PATCH /api/v1/fleet/teams/2/policies/42`

##### Request body

```json
{
  "name": "Gatekeeper enabled",
  "query": "SELECT 1 FROM gatekeeper WHERE assessments_enabled = 1;",
  "description": "Checks if gatekeeper is enabled on macOS devices",
  "critical": true,
  "resolution": "Resolution steps",
  "platform": "darwin",
  "script_id": 1337
}
```

##### Default response

`Status: 200`

```json
{
  "policy": {
    "id": 42,
    "name": "Gatekeeper enabled",
    "query": "SELECT 1 FROM gatekeeper WHERE assessments_enabled = 1;",
    "description": "Checks if gatekeeper is enabled on macOS devices",
    "critical": true,
    "author_id": 43,
    "author_name": "John",
    "author_email": "john@example.com",
    "resolution": "Resolution steps",
    "platform": "darwin",
    "team_id": 2,
    "created_at": "2021-12-16T14:37:37Z",
    "updated_at": "2021-12-16T16:39:00Z",
    "passing_host_count": 0,
    "failing_host_count": 0,
    "host_count_updated_at": null,
    "calendar_events_enabled": true,
    "install_software": {
      "name": "Adobe Acrobat.app",
      "software_title_id": 1234
    },
    "run_script": {
      "name": "Enable gatekeeper",
      "id": 1337
    }
  }
}
```

### Edit policy

`PATCH /api/v1/fleet/global/policies/:id`

#### Parameters

| Name        | Type    | In   | Description                          |
| ----------  | ------- | ---- | ------------------------------------ |
| id          | integer | path | The policy's ID.                     |
| name        | string  | body | The query's name.                    |
| query       | string  | body | The query in SQL.                    |
| description | string  | body | The query's description.             |
| resolution  | string  | body | The resolution steps for the policy. |
| platform    | string  | body | Comma-separated target platforms, currently supported values are "windows", "linux", "darwin". The default, an empty string means target all platforms. |
| critical    | boolean | body | _Available in Fleet Premium_. Mark policy as critical/high impact. |

#### Example

`PATCH /api/v1/fleet/global/policies/42`

##### Request body

```json
{
  "name": "Gatekeeper enabled",
  "query": "SELECT 1 FROM gatekeeper WHERE assessments_enabled = 1;",
  "description": "Checks if gatekeeper is enabled on macOS devices",
  "critical": true,
  "resolution": "Resolution steps",
  "platform": "darwin"
}
```

##### Default response

`Status: 200`

```json
{
  "policy": {
    "id": 42,
    "name": "Gatekeeper enabled",
    "query": "SELECT 1 FROM gatekeeper WHERE assessments_enabled = 1;",
    "description": "Checks if gatekeeper is enabled on macOS devices",
    "critical": true,
    "author_id": 43,
    "author_name": "John",
    "author_email": "john@example.com",
    "team_id": null,
    "resolution": "Resolution steps",
    "platform": "darwin",
    "created_at": "2022-03-17T20:15:55Z",
    "updated_at": "2022-03-17T20:15:55Z",
    "passing_host_count": 0,
    "failing_host_count": 0,
    "host_count_updated_at": null
  }
}
```

### Reset automations for all hosts failing policies

Resets [automation](https://fleetdm.com/docs/using-fleet/automations#policy-automations) status for *all* hosts failing the specified policies. On the next automation run, any failing host will be considered newly failing.

`POST /api/v1/fleet/automations/reset`

#### Parameters

| Name        | Type     | In   | Description                                              |
| ----------  | -------- | ---- | -------------------------------------------------------- |
| policy_ids  | array    | body | Filters to only run policy automations for the specified policies. |
| team_ids    | array    | body | _Available in Fleet Premium_. Filters to only run policy automations for hosts in the specified teams. |


#### Example

`POST /api/v1/fleet/automations/reset`

##### Request body

```json
{
    "team_ids": [1],
    "policy_ids": [1, 2, 3]
}
```

##### Default response

`Status: 200`

```json
{}
```



---

## Queries

- [List queries](#list-queries)
- [Get query](#get-query)
- [Get query report](#get-query-report)
- [Get query report for one host](#get-query-report-for-one-host)
- [Create query](#create-query)
- [Modify query](#modify-query)
- [Delete query by name](#delete-query-by-name)
- [Delete query by ID](#delete-query-by-id)
- [Delete queries](#delete-queries)
- [Run live query](#run-live-query)



### List queries

Returns a list of global queries or team queries.

`GET /api/v1/fleet/queries`

#### Parameters

| Name            | Type    | In    | Description                                                                                                                   |
| --------------- | ------- | ----- | ----------------------------------------------------------------------------------------------------------------------------- |
| order_key       | string  | query | What to order results by. Can be any column in the queries table.                                                             |
| order_direction | string  | query | **Requires `order_key`**. The direction of the order given the order key. Options include `asc` and `desc`. Default is `asc`. |
| team_id         | integer | query | _Available in Fleet Premium_. The ID of the parent team for the queries to be listed. When omitted, returns global queries.                  |
| query           | string  | query | Search query keywords. Searchable fields include `name`.                                                                      |
| merge_inherited | boolean | query | _Available in Fleet Premium_. If `true`, will include global queries in addition to team queries when filtering by `team_id`. (If no `team_id` is provided, this parameter is ignored.) |
| platform        | string  | query | Return queries that are scheduled to run on this platform. One of: `"macos"`, `"windows"`, `"linux"` (case-insensitive). (Since queries cannot be scheduled to run on `"chrome"` hosts, it's not a valid value here) |
| page                    | integer | query | Page number of the results to fetch. |
| per_page                | integer | query | Results per page. |

#### Example

`GET /api/v1/fleet/queries`

##### Default response

`Status: 200`

```json
{
  "queries": [
    {
      "created_at": "2021-01-04T21:19:57Z",
      "updated_at": "2021-01-04T21:19:57Z",
      "id": 1,
      "name": "query1",
      "description": "query",
      "query": "SELECT * FROM osquery_info",
      "team_id": null,
      "interval": 3600,
      "platform": "darwin,windows,linux",
      "min_osquery_version": "",
      "automations_enabled": true,
      "logging": "snapshot",
      "saved": true,
      "observer_can_run": true,
      "discard_data": false,
      "author_id": 1,
      "author_name": "noah",
      "author_email": "noah@example.com",
      "labels_include_any": [],
      "packs": [
        {
          "created_at": "2021-01-05T21:13:04Z",
          "updated_at": "2021-01-07T19:12:54Z",
          "id": 1,
          "name": "Pack",
          "description": "Pack",
          "platform": "",
          "disabled": true
        }
      ],
      "stats": {
        "system_time_p50": 1.32,
        "system_time_p95": 4.02,
        "user_time_p50": 3.55,
        "user_time_p95": 3.00,
        "total_executions": 3920
      }
    },
    {
      "created_at": "2021-01-19T17:08:24Z",
      "updated_at": "2021-01-19T17:08:24Z",
      "id": 3,
      "name": "osquery_schedule",
      "description": "Report performance stats for each file in the query schedule.",
      "query": "select name, interval, executions, output_size, wall_time, (user_time/executions) as avg_user_time, (system_time/executions) as avg_system_time, average_memory, last_executed from osquery_schedule;",
      "team_id": null,
      "interval": 3600,
      "platform": "",
      "version": "",
      "automations_enabled": true,
      "logging": "differential",
      "saved": true,
      "observer_can_run": true,
      "discard_data": true,
      "author_id": 1,
      "author_name": "noah",
      "author_email": "noah@example.com",
      "labels_include_any": ["macOS 13+"],
      "packs": [
        {
          "created_at": "2021-01-19T17:08:31Z",
          "updated_at": "2021-01-19T17:08:31Z",
          "id": 14,
          "name": "test_pack",
          "description": "",
          "platform": "",
          "disabled": false
        }
      ],
      "stats": {
        "system_time_p50": null,
        "system_time_p95": null,
        "user_time_p50": null,
        "user_time_p95": null,
        "total_executions": null
      }
    }
  ],
  "meta": {
    "has_next_results": true,
    "has_previous_results": false
  },
  "count": 200
}
```

### Get query

Returns the query specified by ID.

`GET /api/v1/fleet/queries/:id`

#### Parameters

| Name | Type    | In   | Description                                |
| ---- | ------- | ---- | ------------------------------------------ |
| id   | integer | path | **Required**. The id of the desired query. |

#### Example

`GET /api/v1/fleet/queries/31`

##### Default response

`Status: 200`

```json
{
  "query": {
    "created_at": "2021-01-19T17:08:24Z",
    "updated_at": "2021-01-19T17:08:24Z",
    "id": 31,
    "name": "centos_hosts",
    "description": "",
    "query": "select 1 from os_version where platform = \"centos\";",
    "team_id": null,
    "interval": 3600,
    "platform": "",
    "min_osquery_version": "",
    "automations_enabled": true,
    "logging": "snapshot",
    "saved": true,
    "observer_can_run": true,
    "discard_data": false,
    "author_id": 1,
    "author_name": "John",
    "author_email": "john@example.com",
    "labels_include_any": [],
    "packs": [
      {
        "created_at": "2021-01-19T17:08:31Z",
        "updated_at": "2021-01-19T17:08:31Z",
        "id": 14,
        "name": "test_pack",
        "description": "",
        "platform": "",
        "disabled": false
      }
    ],
    "stats": {
      "system_time_p50": 1.32,
      "system_time_p95": 4.02,
      "user_time_p50": 3.55,
      "user_time_p95": 3.00,
      "total_executions": 3920
    }
  }
}
```

### Get query report

Returns the query report specified by ID.

`GET /api/v1/fleet/queries/:id/report`

#### Parameters

| Name      | Type    | In    | Description                                                                               |
| --------- | ------- | ----- | ----------------------------------------------------------------------------------------- |
| id        | integer | path  | **Required**. The ID of the desired query.                                                |
| team_id   | integer | query | Filter the query report to only include hosts that are associated with the team specified |

#### Example

`GET /api/v1/fleet/queries/31/report`

##### Default response

`Status: 200`

```json
{
  "query_id": 31,
  "report_clipped": false,
  "results": [
    {
      "host_id": 1,
      "host_name": "foo",
      "last_fetched": "2021-01-19T17:08:31Z",
      "columns": {
        "model": "USB 2.0 Hub",
        "vendor": "VIA Labs, Inc."
      }
    },
    {
      "host_id": 1,
      "host_name": "foo",
      "last_fetched": "2021-01-19T17:08:31Z",
      "columns": {
        "model": "USB Keyboard",
        "vendor": "VIA Labs, Inc."
      }
    },
    {
      "host_id": 2,
      "host_name": "bar",
      "last_fetched": "2021-01-19T17:20:00Z",
      "columns": {
        "model": "USB Reciever",
        "vendor": "Logitech"
      }
    },
    {
      "host_id": 2,
      "host_name": "bar",
      "last_fetched": "2021-01-19T17:20:00Z",
      "columns": {
        "model": "USB Reciever",
        "vendor": "Logitech"
      }
    },
    {
      "host_id": 2,
      "host_name": "bar",
      "last_fetched": "2021-01-19T17:20:00Z",
      "columns": {
        "model": "Display Audio",
        "vendor": "Apple Inc."
      }
    }
  ]
}
```

If a query has no results stored, then `results` will be an empty array:

```json
{
  "query_id": 32,
  "results": []
}
```

> Note: osquery scheduled queries do not return errors, so only non-error results are included in the report. If you suspect a query may be running into errors, you can use the [live query](#run-live-query) endpoint to get diagnostics.

### Get query report for one host

Returns a query report for a single host.

`GET /api/v1/fleet/hosts/:id/queries/:query_id`

#### Parameters

| Name      | Type    | In    | Description                                |
| --------- | ------- | ----- | ------------------------------------------ |
| id        | integer | path  | **Required**. The ID of the desired host.          |
| query_id  | integer | path  | **Required**. The ID of the desired query.         |

#### Example

`GET /api/v1/fleet/hosts/123/queries/31`

##### Default response

`Status: 200`

```json
{
  "query_id": 31,
  "host_id": 1,
  "host_name": "foo",
  "last_fetched": "2021-01-19T17:08:31Z",
  "report_clipped": false,
  "results": [
    {
      "columns": {
        "model": "USB 2.0 Hub",
        "vendor": "VIA Labs, Inc."
      }
    },
    {
      "columns": {
        "model": "USB Keyboard",
        "vendor": "VIA Labs, Inc."
      }
    },
    {
      "columns": {
        "model": "USB Reciever",
        "vendor": "Logitech"
      }
    }
  ]
}
```

If a query has no results stored for the specified host, then `results` will be an empty array:

```json
{
  "query_id": 31,
  "host_id": 1,
  "host_name": "foo",
  "last_fetched": "2021-01-19T17:08:31Z",
  "report_clipped": false,
  "results": []
}
```

> Note: osquery scheduled queries do not return errors, so only non-error results are included in the report. If you suspect a query may be running into errors, you can use the [live query](#run-live-query) endpoint to get diagnostics.

### Create query

Creates a global query or team query.

`POST /api/v1/fleet/queries`

#### Parameters

| Name                            | Type    | In   | Description                                                                                                                                            |
| ------------------------------- | ------- | ---- | ------------------------------------------------------------------------------------------------------------------------------------------------------ |
| name                            | string  | body | **Required**. The name of the query.                                                                                                                   |
| query                           | string  | body | **Required**. The query in SQL syntax.                                                                                                                 |
| description                     | string  | body | The query's description.                                                                                                                               |
| observer_can_run                | boolean | body | Whether or not users with the `observer` role can run the query. In Fleet 4.0.0, 3 user roles were introduced (`admin`, `maintainer`, and `observer`). This field is only relevant for the `observer` role. The `observer_plus` role can run any query and is not limited by this flag (`observer_plus` role was added in Fleet 4.30.0). |
| team_id                         | integer | body | _Available in Fleet Premium_. The parent team to which the new query should be added. If omitted, the query will be global.                                           |
| interval                        | integer | body | The amount of time, in seconds, the query waits before running. Can be set to `0` to never run. Default: 0.       |
| platform                        | string  | body | The OS platforms where this query will run (other platforms ignored). Comma-separated string. If omitted, runs on all compatible platforms.                        |
| labels_include_any              | array    | body | _Available in Fleet Premium_. Labels to target with this query. If specified, the query will run on hosts that match **any of these** labels. |
| min_osquery_version             | string  | body | The minimum required osqueryd version installed on a host. If omitted, all osqueryd versions are acceptable.                                                                          |
| automations_enabled             | boolean | body | Whether to send data to the configured log destination according to the query's `interval`. |
| logging                         | string  | body | The type of log output for this query. Valid values: `"snapshot"`(default), `"differential"`, or `"differential_ignore_removals"`.                        |
| discard_data                    | boolean | body | Whether to skip saving the latest query results for each host. Default: `false`. |


#### Example

`POST /api/v1/fleet/queries`

##### Request body

```json
{
  "name": "new_query",
  "description": "This is a new query.",
  "query": "SELECT * FROM osquery_info",
  "interval": 3600, // Once per hour
  "platform": "darwin,windows,linux",
  "min_osquery_version": "",
  "automations_enabled": true,
  "logging": "snapshot",
  "discard_data": false,
  "labels_include_any": [
    "Hosts with Docker installed"
  ]
}
```

##### Default response

`Status: 200`

```json
{
  "query": {
    "created_at": "0001-01-01T00:00:00Z",
    "updated_at": "0001-01-01T00:00:00Z",
    "id": 288,
    "name": "new_query",
    "query": "SELECT * FROM osquery_info",
    "description": "This is a new query.",
    "team_id": null,
    "interval": 3600,
    "platform": "darwin,windows,linux",
    "min_osquery_version": "",
    "automations_enabled": true,
    "logging": "snapshot",
    "saved": true,
    "author_id": 1,
    "author_name": "",
    "author_email": "",
    "observer_can_run": true,
    "discard_data": false,
    "packs": [],
    "labels_include_any": [
      "Hosts with Docker installed"
    ]
  }
}
```

### Modify query

Modifies the query specified by ID.

`PATCH /api/v1/fleet/queries/:id`

#### Parameters

| Name                        | Type    | In   | Description                                                                                                                                            |
| --------------------------- | ------- | ---- | ------------------------------------------------------------------------------------------------------------------------------------------------------ |
| id                          | integer | path | **Required.** The ID of the query.                                                                                                                     |
| name                        | string  | body | The name of the query.                                                                                                                                 |
| query                       | string  | body | The query in SQL syntax.                                                                                                                               |
| description                 | string  | body | The query's description.                                                                                                                               |
| observer_can_run            | boolean | body | Whether or not users with the `observer` role can run the query. In Fleet 4.0.0, 3 user roles were introduced (`admin`, `maintainer`, and `observer`). This field is only relevant for the `observer` role. The `observer_plus` role can run any query and is not limited by this flag (`observer_plus` role was added in Fleet 4.30.0). |
| interval                   | integer | body | The amount of time, in seconds, the query waits before running. Can be set to `0` to never run. Default: 0.       |
| platform                    | string  | body | The OS platforms where this query will run (other platforms ignored). Comma-separated string. If set to "", runs on all compatible platforms.                    |
| labels_include_any          | list    | body | _Available in Fleet Premium_. Labels to target with this query. If specified, the query will run on hosts that match **any of these** labels. |
| min_osquery_version             | string  | body | The minimum required osqueryd version installed on a host. If omitted, all osqueryd versions are acceptable.                                                                          |
| automations_enabled             | boolean | body | Whether to send data to the configured log destination according to the query's `interval`. |
| logging             | string  | body | The type of log output for this query. Valid values: `"snapshot"`(default), `"differential"`, or `"differential_ignore_removals"`.                        |
| discard_data        | boolean  | body | Whether to skip saving the latest query results for each host. |

> Note that any of the following conditions will cause the existing query report to be deleted:
> - Updating the `query` (SQL) field
> - Updating the filters for targeted hosts (`platform`, `min_osquery_version`, `labels_include_any`)
> - Changing `discard_data` from `false` to `true`
> - Changing `logging` from `"snapshot"` to `"differential"` or `"differential_ignore_removals"`

#### Example

`PATCH /api/v1/fleet/queries/2`

##### Request body

```json
{
  "name": "new_title_for_my_query",
  "interval": 3600, // Once per hour,
  "platform": "",
  "min_osquery_version": "",
  "automations_enabled": false,
  "discard_data": true,
  "labels_include_any": [
    "Hosts with Docker installed",
    "macOS 13+"
  ]
}
```

##### Default response

`Status: 200`

```json
{
  "query": {
    "created_at": "2021-01-22T17:23:27Z",
    "updated_at": "2021-01-22T17:23:27Z",
    "id": 288,
    "name": "new_title_for_my_query",
    "description": "This is a new query.",
    "query": "SELECT * FROM osquery_info",
    "team_id": null,
    "interval": 3600,
    "platform": "",
    "min_osquery_version": "",
    "automations_enabled": false,
    "logging": "snapshot",
    "saved": true,
    "author_id": 1,
    "author_name": "noah",
    "observer_can_run": true,
    "discard_data": true,
    "packs": [],
    "labels_include_any": [
      "Hosts with Docker installed",
      "macOS 13+"
    ]
  }
}
```

### Delete query by name

Deletes the query specified by name.

`DELETE /api/v1/fleet/queries/:name`

#### Parameters

| Name | Type       | In   | Description                          |
| ---- | ---------- | ---- | ------------------------------------ |
| name | string     | path | **Required.** The name of the query. |
| team_id | integer | body | _Available in Fleet Premium_. The ID of the parent team of the query to be deleted. If omitted, Fleet will search among queries in the global context. |

#### Example

`DELETE /api/v1/fleet/queries/foo`

##### Default response

`Status: 200`


### Delete query by ID

Deletes the query specified by ID.

`DELETE /api/v1/fleet/queries/id/:id`

#### Parameters

| Name | Type    | In   | Description                        |
| ---- | ------- | ---- | ---------------------------------- |
| id   | integer | path | **Required.** The ID of the query. |

#### Example

`DELETE /api/v1/fleet/queries/id/28`

##### Default response

`Status: 200`


### Delete queries

Deletes the queries specified by ID. Returns the count of queries successfully deleted.

`POST /api/v1/fleet/queries/delete`

#### Parameters

| Name | Type  | In   | Description                           |
| ---- | ----- | ---- | ------------------------------------- |
| ids  | array | body | **Required.** The IDs of the queries. |

#### Example

`POST /api/v1/fleet/queries/delete`

##### Request body

```json
{
  "ids": [
    2, 24, 25
  ]
}
```

##### Default response

`Status: 200`

```json
{
  "deleted": 3
}
```

### Run live query

> This updated API endpoint replaced `GET /api/v1/fleet/queries/run` in Fleet 4.43.0, for improved compatibility with many HTTP clients. The [deprecated endpoint](https://github.com/fleetdm/fleet/blob/fleet-v4.42.0/docs/REST%20API/rest-api.md#run-live-query) is maintained for backwards compatibility.

Runs a live query against the specified hosts and responds with the results.

The live query will stop if the request times out. Timeouts happen if targeted hosts haven't responded after the configured `FLEET_LIVE_QUERY_REST_PERIOD` (default 25 seconds) or if the `distributed_interval` agent option (default 10 seconds) is higher than the `FLEET_LIVE_QUERY_REST_PERIOD`.


`POST /api/v1/fleet/queries/:id/run`

#### Parameters

| Name      | Type  | In   | Description                                                                                                                                                        |
|-----------|-------|------|--------------------------------------------------------------------------------------------------------------------------------------------------------------------|
| query_id | integer | path | **Required**. The ID of the saved query to run. |
| host_ids  | array | body | **Required**. The IDs of the hosts to target. User must be authorized to target all of these hosts.                                                                |

#### Example

`POST /api/v1/fleet/queries/123/run`

##### Request body

```json
{
  "host_ids": [ 1, 4, 34, 27 ]
}
```

##### Default response

```json
{
  "query_id": 123,
  "targeted_host_count": 4,
  "responded_host_count": 2,
  "results": [
    {
      "host_id": 1,
      "rows": [
        {
          "build_distro": "10.12",
          "build_platform": "darwin",
          "config_hash": "7bb99fa2c8a998c9459ec71da3a84d66c592d6d3",
          "config_valid": "1",
          "extensions": "active",
          "instance_id": "9a2ec7bf-4946-46ea-93bf-455e0bcbd068",
          "pid": "23413",
          "platform_mask": "21",
          "start_time": "1635194306",
          "uuid": "4C182AC7-75F7-5AF4-A74B-1E165ED35742",
          "version": "4.9.0",
          "watcher": "23412"
        }
      ],
      "error": null
    },
    {
      "host_id": 2,
      "rows": [],
      "error": "no such table: os_version"
    }
  ]
}
```

---

## Schedule

> The schedule API endpoints are deprecated as of Fleet 4.35. They are maintained for backwards compatibility.
> Please use the [queries](#queries) endpoints, which as of 4.35 have attributes such as `interval` and `platform` that enable scheduling.

- [Get schedule (deprecated)](#get-schedule)
- [Add query to schedule (deprecated)](#add-query-to-schedule)
- [Edit query in schedule (deprecated)](#edit-query-in-schedule)
- [Remove query from schedule (deprecated)](#remove-query-from-schedule)
- [Team schedule](#team-schedule)

Scheduling queries in Fleet is the best practice for collecting data from hosts.

These API routes let you control your scheduled queries.

### Get schedule

> The schedule API endpoints are deprecated as of Fleet 4.35. They are maintained for backwards compatibility.
> Please use the [queries](#queries) endpoints, which as of 4.35 have attributes such as `interval` and `platform` that enable scheduling.

`GET /api/v1/fleet/global/schedule`

#### Parameters

None.

#### Example

`GET /api/v1/fleet/global/schedule`

##### Default response

`Status: 200`

```json
{
  "global_schedule": [
    {
      "created_at": "0001-01-01T00:00:00Z",
      "updated_at": "0001-01-01T00:00:00Z",
      "id": 4,
      "pack_id": 1,
      "name": "arp_cache",
      "query_id": 2,
      "query_name": "arp_cache",
      "query": "select * from arp_cache;",
      "interval": 120,
      "snapshot": true,
      "removed": null,
      "platform": "",
      "version": "",
      "shard": null,
      "denylist": null,
      "stats": {
        "system_time_p50": 1.32,
        "system_time_p95": 4.02,
        "user_time_p50": 3.55,
        "user_time_p95": 3.00,
        "total_executions": 3920
      }
    },
    {
      "created_at": "0001-01-01T00:00:00Z",
      "updated_at": "0001-01-01T00:00:00Z",
      "id": 5,
      "pack_id": 1,
      "name": "disk_encryption",
      "query_id": 7,
      "query_name": "disk_encryption",
      "query": "select * from disk_encryption;",
      "interval": 86400,
      "snapshot": true,
      "removed": null,
      "platform": "",
      "version": "",
      "shard": null,
      "denylist": null,
      "stats": {
        "system_time_p50": 1.32,
        "system_time_p95": 4.02,
        "user_time_p50": 3.55,
        "user_time_p95": 3.00,
        "total_executions": 3920
      }
    }
  ]
}
```

### Add query to schedule

> The schedule API endpoints are deprecated as of Fleet 4.35. They are maintained for backwards compatibility.
> Please use the [queries](#queries) endpoints, which as of 4.35 have attributes such as `interval` and `platform` that enable scheduling.

`POST /api/v1/fleet/global/schedule`

#### Parameters

| Name     | Type    | In   | Description                                                                                                                      |
| -------- | ------- | ---- | -------------------------------------------------------------------------------------------------------------------------------- |
| query_id | integer | body | **Required.** The query's ID.                                                                                                    |
| interval | integer | body | **Required.** The amount of time, in seconds, the query waits before running.                                                    |
| snapshot | boolean | body | **Required.** Whether the queries logs show everything in its current state.                                                     |
| removed  | boolean | body | Whether "removed" actions should be logged. Default is `null`.                                                                   |
| platform | string  | body | The computer platform where this query will run (other platforms ignored). Empty value runs on all platforms. Default is `null`. |
| shard    | integer | body | Restrict this query to a percentage (1-100) of target hosts. Default is `null`.                                                  |
| version  | string  | body | The minimum required osqueryd version installed on a host. Default is `null`.                                                    |

#### Example

`POST /api/v1/fleet/global/schedule`

##### Request body

```json
{
  "interval": 86400,
  "query_id": 2,
  "snapshot": true
}
```

##### Default response

`Status: 200`

```json
{
  "scheduled": {
    "created_at": "0001-01-01T00:00:00Z",
    "updated_at": "0001-01-01T00:00:00Z",
    "id": 1,
    "pack_id": 5,
    "name": "arp_cache",
    "query_id": 2,
    "query_name": "arp_cache",
    "query": "select * from arp_cache;",
    "interval": 86400,
    "snapshot": true,
    "removed": null,
    "platform": "",
    "version": "",
    "shard": null,
    "denylist": null
  }
}
```

> Note that the `pack_id` is included in the response object because Fleet's Schedule feature uses [osquery query packs](https://osquery.readthedocs.io/en/stable/deployment/configuration/#query-packs) under the hood.

### Edit query in schedule

> The schedule API endpoints are deprecated as of Fleet 4.35. They are maintained for backwards compatibility.
> Please use the [queries](#queries) endpoints, which as of 4.35 have attributes such as `interval` and `platform` that enable scheduling.

`PATCH /api/v1/fleet/global/schedule/:id`

#### Parameters

| Name     | Type    | In   | Description                                                                                                   |
| -------- | ------- | ---- | ------------------------------------------------------------------------------------------------------------- |
| id       | integer | path | **Required.** The scheduled query's ID.                                                                       |
| interval | integer | body | The amount of time, in seconds, the query waits before running.                                               |
| snapshot | boolean | body | Whether the queries logs show everything in its current state.                                                |
| removed  | boolean | body | Whether "removed" actions should be logged.                                                                   |
| platform | string  | body | The computer platform where this query will run (other platforms ignored). Empty value runs on all platforms. |
| shard    | integer | body | Restrict this query to a percentage (1-100) of target hosts.                                                  |
| version  | string  | body | The minimum required osqueryd version installed on a host.                                                    |

#### Example

`PATCH /api/v1/fleet/global/schedule/5`

##### Request body

```json
{
  "interval": 604800
}
```

##### Default response

`Status: 200`

```json
{
  "scheduled": {
    "created_at": "2021-07-16T14:40:15Z",
    "updated_at": "2021-07-16T14:40:15Z",
    "id": 5,
    "pack_id": 1,
    "name": "arp_cache",
    "query_id": 2,
    "query_name": "arp_cache",
    "query": "select * from arp_cache;",
    "interval": 604800,
    "snapshot": true,
    "removed": null,
    "platform": "",
    "shard": null,
    "denylist": null
  }
}
```

### Remove query from schedule

> The schedule API endpoints are deprecated as of Fleet 4.35. They are maintained for backwards compatibility.
> Please use the [queries](#queries) endpoints, which as of 4.35 have attributes such as `interval` and `platform` that enable scheduling.

`DELETE /api/v1/fleet/global/schedule/:id`

#### Parameters

None.

#### Example

`DELETE /api/v1/fleet/global/schedule/5`

##### Default response

`Status: 200`


---

### Team schedule

> The schedule API endpoints are deprecated as of Fleet 4.35. They are maintained for backwards compatibility.
> Please use the [queries](#queries) endpoints, which as of 4.35 have attributes such as `interval` and `platform` that enable scheduling.

- [Get team schedule (deprecated)](#get-team-schedule)
- [Add query to team schedule (deprecated)](#add-query-to-team-schedule)
- [Edit query in team schedule (deprecated)](#edit-query-in-team-schedule)
- [Remove query from team schedule (deprecated)](#remove-query-from-team-schedule)

This allows you to easily configure scheduled queries that will impact a whole team of devices.

#### Get team schedule

> The schedule API endpoints are deprecated as of Fleet 4.35. They are maintained for backwards compatibility.
> Please use the [queries](#queries) endpoints, which as of 4.35 have attributes such as `interval` and `platform` that enable scheduling.

`GET /api/v1/fleet/teams/:id/schedule`

#### Parameters

| Name            | Type    | In    | Description                                                                                                                   |
| --------------- | ------- | ----- | ----------------------------------------------------------------------------------------------------------------------------- |
| id              | integer | path  | **Required**. The team's ID.                                                                                                  |
| page            | integer | query | Page number of the results to fetch.                                                                                          |
| per_page        | integer | query | Results per page.                                                                                                             |
| order_key       | string  | query | What to order results by. Can be any column in the `activites` table.                                                         |
| order_direction | string  | query | **Requires `order_key`**. The direction of the order given the order key. Options include `asc` and `desc`. Default is `asc`. |

#### Example

`GET /api/v1/fleet/teams/2/schedule`

##### Default response

`Status: 200`

```json
{
  "scheduled": [
    {
      "created_at": "0001-01-01T00:00:00Z",
      "updated_at": "0001-01-01T00:00:00Z",
      "id": 4,
      "pack_id": 2,
      "name": "arp_cache",
      "query_id": 2,
      "query_name": "arp_cache",
      "query": "select * from arp_cache;",
      "interval": 120,
      "snapshot": true,
      "platform": "",
      "version": "",
      "removed": null,
      "shard": null,
      "denylist": null,
      "stats": {
        "system_time_p50": 1.32,
        "system_time_p95": 4.02,
        "user_time_p50": 3.55,
        "user_time_p95": 3.00,
        "total_executions": 3920
      }
    },
    {
      "created_at": "0001-01-01T00:00:00Z",
      "updated_at": "0001-01-01T00:00:00Z",
      "id": 5,
      "pack_id": 3,
      "name": "disk_encryption",
      "query_id": 7,
      "query_name": "disk_encryption",
      "query": "select * from disk_encryption;",
      "interval": 86400,
      "snapshot": true,
      "removed": null,
      "platform": "",
      "version": "",
      "shard": null,
      "denylist": null,
      "stats": {
        "system_time_p50": 1.32,
        "system_time_p95": 4.02,
        "user_time_p50": 3.55,
        "user_time_p95": 3.00,
        "total_executions": 3920
      }
    }
  ]
}
```

#### Add query to team schedule

> The schedule API endpoints are deprecated as of Fleet 4.35. They are maintained for backwards compatibility.
> Please use the [queries](#queries) endpoints, which as of 4.35 have attributes such as `interval` and `platform` that enable scheduling.

`POST /api/v1/fleet/teams/:id/schedule`

#### Parameters

| Name     | Type    | In   | Description                                                                                                                      |
| -------- | ------- | ---- | -------------------------------------------------------------------------------------------------------------------------------- |
| id       | integer | path | **Required.** The teams's ID.                                                                                                    |
| query_id | integer | body | **Required.** The query's ID.                                                                                                    |
| interval | integer | body | **Required.** The amount of time, in seconds, the query waits before running.                                                    |
| snapshot | boolean | body | **Required.** Whether the queries logs show everything in its current state.                                                     |
| removed  | boolean | body | Whether "removed" actions should be logged. Default is `null`.                                                                   |
| platform | string  | body | The computer platform where this query will run (other platforms ignored). Empty value runs on all platforms. Default is `null`. |
| shard    | integer | body | Restrict this query to a percentage (1-100) of target hosts. Default is `null`.                                                  |
| version  | string  | body | The minimum required osqueryd version installed on a host. Default is `null`.                                                    |

#### Example

`POST /api/v1/fleet/teams/2/schedule`

##### Request body

```json
{
  "interval": 86400,
  "query_id": 2,
  "snapshot": true
}
```

##### Default response

`Status: 200`

```json
{
  "scheduled": {
    "created_at": "0001-01-01T00:00:00Z",
    "updated_at": "0001-01-01T00:00:00Z",
    "id": 1,
    "pack_id": 5,
    "name": "arp_cache",
    "query_id": 2,
    "query_name": "arp_cache",
    "query": "select * from arp_cache;",
    "interval": 86400,
    "snapshot": true,
    "removed": null,
    "shard": null,
    "denylist": null
  }
}
```

#### Edit query in team schedule

> The schedule API endpoints are deprecated as of Fleet 4.35. They are maintained for backwards compatibility.
> Please use the [queries](#queries) endpoints, which as of 4.35 have attributes such as `interval` and `platform` that enable scheduling.

`PATCH /api/v1/fleet/teams/:team_id/schedule/:scheduled_query_id`

#### Parameters

| Name               | Type    | In   | Description                                                                                                   |
| ------------------ | ------- | ---- | ------------------------------------------------------------------------------------------------------------- |
| team_id            | integer | path | **Required.** The team's ID.                                                                                  |
| scheduled_query_id | integer | path | **Required.** The scheduled query's ID.                                                                       |
| interval           | integer | body | The amount of time, in seconds, the query waits before running.                                               |
| snapshot           | boolean | body | Whether the queries logs show everything in its current state.                                                |
| removed            | boolean | body | Whether "removed" actions should be logged.                                                                   |
| platform           | string  | body | The computer platform where this query will run (other platforms ignored). Empty value runs on all platforms. |
| shard              | integer | body | Restrict this query to a percentage (1-100) of target hosts.                                                  |
| version            | string  | body | The minimum required osqueryd version installed on a host.                                                    |

#### Example

`PATCH /api/v1/fleet/teams/2/schedule/5`

##### Request body

```json
{
  "interval": 604800
}
```

##### Default response

`Status: 200`

```json
{
  "scheduled": {
    "created_at": "2021-07-16T14:40:15Z",
    "updated_at": "2021-07-16T14:40:15Z",
    "id": 5,
    "pack_id": 1,
    "name": "arp_cache",
    "query_id": 2,
    "query_name": "arp_cache",
    "query": "select * from arp_cache;",
    "interval": 604800,
    "snapshot": true,
    "removed": null,
    "platform": "",
    "shard": null,
    "denylist": null
  }
}
```

#### Remove query from team schedule

> The schedule API endpoints are deprecated as of Fleet 4.35. They are maintained for backwards compatibility.
> Please use the [queries](#queries) endpoints, which as of 4.35 have attributes such as `interval` and `platform` that enable scheduling.

`DELETE /api/v1/fleet/teams/:team_id/schedule/:scheduled_query_id`

#### Parameters

| Name               | Type    | In   | Description                             |
| ------------------ | ------- | ---- | --------------------------------------- |
| team_id            | integer | path | **Required.** The team's ID.            |
| scheduled_query_id | integer | path | **Required.** The scheduled query's ID. |

#### Example

`DELETE /api/v1/fleet/teams/2/schedule/5`

##### Default response

`Status: 200`

---

## Scripts

- [Run script](#run-script)
- [Get script result](#get-script-result)
- [Add script](#add-script)
- [Modify script](#modify-script)
- [Delete script](#delete-script)
- [List scripts](#list-scripts)
- [Get or download script](#get-or-download-script)
- [Get script details by host](#get-hosts-scripts)

### Run script

Run a script on a host.

The script will be added to the host's list of upcoming activities.

The new script will run after other activities finish. Failure of one activity won't cancel other activities.

By default, script runs time out after 5 minutes. You can modify this default in your [agent configuration](https://fleetdm.com/docs/configuration/agent-configuration#script-execution-timeout).

`POST /api/v1/fleet/scripts/run`

#### Parameters

| Name            | Type    | In   | Description                                                                                    |
| ----            | ------- | ---- | --------------------------------------------                                                   |
| host_id         | integer | body | **Required**. The ID of the host to run the script on.                                                |
| script_id       | integer | body | The ID of the existing saved script to run. Only one of either `script_id`, `script_contents`, or `script_name` can be included. |
| script_contents | string  | body | The contents of the script to run. Only one of either `script_id`, `script_contents`, or `script_name` can be included. Scripts must be less than 10,000 characters. To run scripts with more than 10k characters, save the script and use `script_id` or `script_name` and `team_id` instead. |
| script_name       | integer | body | The name of the existing saved script to run. If specified, requires `team_id`. Only one of either `script_id`, `script_contents`, or `script_name` can be included in the request.   |
| team_id       | integer | body | The ID of the existing saved script to run. If specified, requires `script_name`. Only one of either `script_id`, `script_contents`, or `script_name` can be included in the request.  |

> Note that if any combination of `script_id`, `script_contents`, and `script_name` are included in the request, this endpoint will respond with an error.

#### Example

`POST /api/v1/fleet/scripts/run`

##### Default response

`Status: 202`

```json
{
  "host_id": 1227,
  "execution_id": "e797d6c6-3aae-11ee-be56-0242ac120002"
}
```

### Get script result

Gets the result of a script that was executed.

#### Parameters

| Name         | Type   | In   | Description                                   |
| ----         | ------ | ---- | --------------------------------------------  |
| execution_id | string | path | **Required**. The execution id of the script. |

#### Example

`GET /api/v1/fleet/scripts/results/:execution_id`

##### Default response

`Status: 200`

```json
{
  "script_contents": "echo 'hello'",
  "exit_code": 0,
  "output": "hello",
  "message": "",
  "hostname": "Test Host",
  "host_timeout": false,
  "host_id": 1,
  "execution_id": "e797d6c6-3aae-11ee-be56-0242ac120002",
  "runtime": 20,
  "created_at": "2024-09-11T20:30:24Z"
}
```

> Note: `exit_code` can be `null` if Fleet hasn't heard back from the host yet.

> Note: `created_at` is the creation timestamp of the script execution request.

### Add script

Uploads a script, making it available to run on hosts assigned to the specified team (or no team).

`POST /api/v1/fleet/scripts`

#### Parameters

| Name            | Type    | In   | Description                                      |
| ----            | ------- | ---- | --------------------------------------------     |
| script          | file    | form | **Required**. The file containing the script.    |
| team_id         | integer | form | _Available in Fleet Premium_. The team ID. If specified, the script will only be available to hosts assigned to this team. If not specified, the script will only be available to hosts on **no team**.  |

Script line endings are automatically converted from [CRLF to LF](https://en.wikipedia.org/wiki/Newline) for compatibility with both
non-Windows shells and PowerShell.

#### Example

`POST /api/v1/fleet/scripts`

##### Request headers

```http
Content-Length: 306
Content-Type: multipart/form-data; boundary=------------------------f02md47480und42y
```

##### Request body

```http
--------------------------f02md47480und42y
Content-Disposition: form-data; name="team_id"

1
--------------------------f02md47480und42y
Content-Disposition: form-data; name="script"; filename="myscript.sh"
Content-Type: application/octet-stream

echo "hello"
--------------------------f02md47480und42y--

```

##### Default response

`Status: 200`

```json
{
  "script_id": 1227
}
```

### Modify script

Modifies an existing script.

`PATCH /api/v1/fleet/scripts/:id`


#### Parameters

| Name            | Type    | In   | Description                                           |
| ----            | ------- | ---- | --------------------------------------------          |
| id              | integer | path | **Required**. The ID of the script to modify. |
| script          | file    | form | **Required**. The file containing the script. Filename will be ignored. |

#### Example

`PATCH /api/v1/fleet/scripts/1`


##### Request headers

```http
Content-Length: 306
Content-Type: multipart/form-data; boundary=------------------------f02md47480und42y
```

##### Request body

```http
--------------------------f02md47480und42y
Content-Disposition: form-data; name="script"; filename="myscript.sh"
Content-Type: application/octet-stream
echo "hello"
--------------------------f02md47480und42y--
```

##### Default response

`Status: 200`

```json
{
  "id": 1,
  "team_id": null,
  "name": "script_1.sh",
  "created_at": "2023-07-30T13:41:07Z",
  "updated_at": "2023-07-30T13:41:07Z"
}
```


### Delete script

Deletes an existing script.

`DELETE /api/v1/fleet/scripts/:id`

#### Parameters

| Name            | Type    | In   | Description                                           |
| ----            | ------- | ---- | --------------------------------------------          |
| id              | integer | path | **Required**. The ID of the script to delete. |

#### Example

`DELETE /api/v1/fleet/scripts/1`

##### Default response

`Status: 204`

### List scripts

`GET /api/v1/fleet/scripts`

#### Parameters

| Name            | Type    | In    | Description                                                                                                                   |
| --------------- | ------- | ----- | ----------------------------------------------------------------------------------------------------------------------------- |
| team_id         | integer | query | _Available in Fleet Premium_. The ID of the team to filter scripts by. If not specified, it will filter only scripts that are available to hosts with no team. |
| page            | integer | query | Page number of the results to fetch.                                                                                          |
| per_page        | integer | query | Results per page.                                                                                                             |

#### Example

`GET /api/v1/fleet/scripts`

##### Default response

`Status: 200`

```json
{
  "scripts": [
    {
      "id": 1,
      "team_id": null,
      "name": "script_1.sh",
      "created_at": "2023-07-30T13:41:07Z",
      "updated_at": "2023-07-30T13:41:07Z"
    },
    {
      "id": 2,
      "team_id": null,
      "name": "script_2.sh",
      "created_at": "2023-08-30T13:41:07Z",
      "updated_at": "2023-08-30T13:41:07Z"
    }
  ],
  "meta": {
    "has_next_results": false,
    "has_previous_results": false
  }
}

```

### Get or download script

`GET /api/v1/fleet/scripts/:id`

#### Parameters

| Name | Type    | In    | Description                                                       |
| ---- | ------- | ----  | -------------------------------------                             |
| id   | integer | path  | **Required.** The desired script's ID.                            |
| alt  | string  | query | If specified and set to "media", downloads the script's contents. |

#### Example (get script)

`GET /api/v1/fleet/scripts/123`

##### Default response

`Status: 200`

```json
{
  "id": 123,
  "team_id": null,
  "name": "script_1.sh",
  "created_at": "2023-07-30T13:41:07Z",
  "updated_at": "2023-07-30T13:41:07Z"
}

```

#### Example (download script)

`GET /api/v1/fleet/scripts/123?alt=media`

##### Example response headers

```http
Content-Length: 13
Content-Type: application/octet-stream
Content-Disposition: attachment;filename="2023-09-27 script_1.sh"
```

###### Example response body

`Status: 200`

```
echo "hello"
```

## Sessions

- [Get session info](#get-session-info)
- [Delete session](#delete-session)

### Get session info

Returns the session information for the session specified by ID.

`GET /api/v1/fleet/sessions/:id`

#### Parameters

| Name | Type    | In   | Description                                  |
| ---- | ------- | ---- | -------------------------------------------- |
| id   | integer | path | **Required**. The ID of the desired session. |

#### Example

`GET /api/v1/fleet/sessions/1`

##### Default response

`Status: 200`

```json
{
  "session_id": 1,
  "user_id": 1,
  "created_at": "2021-03-02T18:41:34Z"
}
```

### Delete session

Deletes the session specified by ID. When the user associated with the session next attempts to access Fleet, they will be asked to log in.

`DELETE /api/v1/fleet/sessions/:id`

#### Parameters

| Name | Type    | In   | Description                                  |
| ---- | ------- | ---- | -------------------------------------------- |
| id   | integer | path | **Required**. The id of the desired session. |

#### Example

`DELETE /api/v1/fleet/sessions/1`

##### Default response

`Status: 200`


---

## Software

- [List software](#list-software)
- [List software versions](#list-software-versions)
- [List operating systems](#list-operating-systems)
- [Get software](#get-software)
- [Get software version](#get-software-version)
- [Get operating system version](#get-operating-system-version)
- [Add package](#add-package)
- [Modify package](#modify-package)
- [List App Store apps](#list-app-store-apps)
- [Add App Store app](#add-app-store-app)
- [Modify App Store app](#modify-app-store-app)
- [List Fleet-maintained apps](#list-fleet-maintained-apps)
- [Get Fleet-maintained app](#get-fleet-maintained-app)
- [Add Fleet-maintained app](#add-fleet-maintained-app)
- [Install software](#install-software)
- [Uninstall software](#uninstall-software)
- [Get software install result](#get-software-install-result)
- [Download software](#download-package)
- [Delete software](#delete-package-or-app-store-app)

### List software

Get a list of all software.

`GET /api/v1/fleet/software/titles`

> **Experimental feature**. This feature is undergoing rapid improvement, which may result in breaking changes to the API or configuration surface. It is not recommended for use in automated workflows.

#### Parameters

| Name                    | Type    | In    | Description                                                                                                                                                                |
| ----------------------- | ------- | ----- | -------------------------------------------------------------------------------------------------------------------------------------------------------------------------- |
| page                    | integer | query | Page number of the results to fetch.                                                                                                                                       |
| per_page                | integer | query | Results per page.                                                                                                                                                          |
| order_key               | string  | query | What to order results by. Allowed fields are `name` and `hosts_count`. Default is `hosts_count` (descending).                                                              |
| order_direction         | string  | query | **Requires `order_key`**. The direction of the order given the order key. Options include `asc` and `desc`. Default is `asc`.                                              |
| query                   | string  | query | Search query keywords. Searchable fields include `title` and `cve`.                                                                                                        |
| team_id                 | integer | query | _Available in Fleet Premium_. Filters the software to only include the software installed on the hosts that are assigned to the specified team. Use `0` to filter by hosts assigned to "No team".                            |
| vulnerable              | boolean | query | If true or 1, only list software that has detected vulnerabilities. Default is `false`.                                                                                    |
| available_for_install   | boolean | query | If `true` or `1`, only list software that is available for install (added by the user). Default is `false`.                                                                |
| self_service            | boolean | query | If `true` or `1`, only lists self-service software. Default is `false`.  |
| packages_only           | boolean | query | If `true` or `1`, only lists packages available for install (without App Store apps).  |
| min_cvss_score | integer | query | _Available in Fleet Premium_. Filters to include only software with vulnerabilities that have a CVSS version 3.x base score higher than the specified value.   |
| max_cvss_score | integer | query | _Available in Fleet Premium_. Filters to only include software with vulnerabilities that have a CVSS version 3.x base score lower than what's specified.   |
| exploit | boolean | query | _Available in Fleet Premium_. If `true`, filters to only include software with vulnerabilities that have been actively exploited in the wild (`cisa_known_exploit: true`). Default is `false`.  |
| platform | string | query | Filter software titles by platforms. Options are: `"macos"` (alias of `"darwin"`), `"darwin"` `"windows"`, `"linux"`, `"chrome"`, `"ios"`, `"ipados"`. To show titles from multiple platforms, separate the platforms with commas (e.g. `?platform=darwin,windows`). |
| exclude_fleet_maintained_apps | boolean | query | If `true` or `1`, Fleet maintained apps will not be included in the list of `software_titles`. Default is `false` |


#### Example

`GET /api/v1/fleet/software/titles?team_id=3&platform=darwin,windows`

##### Default response

`Status: 200`

```json
{
  "counts_updated_at": "2022-01-01 12:32:00",
  "count": 2,
  "software_titles": [
    {
      "id": 12,
      "name": "Firefox.app",
      "software_package": {
        "platform": "darwin",
        "name": "FirefoxInsall.pkg",
        "version": "125.6",
        "self_service": true,
        "automatic_install_policies": [
          {
            "id": 343,
            "name": "[Install software] Firefox.app",
          }
        ],
      },
      "app_store_app": null,
      "versions_count": 3,
      "source": "apps",
      "browser": "",
      "hosts_count": 48,
      "versions": [
        {
          "id": 123,
          "version": "1.12",
          "vulnerabilities": ["CVE-2023-1234","CVE-2023-4321","CVE-2023-7654"]
        },
        {
          "id": 124,
          "version": "3.4",
          "vulnerabilities": ["CVE-2023-1234","CVE-2023-4321","CVE-2023-7654"]
        },
        {
          "id": 12,
          "version": "1.13",
          "vulnerabilities": ["CVE-2023-1234","CVE-2023-4321","CVE-2023-7654"]
        }
      ]
    },
    {
      "id": 22,
      "name": "Google Chrome.app",
      "software_package": null,
      "app_store_app": null,
      "versions_count": 5,
      "source": "apps",
      "browser": "",
      "hosts_count": 345,
      "versions": [
        {
          "id": 331,
          "version": "118.1",
          "vulnerabilities": ["CVE-2023-1234"]
        },
        {
          "id": 332,
          "version": "119.0",
          "vulnerabilities": ["CVE-2023-9876", "CVE-2023-2367"]
        },
        {
          "id": 334,
          "version": "119.4",
          "vulnerabilities": ["CVE-2023-1133", "CVE-2023-2224"]
        },
        {
          "id": 348,
          "version": "121.5",
          "vulnerabilities": ["CVE-2023-0987", "CVE-2023-5673", "CVE-2023-1334"]
        },
      ]
    },
    {
      "id": 32,
      "name": "1Password – Password Manager",
      "software_package": null,
      "app_store_app": null,
      "versions_count": 1,
      "source": "chrome_extensions",
      "browser": "chrome",
      "hosts_count": 345,
      "versions": [
        {
          "id": 4242,
          "version": "2.3.7",
          "vulnerabilities": []
        }
      ]
    }
  ],
  "meta": {
    "has_next_results": false,
    "has_previous_results": false
  }
}
```

### List software versions

Get a list of all software versions.

`GET /api/v1/fleet/software/versions`

#### Parameters

| Name                    | Type    | In    | Description                                                                                                                                                                |
| ----------------------- | ------- | ----- | -------------------------------------------------------------------------------------------------------------------------------------------------------------------------- |
| page                    | integer | query | Page number of the results to fetch.                                                                                                                                       |
| per_page                | integer | query | Results per page.                                                                                                                                                          |
| order_key               | string  | query | What to order results by. Allowed fields are `name`, `hosts_count`, `cve_published`, `cvss_score`, `epss_probability` and `cisa_known_exploit`. Default is `hosts_count` (descending).      |
| order_direction         | string  | query | **Requires `order_key`**. The direction of the order given the order key. Options include `asc` and `desc`. Default is `asc`.                                              |
| query                   | string  | query | Search query keywords. Searchable fields include `name`, `version`, and `cve`.                                                                                             |
| team_id                 | integer | query | _Available in Fleet Premium_. Filters the software to only include the software installed on the hosts that are assigned to the specified team. Use `0` to filter by hosts assigned to "No team".                             |
| vulnerable              | boolean    | query | If true or 1, only list software that has detected vulnerabilities. Default is `false`.                                                                                    |
| min_cvss_score | integer | query | _Available in Fleet Premium_. Filters to include only software with vulnerabilities that have a CVSS version 3.x base score higher than the specified value.   |
| max_cvss_score | integer | query | _Available in Fleet Premium_. Filters to only include software with vulnerabilities that have a CVSS version 3.x base score lower than what's specified.   |
| exploit | boolean | query | _Available in Fleet Premium_. If `true`, filters to only include software with vulnerabilities that have been actively exploited in the wild (`cisa_known_exploit: true`). Default is `false`.  |
| without_vulnerability_details | boolean | query | _Available in Fleet Premium_. If `true` only vulnerability name is included in response. If `false` (or omitted), adds vulnerability description, CVSS score, and other details available in Fleet Premium. See notes below on performance. |

> For optimal performance, we recommend Fleet Premium users set `without_vulnerability_details` to `true` whenever possible. If set to `false` a large amount of data will be included in the response. If you need vulnerability details, consider using the [Get vulnerability](#get-vulnerability) endpoint.

#### Example

`GET /api/v1/fleet/software/versions`

##### Default response

`Status: 200`

```json
{
    "counts_updated_at": "2022-01-01 12:32:00",
    "count": 1,
    "software": [
      {
        "id": 1,
        "name": "glibc",
        "version": "2.12",
        "source": "rpm_packages",
        "browser": "",
        "release": "1.212.el6",
        "vendor": "CentOS",
        "arch": "x86_64",
        "generated_cpe": "cpe:2.3:a:gnu:glibc:2.12:*:*:*:*:*:*:*",
        "vulnerabilities": [
          {
            "cve": "CVE-2009-5155",
            "details_link": "https://nvd.nist.gov/vuln/detail/CVE-2009-5155",
            "cvss_score": 7.5,
            "epss_probability": 0.01537,
            "cisa_known_exploit": false,
            "cve_published": "2022-01-01 12:32:00",
            "cve_description": "In the GNU C Library (aka glibc or libc6) before 2.28, parse_reg_exp in posix/regcomp.c misparses alternatives, which allows attackers to cause a denial of service (assertion failure and application exit) or trigger an incorrect result by attempting a regular-expression match.",
            "resolved_in_version": "2.28"
          }
        ],
        "hosts_count": 1
      },
      {
        "id": 2,
        "name": "1Password – Password Manager",
        "version": "2.10.0",
        "source": "chrome_extensions",
        "browser": "chrome",
        "extension_id": "aeblfdkhhhdcdjpifhhbdiojplfjncoa",
        "generated_cpe": "cpe:2.3:a:1password:1password:2.19.0:*:*:*:*:chrome:*:*",
        "hosts_count": 345,
        "vulnerabilities": null
      }
    ],
    "meta": {
      "has_next_results": false,
      "has_previous_results": false
    }
}
```

### List operating systems

Returns a list of all operating systems.

`GET /api/v1/fleet/os_versions`

#### Parameters

| Name                | Type     | In    | Description                                                                                                                          |
| ---      | ---      | ---   | ---                                                                                                                                  |
| team_id             | integer | query | _Available in Fleet Premium_. Filters response data to the specified team. Use `0` to filter by hosts assigned to "No team".  |
| platform            | string   | query | Filters the hosts to the specified platform |
| os_name     | string | query | The name of the operating system to filter hosts by. `os_version` must also be specified with `os_name`                                                 |
| os_version    | string | query | The version of the operating system to filter hosts by. `os_name` must also be specified with `os_version`                                                 |
| page                    | integer | query | Page number of the results to fetch.                                                                                                                                       |
| per_page                | integer | query | Results per page.                                                                                                                                                          |
| order_key               | string  | query | What to order results by. Allowed fields are: `hosts_count`. Default is `hosts_count` (descending).      |
| order_direction | string | query | **Requires `order_key`**. The direction of the order given the order key. Options include `asc` and `desc`. Default is `asc`. |


##### Default response

`Status: 200`

```json
{
  "count": 1,
  "counts_updated_at": "2023-12-06T22:17:30Z",
  "os_versions": [
    {
      "os_version_id": 123,
      "hosts_count": 21,
      "name": "Microsoft Windows 11 Pro 23H2 10.0.22621.1234",
      "name_only": "Microsoft Windows 11 Pro 23H2",
      "version": "10.0.22621.1234",
      "platform": "windows",
      "generated_cpes": [],
      "vulnerabilities": [
        {
          "cve": "CVE-2022-30190",
          "details_link": "https://nvd.nist.gov/vuln/detail/CVE-2022-30190",
          "cvss_score": 7.8,// Available in Fleet Premium
          "epss_probability": 0.9729,// Available in Fleet Premium
          "cisa_known_exploit": false,// Available in Fleet Premium
          "cve_published": "2022-06-01T00:15:00Z",// Available in Fleet Premium
          "cve_description": "Microsoft Windows Support Diagnostic Tool (MSDT) Remote Code Execution Vulnerability.",// Available in Fleet Premium
          "resolved_in_version": ""// Available in Fleet Premium
        }
      ]
    }
  ],
  "meta": {
    "has_next_results": false,
    "has_previous_results": false
  }
}
```

OS vulnerability data is currently available for Windows and macOS. For other platforms, `vulnerabilities` will be an empty array:

```json
{
  "hosts_count": 1,
  "name": "CentOS Linux 7.9.2009",
  "name_only": "CentOS",
  "version": "7.9.2009",
  "platform": "rhel",
  "generated_cpes": [],
  "vulnerabilities": []
}
```

### Get software

> **Experimental feature**. This feature is undergoing rapid improvement, which may result in breaking changes to the API or configuration surface. It is not recommended for use in automated workflows.

Returns information about the specified software. By default, `versions` are sorted in descending order by the `hosts_count` field.

`GET /api/v1/fleet/software/titles/:id`

#### Parameters

| Name | Type | In | Description |
| ---- | ---- | -- | ----------- |
| id   | integer | path | **Required.** The software title's ID. |
| team_id             | integer | query | _Available in Fleet Premium_. Filters response data to the specified team. Use `0` to filter by hosts assigned to "No team".  |

#### Example

`GET /api/v1/fleet/software/titles/12?team_id=3`

##### Default response

`Status: 200`

```json
{
  "software_title": {
    "id": 12,
    "name": "Falcon.app",
    "bundle_identifier": "crowdstrike.falcon.Agent",
    "software_package": {
      "name": "FalconSensor-6.44.pkg",
      "version": "6.44",
      "platform": "darwin",
      "installer_id": 23,
      "team_id": 3,
      "uploaded_at": "2024-04-01T14:22:58Z",
      "install_script": "sudo installer -pkg '$INSTALLER_PATH' -target /",
      "pre_install_query": "SELECT 1 FROM macos_profiles WHERE uuid='c9f4f0d5-8426-4eb8-b61b-27c543c9d3db';",
      "post_install_script": "sudo /Applications/Falcon.app/Contents/Resources/falconctl license 0123456789ABCDEFGHIJKLMNOPQRSTUV-WX",
      "uninstall_script": "/Library/CS/falconctl uninstall",
      "self_service": true,
      "labels_include_any": [
        {
          "name": "Engineering",
          "id": 294
        }
      ],
      "automatic_install_policies": [
        {
          "id": 343,
          "name": "[Install software] Crowdstrike Agent",
        }
      ],
      "status": {
        "installed": 3,
        "pending_install": 1,
        "failed_install": 0,
        "pending_uninstall": 2,
        "failed_uninstall": 1
      }
    },
    "app_store_app": null,
    "counts_updated_at": "2024-11-03T22:39:36Z",
    "source": "apps",
    "browser": "",
    "hosts_count": 48,
    "versions": [
      {
        "id": 123,
        "version": "117.0",
        "vulnerabilities": ["CVE-2023-1234"],
        "hosts_count": 37
      },
      {
        "id": 124,
        "version": "116.0",
        "vulnerabilities": ["CVE-2023-4321"],
        "hosts_count": 7
      },
      {
        "id": 127,
        "version": "115.5",
        "vulnerabilities": ["CVE-2023-7654"],
        "hosts_count": 4
      }
    ]
  }
}
```

#### Example (App Store app)

`GET /api/v1/fleet/software/titles/15`

##### Default response

`Status: 200`

```json
{
  "software_title": {
    "id": 15,
    "name": "Logic Pro",
    "bundle_identifier": "com.apple.logic10",
    "software_package": null,
    "app_store_app": {
      "name": "Logic Pro",
      "app_store_id": 1091189122,
      "platform": "darwin",
      "latest_version": "2.04",
      "created_at": "2024-04-01T14:22:58Z",
      "icon_url": "https://is1-ssl.mzstatic.com/image/thumb/Purple211/v4/f1/65/1e/a4844ccd-486d-455f-bb31-67336fe46b14/AppIcon-1x_U007emarketing-0-7-0-85-220-0.png/512x512bb.jpg",
      "self_service": true,
      "automatic_install_policies": [
        {
          "id": 345,
          "name": "[Install software] Logic Pro",
        } 
      ],
      "status": {
        "installed": 3,
        "pending": 1,
        "failed": 2,
      },
      "automatic_install_policies": [
        {
          "id": 343,
          "name": "[Install software] Logic.app",
        }
      ],
    },
    "source": "apps",
    "browser": "",
    "hosts_count": 48,
    "versions": [
      {
        "id": 123,
        "version": "2.04",
        "vulnerabilities": [],
        "hosts_count": 24
      }
    ]
  }
}
```

### Get software version

Returns information about the specified software version.

`GET /api/v1/fleet/software/versions/:id`

#### Parameters

| Name | Type | In | Description |
| ---- | ---- | -- | ----------- |
| id   | integer | path | **Required.** The software version's ID. |
| team_id             | integer | query | _Available in Fleet Premium_. Filters response data to the specified team. Use `0` to filter by hosts assigned to "No team".  |

#### Example

`GET /api/v1/fleet/software/versions/12`

##### Default response

`Status: 200`

```json
{
  "software": {
    "id": 425224,
    "name": "Firefox.app",
    "version": "117.0",
    "bundle_identifier": "org.mozilla.firefox",
    "source": "apps",
    "browser": "",
    "generated_cpe": "cpe:2.3:a:mozilla:firefox:117.0:*:*:*:*:macos:*:*",
    "vulnerabilities": [
      {
        "cve": "CVE-2023-4863",
        "details_link": "https://nvd.nist.gov/vuln/detail/CVE-2023-4863",
        "created_at": "2024-07-01T00:15:00Z",
        "cvss_score": 8.8, // Available in Fleet Premium
        "epss_probability": 0.4101, // Available in Fleet Premium
        "cisa_known_exploit": true, // Available in Fleet Premium
        "cve_published": "2023-09-12T15:15:00Z", // Available in Fleet Premium
        "resolved_in_version": "" // Available in Fleet Premium
      },
      {
        "cve": "CVE-2023-5169",
        "details_link": "https://nvd.nist.gov/vuln/detail/CVE-2023-5169",
        "created_at": "2024-07-01T00:15:00Z",
        "cvss_score": 6.5, // Available in Fleet Premium
        "epss_probability": 0.00073, // Available in Fleet Premium
        "cisa_known_exploit": false, // Available in Fleet Premium
        "cve_published": "2023-09-27T15:19:00Z", // Available in Fleet Premium
        "resolved_in_version": "118" // Available in Fleet Premium
      }
    ]
  }
}
```


### Get operating system version

Retrieves information about the specified operating system (OS) version.

`GET /api/v1/fleet/os_versions/:id`

#### Parameters

| Name | Type | In | Description |
| ---- | ---- | -- | ----------- |
| id   | integer | path | **Required.** The OS version's ID. |
| team_id             | integer | query | _Available in Fleet Premium_. Filters response data to the specified team. Use `0` to filter by hosts assigned to "No team".  |

##### Default response

`Status: 200`

```json
{
  "counts_updated_at": "2023-12-06T22:17:30Z",
  "os_version": {
    "id": 123,
    "hosts_count": 21,
    "name": "Microsoft Windows 11 Pro 23H2 10.0.22621.1234",
    "name_only": "Microsoft Windows 11 Pro 23H2",
    "version": "10.0.22621.1234",
    "platform": "windows",
    "generated_cpes": [],
    "vulnerabilities": [
      {
        "cve": "CVE-2022-30190",
        "details_link": "https://nvd.nist.gov/vuln/detail/CVE-2022-30190",
        "created_at": "2024-07-01T00:15:00Z",
        "cvss_score": 7.8,// Available in Fleet Premium
        "epss_probability": 0.9729,// Available in Fleet Premium
        "cisa_known_exploit": false,// Available in Fleet Premium
        "cve_published": "2022-06-01T00:15:00Z",// Available in Fleet Premium
        "cve_description": "Microsoft Windows Support Diagnostic Tool (MSDT) Remote Code Execution Vulnerability.",// Available in Fleet Premium
        "resolved_in_version": ""// Available in Fleet Premium
      }
    ]
  }
}
```

OS vulnerability data is currently available for Windows and macOS. For other platforms, `vulnerabilities` will be an empty array:

```json
{
  "id": 321,
  "hosts_count": 1,
  "name": "CentOS Linux 7.9.2009",
  "name_only": "CentOS",
  "version": "7.9.2009",
  "platform": "rhel",
  "generated_cpes": [],
  "vulnerabilities": []
}
```

### Add package

> **Experimental feature**. This feature is undergoing rapid improvement, which may result in breaking changes to the API or configuration surface. It is not recommended for use in automated workflows.

_Available in Fleet Premium._

Add a package (.pkg, .msi, .exe, .deb, .rpm) to install on macOS, Windows, or Linux hosts.


`POST /api/v1/fleet/software/package`

#### Parameters

| Name            | Type    | In   | Description                                      |
| ----            | ------- | ---- | --------------------------------------------     |
| software        | file    | form | **Required**. Installer package file. Supported packages are .pkg, .msi, .exe, .deb, and .rpm.   |
| team_id         | integer | form | **Required**. The team ID. Adds a software package to the specified team. |
| install_script  | string | form | Script that Fleet runs to install software. If not specified Fleet runs [default install script](https://github.com/fleetdm/fleet/tree/f71a1f183cc6736205510580c8366153ea083a8d/pkg/file/scripts) for each package type. |
| pre_install_query  | string | form | Query that is pre-install condition. If the query doesn't return any result, Fleet won't proceed to install. |
| post_install_script | string | form | The contents of the script to run after install. If the specified script fails (exit code non-zero) software install will be marked as failed and rolled back. |
| self_service | boolean | form | Self-service software is optional and can be installed by the end user. |
| labels_include_any        | array     | form | Target hosts that have any label in the array. |
| labels_exclude_any | array | form | Target hosts that don't have any label in the array. |
| automatic_install | boolean | form | Create a policy that triggers a software install only on hosts missing the software. |

Only one of `labels_include_any` or `labels_exclude_any` can be specified. If neither are specified, all hosts are targeted.

#### Example

`POST /api/v1/fleet/software/package`

##### Request header

```http
Content-Length: 8500
Content-Type: multipart/form-data; boundary=------------------------d8c247122f594ba0
```

##### Request body

```http
--------------------------d8c247122f594ba0
Content-Disposition: form-data; name="team_id"
1
--------------------------d8c247122f594ba0
Content-Disposition: form-data; name="self_service"
true
--------------------------d8c247122f594ba0
Content-Disposition: form-data; name="install_script"
sudo installer -pkg /temp/FalconSensor-6.44.pkg -target /
--------------------------d8c247122f594ba0
Content-Disposition: form-data; name="pre_install_query"
SELECT 1 FROM macos_profiles WHERE uuid='c9f4f0d5-8426-4eb8-b61b-27c543c9d3db';
--------------------------d8c247122f594ba0
Content-Disposition: form-data; name="post_install_script"
sudo /Applications/Falcon.app/Contents/Resources/falconctl license 0123456789ABCDEFGHIJKLMNOPQRSTUV-WX
--------------------------d8c247122f594ba0
Content-Disposition: form-data; name="software"; filename="FalconSensor-6.44.pkg"
Content-Type: application/octet-stream
<BINARY_DATA>
--------------------------d8c247122f594ba0
```

##### Default response

`Status: 200`

### Modify package

> **Experimental feature**. This feature is undergoing rapid improvement, which may result in breaking changes to the API or configuration surface. It is not recommended for use in automated workflows.

_Available in Fleet Premium._

Update a package to install on macOS, Windows, or Linux (Ubuntu) hosts.

`PATCH /api/v1/fleet/software/titles/:id/package`

#### Parameters

| Name            | Type    | In   | Description                                      |
| ----            | ------- | ---- | --------------------------------------------     |
| id | integer | path | ID of the software title being updated. |
| software        | file    | form | Installer package file. Supported packages are .pkg, .msi, .exe, .deb, and .rpm.   |
| team_id         | integer | form | **Required**. The team ID. Updates a software package in the specified team. |
| install_script  | string | form | Command that Fleet runs to install software. If not specified Fleet runs the [default install command](https://github.com/fleetdm/fleet/tree/f71a1f183cc6736205510580c8366153ea083a8d/pkg/file/scripts) for each package type. |
| pre_install_query  | string | form | Query that is pre-install condition. If the query doesn't return any result, the package will not be installed. |
| post_install_script | string | form | The contents of the script to run after install. If the specified script fails (exit code non-zero) software install will be marked as failed and rolled back. |
| self_service | boolean | form | Whether this is optional self-service software that can be installed by the end user. |
| labels_include_any        | array     | form | Target hosts that have any label in the array. Only one of either `labels_include_any` or `labels_exclude_any` can be specified. |
| labels_exclude_any | array | form | Target hosts that don't have any label in the array. |

Only one of `labels_include_any` or `labels_exclude_any` can be specified. If neither are specified, all hosts are targeted.

> Changes to the installer package will reset installation counts. Changes to any field other than `self_service` will cancel pending installs for the old package.

#### Example

`PATCH /api/v1/fleet/software/titles/1/package`

##### Request header

```http
Content-Length: 8500
Content-Type: multipart/form-data; boundary=------------------------d8c247122f594ba0
```

##### Request body

```http
--------------------------d8c247122f594ba0
Content-Disposition: form-data; name="team_id"
1
--------------------------d8c247122f594ba0
Content-Disposition: form-data; name="self_service"
true
--------------------------d8c247122f594ba0
Content-Disposition: form-data; name="install_script"
sudo installer -pkg /temp/FalconSensor-6.44.pkg -target /
--------------------------d8c247122f594ba0
Content-Disposition: form-data; name="pre_install_query"
SELECT 1 FROM macos_profiles WHERE uuid='c9f4f0d5-8426-4eb8-b61b-27c543c9d3db';
--------------------------d8c247122f594ba0
Content-Disposition: form-data; name="post_install_script"
sudo /Applications/Falcon.app/Contents/Resources/falconctl license 0123456789ABCDEFGHIJKLMNOPQRSTUV-WX
--------------------------d8c247122f594ba0
Content-Disposition: form-data; name="software"; filename="FalconSensor-6.44.pkg"
Content-Type: application/octet-stream
<BINARY_DATA>
--------------------------d8c247122f594ba0
```

##### Default response

`Status: 200`

```json
{
  "software_package": {
    "name": "FalconSensor-6.44.pkg",
    "version": "6.44",
    "platform": "darwin",
    "installer_id": 23,
    "team_id": 3,
    "uploaded_at": "2024-04-01T14:22:58Z",
    "install_script": "sudo installer -pkg /temp/FalconSensor-6.44.pkg -target /",
    "pre_install_query": "SELECT 1 FROM macos_profiles WHERE uuid='c9f4f0d5-8426-4eb8-b61b-27c543c9d3db';",
    "post_install_script": "sudo /Applications/Falcon.app/Contents/Resources/falconctl license 0123456789ABCDEFGHIJKLMNOPQRSTUV-WX",
    "self_service": true,
    "status": {
      "installed": 0,
      "pending": 0,
      "failed": 0
    }
  }
}
```

### List App Store apps

> **Experimental feature**. This feature is undergoing rapid improvement, which may result in breaking changes to the API or configuration surface. It is not recommended for use in automated workflows.

Returns the list of Apple App Store (VPP) that can be added to the specified team. If an app is already added to the team, it's excluded from the list.

`GET /api/v1/fleet/software/app_store_apps`

#### Parameters

| Name    | Type | In | Description |
| ------- | ---- | -- | ----------- |
| team_id | integer | query | **Required**. The team ID. |

#### Example

`GET /api/v1/fleet/software/app_store_apps/?team_id=3`

##### Default response

`Status: 200`

```json
{
  "app_store_apps": [
    {
      "name": "Xcode",
      "icon_url": "https://is1-ssl.mzstatic.com/image/thumb/Purple211/v4/f1/65/1e/a4844ccd-486d-455f-bb31-67336fe46b14/AppIcon-1x_U007emarketing-0-7-0-85-220-0.png/512x512bb.jpg",
      "latest_version": "15.4",
      "app_store_id": "497799835",
      "platform": "darwin"
    },
    {
      "name": "Logic Pro",
      "icon_url": "https://is1-ssl.mzstatic.com/image/thumb/Purple211/v4/f1/65/1e/a4844ccd-486d-455f-bb31-67336fe46b14/AppIcon-1x_U007emarketing-0-7-0-85-220-0.png/512x512bb.jpg",
      "latest_version": "2.04",
      "app_store_id": "634148309",
      "platform": "ios"
    },
    {
      "name": "Logic Pro",
      "icon_url": "https://is1-ssl.mzstatic.com/image/thumb/Purple211/v4/f1/65/1e/a4844ccd-486d-455f-bb31-67336fe46b14/AppIcon-1x_U007emarketing-0-7-0-85-220-0.png/512x512bb.jpg",
      "latest_version": "2.04",
      "app_store_id": "634148309",
      "platform": "ipados"
    },
  ]
}
```

### Add App Store app

> **Experimental feature**. This feature is undergoing rapid improvement, which may result in breaking changes to the API or configuration surface. It is not recommended for use in automated workflows.

_Available in Fleet Premium._

Add App Store (VPP) app purchased in Apple Business Manager.

`POST /api/v1/fleet/software/app_store_apps`

#### Parameters

| Name | Type | In | Description |
| ---- | ---- | -- | ----------- |
| app_store_id   | string | body | **Required.** The ID of App Store app. |
| team_id       | integer | body | **Required**. The team ID. Adds VPP software to the specified team.  |
| platform | string | body | The platform of the app (`darwin`, `ios`, or `ipados`). Default is `darwin`. |
| self_service | boolean | body | Only supported for macOS apps. Specifies whether the app shows up on the **Fleet Desktop > My device** page and is available for install by the end user. |
| automatic_install | boolean | form | Only supported for macOS apps. Specifies whether to create a policy that triggers a software install only on hosts missing the software. |
| labels_include_any        | array     | form | Target hosts that have any label in the array. |
| labels_exclude_any | array | form | Target hosts that don't have any label in the array. |

Only one of `labels_include_any` or `labels_exclude_any` can be specified. If neither are specified, all hosts are targeted.


#### Example

`POST /api/v1/fleet/software/app_store_apps`

##### Request body

```json
{
  "app_store_id": "497799835",
  "team_id": 2,
  "platform": "ipados",
  "self_service": true
}
```

##### Default response

`Status: 200`


### Modify App Store app

> **Experimental feature**. This feature is undergoing rapid improvement, which may result in breaking changes to the API or configuration surface. It is not recommended for use in automated workflows.
_Available in Fleet Premium._

Modify App Store (VPP) app's options.

`PATCH /api/v1/fleet/software/titles/:title_id/app_store_app`

#### Parameters

| Name | Type | In | Description |
| ---- | ---- | -- | ----------- |
| team_id       | integer | body | **Required**. The team ID. Edits App Store apps from the specified team.  |
| self_service | boolean | body | Self-service software is optional and can be installed by the end user. |
| labels_include_any        | array     | form | Target hosts that have any label in the array. |
| labels_exclude_any | array | form | Target hosts that don't have any label in the array. |

Only one of `labels_include_any` or `labels_exclude_any` can be specified. If neither are specified, all hosts are targeted.

#### Example

`PATCH /api/v1/fleet/software/titles/3467/app_store_app`

##### Request body

```json
{
  "team_id": 2,
  "self_service": true,
  "labels_include_any": [
    "Product",
    "Marketing"
  ]
}
```

##### Default response

`Status: 200`

```json
{
  "app_store_app": {
    "name": "Logic Pro",
    "app_store_id": 1091189122,
    "latest_version": "2.04",
    "icon_url": "https://is1-ssl.mzstatic.com/image/thumb/Purple211/v4/f1/65/1e/a4844ccd-486d-455f-bb31-67336fe46b14/AppIcon-1x_U007emarketing-0-7-0-85-220-0.png/512x512bb.jpg",
    "self_service": true,
    "labels_include_any": [
      {
        "name": "Product",
        "id": 12
      },
      {
        "name": "Marketing",
        "id": 17
      }
    ],
    "automatic_install_policies": [
      {
        "id": 345,
        "name": "[Install software] Logic Pro",
      } 
    ],
    "status": {
      "installed": 3,
      "pending": 1,
      "failed": 2,
    }
  }
}
```


### List Fleet-maintained apps

> **Experimental feature**. This feature is undergoing rapid improvement, which may result in breaking changes to the API or configuration surface. It is not recommended for use in automated workflows.

List available Fleet-maintained apps.

`GET /api/v1/fleet/software/fleet_maintained_apps`

#### Parameters

| Name | Type | In | Description |
| ---- | ---- | -- | ----------- |
| team_id  | integer | query | If specified, each app includes the `software_title_id` if the software has already been added to that team.  |
| page     | integer | query | Page number of the results to fetch.  |
| per_page | integer | query | Results per page.  |

#### Example

`GET /api/v1/fleet/software/fleet_maintained_apps?team_id=3`

##### Default response

`Status: 200`

```json
{
  "fleet_maintained_apps": [
    {
      "id": 1,
      "name": "1Password",
<<<<<<< HEAD
      "slug": "1password/darwin",
      "version": "8.10.40",
      "platform": "darwin"
    },
    {
      "id": 2,
      "name": "Adobe Acrobat Reader",
      "slug": "adobe-acrobat-reader/darwin",
      "version": "24.002.21005",
      "platform": "darwin"
=======
      "platform": "darwin",
      "software_title_id": 1
    },
    {
      "id": 2,
      "name": "1Password",
      "platform": "windows",
      "software_title_id": null
>>>>>>> 3b0d8d22
    },
    {
      "id": 3,
      "name": "Box Drive",
<<<<<<< HEAD
      "slug": "box-drive/darwin",
      "version": "2.39.179",
      "platform": "darwin"
=======
      "platform": "darwin",
      "software_title_id": null
>>>>>>> 3b0d8d22
    },
    ...
  ],
  "meta": {
    "has_next_results": false,
    "has_previous_results": false
  }
}
```

### Get Fleet-maintained app

> **Experimental feature**. This feature is undergoing rapid improvement, which may result in breaking changes to the API or configuration surface. It is not recommended for use in automated workflows.

Returns information about the specified Fleet-maintained app.

`GET /api/v1/fleet/software/fleet_maintained_apps/:id`

#### Parameters

| Name | Type | In | Description |
| ---- | ---- | -- | ----------- |
| id   | integer | path | **Required.** The Fleet-maintained app's ID. |
<<<<<<< HEAD
=======
| team_id  | integer | query | If supplied, set `software_title_id` on the response when an installer or VPP app has already been added to that team for that software.  |
>>>>>>> 3b0d8d22

#### Example

`GET /api/v1/fleet/software/fleet_maintained_apps/1`

##### Default response

`Status: 200`

```json
{
  "fleet_maintained_app": {
    "id": 1,
    "slug": "1password/darwin",
    "name": "1Password",
    "filename": "1Password-8.10.50-aarch64.zip",
    "version": "8.10.50",
    "platform": "darwin",
    "url": "https://downloads.1password.com/mac/1Password-8.10.50-aarch64.zip",
    "install_script": "#!/bin/sh\ninstaller -pkg \"$INSTALLER_PATH\" -target /",
    "uninstall_script": "#!/bin/sh\npkg_ids=$PACKAGE_ID\nfor pkg_id in '${pkg_ids[@]}'...",
    "software_title_id": 3
  }
}
```

### Add Fleet-maintained app

> **Experimental feature**. This feature is undergoing rapid improvement, which may result in breaking changes to the API or configuration surface. It is not recommended for use in automated workflows.
_Available in Fleet Premium._

Add Fleet-maintained app so it's available for install.

`POST /api/v1/fleet/software/fleet_maintained_apps`

#### Parameters

| Name | Type | In | Description |
| ---- | ---- | -- | ----------- |
| fleet_maintained_app_id   | integer | body | **Required.** The ID of Fleet-maintained app. |
| team_id       | integer | body | **Required**. The team ID. Adds Fleet-maintained app to the specified team.  |
| install_script  | string | body | Command that Fleet runs to install software. If not specified Fleet runs default install command for each Fleet-maintained app. |
| pre_install_query  | string | body | Query that is pre-install condition. If the query doesn't return any result, Fleet won't proceed to install. |
| post_install_script | string | body | The contents of the script to run after install. If the specified script fails (exit code non-zero) software install will be marked as failed and rolled back. |
| self_service | boolean | body | Self-service software is optional and can be installed by the end user. |
| labels_include_any        | array     | form | Target hosts that have any label in the array. |
| labels_exclude_any | array | form | Target hosts that don't have any label in the array. |
| automatic_install | boolean | form | Create a policy that triggers a software install only on hosts missing the software. |

Only one of `labels_include_any` or `labels_exclude_any` can be specified. If neither are specified, all hosts are targeted.

#### Example

`POST /api/v1/fleet/software/fleet_maintained_apps`

##### Request body

```json
{
  "fleet_maintained_app_id": 3,
  "team_id": 2
}
```

##### Default response

`Status: 200`

```json
{
  "software_title_id": 234
}
```

### Download software

> **Experimental feature**. This feature is undergoing rapid improvement, which may result in breaking changes to the API or configuration surface. It is not recommended for use in automated workflows.

_Available in Fleet Premium._

`GET /api/v1/fleet/software/titles/:id/package?alt=media`

#### Parameters

| Name            | Type    | In   | Description                                      |
| ----            | ------- | ---- | --------------------------------------------     |
| id   | integer | path | **Required**. The ID of the software title to download software package.|
| team_id | integer | query | **Required**. The team ID. Downloads a software package added to the specified team. |
| alt             | integer | query | **Required**. If specified and set to "media", downloads the specified software package. |

#### Example

`GET /api/v1/fleet/software/titles/123/package?alt=media?team_id=2`

##### Default response

`Status: 200`

```http
Status: 200
Content-Type: application/octet-stream
Content-Disposition: attachment
Content-Length: <length>
Body: <blob>
```

### Install software

> **Experimental feature**. This feature is undergoing rapid improvement, which may result in breaking changes to the API or configuration surface. It is not recommended for use in automated workflows.

_Available in Fleet Premium._

Install software (package or App Store app) on a macOS, iOS, iPadOS, Windows, or Linux (Ubuntu) host. Software title must have a `software_package` or `app_store_app` to be installed.

Package installs time out after 1 hour.

`POST /api/v1/fleet/hosts/:id/software/:software_title_id/install`

#### Parameters

| Name              | Type       | In   | Description                                      |
| ---------         | ---------- | ---- | --------------------------------------------     |
| id                | integer    | path | **Required**. The host's ID.                     |
| software_title_id | integer    | path | **Required**. The software title's ID.           |

#### Example

`POST /api/v1/fleet/hosts/123/software/3435/install`

##### Default response

`Status: 202`

### Uninstall software

> **Experimental feature**. This feature is undergoing rapid improvement, which may result in breaking changes to the API or configuration surface. It is not recommended for use in automated workflows.
_Available in Fleet Premium._

Uninstalls software from a host.

`POST /api/v1/fleet/hosts/:id/software/:software_title_id/uninstall`

#### Parameters

| Name              | Type       | In   | Description                                      |
| ---------         | ---------- | ---- | --------------------------------------------     |
| id                | integer    | path | **Required**. The host's ID.                     |
| software_title_id | integer    | path | **Required**. The software title's ID.           |

#### Example

`POST /api/v1/fleet/hosts/123/software/3435/uninstall`

##### Default response

`Status: 202`

### Get software install result

> **Experimental feature**. This feature is undergoing rapid improvement, which may result in breaking changes to the API or configuration surface. It is not recommended for use in automated workflows.

_Available in Fleet Premium._

`GET /api/v1/fleet/software/install/:install_uuid/results`

Get the results of a Fleet-maintained app or custom package install. To get uninstall results, use the [List activities](#list-activities) and [Get script result](#get-script-result) API endpoints.

To get the results of an App Store app install, use the [List MDM commands](#list-mdm-commands) and [Get MDM command results](#get-mdm-command-results) API endpoints. Fleet uses an MDM command to install App Store apps.

| Name            | Type    | In   | Description                                      |
| ----            | ------- | ---- | --------------------------------------------     |
| install_uuid | string | path | **Required**. The software installation UUID.|

#### Example

`GET /api/v1/fleet/software/install/b15ce221-e22e-4c6a-afe7-5b3400a017da/results`

##### Default response

`Status: 200`

```json
 {
   "install_uuid": "b15ce221-e22e-4c6a-afe7-5b3400a017da",
   "software_title": "Falcon.app",
   "software_title_id": 8353,
   "software_package": "FalconSensor-6.44.pkg",
   "host_id": 123,
   "host_display_name": "Marko's MacBook Pro",
   "status": "failed_install",
   "output": "Installing software...\nError: The operation can’t be completed because the item “Falcon” is in use.",
   "pre_install_query_output": "Query returned result\nSuccess",
   "post_install_script_output": "Running script...\nExit code: 1 (Failed)\nRolling back software install...\nSuccess"
 }
```

### Download package

> **Experimental feature**. This feature is undergoing rapid improvement, which may result in breaking changes to the API or configuration surface. It is not recommended for use in automated workflows.

_Available in Fleet Premium._

`GET /api/v1/fleet/software/titles/:software_title_id/package?alt=media`

#### Parameters

| Name            | Type    | In   | Description                                      |
| ----            | ------- | ---- | --------------------------------------------     |
| software_title_id   | integer | path | **Required**. The ID of the software title to download software package.|
| team_id | integer | query | **Required**. The team ID. Downloads a software package added to the specified team. |
| alt             | integer | query | **Required**. If specified and set to "media", downloads the specified software package. |

#### Example

`GET /api/v1/fleet/software/titles/123/package?alt=media?team_id=2`

##### Default response

`Status: 200`

```http
Status: 200
Content-Type: application/octet-stream
Content-Disposition: attachment
Content-Length: <length>
Body: <blob>
```

### Delete software

> **Experimental feature**. This feature is undergoing rapid improvement, which may result in breaking changes to the API or configuration surface. It is not recommended for use in automated workflows.

_Available in Fleet Premium._

Deletes software that's available for install. This won't uninstall the software from hosts.

`DELETE /api/v1/fleet/software/titles/:software_title_id/available_for_install`

#### Parameters

| Name            | Type    | In   | Description                                      |
| ----            | ------- | ---- | --------------------------------------------     |
| software_title_id              | integer | path | **Required**. The ID of the software title to delete software available for install. |
| team_id | integer | query | **Required**. The team ID. Deletes a software package added to the specified team. |

#### Example

`DELETE /api/v1/fleet/software/titles/24/available_for_install?team_id=2`

##### Default response

`Status: 204`

## Vulnerabilities

- [List vulnerabilities](#list-vulnerabilities)
- [Get vulnerability](#get-vulnerability)

### List vulnerabilities

Retrieves a list of all CVEs affecting software and/or OS versions.

`GET /api/v1/fleet/vulnerabilities`

#### Parameters

| Name                | Type     | In    | Description                                                                                                                          |
| ---      | ---      | ---   | ---                                                                                                                                  |
| team_id             | integer | query | _Available in Fleet Premium_. Filters only include vulnerabilities affecting the specified team. Use `0` to filter by hosts assigned to "No team".  |
| page                    | integer | query | Page number of the results to fetch.                                                                                                                                       |
| per_page                | integer | query | Results per page.                                                                                                                                                          |
| order_key               | string  | query | What to order results by. Allowed fields are: `cve`, `cvss_score`, `epss_probability`, `cve_published`, `created_at`, and `host_count`. Default is `created_at` (descending).      |
| order_direction | string | query | **Requires `order_key`**. The direction of the order given the order key. Options include `asc` and `desc`. Default is `asc`. |
| query | string | query | Search query keywords. Searchable fields include `cve`. |
| exploit | boolean | query | _Available in Fleet Premium_. If `true`, filters to only include vulnerabilities that have been actively exploited in the wild (`cisa_known_exploit: true`). Otherwise, includes vulnerabilities with any `cisa_known_exploit` value.  |


##### Default response

`Status: 200`

```json
{
  "vulnerabilities": [
    {
      "cve": "CVE-2022-30190",
      "created_at": "2022-06-01T00:15:00Z",
      "hosts_count": 1234,
      "hosts_count_updated_at": "2023-12-20T15:23:57Z",
      "details_link": "https://nvd.nist.gov/vuln/detail/CVE-2022-30190",
      "cvss_score": 7.8,// Available in Fleet Premium
      "epss_probability": 0.9729,// Available in Fleet Premium
      "cisa_known_exploit": false,// Available in Fleet Premium
      "cve_published": "2022-06-01T00:15:00Z",// Available in Fleet Premium
      "cve_description": "Microsoft Windows Support Diagnostic Tool (MSDT) Remote Code Execution Vulnerability.",// Available in Fleet Premium
    }
  ],
  "count": 123,
  "counts_updated_at": "2024-02-02T16:40:37Z",
  "meta": {
    "has_next_results": false,
    "has_previous_results": false
  }
}
```


### Get vulnerability

Retrieve details about a vulnerability and its affected software and OS versions.

If no vulnerable OS versions or software were found, but Fleet is aware of the vulnerability, a 204 status code is returned.

#### Parameters

| Name    | Type    | In    | Description                                                                                                                  |
|---------|---------|-------|------------------------------------------------------------------------------------------------------------------------------|
| cve     | string  | path  | The cve to get information about (format must be CVE-YYYY-<4 or more digits>, case-insensitive).                             |
| team_id | integer | query | _Available in Fleet Premium_. Filters response data to the specified team. Use `0` to filter by hosts assigned to "No team". |

`GET /api/v1/fleet/vulnerabilities/:cve`

#### Example

`GET /api/v1/fleet/vulnerabilities/cve-2022-30190`

##### Default response

`Status: 200`

```json
"vulnerability": {
  "cve": "CVE-2022-30190",
  "created_at": "2022-06-01T00:15:00Z",
  "hosts_count": 1234,
  "hosts_count_updated_at": "2023-12-20T15:23:57Z",
  "details_link": "https://nvd.nist.gov/vuln/detail/CVE-2022-30190",
  "cvss_score": 7.8,// Available in Fleet Premium
  "epss_probability": 0.9729,// Available in Fleet Premium
  "cisa_known_exploit": false,// Available in Fleet Premium
  "cve_published": "2022-06-01T00:15:00Z",// Available in Fleet Premium
  "cve_description": "Microsoft Windows Support Diagnostic Tool (MSDT) Remote Code Execution Vulnerability.",// Available in Fleet Premium
  "os_versions" : [
    {
      "os_version_id": 6,
      "hosts_count": 200,
      "name": "macOS 14.1.2",
      "name_only": "macOS",
      "version": "14.1.2",

      "resolved_in_version": "14.2",
      "generated_cpes": [
        "cpe:2.3:o:apple:macos:*:*:*:*:*:14.2:*:*",
        "cpe:2.3:o:apple:mac_os_x:*:*:*:*:*:14.2:*:*"
      ]
    }
  ],
  "software": [
    {
      "id": 2363,
      "name": "Docker Desktop",
      "version": "4.9.1",
      "source": "programs",
      "browser": "",
      "generated_cpe": "cpe:2.3:a:docker:docker_desktop:4.9.1:*:*:*:*:windows:*:*",
      "hosts_count": 50,
      "resolved_in_version": "5.0.0"
    }
  ]
}
```


---

## Targets

In Fleet, targets are used to run queries against specific hosts or groups of hosts. Labels are used to create groups in Fleet.

### Search targets

The search targets endpoint returns two lists. The first list includes the possible target hosts in Fleet given the search query provided and the hosts already selected as targets. The second list includes the possible target labels in Fleet given the search query provided and the labels already selected as targets.

The returned lists are filtered based on the hosts the requesting user has access to.

`POST /api/v1/fleet/targets`

#### Parameters

| Name     | Type    | In   | Description                                                                                                                                                                |
| -------- | ------- | ---- | -------------------------------------------------------------------------------------------------------------------------------------------------------------------------- |
| query    | string  | body | The search query. Searchable items include a host's hostname or IPv4 address and labels.                                                                                   |
| query_id | integer | body | The saved query (if any) that will be run. The `observer_can_run` property on the query and the user's roles effect which targets are included.                            |
| selected | object  | body | The targets already selected. The object includes a `hosts` property which contains a list of host IDs, a `labels` with label IDs and/or a `teams` property with team IDs. |

#### Example

`POST /api/v1/fleet/targets`

##### Request body

```json
{
  "query": "172",
  "selected": {
    "hosts": [],
    "labels": [7]
  },
  "include_observer": true
}
```

##### Default response

```json
{
  "targets": {
    "hosts": [
      {
        "created_at": "2021-02-03T16:11:43Z",
        "updated_at": "2021-02-03T21:58:19Z",
        "id": 3,
        "detail_updated_at": "2021-02-03T21:58:10Z",
        "label_updated_at": "2021-02-03T21:58:10Z",
        "policy_updated_at": "2023-06-26T18:33:15Z",
        "last_enrolled_at": "2021-02-03T16:11:43Z",
        "software_updated_at": "2020-11-05T05:09:44Z",
        "seen_time": "2021-02-03T21:58:20Z",
        "hostname": "7a2f41482833",
        "uuid": "a2064cef-0000-0000-afb9-283e3c1d487e",
        "platform": "rhel",
        "osquery_version": "4.5.1",
        "os_version": "CentOS 6.10.0",
        "build": "",
        "platform_like": "rhel",
        "code_name": "",
        "uptime": 32688000000000,
        "memory": 2086899712,
        "cpu_type": "x86_64",
        "cpu_subtype": "142",
        "cpu_brand": "Intel(R) Core(TM) i5-8279U CPU @ 2.40GHz",
        "cpu_physical_cores": 4,
        "cpu_logical_cores": 4,
        "hardware_vendor": "",
        "hardware_model": "",
        "hardware_version": "",
        "hardware_serial": "",
        "computer_name": "7a2f41482833",
        "display_name": "7a2f41482833",
        "primary_ip": "172.20.0.3",
        "primary_mac": "02:42:ac:14:00:03",
        "distributed_interval": 10,
        "config_tls_refresh": 10,
        "logger_tls_period": 10,
        "additional": {},
        "status": "offline",
        "display_text": "7a2f41482833"
      },
      {
        "created_at": "2021-02-03T16:11:43Z",
        "updated_at": "2021-02-03T21:58:19Z",
        "id": 4,
        "detail_updated_at": "2021-02-03T21:58:10Z",
        "label_updated_at": "2021-02-03T21:58:10Z",
        "policy_updated_at": "2023-06-26T18:33:15Z",
        "last_enrolled_at": "2021-02-03T16:11:43Z",
        "software_updated_at": "2020-11-05T05:09:44Z",
        "seen_time": "2021-02-03T21:58:20Z",
        "hostname": "78c96e72746c",
        "uuid": "a2064cef-0000-0000-afb9-283e3c1d487e",
        "platform": "ubuntu",
        "osquery_version": "4.5.1",
        "os_version": "Ubuntu 16.4.0",
        "build": "",
        "platform_like": "debian",
        "code_name": "",
        "uptime": 32688000000000,
        "memory": 2086899712,
        "cpu_type": "x86_64",
        "cpu_subtype": "142",
        "cpu_brand": "Intel(R) Core(TM) i5-8279U CPU @ 2.40GHz",
        "cpu_physical_cores": 4,
        "cpu_logical_cores": 4,
        "hardware_vendor": "",
        "hardware_model": "",
        "hardware_version": "",
        "hardware_serial": "",
        "computer_name": "78c96e72746c",
        "display_name": "78c96e72746c",
        "primary_ip": "172.20.0.7",
        "primary_mac": "02:42:ac:14:00:07",
        "distributed_interval": 10,
        "config_tls_refresh": 10,
        "logger_tls_period": 10,
        "additional": {},
        "status": "offline",
        "display_text": "78c96e72746c"
      }
    ],
    "labels": [
      {
        "created_at": "2021-02-02T23:55:25Z",
        "updated_at": "2021-02-02T23:55:25Z",
        "id": 6,
        "name": "All Hosts",
        "description": "All hosts which have enrolled in Fleet",
        "query": "SELECT 1;",
        "label_type": "builtin",
        "label_membership_type": "dynamic",
        "host_count": 5,
        "display_text": "All Hosts",
        "count": 5
      }
    ],
    "teams": [
      {
        "id": 1,
        "created_at": "2021-05-27T20:02:20Z",
        "name": "Client Platform Engineering",
        "description": "",
        "agent_options": null,
        "user_count": 4,
        "host_count": 2,
        "display_text": "Client Platform Engineering",
        "count": 2
      }
    ]
  },
  "targets_count": 1,
  "targets_online": 1,
  "targets_offline": 0,
  "targets_missing_in_action": 0
}
```

---

## Teams

- [List teams](#list-teams)
- [Get team](#get-team)
- [Create team](#create-team)
- [Modify team](#modify-team)
- [Modify team's agent options](#modify-teams-agent-options)
- [Delete team](#delete-team)

### List teams

_Available in Fleet Premium_

`GET /api/v1/fleet/teams`

#### Parameters

| Name            | Type    | In    | Description                                                                                                                   |
| --------------- | ------- | ----- | ----------------------------------------------------------------------------------------------------------------------------- |
| page            | integer | query | Page number of the results to fetch.                                                                                          |
| per_page        | integer | query | Results per page.                                                                                                             |
| order_key       | string  | query | What to order results by. Can be any column in the `teams` table.                                                             |
| order_direction | string  | query | **Requires `order_key`**. The direction of the order given the order key. Options include `asc` and `desc`. Default is `asc`. |
| query           | string  | query | Search query keywords. Searchable fields include `name`.                                                                      |

#### Example

`GET /api/v1/fleet/teams`

##### Default response

`Status: 200`

```json
{
  "teams": [
    {
      "id": 1,
      "created_at": "2021-07-28T15:58:21Z",
      "name": "workstations",
      "description": "",
      "agent_options": {
        "config": {
          "options": {
            "pack_delimiter": "/",
            "logger_tls_period": 10,
            "distributed_plugin": "tls",
            "disable_distributed": false,
            "logger_tls_endpoint": "/api/v1/osquery/log",
            "distributed_interval": 10,
            "distributed_tls_max_attempts": 3
          },
          "decorators": {
            "load": [
              "SELECT uuid AS host_uuid FROM system_info;",
              "SELECT hostname AS hostname FROM system_info;"
            ]
          }
        },
        "overrides": {},
        "command_line_flags": {}
      },
      "user_count": 0,
      "host_count": 0,
      "secrets": [
        {
          "secret": "",
          "created_at": "2021-07-28T15:58:21Z",
          "team_id": 10
        }
      ]
    },
    {
      "id": 2,
      "created_at": "2021-08-05T21:41:42Z",
      "name": "servers",
      "description": "",
      "agent_options": {
        "spec": {
          "config": {
            "options": {
              "pack_delimiter": "/",
              "logger_tls_period": 10,
              "distributed_plugin": "tls",
              "disable_distributed": false,
              "logger_tls_endpoint": "/api/v1/osquery/log",
              "distributed_interval": 10,
              "distributed_tls_max_attempts": 3
            },
            "decorators": {
              "load": [
                "SELECT uuid AS host_uuid FROM system_info;",
                "SELECT hostname AS hostname FROM system_info;"
              ]
            }
          },
          "overrides": {},
          "command_line_flags": {}
        },
        "user_count": 0,
        "host_count": 0,
        "secrets": [
          {
            "secret": "+ncixtnZB+IE0OrbrkCLeul3U8LMVITd",
            "created_at": "2021-08-05T21:41:42Z",
            "team_id": 15
          }
        ]
      }
    }
  ]
}
```

### Get team

_Available in Fleet Premium_

`GET /api/v1/fleet/teams/:id`

`mdm.macos_settings.custom_settings`, `mdm.windows_settings.custom_settings`, and `scripts` only include the configuration profiles and scripts applied using [Fleet's YAML](https://fleetdm.com/docs/configuration/yaml-files). To list profiles or scripts added in the UI or API, use the [List configuration profiles](https://fleetdm.com/docs/rest-api/rest-api#list-custom-os-settings-configuration-profiles) or [List scripts](https://fleetdm.com/docs/rest-api/rest-api#list-scripts) endpoints instead.

#### Parameters

| Name | Type    | In   | Description                          |
| ---- | ------  | ---- | ------------------------------------ |
| id   | integer | path | **Required.** The desired team's ID. |

#### Example

`GET /api/v1/fleet/teams/1`

##### Default response

`Status: 200`

```json
{
  "team": {
    "name": "Workstations",
    "id": 1,
    "user_count": 4,
    "host_count": 0,
    "agent_options": {
      "config": {
        "options": {
          "pack_delimiter": "/",
          "logger_tls_period": 10,
          "distributed_plugin": "tls",
          "disable_distributed": false,
          "logger_tls_endpoint": "/api/v1/osquery/log",
          "distributed_interval": 10,
          "distributed_tls_max_attempts": 3
        },
        "decorators": {
          "load": [
            "SELECT uuid AS host_uuid FROM system_info;",
            "SELECT hostname AS hostname FROM system_info;"
          ]
        }
      },
      "overrides": {},
      "command_line_flags": {}
    },
    "webhook_settings": {
      "failing_policies_webhook": {
        "enable_failing_policies_webhook": false,
        "destination_url": "",
        "policy_ids": null,
        "host_batch_size": 0
      }
    },
    "integrations": {
      "google_calendar": {
        "enable_calendar_events": true,
        "webhook_url": "https://server.com/example"
      }
    },
    "mdm": {
      "enable_disk_encryption": true,
      "macos_updates": {
        "minimum_version": "12.3.1",
        "deadline": "2022-01-01"
      },
      "windows_updates": {
        "deadline_days": 5,
        "grace_period_days": 1
      },
      "macos_settings": {
        "custom_settings": [
          {
            "path": "path/to/profile1.mobileconfig",
            "labels": ["Label 1", "Label 2"]
          }
        ]
      },
      "windows_settings": {
        "custom_settings": [
          {
            "path": "path/to/profile2.xml",
            "labels": ["Label 3", "Label 4"]
          }
        ],
      },
      "macos_setup": {
        "bootstrap_package": "",
        "enable_end_user_authentication": false,
        "macos_setup_assistant": "path/to/config.json"
      }
    }
  }
}
```

### Create team

_Available in Fleet Premium_

`POST /api/v1/fleet/teams`

#### Parameters

| Name | Type   | In   | Description                    |
| ---- | ------ | ---- | ------------------------------ |
| name | string | body | **Required.** The team's name. |

#### Example

`POST /api/v1/fleet/teams`

##### Request body

```json
{
  "name": "workstations"
}
```

##### Default response

`Status: 200`

```json
{
  "team": {
    "name": "workstations",
    "id": 1,
    "user_count": 0,
    "host_count": 0,
    "agent_options": {
      "config": {
        "options": {
          "pack_delimiter": "/",
          "logger_tls_period": 10,
          "distributed_plugin": "tls",
          "disable_distributed": false,
          "logger_tls_endpoint": "/api/v1/osquery/log",
          "distributed_interval": 10,
          "distributed_tls_max_attempts": 3
        },
        "decorators": {
          "load": [
            "SELECT uuid AS host_uuid FROM system_info;",
            "SELECT hostname AS hostname FROM system_info;"
          ]
        }
      },
      "overrides": {},
      "command_line_flags": {}
    },
    "webhook_settings": {
      "failing_policies_webhook": {
        "enable_failing_policies_webhook": false,
        "destination_url": "",
        "policy_ids": null,
        "host_batch_size": 0
      }
    }
  }
}
```

### Modify team

_Available in Fleet Premium_

`PATCH /api/v1/fleet/teams/:id`

#### Parameters

| Name                                                    | Type    | In   | Description                                                                                                                                                                                               |
| ------------------------------------------------------- | ------- | ---- | --------------------------------------------------------------------------------------------------------------------------------------------------------------------------------------------------------- |
| id                                                      | integer | path | **Required.** The desired team's ID.                                                                                                                                                                      |
| name                                                    | string  | body | The team's name.                                                                                                                                                                                          |
| host_ids                                                | array    | body | A list of hosts that belong to the team.                                                                                                                                                                  |
| user_ids                                                | array    | body | A list of users on the team.                                                                                                                                                             |
| webhook_settings                                        | object  | body | Webhook settings for the team. See [webhook_settings](#webhook-settings2).                                                                                                                                                          |
| integrations                                            | object  | body | Integrations settings for the team. See [integrations](#integrations3) for details. Note that integrations referenced here must already exist globally, created by a call to [Modify configuration](#modify-configuration).                               |
| mdm                                                     | object  | body | MDM settings for the team. See [mdm](#mdm2) for details.                                                                                                                                                                                |
| host_expiry_settings                                    | object  | body | Host expiry settings for the team. See [host_expiry_settings](#host-expiry-settings2) for details.   |

#### Example (transfer hosts to a team)

`PATCH /api/v1/fleet/teams/1`

##### Request body

```json
{
  "host_ids": [3, 6, 7, 8, 9, 20, 32, 44]
}
```

##### Default response

`Status: 200`

```json
{
  "team": {
    "name": "Workstations",
    "id": 1,
    "user_count": 4,
    "host_count": 8,
    "agent_options": {
      "config": {
        "options": {
          "pack_delimiter": "/",
          "logger_tls_period": 10,
          "distributed_plugin": "tls",
          "disable_distributed": false,
          "logger_tls_endpoint": "/api/v1/osquery/log",
          "distributed_interval": 10,
          "distributed_tls_max_attempts": 3
        },
        "decorators": {
          "load": [
            "SELECT uuid AS host_uuid FROM system_info;",
            "SELECT hostname AS hostname FROM system_info;"
          ]
        }
      },
      "overrides": {},
      "command_line_flags": {}
    },
    "webhook_settings": {
      "failing_policies_webhook": {
        "enable_failing_policies_webhook": false,
        "destination_url": "",
        "policy_ids": null,
        "host_batch_size": 0
      }
    }
  }
}
```

#### webhook_settings

| Name                              | Type  | Description   |
| ---------------------             | ----- | ---------------------------------------------------------------------------------------------- |
| failing_policies_webhook          | array | See [`webhook_settings.failing_policies_webhook`](#webhook-settings-failing-policies-webhook2). |
| host_status_webhook               | array | See [`webhook_settings.host_status_webhook`](#webhook-settings-host-status-webhook2).           |

<br/>

##### webhook_settings.failing_policies_webhook

`webhook_settings.failing_policies_webhook` is an object with the following structure:

| Name                              | Type    | Description   |
| ---------------------             | ------- | ------------------------------------------------------------------------------------------------------------------------------------------- |
| enable_failing_policies_webhook | boolean | Whether or not the failing policies webhook is enabled.                                                                                                                                                   |
| destination_url                 | string  | The URL to deliver the webhook requests to.                                                                                                                                                               |
| policy_ids                      | array   | List of policy IDs to enable failing policies webhook.                                                                                                                                                    |
| host_batch_size                 | integer | Maximum number of hosts to batch on failing policy webhook requests. The default, `0`, means no batching (all hosts failing a policy are sent on one request).                                              |

<br/>

##### webhook_settings.host_status_webhook

`webhook_settings.host_status_webhook` is an object with the following structure:

| Name                              | Type    | Description   |
| ---------------------             | ------- | ------------------------------------------------------------------------------------------------------------------------------------------- |
| enable_host_status_webhook | boolean | Whether or not the host status webhook is enabled. |
| destination_url            | string | The URL to deliver the webhook request to. |
| host_percentage            | integer | The minimum percentage of hosts that must fail to check in to Fleet in order to trigger the webhook request. |
| days_count | integer | body | The minimum number of days that the configured `host_percentage` must fail to check in to Fleet in order to trigger the webhook request. |

<br/>

##### Example request body

```json
{
  "webhook_settings": {
    "failing_policies_webhook":{
      "enable_failing_policies_webhook": true,
      "destination_url": "https://server.com",
      "policy_ids": [1, 2, 3],
      "host_batch_size": 1000
    },
    "host_status_webhook": {
      "enable_host_status_webhook": true,
      "destination_url": "https://server.com",
      "host_percentage": 5,
      "days_count": 7
    }
  }
}
```


#### integrations

| Name            | Type   | Description                                                          |
|-----------------|--------|----------------------------------------------------------------------|
| jira            | array  | See [`integrations.jira`](#integrations-jira2).                       |
| zendesk         | array  | See [`integrations.zendesk`](#integrations-zendesk2).                 |
| google_calendar | array  | See [`integrations.google_calendar`](#integrations-google-calendar2). |

<br/>

##### integrations.jira

`integrations.jira` is an array of objects with the following structure:

| Name                                                    | Type    | Description                                                                                                                                                                                               |
| ------------------------------------------------------- | ------- | --------------------------------------------------------------------------------------------------------------------------------------------------------------------------------------------------------- |
| url                             | string  | The URL of the Jira server to use.                                                                                                                                                                        |
| project_key                     | string  | The project key of the Jira integration to use. Jira tickets will be created in this project.                                                                                                             |
| enable_failing_policies         | boolean | Whether or not that Jira integration is enabled for failing policies. Only one failing policy automation can be enabled at a given time (`enable_failing_policies_webhook` and `enable_failing_policies`).    |

<br/>

##### integrations.zendesk

`integrations.zendesk` is an array of objects with the following structure:

| Name                                                    | Type    | Description                                                                                                                                                                                               |
| ------------------------------------------------------- | ------- | --------------------------------------------------------------------------------------------------------------------------------------------------------------------------------------------------------- |
| url                             | string  | The URL of the Zendesk server to use.                                                                                                                                                                     |
| group_id                        | integer | The Zendesk group ID to use. Zendesk tickets will be created in this group.                                                                                                                               |
| enable_failing_policies         | boolean | Whether or not that Zendesk integration is enabled for failing policies. Only one failing policy automation can be enabled at a given time (`enable_failing_policies_webhook` and `enable_failing_policies`). |

<br/>

##### integrations.google_calendar

`integrations.google_calendar` is an array of objects with the following structure:

| Name                                                    | Type    | Description                                                                                                                                                                                               |
| ------------------------------------------------------- | ------- | --------------------------------------------------------------------------------------------------------------------------------------------------------------------------------------------------------- |
| enable_calendar_events          | boolean | Whether or not calendar events are enabled for this team.                                                                                                                                                  |
| webhook_url                     | string | The URL to send a request to during calendar events, to trigger auto-remediation.                |

##### Example request body

```json
{
  "integrations": {
    "jira": [
      {
        "enable_software_vulnerabilities": false,
        "enable_failing_poilicies": true,
        "url": "https://jiraserver.com",
        "username": "some_user",
        "api_token": "<TOKEN>",
        "project_key": "jira_project",
      }
    ],
    "zendesk": [],
    "google_calendar": [
      {
        "domain": "https://domain.com",
        "api_key_json": "<API KEY JSON>"
      }
    ]
  }
}
```

#### mdm

| Name                              | Type    | Description   |
| ---------------------             | ------- | -------------------------------------------------------------------------------------------------------------------------------------------------------------------------------------- |
| macos_updates         | object  | See [`mdm.macos_updates`](#mdm-macos-updates2). |
| ios_updates         | object  | See [`mdm.ios_updates`](#mdm-ios-updates2). |
| ipados_updates         | object  | See [`mdm.ipados_updates`](#mdm-ipados-updates2). |
| windows_updates         | object  | See [`mdm.windows_updates`](#mdm-windows-updates2). |
| macos_settings         | object  | See [`mdm.macos_settings`](#mdm-macos-settings2). |
| windows_settings         | object  | See [`mdm.windows_settings`](#mdm-windows-settings2). |
| macos_setup         | object  | See [`mdm.macos_setup`](#mdm-macos-setup2). |

<br/>

##### mdm.macos_updates


`mdm.macos_updates` is an object with the following structure:

| Name                              | Type    | Description   |
| ---------------------             | ------- | -------------------------------------------------------------------------------------------------------------------------------------------------------------------------------------- |
| minimum_version                 | string  | Hosts that belong to this team and are enrolled into Fleet's MDM will be prompted to update when their OS is below this version.                                                                           |
| deadline                        | string  | Hosts that belong to this team and are enrolled into Fleet's MDM will be forced to update their OS after this deadline (noon local time for hosts already on macOS 14 or above, 20:00 UTC for hosts on earlier macOS versions).                                                                    |

<br/>

##### mdm.ios_updates

`mdm.ios_updates` is an object with the following structure:

| Name                              | Type    | Description   |
| ---------------------             | ------- | -------------------------------------------------------------------------------------------------------------------------------------------------------------------------------------- |
| minimum_version                 | string  | Hosts that belong to this team will be prompted to update when their OS is below this version.                                                                            |
| deadline                        | string  | Hosts that belong to this team will be forced to update their OS after this deadline (noon local time).                                                                    |


<br/>

##### mdm.ipados_updates

`mdm.ipados_updates` is an object with the following structure:

| Name                              | Type    | Description   |
| ---------------------             | ------- | -------------------------------------------------------------------------------------------------------------------------------------------------------------------------------------- |
| minimum_version                 | string  | Hosts that belong to this team will be prompted to update when their OS is below this version.                                                                            |
| deadline                        | string  | Hosts that belong to this team will be forced to update their OS after this deadline (noon local time).                                                                    |


<br/>

##### mdm.windows_updates

`mdm.windows_updates` is an object with the following structure:

| Name                              | Type    | Description   |
| ---------------------             | ------- | -------------------------------------------------------------------------------------------------------------------------------------------------------------------------------------- |
| deadline_days                   | integer | Hosts that belong to this team and are enrolled into Fleet's MDM will have this number of days before updates are installed on Windows.                                                                   |
| grace_period_days               | integer | Hosts that belong to this team and are enrolled into Fleet's MDM will have this number of days before Windows restarts to install updates.                                                                    |


<br/>

##### mdm.macos_settings

`mdm.macos_settings` is an object with the following structure:

| Name                              | Type    | Description   |
| ---------------------             | ------- | -------------------------------------------------------------------------------------------------------------------------------------------------------------------------------------- |
| enable_disk_encryption          | boolean | Hosts that belong to this team will have disk encryption enabled if set to true.                                                                                        |
| custom_settings                 | array    | Only intended to be used by [Fleet's YAML](https://fleetdm.com/docs/configuration/yaml-files). To add macOS configuration profiles using Fleet's API, use the [Add configuration profile endpoint](https://fleetdm.com/docs/rest-api/rest-api#add-custom-os-setting-configuration-profile) instead.                                                                                                                                      |

<br/>

##### mdm.windows_settings

`mdm.windows_settings` is an object with the following structure:

| Name                              | Type    | Description   |
| ---------------------             | ------- | -------------------------------------------------------------------------------------------------------------------------------------------------------------------------------------- |
| custom_settings                 | array    | Only intended to be used by [Fleet's YAML](https://fleetdm.com/docs/configuration/yaml-files). To add Windows configuration profiles using Fleet's API, use the [Add configuration profile endpoint](https://fleetdm.com/docs/rest-api/rest-api#add-custom-os-setting-configuration-profile) instead.                                                                                                                             |


<br/>

##### mdm.macos_setup


`mdm.macos_setup` is an object with the following structure:

| Name                              | Type    | Description   |
| ---------------------             | ------- | -------------------------------------------------------------------------------------------------------------------------------------------------------------------------------------- |
| enable_end_user_authentication  | boolean | If set to true, end user authentication will be required during automatic MDM enrollment of new macOS hosts. Settings for your IdP provider must also be [configured](https://fleetdm.com/docs/using-fleet/mdm-macos-setup-experience#end-user-authentication-and-eula).                                                                                      |

<br/>


##### Example request body

```json
{
  "mdm": {
    "macos_updates": {
      "minimum_version": "12.3.1",
      "deadline": "2025-04-01"
    },
    "ios_updates": {
      "minimum_version": "18.3.1",
      "deadline": "2025-04-01"
    },
    "windows_updates": {
      "deadline_days": 5,
      "grace_period_days": 1
    },
    "macos_settings": {
      "custom_settings": [
        {
          "path": "path/to/profile1.mobileconfig",
          "labels": ["Label 1", "Label 2"]
        },
        {
          "path": "path/to/profile2.json",
          "labels": ["Label 3", "Label 4"]
        },
      ]
    },
    "windows_settings": {
      "custom_settings": [
        {
          "path": "path/to/profile3.xml",
          "labels": ["Label 1", "Label 2"]
        }
      ]
    },
    "macos_setup": {
      "enable_end_user_authentication": false
    }
  }
}
```

#### host_expiry_settings

| Name                              | Type    | Description   |
| ---------------------             | ------- | -------------------------------------------------------------------------------------------------------------------------------------------------------------- |
| host_expiry_enabled                         | boolean | When enabled, allows automatic cleanup of hosts that have not communicated with Fleet in some number of days. When disabled, defaults to the global setting.                                               |
| host_expiry_window                          | integer | If a host has not communicated with Fleet in the specified number of days, it will be removed.                                                                                                             |


<br/>

##### Example request body

```json
{
  "host_expiry_settings": {
    "host_expiry_enabled": true,
    "host_expiry_window": 7
  }
}
```



### Add users to a team

_Available in Fleet Premium_

`PATCH /api/v1/fleet/teams/:id/users`

#### Parameters

| Name             | Type    | In   | Description                                  |
|------------------|---------|------|----------------------------------------------|
| id               | integer | path | **Required.** The desired team's ID.         |
| users            | string  | body | Array of users to add.                       |
| &nbsp;&nbsp;id   | integer | body | The id of the user.                          |
| &nbsp;&nbsp;role | string  | body | The team role that the user will be granted. Options are: "admin", "maintainer", "observer", "observer_plus", and "gitops". |

#### Example

`PATCH /api/v1/fleet/teams/1/users`

##### Request body

```json
{
  "users": [
    {
      "id": 1,
      "role": "admin"
    },
    {
      "id": 17,
      "role": "observer"
    }
  ]
}
```

##### Default response

`Status: 200`

```json
{
  "team": {
    "name": "Workstations",
    "id": 1,
    "user_count": 2,
    "host_count": 0,
    "agent_options": {
      "config": {
        "options": {
          "pack_delimiter": "/",
          "logger_tls_period": 10,
          "distributed_plugin": "tls",
          "disable_distributed": false,
          "logger_tls_endpoint": "/api/v1/osquery/log",
          "distributed_interval": 10,
          "distributed_tls_max_attempts": 3
        },
        "decorators": {
          "load": [
            "SELECT uuid AS host_uuid FROM system_info;",
            "SELECT hostname AS hostname FROM system_info;"
          ]
        }
      },
      "overrides": {},
      "command_line_flags": {}
    },
    "webhook_settings": {
      "failing_policies_webhook": {
        "enable_failing_policies_webhook": false,
        "destination_url": "",
        "policy_ids": null,
        "host_batch_size": 0
      }
    },
    "mdm": {
      "enable_disk_encryption": true,
      "macos_updates": {
        "minimum_version": "12.3.1",
        "deadline": "2022-01-01"
      },
      "windows_updates": {
        "deadline_days": 5,
        "grace_period_days": 1
      },
      "macos_settings": {
        "custom_settings": [
          {
           "path": "path/to/profile1.mobileconfig",
           "labels": ["Label 1", "Label 2"]
          }
        ]
      },
      "windows_settings": {
        "custom_settings": [
          {
           "path": "path/to/profile2.xml",
           "labels": ["Label 3", "Label 4"]
          }
        ],
      },
      "macos_setup": {
        "bootstrap_package": "",
        "enable_end_user_authentication": false,
        "macos_setup_assistant": "path/to/config.json"
      }
    },
    "users": [
      {
        "created_at": "0001-01-01T00:00:00Z",
        "updated_at": "0001-01-01T00:00:00Z",
        "id": 1,
        "name": "Example User1",
        "email": "user1@example.com",
        "force_password_reset": false,
        "gravatar_url": "",
        "sso_enabled": false,
        "global_role": null,
        "api_only": false,
        "teams": null,
        "role": "admin"
      },
      {
        "created_at": "0001-01-01T00:00:00Z",
        "updated_at": "0001-01-01T00:00:00Z",
        "id": 17,
        "name": "Example User2",
        "email": "user2@example.com",
        "force_password_reset": false,
        "gravatar_url": "",
        "sso_enabled": false,
        "global_role": null,
        "api_only": false,
        "teams": null,
        "role": "observer"
      }
    ]
  }
}
```

### Modify team's agent options

_Available in Fleet Premium_

`POST /api/v1/fleet/teams/:id/agent_options`

#### Parameters

| Name                             | Type    | In    | Description                                                                                                                                                  |
| ---                              | ---     | ---   | ---                                                                                                                                                          |
| id                               | integer | path  | **Required.** The desired team's ID.                                                                                                                         |
| force                            | boolean | query | Force apply the options even if there are validation errors.                                                                                                 |
| dry_run                          | boolean | query | Validate the options and return any validation errors, but do not apply the changes.                                                                         |
| _JSON data_                      | object  | body  | The JSON to use as agent options for this team. See [Agent options](https://fleetdm.com/docs/using-fleet/configuration-files#agent-options) for details.                              |

#### Example

`POST /api/v1/fleet/teams/1/agent_options`

##### Request body

```json
{
  "config": {
    "options": {
      "pack_delimiter": "/",
      "logger_tls_period": 20,
      "distributed_plugin": "tls",
      "disable_distributed": false,
      "logger_tls_endpoint": "/api/v1/osquery/log",
      "distributed_interval": 60,
      "distributed_tls_max_attempts": 3
    },
    "decorators": {
      "load": [
        "SELECT uuid AS host_uuid FROM system_info;",
        "SELECT hostname AS hostname FROM system_info;"
      ]
    }
  },
  "overrides": {},
  "command_line_flags": {}
}
```

##### Default response

`Status: 200`

```json
{
  "team": {
    "name": "Workstations",
    "id": 1,
    "user_count": 4,
    "host_count": 8,
    "agent_options": {
      "config": {
        "options": {
          "pack_delimiter": "/",
          "logger_tls_period": 20,
          "distributed_plugin": "tls",
          "disable_distributed": false,
          "logger_tls_endpoint": "/api/v1/osquery/log",
          "distributed_interval": 60,
          "distributed_tls_max_attempts": 3
        },
        "decorators": {
          "load": [
            "SELECT uuid AS host_uuid FROM system_info;",
            "SELECT hostname AS hostname FROM system_info;"
          ]
        }
      },
      "overrides": {},
      "command_line_flags": {}
    },
    "webhook_settings": {
      "failing_policies_webhook": {
        "enable_failing_policies_webhook": false,
        "destination_url": "",
        "policy_ids": null,
        "host_batch_size": 0
      }
    }
  }
}
```

### Delete team

_Available in Fleet Premium_

`DELETE /api/v1/fleet/teams/:id`

#### Parameters

| Name | Type    | In   | Description                          |
| ---- | ------  | ---- | ------------------------------------ |
| id   | integer | path | **Required.** The desired team's ID. |

#### Example

`DELETE /api/v1/fleet/teams/1`

#### Default response

`Status: 200`

---

## Translator

- [Translate IDs](#translate-ids)

### Translate IDs

Transforms a host name into a host id. For example, the Fleet UI use this endpoint when sending live queries to a set of hosts.

`POST /api/v1/fleet/translate`

#### Parameters

| Name  | Type  | In   | Description                              |
| ----- | ----- | ---- | ---------------------------------------- |
| array | array | body | **Required** list of items to translate. |

#### Example

`POST /api/v1/fleet/translate`

##### Request body

```json
{
  "list": [
    {
      "type": "user",
      "payload": {
        "identifier": "some@email.com"
      }
    },
    {
      "type": "label",
      "payload": {
        "identifier": "labelA"
      }
    },
    {
      "type": "team",
      "payload": {
        "identifier": "team1"
      }
    },
    {
      "type": "host",
      "payload": {
        "identifier": "host-ABC"
      }
    }
  ]
}
```

##### Default response

`Status: 200`

```json
{
  "list": [
    {
      "type": "user",
      "payload": {
        "identifier": "some@email.com",
        "id": 32
      }
    },
    {
      "type": "label",
      "payload": {
        "identifier": "labelA",
        "id": 1
      }
    },
    {
      "type": "team",
      "payload": {
        "identifier": "team1",
        "id": 22
      }
    },
    {
      "type": "host",
      "payload": {
        "identifier": "host-ABC",
        "id": 45
      }
    }
  ]
}
```
---

## Users

- [List all users](#list-all-users)
- [Create a user account with an invitation](#create-a-user-account-with-an-invitation)
- [Create a user account without an invitation](#create-a-user-account-without-an-invitation)
- [Get user information](#get-user-information)
- [Modify user](#modify-user)
- [Delete user](#delete-user)
- [Require password reset](#require-password-reset)
- [List a user's sessions](#list-a-users-sessions)
- [Delete a user's sessions](#delete-a-users-sessions)
- [Create invite](#create-invite)
- [List invites](#list-invites)
- [Delete invite](#delete-invite)
- [Verify invite](#verify-invite)
- [Modify invite](#modify-invite)

The Fleet server exposes API endpoints that handles common user management operations, including managing emailed invites to new users. All of these endpoints require prior authentication, so you'll need to log in before calling any of the endpoints documented below.

### List all users

Returns a list of all enabled users

`GET /api/v1/fleet/users`

#### Parameters

| Name            | Type    | In    | Description                                                                                                                   |
| --------------- | ------- | ----- | ----------------------------------------------------------------------------------------------------------------------------- |
| query           | string  | query | Search query keywords. Searchable fields include `name` and `email`.                                                          |
| order_key       | string  | query | What to order results by. Can be any column in the users table.                                                               |
| order_direction | string  | query | **Requires `order_key`**. The direction of the order given the order key. Options include `asc` and `desc`. Default is `asc`. |
| page            | integer | query | Page number of the results to fetch.                                                                                          |
| query           | string  | query | Search query keywords. Searchable fields include `name` and `email`.                                                          |
| per_page        | integer | query | Results per page.                                                                                                             |
| team_id         | integer | query | _Available in Fleet Premium_. Filters the users to only include users in the specified team.                                   |

#### Example

`GET /api/v1/fleet/users`

##### Request query parameters

None.

##### Default response

`Status: 200`

```json
{
  "users": [
    {
      "created_at": "2020-12-10T03:52:53Z",
      "updated_at": "2020-12-10T03:52:53Z",
      "id": 1,
      "name": "Jane Doe",
      "email": "janedoe@example.com",
      "force_password_reset": false,
      "gravatar_url": "",
      "sso_enabled": false,
      "mfa_enabled": false,
      "global_role": null,
      "api_only": false,
      "teams": [
        {
          "id": 1,
          "created_at": "0001-01-01T00:00:00Z",
          "name": "workstations",
          "description": "",
          "role": "admin"
        }
      ]
    }
  ]
}
```

##### Failed authentication

`Status: 401 Authentication Failed`

```json
{
  "message": "Authentication Failed",
  "errors": [
    {
      "name": "base",
      "reason": "Authentication failed"
    }
  ]
}
```

### Create a user account with an invitation

Creates a user account after an invited user provides registration information and submits the form.

`POST /api/v1/fleet/users`

#### Parameters

| Name                  | Type   | In   | Description                                                                                                                                                                                                                                                                                                                                              |
| --------------------- | ------ | ---- | -------------------------------------------------------------------------------------------------------------------------------------------------------------------------------------------------------------------------------------------------------------------------------------------------------------------------------------------------------- |
| email                 | string | body | **Required**. The email address of the user.                                                                                                                                                                                                                                                                                                             |
| invite_token          | string | body | **Required**. Token provided to the user in the invitation email.                                                                                                                                                                                                                                                                                        |
| name                  | string | body | **Required**. The name of the user.                                                                                                                                                                                                                                                                                                                      |
| password              | string | body | The password chosen by the user (if not SSO user).                                                                                                                                                                                                                                                                                                       |
| password_confirmation | string | body | Confirmation of the password chosen by the user.                                                                                                                                                                                                                                                                                                         |

#### Example

`POST /api/v1/fleet/users`

##### Request query parameters

```json
{
  "email": "janedoe@example.com",
  "invite_token": "SjdReDNuZW5jd3dCbTJtQTQ5WjJTc2txWWlEcGpiM3c=",
  "name": "janedoe",
  "password": "test-123",
  "password_confirmation": "test-123"
}
```

##### Default response

`Status: 200`

```json
{
  "user": {
    "created_at": "0001-01-01T00:00:00Z",
    "updated_at": "0001-01-01T00:00:00Z",
    "id": 2,
    "name": "janedoe",
    "email": "janedoe@example.com",
    "enabled": true,
    "force_password_reset": false,
    "gravatar_url": "",
    "sso_enabled": false,
    "mfa_enabled": false,
    "global_role": "admin",
    "teams": []
  }
}
```

##### Failed authentication

`Status: 401 Authentication Failed`

```json
{
  "message": "Authentication Failed",
  "errors": [
    {
      "name": "base",
      "reason": "Authentication failed"
    }
  ]
}
```

##### Expired or used invite code

`Status: 404 Resource Not Found`

```json
{
  "message": "Resource Not Found",
  "errors": [
    {
      "name": "base",
      "reason": "Invite with token SjdReDNuZW5jd3dCbTJtQTQ5WjJTc2txWWlEcGpiM3c= was not found in the datastore"
    }
  ]
}
```

##### Validation failed

`Status: 422 Validation Failed`

The same error will be returned whenever one of the required parameters fails the validation.

```json
{
  "message": "Validation Failed",
  "errors": [
    {
      "name": "name",
      "reason": "cannot be empty"
    }
  ]
}
```

### Create a user account without an invitation

Creates a user account without requiring an invitation, the user is enabled immediately.
By default, the user will be forced to reset its password upon first login.

`POST /api/v1/fleet/users/admin`

#### Parameters

| Name        | Type    | In   | Description                                                                                                                                                                                                                                                                                                                                              |
| ----------- | ------- | ---- | -------------------------------------------------------------------------------------------------------------------------------------------------------------------------------------------------------------------------------------------------------------------------------------------------------------------------------------------------------- |
| email       | string  | body | **Required**. The user's email address.                                                                                                                                                                                                                                                                                                                  |
| name        | string  | body | **Required**. The user's full name or nickname.                                                                                                                                                                                                                                                                                                          |
| password    | string  | body | The user's password (required for non-SSO users).                                                                                                                                                                                                                                                                                                        |
| sso_enabled | boolean | body | Whether or not SSO is enabled for the user.                                                                                                                                                                                                                                                                                                              |
| mfa_enabled | boolean | body | _Available in Fleet Premium._ Whether or not the user must click a magic link emailed to them to log in, after they successfully enter their username and password. Incompatible with SSO and API-only users. |
| api_only    | boolean | body | User is an "API-only" user (cannot use web UI) if true.                                                                                                                                                                                                                                                                                                  |
| global_role | string | body | The role assigned to the user. In Fleet 4.0.0, 3 user roles were introduced (`admin`, `maintainer`, and `observer`). In Fleet 4.30.0 and 4.31.0, the `observer_plus` and `gitops` roles were introduced respectively. If `global_role` is specified, `teams` cannot be specified. For more information, see [manage access](https://fleetdm.com/docs/using-fleet/manage-access).                                                                                                                                                                        |
| admin_forced_password_reset    | boolean | body | Sets whether the user will be forced to reset its password upon first login (default=true) |
| teams                          | array   | body | _Available in Fleet Premium_. The teams and respective roles assigned to the user. Should contain an array of objects in which each object includes the team's `id` and the user's `role` on each team. In Fleet 4.0.0, 3 user roles were introduced (`admin`, `maintainer`, and `observer`). In Fleet 4.30.0 and 4.31.0, the `observer_plus` and `gitops` roles were introduced respectively. If `teams` is specified, `global_role` cannot be specified. For more information, see [manage access](https://fleetdm.com/docs/using-fleet/manage-access). |

#### Example

`POST /api/v1/fleet/users/admin`

##### Request body

```json
{
  "name": "Jane Doe",
  "email": "janedoe@example.com",
  "password": "test-123",
  "api_only": true,
  "teams": [
    {
      "id": 2,
      "role": "observer"
    },
    {
      "id": 3,
      "role": "maintainer"
    }
  ]
}
```

##### Default response

`Status: 200`

```json
{
  "user": {
    "created_at": "0001-01-01T00:00:00Z",
    "updated_at": "0001-01-01T00:00:00Z",
    "id": 5,
    "name": "Jane Doe",
    "email": "janedoe@example.com",
    "enabled": true,
    "force_password_reset": false,
    "gravatar_url": "",
    "sso_enabled": false,
    "mfa_enabled": false,
    "api_only": true,
    "global_role": null,
    "teams": [
      {
        "id": 2,
        "role": "observer"
      },
      {
        "id": 3,
        "role": "maintainer"
      }
    ]
  },
  "token": "{API key}"
}
```

> Note: The new user's `token` (API key) is only included in the response after creating an api-only user (`api_only: true`).

##### User doesn't exist

`Status: 404 Resource Not Found`

```json
{
  "message": "Resource Not Found",
  "errors": [
    {
      "name": "base",
      "reason": "User with id=1 was not found in the datastore"
    }
  ]
}
```

### Get user information

Returns all information about a specific user.

`GET /api/v1/fleet/users/:id`

#### Parameters

| Name | Type    | In   | Description                  |
| ---- | ------- | ---- | ---------------------------- |
| id   | integer | path | **Required**. The user's id. |

#### Example

`GET /api/v1/fleet/users/2`

##### Default response

`Status: 200`

```json
{
  "user": {
    "created_at": "2020-12-10T05:20:25Z",
    "updated_at": "2020-12-10T05:24:27Z",
    "id": 2,
    "name": "Jane Doe",
    "email": "janedoe@example.com",
    "force_password_reset": false,
    "gravatar_url": "",
    "sso_enabled": false,
    "mfa_enabled": false,
    "global_role": "admin",
    "api_only": false,
    "teams": []
  }
}
```

##### User doesn't exist

`Status: 404 Resource Not Found`

```json
{
  "message": "Resource Not Found",
  "errors": [
    {
      "name": "base",
      "reason": "User with id=5 was not found in the datastore"
    }
  ]
}
```

### Modify user

`PATCH /api/v1/fleet/users/:id`

#### Parameters

| Name        | Type    | In   | Description                                                                                                                                                                                                                                                                                                                                              |
| ----------- | ------- | ---- | -------------------------------------------------------------------------------------------------------------------------------------------------------------------------------------------------------------------------------------------------------------------------------------------------------------------------------------------------------- |
| id          | integer | path | **Required**. The user's id.                                                                                                                                                                                                                                                                                                                             |
| name        | string  | body | The user's name.                                                                                                                                                                                                                                                                                                                                         |
| position    | string  | body | The user's position.                                                                                                                                                                                                                                                                                                                                     |
| email       | string  | body | The user's email.                                                                                                                                                                                                                                                                                                                                        |
| sso_enabled | boolean | body | Whether or not SSO is enabled for the user.                                                                                                                                                                                                                                                                                                              |
| mfa_enabled | boolean | body | _Available in Fleet Premium._ Whether or not the user must click a magic link emailed to them to log in, after they successfully enter their username and password. Incompatible with SSO and API-only users. |
| api_only    | boolean | body | User is an "API-only" user (cannot use web UI) if true.                                                                                                                                                                                                                                                                                                  |
| password    | string  | body | The user's current password, required to change the user's own email or password (not required for an admin to modify another user).                                                                                                                                                                                                                     |
| new_password| string  | body | The user's new password. |
| global_role | string  | body | The role assigned to the user. In Fleet 4.0.0, 3 user roles were introduced (`admin`, `maintainer`, and `observer`). If `global_role` is specified, `teams` cannot be specified.                                                                                                                                                                         |
| teams       | array   | body | _Available in Fleet Premium_. The teams and respective roles assigned to the user. Should contain an array of objects in which each object includes the team's `id` and the user's `role` on each team. In Fleet 4.0.0, 3 user roles were introduced (`admin`, `maintainer`, and `observer`). If `teams` is specified, `global_role` cannot be specified. |

#### Example

`PATCH /api/v1/fleet/users/2`

##### Request body

```json
{
  "name": "Jane Doe",
  "global_role": "admin"
}
```

##### Default response

`Status: 200`

```json
{
  "user": {
    "created_at": "2021-02-03T16:11:06Z",
    "updated_at": "2021-02-03T16:11:06Z",
    "id": 2,
    "name": "Jane Doe",
    "email": "janedoe@example.com",
    "global_role": "admin",
    "force_password_reset": false,
    "gravatar_url": "",
    "sso_enabled": false,
    "mfa_enabled": false,
    "api_only": false,
    "teams": []
  }
}
```

#### Example (modify a user's teams)

`PATCH /api/v1/fleet/users/2`

##### Request body

```json
{
  "teams": [
    {
      "id": 1,
      "role": "observer"
    },
    {
      "id": 2,
      "role": "maintainer"
    }
  ]
}
```

##### Default response

`Status: 200`

```json
{
  "user": {
    "created_at": "2021-02-03T16:11:06Z",
    "updated_at": "2021-02-03T16:11:06Z",
    "id": 2,
    "name": "Jane Doe",
    "email": "janedoe@example.com",
    "enabled": true,
    "force_password_reset": false,
    "gravatar_url": "",
    "sso_enabled": false,
    "mfa_enabled": false,
    "global_role": "admin",
    "teams": [
      {
        "id": 2,
        "role": "observer"
      },
      {
        "id": 3,
        "role": "maintainer"
      }
    ]
  }
}
```

### Delete user

Delete the specified user from Fleet.

`DELETE /api/v1/fleet/users/:id`

#### Parameters

| Name | Type    | In   | Description                  |
| ---- | ------- | ---- | ---------------------------- |
| id   | integer | path | **Required**. The user's id. |

#### Example

`DELETE /api/v1/fleet/users/3`

##### Default response

`Status: 200`


### Require password reset

The selected user is logged out of Fleet and required to reset their password during the next attempt to log in. This also revokes all active Fleet API tokens for this user. Returns the user object.

`POST /api/v1/fleet/users/:id/require_password_reset`

#### Parameters

| Name  | Type    | In   | Description                                                                                    |
| ----- | ------- | ---- | ---------------------------------------------------------------------------------------------- |
| id    | integer | path | **Required**. The user's id.                                                                   |
| require | boolean | body | Whether or not the user is required to reset their password during the next attempt to log in. |

#### Example

`POST /api/v1/fleet/users/123/require_password_reset`

##### Request body

```json
{
  "require": true
}
```

##### Default response

`Status: 200`

```json
{
  "user": {
    "created_at": "2021-02-23T22:23:34Z",
    "updated_at": "2021-02-23T22:28:52Z",
    "id": 2,
    "name": "Jane Doe",
    "email": "janedoe@example.com",
    "force_password_reset": true,
    "gravatar_url": "",
    "mfa_enabled": false,
    "sso_enabled": false,
    "global_role": "observer",
    "teams": []
  }
}
```

### List a user's sessions

Returns a list of the user's sessions in Fleet.

`GET /api/v1/fleet/users/:id/sessions`

#### Parameters

None.

#### Example

`GET /api/v1/fleet/users/1/sessions`

##### Default response

`Status: 200`

```json
{
  "sessions": [
    {
      "session_id": 2,
      "user_id": 1,
      "created_at": "2021-02-03T16:12:50Z"
    },
    {
      "session_id": 3,
      "user_id": 1,
      "created_at": "2021-02-09T23:40:23Z"
    },
    {
      "session_id": 6,
      "user_id": 1,
      "created_at": "2021-02-23T22:23:58Z"
    }
  ]
}
```

### Delete a user's sessions

Deletes the selected user's sessions in Fleet. Also deletes the user's API token.

`DELETE /api/v1/fleet/users/:id/sessions`

#### Parameters

| Name | Type    | In   | Description                               |
| ---- | ------- | ---- | ----------------------------------------- |
| id   | integer | path | **Required**. The ID of the desired user. |

#### Example

`DELETE /api/v1/fleet/users/1/sessions`

##### Default response

`Status: 200`

### Create invite

`POST /api/v1/fleet/invites`

#### Parameters

| Name        | Type    | In   | Description                                                                                                                                           |
| ----------- | ------- | ---- | ----------------------------------------------------------------------------------------------------------------------------------------------------- |
| global_role | string  | body | Role the user will be granted. Either a global role is needed, or a team role.                                                                        |
| email       | string  | body | **Required.** The email of the invited user. This email will receive the invitation link.                                                             |
| name        | string  | body | **Required.** The name of the invited user.                                                                                                           |
| sso_enabled | boolean | body | **Required.** Whether or not SSO will be enabled for the invited user.                                                                                |
| mfa_enabled | boolean | body | _Available in Fleet Premium._ Whether or not the invited user must click a magic link emailed to them to log in, after they successfully enter their username and password. Users can have SSO or MFA enabled, but not both. |
| teams       | array   | body | _Available in Fleet Premium_. A list of the teams the user is a member of. Each item includes the team's ID and the user's role in the specified team. |

#### Example

##### Request body

```json
{
  "email": "john_appleseed@example.com",
  "name": "John",
  "sso_enabled": false,
  "mfa_enabled": false,
  "global_role": null,
  "teams": [
    {
      "id": 2,
      "role": "observer"
    },
    {
      "id": 3,
      "role": "maintainer"
    }
  ]
}
```

`POST /api/v1/fleet/invites`

##### Default response

`Status: 200`

```json
{
  "invite": {
    "created_at": "0001-01-01T00:00:00Z",
    "updated_at": "0001-01-01T00:00:00Z",
    "id": 3,
    "invited_by": 1,
    "email": "john_appleseed@example.com",
    "name": "John",
    "sso_enabled": false,
    "mfa_enabled": false,
    "teams": [
      {
        "id": 10,
        "created_at": "0001-01-01T00:00:00Z",
        "name": "Apples",
        "description": "",
        "agent_options": null,
        "user_count": 0,
        "host_count": 0,
        "role": "observer"
      },
      {
        "id": 14,
        "created_at": "0001-01-01T00:00:00Z",
        "name": "Best of the Best Engineering",
        "description": "",
        "agent_options": null,
        "user_count": 0,
        "host_count": 0,
        "role": "maintainer"
      }
    ]
  }
}
```

### List invites

Returns a list of the active invitations in Fleet.

`GET /api/v1/fleet/invites`

#### Parameters

| Name            | Type   | In    | Description                                                                                                                   |
| --------------- | ------ | ----- | ----------------------------------------------------------------------------------------------------------------------------- |
| order_key       | string | query | What to order results by. Can be any column in the invites table.                                                             |
| order_direction | string | query | **Requires `order_key`**. The direction of the order given the order key. Options include `asc` and `desc`. Default is `asc`. |
| query           | string | query | Search query keywords. Searchable fields include `name` and `email`.                                                          |

#### Example

`GET /api/v1/fleet/invites`

##### Default response

`Status: 200`

```json
{
  "invites": [
    {
      "created_at": "0001-01-01T00:00:00Z",
      "updated_at": "0001-01-01T00:00:00Z",
      "id": 3,
      "email": "john_appleseed@example.com",
      "name": "John",
      "sso_enabled": false,
      "mfa_enabled": false,
      "global_role": "admin",
      "teams": []
    },
    {
      "created_at": "0001-01-01T00:00:00Z",
      "updated_at": "0001-01-01T00:00:00Z",
      "id": 4,
      "email": "bob_marks@example.com",
      "name": "Bob",
      "sso_enabled": false,
      "mfa_enabled": false,
      "global_role": "admin",
      "teams": []
    }
  ]
}
```

### Delete invite

Delete the specified invite from Fleet.

`DELETE /api/v1/fleet/invites/:id`

#### Parameters

| Name | Type    | In   | Description                  |
| ---- | ------- | ---- | ---------------------------- |
| id   | integer | path | **Required.** The user's id. |

#### Example

`DELETE /api/v1/fleet/invites/123`

##### Default response

`Status: 200`


### Verify invite

Verify the specified invite.

`GET /api/v1/fleet/invites/:token`

#### Parameters

| Name  | Type   | In   | Description                            |
| ----- | -------| ---- | -------------------------------------- |
| token | string | path | **Required.** The user's invite token. |

#### Example

`GET /api/v1/fleet/invites/abcdef012456789`

##### Default response

`Status: 200`

```json
{
  "invite": {
    "created_at": "2021-01-15T00:58:33Z",
    "updated_at": "2021-01-15T00:58:33Z",
    "id": 4,
    "email": "steve@example.com",
    "name": "Steve",
    "sso_enabled": false,
    "mfa_enabled": false,
    "global_role": "admin",
    "teams": []
  }
}
```

##### Not found

`Status: 404`

```json
{
  "message": "Resource Not Found",
  "errors": [
    {
      "name": "base",
      "reason": "Invite with token <token> was not found in the datastore"
    }
  ]
}
```

### Modify invite

`PATCH /api/v1/fleet/invites/:id`

#### Parameters

| Name        | Type    | In   | Description                                                                                                                                           |
| ----------- | ------- | ---- | ----------------------------------------------------------------------------------------------------------------------------------------------------- |
| global_role | string  | body | Role the user will be granted. Either a global role is needed, or a team role.                                                                        |
| email       | string  | body | The email of the invited user. Updates on the email won't resend the invitation.                                                             |
| name        | string  | body | The name of the invited user.                                                                                                           |
| sso_enabled | boolean | body | Whether or not SSO will be enabled for the invited user.                                                                                |
| mfa_enabled | boolean | body | _Available in Fleet Premium._ Whether or not the invited user must click a magic link emailed to them to log in, after they successfully enter their username and password. Users can have SSO or MFA enabled, but not both. |
| teams       | array   | body | _Available in Fleet Premium_. A list of the teams the user is a member of. Each item includes the team's ID and the user's role in the specified team. |

#### Example

`PATCH /api/v1/fleet/invites/123`

##### Request body

```json
{
  "email": "john_appleseed@example.com",
  "name": "John",
  "sso_enabled": false,
  "mfa_enabled": false,
  "global_role": null,
  "teams": [
    {
      "id": 2,
      "role": "observer"
    },
    {
      "id": 3,
      "role": "maintainer"
    }
  ]
}
```

##### Default response

`Status: 200`

```json
{
  "invite": {
    "created_at": "0001-01-01T00:00:00Z",
    "updated_at": "0001-01-01T00:00:00Z",
    "id": 3,
    "invited_by": 1,
    "email": "john_appleseed@example.com",
    "name": "John",
    "sso_enabled": false,
    "mfa_enabled": false,
    "teams": [
      {
        "id": 10,
        "created_at": "0001-01-01T00:00:00Z",
        "name": "Apples",
        "description": "",
        "agent_options": null,
        "user_count": 0,
        "host_count": 0,
        "role": "observer"
      },
      {
        "id": 14,
        "created_at": "0001-01-01T00:00:00Z",
        "name": "Best of the Best Engineering",
        "description": "",
        "agent_options": null,
        "user_count": 0,
        "host_count": 0,
        "role": "maintainer"
      }
    ]
  }
}
```

## Debug

- [Get a summary of errors](#get-a-summary-of-errors)
- [Get database information](#get-database-information)
- [Get profiling information](#get-profiling-information)

The Fleet server exposes a handful of API endpoints to retrieve debug information about the server itself in order to help troubleshooting. All the following endpoints require prior authentication meaning you must first log in successfully before calling any of the endpoints documented below.

### Get a summary of errors

Returns a set of all the errors that happened in the server during the interval of time defined by the [logging_error_retention_period](https://fleetdm.com/docs/deploying/configuration#logging-error-retention-period) configuration.

The server only stores and returns a single instance of each error.

`GET /debug/errors`

#### Parameters

| Name  | Type    | In    | Description                                                                       |
| ----- | ------- | ----- | --------------------------------------------------------------------------------- |
| flush | boolean | query | Whether or not clear the errors from Redis after reading them. Default is `false` |

#### Example

`GET /debug/errors?flush=true`

##### Default response

`Status: 200`

```json
[
  {
    "count": "3",
    "chain": [
      {
        "message": "Authorization header required"
      },
      {
        "message": "missing FleetError in chain",
        "data": {
          "timestamp": "2022-06-03T14:16:01-03:00"
        },
        "stack": [
          "github.com/fleetdm/fleet/v4/server/contexts/ctxerr.Handle (ctxerr.go:262)",
          "github.com/fleetdm/fleet/v4/server/service.encodeError (transport_error.go:80)",
          "github.com/go-kit/kit/transport/http.Server.ServeHTTP (server.go:124)"
        ]
      }
    ]
  }
]
```

### Get database information

Returns information about the current state of the database; valid keys are:

- `locks`: returns transaction locking information.
- `innodb-status`: returns InnoDB status information.
- `process-list`: returns running processes (queries, etc).

`GET /debug/db/:key`

#### Parameters

None.

### Get profiling information

Returns runtime profiling data of the server in the format expected by `go tools pprof`. The responses are equivalent to those returned by the Go `http/pprof` package.

Valid keys are: `cmdline`, `profile`, `symbol` and `trace`.

`GET /debug/pprof/:key`

#### Parameters
None.

## API errors

Fleet returns API errors as a JSON document with the following fields:
- `message`: This field contains the kind of error (bad request error, authorization error, etc.).
- `errors`: List of errors with `name` and `reason` keys.
- `uuid`: Unique identifier for the error. This identifier can be matched to Fleet logs which might contain more information about the cause of the error.

Sample of an error when trying to send an empty body on a request that expects a JSON body:
```sh
$ curl -k -H "Authorization: Bearer $TOKEN" -H 'Content-Type:application/json' "https://localhost:8080/api/v1/fleet/sso" -d ''
```
Response:
```json
{
  "message": "Bad request",
  "errors": [
    {
      "name": "base",
      "reason": "Expected JSON Body"
    }
  ],
  "uuid": "c0532a64-bec2-4cf9-aa37-96fe47ead814"
}
```

---

<meta name="description" value="Documentation for Fleet's REST API. See example requests and responses for each API endpoint.">
<meta name="pageOrderInSection" value="30"><|MERGE_RESOLUTION|>--- conflicted
+++ resolved
@@ -9941,39 +9941,23 @@
     {
       "id": 1,
       "name": "1Password",
-<<<<<<< HEAD
       "slug": "1password/darwin",
-      "version": "8.10.40",
-      "platform": "darwin"
+      "platform": "darwin",
+      "software_title_id": 1
     },
     {
       "id": 2,
       "name": "Adobe Acrobat Reader",
       "slug": "adobe-acrobat-reader/darwin",
-      "version": "24.002.21005",
-      "platform": "darwin"
-=======
       "platform": "darwin",
-      "software_title_id": 1
-    },
-    {
-      "id": 2,
-      "name": "1Password",
-      "platform": "windows",
       "software_title_id": null
->>>>>>> 3b0d8d22
     },
     {
       "id": 3,
       "name": "Box Drive",
-<<<<<<< HEAD
       "slug": "box-drive/darwin",
-      "version": "2.39.179",
-      "platform": "darwin"
-=======
       "platform": "darwin",
       "software_title_id": null
->>>>>>> 3b0d8d22
     },
     ...
   ],
@@ -9997,10 +9981,7 @@
 | Name | Type | In | Description |
 | ---- | ---- | -- | ----------- |
 | id   | integer | path | **Required.** The Fleet-maintained app's ID. |
-<<<<<<< HEAD
-=======
 | team_id  | integer | query | If supplied, set `software_title_id` on the response when an installer or VPP app has already been added to that team for that software.  |
->>>>>>> 3b0d8d22
 
 #### Example
 
