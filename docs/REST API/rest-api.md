# REST API

- [Authentication](#authentication)
- [Activities](#activities)
- [Fleet configuration](#fleet-configuration)
- [File carving](#file-carving)
- [Hosts](#hosts)
- [Labels](#labels)
- [Mobile device management (MDM)](#mobile-device-management-mdm)
- [Policies](#policies)
- [Queries](#queries)
- [Schedule (deprecated)](#schedule)
- [Scripts](#scripts)
- [Sessions](#sessions)
- [Software](#software)
- [Targets](#targets)
- [Teams](#teams)
- [Translator](#translator)
- [Users](#users)
- [API errors](#api-responses)

Use the Fleet APIs to automate Fleet.

This page includes a list of available resources and their API routes.

## Authentication

- [Retrieve your API token](#retrieve-your-api-token)
- [Log in](#log-in)
- [Log out](#log-out)
- [Forgot password](#forgot-password)
- [Change password](#change-password)
- [Reset password](#reset-password)
- [Me](#me)
- [SSO config](#sso-config)
- [Initiate SSO](#initiate-sso)
- [SSO callback](#sso-callback)

### Retrieve your API token

All API requests to the Fleet server require API token authentication unless noted in the documentation. API tokens are tied to your Fleet user account.

To get an API token, retrieve it from "My account" > "Get API token" in the Fleet UI (`/profile`). Or, you can send a request to the [login API endpoint](#log-in) to get your token.

Then, use that API token to authenticate all subsequent API requests by sending it in the "Authorization" request header, prefixed with "Bearer ":

```http
Authorization: Bearer <your token>
```

> For SSO and MFA users, email/password login is disabled. The API token can instead be retrieved from the "My account" page in the UI (/profile). On this page, choose "Get API token".

### Log in

Authenticates the user with the specified credentials. Use the token returned from this endpoint to authenticate further API requests.

`POST /api/v1/fleet/login`

> Logging in via the API is not supported for SSO and MFA users. The API token can instead be retrieved from the "My account" page in the UI (/profile). On this page, choose "Get API token".

#### Parameters

| Name     | Type   | In   | Description                                   |
| -------- | ------ | ---- | --------------------------------------------- |
| email    | string | body | **Required**. The user's email.               |
| password | string | body | **Required**. The user's plain text password. |

#### Example

`POST /api/v1/fleet/login`

##### Request body

```json
{
  "email": "janedoe@example.com",
  "password": "VArCjNW7CfsxGp67"
}
```

##### Default response

`Status: 200`

```json
{
  "user": {
    "created_at": "2020-11-13T22:57:12Z",
    "updated_at": "2020-11-13T22:57:12Z",
    "id": 1,
    "name": "Jane Doe",
    "email": "janedoe@example.com",
    "enabled": true,
    "force_password_reset": false,
    "gravatar_url": "",
    "sso_enabled": false,
    "mfa_enabled": false,
    "global_role": "admin",
    "teams": []
  },
  "token": "{your token}"
}
```

##### Authentication failed

`Status: 401 Unauthorized`

```json
{
  "message": "Authentication failed",
  "errors": [
    {
      "name": "base",
      "reason": "Authentication failed"
    }
  ],
  "uuid": "1272014b-902b-4b36-bcdb-75fde5eac1fc"
}
```

##### MFA Required

`Status: 202 Accepted`

```json
{
  "message": "We sent an email to you. Please click the magic link in the email to sign in.",
}
```

##### Too many requests / Rate limiting

`Status: 429 Too Many Requests`
`Header: retry-after: N`

> This response includes a header `retry-after` that indicates how many more seconds you are blocked before you can try again.

```json
{
  "message": "limit exceeded, retry after: Ns",
  "errors": [
    {
      "name": "base",
      "reason": "limit exceeded, retry after: Ns"
    }
  ]
}
```

---

### Log out

Logs out the authenticated user.

`POST /api/v1/fleet/logout`

#### Example

`POST /api/v1/fleet/logout`

##### Default response

`Status: 200`

---

### Forgot password

Sends a password reset email to the specified email. Requires that SMTP or SES is configured for your Fleet server.

`POST /api/v1/fleet/forgot_password`

#### Parameters

| Name  | Type   | In   | Description                                                             |
| ----- | ------ | ---- | ----------------------------------------------------------------------- |
| email | string | body | **Required**. The email of the user requesting the reset password link. |

#### Example

`POST /api/v1/fleet/forgot_password`

##### Request body

```json
{
  "email": "janedoe@example.com"
}
```

##### Default response

`Status: 200`

##### Unknown error

`Status: 500`

```json
{
  "message": "Unknown Error",
  "errors": [
    {
      "name": "base",
      "reason": "email not configured"
    }
  ]
}
```

---

### Change password

`POST /api/v1/fleet/change_password`

Changes the password for the authenticated user.

#### Parameters

| Name         | Type   | In   | Description                            |
| ------------ | ------ | ---- | -------------------------------------- |
| old_password | string | body | **Required**. The user's old password. |
| new_password | string | body | **Required**. The user's new password. |

#### Example

`POST /api/v1/fleet/change_password`

##### Request body

```json
{
  "old_password": "VArCjNW7CfsxGp67",
  "new_password": "zGq7mCLA6z4PzArC"
}
```

##### Default response

`Status: 200`

##### Validation failed

`Status: 422 Unprocessable entity`

```json
{
  "message": "Validation Failed",
  "errors": [
    {
      "name": "old_password",
      "reason": "old password does not match"
    }
  ]
}
```

### Reset password

Resets a user's password. Which user is determined by the password reset token used. The password reset token can be found in the password reset email sent to the desired user.

`POST /api/v1/fleet/reset_password`

#### Parameters

| Name                      | Type   | In   | Description                                                               |
| ------------------------- | ------ | ---- | ------------------------------------------------------------------------- |
| new_password              | string | body | **Required**. The new password.                                           |
| new_password_confirmation | string | body | **Required**. Confirmation for the new password.                          |
| password_reset_token      | string | body | **Required**. The token provided to the user in the password reset email. |

#### Example

`POST /api/v1/fleet/reset_password`

##### Request body

```json
{
  "new_password": "abc123",
  "new_password_confirmation": "abc123",
  "password_reset_token": "UU5EK0JhcVpsRkY3NTdsaVliMEZDbHJ6TWdhK3oxQ1Q="
}
```

##### Default response

`Status: 200`


---

### Me

Retrieves the user data for the authenticated user.

`GET /api/v1/fleet/me`

#### Example

`GET /api/v1/fleet/me`

##### Default response

`Status: 200`

```json
{
  "user": {
    "created_at": "2020-11-13T22:57:12Z",
    "updated_at": "2020-11-16T23:49:41Z",
    "id": 1,
    "name": "Jane Doe",
    "email": "janedoe@example.com",
    "global_role": "admin",
    "enabled": true,
    "force_password_reset": false,
    "gravatar_url": "",
    "sso_enabled": false,
    "teams": []
  },
  "available_teams" : [
    {
      "id": 1,
      "name": "Workstations",
      "description": "Employee workstations"
    }
  ],
}
```

---

### Perform required password reset

Resets the password of the authenticated user. Requires that `force_password_reset` is set to `true` prior to the request.

`POST /api/v1/fleet/perform_required_password_reset`

#### Example

`POST /api/v1/fleet/perform_required_password_reset`

##### Request body

```json
{
  "new_password": "sdPz8CV5YhzH47nK"
}
```

##### Default response

`Status: 200`

```json
{
  "user": {
    "created_at": "2020-11-13T22:57:12Z",
    "updated_at": "2020-11-17T00:09:23Z",
    "id": 1,
    "name": "Jane Doe",
    "email": "janedoe@example.com",
    "enabled": true,
    "force_password_reset": false,
    "gravatar_url": "",
    "sso_enabled": false,
    "global_role": "admin",
    "teams": []
  }
}
```

---

### SSO config

Gets the current SSO configuration.

`GET /api/v1/fleet/sso`

#### Example

`GET /api/v1/fleet/sso`

##### Default response

`Status: 200`

```json
{
  "settings": {
    "idp_name": "IDP Vendor 1",
    "idp_image_url": "",
    "sso_enabled": false
  }
}
```

---

### Initiate SSO

`POST /api/v1/fleet/sso`

#### Parameters

| Name      | Type   | In   | Description                                                                 |
| --------- | ------ | ---- | --------------------------------------------------------------------------- |
| relay_url | string | body | **Required**. The relative url to be navigated to after successful sign in. |

#### Example

`POST /api/v1/fleet/sso`

##### Request body

```json
{
  "relay_url": "/hosts/manage"
}
```

##### Default response

`Status: 200`

##### Unknown error

`Status: 500`

```json
{
  "message": "Unknown Error",
  "errors": [
    {
      "name": "base",
      "reason": "InitiateSSO getting metadata: Get \"https://idp.example.org/idp-meta.xml\": dial tcp: lookup idp.example.org on [2001:558:feed::1]:53: no such host"
    }
  ]
}
```

### SSO callback

This is the callback endpoint that the identity provider will use to send security assertions to Fleet. This is where Fleet receives and processes the response from the identify provider.

`POST /api/v1/fleet/sso/callback`

#### Parameters

| Name         | Type   | In   | Description                                                 |
| ------------ | ------ | ---- | ----------------------------------------------------------- |
| SAMLResponse | string | body | **Required**. The SAML response from the identity provider. |

#### Example

`POST /api/v1/fleet/sso/callback`

##### Request body

```json
{
  "SAMLResponse": "<SAML response from IdP>"
}
```

##### Default response

`Status: 200`


---

## Activities

### List activities

Returns a list of the activities that have been performed in Fleet. For a comprehensive list of activity types and detailed information, please see the [audit logs](https://fleetdm.com/docs/using-fleet/audit-activities) page.

`GET /api/v1/fleet/activities`

#### Parameters

| Name            | Type    | In    | Description                                                 |
|:--------------- |:------- |:----- |:------------------------------------------------------------|
| page            | integer | query | Page number of the results to fetch.                                                                                          |
| per_page        | integer | query | Results per page.                                                                                                             |
| order_key       | string  | query | What to order results by. Can be any column in the `activites` table.                                                         |
| order_direction | string  | query | **Requires `order_key`**. The direction of the order given the order key. Options include `asc` and `desc`. Default is `asc`. |

#### Example

`GET /api/v1/fleet/activities?page=0&per_page=10&order_key=created_at&order_direction=desc`

##### Default response

```json
{
  "activities": [
    {
      "created_at": "2023-07-27T14:35:08Z",
      "id": 25,
      "actor_full_name": "Anna Chao",
      "actor_id": 3,
      "actor_gravatar": "",
      "actor_email": "",
      "type": "installed_software",
      "fleet_initiated": false,
      "details": {
        "status": "installed",
        "host_id": 1272,
        "host_display_name": "MacBook Pro",
        "policy_id": null,
        "policy_name": null,
        "install_uuid": "23c18ea1-8cd7-4af4-a1d8-f2666993a66b",
        "self_service": false,
        "software_title": "zoom.us.app",
        "software_package": "ZoomInstallerIT.pkg",
	    }
    },
    {
      "created_at": "2021-07-29T14:40:27Z",
      "id": 21,
      "actor_full_name": "name",
      "actor_id": 1,
      "actor_gravatar": "",
      "actor_email": "name@example.com",
      "type": "created_team",
      "fleet_initiated": false,
      "details": {
        "team_id": 2,
        "team_name": "Apples"
      }
    },
    {
      "created_at": "2023-07-27T14:35:08Z",
      "id": 25,
      "type": "installed_software",
      "fleet_initiated": true,
      "details": {
        "status": "installed",
        "host_id": 1272,
        "host_display_name": "MacBook Pro",
        "policy_id": 24,
        "policy_name": "[Install software] Zoom",
        "install_uuid": "077970ab-0ed6-4573-9cdc-ca9ef9015283",
        "self_service": false,
        "software_title": "zoom.us.app",
        "software_package": "ZoomInstallerIT.pkg",
	    }
    }
  ],
  "meta": {
    "has_next_results": false,
    "has_previous_results": false
  }
}

```

---

## File carving

- [List carves](#list-carves)
- [Get carve](#get-carve)
- [Get carve block](#get-carve-block)

Fleet supports osquery's file carving functionality as of Fleet 3.3.0. This allows the Fleet server to request files (and sets of files) from Fleet's agent (fleetd), returning the full contents to Fleet.

To initiate a file carve using the Fleet API, you can use the [live query](#run-live-query) endpoint to run a query against the `carves` table.

For more information on executing a file carve in Fleet, go to the [File carving with Fleet docs](https://github.com/fleetdm/fleet/blob/main/docs/Contributing/File-carving.md).

### List carves

Retrieves a list of the non expired carves. Carve contents remain available for 24 hours after the first data is provided from the osquery client.

`GET /api/v1/fleet/carves`

#### Parameters

| Name            | Type    | In    | Description                                                                                                                    |
|-----------------|---------|-------|--------------------------------------------------------------------------------------------------------------------------------|
| page            | integer | query | Page number of the results to fetch.                                                                                           |
| per_page        | integer | query | Results per page.                                                                                                              |
| order_key       | string  | query | What to order results by. Can be any field listed in the `results` array example below.                                        |
| order_direction | string  | query | **Requires `order_key`**. The direction of the order given the order key. Valid options are 'asc' or 'desc'. Default is 'asc'. |
| after           | string  | query | The value to get results after. This needs `order_key` defined, as that's the column that would be used.                       |
| expired         | boolean | query | Include expired carves (default: false)                                                                                        |

#### Example

`GET /api/v1/fleet/carves`

##### Default response

`Status: 200`

```json
{
  "carves": [
    {
      "id": 1,
      "created_at": "2021-02-23T22:52:01Z",
      "host_id": 7,
      "name": "macbook-pro.local-2021-02-23T22:52:01Z-fleet_distributed_query_30",
      "block_count": 1,
      "block_size": 2000000,
      "carve_size": 2048,
      "carve_id": "c6958b5f-4c10-4dc8-bc10-60aad5b20dc8",
      "request_id": "fleet_distributed_query_30",
      "session_id": "065a1dc3-40ad-441c-afff-80c2ad7dac28",
      "expired": false,
      "max_block": 0
    },
    {
      "id": 2,
      "created_at": "2021-02-23T22:53:03Z",
      "host_id": 7,
      "name": "macbook-pro.local-2021-02-23T22:53:03Z-fleet_distributed_query_31",
      "block_count": 2,
      "block_size": 2000000,
      "carve_size": 3400704,
      "carve_id": "2b9170b9-4e11-4569-a97c-2f18d18bec7a",
      "request_id": "fleet_distributed_query_31",
      "session_id": "f73922ed-40a4-4e98-a50a-ccda9d3eb755",
      "expired": false,
      "max_block": 1,
      "error": "S3 multipart carve upload: EntityTooSmall: Your proposed upload is smaller than the minimum allowed object size"
    }
  ]
}
```

### Get carve

Retrieves the specified carve.

`GET /api/v1/fleet/carves/:id`

#### Parameters

| Name | Type    | In   | Description                           |
| ---- | ------- | ---- | ------------------------------------- |
| id   | integer | path | **Required.** The desired carve's ID. |

#### Example

`GET /api/v1/fleet/carves/1`

##### Default response

`Status: 200`

```json
{
  "carve": {
    "id": 1,
    "created_at": "2021-02-23T22:52:01Z",
    "host_id": 7,
    "name": "macbook-pro.local-2021-02-23T22:52:01Z-fleet_distributed_query_30",
    "block_count": 1,
    "block_size": 2000000,
    "carve_size": 2048,
    "carve_id": "c6958b5f-4c10-4dc8-bc10-60aad5b20dc8",
    "request_id": "fleet_distributed_query_30",
    "session_id": "065a1dc3-40ad-441c-afff-80c2ad7dac28",
    "expired": false,
    "max_block": 0
  }
}
```

### Get carve block

Retrieves the specified carve block. This endpoint retrieves the data that was carved.

`GET /api/v1/fleet/carves/:id/block/:block_id`

#### Parameters

| Name     | Type    | In   | Description                                 |
| -------- | ------- | ---- | ------------------------------------------- |
| id       | integer | path | **Required.** The desired carve's ID.       |
| block_id | integer | path | **Required.** The desired carve block's ID. |

#### Example

`GET /api/v1/fleet/carves/1/block/0`

##### Default response

`Status: 200`

```json
{
    "data": "aG9zdHMAAAAAAAAAAAAAAAAAAAAAAAAAAAAAAAAAAAAAAAAAAAAAAAAAAAAAAAAA..."
}
```
---

## Fleet configuration

- [Get certificate](#get-certificate)
- [Get configuration](#get-configuration)
- [Modify configuration](#modify-configuration)
- [Get global enroll secrets](#get-global-enroll-secrets)
- [Modify global enroll secrets](#modify-global-enroll-secrets)
- [Get team enroll secrets](#get-team-enroll-secrets)
- [Modify team enroll secrets](#modify-team-enroll-secrets)
- [Version](#version)

The Fleet server exposes API endpoints that handle the configuration of Fleet as well as endpoints that manage enroll secret operations. These endpoints require prior authentication, you so you'll need to log in before calling any of the endpoints documented below.

### Get certificate

Returns the Fleet certificate.

`GET /api/v1/fleet/config/certificate`

#### Parameters

None.

#### Example

`GET /api/v1/fleet/config/certificate`

##### Default response

`Status: 200`

```json
{
  "certificate_chain": <certificate_chain>
}
```

### Get configuration

Returns all information about the Fleet's configuration.

The `agent_options`, `sso_settings` and `smtp_settings` fields are only returned for admin users with global access. Learn more about roles and permissions [here](https://fleetdm.com/guides/role-based-access).

`mdm.macos_settings.custom_settings`, `mdm.windows_settings.custom_settings`, and `scripts` only include the configuration profiles and scripts applied using [Fleet's YAML](https://fleetdm.com/docs/configuration/yaml-files). To list profiles or scripts added in the UI or API, use the [List configuration profiles](https://fleetdm.com/docs/rest-api/rest-api#list-custom-os-settings-configuration-profiles) or [List scripts](https://fleetdm.com/docs/rest-api/rest-api#list-scripts) endpoints instead.

`GET /api/v1/fleet/config`

#### Parameters

None.

#### Example

`GET /api/v1/fleet/config`

##### Default response

`Status: 200`

```json
{
  "org_info": {
    "org_name": "fleet",
    "org_logo_url": "",
    "contact_url": "https://fleetdm.com/company/contact"
  },
  "server_settings": {
    "server_url": "https://instance.fleet.com",
    "enable_analytics": true,
    "live_query_disabled": false,
    "query_reports_disabled": false,
    "ai_features_disabled": false
  },
  "smtp_settings": {
    "enable_smtp": false,
    "configured": false,
    "sender_address": "",
    "server": "",
    "port": 587,
    "authentication_type": "authtype_username_password",
    "user_name": "",
    "password": "********",
    "enable_ssl_tls": true,
    "authentication_method": "authmethod_plain",
    "domain": "",
    "verify_ssl_certs": true,
    "enable_start_tls": true
  },
  "sso_settings": {
    "entity_id": "",
    "issuer_uri": "",
    "idp_image_url": "",
    "metadata": "",
    "metadata_url": "",
    "idp_name": "",
    "enable_sso": false,
    "enable_sso_idp_login": false,
    "enable_jit_provisioning": false
  },
  "host_expiry_settings": {
    "host_expiry_enabled": false,
    "host_expiry_window": 0
  },
  "activity_expiry_settings": {
    "activity_expiry_enabled": false,
    "activity_expiry_window": 0
  },
  "features": {
    "enable_host_users": true,
    "enable_software_inventory": true,
    "additional_queries": null
  },
  "mdm": {
    "android_enabled_and_configured": true,
    "windows_enabled_and_configured": true,
    "enable_disk_encryption": true,
    "macos_updates": {
      "minimum_version": "12.3.1",
      "deadline": "2022-01-01"
    },
    "ios_updates": {
      "minimum_version": "17.0.1",
      "deadline": "2024-08-01"
    },
    "ipados_updates": {
      "minimum_version": "17.0.1",
      "deadline": "2024-08-01"
    },
    "windows_updates": {
      "deadline_days": 5,
      "grace_period_days": 1
    },
    "macos_settings": {
      "custom_settings": [
        {
          "path": "path/to/profile1.mobileconfig",
          "labels": ["Label 1", "Label 2"]
        }
      ]
    },
    "windows_settings": {
      "custom_settings": [
        {
         "path": "path/to/profile2.xml",
         "labels": ["Label 3", "Label 4"]
        }
      ],
    },
    "scripts": ["path/to/script.sh"],
    "end_user_authentication": {
      "entity_id": "",
      "issuer_uri": "",
      "metadata": "",
      "metadata_url": "",
      "idp_name": ""
    },
    "macos_migration": {
      "enable": false,
      "mode": "voluntary",
      "webhook_url": "https://webhook.example.com"
    },
    "macos_setup": {
      "bootstrap_package": "",
      "enable_end_user_authentication": false,
      "macos_setup_assistant": "path/to/config.json",
      "enable_release_device_manually": true
    },
    "client_url": "https://instance.fleet.com"
  },
  "agent_options": {
    "spec": {
      "config": {
        "options": {
          "pack_delimiter": "/",
          "logger_tls_period": 10,
          "distributed_plugin": "tls",
          "disable_distributed": false,
          "logger_tls_endpoint": "/api/v1/osquery/log",
          "distributed_interval": 10,
          "distributed_tls_max_attempts": 3
        },
        "decorators": {
          "load": [
            "SELECT uuid AS host_uuid FROM system_info;",
            "SELECT hostname AS hostname FROM system_info;"
          ]
        }
      },
      "overrides": {},
      "command_line_flags": {}
    }
  },
  "license": {
    "tier": "premium",
    "organization": "fleet",
    "device_count": 500000,
    "expiration": "2031-10-16T00:00:00Z",
    "note": ""
  },
  "logging": {
    "debug": false,
    "json": false,
    "result": {
      "plugin": "firehose",
      "config": {
        "region": "us-east-1",
        "status_stream": "",
        "result_stream": "result-topic"
      }
    },
    "status": {
      "plugin": "filesystem",
      "config": {
        "status_log_file": "foo_status",
        "result_log_file": "",
        "enable_log_rotation": false,
        "enable_log_compression": false
      }
    }
  },
  "vulnerability_settings": {
    "databases_path": ""
  },
  "gitops": {
    "gitops_mode_enabled": false,
    "repository_url": "",
  },
  "webhook_settings": {
    "host_status_webhook": {
      "enable_host_status_webhook": true,
      "destination_url": "https://server.com",
      "host_percentage": 5,
      "days_count": 7
    },
    "failing_policies_webhook":{
      "enable_failing_policies_webhook":true,
      "destination_url": "https://server.com",
      "policy_ids": [1, 2, 3],
      "host_batch_size": 1000
    },
    "vulnerabilities_webhook":{
      "enable_vulnerabilities_webhook":true,
      "destination_url": "https://server.com",
      "host_batch_size": 1000
    },
    "activities_webhook":{
      "enable_activities_webhook":true,
      "destination_url": "https://server.com"
    }
  },
  "integrations": {
    "google_calendar": [
      {
        "domain": "example.com",
        "api_key_json": {
           "type": "service_account",
           "project_id": "fleet-in-your-calendar",
           "private_key_id": "<private key id>",
           "private_key": "-----BEGIN PRIVATE KEY-----\n<private key>\n-----END PRIVATE KEY-----\n",
           "client_email": "fleet-calendar-events@fleet-in-your-calendar.iam.gserviceaccount.com",
           "client_id": "<client id>",
           "auth_uri": "https://accounts.google.com/o/oauth2/auth",
           "token_uri": "https://oauth2.googleapis.com/token",
           "auth_provider_x509_cert_url": "https://www.googleapis.com/oauth2/v1/certs",
           "client_x509_cert_url": "https://www.googleapis.com/robot/v1/metadata/x509/fleet-calendar-events%40fleet-in-your-calendar.iam.gserviceaccount.com",
           "universe_domain": "googleapis.com"
         }
      }
    ],
    "jira": [],
    "ndes_scep_proxy": {
      "admin_url": "https://example.com/certsrv/mscep_admin/",
      "password": "********",
      "url": "https://example.com/certsrv/mscep/mscep.dll",
      "username": "Administrator@example.com"
    },
    "zendesk": []
  },
  "logging": {
    "debug": false,
    "json": false,
    "result": {
        "plugin": "filesystem",
        "config": {
          "status_log_file": "/var/folders/xh/bxm1d2615tv3vrg4zrxq540h0000gn/T/osquery_status",
          "result_log_file": "/var/folders/xh/bxm1d2615tv3vrg4zrxq540h0000gn/T/osquery_result",
          "enable_log_rotation": false,
          "enable_log_compression": false
        }
      },
    "status": {
      "plugin": "filesystem",
      "config": {
        "status_log_file": "/var/folders/xh/bxm1d2615tv3vrg4zrxq540h0000gn/T/osquery_status",
        "result_log_file": "/var/folders/xh/bxm1d2615tv3vrg4zrxq540h0000gn/T/osquery_result",
        "enable_log_rotation": false,
        "enable_log_compression": false
      }
    }
  },
  "update_interval": {
    "osquery_detail": 3600000000000,
    "osquery_policy": 3600000000000
  },
  "vulnerabilities": {
    "cpe_database_url": "",
    "disable_schedule": false,
    "cve_feed_prefix_url": "",
    "databases_path": "",
    "disable_data_sync": false,
    "periodicity": 3600000000000,
    "recent_vulnerability_max_age": 2592000000000000
  }
}
```

### Modify configuration

Modifies the Fleet's configuration with the supplied information.

`PATCH /api/v1/fleet/config`

#### Parameters

| Name                     | Type    | In    | Description   |
| -----------------------  | ------- | ----  | ------------------------------------------------------------------------------------------------------------------------------------ |
| org_info                 | object  | body  | See [org_info](#org-info).                                                                                                           |
| server_settings          | object  | body  | See [server_settings](#server-settings).                                                                                             |
| smtp_settings            | object  | body  | See [smtp_settings](#smtp-settings).                                                                                                 |
| sso_settings             | object  | body  | See [sso_settings](#sso-settings).                                                                                                   |
| host_expiry_settings     | object  | body  | See [host_expiry_settings](#host-expiry-settings).                                                                                   |
| activity_expiry_settings | object  | body  | See [activity_expiry_settings](#activity-expiry-settings).                                                                           |
| agent_options            | objects | body  | The agent_options spec that is applied to all hosts. In Fleet 4.0.0 the `api/v1/fleet/spec/osquery_options` endpoints were removed.  |
| fleet_desktop            | object  | body  | See [fleet_desktop](#fleet-desktop).                                                                                                 |
| webhook_settings         | object  | body  | See [webhook_settings](#webhook-settings).                                                                                           |
| gitops        | object  | body  | See [gitops](#gitops). |
| integrations             | object  | body  | Includes `ndes_scep_proxy` object and `jira`, `zendesk`, and `google_calendar` arrays. See [integrations](#integrations) for details.                             |
| mdm                      | object  | body  | See [mdm](#mdm).                                                                                                                     |
| features                 | object  | body  | See [features](#features).                                                                                                           |
| scripts                  | array   | body  | A list of script files to add so they can be executed at a later time.                                                               |
| force                    | boolean | query | Whether to force-apply the agent options even if there are validation errors.                                                        |
| dry_run                  | boolean | query | Whether to validate the configuration and return any validation errors **without** applying changes.                                 |


#### Example

`PATCH /api/v1/fleet/config`

##### Request body

```json
{
  "scripts": []
}
```

##### Default response

`Status: 200`

```json
{
  "org_info": {
    "org_name": "Fleet Device Management",
    "org_logo_url": "https://fleetdm.com/logo.png",
    "org_logo_url_light_background": "https://fleetdm.com/logo-light.png",
    "contact_url": "https://fleetdm.com/company/contact"
  },
  "server_settings": {
    "server_url": "https://instance.fleet.com",
    "enable_analytics": true,
    "live_query_disabled": false,
    "query_reports_disabled": false,
    "ai_features_disabled": false
  },
  "smtp_settings": {
    "enable_smtp": true,
    "configured": true,
    "sender_address": "",
    "server": "localhost",
    "port": 1025,
    "authentication_type": "authtype_username_none",
    "user_name": "",
    "password": "********",
    "enable_ssl_tls": true,
    "authentication_method": "authmethod_plain",
    "domain": "",
    "verify_ssl_certs": true,
    "enable_start_tls": true
  },
  "sso_settings": {
    "entity_id": "",
    "issuer_uri": "",
    "idp_image_url": "",
    "metadata": "",
    "metadata_url": "",
    "idp_name": "",
    "enable_sso": false,
    "enable_sso_idp_login": false,
    "enable_jit_provisioning": false
  },
  "host_expiry_settings": {
    "host_expiry_enabled": false,
    "host_expiry_window": 0
  },
  "activity_expiry_settings": {
    "activity_expiry_enabled": false,
    "activity_expiry_window": 0
  },
  "features": {
    "enable_host_users": true,
    "enable_software_inventory": true,
    "additional_queries": null
  },
  "license": {
    "tier": "free",
    "expiration": "0001-01-01T00:00:00Z"
  },
  "mdm": {
    "enabled_and_configured": false,
    "android_enabled_and_configured": false,
    "windows_enabled_and_configured": false,
    "enable_disk_encryption": true,
    "macos_updates": {
      "minimum_version": "12.3.1",
      "deadline": "2022-01-01"
    },
    "ios_updates": {
      "minimum_version": "17.0.1",
      "deadline": "2024-08-01"
    },
    "ipados_updates": {
      "minimum_version": "17.0.1",
      "deadline": "2024-08-01"
    },
    "windows_updates": {
      "deadline_days": 5,
      "grace_period_days": 1
    },
    "macos_settings": {
      "custom_settings": [
        {
          "path": "path/to/profile1.mobileconfig",
          "labels_exclude_any": ["Label 1", "Label 2"]
        },
        {
          "path": "path/to/profile2.json",
          "labels_include_all": ["Label 3", "Label 4"]
        },
	{
          "path": "path/to/profile3.json",
          "labels_include_any": ["Label 5", "Label 6"]
        },
      ]
    },
    "windows_settings": {
      "custom_settings": [
        {
          "path": "path/to/profile3.xml",
          "labels_exclude_any": ["Label 1", "Label 2"]
        }
      ]
    },
    "end_user_authentication": {
      "entity_id": "",
      "issuer_uri": "",
      "metadata": "",
      "metadata_url": "",
      "idp_name": ""
    },
    "macos_migration": {
      "enable": false,
      "mode": "voluntary",
      "webhook_url": "https://webhook.example.com"
    },
    "macos_setup": {
      "bootstrap_package": "",
      "enable_end_user_authentication": false,
      "macos_setup_assistant": "path/to/config.json"
    },
    "apple_server_url": "https://instance.fleet.com"
  },
  "agent_options": {
    "config": {
      "options": {
        "pack_delimiter": "/",
        "logger_tls_period": 10,
        "distributed_plugin": "tls",
        "disable_distributed": false,
        "logger_tls_endpoint": "/api/v1/osquery/log",
        "distributed_interval": 10,
        "distributed_tls_max_attempts": 3
      },
      "decorators": {
        "load": [
          "SELECT uuid AS host_uuid FROM system_info;",
          "SELECT hostname AS hostname FROM system_info;"
        ]
      }
    },
    "overrides": {},
    "command_line_flags": {}
  },
  "vulnerability_settings": {
    "databases_path": ""
  },
  "fleet_desktop": {
    "transparency_url": "https://fleetdm.com/better"
  },
  "gitops": {
    "gitops_mode_enabled": false,
    "repository_url": "",
  },
  "webhook_settings": {
    "host_status_webhook": {
      "enable_host_status_webhook": true,
      "destination_url": "https://server.com",
      "host_percentage": 5,
      "days_count": 7
    },
    "failing_policies_webhook":{
      "enable_failing_policies_webhook":true,
      "destination_url": "https://server.com",
      "policy_ids": [1, 2, 3],
      "host_batch_size": 1000
    },
    "vulnerabilities_webhook":{
      "enable_vulnerabilities_webhook":true,
      "destination_url": "https://server.com",
      "host_batch_size": 1000
    },
    "activities_webhook":{
      "enable_activities_webhook":true,
      "destination_url": "https://server.com"
    }
  },
  "integrations": {
    "google_calendar": [
      {
        "domain": "",
        "api_key_json": null
      }
    ],
    "jira": [
      {
        "url": "https://jiraserver.com",
        "username": "some_user",
        "password": "sec4et!",
        "project_key": "jira_project",
        "enable_software_vulnerabilities": false
      }
    ],
    "ndes_scep_proxy": null,
    "zendesk": []
  },
  "logging": {
      "debug": false,
      "json": false,
      "result": {
          "plugin": "firehose",
          "config": {
            "region": "us-east-1",
            "status_stream": "",
            "result_stream": "result-topic"
          }
      },
      "status": {
          "plugin": "filesystem",
          "config": {
            "status_log_file": "foo_status",
            "result_log_file": "",
            "enable_log_rotation": false,
            "enable_log_compression": false
          }
      }
  },
  "scripts": []
}
```


#### org_info

| Name                              | Type    | Description   |
| ---------------------             | ------- | ----------------------------------------------------------------------------------- |
| org_name                          | string  | The organization name.                                                              |
| org_logo_url                      | string  | The URL for the organization logo.                                                  |
| org_logo_url_light_background     | string  | The URL for the organization logo displayed in Fleet on top of light backgrounds.   |
| contact_url                       | string  | A URL that can be used by end users to contact the organization.                    |

<br/>

##### Example request body

```json
{
  "org_info": {
    "org_name": "Fleet Device Management",
    "org_logo_url": "https://fleetdm.com/logo.png",
    "org_logo_url_light_background": "https://fleetdm.com/logo-light.png",
    "contact_url": "https://fleetdm.com/company/contact"
  }
}
```

#### server_settings

| Name                              | Type    | Description   |
| ---------------------             | ------- | ------------------------------------------------------------------------------------------- |
| server_url                        | string  | The Fleet server URL.                                                                       |
| enable_analytics                  | boolean | Whether to send anonymous usage statistics. Always enabled for Fleet Premium customers.     |
| live_query_disabled               | boolean | Whether the live query capabilities are disabled.                                           |
| query_reports_disabled            | boolean | Whether query report capabilities are disabled.                                             |
| ai_features_disabled              | boolean | Whether AI features are disabled.                                                           |
| query_report_cap                  | integer | The maximum number of results to store per query report before the report is clipped. If increasing this cap, we recommend enabling reports for one query at time and monitoring your infrastructure. (Default: `1000`) |

<br/>

##### Example request body

```json
{
  "server_settings": {
    "server_url": "https://localhost:8080",
    "enable_analytics": true,
    "live_query_disabled": false,
    "query_reports_disabled": false,
    "ai_features_disabled": false
  }
}
```

#### smtp_settings

| Name                              | Type    | Description   |
| ---------------------             | ------- | --------------------------------------------------------------------------------------------------------------------------------------------------------------------- |
| enable_smtp                       | boolean | Whether SMTP is enabled for the Fleet app.                                                                                                                            |
| sender_address                    | string  | The sender email address for the Fleet app. An invitation email is an example of the emails that may use this sender address                                          |
| server                            | string  | The SMTP server for the Fleet app.                                                                                                                                    |
| port                              | integer | The SMTP port for the Fleet app.                                                                                                                                      |
| authentication_type               | string  | The authentication type used by the SMTP server. Options include `"authtype_username_and_password"` or `"none"`                                                       |
| user_name                         | string  | The username used to authenticate requests made to the SMTP server.                                                                                                   |
| password                          | string  | The password used to authenticate requests made to the SMTP server.                                                                                                   |
| enable_ssl_tls                    | boolean | Whether or not SSL and TLS are enabled for the SMTP server.                                                                                                           |
| authentication_method             | string  | The authentication method used to make authenticate requests to SMTP server. Options include `"authmethod_plain"`, `"authmethod_cram_md5"`, and `"authmethod_login"`. |
| domain                            | string  | The domain for the SMTP server.                                                                                                                                       |
| verify_ssl_certs                  | boolean | Whether or not SSL certificates are verified by the SMTP server. Turn this off (not recommended) if you use a self-signed certificate.                                |
| enabled_start_tls                 | boolean | Detects if STARTTLS is enabled in your SMTP server and starts to use it.                                                                                              |

<br/>

##### Example request body

```json
{
  "smtp_settings": {
    "enable_smtp": true,
    "sender_address": "",
    "server": "localhost",
    "port": 1025,
    "authentication_type": "authtype_username_none",
    "user_name": "",
    "password": "",
    "enable_ssl_tls": true,
    "authentication_method": "authmethod_plain",
    "domain": "",
    "verify_ssl_certs": true,
    "enable_start_tls": true
  }
}
```

#### sso_settings

| Name                              | Type    | Description   |
| ---------------------             | ------- | ---------------------------------------------------------------------------------------------------------------------------------------------------------------------- |
| enable_sso                        | boolean | Whether or not SSO is enabled for the Fleet application. If this value is true, you must also include most of the SSO settings parameters below.                       |
| entity_id                         | string  | The required entity ID is a URI that you use to identify Fleet when configuring the identity provider. Must be 5 or more characters.                                   |
| issuer_uri                        | string  | The URI you provide here must exactly match the Entity ID field used in the identity provider configuration.                                                           |
| idp_image_url                     | string  | An optional link to an image such as a logo for the identity provider.                                                                                                 |
| metadata_url                      | string  | A URL that references the identity provider metadata. If available from the identity provider, this is the preferred means of providing metadata. Must be either https or http |
| metadata                          | string  |  Metadata provided by the identity provider. Either `metadata` or a `metadata_url` must be provided.                                                                   |
| enable_sso_idp_login              | boolean | Determines whether Identity Provider (IdP) initiated login for Single sign-on (SSO) is enabled for the Fleet application.                                              |
| enable_jit_provisioning           | boolean | _Available in Fleet Premium._ When enabled, allows [just-in-time user provisioning](https://fleetdm.com/docs/deploy/single-sign-on-sso#just-in-time-jit-user-provisioning). |

<br/>

##### Example request body

```json
{
  "sso_settings": {
    "enable_sso": false,
    "entity_id": "",
    "issuer_uri": "",
    "idp_image_url": "",
    "metadata_url": "",
    "metadata": "",
    "idp_name": "",
    "enable_sso_idp_login": false,
    "enable_jit_provisioning": false
  }
}
```

#### host_expiry_settings

| Name                              | Type    | Description   |
| ---------------------             | ------- | -------------------------------------------------------------------------------------------------------------------------------------------------------------- |
| host_expiry_enabled               | boolean | When enabled, allows automatic cleanup of hosts that have not communicated with Fleet in some number of days.                                                  |
| host_expiry_window                | integer | If a host has not communicated with Fleet in the specified number of days, it will be removed. Must be greater than 0 if host_expiry_enabled is set to true.   |

<br/>

##### Example request body

```json
{
  "host_expiry_settings": {
    "host_expiry_enabled": true,
    "host_expiry_window": 7
  }
}
```

#### activity_expiry_settings

| Name                              | Type    | Description   |
| ---------------------             | ------- | --------------------------------------------------------------------------------------------------------------------------------- |
| activity_expiry_enabled           | boolean | When enabled, allows automatic cleanup of activities (and associated live query data) older than the specified number of days.    |
| activity_expiry_window            | integer | The number of days to retain activity records, if activity expiry is enabled.                                                     |

<br/>

##### Example request body

```json
{
  "activity_expiry_settings": {
    "activity_expiry_enabled": true,
    "activity_expiry_window": 90
  }
}
```

#### fleet_desktop

_Available in Fleet Premium._

| Name                              | Type    | Description   |
| ---------------------             | ------- | -------------------------------------------------------------------------------- |
| transparency_url                  | string  | The URL used to display transparency information to users of Fleet Desktop.      |

<br/>

##### Example request body

```json
{
  "fleet_desktop": {
    "transparency_url": "https://fleetdm.com/better"
  }
}
```

#### gitops

_Available in Fleet Premium._

| Name                              | Type    | Description   |
| ---------------------             | ------- | --------------------------------------------------------------------------------------------------------------------------------- |
| gitops_mode_enabled               | boolean | Whether to enable "GitOps mode", which restricts making changes via the UI that would be overridden by running `fleetctl-gitops`. (Default: `false`) |
| repository_url                    | string  | The URL for the repository where changes are managed, for Fleet instances using GitOps. Users will be sent here when GitOps mode is enabled. |

<br/>

##### Example request body

```json
{
  "gitops": {
    "gitops_mode_enabled": true,
    "repository_url": "https://github.com/exampleorg/it-and-security"
  }
}
```

#### webhook_settings

<!--
+ [`webhook_settings.host_status_webhook`](#webhook-settings-host-status-webhook)
+ [`webhook_settings.failing_policies_webhook`](#webhook-settings-failing-policies-webhook)
+ [`webhook_settings.vulnerabilities_webhook`](#webhook-settings-vulnerabilities-webhook)
+ [`webhook_settings.activities_webhook`](#webhook-settings-activities-webhook)
-->

| Name                              | Type  | Description   |
| ---------------------             | ----- | ---------------------------------------------------------------------------------------------- |
| host_status_webhook               | array | See [`webhook_settings.host_status_webhook`](#webhook-settings-host-status-webhook).           |
| failing_policies_webhook          | array | See [`webhook_settings.failing_policies_webhook`](#webhook-settings-failing-policies-webhook). |
| vulnerabilities_webhook           | array | See [`webhook_settings.vulnerabilities_webhook`](#webhook-settings-vulnerabilities-webhook).   |
| activities_webhook                | array | See [`webhook_settings.activities_webhook`](#webhook-settings-activities-webhook).             |

<br/>

##### webhook_settings.host_status_webhook

`webhook_settings.host_status_webhook` is an object with the following structure:

| Name                              | Type    | Description   |
| ---------------------             | ------- | ------------------------------------------------------------------------------------------------------------------------------------------- |
| enable_host_status_webhook        | boolean | Whether or not the host status webhook is enabled.                                                                                          |
| destination_url                   | string  | The URL to deliver the webhook request to.                                                                                                  |
| host_percentage                   | integer | The minimum percentage of hosts that must fail to check in to Fleet in order to trigger the webhook request.                                |
| days_count                        | integer | The minimum number of days that the configured `host_percentage` must fail to check in to Fleet in order to trigger the webhook request.    |

<br/>

##### webhook_settings.failing_policies_webhook

`webhook_settings.failing_policies_webhook` is an object with the following structure:

| Name                              | Type    | Description   |
| ---------------------             | ------- | ------------------------------------------------------------------------------------------------------------------- |
| enable_failing_policies_webhook   | boolean | Whether or not the failing policies webhook is enabled.                                                             |
| destination_url                   | string  | The URL to deliver the webhook requests to.                                                                         |
| policy_ids                        | array   | List of policy IDs to enable failing policies webhook.                                                              |
| host_batch_size                   | integer | Maximum number of hosts to batch on failing policy webhook requests. The default, 0, means no batching (all hosts failing a policy are sent on one request). |

<br/>

##### webhook_settings.vulnerabilities_webhook

`webhook_settings.vulnerabilities_webhook` is an object with the following structure:

| Name                              | Type    | Description   |
| ---------------------             | ------- | ------------------------------------------------------------------------------------------------------------------------------------------------------- |
| enable_vulnerabilities_webhook    | boolean | Whether or not the vulnerabilities webhook is enabled.                                                                                                  |
| destination_url                   | string  | The URL to deliver the webhook requests to.                                                                                                             |
| host_batch_size                   | integer | Maximum number of hosts to batch on vulnerabilities webhook requests. The default, 0, means no batching (all vulnerable hosts are sent on one request). |

<br/>

##### webhook_settings.activities_webhook

`webhook_settings.activities_webhook` is an object with the following structure:

| Name                              | Type    | Description   |
| ---------------------             | ------- | --------------------------------------------------------- |
| enable_activities_webhook         | boolean | Whether or not the activity feed webhook is enabled.      |
| destination_url                   | string  | The URL to deliver the webhook requests to.               |

<br/>

##### Example request body

```json
{
  "webhook_settings": {
    "host_status_webhook": {
      "enable_host_status_webhook": true,
      "destination_url": "https://server.com",
      "host_percentage": 5,
      "days_count": 7
    },
    "failing_policies_webhook":{
      "enable_failing_policies_webhook": true,
      "destination_url": "https://server.com",
      "policy_ids": [1, 2, 3],
      "host_batch_size": 1000
    },
    "vulnerabilities_webhook":{
      "enable_vulnerabilities_webhook":true,
      "destination_url": "https://server.com",
      "host_batch_size": 1000
    },
    "activities_webhook":{
      "enable_activities_webhook":true,
      "destination_url": "https://server.com"
    }
  }
}
```

#### integrations

<!--
+ [`integrations.jira`](#integrations-jira)
+ [`integrations.zendesk`](#integrations-zendesk)
+ [`integrations.google_calendar`](#integrations-google-calendar)
+ [`integrations.ndes_scep_proxy`](#integrations-ndes_scep_proxy)
-->

| Name            | Type   | Description                                                          |
|-----------------|--------|----------------------------------------------------------------------|
| jira            | array  | See [`integrations.jira`](#integrations-jira).                       |
| zendesk         | array  | See [`integrations.zendesk`](#integrations-zendesk).                 |
| google_calendar | array  | See [`integrations.google_calendar`](#integrations-google-calendar). |
| ndes_scep_proxy | object | See [`integrations.ndes_scep_proxy`](#integrations-ndes-scep-proxy). |


<br/>

##### integrations.jira

`integrations.jira` is an array of objects with the following structure:

| Name                              | Type    | Description   |
| ---------------------             | ------- | -------------------------------------------------------------------------------------------------------------------------------------------------------------------------------------- |
| enable_software_vulnerabilities   | boolean | Whether or not Jira integration is enabled for software vulnerabilities. Only one vulnerability automation can be enabled at a given time (enable_vulnerabilities_webhook and enable_software_vulnerabilities). |
| enable_failing_policies           | boolean | Whether or not Jira integration is enabled for failing policies. Only one failing policy automation can be enabled at a given time (enable_failing_policies_webhook and enable_failing_policies). |
| url                               | string  | The URL of the Jira server to integrate with. |
| username                          | string  | The Jira username to use for this Jira integration. |
| api_token                         | string  | The API token of the Jira username to use for this Jira integration. |
| project_key                       | string  | The Jira project key to use for this integration. Jira tickets will be created in this project. |

<br/>

> Note that when making changes to the `integrations.jira` array, all integrations must be provided (not just the one being modified). This is because the endpoint will consider missing integrations as deleted.

##### integrations.zendesk

`integrations.zendesk` is an array of objects with the following structure:

| Name                              | Type    | Description   |
| ---------------------             | ------- | -------------------------------------------------------------------------------------------------------------------------------------------------------------------------------------- |
| enable_software_vulnerabilities   | boolean | Whether or not Zendesk integration is enabled for software vulnerabilities. Only one vulnerability automation can be enabled at a given time (enable_vulnerabilities_webhook and enable_software_vulnerabilities). |
| enable_failing_policies           | boolean | Whether or not Zendesk integration is enabled for failing policies. Only one failing policy automation can be enabled at a given time (enable_failing_policies_webhook and enable_failing_policies). |
| url                               | string  | The URL of the Zendesk server to integrate with. |
| email                             | string  | The Zendesk user email to use for this Zendesk integration. |
| api_token                         | string  | The Zendesk API token to use for this Zendesk integration. |
| group_id                          | integer | The Zendesk group id to use for this integration. Zendesk tickets will be created in this group. |

<br/>

> Note that when making changes to the `integrations.zendesk` array, all integrations must be provided (not just the one being modified). This is because the endpoint will consider missing integrations as deleted.

##### integrations.google_calendar

`integrations.google_calendar` is an array of objects with the following structure:

| Name                              | Type    | Description   |
| ---------------------             | ------- | --------------------------------------------------------------------------------------------------------------------- |
| domain                            | string  | The domain for the Google Workspace service account to be used for this calendar integration.                         |
| api_key_json                      | object  | The private key JSON downloaded when generating the service account API key to be used for this calendar integration. |

<br/>

##### integrations.ndes_scep_proxy

> **Experimental feature**. This feature is undergoing rapid improvement, which may result in breaking changes to the API or configuration surface. It is not recommended for use in automated workflows.
`integrations.ndes_scep_proxy` is an object with the following structure:

| Name      | Type   | Description                                             |
|-----------|--------|---------------------------------------------------------|
| url       | string | **Required**. The URL of the NDES SCEP endpoint.        |
| admin_url | string | **Required**. The URL of the NDES admin endpoint.       |
| password  | string | **Required**. The password for the NDES admin endpoint. |
| username  | string | **Required**. The username for the NDES admin endpoint. |

Setting `integrations.ndes_scep_proxy` to `null` will clear existing settings. Not specifying `integrations.ndes_scep_proxy` in the payload will not change the existing settings.



##### Example request body

```json
{
  "integrations": {
    "jira": [
      {
        "enable_software_vulnerabilities": false,
        "enable_failing_poilicies": true,
        "url": "https://jiraserver.com",
        "username": "some_user",
        "api_token": "<TOKEN>",
        "project_key": "jira_project",
      }
    ],
    "zendesk": [],
    "google_calendar": [
      {
        "domain": "https://domain.com",
        "api_key_json": "<API KEY JSON>"
      }
    ],
    "ndes_scep_proxy": {
      "admin_url": "https://example.com/certsrv/mscep_admin/",
      "password": "abc123",
      "url": "https://example.com/certsrv/mscep/mscep.dll",
      "username": "Administrator@example.com"
    }
  }
}
```

#### mdm

| Name                              | Type    | Description   |
| ---------------------             | ------- | -------------------------------------------------------------------------------------------------------------------------------------------------------------------------------------- |
| windows_enabled_and_configured    | boolean | Enables Windows MDM support. |
| enable_disk_encryption            | boolean | _Available in Fleet Premium._ Hosts that belong to no team will have disk encryption enabled if set to true. |
| macos_updates         | object  | See [`mdm.macos_updates`](#mdm-macos-updates). |
| ios_updates         | object  | See [`mdm.ios_updates`](#mdm-ios-updates). |
| ipados_updates         | object  | See [`mdm.ipados_updates`](#mdm-ipados-updates). |
| windows_updates         | object  | See [`mdm.window_updates`](#mdm-windows-updates). |
| macos_migration         | object  | See [`mdm.macos_migration`](#mdm-macos-migration). |
| macos_setup         | object  | See [`mdm.macos_setup`](#mdm-macos-setup). |
| macos_settings         | object  | See [`mdm.macos_settings`](#mdm-macos-settings). |
| windows_settings         | object  | See [`mdm.windows_settings`](#mdm-windows-settings). |
| apple_server_url         | string  | Update this URL if you're self-hosting Fleet and you want your hosts to talk to this URL for MDM features. (If not configured, hosts will use the base URL of the Fleet instance.)  |

> Note: If `apple_server_url` changes and Apple (macOS, iOS, iPadOS) hosts already have MDM turned on, the end users will have to turn MDM off and back on to use MDM features.

<br/>

##### mdm.macos_updates

_Available in Fleet Premium._

`mdm.macos_updates` is an object with the following structure:

| Name                              | Type    | Description   |
| ---------------------             | ------- | -------------------------------------------------------------------------------------------------------------------------------------------------------------------------------------- |
| minimum_version                   | string  | Hosts that belong to no team and are enrolled into Fleet's MDM will be prompted to update when their OS is below this version. |
| deadline                          | string  | Hosts that belong to no team and are enrolled into Fleet's MDM will be forced to update their OS after this deadline (noon local time for hosts already on macOS 14 or above, 20:00 UTC for hosts on earlier macOS versions). |

<br/>

##### mdm.ios_updates

_Available in Fleet Premium._

`mdm.ios_updates` is an object with the following structure:

| Name                              | Type    | Description   |
| ---------------------             | ------- | -------------------------------------------------------------------------------------------------------------------------------------------------------------------------------------- |
| minimum_version                   | string  | Hosts that belong to no team will be prompted to update when their OS is below this version. |
| deadline                          | string  | Hosts that belong to no team will be forced to update their OS after this deadline (noon local time). |

<br/>

##### mdm.ipados_updates

_Available in Fleet Premium._

`mdm.ipados_updates` is an object with the following structure:

| Name                              | Type    | Description   |
| ---------------------             | ------- | -------------------------------------------------------------------------------------------------------------------------------------------------------------------------------------- |
| minimum_version                   | string  | Hosts that belong to no team will be prompted to update when their OS is below this version. |
| deadline                          | string  | Hosts that belong to no team will be forced to update their OS after this deadline (noon local time). |

<br/>

##### mdm.windows_updates

_Available in Fleet Premium._

`mdm.windows_updates` is an object with the following structure:

| Name                              | Type    | Description   |
| ---------------------             | ------- | -------------------------------------------------------------------------------------------------------------------------------------------------------------------------------------- |
| deadline_days                     | integer | Hosts that belong to no team and are enrolled into Fleet's MDM will have this number of days before updates are installed on Windows. |
| grace_period_days                 | integer | Hosts that belong to no team and are enrolled into Fleet's MDM will have this number of days before Windows restarts to install updates. |

<br/>

##### mdm.macos_migration

_Available in Fleet Premium._

`mdm.macos_migration` is an object with the following structure:

| Name                              | Type    | Description   |
| ---------------------             | ------- | -------------------------------------------------------------------------------------------------------------------------------------------------------------------------------------- |
| enable                            | boolean | Whether to enable the end user migration workflow for devices migrating from your old MDM solution. |
| mode                              | string  | The end user migration workflow mode for devices migrating from your old MDM solution. Options are `"voluntary"` or `"forced"`. |
| webhook_url                       | string  | The webhook url configured to receive requests to unenroll devices migrating from your old MDM solution. |

<br/>

##### mdm.macos_setup

_Available in Fleet Premium._

`mdm.macos_setup` is an object with the following structure:

| Name                              | Type    | Description   |
| ---------------------             | ------- | -------------------------------------------------------------------------------------------------------------------------------------------------------------------------------------- |
| enable_end_user_authentication    | boolean | If set to true, end user authentication will be required during automatic MDM enrollment of new macOS devices. Settings for your IdP provider must also be [configured](https://fleetdm.com/docs/using-fleet/mdm-macos-setup-experience#end-user-authentication-and-eula). |

<br/>

##### mdm.macos_settings

`mdm.macos_settings` is an object with the following structure:

| Name                              | Type    | Description   |
| ---------------------             | ------- | -------------------------------------------------------------------------------------------------------------------------------------------------------------------------------------- |
| custom_settings                   | array   | Only intended to be used by [Fleet's YAML](https://fleetdm.com/docs/configuration/yaml-files). To add macOS configuration profiles using Fleet's API, use the [Add configuration profile endpoint](https://fleetdm.com/docs/rest-api/rest-api#add-custom-os-setting-configuration-profile) instead. |

<br/>

##### mdm.windows_settings

`mdm.windows_settings` is an object with the following structure:

| Name                              | Type    | Description   |
| ---------------------             | ------- | -------------------------------------------------------------------------------------------------------------------------------------------------------------------------------------- |
| custom_settings                   | array   | Only intended to be used by [Fleet's YAML](https://fleetdm.com/docs/configuration/yaml-files). To add Windows configuration profiles using Fleet's API, use the [Add configuration profile endpoint](https://fleetdm.com/docs/rest-api/rest-api#add-custom-os-setting-configuration-profile) instead. |

<br/>

##### Example request body

```json
{
  "mdm": {
    "windows_enabled_and_configured": false,
    "enable_disk_encryption": true,
    "macos_updates": {
      "minimum_version": "12.3.1",
      "deadline": "2022-01-01"
    },
    "windows_updates": {
      "deadline_days": 5,
      "grace_period_days": 1
    },
    "macos_settings": {
      "custom_settings": [
        {
          "path": "path/to/profile1.mobileconfig",
          "labels": ["Label 1", "Label 2"]
        },
        {
          "path": "path/to/profile2.json",
          "labels": ["Label 3", "Label 4"]
        },
      ]
    },
    "windows_settings": {
      "custom_settings": [
        {
          "path": "path/to/profile3.xml",
          "labels": ["Label 1", "Label 2"]
        }
      ]
    },
    "end_user_authentication": {
      "entity_id": "",
      "issuer_uri": "",
      "metadata": "",
      "metadata_url": "",
      "idp_name": ""
    },
    "macos_migration": {
      "enable": false,
      "mode": "voluntary",
      "webhook_url": "https://webhook.example.com"
    },
    "macos_setup": {
      "bootstrap_package": "",
      "enable_end_user_authentication": false,
      "macos_setup_assistant": "path/to/config.json"
    }
  }
}
```

#### Features

| Name                              | Type    | Description   |
| ---------------------             | ------- | -------------------------------------------------------------------------------------------------------------------------------------------------------------------------------------- |
| enable_host_users                 | boolean | Whether to enable the users feature in Fleet. (Default: `true`)                                                                          |
| enable_software_inventory         | boolean | Whether to enable the software inventory feature in Fleet. (Default: `true`)                                                             |
| additional_queries                | boolean | Whether to enable additional queries on hosts. (Default: `null`)                                                                         |

<br/>

##### Example request body

```json
{
  "features": {
    "enable_host_users": true,
    "enable_software_inventory": true,
    "additional_queries": null
  }
}
```



### Get global enroll secrets

Returns the valid global enroll secrets.

`GET /api/v1/fleet/spec/enroll_secret`

#### Parameters

None.

#### Example

`GET /api/v1/fleet/spec/enroll_secret`

##### Default response

`Status: 200`

```json
{
  "spec": {
    "secrets": [
      {
        "secret": "vhPzPOnCMOMoqSrLxKxzSADyqncayacB",
        "created_at": "2021-11-12T20:24:57Z"
      },
      {
        "secret": "jZpexWGiXmXaFAKdrdttFHdJBqEnqlVF",
        "created_at": "2021-11-12T20:24:57Z"
      }
    ]
  }
}
```

### Modify global enroll secrets

Replaces all existing global enroll secrets.

`POST /api/v1/fleet/spec/enroll_secret`

#### Parameters

| Name      | Type    | In   | Description                                                        |
| --------- | ------- | ---- | ------------------------------------------------------------------ |
| spec      | object  | body | **Required**. Attribute "secrets" must be a list of enroll secrets |

#### Example

Replace all global enroll secrets with a new enroll secret.

`POST /api/v1/fleet/spec/enroll_secret`

##### Request body

```json
{
  "spec": {
    "secrets": [
      {
        "secret": "KuSkYFsHBQVlaFtqOLwoUIWniHhpvEhP"
      }
    ]
  }
}
```

##### Default response

`Status: 200`

```json
{}
```

#### Example

Delete all global enroll secrets.

`POST /api/v1/fleet/spec/enroll_secret`

##### Request body

```json
{
  "spec": {
    "secrets": []
  }
}
```

##### Default response

`Status: 200`

```json
{}
```

### Get team enroll secrets

Returns the valid team enroll secrets.

`GET /api/v1/fleet/teams/:id/secrets`

#### Parameters

None.

#### Example

`GET /api/v1/fleet/teams/1/secrets`

##### Default response

`Status: 200`

```json
{
  "secrets": [
    {
      "created_at": "2021-06-16T22:05:49Z",
      "secret": "aFtH2Nq09hrvi73ErlWNQfa7M53D3rPR",
      "team_id": 1
    }
  ]
}
```


### Modify team enroll secrets

Replaces all existing team enroll secrets.

`PATCH /api/v1/fleet/teams/:id/secrets`

#### Parameters

| Name      | Type    | In   | Description                            |
| --------- | ------- | ---- | -------------------------------------- |
| id        | integer | path | **Required**. The team's id.           |
| secrets   | array   | body | **Required**. A list of enroll secrets |

#### Example

Replace all of a team's existing enroll secrets with a new enroll secret

`PATCH /api/v1/fleet/teams/2/secrets`

##### Request body

```json
{
  "secrets": [
    {
      "secret": "n07v32y53c237734m3n201153c237"
    }
  ]
}
```

##### Default response

`Status: 200`

```json
{
  "secrets": [
    {
      "secret": "n07v32y53c237734m3n201153c237",
      "created_at": "0001-01-01T00:00:00Z"
    }
  ]
}
```

#### Example

Delete all of a team's existing enroll secrets

`PATCH /api/v1/fleet/teams/2/secrets`

##### Request body

```json
{
  "secrets": []
}
```

##### Default response

`Status: 200`

```json
{
  "secrets": null
}
```

### Version

Get version and build information from the Fleet server.

`GET /api/v1/fleet/version`

#### Parameters

None.

#### Example

`GET /api/v1/fleet/version`

##### Default response

`Status: 200`

```json
{
  "version": "3.9.0-93-g1b67826f-dirty",
  "branch": "version",
  "revision": "1b67826fe4bf40b2f45ec53e01db9bf467752e74",
  "go_version": "go1.15.7",
  "build_date": "2021-03-27",
  "build_user": "zwass"
}
```

---

## Hosts

- [On the different timestamps in the host data structure](#on-the-different-timestamps-in-the-host-data-structure)
- [List hosts](#list-hosts)
- [Count hosts](#count-hosts)
- [Get hosts summary](#get-hosts-summary)
- [Get host](#get-host)
- [Get host by identifier](#get-host-by-identifier)
- [Get host by device token](#get-host-by-device-token)
- [Delete host](#delete-host)
- [Refetch host](#refetch-host)
- [Transfer hosts to a team](#transfer-hosts-to-a-team)
- [Transfer hosts to a team by filter](#transfer-hosts-to-a-team-by-filter)
- [Turn off MDM for a host](#turn-off-mdm-for-a-host)
- [Bulk delete hosts by filter or ids](#bulk-delete-hosts-by-filter-or-ids)
- [Get human-device mapping](#get-human-device-mapping)
- [Update custom human-device mapping](#update-custom-human-device-mapping)
- [Get host's device health report](#get-hosts-device-health-report)
- [Get host's mobile device management (MDM) information](#get-hosts-mobile-device-management-mdm-information)
- [Get mobile device management (MDM) summary](#get-mobile-device-management-mdm-summary)
- [Get host's mobile device management (MDM) and Munki information](#get-hosts-mobile-device-management-mdm-and-munki-information)
- [Get aggregated host's mobile device management (MDM) and Munki information](#get-aggregated-hosts-macadmin-mobile-device-management-mdm-and-munki-information)
- [Get host's scripts](#get-hosts-scripts)
- [Get host's software](#get-hosts-software)
- [Get hosts report in CSV](#get-hosts-report-in-csv)
- [Get host's disk encryption key](#get-hosts-disk-encryption-key)
- [Get host's certificates](#get-hosts-certificates)
- [Lock host](#lock-host)
- [Unlock host](#unlock-host)
- [Wipe host](#wipe-host)
- [Get host's past activity](#get-hosts-past-activity)
- [Get host's upcoming activity](#get-hosts-upcoming-activity)
- [Add labels to host](#add-labels-to-host)
- [Remove labels from host](#remove-labels-from-host)
- [Live query one host (ad-hoc)](#live-query-one-host-ad-hoc)
- [Live query host by identifier (ad-hoc)](#live-query-host-by-identifier-ad-hoc)

### On the different timestamps in the host data structure

Hosts have a set of timestamps usually named with an "_at" suffix, such as created_at, enrolled_at, etc. Before we go
through each of them and what they mean, we need to understand a bit more about how the host data structure is
represented in the database.

The table `hosts` is the main one. It holds the core data for a host. A host doesn't exist if there is no row for it in
this table. This table also holds most of the timestamps, but it doesn't hold all of the host data. This is an important
detail as we'll see below.

There's adjacent tables to this one that usually follow the name convention `host_<extra data descriptor>`. Examples of
this are: `host_additional` that holds additional query results, `host_software` that links a host with many rows from
the `software` table.

- `created_at`: the time the row in the database was created, which usually corresponds to the first enrollment of the host.
- `updated_at`: the last time the row in the database for the `hosts` table was updated.
- `detail_updated_at`: the last time Fleet updated host data, based on the results from the detail queries (this includes updates to host associated tables, e.g. `host_users`).
- `label_updated_at`: the last time Fleet updated the label membership for the host based on the results from the queries ran.
- `last_enrolled_at`: the last time the host enrolled to Fleet.
- `policy_updated_at`: the last time we updated the policy results for the host based on the queries ran.
- `seen_time`: the last time the host contacted the fleet server, regardless of what operation it was for.
- `software_updated_at`: the last time software changed for the host in any way.
- `last_restarted_at`: the last time that the host was restarted.

### List hosts

`GET /api/v1/fleet/hosts`

#### Parameters

| Name                    | Type    | In    | Description                                                                                                                                                                                                                                                                                                                                 |
| ----------------------- | ------- | ----- | ------------------------------------------------------------------------------------------------------------------------------------------------------------------------------------------------------------------------------------------------------------------------------------------------------------------------------------------- |
| page                    | integer | query | Page number of the results to fetch.                                                                                                                                                                                                                                                                                                        |
| per_page                | integer | query | Results per page.                                                                                                                                                                                                                                                                                                                           |
| order_key               | string  | query | What to order results by. Can be any column in the hosts table.                                                                                                                                                                                                                                                                             |
| after                   | string  | query | The value to get results after. This needs `order_key` defined, as that's the column that would be used. **Note:** Use `page` instead of `after`                                                                                                                                                                                                                                    |
| order_direction         | string  | query | **Requires `order_key`**. The direction of the order given the order key. Options include 'asc' and 'desc'. Default is 'asc'.                                                                                                                                                                                                               |
| status                  | string  | query | Indicates the status of the hosts to return. Can either be 'new', 'online', 'offline', 'mia' or 'missing'.                                                                                                                                                                                                                                  |
| query                   | string  | query | Search query keywords. Searchable fields include `hostname`, `hardware_serial`, `uuid`, `ipv4` and the hosts' email addresses (only searched if the query looks like an email address, i.e. contains an '@', no space, etc.).                                                                                                                |
| additional_info_filters | string  | query | A comma-delimited list of fields to include in each host's `additional` object. This query is populated by the `additional_queries` in the `features` section of the configuration YAML.                                              |
| team_id                 | integer | query | _Available in Fleet Premium_. Filters to only include hosts in the specified team. Use `0` to filter by hosts assigned to "No team".                                                                                                                                                                                                                                                |
| policy_id               | integer | query | The ID of the policy to filter hosts by.                                                                                                                                                                                                                                                                                                    |
| policy_response         | string  | query | **Requires `policy_id`**. Valid options are 'passing' or 'failing'.                                                                                                                                                                                                                                       |
| software_version_id     | integer | query | The ID of the software version to filter hosts by.                                                                                                                                                                                                                                                                                                  |
| software_title_id       | integer | query | The ID of the software title to filter hosts by.                                                                                                                                                                                                                                                                                                  |
| software_status       | string | query | The status of the software install to filter hosts by.                                                                                                                                                                                                                                                                                                  |
| os_version_id | integer | query | The ID of the operating system version to filter hosts by. |
| os_name                 | string  | query | The name of the operating system to filter hosts by. `os_version` must also be specified with `os_name`                                                                                                                                                                                                                                     |
| os_version              | string  | query | The version of the operating system to filter hosts by. `os_name` must also be specified with `os_version`                                                                                                                                                                                                                                  |
| vulnerability           | string  | query | The cve to filter hosts by (including "cve-" prefix, case-insensitive).                                                                                                                                                                                                                                                                     |
| device_mapping          | boolean | query | Indicates whether `device_mapping` should be included for each host. See ["Get host's Google Chrome profiles](#get-hosts-google-chrome-profiles) for more information about this feature.                                                                                                                                                  |
| mdm_id                  | integer | query | The ID of the _mobile device management_ (MDM) solution to filter hosts by (that is, filter hosts that use a specific MDM provider and URL).                                                                                                                                                                                                |
| mdm_name                | string  | query | The name of the _mobile device management_ (MDM) solution to filter hosts by (that is, filter hosts that use a specific MDM provider).                                                                                                                                                                                                |
| mdm_enrollment_status   | string  | query | The _mobile device management_ (MDM) enrollment status to filter hosts by. Valid options are 'manual', 'automatic', 'enrolled', 'pending', or 'unenrolled'.                                                                                                                                                                                                             |
| connected_to_fleet   | boolean  | query | Filter hosts that are talking to this Fleet server for MDM features. In rare cases, hosts can be enrolled to one Fleet server but talk to a different Fleet server for MDM features. In this case, the value would be `false`. Always `false` for Linux hosts.                                                                                                                           |
| macos_settings          | string  | query | Filters the hosts by the status of the _mobile device management_ (MDM) profiles applied to hosts. Valid options are 'verified', 'verifying', 'pending', or 'failed'. **Note: If this filter is used in Fleet Premium without a team ID filter, the results include only hosts that are not assigned to any team.**                                                                                                                                                                                                             |
| munki_issue_id          | integer | query | The ID of the _munki issue_ (a Munki-reported error or warning message) to filter hosts by (that is, filter hosts that are affected by that corresponding error or warning message).                                                                                                                                                        |
| low_disk_space          | integer | query | _Available in Fleet Premium_. Filters the hosts to only include hosts with less GB of disk space available than this value. Must be a number between 1-100.                                                                                                                                                                                  |
| disable_failing_policies| boolean | query | If `true`, hosts will return failing policies as 0 regardless of whether there are any that failed for the host. This is meant to be used when increased performance is needed in exchange for the extra information.                                                                                                                       |
| macos_settings_disk_encryption | string | query | Filters the hosts by disk encryption status. Valid options are 'verified', 'verifying', 'action_required', 'enforcing', 'failed', or 'removing_enforcement'. |
| bootstrap_package       | string | query | _Available in Fleet Premium_. Filters the hosts by the status of the MDM bootstrap package on the host. Valid options are 'installed', 'pending', or 'failed'. |
| os_settings          | string  | query | Filters the hosts by the status of the operating system settings applied to the hosts. Valid options are 'verified', 'verifying', 'pending', or 'failed'. **Note: If this filter is used in Fleet Premium without a team ID filter, the results include only hosts that are not assigned to any team.** |
| os_settings_disk_encryption | string | query | Filters the hosts by disk encryption status. Valid options are 'verified', 'verifying', 'action_required', 'enforcing', 'failed', or 'removing_enforcement'.  **Note: If this filter is used in Fleet Premium without a team ID filter, the results include only hosts that are not assigned to any team.** |
| populate_software     | string | query | If `false` (or omitted), omits installed software details for each host. If `"without_vulnerability_details"`, include a list of installed software for each host, including which CVEs apply to the installed software versions. `true` adds vulnerability description, CVSS score, and other details when using Fleet Premium. See notes below on performance. |
| populate_policies     | boolean | query | If `true`, the response will include policy data for each host. |
| populate_users     | boolean | query | If `true`, the response will include user data for each host. |
| populate_labels     | boolean | query | If `true`, the response will include labels for each host. |

> `software_id` is deprecated as of Fleet 4.42. It is maintained for backwards compatibility. Please use the `software_version_id` instead.

> `populate_software` returns a lot of data per host when set, and drastically more data when set to `true` on Fleet Premium. If you need vulnerability details for a large number of hosts, consider setting `populate_software` to `without_vulnerability_details` and pulling vulnerability details from the [Get vulnerability](#get-vulnerability) endpoint, as this returns details once per vulnerability rather than once per vulnerability per host.

If `software_title_id` is specified, an additional top-level key `"software_title"` is returned with the software title object corresponding to the `software_title_id`. See [List software](#list-software) response payload for details about this object.

If `software_version_id` is specified, an additional top-level key `"software"` is returned with the software object corresponding to the `software_version_id`. See [List software versions](#list-software-versions) response payload for details about this object.

If `additional_info_filters` is not specified, no `additional` information will be returned.

If `mdm_id` is specified, an additional top-level key `"mobile_device_management_solution"` is returned with the information corresponding to the `mdm_id`.

If `mdm_id`, `mdm_name`, `mdm_enrollment_status`, `os_settings`, or `os_settings_disk_encryption` is specified, then Windows Servers are excluded from the results.

If `munki_issue_id` is specified, an additional top-level key `munki_issue` is returned with the information corresponding to the `munki_issue_id`.

If `after` is being used with `created_at` or `updated_at`, the table must be specified in `order_key`. Those columns become `h.created_at` and `h.updated_at`.

#### Example

`GET /api/v1/fleet/hosts?page=0&per_page=100&order_key=hostname&query=2ce&populate_software=true&populate_policies=true&populate_users=true&populate_labels=true`

##### Request query parameters

```json
{
  "page": 0,
  "per_page": 100,
  "order_key": "hostname"
}
```

##### Default response

`Status: 200`

```json
{
  "hosts": [
    {
      "created_at": "2020-11-05T05:09:44Z",
      "updated_at": "2020-11-05T06:03:39Z",
      "id": 1,
      "detail_updated_at": "2020-11-05T05:09:45Z",
      "last_restarted_at": "2020-11-01T03:01:45Z",
      "software_updated_at": "2020-11-05T05:09:44Z",
      "label_updated_at": "2020-11-05T05:14:51Z",
      "policy_updated_at": "2023-06-26T18:33:15Z",
      "last_enrolled_at": "2023-02-26T22:33:12Z",
      "seen_time": "2020-11-05T06:03:39Z",
      "hostname": "Annas-MacBook-Pro.local",
      "uuid": "392547dc-0000-0000-a87a-d701ff75bc65",
      "platform": "darwin",
      "osquery_version": "5.15.0",
      "os_version": "macOS 15.2",
      "build": "24C101",
      "platform_like": "darwin",
      "code_name": "",
      "uptime": 8305000000000,
      "memory": 2084032512,
      "cpu_type": "arm64e",
      "cpu_subtype": "ARM64E",
      "cpu_brand": "Apple M1",
      "cpu_physical_cores": 8,
      "cpu_logical_cores": 8,
      "hardware_vendor": "Apple Inc.",
      "hardware_model": "MacBookPro17,1",
      "hardware_version": "",
      "hardware_serial": "C0124FXASD6G",
      "computer_name": "Anna's MacBook Pro",
      "display_name": "Anna's MacBook Pro",
      "public_ip": "123.45.678.910",
      "primary_ip": "192.12.345.678",
      "primary_mac": "36:34:a5:6b:7b:5c",
      "distributed_interval": 10,
      "config_tls_refresh": 10,
      "logger_tls_period": 8,
      "status": "offline",
      "display_text": "Annas-MacBook-Pro.local",
      "team_id": null,
      "team_name": null,
      "gigs_disk_space_available": 174.98,
      "percent_disk_space_available": 71,
      "gigs_total_disk_space": 246,
      "additional": {},
      "pack_stats": [
        {
          "pack_id": 0,
          "pack_name": "Global",
          "type": "global",
          "query_stats": [
            {
            "scheduled_query_name": "Get recently added or removed USB drives",
            "scheduled_query_id": 5535,
            "query_name": "Get recently added or removed USB drives",
            "discard_data": false,
            "last_fetched": null,
            "automations_enabled": false,
            "description": "Returns a record every time a USB device is plugged in or removed",
            "pack_name": "Global",
            "average_memory": 434176,
            "denylisted": false,
            "executions": 2,
            "interval": 86400,
            "last_executed": "2023-11-28T00:02:07Z",
            "output_size": 891,
            "system_time": 10,
            "user_time": 6,
            "wall_time": 0
            }
          ]
        }
      ],
      "issues": {
        "failing_policies_count": 1,
        "critical_vulnerabilities_count": 2, // Fleet Premium only
        "total_issues_count": 3
      },
      "geolocation": {
        "country_iso": "US",
        "city_name": "New York",
        "geometry": {
          "type": "point",
          "coordinates": [40.6799, -74.0028]
        }
      },
      "mdm": {
        "encryption_key_available": false,
        "enrollment_status": "Pending",
        "dep_profile_error": true,
        "name": "Fleet",
        "server_url": "https://example.fleetdm.com/mdm/apple/mdm"
      },
      "software": [
        {
          "id": 1,
          "name": "glibc",
          "version": "2.12",
          "source": "rpm_packages",
          "generated_cpe": "cpe:2.3:a:gnu:glibc:2.12:*:*:*:*:*:*:*",
          "vulnerabilities": [
            {
              "cve": "CVE-2009-5155",
              "details_link": "https://nvd.nist.gov/vuln/detail/CVE-2009-5155",
              "cvss_score": 7.5, // Fleet Premium only
              "epss_probability": 0.01537, // Fleet Premium only
              "cisa_known_exploit": false, // Fleet Premium only
              "cve_published": "2022-01-01 12:32:00", // Fleet Premium only
              "cve_description": "In the GNU C Library (aka glibc or libc6) before 2.28, parse_reg_exp in posix/regcomp.c misparses alternatives, which allows attackers to cause a denial of service (assertion failure and application exit) or trigger an incorrect result by attempting a regular-expression match.", // Fleet Premium only
              "resolved_in_version": "2.28" // Fleet Premium only
            }
          ],
          "installed_paths": ["/usr/lib/some-path-1"]
        }
      ],
      "policies": [
        {
          "id": 1,
          "name": "Gatekeeper enabled",
          "query": "SELECT 1 FROM gatekeeper WHERE assessments_enabled = 1;",
          "description": "Checks if gatekeeper is enabled on macOS devices",
          "resolution": "Fix with these steps...",
          "platform": "darwin",
          "response": "fail",
          "critical": false
        }
      ],
      "users": [
        {
          "uid": 0,
          "username": "root",
          "type": "",
          "groupname": "root",
          "shell": "/bin/bash"
        },
        {
          "uid": 1,
          "username": "bin",
          "type": "",
          "groupname": "bin",
          "shell": "/sbin/nologin"
        }
      ],
      "labels": [
        {
          "created_at": "2021-08-19T02:02:17Z",
          "updated_at": "2021-08-19T02:02:17Z",
          "id": 6,
          "name": "All Hosts",
          "description": "All hosts which have enrolled in Fleet",
          "query": "SELECT 1;",
          "platform": "",
          "label_type": "builtin",
          "label_membership_type": "dynamic"
        },
        {
          "created_at": "2021-08-19T02:02:17Z",
          "updated_at": "2021-08-19T02:02:17Z",
          "id": 9,
          "name": "CentOS Linux",
          "description": "All CentOS hosts",
          "query": "SELECT 1 FROM os_version WHERE platform = 'centos' OR name LIKE '%centos%'",
          "platform": "",
          "label_type": "builtin",
          "label_membership_type": "dynamic"
        },
        {
          "created_at": "2021-08-19T02:02:17Z",
          "updated_at": "2021-08-19T02:02:17Z",
          "id": 12,
          "name": "All Linux",
          "description": "All Linux distributions",
          "query": "SELECT 1 FROM osquery_info WHERE build_platform LIKE '%ubuntu%' OR build_distro LIKE '%centos%';",
          "platform": "",
          "label_type": "builtin",
          "label_membership_type": "dynamic"
        }
      ]
    }
  ]
}
```

> Note: the response above assumes a [GeoIP database is configured](https://fleetdm.com/docs/deploying/configuration#geoip), otherwise the `geolocation` object won't be included.

Response payload with the `mdm_id` filter provided:

```json
{
  "hosts": [...],
  "mobile_device_management_solution": {
    "server_url": "http://some.url/mdm",
    "name": "MDM Vendor Name",
    "id": 999
  }
}
```

Response payload with the `munki_issue_id` filter provided:

```json
{
  "hosts": [...],
  "munki_issue": {
    "id": 1,
    "name": "Could not retrieve managed install primary manifest",
    "type": "error"
  }
}
```

### Count hosts

`GET /api/v1/fleet/hosts/count`

#### Parameters

| Name                    | Type    | In    | Description                                                                                                                                                                                                                                                                                                                                 |
| ----------------------- | ------- | ----- | ------------------------------------------------------------------------------------------------------------------------------------------------------------------------------------------------------------------------------------------------------------------------------------------------------------------------------------------- |
| order_key               | string  | query | What to order results by. Can be any column in the hosts table.                                                                                                                                                                                                                                                                             |
| order_direction         | string  | query | **Requires `order_key`**. The direction of the order given the order key. Options include 'asc' and 'desc'. Default is 'asc'.                                                                                                                                                                                                               |
| after                   | string  | query | The value to get results after. This needs `order_key` defined, as that's the column that would be used.                                                                                                                                                                                                                                    |
| status                  | string  | query | Indicates the status of the hosts to return. Can either be 'new', 'online', 'offline', 'mia' or 'missing'.                                                                                                                                                                                                                                  |
| query                   | string  | query | Search query keywords. Searchable fields include `hostname`, `hardware_serial`, `uuid`, `ipv4` and the hosts' email addresses (only searched if the query looks like an email address, i.e. contains an '@', no space, etc.).                                                                                                                |
| team_id                 | integer | query | _Available in Fleet Premium_. Filters the hosts to only include hosts in the specified team.                                                                                                                                                                                                                                                 |
| policy_id               | integer | query | The ID of the policy to filter hosts by.                                                                                                                                                                                                                                                                                                    |
| policy_response         | string  | query | **Requires `policy_id`**. Valid options are 'passing' or 'failing'.                                                                                                                                                                                                                                       |
| software_version_id     | integer | query | The ID of the software version to filter hosts by.                                                                                                            |
| software_title_id       | integer | query | The ID of the software title to filter hosts by.                                                                                                              |
| os_version_id | integer | query | The ID of the operating system version to filter hosts by. |
| os_name                 | string  | query | The name of the operating system to filter hosts by. `os_version` must also be specified with `os_name`                                                                                                                                                                                                                                     |
| os_version              | string  | query | The version of the operating system to filter hosts by. `os_name` must also be specified with `os_version`                                                                                                                                                                                                                                  |
| vulnerability           | string  | query | The cve to filter hosts by (including "cve-" prefix, case-insensitive).                                                                                                                                                                                                                                                                     |
| label_id                | integer | query | A valid label ID. Can only be used in combination with `order_key`, `order_direction`, `after`, `status`, `query` and `team_id`.                                                                                                                                                                                                            |
| mdm_id                  | integer | query | The ID of the _mobile device management_ (MDM) solution to filter hosts by (that is, filter hosts that use a specific MDM provider and URL).                                                                                                                                                                                                |
| mdm_name                | string  | query | The name of the _mobile device management_ (MDM) solution to filter hosts by (that is, filter hosts that use a specific MDM provider).                                                                                                                                                                                                |
| mdm_enrollment_status   | string  | query | The _mobile device management_ (MDM) enrollment status to filter hosts by. Valid options are 'manual', 'automatic', 'enrolled', 'pending', or 'unenrolled'.                                                                                                                                                                                                             |
| macos_settings          | string  | query | Filters the hosts by the status of the _mobile device management_ (MDM) profiles applied to hosts. Valid options are 'verified', 'verifying', 'pending', or 'failed'. **Note: If this filter is used in Fleet Premium without a team ID filter, the results include only hosts that are not assigned to any team.**                                                                                                                                                                                                             |
| munki_issue_id          | integer | query | The ID of the _munki issue_ (a Munki-reported error or warning message) to filter hosts by (that is, filter hosts that are affected by that corresponding error or warning message).                                                                                                                                                        |
| low_disk_space          | integer | query | _Available in Fleet Premium_. Filters the hosts to only include hosts with less GB of disk space available than this value. Must be a number between 1-100.                                                                                                                                                                                  |
| macos_settings_disk_encryption | string | query | Filters the hosts by disk encryption status. Valid options are 'verified', 'verifying', 'action_required', 'enforcing', 'failed', or 'removing_enforcement'. |
| bootstrap_package       | string | query | _Available in Fleet Premium_. Filters the hosts by the status of the MDM bootstrap package on the host. Valid options are 'installed', 'pending', or 'failed'. **Note: If this filter is used in Fleet Premium without a team ID filter, the results include only hosts that are not assigned to any team.** |
| os_settings          | string  | query | Filters the hosts by the status of the operating system settings applied to the hosts. Valid options are 'verified', 'verifying', 'pending', or 'failed'. **Note: If this filter is used in Fleet Premium without a team ID filter, the results include only hosts that are not assigned to any team.** |
| os_settings_disk_encryption | string | query | Filters the hosts by disk encryption status. Valid options are 'verified', 'verifying', 'action_required', 'enforcing', 'failed', or 'removing_enforcement'.  **Note: If this filter is used in Fleet Premium without a team ID filter, the results include only hosts that are not assigned to any team.** |

If `additional_info_filters` is not specified, no `additional` information will be returned.

If `mdm_id`, `mdm_name` or `mdm_enrollment_status` is specified, then Windows Servers are excluded from the results.

#### Example

`GET /api/v1/fleet/hosts/count?page=0&per_page=100&order_key=hostname&query=2ce`

##### Request query parameters

```json
{
  "page": 0,
  "per_page": 100,
  "order_key": "hostname"
}
```

##### Default response

`Status: 200`

```json
{
  "count": 123
}
```

### Get hosts summary

Returns the count of all hosts organized by status. `online_count` includes all hosts currently enrolled in Fleet. `offline_count` includes all hosts that haven't checked into Fleet recently. `mia_count` includes all hosts that haven't been seen by Fleet in more than 30 days. `new_count` includes the hosts that have been enrolled to Fleet in the last 24 hours.

`GET /api/v1/fleet/host_summary`

#### Parameters

| Name            | Type    | In    | Description                                                                     |
| --------------- | ------- | ----  | ------------------------------------------------------------------------------- |
| team_id         | integer | query | _Available in Fleet Premium_. The ID of the team whose host counts should be included. Defaults to all teams. |
| platform        | string  | query | Platform to filter by when counting. Defaults to all platforms.                 |
| low_disk_space  | integer | query | _Available in Fleet Premium_. Returns the count of hosts with less GB of disk space available than this value. Must be a number between 1-100. |

#### Example

`GET /api/v1/fleet/host_summary?team_id=1&low_disk_space=32`

##### Default response

`Status: 200`

```json
{
  "team_id": 1,
  "totals_hosts_count": 2408,
  "online_count": 2267,
  "offline_count": 141,
  "mia_count": 0,
  "missing_30_days_count": 0,
  "new_count": 0,
  "all_linux_count": 1204,
  "low_disk_space_count": 12,
  "builtin_labels": [
    {
      "id": 6,
      "name": "All Hosts",
      "description": "All hosts which have enrolled in Fleet",
      "label_type": "builtin"
    },
    {
      "id": 7,
      "name": "macOS",
      "description": "All macOS hosts",
      "label_type": "builtin"
    },
    {
      "id": 8,
      "name": "Ubuntu Linux",
      "description": "All Ubuntu hosts",
      "label_type": "builtin"
    },
    {
      "id": 9,
      "name": "CentOS Linux",
      "description": "All CentOS hosts",
      "label_type": "builtin"
    },
    {
      "id": 10,
      "name": "MS Windows",
      "description": "All Windows hosts",
      "label_type": "builtin"
    },
    {
      "id": 11,
      "name": "Red Hat Linux",
      "description": "All Red Hat Enterprise Linux hosts",
      "label_type": "builtin"
    },
    {
      "id": 12,
      "name": "All Linux",
      "description": "All Linux distributions",
      "label_type": "builtin"
    },
    {
      "id": 13,
      "name": "iOS",
      "description": "All iOS hosts",
      "label_type": "builtin"
    },
    {
      "id": 14,
      "name": "iPadOS",
      "description": "All iPadOS hosts",
      "label_type": "builtin"
    },
    {
      "id": 15,
      "name": "Fedora Linux",
      "description": "All Fedora hosts",
      "label_type": "builtin"
    }
  ],
  "platforms": [
    {
      "platform": "chrome",
      "hosts_count": 1234
    },
    {
      "platform": "darwin",
      "hosts_count": 1234
    },
    {
      "platform": "ios",
      "hosts_count": 1234
    },
    {
      "platform": "ipados",
      "hosts_count": 1234
    },
    {
      "platform": "rhel",
      "hosts_count": 1234
    },
    {
      "platform": "ubuntu",
      "hosts_count": 12044
    },
    {
      "platform": "windows",
      "hosts_count": 12044
    }

  ]
}
```

### Get host

Returns the information of the specified host.

`GET /api/v1/fleet/hosts/:id`

#### Parameters

| Name             | Type    | In    | Description                                                                         |
|------------------|---------|-------|-------------------------------------------------------------------------------------|
| id               | integer | path  | **Required**. The host's id.                                                        |
| exclude_software | boolean | query | If `true`, the response will not include a list of installed software for the host. |

#### Example

`GET /api/v1/fleet/hosts/121`

##### Default response

`Status: 200`

```json
{
  "host": {
    "created_at": "2021-08-19T02:02:22Z",
    "updated_at": "2021-08-19T21:14:58Z",
    "id": 1,
    "detail_updated_at": "2021-08-19T21:07:53Z",
    "last_restarted_at": "2020-11-01T03:01:45Z",
    "software_updated_at": "2020-11-05T05:09:44Z",
    "label_updated_at": "2021-08-19T21:07:53Z",
    "policy_updated_at": "2023-06-26T18:33:15Z",
    "last_enrolled_at": "2021-08-19T02:02:22Z",
    "seen_time": "2021-08-19T21:14:58Z",
    "refetch_requested": false,
    "hostname": "Annas-MacBook-Pro.local",
    "uuid": "309a4b7d-0000-0000-8e7f-26ae0815ede8",
    "platform": "darwin",
    "osquery_version": "5.15.0",
    "orbit_version": "1.22.0",
    "fleet_desktop_version": "1.22.0",
    "scripts_enabled": true,
    "os_version": "macOS 15.2",
    "build": "24C101",
    "platform_like": "darwin",
    "code_name": "",
    "uptime": 210671000000000,
    "memory": 16788398080,
    "cpu_type": "arm64e",
    "cpu_subtype": "ARM64E",
    "cpu_brand": "Apple M1",
    "cpu_physical_cores": 8,
    "cpu_logical_cores": 8,
    "hardware_vendor": "Apple Inc.",
    "hardware_model": "MacBookPro17,1",
    "hardware_version": "",
    "hardware_serial": "C0124FXASD6G",
    "computer_name": "Anna's MacBook Pro",
    "display_name": "Anna's MacBook Pro",
    "public_ip": "123.45.678.910",
    "primary_ip": "172.27.0.6",
    "primary_mac": "02:42:ac:1b:00:06",
    "distributed_interval": 10,
    "config_tls_refresh": 10,
    "logger_tls_period": 10,
    "team_id": null,
    "pack_stats": null,
    "team_name": null,
    "gigs_disk_space_available": 174.98,
    "percent_disk_space_available": 71,
    "gigs_total_disk_space": 246,
    "disk_encryption_enabled": true,
    "status": "online",
    "display_text": "Annas-MacBook-Pro.local",
    "additional": {},
    "issues": {
      "failing_policies_count": 1,
      "critical_vulnerabilities_count": 2, // Available in Fleet Premium
      "total_issues_count": 3
    },
    "batteries": [
      {
        "cycle_count": 999,
        "health": "Normal"
      }
    ],
    "geolocation": {
      "country_iso": "US",
      "city_name": "New York",
      "geometry": {
        "type": "point",
        "coordinates": [40.6799, -74.0028]
      }
    },
    "maintenance_window": {
      "starts_at": "2024-06-18T13:27:18−04:00",
      "timezone": "America/New_York"
    },
    "users": [
      {
        "uid": 0,
        "username": "root",
        "type": "",
        "groupname": "root",
        "shell": "/bin/sh"
      },
      {
        "uid": 1,
        "username": "annachao",
        "type": "",
        "groupname": "staff",
        "shell": "/bin/zsh"
      }
    ],
    "labels": [
      {
        "created_at": "2021-08-19T02:02:17Z",
        "updated_at": "2021-08-19T02:02:17Z",
        "id": 6,
        "name": "All Hosts",
        "description": "All hosts which have enrolled in Fleet",
        "query": "SELECT 1;",
        "platform": "",
        "label_type": "builtin",
        "label_membership_type": "dynamic"
      },
      {
        "created_at": "2021-08-19T02:02:17Z",
        "updated_at": "2021-08-19T02:02:17Z",
        "id": 9,
        "name": "macOS",
        "description": "All macOS hosts",
        "query": "select 1 from os_version where platform = 'darwin';",
        "platform": "",
        "label_type": "builtin",
        "label_membership_type": "dynamic"
      },
      {
        "created_at": "2021-08-19T02:02:17Z",
        "updated_at": "2021-08-19T02:02:17Z",
        "id": 12,
        "name": "Hosts with Chrome installed",
        "description": "",
        "query": "SELECT * FROM apps WHERE name LIKE \"%Chrome%\"",
        "platform": "",
        "label_type": "regular",
        "label_membership_type": "dynamic"
      }
    ],
    "packs": [],
    "policies": [
      {
        "id": 2,
        "name": "SomeQuery2",
        "query": "SELECT * FROM bar;",
        "description": "this is another query",
        "resolution": "fix with these other steps...",
        "platform": "darwin",
        "response": "fail",
        "critical": false,
        "calendar_events_enabled": false,
        "created_at": "2025-02-05T23:34:46Z",
        "updated_at": "2025-02-05T23:34:46Z",
        "author_id": 98,
        "author_name": "User",
        "author_email": "user@example.com",
        "team_id": 274,
        "fleet_maintained": false
      },
      {
        "id": 3,
        "name": "SomeQuery3",
        "query": "SELECT * FROM baz;",
        "description": "",
        "resolution": "",
        "platform": "",
        "response": "",
        "critical": false,
        "calendar_events_enabled": false,
        "created_at": "2025-02-05T23:34:46Z",
        "updated_at": "2025-02-05T23:34:46Z",
        "author_id": 98,
        "author_name": "User",
        "author_email": "user@example.com",
        "team_id": 274,
        "fleet_maintained": false
      },
      {
        "id": 4,
        "name": "SomeQuery",
        "query": "SELECT * FROM foo;",
        "description": "this is a query",
        "resolution": "fix with these steps...",
        "platform": "windows,linux",
        "response": "pass",
        "critical": false,
        "calendar_events_enabled": false,
        "created_at": "2025-02-05T23:34:46Z",
        "updated_at": "2025-02-05T23:34:46Z",
        "author_id": 98,
        "author_name": "User",
        "author_email": "user@example.com",
        "team_id": 274,
        "fleet_maintained": false
      },
      {
        "id": 5,
        "name": "Install zoom.us.app",
        "query": "SELECT 1 FROM apps WHERE bundle_identifier = 'us.zoom.xos';",
        "description": "ZoomInstallerIT.pkg version 6.3.11.50104 is installed when the host doesn't have any version of it installed.",
        "resolution": "",
        "platform": "darwin",
        "response": "fail",
        "critical": false,
        "calendar_events_enabled": false,
        "created_at": "2025-02-05T23:34:46Z",
        "updated_at": "2025-02-05T23:34:46Z",
        "author_id": null,
        "author_name": "Fleet",
        "author_email": "",
        "team_id": 274,
        "fleet_maintained": true,      
      }
    ],
    "software": [
      {
        "id": 321,
        "name": "SomeApp.app",
        "version": "1.0",
        "source": "apps",
        "browser": "",
        "bundle_identifier": "com.some.app",
        "last_opened_at": "2021-08-18T21:14:00Z",
        "generated_cpe": "",
        "vulnerabilities": null,
        "installed_paths": ["/usr/lib/some-path-2"]
      }
    ],
    "mdm": {
      "encryption_key_available": true,
      "enrollment_status": "On (manual)",
      "name": "Fleet",
      "connected_to_fleet": true,
      "server_url": "https://acme.com/mdm/apple/mdm",
      "device_status": "unlocked",
      "pending_action": "",
      "macos_settings": {
        "disk_encryption": "verified",
        "action_required": null
      },
      "macos_setup": {
        "bootstrap_package_status": "installed",
        "detail": "",
        "bootstrap_package_name": "test.pkg"
      },
      "os_settings": {
        "disk_encryption": {
          "status": "verified",
          "detail": ""
        }
      },
      "profiles": [
        {
          "profile_uuid": "954ec5ea-a334-4825-87b3-937e7e381f24",
          "name": "profile1",
          "status": "verifying",
          "operation_type": "install",
          "detail": ""
        }
      ]
    }
  }
}
```

> Note: the response above assumes a [GeoIP database is configured](https://fleetdm.com/docs/deploying/configuration#geoip), otherwise the `geolocation` object won't be included.

> Note: `installed_paths` may be blank depending on installer package. For example, on Linux, RPM-installed packages do not provide installed path information.

> Note: `signature_information` is only set for macOS (.app) applications.

> Note:
> - `orbit_version: null` means this agent is not a fleetd agent
> - `fleet_desktop_version: null` means this agent is not a fleetd agent, or this agent is version <=1.23.0 which is not collecting the desktop version
> - `fleet_desktop_version: ""` means this agent is a fleetd agent but does not have fleet desktop
> - `scripts_enabled: null` means this agent is not a fleetd agent, or this agent is version <=1.23.0 which is not collecting the scripts enabled info

### Get host by identifier

Returns the information of the host specified using the `hostname`, `uuid`, or `hardware_serial` as an identifier.

If `hostname` is specified when there is more than one host with the same hostname, the endpoint returns the first matching host. In Fleet, hostnames are fully qualified domain names (FQDNs). `hostname` (e.g. johns-macbook-air.local) is not the same as `display_name` (e.g. John's MacBook Air).

`GET /api/v1/fleet/hosts/identifier/:identifier`

#### Parameters

| Name       | Type              | In   | Description                                                        |
| ---------- | ----------------- | ---- | ------------------------------------------------------------------ |
| identifier | string | path | **Required**. The host's `hostname`, `uuid`, or `hardware_serial`. |
| exclude_software | boolean | query | If `true`, the response will not include a list of installed software for the host. |

#### Example

`GET /api/v1/fleet/hosts/identifier/392547dc-0000-0000-a87a-d701ff75bc65`

##### Default response

`Status: 200`

```json
{
  "host": {
    "created_at": "2022-02-10T02:29:13Z",
    "updated_at": "2022-10-14T17:07:11Z",
    "id": 33,
    "detail_updated_at": "2022-10-14T17:07:12Z",
    "label_updated_at": "2022-10-14T17:07:12Z",
    "policy_updated_at": "2022-10-14T17:07:12Z",
    "last_enrolled_at": "2022-02-10T02:29:13Z",
    "software_updated_at": "2020-11-05T05:09:44Z",
    "seen_time": "2022-10-14T17:45:41Z",
    "refetch_requested": false,
    "hostname": "23cfc9caacf0",
    "uuid": "392547dc-0000-0000-a87a-d701ff75bc65",
    "platform": "ubuntu",
    "osquery_version": "5.5.1",
    "os_version": "Ubuntu 20.04.3 LTS",
    "build": "",
    "platform_like": "debian",
    "code_name": "focal",
    "uptime": 20807520000000000,
    "memory": 1024360448,
    "cpu_type": "x86_64",
    "cpu_subtype": "63",
    "cpu_brand": "DO-Regular",
    "cpu_physical_cores": 1,
    "cpu_logical_cores": 1,
    "hardware_vendor": "",
    "hardware_model": "",
    "hardware_version": "",
    "hardware_serial": "",
    "computer_name": "23cfc9caacf0",
    "public_ip": "",
    "primary_ip": "172.27.0.6",
    "primary_mac": "02:42:ac:1b:00:06",
    "distributed_interval": 10,
    "config_tls_refresh": 60,
    "logger_tls_period": 10,
    "team_id": 2,
    "team_name": null,
    "gigs_disk_space_available": 19.29,
    "percent_disk_space_available": 74,
    "gigs_total_disk_space": 192,
    "issues": {
      "failing_policies_count": 1,
      "critical_vulnerabilities_count": 2, // Fleet Premium only
      "total_issues_count": 3
    },
    "batteries": [
      {
        "cycle_count": 999,
        "health": "Normal"
      }
    ],
    "geolocation": {
      "country_iso": "US",
      "city_name": "New York",
      "geometry": {
        "type": "point",
        "coordinates": [40.6799, -74.0028]
      }
    },
    "pack_stats": [
      {
        "pack_id": 1,
        "pack_name": "Global",
        "type": "global",
        "query_stats": [
          {
            "scheduled_query_name": "Get running processes (with user_name)",
            "scheduled_query_id": 49,
            "query_name": "Get running processes (with user_name)",
            "pack_name": "Global",
            "pack_id": 1,
            "average_memory": 260000,
            "denylisted": false,
            "executions": 1,
            "interval": 86400,
            "last_executed": "2022-10-14T10:00:01Z",
            "output_size": 198,
            "system_time": 20,
            "user_time": 80,
            "wall_time": 0
          }
        ]
      }
    ],
    "labels": [
      {
        "created_at": "2021-09-14T05:11:02Z",
        "updated_at": "2021-09-14T05:11:02Z",
        "id": 12,
        "name": "All Linux",
        "description": "All Linux distributions",
        "query": "SELECT 1 FROM osquery_info WHERE build_platform LIKE '%ubuntu%' OR build_distro LIKE '%centos%';",
        "platform": "",
        "label_type": "builtin",
        "label_membership_type": "dynamic"
      }
    ],
    "packs": [
      {
        "created_at": "2021-09-17T05:28:54Z",
        "updated_at": "2021-09-17T05:28:54Z",
        "id": 1,
        "name": "Global",
        "description": "Global pack",
        "disabled": false,
        "type": "global",
        "labels": null,
        "label_ids": null,
        "hosts": null,
        "host_ids": null,
        "teams": null,
        "team_ids": null
      }
    ],
    "policies": [
      {
        "id": 142,
        "name": "Full disk encryption enabled (macOS)",
        "query": "SELECT 1 FROM disk_encryption WHERE user_uuid IS NOT '' AND filevault_status = 'on' LIMIT 1;",
        "description": "Checks to make sure that full disk encryption (FileVault) is enabled on macOS devices.",
        "author_id": 31,
        "author_name": "",
        "author_email": "",
        "team_id": null,
        "resolution": "To enable full disk encryption, on the failing device, select System Preferences > Security & Privacy > FileVault > Turn On FileVault.",
        "platform": "darwin,linux",
        "created_at": "2022-09-02T18:52:19Z",
        "updated_at": "2022-09-02T18:52:19Z",
        "response": "fail",
        "critical": false,
        "fleet_maintained": false
      }
    ],
    "software": [
      {
        "id": 16923,
        "name": "Automat",
        "version": "0.8.0",
        "source": "python_packages",
        "browser": "",
        "generated_cpe": "",
        "vulnerabilities": null,
        "installed_paths": ["/usr/lib/some_path/"]
      }
    ],
    "mdm": {
      "encryption_key_available": false,
      "enrollment_status": null,
      "name": "",
      "server_url": null,
      "device_status": "unlocked",
      "pending_action": "lock",
      "macos_settings": {
        "disk_encryption": null,
        "action_required": null
      },
      "macos_setup": {
        "bootstrap_package_status": "installed",
        "detail": ""
      },
      "os_settings": {
        "disk_encryption": {
          "status": null,
          "detail": ""
        }
      },
      "profiles": [
        {
          "profile_uuid": "954ec5ea-a334-4825-87b3-937e7e381f24",
          "name": "profile1",
          "status": "verifying",
          "operation_type": "install",
          "detail": ""
        }
      ]
    }
  }
}
```

> Note: the response above assumes a [GeoIP database is configured](https://fleetdm.com/docs/deploying/configuration#geoip), otherwise the `geolocation` object won't be included.

> Note: `installed_paths` may be blank depending on installer package. For example, on Linux, RPM-installed packages do not provide installed path information.

#### Get host by device token

Returns a subset of information about the host specified by `token`. To get all information about a host, use the "Get host" endpoint [here](#get-host).

This is the API route used by the **My device** page in Fleet desktop to display information about the host to the end user.

`GET /api/v1/fleet/device/:token`

##### Parameters

| Name  | Type   | In   | Description                        |
| ----- | ------ | ---- | ---------------------------------- |
| token | string | path | The device's authentication token. |

##### Example

`GET /api/v1/fleet/device/abcdef012456789`

##### Default response

`Status: 200`

```json
{
  "host": {
    "created_at": "2021-08-19T02:02:22Z",
    "updated_at": "2021-08-19T21:14:58Z",
    "id": 1,
    "detail_updated_at": "2021-08-19T21:07:53Z",
    "label_updated_at": "2021-08-19T21:07:53Z",
    "last_enrolled_at": "2021-08-19T02:02:22Z",
    "seen_time": "2021-08-19T21:14:58Z",
    "refetch_requested": false,
    "hostname": "Annas-MacBook-Pro.local",
    "uuid": "309a4b7d-0000-0000-8e7f-26ae0815ede8",
    "platform": "darwin",
    "osquery_version": "5.15.0",
    "os_version": "macOS 15.2",
    "build": "24C101",
    "platform_like": "darwin",
    "code_name": "",
    "uptime": 210671000000000,
    "memory": 16788398080,
    "cpu_type": "arm64e",
    "cpu_subtype": "ARM64E",
    "cpu_brand": "Apple M1",
    "cpu_physical_cores": 8,
    "cpu_logical_cores": 8,
    "hardware_vendor": "Apple Inc.",
    "hardware_model": "MacBookPro17,1",
    "hardware_version": "",
    "hardware_serial": "",
    "computer_name": "Anna's MacBook Pro",
    "display_name": "Anna's MacBook Pro",
    "public_ip": "123.45.678.910",
    "primary_ip": "192.12.345.678",
    "primary_mac": "36:34:a5:6b:7b:5c",
    "distributed_interval": 10,
    "config_tls_refresh": 10,
    "logger_tls_period": 10,
    "team_id": null,
    "pack_stats": null,
    "team_name": null,
    "additional": {},
    "gigs_disk_space_available": 174.98,
    "percent_disk_space_available": 71,
    "gigs_total_disk_space": 246,
    "disk_encryption_enabled": true,
    "dep_assigned_to_fleet": false,
    "status": "online",
    "display_text": "Annas-MacBook-Pro.local",
    "self_service": true,
    "org_logo_url": "https://example.com/logo.jpg",
    "license": {
      "tier": "free",
      "expiration": "2031-01-01T00:00:00Z"
    },
    "global_config": {
      "mdm": {
        "enabled_and_configured": false
      }
    },
    "batteries": [
      {
        "cycle_count": 999,
        "health": "Good"
      }
    ],
    "users": [
      {
        "uid": 0,
        "username": "root",
        "type": "",
        "groupname": "root",
        "shell": "/bin/sh"
      },
      {
        "uid": 1,
        "username": "annachao",
        "type": "",
        "groupname": "staff",
        "shell": "/bin/zsh"
      }
    ],
    "labels": [
      {
        "created_at": "2021-08-19T02:02:17Z",
        "updated_at": "2021-08-19T02:02:17Z",
        "id": 6,
        "name": "All Hosts",
        "description": "All hosts which have enrolled in Fleet",
        "query": "SELECT 1;",
        "platform": "",
        "label_type": "builtin",
        "label_membership_type": "dynamic"
      },
      {
        "created_at": "2021-08-19T02:02:17Z",
        "updated_at": "2021-08-19T02:02:17Z",
        "id": 9,
        "name": "macOS",
        "description": "All macOS hosts",
        "query": "select 1 from os_version where platform = 'darwin';",
        "platform": "",
        "label_type": "builtin",
        "label_membership_type": "dynamic"
      },
      {
        "created_at": "2021-08-19T02:02:17Z",
        "updated_at": "2021-08-19T02:02:17Z",
        "id": 12,
        "name": "Hosts with Chrome installed",
        "description": "",
        "query": "SELECT * FROM apps WHERE name LIKE \"%Chrome%\"",
        "platform": "",
        "label_type": "regular",
        "label_membership_type": "dynamic"
      }
    ],
    "software": [
      {
        "id": 321,
        "name": "SomeApp.app",
        "version": "1.0",
        "source": "apps",
        "browser": "",
        "bundle_identifier": "com.some.app",
        "last_opened_at": "2021-08-18T21:14:00Z",
        "generated_cpe": "",
        "vulnerabilities": null
      }
    ],
    "packs": [],
    "mdm": {
      "encryption_key_available": true,
      "enrollment_status": "On (manual)",
      "name": "Fleet",
      "connected_to_fleet": true,
      "server_url": "https://acme.com/mdm/apple/mdm",
      "macos_settings": {
        "disk_encryption": "verified",
        "action_required": null
      },
      "macos_setup": {
        "bootstrap_package_status": "installed",
        "detail": "",
        "bootstrap_package_name": "test.pkg"
      },
      "os_settings": {
        "disk_encryption": {
          "status": "verified",
          "detail": ""
        }
      },
      "profiles": [
        {
          "profile_uuid": "954ec5ea-a334-4825-87b3-937e7e381f24",
          "name": "profile1",
          "status": "verifying",
          "operation_type": "install",
          "detail": ""
        }
      ]
    }
  }
}
```

### Delete host

Deletes the specified host from Fleet. Note that a deleted host will fail authentication with the previous node key, and in most osquery configurations will attempt to re-enroll automatically. If the host still has a valid enroll secret, it will re-enroll successfully.

`DELETE /api/v1/fleet/hosts/:id`

#### Parameters

| Name | Type    | In   | Description                  |
| ---- | ------- | ---- | ---------------------------- |
| id   | integer | path | **Required**. The host's id. |

#### Example

`DELETE /api/v1/fleet/hosts/121`

##### Default response

`Status: 200`


### Refetch host

Flags the host details, labels and policies to be refetched the next time the host checks in for distributed queries. Note that we cannot be certain when the host will actually check in and update the query results. Further requests to the host APIs will indicate that the refetch has been requested through the `refetch_requested` field on the host object.

`POST /api/v1/fleet/hosts/:id/refetch`

#### Parameters

| Name | Type    | In   | Description                  |
| ---- | ------- | ---- | ---------------------------- |
| id   | integer | path | **Required**. The host's id. |

#### Example

`POST /api/v1/fleet/hosts/121/refetch`

##### Default response

`Status: 200`


### Transfer hosts to a team

_Available in Fleet Premium_

`POST /api/v1/fleet/hosts/transfer`

#### Parameters

| Name    | Type    | In   | Description                                                             |
| ------- | ------- | ---- | ----------------------------------------------------------------------- |
| team_id | integer | body | **Required**. The ID of the team you'd like to transfer the host(s) to. |
| hosts   | array   | body | **Required**. A list of host IDs.                                       |

#### Example

`POST /api/v1/fleet/hosts/transfer`

##### Request body

```json
{
  "team_id": 1,
  "hosts": [3, 2, 4, 6, 1, 5, 7]
}
```

##### Default response

`Status: 200`


### Transfer hosts to a team by filter

_Available in Fleet Premium_

`POST /api/v1/fleet/hosts/transfer/filter`

#### Parameters

| Name    | Type    | In   | Description                                                                                                                                                                                                                                                                                                                        |
| ------- | ------- | ---- | ---------------------------------------------------------------------------------------------------------------------------------------------------------------------------------------------------------------------------------------------------------------------------------------------------------------------------------- |
| team_id | integer | body | **Required**. The ID of the team you'd like to transfer the host(s) to.                                                                                                                                                                                                                                                            |
| filters | object  | body | **Required** Contains any of the following four properties: `query` for search query keywords. Searchable fields include `hostname`, `hardware_serial`, `uuid`, and `ipv4`. `status` to indicate the status of the hosts to return. Can either be `new`, `online`, `offline`, `mia` or `missing`. `label_id` to indicate the selected label. `team_id` to indicate the selected team. Note: `label_id` and `status` cannot be used at the same time. |

#### Example

`POST /api/v1/fleet/hosts/transfer/filter`

##### Request body

```json
{
  "team_id": 1,
  "filters": {
    "status": "online",
    "team_id": 2,
  }
}
```

##### Default response

`Status: 200`


### Turn off MDM for a host

Turns off MDM for the specified macOS, iOS, or iPadOS host.

`DELETE /api/v1/fleet/hosts/:id/mdm`

#### Parameters

| Name | Type    | In   | Description                           |
| ---- | ------- | ---- | ------------------------------------- |
| id   | integer | path | **Required.** The host's ID in Fleet. |

#### Example

`DELETE /api/v1/fleet/hosts/42/mdm`

##### Default response

`Status: 204`


### Bulk delete hosts by filter or ids

`POST /api/v1/fleet/hosts/delete`

#### Parameters

| Name    | Type    | In   | Description                                                                                                                                                                                                                                                                                                                        |
| ------- | ------- | ---- | ---------------------------------------------------------------------------------------------------------------------------------------------------------------------------------------------------------------------------------------------------------------------------------------------------------------------------------- |
| ids     | array   | body | A list of the host IDs you'd like to delete. If `ids` is specified, `filters` cannot be specified.                                                                                                                                                                                                                                                           |
| filters | object  | body | Contains any of the following four properties: `query` for search query keywords. Searchable fields include `hostname`, `hardware_serial`, `uuid`, and `ipv4`. `status` to indicate the status of the hosts to return. Can either be `new`, `online`, `offline`, `mia` or `missing`. `label_id` to indicate the selected label. `team_id` to indicate the selected team. If `filters` is specified, `id` cannot be specified. `label_id` and `status` cannot be used at the same time. |

Either ids or filters are required.

Request (`ids` is specified):

```json
{
  "ids": [1]
}
```

Request (`filters` is specified):
```json
{
  "filters": {
    "status": "online",
    "label_id": 1,
    "team_id": 1,
    "query": "abc"
  }
}
```

Request (`filters` is specified and empty, to delete all hosts):
```json
{
  "filters": {}
}
```

#### Example

`POST /api/v1/fleet/hosts/delete`

##### Request body

```json
{
  "filters": {
    "status": "online",
    "team_id": 1
  }
}
```

##### Default response

`Status: 200`

### Get human-device mapping

Returns the end user's email(s) they use to log in to their Identity Provider (IdP) and Google Chrome profile.

Also returns the custom email that's set via the `PUT /api/v1/fleet/hosts/:id/device_mapping` endpoint (docs [here](#update-custom-human-device-mapping))

Note that IdP email is only supported on macOS hosts. It's collected once, during automatic enrollment (DEP), only if the end user authenticates with the IdP and the DEP profile has `await_device_configured` set to `true`.

`GET /api/v1/fleet/hosts/:id/device_mapping`

#### Parameters

| Name       | Type              | In   | Description                                                                   |
| ---------- | ----------------- | ---- | ----------------------------------------------------------------------------- |
| id         | integer           | path | **Required**. The host's `id`.                                                |

#### Example

`GET /api/v1/fleet/hosts/1/device_mapping`

##### Default response

`Status: 200`

```json
{
  "host_id": 1,
  "device_mapping": [
    {
      "email": "user@example.com",
      "source": "mdm_idp_accounts"
    },
    {
      "email": "user@example.com",
      "source": "google_chrome_profiles"
    },
    {
      "email": "user@example.com",
      "source": "custom"
    }
  ]
}
```

---

### Update custom human-device mapping

`PUT /api/v1/fleet/hosts/:id/device_mapping`

Updates the email for the `custom` data source in the human-device mapping. This source can only have one email.

#### Parameters

| Name       | Type              | In   | Description                                                                   |
| ---------- | ----------------- | ---- | ----------------------------------------------------------------------------- |
| id         | integer           | path | **Required**. The host's `id`.                                                |
| email      | string            | body | **Required**. The custom email.                                               |

#### Example

`PUT /api/v1/fleet/hosts/1/device_mapping`

##### Request body

```json
{
  "email": "user@example.com"
}
```

##### Default response

`Status: 200`

```json
{
  "host_id": 1,
  "device_mapping": [
    {
      "email": "user@example.com",
      "source": "mdm_idp_accounts"
    },
    {
      "email": "user@example.com",
      "source": "google_chrome_profiles"
    },
    {
      "email": "user@example.com",
      "source": "custom"
    }
  ]
}
```

### Get host's device health report

Retrieves information about a single host's device health.

This report includes a subset of host vitals, and simplified policy and vulnerable software information. Data is cached to preserve performance. To get all up-to-date information about a host, use the "Get host" endpoint [here](#get-host).


`GET /api/v1/fleet/hosts/:id/health`

#### Parameters

| Name       | Type              | In   | Description                                                                   |
| ---------- | ----------------- | ---- | ----------------------------------------------------------------------------- |
| id         | integer           | path | **Required**. The host's `id`.                                                |

#### Example

`GET /api/v1/fleet/hosts/1/health`

##### Default response

`Status: 200`

```json
{
  "host_id": 1,
  "health": {
    "updated_at": "2023-09-16T18:52:19Z",
    "os_version": "CentOS Linux 8.3.2011",
    "disk_encryption_enabled": true,
    "failing_policies_count": 1,
    "failing_critical_policies_count": 1, // Fleet Premium only
    "failing_policies": [
      {
        "id": 123,
        "name": "Google Chrome is up to date",
        "critical": true, // Fleet Premium only
        "resolution": "Follow the Update Google Chrome instructions here: https://support.google.com/chrome/answer/95414?sjid=6534253818042437614-NA"
      }
    ],
    "vulnerable_software": [
      {
        "id": 321,
        "name": "Firefox.app",
        "version": "116.0.3",
      }
    ]
  }
}
```

---

### Get host's mobile device management (MDM) information

Currently supports Windows and MacOS. On MacOS this requires the [macadmins osquery
extension](https://github.com/macadmins/osquery-extension) which comes bundled
in [Fleet's agent (fleetd)](https://fleetdm.com/docs/get-started/anatomy#fleetd).

Retrieves a host's MDM enrollment status and MDM server URL.

If the host exists but is not enrolled to an MDM server, then this API returns `null`.

`GET /api/v1/fleet/hosts/:id/mdm`

#### Parameters

| Name    | Type    | In   | Description                                                                                                                                                                                                                                                                                                                        |
| ------- | ------- | ---- | -------------------------------------------------------------------------------- |
| id      | integer | path | **Required** The id of the host to get the details for                           |

#### Example

`GET /api/v1/fleet/hosts/32/mdm`

##### Default response

`Status: 200`

```json
{
  "enrollment_status": "On (automatic)",
  "server_url": "some.mdm.com",
  "name": "Some MDM",
  "id": 3
}
```

---

### Get mobile device management (MDM) summary

Currently supports Windows and MacOS. On MacOS this requires the [macadmins osquery
extension](https://github.com/macadmins/osquery-extension) which comes bundled
in [Fleet's agent (fleetd)](https://fleetdm.com/docs/get-started/anatomy#fleetd).

Retrieves MDM enrollment summary. Windows servers are excluded from the aggregated data.

`GET /api/v1/fleet/hosts/summary/mdm`

#### Parameters

| Name     | Type    | In    | Description                                                                                                                                                                                                                                                                                                                        |
| -------- | ------- | ----- | -------------------------------------------------------------------------------- |
| team_id  | integer | query | _Available in Fleet Premium_. Filter by team                                      |
| platform | string  | query | Filter by platform ("windows" or "darwin")                                       |

A `team_id` of `0` returns the statistics for hosts that are not part of any team. A `null` or missing `team_id` returns statistics for all hosts regardless of the team.

#### Example

`GET /api/v1/fleet/hosts/summary/mdm?team_id=1&platform=windows`

##### Default response

`Status: 200`

```json
{
  "counts_updated_at": "2021-03-21T12:32:44Z",
  "mobile_device_management_enrollment_status": {
    "enrolled_manual_hosts_count": 0,
    "enrolled_automated_hosts_count": 2,
    "unenrolled_hosts_count": 0,
    "hosts_count": 2
  },
  "mobile_device_management_solution": [
    {
      "id": 2,
      "name": "Solution1",
      "server_url": "solution1.com",
      "hosts_count": 1
    },
    {
      "id": 3,
      "name": "Solution2",
      "server_url": "solution2.com",
      "hosts_count": 1
    }
  ]
}
```

---

### Get host's mobile device management (MDM) and Munki information

Retrieves a host's MDM enrollment status, MDM server URL, and Munki version.

`GET /api/v1/fleet/hosts/:id/macadmins`

#### Parameters

| Name    | Type    | In   | Description                                                                                                                                                                                                                                                                                                                        |
| ------- | ------- | ---- | -------------------------------------------------------------------------------- |
| id      | integer | path | **Required** The id of the host to get the details for                           |

#### Example

`GET /api/v1/fleet/hosts/32/macadmins`

##### Default response

`Status: 200`

```json
{
  "macadmins": {
    "munki": {
      "version": "1.2.3"
    },
    "munki_issues": [
      {
        "id": 1,
        "name": "Could not retrieve managed install primary manifest",
        "type": "error",
        "created_at": "2022-08-01T05:09:44Z"
      },
      {
        "id": 2,
        "name": "Could not process item Figma for optional install. No pkginfo found in catalogs: release",
        "type": "warning",
        "created_at": "2022-08-01T05:09:44Z"
      }
    ],
    "mobile_device_management": {
      "enrollment_status": "On (automatic)",
      "server_url": "http://some.url/mdm",
      "name": "MDM Vendor Name",
      "id": 999
    }
  }
}
```

---

### Get aggregated host's macadmin mobile device management (MDM) and Munki information

Requires the [macadmins osquery
extension](https://github.com/macadmins/osquery-extension) which comes bundled
in [Fleet's agent (fleetd)](https://fleetdm.com/docs/get-started/anatomy#fleetd).
Currently supported only on macOS.


Retrieves aggregated host's MDM enrollment status and Munki versions.

`GET /api/v1/fleet/macadmins`

#### Parameters

| Name    | Type    | In    | Description                                                                                                                                                                                                                                                                                                                        |
| ------- | ------- | ----- | ---------------------------------------------------------------------------------------------------------------- |
| team_id | integer | query | _Available in Fleet Premium_. Filters the aggregate host information to only include hosts in the specified team. |                           |

A `team_id` of `0` returns the statistics for hosts that are not part of any team. A `null` or missing `team_id` returns statistics for all hosts regardless of the team.

#### Example

`GET /api/v1/fleet/macadmins`

##### Default response

`Status: 200`

```json
{
  "macadmins": {
    "counts_updated_at": "2021-03-21T12:32:44Z",
    "munki_versions": [
      {
        "version": "5.5",
        "hosts_count": 8360
      },
      {
        "version": "5.4",
        "hosts_count": 1700
      },
      {
        "version": "5.3",
        "hosts_count": 400
      },
      {
        "version": "5.2.3",
        "hosts_count": 112
      },
      {
        "version": "5.2.2",
        "hosts_count": 50
      }
    ],
    "munki_issues": [
      {
        "id": 1,
        "name": "Could not retrieve managed install primary manifest",
        "type": "error",
        "hosts_count": 2851
      },
      {
        "id": 2,
        "name": "Could not process item Figma for optional install. No pkginfo found in catalogs: release",
        "type": "warning",
        "hosts_count": 1983
      }
    ],
    "mobile_device_management_enrollment_status": {
      "enrolled_manual_hosts_count": 124,
      "enrolled_automated_hosts_count": 124,
      "unenrolled_hosts_count": 112
    },
    "mobile_device_management_solution": [
      {
        "id": 1,
        "name": "SimpleMDM",
        "hosts_count": 8360,
        "server_url": "https://a.simplemdm.com/mdm"
      },
      {
        "id": 2,
        "name": "Intune",
        "hosts_count": 1700,
        "server_url": "https://enrollment.manage.microsoft.com"
      }
    ]
  }
}
```

### Resend host's configuration profile

Resends a configuration profile for the specified host.

`POST /api/v1/fleet/hosts/:id/configuration_profiles/:profile_uuid/resend`

#### Parameters

| Name | Type | In | Description |
| ---- | ---- | -- | ----------- |
| id   | integer | path | **Required.** The host's ID. |
| profile_uuid   | string | path | **Required.** The UUID of the configuration profile to resend to the host. |

#### Example

`POST /api/v1/fleet/hosts/233/configuration_profiles/fc14a20-84a2-42d8-9257-a425f62bb54d/resend`

##### Default response

`Status: 202`

### Get host's scripts

`GET /api/v1/fleet/hosts/:id/scripts`

#### Parameters

| Name | Type    | In   | Description                  |
| ---- | ------- | ---- | ---------------------------- |
| id   | integer | path | **Required**. The host's id. |
| page | integer | query | Page number of the results to fetch.|
| per_page | integer | query | Results per page.|

#### Example

`GET /api/v1/fleet/hosts/123/scripts`

##### Default response

`Status: 200`

```json
"scripts": [
  {
    "script_id": 3,
    "name": "remove-zoom-artifacts.sh",
    "last_execution": {
      "execution_id": "e797d6c6-3aae-11ee-be56-0242ac120002",
      "executed_at": "2021-12-15T15:23:57Z",
      "status": "error"
    }
  },
  {
    "script_id": 5,
    "name": "set-timezone.sh",
    "last_execution": {
      "id": "e797d6c6-3aae-11ee-be56-0242ac120002",
      "executed_at": "2021-12-15T15:23:57Z",
      "status": "pending"
    }
  },
  {
    "script_id": 8,
    "name": "uninstall-zoom.sh",
    "last_execution": {
      "id": "e797d6c6-3aae-11ee-be56-0242ac120002",
      "executed_at": "2021-12-15T15:23:57Z",
      "status": "ran"
    }
  }
],
"meta": {
  "has_next_results": false,
  "has_previous_results": false
}

```

### Get host's software

> **Experimental feature**. This feature is undergoing rapid improvement, which may result in breaking changes to the API or configuration surface. It is not recommended for use in automated workflows.

`GET /api/v1/fleet/hosts/:id/software`

#### Parameters

| Name | Type    | In   | Description                  |
| ---- | ------- | ---- | ---------------------------- |
| id   | integer | path | **Required**. The host's ID. |
| query   | string | query | Search query keywords. Searchable fields include `name`. |
| available_for_install | boolean | query | If `true` or `1`, only list software that is available for install (added by the user). Default is `false`. |
| vulnerable | boolean | query | If `true` or `1`, only list software that have vulnerabilities. Default is `false`. |
| page | integer | query | Page number of the results to fetch.|
| per_page | integer | query | Results per page.|

#### Example

`GET /api/v1/fleet/hosts/123/software`

##### Default response

`Status: 200`

```json
{
  "count": 3,
  "software": [
    {
      "id": 121,
      "name": "Google Chrome.app",
      "software_package": {
        "name": "GoogleChrome.pkg",
        "platform": "darwin",
        "version": "125.12.0.3",
        "self_service": true,
        "last_install": {
          "install_uuid": "8bbb8ac2-b254-4387-8cba-4d8a0407368b",
          "installed_at": "2024-05-15T15:23:57Z"
        }
      },
      "app_store_app": null,
      "source": "apps",
      "status": "failed_install",
      "installed_versions": [
        {
          "version": "121.0",
          "bundle_identifier": "com.google.Chrome",
          "last_opened_at": "2024-04-01T23:03:07Z",
          "vulnerabilities": ["CVE-2023-1234","CVE-2023-4321","CVE-2023-7654"],
          "installed_paths": ["/Applications/Google Chrome.app"],
          "signature_information": [
            {
              "installed_path": "/Applications/Google Chrome.app",
              "team_identifier": "EQHXZ8M8AV"
            }
          ]
        }
      ]
    },
    {
      "id": 134,
      "name": "Falcon.app",
      "software_package": {
        "name": "FalconSensor-6.44.pkg",
        "platform": "darwin",
        "self_service": false,
        "last_install": null,
        "last_uninstall": {
          "script_execution_id": "ed579e73-0f41-46c8-aaf4-3c1e5880ed27",
          "uninstalled_at": "2024-05-15T15:23:57Z"
        }
      },
      "app_store_app": null,
      "source": "",
      "status": "pending_uninstall",
      "installed_versions": [],
    },
    {
      "id": 147,
      "name": "Logic Pro",
      "software_package": null,
      "app_store_app": {
        "app_store_id": "1091189122",
        "platform": "darwin",
        "icon_url": "https://is1-ssl.mzstatic.com/image/thumb/Purple221/v4/f4/25/1f/f4251f60-e27a-6f05-daa7-9f3a63aac929/AppIcon-0-0-85-220-0-0-4-0-0-2x-0-0-0-0-0.png/512x512bb.png",
        "version": "2.04",
        "self_service": false,
        "last_install": {
          "command_uuid": "0aa14ae5-58fe-491a-ac9a-e4ee2b3aac40",
          "installed_at": "2024-05-15T15:23:57Z"
        },
      },
      "source": "apps",
      "status": "installed",
      "installed_versions": [
        {
          "version": "118.0",
          "bundle_identifier": "com.apple.logic10",
          "last_opened_at": "2024-04-01T23:03:07Z",
          "vulnerabilities": ["CVE-2023-1234"],
          "installed_paths": ["/Applications/Logic Pro.app"],
          "signature_information": [
            {
              "installed_path": "/Applications/Logic Pro.app",
              "team_identifier": ""
            }
          ]
        }
      ]
    },
  ],
  "meta": {
    "has_next_results": false,
    "has_previous_results": false
  }
}
```

### Get hosts report in CSV

Returns the list of hosts corresponding to the search criteria in CSV format, ready for download when
requested by a web browser.

`GET /api/v1/fleet/hosts/report`

#### Parameters

| Name                    | Type    | In    | Description                                                                                                                                                                                                                                                                                                                                 |
| ----------------------- | ------- | ----- | ------------------------------------------------------------------------------------------------------------------------------------------------------------------------------------------------------------------------------------------------------------------------------------------------------------------------------------------- |
| format                  | string  | query | **Required**, must be "csv" (only supported format for now).                                                                                                                                                                                                                                                                                |
| columns                 | string  | query | Comma-delimited list of columns to include in the report (returns all columns if none is specified).                                                                                                                                                                                                                                        |
| order_key               | string  | query | What to order results by. Can be any column in the hosts table.                                                                                                                                                                                                                                                                             |
| order_direction         | string  | query | **Requires `order_key`**. The direction of the order given the order key. Options include 'asc' and 'desc'. Default is 'asc'.                                                                                                                                                                                                               |
| status                  | string  | query | Indicates the status of the hosts to return. Can either be 'new', 'online', 'offline', 'mia' or 'missing'.                                                                                                                                                                                                                                  |
| query                   | string  | query | Search query keywords. Searchable fields include `hostname`, `hardware_serial`, `uuid`, `ipv4` and the hosts' email addresses (only searched if the query looks like an email address, i.e. contains an `@`, no space, etc.).                                                                                                               |
| team_id                 | integer | query | _Available in Fleet Premium_. Filters the hosts to only include hosts in the specified team.                                                                                                                                                                                                                                                |
| policy_id               | integer | query | The ID of the policy to filter hosts by.                                                                                                                                                                                                                                                                                                    |
| policy_response         | string  | query | **Requires `policy_id`**. Valid options are 'passing' or 'failing'. **Note: If `policy_id` is specified _without_ including `policy_response`, this will also return hosts where the policy is not configured to run or failed to run.** |
| software_version_id     | integer | query | The ID of the software version to filter hosts by.                                                                                                            |
| software_title_id       | integer | query | The ID of the software title to filter hosts by.                                                                                                              |
| os_version_id | integer | query | The ID of the operating system version to filter hosts by. |
| os_name                 | string  | query | The name of the operating system to filter hosts by. `os_version` must also be specified with `os_name`                                                                                                                                                                                                                                     |
| os_version              | string  | query | The version of the operating system to filter hosts by. `os_name` must also be specified with `os_version`                                                                                                                                                                                                                                  |
| vulnerability           | string  | query | The cve to filter hosts by (including "cve-" prefix, case-insensitive).                                                                                                                                                                                                                                                                     |
| mdm_id                  | integer | query | The ID of the _mobile device management_ (MDM) solution to filter hosts by (that is, filter hosts that use a specific MDM provider and URL).                                                                                                                                                                                                |
| mdm_name                | string  | query | The name of the _mobile device management_ (MDM) solution to filter hosts by (that is, filter hosts that use a specific MDM provider).                                                                                                                                                                                                      |
| mdm_enrollment_status   | string  | query | The _mobile device management_ (MDM) enrollment status to filter hosts by. Valid options are 'manual', 'automatic', 'enrolled', 'pending', or 'unenrolled'.                                                                                                                                                                                 |
| macos_settings          | string  | query | Filters the hosts by the status of the _mobile device management_ (MDM) profiles applied to hosts. Valid options are 'verified', 'verifying', 'pending', or 'failed'. **Note: If this filter is used in Fleet Premium without a team ID filter, the results include only hosts that are not assigned to any team.**                                                                                                                                                                                                             |
| munki_issue_id          | integer | query | The ID of the _munki issue_ (a Munki-reported error or warning message) to filter hosts by (that is, filter hosts that are affected by that corresponding error or warning message).                                                                                                                                                        |
| low_disk_space          | integer | query | _Available in Fleet Premium_. Filters the hosts to only include hosts with less GB of disk space available than this value. Must be a number between 1-100.                                                                                                                                                                                 |
| label_id                | integer | query | A valid label ID. Can only be used in combination with `order_key`, `order_direction`, `status`, `query` and `team_id`.                                                                                                                                                                                                                     |
| bootstrap_package       | string | query | _Available in Fleet Premium_. Filters the hosts by the status of the MDM bootstrap package on the host. Valid options are 'installed', 'pending', or 'failed'. **Note: If this filter is used in Fleet Premium without a team ID filter, the results include only hosts that are not assigned to any team.** |
| disable_failing_policies | boolean | query | If `true`, hosts will return failing policies as 0 (returned as the `issues` column) regardless of whether there are any that failed for the host. This is meant to be used when increased performance is needed in exchange for the extra information.      |

If `mdm_id`, `mdm_name` or `mdm_enrollment_status` is specified, then Windows Servers are excluded from the results.

#### Example

`GET /api/v1/fleet/hosts/report?software_id=123&format=csv&columns=hostname,primary_ip,platform`

##### Default response

`Status: 200`

```csv
created_at,updated_at,id,detail_updated_at,label_updated_at,policy_updated_at,last_enrolled_at,seen_time,refetch_requested,hostname,uuid,platform,osquery_version,os_version,build,platform_like,code_name,uptime,memory,cpu_type,cpu_subtype,cpu_brand,cpu_physical_cores,cpu_logical_cores,hardware_vendor,hardware_model,hardware_version,hardware_serial,computer_name,primary_ip_id,primary_ip,primary_mac,distributed_interval,config_tls_refresh,logger_tls_period,team_id,team_name,gigs_disk_space_available,percent_disk_space_available,gigs_total_disk_space,issues,device_mapping,status,display_text
2022-03-15T17:23:56Z,2022-03-15T17:23:56Z,1,2022-03-15T17:23:56Z,2022-03-15T17:23:56Z,2022-03-15T17:23:56Z,2022-03-15T17:23:56Z,2022-03-15T17:23:56Z,false,foo.local0,a4fc55a1-b5de-409c-a2f4-441f564680d3,debian,,,,,,0s,0,,,,0,0,,,,,,,,,0,0,0,,,0,0,0,0,,,,
2022-03-15T17:23:56Z,2022-03-15T17:23:56Z,2,2022-03-15T17:23:56Z,2022-03-15T17:23:56Z,2022-03-15T17:23:56Z,2022-03-15T17:23:56Z,2022-03-15T17:22:56Z,false,foo.local1,689539e5-72f0-4bf7-9cc5-1530d3814660,rhel,,,,,,0s,0,,,,0,0,,,,,,,,,0,0,0,,,0,0,0,0,,,,
2022-03-15T17:23:56Z,2022-03-15T17:23:56Z,3,2022-03-15T17:23:56Z,2022-03-15T17:23:56Z,2022-03-15T17:23:56Z,2022-03-15T17:23:56Z,2022-03-15T17:21:56Z,false,foo.local2,48ebe4b0-39c3-4a74-a67f-308f7b5dd171,linux,,,,,,0s,0,,,,0,0,,,,,,,,,0,0,0,,,0,0,0,0,,,,
```

### Get host's disk encryption key

Retrieves the disk encryption key for a host.

The host will only return a key if its disk encryption status is "Verified." Get hosts' disk encryption statuses using the [List hosts endpoint](#list-hosts) and `os_settings_disk_encryption` parameter.

`GET /api/v1/fleet/hosts/:id/encryption_key`

#### Parameters

| Name | Type    | In   | Description                                                        |
| ---- | ------- | ---- | ------------------------------------------------------------------ |
| id   | integer | path | **Required** The id of the host to get the disk encryption key for. |


#### Example

`GET /api/v1/fleet/hosts/8/encryption_key`

##### Default response

`Status: 200`

```json
{
  "host_id": 8,
  "encryption_key": {
    "key": "5ADZ-HTZ8-LJJ4-B2F8-JWH3-YPBT",
    "updated_at": "2022-12-01T05:31:43Z"
  }
}
```

### Get host's certificates

Available for macOS, iOS, and iPadOS hosts only. Requires Fleet's MDM properly [enabled and configured](https://fleetdm.com/docs/using-fleet/mdm-setup).

Retrieves the certificates installed on a host.

`GET /api/v1/fleet/hosts/:id/certificates`

#### Parameters

| Name | Type    | In   | Description                  |
| ---- | ------- | ---- | ---------------------------- |
| id   | integer | path | **Required**. The host's id. |
| page | integer | query | Page number of the results to fetch.|
| per_page | integer | query | Results per page.|
| order_key | string | query | What to order results by. Options include `common_name` and `not_valid_after`. Default is `common_name` |
| order_direction | string | query | **Requires `order_key`**. The direction of the order given the order key. Options include `asc` and `desc`. Default is `asc`. |

#### Example

`GET /api/v1/fleet/hosts/8/certificates`

#### Default response

`Status: 200`

```json
{
  "certificates": [
    {
      "id": 3,
      "not_valid_after": "2021-08-19T02:02:17Z",
      "not_valid_before": "2021-08-19T02:02:17Z",
      "certificate_authority": true,
      "common_name": "FleetDM",
      "key_algorithm": "rsaEncryption",
      "key_strength": 2048,
      "key_usage": "CRL Sign, Key Cert Sign",
      "serial": 1,
      "signing_algorithm": "sha256WithRSAEncryption",
      "subject": {
        "country": "US",
        "organization": "Fleet Device Management Inc.",
        "organizational_unit": "Fleet Device Management Inc.",
        "common_name": "FleetDM"
      },
      "issuer": {
        "country": "US",
        "organization": "Fleet Device Management Inc.",
        "organizational_unit": "Fleet Device Management Inc.",
        "common_name": "FleetDM"
      }
    }
  ],
  "meta": {
    "has_next_results": false,
    "has_previous_results": false
  }
}
```

### Get configuration profiles assigned to a host

Requires Fleet's MDM properly [enabled and configured](https://fleetdm.com/docs/using-fleet/mdm-setup).

Retrieves a list of the configuration profiles assigned to a host.

`GET /api/v1/fleet/hosts/:id/configuration_profiles`

#### Parameters

| Name | Type    | In   | Description                      |
| ---- | ------- | ---- | -------------------------------- |
| id   | integer | path | **Required**. The ID of the host  |


#### Example

`GET /api/v1/fleet/hosts/8/configuration_profiles`

##### Default response

`Status: 200`

```json
{
  "host_id": 8,
  "profiles": [
    {
      "profile_uuid": "bc84dae7-396c-4e10-9d45-5768bce8b8bd",
      "team_id": 0,
      "name": "Example profile",
      "identifier": "com.example.profile",
      "created_at": "2023-03-31T00:00:00Z",
      "updated_at": "2023-03-31T00:00:00Z",
      "checksum": "dGVzdAo="
    }
  ]
}
```

### Lock host

_Available in Fleet Premium_

Sends a command to lock the specified macOS, Linux, or Windows host. The host is locked once it comes online.

To lock a macOS host, the host must have MDM turned on. To lock a Windows or Linux host, the host must have [scripts enabled](https://fleetdm.com/docs/using-fleet/scripts).


`POST /api/v1/fleet/hosts/:id/lock`

#### Parameters

| Name       | Type              | In   | Description                                                                   |
| ---------- | ----------------- | ---- | ----------------------------------------------------------------------------- |
| id | integer | path | **Required**. ID of the host to be locked. |
| view_pin | boolean | query | For macOS hosts, whether to return the unlock PIN. |

#### Example

`POST /api/v1/fleet/hosts/123/lock`

##### Default response

`Status: 200`

```json
{
  "device_status": "unlocked",
  "pending_action": "lock"
}
```

#### Example

`POST /api/v1/fleet/hosts/123/lock?view_pin=true`

##### Default response (macOS hosts)

`Status: 200`

```json
{
  "unlock_pin": "123456",
  "device_status": "unlocked",
  "pending_action": "lock"
}
```

> To verify the host successfully locked, you can use the [Get host](https://fleetdm.com/docs/rest-api/rest-api#get-host) endpoint to retrieve the host's `mdm.device_status`.

### Unlock host

_Available in Fleet Premium_

Sends a command to unlock the specified Windows or Linux host, or retrieves the unlock PIN for a macOS host.

To unlock a Windows or Linux host, the host must have [scripts enabled](https://fleetdm.com/docs/using-fleet/scripts).

`POST /api/v1/fleet/hosts/:id/unlock`

#### Parameters

| Name       | Type              | In   | Description                                                                   |
| ---------- | ----------------- | ---- | ----------------------------------------------------------------------------- |
| id | integer | path | **Required**. ID of the host to be unlocked. |

#### Example

`POST /api/v1/fleet/hosts/:id/unlock`

##### Default response (Windows or Linux hosts)

`Status: 200`

```json
{
  "host_id": 8,
  "device_status": "locked",
  "pending_action": "unlock"
}
```

##### Default response (macOS hosts)

`Status: 200`

```json
{
  "host_id": 8,
  "unlock_pin": "123456",
  "device_status": "locked",
  "pending_action": "unlock"
}
```

> To verify the host successfully unlocked, you can use the [Get host](https://fleetdm.com/docs/rest-api/rest-api#get-host) endpoint to retrieve the host's `mdm.device_status`. macOS hosts require entering `unlock_pin` to unlock.

### Wipe host

Sends a command to wipe the specified macOS, iOS, iPadOS, Windows, or Linux host. The host is wiped once it comes online.

To wipe a macOS, iOS, iPadOS, or Windows host, the host must have MDM turned on. To lock a Linux host, the host must have [scripts enabled](https://fleetdm.com/docs/using-fleet/scripts).

`POST /api/v1/fleet/hosts/:id/wipe`

#### Parameters

| Name       | Type              | In   | Description                                                                   |
| ---------- | ----------------- | ---- | ----------------------------------------------------------------------------- |
| id | integer | path | **Required**. ID of the host to be wiped. |

#### Example

`POST /api/v1/fleet/hosts/123/wipe`

##### Default response

`Status: 200`

```json
{
  "device_status": "unlocked",
  "pending_action": "wipe"
}
```

> To verify the host was successfully wiped, you can use the [Get host](https://fleetdm.com/docs/rest-api/rest-api#get-host) endpoint to retrieve the host's `mdm.device_status`.

### Get host's past activity

`GET /api/v1/fleet/hosts/:id/activities`

#### Parameters

| Name | Type    | In   | Description                  |
| ---- | ------- | ---- | ---------------------------- |
| id   | integer | path | **Required**. The host's ID. |
| page | integer | query | Page number of the results to fetch.|
| per_page | integer | query | Results per page.|

#### Example

`GET /api/v1/fleet/hosts/12/activities`

##### Default response

`Status: 200`

```json
{
  "activities": [
    {
      "created_at": "2025-02-20T10:09:48.551757Z",
      "id": 123,
      "actor_full_name": "Anna Chao",
      "actor_id": 12,
      "actor_gravatar": "",
      "actor_email": "anna@example.com",
      "type": "installed_software",
      "fleet_initiated": false,
      "details": {
          "status": "installed",
          "host_id": 934,
          "policy_id": null,
          "policy_name": null,
          "install_uuid": "2fddb3d3-d553-4334-89a3-235da50d0ee7",
          "self_service": false,
          "software_title": "Notion.app",
          "software_package": "Notion-4.5.0-arm64.dmg",
          "host_display_name": "Marko's MacBook Pro"
      }
    },
    {
      "created_at": "2023-07-27T14:35:08Z",
      "id": 2,
      "actor_full_name": "Anna Chao",
      "actor_id": 12,
      "actor_gravatar": "",
      "actor_email": "anna@example.com",
      "type": "ran_script",
      "fleet_initiated": true,
      "details": {
        "host_id": 1,
        "host_display_name": "Steve's MacBook Pro",
        "script_name": "set-timezones.sh",
        "script_execution_id": "d6cffa75-b5b5-41ef-9230-15073c8a88cf",
        "async": true
      },
    },
  ],
  "meta": {
    "has_next_results": false,
    "has_previous_results": false
  }
}
```

### Get host's upcoming activity

`GET /api/v1/fleet/hosts/:id/activities/upcoming`

#### Parameters

| Name | Type    | In   | Description                  |
| ---- | ------- | ---- | ---------------------------- |
| id   | integer | path | **Required**. The host's id. |
| page | integer | query | Page number of the results to fetch.|
| per_page | integer | query | Results per page.|

#### Example

`GET /api/v1/fleet/hosts/12/activities/upcoming`

##### Default response

`Status: 200`

```json
{
  "count": 3,
  "activities": [
    {
      "created_at": "2025-02-20T10:05:43.013218Z",
      "uuid": "ce8ed8b1-8e77-413f-936c-4ef2f9b665f8",
      "actor_full_name": "Anna Chao",
      "actor_id": 12,
      "actor_gravatar": "",
      "actor_email": "anna@example.com",
      "type": "installed_software",
      "fleet_initiated": false,
      "details": {
          "status": "pending_install",
          "host_id": 934,
          "policy_id": null,
          "policy_name": null,
          "install_uuid": "2fddb3d3-d553-4334-89a3-235da50d0ee7",
          "self_service": false,
          "software_title": "Notion.app",
          "software_package": "Notion-4.5.0-arm64.dmg",
          "host_display_name": "Marko's MacBook Pro"
      }
    },
    {
      "created_at": "2023-07-27T14:35:08Z",
      "uuid": "d6cffa75-b5b5-41ef-9230-15073c8a88cf",
      "actor_full_name": "Marko",
      "actor_id": 1,
      "actor_gravatar": "",
      "actor_email": "marko@example.com",
      "type": "ran_script",
      "fleet_initiated": false,
      "details": {
        "host_id": 1,
        "host_display_name": "Steve's MacBook Pro",
        "script_name": "set-timezones.sh",
        "script_execution_id": "d6cffa75-b5b5-41ef-9230-15073c8a88cf",
        "async": true
      },
    },
    {
      "created_at": "2021-07-27T13:25:21Z",
      "uuid": "y3cffa75-b5b5-41ef-9230-15073c8a88cf",
      "actor_full_name": "Rachael",
      "actor_id": 1,
      "actor_gravatar": "",
      "actor_email": "rachael@example.com",
      "type": "ran_script",
      "fleet_initiated": false,
      "details": {
        "host_id": 1,
        "host_display_name": "Steve's MacBook Pro",
        "script_name": "",
        "script_execution_id": "y3cffa75-b5b5-41ef-9230-15073c8a88cf",
        "async": false
      },
    },
  ],
  "meta": {
    "has_next_results": false,
    "has_previous_results": false
  }
}
```

### Add labels to host

Adds manual labels to a host.

`POST /api/v1/fleet/hosts/:id/labels`

#### Parameters

| Name   | Type    | In   | Description                  |
| ------ | ------- | ---- | ---------------------------- |
| labels | array   | body | The list of label names to add to the host. |


#### Example

`POST /api/v1/fleet/hosts/12/labels`

##### Request body

```json
{
  "labels": ["label1", "label2"]
}
```

##### Default response

`Status: 200`

### Remove labels from host

Removes manual labels from a host.

`DELETE /api/v1/fleet/hosts/:id/labels`

#### Parameters

| Name   | Type    | In   | Description                  |
| ------ | ------- | ---- | ---------------------------- |
| labels | array   | body | The list of label names to delete from the host. |


#### Example

`DELETE /api/v1/fleet/hosts/12/labels`

##### Request body

```json
{
  "labels": ["label3", "label4"]
}
```

##### Default response

`Status: 200`

### Live query one host (ad-hoc)

Runs an ad-hoc live query against the specified host and responds with the results.

The live query will stop if the targeted host is offline, or if the query times out. Timeouts happen if the host hasn't responded after the configured `FLEET_LIVE_QUERY_REST_PERIOD` (default 25 seconds) or if the `distributed_interval` agent option (default 10 seconds) is higher than the `FLEET_LIVE_QUERY_REST_PERIOD`.


`POST /api/v1/fleet/hosts/:id/query`

#### Parameters

| Name      | Type  | In   | Description                                                                                                                                                        |
|-----------|-------|------|--------------------------------------------------------------------------------------------------------------------------------------------------------------------|
| id        | integer  | path | **Required**. The target host ID. |
| query     | string   | body | **Required**. The query SQL. |


#### Example

`POST /api/v1/fleet/hosts/123/query`

##### Request body

```json
{
  "query": "SELECT model, vendor FROM usb_devices;"
}
```

##### Default response

`Status: 200`

```json
{
  "host_id": 123,
  "query": "SELECT model, vendor FROM usb_devices;",
  "status": "online", // "online" or "offline"
  "error": null,
  "rows": [
    {
      "model": "USB2.0 Hub",
      "vendor": "VIA Labs, Inc."
    }
  ]
}
```

Note that if the host is online and the query times out, this endpoint will return an error and `rows` will be `null`. If the host is offline, no error will be returned, and `rows` will be`null`.

### Live query host by identifier (ad-hoc)

Runs an ad-hoc live query against a host identified using `uuid` and responds with the results.

The live query will stop if the targeted host is offline, or if the query times out. Timeouts happen if the host hasn't responded after the configured `FLEET_LIVE_QUERY_REST_PERIOD` (default 25 seconds) or if the `distributed_interval` agent option (default 10 seconds) is higher than the `FLEET_LIVE_QUERY_REST_PERIOD`.


`POST /api/v1/fleet/hosts/identifier/:identifier/query`

#### Parameters

| Name      | Type  | In   | Description                                                                                                                                                        |
|-----------|-------|------|--------------------------------------------------------------------------------------------------------------------------------------------------------------------|
| identifier       | integer or string   | path | **Required**. The host's `hardware_serial`, `uuid`, `osquery_host_id`, `hostname`, or `node_key`. |
| query            | string   | body | **Required**. The query SQL. |


#### Example

`POST /api/v1/fleet/hosts/identifier/392547dc-0000-0000-a87a-d701ff75bc65/query`

##### Request body

```json
{
  "query": "SELECT model, vendor FROM usb_devices;"
}
```

##### Default response

`Status: 200`

```json
{
  "host_id": 123,
  "query": "SELECT model, vendor FROM usb_devices;",
  "status": "online", // "online" or "offline"
  "error": null,
  "rows": [
    {
      "model": "USB2.0 Hub",
      "vendor": "VIA Labs, Inc."
    }
  ]
}
```

Note that if the host is online and the query times out, this endpoint will return an error and `rows` will be `null`. If the host is offline, no error will be returned, and `rows` will be `null`.

---


## Labels

- [Add label](#add-label)
- [Update label](#update-label)
- [Get label](#get-label)
- [Get labels summary](#get-labels-summary)
- [List labels](#list-labels)
- [List hosts in a label](#list-hosts-in-a-label)
- [Delete label](#delete-label)
- [Delete label by ID](#delete-label-by-id)

### Add label

Add a dynamic or manual label.

`POST /api/v1/fleet/labels`

#### Parameters

| Name        | Type   | In   | Description                                                                                                                                                                                                                                  |
| ----------- | ------ | ---- | -------------------------------------------------------------------------------------------------------------------------------------------------------------------------------------------------------------------------------------------- |
| name        | string | body | **Required**. The label's name.                                                                                                                                                                                                              |
| description | string | body | The label's description.                                                                                                                                                                                                                     |
| query       | string | body | The query in SQL syntax used to filter the hosts. Only one of either `query` (to create a dynamic label) or `hosts` (to create a manual label) can be included in the request.  |
| hosts       | array | body | The list of host identifiers (`hardware_serial`, `uuid`, `osquery_host_id`, `hostname`, or `name`) the label will apply to. Only one of either `query` (to create a dynamic label) or `hosts` (to create a manual label)  can be included in the request. |
| platform    | string | body | The specific platform for the label to target. Provides an additional filter. Choices for platform are `darwin`, `windows`, `ubuntu`, and `centos`. All platforms are included by default and this option is represented by an empty string. |

If both `query` and `hosts` aren't specified, a manual label with no hosts will be created.

#### Example

`POST /api/v1/fleet/labels`

##### Request body

```json
{
  "name": "Ubuntu hosts",
  "description": "Filters ubuntu hosts",
  "query": "SELECT 1 FROM os_version WHERE platform = 'ubuntu';",
  "platform": ""
}
```

##### Default response

`Status: 200`

```json
{
  "label": {
    "created_at": "0001-01-01T00:00:00Z",
    "updated_at": "0001-01-01T00:00:00Z",
    "id": 1,
    "name": "Ubuntu hosts",
    "description": "Filters ubuntu hosts",
    "query": "SELECT 1 FROM os_version WHERE platform = 'ubuntu';",
    "label_type": "regular",
    "label_membership_type": "dynamic",
    "display_text": "Ubuntu hosts",
    "count": 0,
    "host_ids": null
  }
}
```

### Update label

Updates the specified label. Note: Label queries and platforms are immutable. To change these, you must delete the label and create a new label.

`PATCH /api/v1/fleet/labels/:id`

#### Parameters

| Name        | Type    | In   | Description                   |
| ----------- | ------- | ---- | ----------------------------- |
| id          | integer | path | **Required**. The label's id. |
| name        | string  | body | The label's name.             |
| description | string  | body | The label's description.      |
| hosts       | array   | body | If updating a manual label: the list of host identifiers (`hardware_serial`, `uuid`, `osquery_host_id`, `hostname`, or `name`) the label will apply to. |


#### Example

`PATCH /api/v1/fleet/labels/1`

##### Request body

```json
{
  "name": "macOS label",
  "description": "Now this label only includes macOS machines",
  "platform": "darwin"
}
```

##### Default response

`Status: 200`

```json
{
  "label": {
    "created_at": "0001-01-01T00:00:00Z",
    "updated_at": "0001-01-01T00:00:00Z",
    "id": 1,
    "name": "Ubuntu hosts",
    "description": "Filters ubuntu hosts",
    "query": "SELECT 1 FROM os_version WHERE platform = 'ubuntu';",
    "platform": "darwin",
    "label_type": "regular",
    "label_membership_type": "dynamic",
    "display_text": "Ubuntu hosts",
    "count": 0,
    "host_ids": null
  }
}
```

### Get label

Returns the specified label.

`GET /api/v1/fleet/labels/:id`

#### Parameters

| Name | Type    | In   | Description                   |
| ---- | ------- | ---- | ----------------------------- |
| id   | integer | path | **Required**. The label's id. |

#### Example

`GET /api/v1/fleet/labels/1`

##### Default response

`Status: 200`

```json
{
  "label": {
    "created_at": "2021-02-09T22:09:43Z",
    "updated_at": "2021-02-09T22:15:58Z",
    "id": 12,
    "name": "Ubuntu",
    "description": "Filters ubuntu hosts",
    "query": "SELECT 1 FROM os_version WHERE platform = 'ubuntu';",
    "label_type": "regular",
    "label_membership_type": "dynamic",
    "display_text": "Ubuntu",
    "count": 0,
    "host_ids": null
  }
}
```

### Get labels summary

Returns a list of all the labels in Fleet.

`GET /api/v1/fleet/labels/summary`

#### Example

`GET /api/v1/fleet/labels/summary`

##### Default response

`Status: 200`

```json
{
  "labels": [
    {
      "id": 6,
      "name": "All Hosts",
      "description": "All hosts which have enrolled in Fleet",
      "label_type": "builtin"
    },
    {
      "id": 7,
      "name": "macOS",
      "description": "All macOS hosts",
      "label_type": "builtin"
    },
    {
      "id": 8,
      "name": "Ubuntu Linux",
      "description": "All Ubuntu hosts",
      "label_type": "builtin"
    },
    {
      "id": 9,
      "name": "CentOS Linux",
      "description": "All CentOS hosts",
      "label_type": "builtin"
    },
    {
      "id": 10,
      "name": "MS Windows",
      "description": "All Windows hosts",
      "label_type": "builtin"
    }
  ]
}
```

### List labels

Returns a list of all the labels in Fleet.

`GET /api/v1/fleet/labels`

#### Parameters

| Name            | Type    | In    | Description   |
| --------------- | ------- | ----- |------------------------------------- |
| order_key       | string  | query | What to order results by. Can be any column in the labels table.                                                  |
| order_direction | string  | query | **Requires `order_key`**. The direction of the order given the order key. Options include `asc` and `desc`. Default is `asc`. |

#### Example

`GET /api/v1/fleet/labels`

##### Default response

`Status: 200`

```json
{
  "labels": [
    {
      "created_at": "2021-02-02T23:55:25Z",
      "updated_at": "2021-02-02T23:55:25Z",
      "id": 6,
      "name": "All Hosts",
      "description": "All hosts which have enrolled in Fleet",
      "query": "SELECT 1;",
      "label_type": "builtin",
      "label_membership_type": "dynamic",
      "host_count": 7,
      "display_text": "All Hosts",
      "count": 7,
      "host_ids": null
    },
    {
      "created_at": "2021-02-02T23:55:25Z",
      "updated_at": "2021-02-02T23:55:25Z",
      "id": 7,
      "name": "macOS",
      "description": "All macOS hosts",
      "query": "SELECT 1 FROM os_version WHERE platform = 'darwin';",
      "platform": "darwin",
      "label_type": "builtin",
      "label_membership_type": "dynamic",
      "host_count": 1,
      "display_text": "macOS",
      "count": 1,
      "host_ids": null
    },
    {
      "created_at": "2021-02-02T23:55:25Z",
      "updated_at": "2021-02-02T23:55:25Z",
      "id": 8,
      "name": "Ubuntu Linux",
      "description": "All Ubuntu hosts",
      "query": "SELECT 1 FROM os_version WHERE platform = 'ubuntu';",
      "platform": "ubuntu",
      "label_type": "builtin",
      "label_membership_type": "dynamic",
      "host_count": 3,
      "display_text": "Ubuntu Linux",
      "count": 3,
      "host_ids": null
    },
    {
      "created_at": "2021-02-02T23:55:25Z",
      "updated_at": "2021-02-02T23:55:25Z",
      "id": 9,
      "name": "CentOS Linux",
      "description": "All CentOS hosts",
      "query": "SELECT 1 FROM os_version WHERE platform = 'centos' OR name LIKE '%centos%'",
      "label_type": "builtin",
      "label_membership_type": "dynamic",
      "host_count": 3,
      "display_text": "CentOS Linux",
      "count": 3,
      "host_ids": null
    },
    {
      "created_at": "2021-02-02T23:55:25Z",
      "updated_at": "2021-02-02T23:55:25Z",
      "id": 10,
      "name": "MS Windows",
      "description": "All Windows hosts",
      "query": "SELECT 1 FROM os_version WHERE platform = 'windows';",
      "platform": "windows",
      "label_type": "builtin",
      "label_membership_type": "dynamic",
      "display_text": "MS Windows",
      "count": 0,
      "host_ids": null
    }
  ]
}
```

### List hosts in a label

Returns a list of the hosts that belong to the specified label.

`GET /api/v1/fleet/labels/:id/hosts`

#### Parameters

| Name                     | Type    | In    | Description                                                                                                                                                                                                                |
| ---------------          | ------- | ----- | -----------------------------------------------------------------------------------------------------------------------------                                                                                              |
| id                       | integer | path  | **Required**. The label's id.                                                                                                                                                                                              |
| page                     | integer | query | Page number of the results to fetch.                                                                                                                                                                                       |
| per_page                 | integer | query | Results per page.                                                                                                                                                                                                          |
| order_key                | string  | query | What to order results by. Can be any column in the hosts table.                                                                                                                                                            |
| order_direction          | string  | query | **Requires `order_key`**. The direction of the order given the order key. Options include 'asc' and 'desc'. Default is 'asc'.                                                                                              |
| after                    | string  | query | The value to get results after. This needs `order_key` defined, as that's the column that would be used.                                                                                                                   |
| status                   | string  | query | Indicates the status of the hosts to return. Can either be 'new', 'online', 'offline', 'mia' or 'missing'.                                                                                                                 |
| query                    | string  | query | Search query keywords. Searchable fields include `hostname`, `hardware_serial`, `uuid`, and `ipv4`.                                                                                                                         |
| team_id                  | integer | query | _Available in Fleet Premium_. Filters the hosts to only include hosts in the specified team.                                                                                                                                |
| disable_failing_policies | boolean | query | If "true", hosts will return failing policies as 0 regardless of whether there are any that failed for the host. This is meant to be used when increased performance is needed in exchange for the extra information.      |
| mdm_id                   | integer | query | The ID of the _mobile device management_ (MDM) solution to filter hosts by (that is, filter hosts that use a specific MDM provider and URL).      |
| mdm_name                 | string  | query | The name of the _mobile device management_ (MDM) solution to filter hosts by (that is, filter hosts that use a specific MDM provider).      |
| mdm_enrollment_status    | string  | query | The _mobile device management_ (MDM) enrollment status to filter hosts by. Valid options are 'manual', 'automatic', 'enrolled', 'pending', or 'unenrolled'.                                                                                                                                                                                                             |
| macos_settings           | string  | query | Filters the hosts by the status of the _mobile device management_ (MDM) profiles applied to hosts. Valid options are 'verified', 'verifying', 'pending', or 'failed'. **Note: If this filter is used in Fleet Premium without a team ID filter, the results include only hosts that are not assigned to any team.**                                                                                                                                                                                                             |
| low_disk_space           | integer | query | _Available in Fleet Premium_. Filters the hosts to only include hosts with less GB of disk space available than this value. Must be a number between 1-100.                                                                 |
| macos_settings_disk_encryption | string | query | Filters the hosts by disk encryption status. Valid options are 'verified', 'verifying', 'action_required', 'enforcing', 'failed', or 'removing_enforcement'. |
| bootstrap_package       | string | query | _Available in Fleet Premium_. Filters the hosts by the status of the MDM bootstrap package on the host. Valid options are 'installed', 'pending', or 'failed'. **Note: If this filter is used in Fleet Premium without a team ID filter, the results include only hosts that are not assigned to any team.** |
| os_settings          | string  | query | Filters the hosts by the status of the operating system settings applied to the hosts. Valid options are 'verified', 'verifying', 'pending', or 'failed'. **Note: If this filter is used in Fleet Premium without a team ID filter, the results include only hosts that are not assigned to any team.** |
| os_settings_disk_encryption | string | query | Filters the hosts by disk encryption status. Valid options are 'verified', 'verifying', 'action_required', 'enforcing', 'failed', or 'removing_enforcement'.  **Note: If this filter is used in Fleet Premium without a team ID filter, the results include only hosts that are not assigned to any team.** |

If `mdm_id`, `mdm_name`, `mdm_enrollment_status`, `os_settings`, or `os_settings_disk_encryption` is specified, then Windows Servers are excluded from the results.

#### Example

`GET /api/v1/fleet/labels/6/hosts&query=floobar`

##### Default response

`Status: 200`

```json
{
  "hosts": [
    {
      "created_at": "2021-02-03T16:11:43Z",
      "updated_at": "2021-02-03T21:58:19Z",
      "id": 2,
      "detail_updated_at": "2021-02-03T21:58:10Z",
      "label_updated_at": "2021-02-03T21:58:10Z",
      "policy_updated_at": "2023-06-26T18:33:15Z",
      "last_enrolled_at": "2021-02-03T16:11:43Z",
      "software_updated_at": "2020-11-05T05:09:44Z",
      "seen_time": "2021-02-03T21:58:20Z",
      "refetch_requested": false,
      "hostname": "floobar42",
      "uuid": "a2064cef-0000-0000-afb9-283e3c1d487e",
      "platform": "ubuntu",
      "osquery_version": "4.5.1",
      "os_version": "Ubuntu 20.4.0",
      "build": "",
      "platform_like": "debian",
      "code_name": "",
      "uptime": 32688000000000,
      "memory": 2086899712,
      "cpu_type": "x86_64",
      "cpu_subtype": "142",
      "cpu_brand": "Intel(R) Core(TM) i5-8279U CPU @ 2.40GHz",
      "cpu_physical_cores": 4,
      "cpu_logical_cores": 4,
      "hardware_vendor": "",
      "hardware_model": "",
      "hardware_version": "",
      "hardware_serial": "",
      "computer_name": "e2e7f8d8983d",
      "display_name": "e2e7f8d8983d",
      "primary_ip": "172.20.0.2",
      "primary_mac": "02:42:ac:14:00:02",
      "distributed_interval": 10,
      "config_tls_refresh": 10,
      "logger_tls_period": 10,
      "team_id": null,
      "pack_stats": null,
      "team_name": null,
      "status": "offline",
      "display_text": "e2e7f8d8983d",
      "mdm": {
        "encryption_key_available": false,
        "enrollment_status": null,
        "name": "",
        "server_url": null
      }
    }
  ]
}
```

### Delete label

Deletes the label specified by name.

`DELETE /api/v1/fleet/labels/:name`

#### Parameters

| Name | Type   | In   | Description                     |
| ---- | ------ | ---- | ------------------------------- |
| name | string | path | **Required**. The label's name. |

#### Example

`DELETE /api/v1/fleet/labels/ubuntu_label`

##### Default response

`Status: 200`


### Delete label by ID

Deletes the label specified by ID.

`DELETE /api/v1/fleet/labels/id/:id`

#### Parameters

| Name | Type    | In   | Description                   |
| ---- | ------- | ---- | ----------------------------- |
| id   | integer | path | **Required**. The label's id. |

#### Example

`DELETE /api/v1/fleet/labels/id/13`

##### Default response

`Status: 200`


---

## OS settings

- [Add custom OS setting (configuration profile)](#add-custom-os-setting-configuration-profile)
- [List custom OS settings (configuration profiles)](#list-custom-os-settings-configuration-profiles)
- [Get or download custom OS setting (configuration profile)](#get-or-download-custom-os-setting-configuration-profile)
- [Delete custom OS setting (configuration profile)](#delete-custom-os-setting-configuration-profile)
- [Update disk encryption enforcement](#update-disk-encryption-enforcement)
- [Get disk encryption statistics](#get-disk-encryption-statistics)
- [Get OS settings status](#get-os-settings-status)


### Add custom OS setting (configuration profile)

> [Add custom macOS setting](https://github.com/fleetdm/fleet/blob/fleet-v4.40.0/docs/REST%20API/rest-api.md#add-custom-macos-setting-configuration-profile) (`POST /api/v1/fleet/mdm/apple/profiles`) API endpoint is deprecated as of Fleet 4.41. It is maintained for backwards compatibility. Please use the below API endpoint instead.

Add a configuration profile to enforce custom settings on macOS and Windows hosts.

`POST /api/v1/fleet/configuration_profiles`

#### Parameters

| Name                      | Type     | In   | Description                                                                                                   |
| ------------------------- | -------- | ---- | ------------------------------------------------------------------------------------------------------------- |
| profile                   | file     | form | **Required.** The .mobileconfig and JSON for macOS or XML for Windows file containing the profile. |
| team_id                   | string   | form | _Available in Fleet Premium_. The team ID for the profile. If specified, the profile is applied to only hosts that are assigned to the specified team. If not specified, the profile is applied to only to hosts that are not assigned to any team. |
| labels_include_all        | array     | form | _Available in Fleet Premium_. Target hosts that have all labels in the array. |
| labels_include_any      | array     | form | _Available in Fleet Premium_. Target hosts that have any label in the array. |
| labels_exclude_any | array | form | _Available in Fleet Premium_. Target hosts that that don’t have any label in the array. |

Only one of `labels_include_all`, `labels_include_any`, or `labels_exclude_any` can be specified. If none are specified, all hosts are targeted.

#### Example

Add a new configuration profile to be applied to macOS hosts
assigned to a team. Note that in this example the form data specifies`team_id` in addition to
`profile`.

`POST /api/v1/fleet/configuration_profiles`

##### Request headers

```http
Content-Length: 850
Content-Type: multipart/form-data; boundary=------------------------f02md47480und42y
```

##### Request body

```http
--------------------------f02md47480und42y
Content-Disposition: form-data; name="team_id"

1
--------------------------f02md47480und42y
Content-Disposition: form-data; name="labels_include_all"

Label name 1
--------------------------f02md47480und42y
Content-Disposition: form-data; name="labels_include_all"

Label name 2
--------------------------f02md47480und42y
Content-Disposition: form-data; name="profile"; filename="Foo.mobileconfig"
Content-Type: application/octet-stream

<?xml version="1.0" encoding="UTF-8"?>
<!DOCTYPE plist PUBLIC "-//Apple//DTD PLIST 1.0//EN" "http://www.apple.com/DTDs/PropertyList-1.0.dtd">
<plist version="1.0">
<dict>
  <key>PayloadContent</key>
  <array/>
  <key>PayloadDisplayName</key>
  <string>Example profile</string>
  <key>PayloadIdentifier</key>
  <string>com.example.profile</string>
  <key>PayloadType</key>
  <string>Configuration</string>
  <key>PayloadUUID</key>
  <string>0BBF3E23-7F56-48FC-A2B6-5ACC598A4A69</string>
  <key>PayloadVersion</key>
  <integer>1</integer>
</dict>
</plist>
--------------------------f02md47480und42y--

```

##### Default response

`Status: 200`

```json
{
  "profile_uuid": "954ec5ea-a334-4825-87b3-937e7e381f24"
}
```

###### Additional notes
If the response is `Status: 409 Conflict`, the body may include additional error details in the case
of duplicate payload display name or duplicate payload identifier (macOS profiles).


### List custom OS settings (configuration profiles)

> [List custom macOS settings](https://github.com/fleetdm/fleet/blob/fleet-v4.40.0/docs/REST%20API/rest-api.md#list-custom-macos-settings-configuration-profiles) (`GET /api/v1/fleet/mdm/apple/profiles`) API endpoint is deprecated as of Fleet 4.41. It is maintained for backwards compatibility. Please use the below API endpoint instead.

Get a list of the configuration profiles in Fleet.

For Fleet Premium, the list can
optionally be filtered by team ID. If no team ID is specified, team profiles are excluded from the
results (i.e., only profiles that are associated with "No team" are listed).

`GET /api/v1/fleet/configuration_profiles`

#### Parameters

| Name                      | Type   | In    | Description                                                               |
| ------------------------- | ------ | ----- | ------------------------------------------------------------------------- |
| team_id                   | string | query | _Available in Fleet Premium_. The team id to filter profiles.              |
| page                      | integer | query | Page number of the results to fetch.                                     |
| per_page                  | integer | query | Results per page.                                                        |

#### Example

List all configuration profiles for macOS and Windows hosts enrolled to Fleet's MDM that are not assigned to any team.

`GET /api/v1/fleet/configuration_profiles`

##### Default response

`Status: 200`

```json
{
  "profiles": [
    {
      "profile_uuid": "39f6cbbc-fe7b-4adc-b7a9-542d1af89c63",
      "team_id": 0,
      "name": "Example macOS profile",
      "platform": "darwin",
      "identifier": "com.example.profile",
      "created_at": "2023-03-31T00:00:00Z",
      "updated_at": "2023-03-31T00:00:00Z",
      "checksum": "dGVzdAo=",
      "labels_exclude_any": [
       {
        "name": "Label name 1",
        "id": 1
       }
      ]
    },
    {
      "profile_uuid": "f5ad01cc-f416-4b5f-88f3-a26da3b56a19",
      "team_id": 0,
      "name": "Example Windows profile",
      "platform": "windows",
      "created_at": "2023-04-31T00:00:00Z",
      "updated_at": "2023-04-31T00:00:00Z",
      "checksum": "aCLemVr)",
      "labels_include_all": [
        {
          "name": "Label name 2",
          "broken": true,
        },
        {
          "name": "Label name 3",
          "id": 3
        }
      ]
    }
  ],
  "meta": {
    "has_next_results": false,
    "has_previous_results": false
  }
}
```

If one or more assigned labels are deleted the profile is considered broken (`broken: true`). It won’t be applied to new hosts.

### Get or download custom OS setting (configuration profile)

> [Download custom macOS setting](https://github.com/fleetdm/fleet/blob/fleet-v4.40.0/docs/REST%20API/rest-api.md#download-custom-macos-setting-configuration-profile) (`GET /api/v1/fleet/mdm/apple/profiles/:profile_id`) API endpoint is deprecated as of Fleet 4.41. It is maintained for backwards compatibility. Please use the API endpoint below instead.

`GET /api/v1/fleet/configuration_profiles/:profile_uuid`

#### Parameters

| Name                      | Type    | In    | Description                                             |
| ------------------------- | ------- | ----- | ------------------------------------------------------- |
| profile_uuid              | string | url   | **Required** The UUID of the profile to download.  |
| alt                       | string  | query | If specified and set to "media", downloads the profile. |

#### Example (get a profile metadata)

`GET /api/v1/fleet/configuration_profiles/f663713f-04ee-40f0-a95a-7af428c351a9`

##### Default response

`Status: 200`

```json
{
  "profile_uuid": "f663713f-04ee-40f0-a95a-7af428c351a9",
  "team_id": 0,
  "name": "Example profile",
  "platform": "darwin",
  "identifier": "com.example.profile",
  "created_at": "2023-03-31T00:00:00Z",
  "updated_at": "2023-03-31T00:00:00Z",
  "checksum": "dGVzdAo=",
  "labels_include_all": [
    {
      "name": "Label name 1",
      "id": 1,
      "broken": true
    },
    {
      "name": "Label name 2",
      "id": 2
    }
  ]
}
```

#### Example (download a profile)

`GET /api/v1/fleet/configuration_profiles/f663713f-04ee-40f0-a95a-7af428c351a9?alt=media`

##### Default response

`Status: 200`

**Note** To confirm success, it is important for clients to match content length with the response
header (this is done automatically by most clients, including the browser) rather than relying
solely on the response status code returned by this endpoint.

##### Example response headers

```http
  Content-Length: 542
  Content-Type: application/octet-stream
  Content-Disposition: attachment;filename="2023-03-31 Example profile.mobileconfig"
```

###### Example response body

```xml
<?xml version="1.0" encoding="UTF-8"?>
<!DOCTYPE plist PUBLIC "-//Apple//DTD PLIST 1.0//EN" "http://www.apple.com/DTDs/PropertyList-1.0.dtd">
<plist version="1.0">
<dict>
  <key>PayloadContent</key>
  <array/>
  <key>PayloadDisplayName</key>
  <string>Example profile</string>
  <key>PayloadIdentifier</key>
  <string>com.example.profile</string>
  <key>PayloadType</key>
  <string>Configuration</string>
  <key>PayloadUUID</key>
  <string>0BBF3E23-7F56-48FC-A2B6-5ACC598A4A69</string>
  <key>PayloadVersion</key>
  <integer>1</integer>
</dict>
</plist>
```

### Delete custom OS setting (configuration profile)

> [Delete custom macOS setting](https://github.com/fleetdm/fleet/blob/fleet-v4.40.0/docs/REST%20API/rest-api.md#delete-custom-macos-setting-configuration-profile) (`DELETE /api/v1/fleet/mdm/apple/profiles/:profile_id`) API endpoint is deprecated as of Fleet 4.41. It is maintained for backwards compatibility. Please use the below API endpoint instead.

`DELETE /api/v1/fleet/configuration_profiles/:profile_uuid`

#### Parameters

| Name                      | Type    | In    | Description                                                               |
| ------------------------- | ------- | ----- | ------------------------------------------------------------------------- |
| profile_uuid              | string  | url   | **Required** The UUID of the profile to delete. |

#### Example

`DELETE /api/v1/fleet/configuration_profiles/f663713f-04ee-40f0-a95a-7af428c351a9`

##### Default response

`Status: 200`


### Update disk encryption enforcement

> `PATCH /api/v1/fleet/mdm/apple/settings` API endpoint is deprecated as of Fleet 4.45. It is maintained for backward compatibility. Please use the new API endpoint below. See old API endpoint docs [here](https://github.com/fleetdm/fleet/blob/main/docs/REST%20API/rest-api.md?plain=1#L4296C29-L4296C29).

_Available in Fleet Premium_

`POST /api/v1/fleet/disk_encryption`

#### Parameters

| Name                   | Type    | In    | Description                                                                                 |
| -------------          | ------  | ----  | --------------------------------------------------------------------------------------      |
| team_id                | integer | body  | The team ID to apply the settings to. Settings applied to hosts in no team if absent.       |
| enable_disk_encryption | boolean | body  | Whether disk encryption should be enforced on devices that belong to the team (or no team). |

#### Example

`POST /api/v1/fleet/disk_encryption`

##### Default response

`204`


### Get disk encryption statistics

_Available in Fleet Premium_

Get aggregate status counts of disk encryption enforced on macOS and Windows hosts.

The summary can optionally be filtered by team ID.

`GET /api/v1/fleet/disk_encryption`

#### Parameters

| Name                      | Type   | In    | Description                                                               |
| ------------------------- | ------ | ----- | ------------------------------------------------------------------------- |
| team_id                   | string | query | _Available in Fleet Premium_. The team ID to filter the summary.           |

#### Example

`GET /api/v1/fleet/disk_encryption`

##### Default response

`Status: 200`

```json
{
  "verified": {"macos": 123, "windows": 123, "linux": 13},
  "verifying": {"macos": 123, "windows": 0, "linux": 0},
  "action_required": {"macos": 123, "windows": 0, "linux": 37},
  "enforcing": {"macos": 123, "windows": 123, "linux": 0},
  "failed": {"macos": 123, "windows": 123, "linux": 0},
  "removing_enforcement": {"macos": 123, "windows": 0, "linux": 0}
}
```


### Get OS settings status

> [Get macOS settings statistics](https://github.com/fleetdm/fleet/blob/fleet-v4.40.0/docs/REST%20API/rest-api.md#get-macos-settings-statistics) (`GET /api/v1/fleet/mdm/apple/profiles/summary`) API endpoint is deprecated as of Fleet 4.41. It is maintained for backwards compatibility. Please use the below API endpoint instead.

Get aggregate status counts of all OS settings (configuration profiles and disk encryption) enforced on hosts.

For Fleet Premium users, the counts can
optionally be filtered by `team_id`. If no `team_id` is specified, team profiles are excluded from the results (i.e., only profiles that are associated with "No team" are listed).

`GET /api/v1/fleet/configuration_profiles/summary`

#### Parameters

| Name                      | Type   | In    | Description                                                               |
| ------------------------- | ------ | ----- | ------------------------------------------------------------------------- |
| team_id                   | string | query | _Available in Fleet Premium_. The team ID to filter profiles.              |

#### Example

Get aggregate status counts of profiles for to macOS and Windows hosts that are assigned to "No team".

`GET /api/v1/fleet/configuration_profiles/summary`

##### Default response

`Status: 200`

```json
{
  "verified": 123,
  "verifying": 123,
  "failed": 123,
  "pending": 123
}
```

---

## Setup experience

- [Set custom MDM setup enrollment profile](#set-custom-mdm-setup-enrollment-profile)
- [Get custom MDM setup enrollment profile](#get-custom-mdm-setup-enrollment-profile)
- [Delete custom MDM setup enrollment profile](#delete-custom-mdm-setup-enrollment-profile)
- [Get Over-the-Air (OTA) enrollment profile](#get-over-the-air-ota-enrollment-profile)
- [Get manual enrollment profile](#get-manual-enrollment-profile)
- [Upload a bootstrap package](#upload-a-bootstrap-package)
- [Get metadata about a bootstrap package](#get-metadata-about-a-bootstrap-package)
- [Delete a bootstrap package](#delete-a-bootstrap-package)
- [Download a bootstrap package](#download-a-bootstrap-package)
- [Get a summary of bootstrap package status](#get-a-summary-of-bootstrap-package-status)
- [Configure setup experience](#configure-setup-experience)
- [Upload an EULA file](#upload-an-eula-file)
- [Get metadata about an EULA file](#get-metadata-about-an-eula-file)
- [Delete an EULA file](#delete-an-eula-file)
- [Download an EULA file](#download-an-eula-file)
- [List software (setup experience)](#list-software-setup-experience)
- [Update software (setup experience)](#update-software-setup-experience)
- [Add script (setup experience)](#add-script-setup-experience)
- [Get or download script (setup experience)](#get-or-download-script-setup-experience)
- [Delete script (setup experience)](#delete-script-setup-experience)



### Set custom MDM setup enrollment profile

_Available in Fleet Premium_

Sets the custom MDM setup enrollment profile for a team or no team.

`POST /api/v1/fleet/enrollment_profiles/automatic`

#### Parameters

| Name                      | Type    | In    | Description                                                                   |
| ------------------------- | ------  | ----- | -------------------------------------------------------------------------     |
| team_id                   | integer | json  | The team ID this custom enrollment profile applies to, or no team if omitted. |
| name                      | string  | json  | The filename of the uploaded custom enrollment profile.                       |
| enrollment_profile        | object  | json  | The custom enrollment profile's json, as documented in https://developer.apple.com/documentation/devicemanagement/profile. |

#### Example

`POST /api/v1/fleet/enrollment_profiles/automatic`

##### Default response

`Status: 200`

```json
{
  "team_id": 123,
  "name": "dep_profile.json",
  "uploaded_at": "2023-04-04:00:00Z",
  "enrollment_profile": {
    "is_mandatory": true,
    "is_mdm_removable": false
  }
}
```

> NOTE: The `ConfigurationWebURL` and `URL` values in the custom MDM setup enrollment profile are automatically populated. Attempting to populate them with custom values may generate server response errors.

### Get custom MDM setup enrollment profile

_Available in Fleet Premium_

Gets the custom MDM setup enrollment profile for a team or no team.

`GET /api/v1/fleet/enrollment_profiles/automatic`

#### Parameters

| Name                      | Type    | In    | Description                                                                           |
| ------------------------- | ------  | ----- | -------------------------------------------------------------------------             |
| team_id                   | integer | query | The team ID for which to return the custom enrollment profile, or no team if omitted. |

#### Example

`GET /api/v1/fleet/enrollment_profiles/automatic?team_id=123`

##### Default response

`Status: 200`

```json
{
  "team_id": 123,
  "name": "dep_profile.json",
  "uploaded_at": "2023-04-04:00:00Z",
  "enrollment_profile": {
    "is_mandatory": true,
    "is_mdm_removable": false
  }
}
```

### Delete custom MDM setup enrollment profile

_Available in Fleet Premium_

Deletes the custom MDM setup enrollment profile assigned to a team or no team.

`DELETE /api/v1/fleet/enrollment_profiles/automatic`

#### Parameters

| Name                      | Type    | In    | Description                                                                           |
| ------------------------- | ------  | ----- | -------------------------------------------------------------------------             |
| team_id                   | integer | query | The team ID for which to delete the custom enrollment profile, or no team if omitted. |

#### Example

`DELETE /api/v1/fleet/enrollment_profiles/automatic?team_id=123`

##### Default response

`Status: 204`


### Get Over-the-Air (OTA) enrollment profile

`GET /api/v1/fleet/enrollment_profiles/ota`

The returned value is a signed `.mobileconfig` OTA enrollment profile. Install this profile on macOS, iOS, or iPadOS hosts to enroll them to a specific team in Fleet and turn on MDM features.

To enroll macOS hosts, turn on MDM features, and add [human-device mapping](#get-human-device-mapping), install the [manual enrollment profile](#get-manual-enrollment-profile) instead.

Learn more about OTA profiles [here](https://developer.apple.com/library/archive/documentation/NetworkingInternet/Conceptual/iPhoneOTAConfiguration/OTASecurity/OTASecurity.html).

#### Parameters

| Name              | Type    | In    | Description                                                                      |
|-------------------|---------|-------|----------------------------------------------------------------------------------|
| enroll_secret     | string  | query | **Required**. The enroll secret of the team this host will be assigned to.       |

#### Example

`GET /api/v1/fleet/enrollment_profiles/ota?enroll_secret=foobar`

##### Default response

`Status: 200`

> **Note:** To confirm success, it is important for clients to match content length with the response header (this is done automatically by most clients, including the browser) rather than relying solely on the response status code returned by this endpoint.

##### Example response headers

```http
  Content-Length: 542
  Content-Type: application/x-apple-aspen-config; charset=utf-8
  Content-Disposition: attachment;filename="fleet-mdm-enrollment-profile.mobileconfig"
  X-Content-Type-Options: nosniff
```

###### Example response body

```xml
<?xml version="1.0" encoding="UTF-8"?>
<!DOCTYPE plist PUBLIC "-//Apple Inc//DTD PLIST 1.0//EN" "http://www.apple.com/DTDs/PropertyList-1.0.dtd">
<plist version="1.0">
  <dict>
    <key>PayloadContent</key>
    <dict>
      <key>URL</key>
      <string>https://foo.example.com/api/fleet/ota_enrollment?enroll_secret=foobar</string>
      <key>DeviceAttributes</key>
      <array>
        <string>UDID</string>
        <string>VERSION</string>
        <string>PRODUCT</string>
	      <string>SERIAL</string>
      </array>
    </dict>
    <key>PayloadOrganization</key>
    <string>Acme Inc.</string>
    <key>PayloadDisplayName</key>
    <string>Acme Inc. enrollment</string>
    <key>PayloadVersion</key>
    <integer>1</integer>
    <key>PayloadUUID</key>
    <string>fdb376e5-b5bb-4d8c-829e-e90865f990c9</string>
    <key>PayloadIdentifier</key>
    <string>com.fleetdm.fleet.mdm.apple.ota</string>
    <key>PayloadType</key>
    <string>Profile Service</string>
  </dict>
</plist>
```


### Get manual enrollment profile

Retrieves an unsigned manual enrollment profile for macOS hosts. Install this profile on macOS hosts to turn on MDM features manually.

To add [human-device mapping](#get-human-device-mapping), add the end user's email to the enrollment profle. Learn how [here](https://fleetdm.com/guides/config-less-fleetd-agent-deployment#basic-article).

`GET /api/v1/fleet/enrollment_profiles/manual`

##### Example

`GET /api/v1/fleet/enrollment_profiles/manual`

##### Default response

`Status: 200`

```xml
<?xml version="1.0" encoding="UTF-8"?>
<!DOCTYPE plist PUBLIC "-//Apple//DTD PLIST 1.0//EN" "http://www.apple.com/DTDs/PropertyList-1.0.dtd">
<plist version="1.0">
<!-- ... -->
</plist>
```

### Upload a bootstrap package

_Available in Fleet Premium_

Upload a bootstrap package that will be automatically installed during DEP setup.

`POST /api/v1/fleet/bootstrap`

#### Parameters

| Name    | Type   | In   | Description                                                                                                                                                                                                            |
| ------- | ------ | ---- | ---------------------------------------------------------------------------------------------------------------------------------------------------------------------------------------------------------------------- |
| package | file   | form | **Required**. The bootstrap package installer. It must be a signed `pkg` file.                                                                                                                                         |
| team_id | string | form | The team ID for the package. If specified, the package will be installed to hosts that are assigned to the specified team. If not specified, the package will be installed to hosts that are not assigned to any team. |

#### Example

Upload a bootstrap package that will be installed to macOS hosts enrolled to MDM that are
assigned to a team. Note that in this example the form data specifies `team_id` in addition to
`package`.

`POST /api/v1/fleet/bootstrap`

##### Request headers

```http
Content-Length: 850
Content-Type: multipart/form-data; boundary=------------------------f02md47480und42y
```

##### Request body

```http
--------------------------f02md47480und42y
Content-Disposition: form-data; name="team_id"
1
--------------------------f02md47480und42y
Content-Disposition: form-data; name="package"; filename="bootstrap-package.pkg"
Content-Type: application/octet-stream
<BINARY_DATA>
--------------------------f02md47480und42y--
```

##### Default response

`Status: 200`


### Get metadata about a bootstrap package

_Available in Fleet Premium_

Get information about a bootstrap package that was uploaded to Fleet.

`GET /api/v1/fleet/bootstrap/:team_id/metadata`

#### Parameters

| Name       | Type    | In    | Description                                                                                                                                                                                                        |
| -------    | ------  | ---   | ---------------------------------------------------------------------------------------------------------------------------------------------------------                                                          |
| team_id    | string  | url   | **Required** The team ID for the package. Zero (0) can be specified to get information about the bootstrap package for hosts that don't belong to a team.                                                          |
| for_update | boolean | query | If set to `true`, the authorization will be for a `write` action instead of a `read`. Useful for the write-only `gitops` role when requesting the bootstrap metadata to check if the package needs to be replaced. |

#### Example

`GET /api/v1/fleet/bootstrap/0/metadata`

##### Default response

`Status: 200`

```json
{
  "name": "bootstrap-package.pkg",
  "team_id": 0,
  "sha256": "6bebb4433322fd52837de9e4787de534b4089ac645b0692dfb74d000438da4a3",
  "token": "AA598E2A-7952-46E3-B89D-526D45F7E233",
  "created_at": "2023-04-20T13:02:05Z"
}
```

In the response above:

- `token` is the value you can use to [download a bootstrap package](#download-a-bootstrap-package)
- `sha256` is the SHA256 digest of the bytes of the bootstrap package file.


### Delete a bootstrap package

_Available in Fleet Premium_

Delete a team's bootstrap package.

`DELETE /api/v1/fleet/bootstrap/:team_id`

#### Parameters

| Name    | Type   | In  | Description                                                                                                                                               |
| ------- | ------ | --- | --------------------------------------------------------------------------------------------------------------------------------------------------------- |
| team_id | string | url | **Required** The team ID for the package. Zero (0) can be specified to get information about the bootstrap package for hosts that don't belong to a team. |


#### Example

`DELETE /api/v1/fleet/bootstrap/1`

##### Default response

`Status: 200`


### Download a bootstrap package

_Available in Fleet Premium_

Download a bootstrap package.

`GET /api/v1/fleet/bootstrap`

#### Parameters

| Name  | Type   | In    | Description                                      |
| ----- | ------ | ----- | ------------------------------------------------ |
| token | string | query | **Required** The token of the bootstrap package. |

#### Example

`GET /api/v1/fleet/bootstrap?token=AA598E2A-7952-46E3-B89D-526D45F7E233`

##### Default response

`Status: 200`

```http
Status: 200
Content-Type: application/octet-stream
Content-Disposition: attachment
Content-Length: <length>
Body: <blob>
```

### Get a summary of bootstrap package status

_Available in Fleet Premium_

Get aggregate status counts of bootstrap packages delivered to DEP enrolled hosts.

The summary can optionally be filtered by team ID.

`GET /api/v1/fleet/bootstrap/summary`

#### Parameters

| Name                      | Type   | In    | Description                                                               |
| ------------------------- | ------ | ----- | ------------------------------------------------------------------------- |
| team_id                   | string | query | The team ID to filter the summary.                                        |

#### Example

`GET /api/v1/fleet/bootstrap/summary`

##### Default response

`Status: 200`

```json
{
  "installed": 10,
  "failed": 1,
  "pending": 4
}
```

### Configure setup experience

_Available in Fleet Premium_

`PATCH /api/v1/fleet/setup_experience`

#### Parameters

| Name                           | Type    | In    | Description                                                                                 |
| -------------          | ------  | ----  | --------------------------------------------------------------------------------------      |
| team_id                        | integer | body  | The team ID to apply the settings to. Settings applied to hosts in no team if absent.       |
| enable_end_user_authentication | boolean | body  | When enabled, require end users to authenticate with your identity provider (IdP) when they set up their new macOS hosts. |
| enable_release_device_manually | boolean | body  | When enabled, you're responsible for sending the DeviceConfigured command.|

#### Example

`PATCH /api/v1/fleet/setup_experience`

##### Request body

```json
{
  "team_id": 1,
  "enable_end_user_authentication": true,
  "enable_release_device_manually": true
}
```

##### Default response

`Status: 204`


### Upload an EULA file

_Available in Fleet Premium_

Upload an EULA that will be shown during the DEP flow.

`POST /api/v1/fleet/setup_experience/eula`

#### Parameters

| Name | Type | In   | Description                                       |
| ---- | ---- | ---- | ------------------------------------------------- |
| eula | file | form | **Required**. A PDF document containing the EULA. |

#### Example

`POST /api/v1/fleet/setup_experience/eula`

##### Request headers

```http
Content-Length: 850
Content-Type: multipart/form-data; boundary=------------------------f02md47480und42y
```

##### Request body

```http
--------------------------f02md47480und42y
Content-Disposition: form-data; name="eula"; filename="eula.pdf"
Content-Type: application/octet-stream
<BINARY_DATA>
--------------------------f02md47480und42y--
```

##### Default response

`Status: 200`


### Get metadata about an EULA file

_Available in Fleet Premium_

Get information about the EULA file that was uploaded to Fleet. If no EULA was previously uploaded, this endpoint returns a `404` status code.

`GET /api/v1/fleet/setup_experience/eula/metadata`

#### Example

`GET /api/v1/fleet/setup_experience/eula/metadata`

##### Default response

`Status: 200`

```json
{
  "name": "eula.pdf",
  "token": "AA598E2A-7952-46E3-B89D-526D45F7E233",
  "created_at": "2023-04-20T13:02:05Z"
}
```

In the response above:

- `token` is the value you can use to [download an EULA](#download-an-eula-file)


### Delete an EULA file

_Available in Fleet Premium_

Delete an EULA file.

`DELETE /api/v1/fleet/setup_experience/eula/:token`

#### Parameters

| Name  | Type   | In    | Description                              |
| ----- | ------ | ----- | ---------------------------------------- |
| token | string | path  | **Required** The token of the EULA file. |

#### Example

`DELETE /api/v1/fleet/setup_experience/eula/AA598E2A-7952-46E3-B89D-526D45F7E233`

##### Default response

`Status: 200`


### Download an EULA file

_Available in Fleet Premium_

Download an EULA file

`GET /api/v1/fleet/setup_experience/eula/:token`

#### Parameters

| Name  | Type   | In    | Description                              |
| ----- | ------ | ----- | ---------------------------------------- |
| token | string | path  | **Required** The token of the EULA file. |

#### Example

`GET /api/v1/fleet/setup_experience/eula/AA598E2A-7952-46E3-B89D-526D45F7E233`

##### Default response

`Status: 200`

```http
Status: 200
Content-Type: application/pdf
Content-Disposition: attachment
Content-Length: <length>
Body: <blob>
```

### List software (setup experience)

_Available in Fleet Premium_

List software that can or will be automatically installed during macOS setup. If `install_during_setup` is `true` it will be installed during setup.

`GET /api/v1/fleet/setup_experience/software`

| Name  | Type   | In    | Description                              |
| ----- | ------ | ----- | ---------------------------------------- |
| team_id | integer | query | _Available in Fleet Premium_. The ID of the team to filter software by. If not specified, it will filter only software that's available to hosts with no team. |
| page | integer | query | Page number of the results to fetch. |
| per_page | integer | query | Results per page. |


#### Example

`GET /api/v1/fleet/setup_experience/software?team_id=3`

##### Default response

`Status: 200`

```json
{
  "software_titles": [
    {
      "id": 12,
      "name": "Firefox.app",
      "software_package": {
        "name": "FirefoxInsall.pkg",
        "platform": "darwin",
        "version": "125.6",
        "self_service": true,
        "install_during_setup": true
      },
      "app_store_app": null,
      "versions_count": 3,
      "source": "apps",
      "browser": "",
      "hosts_count": 48,
      "versions": [
        {
          "id": 123,
          "version": "1.12",
          "vulnerabilities": ["CVE-2023-1234","CVE-2023-4321","CVE-2023-7654"]
        },
        {
          "id": 124,
          "version": "3.4",
          "vulnerabilities": ["CVE-2023-1234","CVE-2023-4321","CVE-2023-7654"]
        },
        {
          "id": 12,
          "version": "1.13",
          "vulnerabilities": ["CVE-2023-1234","CVE-2023-4321","CVE-2023-7654"]
        }
      ]
    }
  ],
  "count": 2,
  "counts_updated_at": "2024-10-04T10:00:00Z",
  "meta": {
    "has_next_results": false,
    "has_previous_results": false
  }
}
```

### Update software (setup experience)

_Available in Fleet Premium_

Set software that will be automatically installed during macOS setup. Software that isn't included in the request will be unset.

`PUT /api/v1/fleet/setup_experience/software`

| Name  | Type   | In    | Description                              |
| ----- | ------ | ----- | ---------------------------------------- |
| team_id | integer | query | _Available in Fleet Premium_. The ID of the team to set the software for. If not specified, it will set the software for hosts with no team. |
| software_title_ids | array | body | The ID of software titles to install during macOS setup. |

#### Example

`PUT /api/v1/fleet/setup_experience/software?team_id=3`

##### Default response

`Status: 200`

```json
{
  "software_title_ids": [23,3411,5032]
}
```

### Add script (setup experience)

_Available in Fleet Premium_

Add a script that will automatically run during macOS setup.

`POST /api/v1/fleet/setup_experience/script`

| Name  | Type   | In    | Description                              |
| ----- | ------ | ----- | ---------------------------------------- |
| team_id | integer | form | _Available in Fleet Premium_. The ID of the team to add the script to. If not specified, a script will be added for hosts with no team. |
| script | file | form | The ID of software titles to install during macOS setup. |

#### Example

`POST /api/v1/fleet/setup_experience/script`

##### Default response

`Status: 200`

##### Request headers

```http
Content-Length: 306
Content-Type: multipart/form-data; boundary=------------------------f02md47480und42y
```

##### Request body

```http
--------------------------f02md47480und42y
Content-Disposition: form-data; name="team_id"

1
--------------------------f02md47480und42y
Content-Disposition: form-data; name="script"; filename="myscript.sh"
Content-Type: application/octet-stream

echo "hello"
--------------------------f02md47480und42y--

```

### Get or download script (setup experience)

_Available in Fleet Premium_

Get a script that will automatically run during macOS setup.

`GET /api/v1/fleet/setup_experience/script`

| Name  | Type   | In    | Description                              |
| ----- | ------ | ----- | ---------------------------------------- |
| team_id | integer | query | _Available in Fleet Premium_. The ID of the team to get the script for. If not specified, script will be returned for hosts with no team. |
| alt  | string | query | If specified and set to "media", downloads the script's contents. |


#### Example (get script)

`GET /api/v1/fleet/setup_experience/script?team_id=3`

##### Default response

`Status: 200`

```json
{
  "id": 1,
  "team_id": 3,
  "name": "setup-experience-script.sh",
  "created_at": "2023-07-30T13:41:07Z",
  "updated_at": "2023-07-30T13:41:07Z"
}
```

#### Example (download script)

`GET /api/v1/fleet/setup_experience/script?team_id=3?alt=media`

##### Example response headers

```http
Content-Length: 13
Content-Type: application/octet-stream
Content-Disposition: attachment;filename="2023-09-27 script_1.sh"
```

###### Example response body

`Status: 200`

```
echo "hello"
```

### Delete script (setup experience)

_Available in Fleet Premium_

Delete a script that will automatically run during macOS setup.

`DELETE /api/v1/fleet/setup_experience/script`

| Name  | Type   | In    | Description                              |
| ----- | ------ | ----- | ---------------------------------------- |
| team_id | integer | query | _Available in Fleet Premium_. The ID of the team to get the script for. If not specified, script will be returned for hosts with no team. |

#### Example

`DELETE /api/v1/fleet/setup_experience/script?team_id=3`

##### Default response

`Status: 200`

---

## Commands

- [Run MDM command](#run-mdm-command)
- [Get MDM command results](#get-mdm-command-results)
- [List MDM commands](#list-mdm-commands)


### Run MDM command

> `POST /api/v1/fleet/mdm/apple/enqueue` API endpoint is deprecated as of Fleet 4.40. It is maintained for backward compatibility. Please use the new API endpoint below. See old API endpoint docs [here](https://github.com/fleetdm/fleet/blob/fleet-v4.39.0/docs/REST%20API/rest-api.md#run-custom-mdm-command).

This endpoint tells Fleet to run a custom MDM command, on the targeted macOS or Windows hosts, the next time they come online.

`POST /api/v1/fleet/commands/run`

#### Parameters

| Name                      | Type   | In    | Description                                                               |
| ------------------------- | ------ | ----- | ------------------------------------------------------------------------- |
| command                   | string | json  | A Base64 encoded MDM command as described in [Apple's documentation](https://developer.apple.com/documentation/devicemanagement/commands_and_queries) or [Windows's documentation](https://learn.microsoft.com/en-us/openspecs/windows_protocols/ms-mdm/0353f3d6-dbe2-42b6-b8d5-50db9333bba4). Supported formats are standard and raw (unpadded). You can paste your Base64 code to the [online decoder](https://devpal.co/base64-decode/) to check if you're using the valid format. |
| host_uuids                | array  | json  | An array of host UUIDs enrolled in Fleet on which the command should run. |

Note that the `EraseDevice` and `DeviceLock` commands are _available in Fleet Premium_ only.

#### Example

`POST /api/v1/fleet/commands/run`

##### Default response

`Status: 200`

```json
{
  "command_uuid": "a2064cef-0000-1234-afb9-283e3c1d487e",
  "request_type": "ProfileList"
}
```


### Get MDM command results

> `GET /api/v1/fleet/mdm/apple/commandresults` API endpoint is deprecated as of Fleet 4.40. It is maintained for backward compatibility. Please use the new API endpoint below. See old API endpoint docs [here](https://github.com/fleetdm/fleet/blob/fleet-v4.39.0/docs/REST%20API/rest-api.md#get-custom-mdm-command-results).

This endpoint returns the results for a specific custom MDM command.

In the reponse, the possible `status` values for macOS, iOS, and iPadOS hosts are the following:

* Pending: the command has yet to run on the host. The host will run the command the next time it comes online.
* NotNow: the host responded with "NotNow" status via the MDM protocol: the host received the command, but couldn’t execute it. The host will try to run the command the next time it comes online.
* Acknowledged: the host responded with "Acknowledged" status via the MDM protocol: the host processed the command successfully.
* Error: the host responded with "Error" status via the MDM protocol: an error occurred. Run the `fleetctl get mdm-command-results --id=<insert-command-id` to view the error.
* CommandFormatError: the host responded with "CommandFormatError" status via the MDM protocol: a protocol error occurred, which can result from a malformed command. Run the `fleetctl get mdm-command-results --id=<insert-command-id` to view the error.

The possible `status` values for Windows hosts are documented in Microsoft's documentation [here](https://learn.microsoft.com/en-us/windows/client-management/oma-dm-protocol-support#syncml-response-status-codes).

`GET /api/v1/fleet/commands/results`

#### Parameters

| Name                      | Type   | In    | Description                                                               |
| ------------------------- | ------ | ----- | ------------------------------------------------------------------------- |
| command_uuid              | string | query | The unique identifier of the command.                                     |

#### Example

`GET /api/v1/fleet/commands/results?command_uuid=a2064cef-0000-1234-afb9-283e3c1d487e`

##### Default response

`Status: 200`

```json
{
  "results": [
    {
      "host_uuid": "145cafeb-87c7-4869-84d5-e4118a927746",
      "command_uuid": "a2064cef-0000-1234-afb9-283e3c1d487e",
      "status": "Acknowledged",
      "updated_at": "2023-04-04:00:00Z",
      "request_type": "ProfileList",
      "hostname": "mycomputer",
      "payload": "PD94bWwgdmVyc2lvbj0iMS4wIiBlbmNvZGluZz0iVVRGLTgiPz4NCjwhRE9DVFlQRSBwbGlzdCBQVUJMSUMgIi0vL0FwcGxlLy9EVEQgUExJU1QgMS4wLy9FTiIgImh0dHA6Ly93d3cuYXBwbGUuY29tL0RURHMvUHJvcGVydHlMaXN0LTEuMC5kdGQiPg0KPHBsaXN0IHZlcnNpb249IjEuMCI+DQo8ZGljdD4NCg0KCTxrZXk+UGF5bG9hZERlc2NyaXB0aW9uPC9rZXk+DQoJPHN0cmluZz5UaGlzIHByb2ZpbGUgY29uZmlndXJhdGlvbiBpcyBkZXNpZ25lZCB0byBhcHBseSB0aGUgQ0lTIEJlbmNobWFyayBmb3IgbWFjT1MgMTAuMTQgKHYyLjAuMCksIDEwLjE1ICh2Mi4wLjApLCAxMS4wICh2Mi4wLjApLCBhbmQgMTIuMCAodjEuMC4wKTwvc3RyaW5nPg0KCTxrZXk+UGF5bG9hZERpc3BsYXlOYW1lPC9rZXk+DQoJPHN0cmluZz5EaXNhYmxlIEJsdWV0b290aCBzaGFyaW5nPC9zdHJpbmc+DQoJPGtleT5QYXlsb2FkRW5hYmxlZDwva2V5Pg0KCTx0cnVlLz4NCgk8a2V5PlBheWxvYWRJZGVudGlmaWVyPC9rZXk+DQoJPHN0cmluZz5jaXMubWFjT1NCZW5jaG1hcmsuc2VjdGlvbjIuQmx1ZXRvb3RoU2hhcmluZzwvc3RyaW5nPg0KCTxrZXk+UGF5bG9hZFNjb3BlPC9rZXk+DQoJPHN0cmluZz5TeXN0ZW08L3N0cmluZz4NCgk8a2V5PlBheWxvYWRUeXBlPC9rZXk+DQoJPHN0cmluZz5Db25maWd1cmF0aW9uPC9zdHJpbmc+DQoJPGtleT5QYXlsb2FkVVVJRDwva2V5Pg0KCTxzdHJpbmc+NUNFQkQ3MTItMjhFQi00MzJCLTg0QzctQUEyOEE1QTM4M0Q4PC9zdHJpbmc+DQoJPGtleT5QYXlsb2FkVmVyc2lvbjwva2V5Pg0KCTxpbnRlZ2VyPjE8L2ludGVnZXI+DQogICAgPGtleT5QYXlsb2FkUmVtb3ZhbERpc2FsbG93ZWQ8L2tleT4NCiAgICA8dHJ1ZS8+DQoJPGtleT5QYXlsb2FkQ29udGVudDwva2V5Pg0KCTxhcnJheT4NCgkJPGRpY3Q+DQoJCQk8a2V5PlBheWxvYWRDb250ZW50PC9rZXk+DQoJCQk8ZGljdD4NCgkJCQk8a2V5PmNvbS5hcHBsZS5CbHVldG9vdGg8L2tleT4NCgkJCQk8ZGljdD4NCgkJCQkJPGtleT5Gb3JjZWQ8L2tleT4NCgkJCQkJPGFycmF5Pg0KCQkJCQkJPGRpY3Q+DQoJCQkJCQkJPGtleT5tY3hfcHJlZmVyZW5jZV9zZXR0aW5nczwva2V5Pg0KCQkJCQkJCTxkaWN0Pg0KCQkJCQkJCQk8a2V5PlByZWZLZXlTZXJ2aWNlc0VuYWJsZWQ8L2tleT4NCgkJCQkJCQkJPGZhbHNlLz4NCgkJCQkJCQk8L2RpY3Q+DQoJCQkJCQk8L2RpY3Q+DQoJCQkJCTwvYXJyYXk+DQoJCQkJPC9kaWN0Pg0KCQkJPC9kaWN0Pg0KCQkJPGtleT5QYXlsb2FkRGVzY3JpcHRpb248L2tleT4NCgkJCTxzdHJpbmc+RGlzYWJsZXMgQmx1ZXRvb3RoIFNoYXJpbmc8L3N0cmluZz4NCgkJCTxrZXk+UGF5bG9hZERpc3BsYXlOYW1lPC9rZXk+DQoJCQk8c3RyaW5nPkN1c3RvbTwvc3RyaW5nPg0KCQkJPGtleT5QYXlsb2FkRW5hYmxlZDwva2V5Pg0KCQkJPHRydWUvPg0KCQkJPGtleT5QYXlsb2FkSWRlbnRpZmllcjwva2V5Pg0KCQkJPHN0cmluZz4wMjQwREQxQy03MERDLTQ3NjYtOTAxOC0wNDMyMkJGRUVBRDE8L3N0cmluZz4NCgkJCTxrZXk+UGF5bG9hZFR5cGU8L2tleT4NCgkJCTxzdHJpbmc+Y29tLmFwcGxlLk1hbmFnZWRDbGllbnQucHJlZmVyZW5jZXM8L3N0cmluZz4NCgkJCTxrZXk+UGF5bG9hZFVVSUQ8L2tleT4NCgkJCTxzdHJpbmc+MDI0MEREMUMtNzBEQy00NzY2LTkwMTgtMDQzMjJCRkVFQUQxPC9zdHJpbmc+DQoJCQk8a2V5PlBheWxvYWRWZXJzaW9uPC9rZXk+DQoJCQk8aW50ZWdlcj4xPC9pbnRlZ2VyPg0KCQk8L2RpY3Q+DQoJPC9hcnJheT4NCjwvZGljdD4NCjwvcGxpc3Q+",
      "result": "PD94bWwgdmVyc2lvbj0iMS4wIiBlbmNvZGluZz0iVVRGLTgiPz4NCjwhRE9DVFlQRSBwbGlzdCBQVUJMSUMgIi0vL0FwcGxlLy9EVEQgUExJU1QgMS4wLy9FTiIgImh0dHA6Ly93d3cuYXBwbGUuY29tL0RURHMvUHJvcGVydHlMaXN0LTEuMC5kdGQiPg0KPHBsaXN0IHZlcnNpb249IjEuMCI+DQo8ZGljdD4NCiAgICA8a2V5PkNvbW1hbmRVVUlEPC9rZXk+DQogICAgPHN0cmluZz4wMDAxX0luc3RhbGxQcm9maWxlPC9zdHJpbmc+DQogICAgPGtleT5TdGF0dXM8L2tleT4NCiAgICA8c3RyaW5nPkFja25vd2xlZGdlZDwvc3RyaW5nPg0KICAgIDxrZXk+VURJRDwva2V5Pg0KICAgIDxzdHJpbmc+MDAwMDgwMjAtMDAwOTE1MDgzQzgwMDEyRTwvc3RyaW5nPg0KPC9kaWN0Pg0KPC9wbGlzdD4="
    }
  ]
}
```

> Note: If the server has not yet received a result for a command, it will return an empty object (`{}`).

### List MDM commands

> `GET /api/v1/fleet/mdm/apple/commands` API endpoint is deprecated as of Fleet 4.40. It is maintained for backward compatibility. Please use the new API endpoint below. See old API endpoint docs [here](https://github.com/fleetdm/fleet/blob/fleet-v4.39.0/docs/REST%20API/rest-api.md#list-custom-mdm-commands).

This endpoint returns the list of custom MDM commands that have been executed.

`GET /api/v1/fleet/commands`

#### Parameters

| Name                      | Type    | In    | Description                                                               |
| ------------------------- | ------  | ----- | ------------------------------------------------------------------------- |
| page                      | integer | query | Page number of the results to fetch.                                      |
| per_page                  | integer | query | Results per page.                                                         |
| order_key                 | string  | query | What to order results by. Can be any field listed in the `results` array example below. |
| order_direction           | string  | query | **Requires `order_key`**. The direction of the order given the order key. Options include `asc` and `desc`. Default is `asc`. |
| host_identifier           | string  | query | The host's `hostname`, `uuid`, or `hardware_serial`. |
| request_type              | string  | query | The request type to filter commands by. |

#### Example

`GET /api/v1/fleet/commands?per_page=5`

##### Default response

`Status: 200`

```json
{
  "results": [
    {
      "host_uuid": "145cafeb-87c7-4869-84d5-e4118a927746",
      "command_uuid": "a2064cef-0000-1234-afb9-283e3c1d487e",
      "status": "Acknowledged",
      "updated_at": "2023-04-04:00:00Z",
      "request_type": "ProfileList",
      "hostname": "mycomputer"
    },
    {
      "host_uuid": "322vghee-12c7-8976-83a1-e2118a927342",
      "command_uuid": "d76d69b7-d806-45a9-8e49-9d6dc533485c",
      "status": "200",
      "updated_at": "2023-05-04:00:00Z",
      "request_type": "./Device/Vendor/MSFT/Reboot/RebootNow",
      "hostname": "myhost"
    }
  ]
}
```

---

## Integrations

- [Get Apple Push Notification service (APNs)](#get-apple-push-notification-service-apns)
- [List Apple Business Manager (ABM) tokens](#list-apple-business-manager-abm-tokens)
- [List Volume Purchasing Program (VPP) tokens](#list-volume-purchasing-program-vpp-tokens)

### Get Apple Push Notification service (APNs)

`GET /api/v1/fleet/apns`

#### Parameters

None.

#### Example

`GET /api/v1/fleet/apns`

##### Default response

`Status: 200`

```json
{
  "common_name": "APSP:04u52i98aewuh-xxxx-xxxx-xxxx-xxxx",
  "serial_number": "1234567890987654321",
  "issuer": "Apple Application Integration 2 Certification Authority",
  "renew_date": "2023-09-30T00:00:00Z"
}
```

### List Apple Business Manager (ABM) tokens

_Available in Fleet Premium_

`GET /api/v1/fleet/abm_tokens`

#### Parameters

None.

#### Example

`GET /api/v1/fleet/abm_tokens`

##### Default response

`Status: 200`

```json
"abm_tokens": [
  {
    "id": 1,
    "apple_id": "apple@example.com",
    "org_name": "Fleet Device Management Inc.",
    "mdm_server_url": "https://example.com/mdm/apple/mdm",
    "renew_date": "2023-11-29T00:00:00Z",
    "terms_expired": false,
    "macos_team": {
      "name": "💻 Workstations",
      "id": 1
    },
    "ios_team": {
      "name": "📱🏢 Company-owned iPhones",
      "id": 2
    },
    "ipados_team": {
      "name": "🔳🏢 Company-owned iPads",
      "id": 3
    }
  }
]
```

### List Volume Purchasing Program (VPP) tokens

_Available in Fleet Premium_

`GET /api/v1/fleet/vpp_tokens`

#### Parameters

None.

#### Example

`GET /api/v1/fleet/vpp_tokens`

##### Default response

`Status: 200`

```json
"vpp_tokens": [
  {
    "id": 1,
    "org_name": "Fleet Device Management Inc.",
    "location": "https://example.com/mdm/apple/mdm",
    "renew_date": "2023-11-29T00:00:00Z",
    "teams": [
      {
        "name": "💻 Workstations",
        "id": 1
      },
      {
        "name": "💻🐣 Workstations (canary)",
        "id": 2
      },
      {
        "name": "📱🏢 Company-owned iPhones",
        "id": 3
      },
      {
        "name": "🔳🏢 Company-owned iPads",
        "id": 4
      }
    ],
  }
]
```

---

## Policies

- [List policies](#list-policies)
- [List team policies](#list-team-policies)
- [Count policies](#count-policies)
- [Count team policies](#count-team-policies)
- [Get policy by ID](#get-policy-by-id)
- [Get team policy by ID](#get-team-policy-by-id)
- [Add policy](#add-policy)
- [Add team policy](#add-team-policy)
- [Delete policies](#delete-policies)
- [Delete team policies](#delete-team-policies)
- [Edit policy](#edit-policy)
- [Edit team policy](#edit-team-policy)
- [Reset automations for all hosts failing policies](#reset-automations-for-all-hosts-failing-policies)

Policies are yes or no questions you can ask about your hosts.

Policies in Fleet are defined by osquery queries.

A passing host answers "yes" to a policy if the host returns results for a policy's query.

A failing host answers "no" to a policy if the host does not return results for a policy's query.

For example, a policy might ask “Is Gatekeeper enabled on macOS devices?“ This policy's osquery query might look like the following: `SELECT 1 FROM gatekeeper WHERE assessments_enabled = 1;`

### List policies

`GET /api/v1/fleet/global/policies`

#### Parameters

| Name                    | Type    | In    | Description                                                                                                                                                                                                                                                                                                                                 |
| ----------------------- | ------- | ----- | ------------------------------------------------------------------------------------------------------------------------------------------------------------------------------------------------------------------------------------------------------------------------------------------------------------------------------------------- |
| page                    | integer | query | Page number of the results to fetch.                                                                                                                                                                                                                                                                                                        |
| per_page                | integer | query | Results per page.

#### Example

`GET /api/v1/fleet/global/policies`

##### Default response

`Status: 200`

```json
{
  "policies": [
    {
      "id": 1,
      "name": "Gatekeeper enabled",
      "query": "SELECT 1 FROM gatekeeper WHERE assessments_enabled = 1;",
      "description": "Checks if gatekeeper is enabled on macOS devices",
      "critical": false,
      "author_id": 42,
      "author_name": "John",
      "author_email": "john@example.com",
      "team_id": null,
      "resolution": "Resolution steps",
      "platform": "darwin",
      "created_at": "2021-12-15T15:23:57Z",
      "updated_at": "2021-12-15T15:23:57Z",
      "passing_host_count": 2000,
      "failing_host_count": 300,
      "host_count_updated_at": "2023-12-20T15:23:57Z",
      "fleet_maintained": false
    },
    {
      "id": 2,
      "name": "Windows machines with encrypted hard disks",
      "query": "SELECT 1 FROM bitlocker_info WHERE protection_status = 1;",
      "description": "Checks if the hard disk is encrypted on Windows devices",
      "critical": true,
      "author_id": 43,
      "author_name": "Alice",
      "author_email": "alice@example.com",
      "team_id": null,
      "resolution": "Resolution steps",
      "platform": "windows",
      "created_at": "2021-12-31T14:52:27Z",
      "updated_at": "2022-02-10T20:59:35Z",
      "passing_host_count": 2300,
      "failing_host_count": 0,
      "host_count_updated_at": "2023-12-20T15:23:57Z",
      "fleet_maintained": false
    }
  ]
}
```

---

### List team policies

_Available in Fleet Premium_

`GET /api/v1/fleet/teams/:id/policies`

#### Parameters

| Name               | Type    | In   | Description                                                                                                   |
| ------------------ | ------- | ---- | ------------------------------------------------------------------------------------------------------------- |
| id                 | integer | path  | **Required.** Defines what team ID to operate on                                                                            |
| merge_inherited  | boolean | query | If `true`, will return both team policies **and** inherited ("All teams") policies the `policies` list, and will not return a separate `inherited_policies` list. |
| query                 | string | query | Search query keywords. Searchable fields include `name`. |
| page                    | integer | query | Page number of the results to fetch.                                                                                                                                                                                                                                                                                                        |
| per_page                | integer | query | Results per page. |


#### Example (default usage)

`GET /api/v1/fleet/teams/1/policies`

##### Default response

`Status: 200`

```json
{
  "policies": [
    {
      "id": 1,
      "name": "Gatekeeper enabled",
      "query": "SELECT 1 FROM gatekeeper WHERE assessments_enabled = 1;",
      "description": "Checks if gatekeeper is enabled on macOS devices",
      "critical": true,
      "author_id": 42,
      "author_name": "John",
      "author_email": "john@example.com",
      "team_id": 1,
      "resolution": "Resolution steps",
      "platform": "darwin",
      "created_at": "2021-12-16T14:37:37Z",
      "updated_at": "2021-12-16T16:39:00Z",
      "passing_host_count": 2000,
      "failing_host_count": 300,
<<<<<<< HEAD
      "host_count_updated_at": "2023-12-20T15:23:57Z"
    }
}
```

### Add policy

`POST /api/v1/fleet/global/policies`

#### Parameters

| Name        | Type    | In   | Description                          |
| ----------  | ------- | ---- | ------------------------------------ |
| name        | string  | body | The policy's name.                    |
| query       | string  | body | The policy's query in SQL.                    |
| description | string  | body | The policy's description.             |
| resolution  | string  | body | The resolution steps for the policy. |
| platform    | string  | body | Comma-separated target platforms, currently supported values are "windows", "linux", "darwin". The default, an empty string means target all platforms. |
| critical    | boolean | body | _Available in Fleet Premium_. Mark policy as critical/high impact. |

#### Example (preferred)

`POST /api/v1/fleet/global/policies`

#### Request body

```json
{
  "name": "Gatekeeper enabled",
  "query": "SELECT 1 FROM gatekeeper WHERE assessments_enabled = 1;",
  "description": "Checks if gatekeeper is enabled on macOS devices",
  "resolution": "Resolution steps",
  "platform": "darwin",
  "critical": true
}
```

##### Default response

`Status: 200`

```json
{
  "policy": {
    "id": 43,
    "name": "Gatekeeper enabled",
    "query": "SELECT 1 FROM gatekeeper WHERE assessments_enabled = 1;",
    "description": "Checks if gatekeeper is enabled on macOS devices",
    "critical": true,
    "author_id": 42,
    "author_name": "John",
    "author_email": "john@example.com",
    "team_id": null,
    "resolution": "Resolution steps",
    "platform": "darwin",
    "created_at": "2022-03-17T20:15:55Z",
    "updated_at": "2022-03-17T20:15:55Z",
    "passing_host_count": 0,
    "failing_host_count": 0,
    "host_count_updated_at": null
  }
}
```

### Remove policies

`POST /api/v1/fleet/global/policies/delete`

#### Parameters

| Name     | Type    | In   | Description                                       |
| -------- | ------- | ---- | ------------------------------------------------- |
| ids      | array   | body | **Required.** The IDs of the policies to delete.  |

#### Example

`POST /api/v1/fleet/global/policies/delete`

#### Request body

```json
{
  "ids": [ 1 ]
}
```

##### Default response

`Status: 200`

```json
{
  "deleted": 1
}
```

### Edit policy

`PATCH /api/v1/fleet/global/policies/:id`

#### Parameters

| Name        | Type    | In   | Description                          |
| ----------  | ------- | ---- | ------------------------------------ |
| id          | integer | path | The policy's ID.                     |
| name        | string  | body | The query's name.                    |
| query       | string  | body | The query in SQL.                    |
| description | string  | body | The query's description.             |
| resolution  | string  | body | The resolution steps for the policy. |
| platform    | string  | body | Comma-separated target platforms, currently supported values are "windows", "linux", "darwin". The default, an empty string means target all platforms. |
| critical    | boolean | body | _Available in Fleet Premium_. Mark policy as critical/high impact. |

#### Example

`PATCH /api/v1/fleet/global/policies/42`

##### Request body

```json
{
  "name": "Gatekeeper enabled",
  "query": "SELECT 1 FROM gatekeeper WHERE assessments_enabled = 1;",
  "description": "Checks if gatekeeper is enabled on macOS devices",
  "critical": true,
  "resolution": "Resolution steps",
  "platform": "darwin"
}
```

##### Default response

`Status: 200`

```json
{
  "policy": {
    "id": 42,
    "name": "Gatekeeper enabled",
    "query": "SELECT 1 FROM gatekeeper WHERE assessments_enabled = 1;",
    "description": "Checks if gatekeeper is enabled on macOS devices",
    "critical": true,
    "author_id": 43,
    "author_name": "John",
    "author_email": "john@example.com",
    "team_id": null,
    "resolution": "Resolution steps",
    "platform": "darwin",
    "created_at": "2022-03-17T20:15:55Z",
    "updated_at": "2022-03-17T20:15:55Z",
    "passing_host_count": 0,
    "failing_host_count": 0,
    "host_count_updated_at": null
  }
}
```

### Reset automations for all hosts failing policies

Resets [automation](https://fleetdm.com/docs/using-fleet/automations#policy-automations) status for *all* hosts failing the specified policies. On the next automation run, any failing host will be considered newly failing.

`POST /api/v1/fleet/automations/reset`

#### Parameters

| Name        | Type     | In   | Description                                              |
| ----------  | -------- | ---- | -------------------------------------------------------- |
| policy_ids  | array    | body | Filters to only run policy automations for the specified policies. |
| team_ids    | array    | body | _Available in Fleet Premium_. Filters to only run policy automations for hosts in the specified teams. |


#### Example

`POST /api/v1/fleet/automations/reset`

##### Request body

```json
{
    "team_ids": [1],
    "policy_ids": [1, 2, 3]
}
```

##### Default response

`Status: 200`

```json
{}
```

---

## Team policies

- [List team policies](#list-team-policies)
- [Count team policies](#count-team-policies)
- [Get team policy by ID](#get-team-policy-by-id)
- [Add team policy](#add-team-policy)
- [Remove team policies](#remove-team-policies)
- [Edit team policy](#edit-team-policy)

_Available in Fleet Premium_

Team policies work the same as policies, but at the team level.

### List team policies

`GET /api/v1/fleet/teams/:id/policies`

#### Parameters

| Name               | Type    | In   | Description                                                                                                   |
| ------------------ | ------- | ---- | ------------------------------------------------------------------------------------------------------------- |
| id                 | integer | path  | **Required.** Defines what team ID to operate on                                                                            |
| merge_inherited  | boolean | query | If `true`, will return both team policies **and** inherited ("All teams") policies the `policies` list, and will not return a separate `inherited_policies` list. |
| query                 | string | query | Search query keywords. Searchable fields include `name`. |
| page                    | integer | query | Page number of the results to fetch.                                                                                                                                                                                                                                                                                                        |
| per_page                | integer | query | Results per page. |


#### Example (default usage)

`GET /api/v1/fleet/teams/1/policies`

##### Default response

`Status: 200`

```json
{
  "policies": [
    {
      "id": 1,
      "name": "Gatekeeper enabled",
      "query": "SELECT 1 FROM gatekeeper WHERE assessments_enabled = 1;",
      "description": "Checks if gatekeeper is enabled on macOS devices",
      "critical": true,
      "author_id": 42,
      "author_name": "John",
      "author_email": "john@example.com",
      "team_id": 1,
      "resolution": "Resolution steps",
      "platform": "darwin",
      "created_at": "2021-12-16T14:37:37Z",
      "updated_at": "2021-12-16T16:39:00Z",
      "passing_host_count": 2000,
      "failing_host_count": 300,
      "host_count_updated_at": "2023-12-20T15:23:57Z",
      "calendar_events_enabled": true,
      "fleet_maintained": false
=======
      "host_count_updated_at": "2023-12-20T15:23:57Z",
      "calendar_events_enabled": true
>>>>>>> 3679471a
    },
    {
      "id": 2,
      "name": "Windows machines with encrypted hard disks",
      "query": "SELECT 1 FROM bitlocker_info WHERE protection_status = 1;",
      "description": "Checks if the hard disk is encrypted on Windows devices",
      "critical": false,
      "author_id": 43,
      "author_name": "Alice",
      "author_email": "alice@example.com",
      "team_id": 1,
      "resolution": "Resolution steps",
      "platform": "windows",
      "created_at": "2021-12-16T14:37:37Z",
      "updated_at": "2021-12-16T16:39:00Z",
      "passing_host_count": 2300,
      "failing_host_count": 0,
      "host_count_updated_at": "2023-12-20T15:23:57Z",
      "calendar_events_enabled": false,
      "run_script": {
        "name": "Encrypt Windows disk with BitLocker",
        "id": 234
<<<<<<< HEAD
      },
      "fleet_maintained": false
=======
      }
>>>>>>> 3679471a
    },
    {
      "id": 3,
      "name": "macOS - install/update Adobe Acrobat",
      "query": "SELECT 1 FROM apps WHERE name = \"Adobe Acrobat.app\" AND bundle_short_version != \"24.002.21005\";",
      "description": "Checks if the hard disk is encrypted on Windows devices",
      "critical": false,
      "author_id": 43,
      "author_name": "Alice",
      "author_email": "alice@example.com",
      "team_id": 1,
      "resolution": "Resolution steps",
      "platform": "darwin",
      "created_at": "2021-12-16T14:37:37Z",
      "updated_at": "2021-12-16T16:39:00Z",
      "passing_host_count": 2300,
      "failing_host_count": 3,
      "host_count_updated_at": "2023-12-20T15:23:57Z",
      "calendar_events_enabled": false,
      "install_software": {
        "name": "Adobe Acrobat.app",
        "software_title_id": 1234
<<<<<<< HEAD
      },
      "fleet_maintained": false
=======
      }
>>>>>>> 3679471a
    }
  ],
  "inherited_policies": [
    {
      "id": 136,
      "name": "Arbitrary Test Policy (all platforms) (all teams)",
      "query": "SELECT 1 FROM osquery_info WHERE 1=1;",
      "description": "If you're seeing this, mostly likely this is because someone is testing out failing policies in dogfood. You can ignore this.",
      "critical": true,
      "author_id": 77,
      "author_name": "Test Admin",
      "author_email": "test@admin.com",
      "team_id": null,
      "resolution": "To make it pass, change \"1=0\" to \"1=1\". To make it fail, change \"1=1\" to \"1=0\".",
      "platform": "darwin,windows,linux",
      "created_at": "2022-08-04T19:30:18Z",
      "updated_at": "2022-08-30T15:08:26Z",
      "passing_host_count": 10,
      "failing_host_count": 9,
      "host_count_updated_at": "2023-12-20T15:23:57Z",
      "fleet_maintained": false
    }
  ]
}
```

#### Example (returns single list)

`GET /api/v1/fleet/teams/1/policies?merge_inherited=true`

##### Default response

`Status: 200`

```json
{
  "policies": [
    {
      "id": 1,
      "name": "Gatekeeper enabled",
      "query": "SELECT 1 FROM gatekeeper WHERE assessments_enabled = 1;",
      "description": "Checks if gatekeeper is enabled on macOS devices",
      "critical": true,
      "author_id": 42,
      "author_name": "John",
      "author_email": "john@example.com",
      "team_id": 1,
      "resolution": "Resolution steps",
      "platform": "darwin",
      "created_at": "2021-12-16T14:37:37Z",
      "updated_at": "2021-12-16T16:39:00Z",
      "passing_host_count": 2000,
      "failing_host_count": 300,
      "host_count_updated_at": "2023-12-20T15:23:57Z",
      "fleet_maintained": false
    },
    {
      "id": 2,
      "name": "Windows machines with encrypted hard disks",
      "query": "SELECT 1 FROM bitlocker_info WHERE protection_status = 1;",
      "description": "Checks if the hard disk is encrypted on Windows devices",
      "critical": false,
      "author_id": 43,
      "author_name": "Alice",
      "author_email": "alice@example.com",
      "team_id": 1,
      "resolution": "Resolution steps",
      "platform": "windows",
      "created_at": "2021-12-16T14:37:37Z",
      "updated_at": "2021-12-16T16:39:00Z",
      "passing_host_count": 2300,
      "failing_host_count": 0,
      "host_count_updated_at": "2023-12-20T15:23:57Z",
      "fleet_maintained": false
    },
    {
      "id": 136,
      "name": "Arbitrary Test Policy (all platforms) (all teams)",
      "query": "SELECT 1 FROM osquery_info WHERE 1=1;",
      "description": "If you're seeing this, mostly likely this is because someone is testing out failing policies in dogfood. You can ignore this.",
      "critical": true,
      "author_id": 77,
      "author_name": "Test Admin",
      "author_email": "test@admin.com",
      "team_id": null,
      "resolution": "To make it pass, change \"1=0\" to \"1=1\". To make it fail, change \"1=1\" to \"1=0\".",
      "platform": "darwin,windows,linux",
      "created_at": "2022-08-04T19:30:18Z",
      "updated_at": "2022-08-30T15:08:26Z",
      "passing_host_count": 10,
      "failing_host_count": 9,
      "host_count_updated_at": "2023-12-20T15:23:57Z",
      "fleet_maintained": false
    }
  ]
}
```

---

### Count policies

`GET /api/v1/fleet/policies/count`


#### Parameters
| Name               | Type    | In   | Description                                                                                                   |
| ------------------ | ------- | ---- | ------------------------------------------------------------------------------------------------------------- |
| query                 | string | query | Search query keywords. Searchable fields include `name`.  |

#### Example

`GET /api/v1/fleet/policies/count`

##### Default response

`Status: 200`

```json
{
  "count": 43
}
```

---

### Count team policies

_Available in Fleet Premium_

`GET /api/v1/fleet/team/:team_id/policies/count`

#### Parameters
| Name               | Type    | In   | Description                                                                                                   |
| ------------------ | ------- | ---- | ------------------------------------------------------------------------------------------------------------- |
| team_id                 | integer | path  | **Required.** Defines what team ID to operate on
| query                 | string | query | Search query keywords. Searchable fields include `name`. |
| merge_inherited     | boolean | query | If `true`, will include inherited ("All teams") policies in the count. |

#### Example

`GET /api/v1/fleet/team/1/policies/count`

##### Default response

`Status: 200`

```json
{
  "count": 43
}
```

---

### Get policy by ID

`GET /api/v1/fleet/global/policies/:id`

#### Parameters

| Name               | Type    | In   | Description                                                                                                   |
| ------------------ | ------- | ---- | ------------------------------------------------------------------------------------------------------------- |
| id                 | integer | path | **Required.** The policy's ID.                                                                                |

#### Example

`GET /api/v1/fleet/global/policies/1`

##### Default response

`Status: 200`

```json
{
  "policy": {
    "id": 1,
    "name": "Gatekeeper enabled",
    "query": "SELECT 1 FROM gatekeeper WHERE assessments_enabled = 1;",
    "description": "Checks if gatekeeper is enabled on macOS devices",
    "critical": false,
    "author_id": 42,
    "author_name": "John",
    "author_email": "john@example.com",
    "team_id": null,
    "resolution": "Resolution steps",
    "platform": "darwin",
    "created_at": "2021-12-15T15:23:57Z",
    "updated_at": "2021-12-15T15:23:57Z",
    "passing_host_count": 2000,
    "failing_host_count": 300,
    "host_count_updated_at": "2023-12-20T15:23:57Z"
  }
}
```

---

### Get team policy by ID

_Available in Fleet Premium_

`GET /api/v1/fleet/teams/:team_id/policies/:policy_id`

#### Parameters

| Name               | Type    | In   | Description                                                                                                   |
| ------------------ | ------- | ---- | ------------------------------------------------------------------------------------------------------------- |
| team_id            | integer | path  | **Required.** Defines what team ID to operate on                                                                            |
| policy_id                 | integer | path | **Required.** The policy's ID.                                                                                |

#### Example

`GET /api/v1/fleet/teams/1/policies/43`

##### Default response

`Status: 200`

```json
{
  "policy": {
    "id": 43,
    "name": "Gatekeeper enabled",
    "query": "SELECT 1 FROM gatekeeper WHERE assessments_enabled = 1;",
    "description": "Checks if gatekeeper is enabled on macOS devices",
    "critical": true,
    "author_id": 42,
    "author_name": "John",
    "author_email": "john@example.com",
    "team_id": 1,
    "resolution": "Resolution steps",
    "platform": "darwin",
    "created_at": "2021-12-16T14:37:37Z",
    "updated_at": "2021-12-16T16:39:00Z",
    "passing_host_count": 0,
    "failing_host_count": 0,
    "host_count_updated_at": null,
    "calendar_events_enabled": true,
    "install_software": {
      "name": "Adobe Acrobat.app",
      "software_title_id": 1234
    },
    "run_script": {
      "name": "Enable gatekeeper",
      "id": 1337
    }
  }
}
```

---


### Add policy

`POST /api/v1/fleet/global/policies`

#### Parameters

| Name        | Type    | In   | Description                          |
| ----------  | ------- | ---- | ------------------------------------ |
| name        | string  | body | The policy's name.                    |
| query       | string  | body | The policy's query in SQL.                    |
| description | string  | body | The policy's description.             |
| resolution  | string  | body | The resolution steps for the policy. |
| platform    | string  | body | Comma-separated target platforms, currently supported values are "windows", "linux", "darwin". The default, an empty string means target all platforms. |
| critical    | boolean | body | _Available in Fleet Premium_. Mark policy as critical/high impact. |

#### Example (preferred)

`POST /api/v1/fleet/global/policies`

#### Request body

```json
{
  "name": "Gatekeeper enabled",
  "query": "SELECT 1 FROM gatekeeper WHERE assessments_enabled = 1;",
  "description": "Checks if gatekeeper is enabled on macOS devices",
  "resolution": "Resolution steps",
  "platform": "darwin",
  "critical": true
}
```

##### Default response

`Status: 200`

```json
{
  "policy": {
    "id": 43,
    "name": "Gatekeeper enabled",
    "query": "SELECT 1 FROM gatekeeper WHERE assessments_enabled = 1;",
    "description": "Checks if gatekeeper is enabled on macOS devices",
    "critical": true,
    "author_id": 42,
    "author_name": "John",
    "author_email": "john@example.com",
    "team_id": null,
    "resolution": "Resolution steps",
    "platform": "darwin",
    "created_at": "2022-03-17T20:15:55Z",
    "updated_at": "2022-03-17T20:15:55Z",
    "passing_host_count": 0,
    "failing_host_count": 0,
    "host_count_updated_at": null
  }
}
```

---

### Add team policy

_Available in Fleet Premium_

> **Experimental feature**. Software related features (like install software policy automation) are undergoing rapid improvement, which may result in breaking changes to the API or configuration surface. It is not recommended for use in automated workflows.

The semantics for creating a team policy are the same as for global policies, see [Add policy](#add-policy).

`POST /api/v1/fleet/teams/:id/policies`

#### Parameters

| Name              | Type    | In   | Description                                                                                                                                            |
|-------------------| ------- | ---- |--------------------------------------------------------------------------------------------------------------------------------------------------------|
| id                | integer | path | Defines what team ID to operate on.                                                                                                                    |
| name              | string  | body | The policy's name.                                                                                                                                     |
| query             | string  | body | The policy's query in SQL.                                                                                                                             |
| description       | string  | body | The policy's description.                                                                                                                              |
| resolution        | string  | body | The resolution steps for the policy.                                                                                                                   |
| platform          | string  | body | Comma-separated target platforms, currently supported values are "windows", "linux", "darwin". The default, an empty string means target all platforms. |
| critical          | boolean | body | _Available in Fleet Premium_. Mark policy as critical/high impact.                                                                                     |
| software_title_id | integer | body | _Available in Fleet Premium_. ID of software title to install if the policy fails. If `software_title_id` is specified and the software has `labels_include_any` or `labels_exclude_any` defined, the policy will inherit this target in addition to specified `platform`.                                                                     |
| script_id         | integer | body | _Available in Fleet Premium_. ID of script to run if the policy fails.                                                                 |

Either `query` or `query_id` must be provided.

#### Example

`POST /api/v1/fleet/teams/1/policies`

##### Request body

```json
{
  "name": "Gatekeeper enabled",
  "query": "SELECT 1 FROM gatekeeper WHERE assessments_enabled = 1;",
  "description": "Checks if gatekeeper is enabled on macOS devices",
  "critical": true,
  "resolution": "Resolution steps",
  "platform": "darwin"
}
```

##### Default response

`Status: 200`

```json
{
  "policy": {
    "id": 43,
    "name": "Gatekeeper enabled",
    "query": "SELECT 1 FROM gatekeeper WHERE assessments_enabled = 1;",
    "description": "Checks if gatekeeper is enabled on macOS devices",
    "critical": true,
    "author_id": 42,
    "author_name": "John",
    "author_email": "john@example.com",
    "team_id": 1,
    "resolution": "Resolution steps",
    "platform": "darwin",
    "created_at": "2021-12-16T14:37:37Z",
    "updated_at": "2021-12-16T16:39:00Z",
    "passing_host_count": 0,
    "failing_host_count": 0,
    "host_count_updated_at": null,
    "calendar_events_enabled": false,
    "install_software": {
      "name": "Adobe Acrobat.app",
      "software_title_id": 1234
    },
    "run_script": {
      "name": "Enable gatekeeper",
      "id": 1337
    }
  }
}
```

---

### Delete policies

`POST /api/v1/fleet/global/policies/delete`

#### Parameters

| Name     | Type    | In   | Description                                       |
| -------- | ------- | ---- | ------------------------------------------------- |
| ids      | array   | body | **Required.** The IDs of the policies to delete.  |

#### Example

`POST /api/v1/fleet/global/policies/delete`

#### Request body

```json
{
  "ids": [ 1 ]
}
```

##### Default response

`Status: 200`

```json
{
  "deleted": 1
}
```

---

### Delete team policies

_Available in Fleet Premium_

`POST /api/v1/fleet/teams/:team_id/policies/delete`

#### Parameters

| Name     | Type    | In   | Description                                       |
| -------- | ------- | ---- | ------------------------------------------------- |
| team_id  | integer | path  | **Required.** Defines what team ID to operate on                |
| ids      | array   | body | **Required.** The IDs of the policies to delete.  |

#### Example

`POST /api/v1/fleet/teams/1/policies/delete`

##### Request body

```json
{
  "ids": [ 1 ]
}
```

##### Default response

`Status: 200`

```json
{
  "deleted": 1
}
```

---

### Edit team policy

_Available in Fleet Premium_

> **Experimental feature**. Software related features (like install software policy automation) are undergoing rapid improvement, which may result in breaking changes to the API or configuration surface. It is not recommended for use in automated workflows.

`PATCH /api/v1/fleet/teams/:team_id/policies/:policy_id`

#### Parameters

| Name                    | Type    | In   | Description                                                                                                                                             |
|-------------------------| ------- | ---- |---------------------------------------------------------------------------------------------------------------------------------------------------------|
| team_id                 | integer | path | The team's ID.                                                                                                                                          |
| policy_id               | integer | path | The policy's ID.                                                                                                                                        |
| name                    | string  | body | The query's name.                                                                                                                                       |
| query                   | string  | body | The query in SQL.                                                                                                                                       |
| description             | string  | body | The query's description.                                                                                                                                |
| resolution              | string  | body | The resolution steps for the policy.                                                                                                                    |
| platform                | string  | body | Comma-separated target platforms, currently supported values are "windows", "linux", "darwin". The default, an empty string means target all platforms. |
| critical                | boolean | body | _Available in Fleet Premium_. Mark policy as critical/high impact.                                                                                      |
| calendar_events_enabled | boolean | body | _Available in Fleet Premium_. Whether to trigger calendar events when policy is failing.                                                                |
| software_title_id       | integer | body | _Available in Fleet Premium_. ID of software title to install if the policy fails. Set to `null` to remove the automation.                              |
| script_id               | integer | body | _Available in Fleet Premium_. ID of script to run if the policy fails. Set to `null` to remove the automation.                                          |

#### Example

`PATCH /api/v1/fleet/teams/2/policies/42`

##### Request body

```json
{
  "name": "Gatekeeper enabled",
  "query": "SELECT 1 FROM gatekeeper WHERE assessments_enabled = 1;",
  "description": "Checks if gatekeeper is enabled on macOS devices",
  "critical": true,
  "resolution": "Resolution steps",
  "platform": "darwin",
  "script_id": 1337
}
```

##### Default response

`Status: 200`

```json
{
  "policy": {
    "id": 42,
    "name": "Gatekeeper enabled",
    "query": "SELECT 1 FROM gatekeeper WHERE assessments_enabled = 1;",
    "description": "Checks if gatekeeper is enabled on macOS devices",
    "critical": true,
    "author_id": 43,
    "author_name": "John",
    "author_email": "john@example.com",
    "resolution": "Resolution steps",
    "platform": "darwin",
    "team_id": 2,
    "created_at": "2021-12-16T14:37:37Z",
    "updated_at": "2021-12-16T16:39:00Z",
    "passing_host_count": 0,
    "failing_host_count": 0,
    "host_count_updated_at": null,
    "calendar_events_enabled": true,
    "install_software": {
      "name": "Adobe Acrobat.app",
      "software_title_id": 1234
    },
    "run_script": {
      "name": "Enable gatekeeper",
      "id": 1337
    }
  }
}
```

### Edit policy

`PATCH /api/v1/fleet/global/policies/:id`

#### Parameters

| Name        | Type    | In   | Description                          |
| ----------  | ------- | ---- | ------------------------------------ |
| id          | integer | path | The policy's ID.                     |
| name        | string  | body | The query's name.                    |
| query       | string  | body | The query in SQL.                    |
| description | string  | body | The query's description.             |
| resolution  | string  | body | The resolution steps for the policy. |
| platform    | string  | body | Comma-separated target platforms, currently supported values are "windows", "linux", "darwin". The default, an empty string means target all platforms. |
| critical    | boolean | body | _Available in Fleet Premium_. Mark policy as critical/high impact. |

#### Example

`PATCH /api/v1/fleet/global/policies/42`

##### Request body

```json
{
  "name": "Gatekeeper enabled",
  "query": "SELECT 1 FROM gatekeeper WHERE assessments_enabled = 1;",
  "description": "Checks if gatekeeper is enabled on macOS devices",
  "critical": true,
  "resolution": "Resolution steps",
  "platform": "darwin"
}
```

##### Default response

`Status: 200`

```json
{
  "policy": {
    "id": 42,
    "name": "Gatekeeper enabled",
    "query": "SELECT 1 FROM gatekeeper WHERE assessments_enabled = 1;",
    "description": "Checks if gatekeeper is enabled on macOS devices",
    "critical": true,
    "author_id": 43,
    "author_name": "John",
    "author_email": "john@example.com",
    "team_id": null,
    "resolution": "Resolution steps",
    "platform": "darwin",
    "created_at": "2022-03-17T20:15:55Z",
    "updated_at": "2022-03-17T20:15:55Z",
    "passing_host_count": 0,
    "failing_host_count": 0,
    "host_count_updated_at": null
  }
}
```

### Reset automations for all hosts failing policies

Resets [automation](https://fleetdm.com/docs/using-fleet/automations#policy-automations) status for *all* hosts failing the specified policies. On the next automation run, any failing host will be considered newly failing.

`POST /api/v1/fleet/automations/reset`

#### Parameters

| Name        | Type     | In   | Description                                              |
| ----------  | -------- | ---- | -------------------------------------------------------- |
| policy_ids  | array    | body | Filters to only run policy automations for the specified policies. |
| team_ids    | array    | body | _Available in Fleet Premium_. Filters to only run policy automations for hosts in the specified teams. |


#### Example

`POST /api/v1/fleet/automations/reset`

##### Request body

```json
{
    "team_ids": [1],
    "policy_ids": [1, 2, 3]
}
```

##### Default response

`Status: 200`

```json
{}
```



---

## Queries

- [List queries](#list-queries)
- [Get query](#get-query)
- [Get query report](#get-query-report)
- [Get query report for one host](#get-query-report-for-one-host)
- [Create query](#create-query)
- [Modify query](#modify-query)
- [Delete query by name](#delete-query-by-name)
- [Delete query by ID](#delete-query-by-id)
- [Delete queries](#delete-queries)
- [Run live query](#run-live-query)



### List queries

Returns a list of global queries or team queries.

`GET /api/v1/fleet/queries`

#### Parameters

| Name            | Type    | In    | Description                                                                                                                   |
| --------------- | ------- | ----- | ----------------------------------------------------------------------------------------------------------------------------- |
| order_key       | string  | query | What to order results by. Can be any column in the queries table.                                                             |
| order_direction | string  | query | **Requires `order_key`**. The direction of the order given the order key. Options include `asc` and `desc`. Default is `asc`. |
| team_id         | integer | query | _Available in Fleet Premium_. The ID of the parent team for the queries to be listed. When omitted, returns global queries.                  |
| query           | string  | query | Search query keywords. Searchable fields include `name`.                                                                      |
| merge_inherited | boolean | query | _Available in Fleet Premium_. If `true`, will include global queries in addition to team queries when filtering by `team_id`. (If no `team_id` is provided, this parameter is ignored.) |
| platform        | string  | query | Return queries that are scheduled to run on this platform. One of: `"macos"`, `"windows"`, `"linux"` (case-insensitive). (Since queries cannot be scheduled to run on `"chrome"` hosts, it's not a valid value here) |
| page                    | integer | query | Page number of the results to fetch. |
| per_page                | integer | query | Results per page. |

#### Example

`GET /api/v1/fleet/queries`

##### Default response

`Status: 200`

```json
{
  "queries": [
    {
      "created_at": "2021-01-04T21:19:57Z",
      "updated_at": "2021-01-04T21:19:57Z",
      "id": 1,
      "name": "query1",
      "description": "query",
      "query": "SELECT * FROM osquery_info",
      "team_id": null,
      "interval": 3600,
      "platform": "darwin,windows,linux",
      "min_osquery_version": "",
      "automations_enabled": true,
      "logging": "snapshot",
      "saved": true,
      "observer_can_run": true,
      "discard_data": false,
      "author_id": 1,
      "author_name": "noah",
      "author_email": "noah@example.com",
      "packs": [
        {
          "created_at": "2021-01-05T21:13:04Z",
          "updated_at": "2021-01-07T19:12:54Z",
          "id": 1,
          "name": "Pack",
          "description": "Pack",
          "platform": "",
          "disabled": true
        }
      ],
      "stats": {
        "system_time_p50": 1.32,
        "system_time_p95": 4.02,
        "user_time_p50": 3.55,
        "user_time_p95": 3.00,
        "total_executions": 3920
      }
    },
    {
      "created_at": "2021-01-19T17:08:24Z",
      "updated_at": "2021-01-19T17:08:24Z",
      "id": 3,
      "name": "osquery_schedule",
      "description": "Report performance stats for each file in the query schedule.",
      "query": "select name, interval, executions, output_size, wall_time, (user_time/executions) as avg_user_time, (system_time/executions) as avg_system_time, average_memory, last_executed from osquery_schedule;",
      "team_id": null,
      "interval": 3600,
      "platform": "",
      "version": "",
      "automations_enabled": true,
      "logging": "differential",
      "saved": true,
      "observer_can_run": true,
      "discard_data": true,
      "author_id": 1,
      "author_name": "noah",
      "author_email": "noah@example.com",
      "packs": [
        {
          "created_at": "2021-01-19T17:08:31Z",
          "updated_at": "2021-01-19T17:08:31Z",
          "id": 14,
          "name": "test_pack",
          "description": "",
          "platform": "",
          "disabled": false
        }
      ],
      "stats": {
        "system_time_p50": null,
        "system_time_p95": null,
        "user_time_p50": null,
        "user_time_p95": null,
        "total_executions": null
      }
    }
  ],
  "meta": {
    "has_next_results": true,
    "has_previous_results": false
  },
  "count": 200
}
```

### Get query

Returns the query specified by ID.

`GET /api/v1/fleet/queries/:id`

#### Parameters

| Name | Type    | In   | Description                                |
| ---- | ------- | ---- | ------------------------------------------ |
| id   | integer | path | **Required**. The id of the desired query. |

#### Example

`GET /api/v1/fleet/queries/31`

##### Default response

`Status: 200`

```json
{
  "query": {
    "created_at": "2021-01-19T17:08:24Z",
    "updated_at": "2021-01-19T17:08:24Z",
    "id": 31,
    "name": "centos_hosts",
    "description": "",
    "query": "select 1 from os_version where platform = \"centos\";",
    "team_id": null,
    "interval": 3600,
    "platform": "",
    "min_osquery_version": "",
    "automations_enabled": true,
    "logging": "snapshot",
    "saved": true,
    "observer_can_run": true,
    "discard_data": false,
    "author_id": 1,
    "author_name": "John",
    "author_email": "john@example.com",
    "packs": [
      {
        "created_at": "2021-01-19T17:08:31Z",
        "updated_at": "2021-01-19T17:08:31Z",
        "id": 14,
        "name": "test_pack",
        "description": "",
        "platform": "",
        "disabled": false
      }
    ],
    "stats": {
      "system_time_p50": 1.32,
      "system_time_p95": 4.02,
      "user_time_p50": 3.55,
      "user_time_p95": 3.00,
      "total_executions": 3920
    }
  }
}
```

### Get query report

Returns the query report specified by ID.

`GET /api/v1/fleet/queries/:id/report`

#### Parameters

| Name      | Type    | In    | Description                                                                               |
| --------- | ------- | ----- | ----------------------------------------------------------------------------------------- |
| id        | integer | path  | **Required**. The ID of the desired query.                                                |
| team_id   | integer | query | Filter the query report to only include hosts that are associated with the team specified |

#### Example

`GET /api/v1/fleet/queries/31/report`

##### Default response

`Status: 200`

```json
{
  "query_id": 31,
  "report_clipped": false,
  "results": [
    {
      "host_id": 1,
      "host_name": "foo",
      "last_fetched": "2021-01-19T17:08:31Z",
      "columns": {
        "model": "USB 2.0 Hub",
        "vendor": "VIA Labs, Inc."
      }
    },
    {
      "host_id": 1,
      "host_name": "foo",
      "last_fetched": "2021-01-19T17:08:31Z",
      "columns": {
        "model": "USB Keyboard",
        "vendor": "VIA Labs, Inc."
      }
    },
    {
      "host_id": 2,
      "host_name": "bar",
      "last_fetched": "2021-01-19T17:20:00Z",
      "columns": {
        "model": "USB Reciever",
        "vendor": "Logitech"
      }
    },
    {
      "host_id": 2,
      "host_name": "bar",
      "last_fetched": "2021-01-19T17:20:00Z",
      "columns": {
        "model": "USB Reciever",
        "vendor": "Logitech"
      }
    },
    {
      "host_id": 2,
      "host_name": "bar",
      "last_fetched": "2021-01-19T17:20:00Z",
      "columns": {
        "model": "Display Audio",
        "vendor": "Apple Inc."
      }
    }
  ]
}
```

If a query has no results stored, then `results` will be an empty array:

```json
{
  "query_id": 32,
  "results": []
}
```

> Note: osquery scheduled queries do not return errors, so only non-error results are included in the report. If you suspect a query may be running into errors, you can use the [live query](#run-live-query) endpoint to get diagnostics.

### Get query report for one host

Returns a query report for a single host.

`GET /api/v1/fleet/hosts/:id/queries/:query_id`

#### Parameters

| Name      | Type    | In    | Description                                |
| --------- | ------- | ----- | ------------------------------------------ |
| id        | integer | path  | **Required**. The ID of the desired host.          |
| query_id  | integer | path  | **Required**. The ID of the desired query.         |

#### Example

`GET /api/v1/fleet/hosts/123/queries/31`

##### Default response

`Status: 200`

```json
{
  "query_id": 31,
  "host_id": 1,
  "host_name": "foo",
  "last_fetched": "2021-01-19T17:08:31Z",
  "report_clipped": false,
  "results": [
    {
      "columns": {
        "model": "USB 2.0 Hub",
        "vendor": "VIA Labs, Inc."
      }
    },
    {
      "columns": {
        "model": "USB Keyboard",
        "vendor": "VIA Labs, Inc."
      }
    },
    {
      "columns": {
        "model": "USB Reciever",
        "vendor": "Logitech"
      }
    }
  ]
}
```

If a query has no results stored for the specified host, then `results` will be an empty array:

```json
{
  "query_id": 31,
  "host_id": 1,
  "host_name": "foo",
  "last_fetched": "2021-01-19T17:08:31Z",
  "report_clipped": false,
  "results": []
}
```

> Note: osquery scheduled queries do not return errors, so only non-error results are included in the report. If you suspect a query may be running into errors, you can use the [live query](#run-live-query) endpoint to get diagnostics.

### Create query

Creates a global query or team query.

`POST /api/v1/fleet/queries`

#### Parameters

| Name                            | Type    | In   | Description                                                                                                                                            |
| ------------------------------- | ------- | ---- | ------------------------------------------------------------------------------------------------------------------------------------------------------ |
| name                            | string  | body | **Required**. The name of the query.                                                                                                                   |
| query                           | string  | body | **Required**. The query in SQL syntax.                                                                                                                 |
| description                     | string  | body | The query's description.                                                                                                                               |
| observer_can_run                | boolean | body | Whether or not users with the `observer` role can run the query. In Fleet 4.0.0, 3 user roles were introduced (`admin`, `maintainer`, and `observer`). This field is only relevant for the `observer` role. The `observer_plus` role can run any query and is not limited by this flag (`observer_plus` role was added in Fleet 4.30.0). |
| team_id                         | integer | body | _Available in Fleet Premium_. The parent team to which the new query should be added. If omitted, the query will be global.                                           |
| interval                        | integer | body | The amount of time, in seconds, the query waits before running. Can be set to `0` to never run. Default: 0.       |
| platform                        | string  | body | The OS platforms where this query will run (other platforms ignored). Comma-separated string. If omitted, runs on all compatible platforms.                        |
| min_osquery_version             | string  | body | The minimum required osqueryd version installed on a host. If omitted, all osqueryd versions are acceptable.                                                                          |
| automations_enabled             | boolean | body | Whether to send data to the configured log destination according to the query's `interval`. |
| logging                         | string  | body | The type of log output for this query. Valid values: `"snapshot"`(default), `"differential"`, or `"differential_ignore_removals"`.                        |
| discard_data                    | boolean | body | Whether to skip saving the latest query results for each host. Default: `false`. |


#### Example

`POST /api/v1/fleet/queries`

##### Request body

```json
{
  "name": "new_query",
  "description": "This is a new query.",
  "query": "SELECT * FROM osquery_info",
  "interval": 3600, // Once per hour
  "platform": "darwin,windows,linux",
  "min_osquery_version": "",
  "automations_enabled": true,
  "logging": "snapshot",
  "discard_data": false
}
```

##### Default response

`Status: 200`

```json
{
  "query": {
    "created_at": "0001-01-01T00:00:00Z",
    "updated_at": "0001-01-01T00:00:00Z",
    "id": 288,
    "name": "new_query",
    "query": "SELECT * FROM osquery_info",
    "description": "This is a new query.",
    "team_id": null,
    "interval": 3600,
    "platform": "darwin,windows,linux",
    "min_osquery_version": "",
    "automations_enabled": true,
    "logging": "snapshot",
    "saved": true,
    "author_id": 1,
    "author_name": "",
    "author_email": "",
    "observer_can_run": true,
    "discard_data": false,
    "packs": []
  }
}
```

### Modify query

Modifies the query specified by ID.

`PATCH /api/v1/fleet/queries/:id`

#### Parameters

| Name                        | Type    | In   | Description                                                                                                                                            |
| --------------------------- | ------- | ---- | ------------------------------------------------------------------------------------------------------------------------------------------------------ |
| id                          | integer | path | **Required.** The ID of the query.                                                                                                                     |
| name                        | string  | body | The name of the query.                                                                                                                                 |
| query                       | string  | body | The query in SQL syntax.                                                                                                                               |
| description                 | string  | body | The query's description.                                                                                                                               |
| observer_can_run            | boolean | body | Whether or not users with the `observer` role can run the query. In Fleet 4.0.0, 3 user roles were introduced (`admin`, `maintainer`, and `observer`). This field is only relevant for the `observer` role. The `observer_plus` role can run any query and is not limited by this flag (`observer_plus` role was added in Fleet 4.30.0). |
| interval                   | integer | body | The amount of time, in seconds, the query waits before running. Can be set to `0` to never run. Default: 0.       |
| platform                    | string  | body | The OS platforms where this query will run (other platforms ignored). Comma-separated string. If set to "", runs on all compatible platforms.                    |
| min_osquery_version             | string  | body | The minimum required osqueryd version installed on a host. If omitted, all osqueryd versions are acceptable.                                                                          |
| automations_enabled             | boolean | body | Whether to send data to the configured log destination according to the query's `interval`. |
| logging             | string  | body | The type of log output for this query. Valid values: `"snapshot"`(default), `"differential"`, or `"differential_ignore_removals"`.                        |
| discard_data        | boolean  | body | Whether to skip saving the latest query results for each host. |

> Note that any of the following conditions will cause the existing query report to be deleted:
> - Updating the `query` (SQL) field
> - Changing `discard_data` from `false` to `true`
> - Changing `logging` from `"snapshot"` to `"differential"` or `"differential_ignore_removals"`

#### Example

`PATCH /api/v1/fleet/queries/2`

##### Request body

```json
{
  "name": "new_title_for_my_query",
  "interval": 3600, // Once per hour,
  "platform": "",
  "min_osquery_version": "",
  "automations_enabled": false,
  "discard_data": true
}
```

##### Default response

`Status: 200`

```json
{
  "query": {
    "created_at": "2021-01-22T17:23:27Z",
    "updated_at": "2021-01-22T17:23:27Z",
    "id": 288,
    "name": "new_title_for_my_query",
    "description": "This is a new query.",
    "query": "SELECT * FROM osquery_info",
    "team_id": null,
    "interval": 3600,
    "platform": "",
    "min_osquery_version": "",
    "automations_enabled": false,
    "logging": "snapshot",
    "saved": true,
    "author_id": 1,
    "author_name": "noah",
    "observer_can_run": true,
    "discard_data": true,
    "packs": []
  }
}
```

### Delete query by name

Deletes the query specified by name.

`DELETE /api/v1/fleet/queries/:name`

#### Parameters

| Name | Type       | In   | Description                          |
| ---- | ---------- | ---- | ------------------------------------ |
| name | string     | path | **Required.** The name of the query. |
| team_id | integer | body | _Available in Fleet Premium_. The ID of the parent team of the query to be deleted. If omitted, Fleet will search among queries in the global context. |

#### Example

`DELETE /api/v1/fleet/queries/foo`

##### Default response

`Status: 200`


### Delete query by ID

Deletes the query specified by ID.

`DELETE /api/v1/fleet/queries/id/:id`

#### Parameters

| Name | Type    | In   | Description                        |
| ---- | ------- | ---- | ---------------------------------- |
| id   | integer | path | **Required.** The ID of the query. |

#### Example

`DELETE /api/v1/fleet/queries/id/28`

##### Default response

`Status: 200`


### Delete queries

Deletes the queries specified by ID. Returns the count of queries successfully deleted.

`POST /api/v1/fleet/queries/delete`

#### Parameters

| Name | Type  | In   | Description                           |
| ---- | ----- | ---- | ------------------------------------- |
| ids  | array | body | **Required.** The IDs of the queries. |

#### Example

`POST /api/v1/fleet/queries/delete`

##### Request body

```json
{
  "ids": [
    2, 24, 25
  ]
}
```

##### Default response

`Status: 200`

```json
{
  "deleted": 3
}
```

### Run live query

> This updated API endpoint replaced `GET /api/v1/fleet/queries/run` in Fleet 4.43.0, for improved compatibility with many HTTP clients. The [deprecated endpoint](https://github.com/fleetdm/fleet/blob/fleet-v4.42.0/docs/REST%20API/rest-api.md#run-live-query) is maintained for backwards compatibility.

Runs a live query against the specified hosts and responds with the results.

The live query will stop if the request times out. Timeouts happen if targeted hosts haven't responded after the configured `FLEET_LIVE_QUERY_REST_PERIOD` (default 25 seconds) or if the `distributed_interval` agent option (default 10 seconds) is higher than the `FLEET_LIVE_QUERY_REST_PERIOD`.


`POST /api/v1/fleet/queries/:id/run`

#### Parameters

| Name      | Type  | In   | Description                                                                                                                                                        |
|-----------|-------|------|--------------------------------------------------------------------------------------------------------------------------------------------------------------------|
| query_id | integer | path | **Required**. The ID of the saved query to run. |
| host_ids  | array | body | **Required**. The IDs of the hosts to target. User must be authorized to target all of these hosts.                                                                |

#### Example

`POST /api/v1/fleet/queries/123/run`

##### Request body

```json
{
  "host_ids": [ 1, 4, 34, 27 ]
}
```

##### Default response

```json
{
  "query_id": 123,
  "targeted_host_count": 4,
  "responded_host_count": 2,
  "results": [
    {
      "host_id": 1,
      "rows": [
        {
          "build_distro": "10.12",
          "build_platform": "darwin",
          "config_hash": "7bb99fa2c8a998c9459ec71da3a84d66c592d6d3",
          "config_valid": "1",
          "extensions": "active",
          "instance_id": "9a2ec7bf-4946-46ea-93bf-455e0bcbd068",
          "pid": "23413",
          "platform_mask": "21",
          "start_time": "1635194306",
          "uuid": "4C182AC7-75F7-5AF4-A74B-1E165ED35742",
          "version": "4.9.0",
          "watcher": "23412"
        }
      ],
      "error": null
    },
    {
      "host_id": 2,
      "rows": [],
      "error": "no such table: os_version"
    }
  ]
}
```

---

## Schedule

> The schedule API endpoints are deprecated as of Fleet 4.35. They are maintained for backwards compatibility.
> Please use the [queries](#queries) endpoints, which as of 4.35 have attributes such as `interval` and `platform` that enable scheduling.

- [Get schedule (deprecated)](#get-schedule)
- [Add query to schedule (deprecated)](#add-query-to-schedule)
- [Edit query in schedule (deprecated)](#edit-query-in-schedule)
- [Remove query from schedule (deprecated)](#remove-query-from-schedule)
- [Team schedule](#team-schedule)

Scheduling queries in Fleet is the best practice for collecting data from hosts.

These API routes let you control your scheduled queries.

### Get schedule

> The schedule API endpoints are deprecated as of Fleet 4.35. They are maintained for backwards compatibility.
> Please use the [queries](#queries) endpoints, which as of 4.35 have attributes such as `interval` and `platform` that enable scheduling.

`GET /api/v1/fleet/global/schedule`

#### Parameters

None.

#### Example

`GET /api/v1/fleet/global/schedule`

##### Default response

`Status: 200`

```json
{
  "global_schedule": [
    {
      "created_at": "0001-01-01T00:00:00Z",
      "updated_at": "0001-01-01T00:00:00Z",
      "id": 4,
      "pack_id": 1,
      "name": "arp_cache",
      "query_id": 2,
      "query_name": "arp_cache",
      "query": "select * from arp_cache;",
      "interval": 120,
      "snapshot": true,
      "removed": null,
      "platform": "",
      "version": "",
      "shard": null,
      "denylist": null,
      "stats": {
        "system_time_p50": 1.32,
        "system_time_p95": 4.02,
        "user_time_p50": 3.55,
        "user_time_p95": 3.00,
        "total_executions": 3920
      }
    },
    {
      "created_at": "0001-01-01T00:00:00Z",
      "updated_at": "0001-01-01T00:00:00Z",
      "id": 5,
      "pack_id": 1,
      "name": "disk_encryption",
      "query_id": 7,
      "query_name": "disk_encryption",
      "query": "select * from disk_encryption;",
      "interval": 86400,
      "snapshot": true,
      "removed": null,
      "platform": "",
      "version": "",
      "shard": null,
      "denylist": null,
      "stats": {
        "system_time_p50": 1.32,
        "system_time_p95": 4.02,
        "user_time_p50": 3.55,
        "user_time_p95": 3.00,
        "total_executions": 3920
      }
    }
  ]
}
```

### Add query to schedule

> The schedule API endpoints are deprecated as of Fleet 4.35. They are maintained for backwards compatibility.
> Please use the [queries](#queries) endpoints, which as of 4.35 have attributes such as `interval` and `platform` that enable scheduling.

`POST /api/v1/fleet/global/schedule`

#### Parameters

| Name     | Type    | In   | Description                                                                                                                      |
| -------- | ------- | ---- | -------------------------------------------------------------------------------------------------------------------------------- |
| query_id | integer | body | **Required.** The query's ID.                                                                                                    |
| interval | integer | body | **Required.** The amount of time, in seconds, the query waits before running.                                                    |
| snapshot | boolean | body | **Required.** Whether the queries logs show everything in its current state.                                                     |
| removed  | boolean | body | Whether "removed" actions should be logged. Default is `null`.                                                                   |
| platform | string  | body | The computer platform where this query will run (other platforms ignored). Empty value runs on all platforms. Default is `null`. |
| shard    | integer | body | Restrict this query to a percentage (1-100) of target hosts. Default is `null`.                                                  |
| version  | string  | body | The minimum required osqueryd version installed on a host. Default is `null`.                                                    |

#### Example

`POST /api/v1/fleet/global/schedule`

##### Request body

```json
{
  "interval": 86400,
  "query_id": 2,
  "snapshot": true
}
```

##### Default response

`Status: 200`

```json
{
  "scheduled": {
    "created_at": "0001-01-01T00:00:00Z",
    "updated_at": "0001-01-01T00:00:00Z",
    "id": 1,
    "pack_id": 5,
    "name": "arp_cache",
    "query_id": 2,
    "query_name": "arp_cache",
    "query": "select * from arp_cache;",
    "interval": 86400,
    "snapshot": true,
    "removed": null,
    "platform": "",
    "version": "",
    "shard": null,
    "denylist": null
  }
}
```

> Note that the `pack_id` is included in the response object because Fleet's Schedule feature uses [osquery query packs](https://osquery.readthedocs.io/en/stable/deployment/configuration/#query-packs) under the hood.

### Edit query in schedule

> The schedule API endpoints are deprecated as of Fleet 4.35. They are maintained for backwards compatibility.
> Please use the [queries](#queries) endpoints, which as of 4.35 have attributes such as `interval` and `platform` that enable scheduling.

`PATCH /api/v1/fleet/global/schedule/:id`

#### Parameters

| Name     | Type    | In   | Description                                                                                                   |
| -------- | ------- | ---- | ------------------------------------------------------------------------------------------------------------- |
| id       | integer | path | **Required.** The scheduled query's ID.                                                                       |
| interval | integer | body | The amount of time, in seconds, the query waits before running.                                               |
| snapshot | boolean | body | Whether the queries logs show everything in its current state.                                                |
| removed  | boolean | body | Whether "removed" actions should be logged.                                                                   |
| platform | string  | body | The computer platform where this query will run (other platforms ignored). Empty value runs on all platforms. |
| shard    | integer | body | Restrict this query to a percentage (1-100) of target hosts.                                                  |
| version  | string  | body | The minimum required osqueryd version installed on a host.                                                    |

#### Example

`PATCH /api/v1/fleet/global/schedule/5`

##### Request body

```json
{
  "interval": 604800
}
```

##### Default response

`Status: 200`

```json
{
  "scheduled": {
    "created_at": "2021-07-16T14:40:15Z",
    "updated_at": "2021-07-16T14:40:15Z",
    "id": 5,
    "pack_id": 1,
    "name": "arp_cache",
    "query_id": 2,
    "query_name": "arp_cache",
    "query": "select * from arp_cache;",
    "interval": 604800,
    "snapshot": true,
    "removed": null,
    "platform": "",
    "shard": null,
    "denylist": null
  }
}
```

### Remove query from schedule

> The schedule API endpoints are deprecated as of Fleet 4.35. They are maintained for backwards compatibility.
> Please use the [queries](#queries) endpoints, which as of 4.35 have attributes such as `interval` and `platform` that enable scheduling.

`DELETE /api/v1/fleet/global/schedule/:id`

#### Parameters

None.

#### Example

`DELETE /api/v1/fleet/global/schedule/5`

##### Default response

`Status: 200`


---

### Team schedule

> The schedule API endpoints are deprecated as of Fleet 4.35. They are maintained for backwards compatibility.
> Please use the [queries](#queries) endpoints, which as of 4.35 have attributes such as `interval` and `platform` that enable scheduling.

- [Get team schedule (deprecated)](#get-team-schedule)
- [Add query to team schedule (deprecated)](#add-query-to-team-schedule)
- [Edit query in team schedule (deprecated)](#edit-query-in-team-schedule)
- [Remove query from team schedule (deprecated)](#remove-query-from-team-schedule)

This allows you to easily configure scheduled queries that will impact a whole team of devices.

#### Get team schedule

> The schedule API endpoints are deprecated as of Fleet 4.35. They are maintained for backwards compatibility.
> Please use the [queries](#queries) endpoints, which as of 4.35 have attributes such as `interval` and `platform` that enable scheduling.

`GET /api/v1/fleet/teams/:id/schedule`

#### Parameters

| Name            | Type    | In    | Description                                                                                                                   |
| --------------- | ------- | ----- | ----------------------------------------------------------------------------------------------------------------------------- |
| id              | integer | path  | **Required**. The team's ID.                                                                                                  |
| page            | integer | query | Page number of the results to fetch.                                                                                          |
| per_page        | integer | query | Results per page.                                                                                                             |
| order_key       | string  | query | What to order results by. Can be any column in the `activites` table.                                                         |
| order_direction | string  | query | **Requires `order_key`**. The direction of the order given the order key. Options include `asc` and `desc`. Default is `asc`. |

#### Example

`GET /api/v1/fleet/teams/2/schedule`

##### Default response

`Status: 200`

```json
{
  "scheduled": [
    {
      "created_at": "0001-01-01T00:00:00Z",
      "updated_at": "0001-01-01T00:00:00Z",
      "id": 4,
      "pack_id": 2,
      "name": "arp_cache",
      "query_id": 2,
      "query_name": "arp_cache",
      "query": "select * from arp_cache;",
      "interval": 120,
      "snapshot": true,
      "platform": "",
      "version": "",
      "removed": null,
      "shard": null,
      "denylist": null,
      "stats": {
        "system_time_p50": 1.32,
        "system_time_p95": 4.02,
        "user_time_p50": 3.55,
        "user_time_p95": 3.00,
        "total_executions": 3920
      }
    },
    {
      "created_at": "0001-01-01T00:00:00Z",
      "updated_at": "0001-01-01T00:00:00Z",
      "id": 5,
      "pack_id": 3,
      "name": "disk_encryption",
      "query_id": 7,
      "query_name": "disk_encryption",
      "query": "select * from disk_encryption;",
      "interval": 86400,
      "snapshot": true,
      "removed": null,
      "platform": "",
      "version": "",
      "shard": null,
      "denylist": null,
      "stats": {
        "system_time_p50": 1.32,
        "system_time_p95": 4.02,
        "user_time_p50": 3.55,
        "user_time_p95": 3.00,
        "total_executions": 3920
      }
    }
  ]
}
```

#### Add query to team schedule

> The schedule API endpoints are deprecated as of Fleet 4.35. They are maintained for backwards compatibility.
> Please use the [queries](#queries) endpoints, which as of 4.35 have attributes such as `interval` and `platform` that enable scheduling.

`POST /api/v1/fleet/teams/:id/schedule`

#### Parameters

| Name     | Type    | In   | Description                                                                                                                      |
| -------- | ------- | ---- | -------------------------------------------------------------------------------------------------------------------------------- |
| id       | integer | path | **Required.** The teams's ID.                                                                                                    |
| query_id | integer | body | **Required.** The query's ID.                                                                                                    |
| interval | integer | body | **Required.** The amount of time, in seconds, the query waits before running.                                                    |
| snapshot | boolean | body | **Required.** Whether the queries logs show everything in its current state.                                                     |
| removed  | boolean | body | Whether "removed" actions should be logged. Default is `null`.                                                                   |
| platform | string  | body | The computer platform where this query will run (other platforms ignored). Empty value runs on all platforms. Default is `null`. |
| shard    | integer | body | Restrict this query to a percentage (1-100) of target hosts. Default is `null`.                                                  |
| version  | string  | body | The minimum required osqueryd version installed on a host. Default is `null`.                                                    |

#### Example

`POST /api/v1/fleet/teams/2/schedule`

##### Request body

```json
{
  "interval": 86400,
  "query_id": 2,
  "snapshot": true
}
```

##### Default response

`Status: 200`

```json
{
  "scheduled": {
    "created_at": "0001-01-01T00:00:00Z",
    "updated_at": "0001-01-01T00:00:00Z",
    "id": 1,
    "pack_id": 5,
    "name": "arp_cache",
    "query_id": 2,
    "query_name": "arp_cache",
    "query": "select * from arp_cache;",
    "interval": 86400,
    "snapshot": true,
    "removed": null,
    "shard": null,
    "denylist": null
  }
}
```

#### Edit query in team schedule

> The schedule API endpoints are deprecated as of Fleet 4.35. They are maintained for backwards compatibility.
> Please use the [queries](#queries) endpoints, which as of 4.35 have attributes such as `interval` and `platform` that enable scheduling.

`PATCH /api/v1/fleet/teams/:team_id/schedule/:scheduled_query_id`

#### Parameters

| Name               | Type    | In   | Description                                                                                                   |
| ------------------ | ------- | ---- | ------------------------------------------------------------------------------------------------------------- |
| team_id            | integer | path | **Required.** The team's ID.                                                                                  |
| scheduled_query_id | integer | path | **Required.** The scheduled query's ID.                                                                       |
| interval           | integer | body | The amount of time, in seconds, the query waits before running.                                               |
| snapshot           | boolean | body | Whether the queries logs show everything in its current state.                                                |
| removed            | boolean | body | Whether "removed" actions should be logged.                                                                   |
| platform           | string  | body | The computer platform where this query will run (other platforms ignored). Empty value runs on all platforms. |
| shard              | integer | body | Restrict this query to a percentage (1-100) of target hosts.                                                  |
| version            | string  | body | The minimum required osqueryd version installed on a host.                                                    |

#### Example

`PATCH /api/v1/fleet/teams/2/schedule/5`

##### Request body

```json
{
  "interval": 604800
}
```

##### Default response

`Status: 200`

```json
{
  "scheduled": {
    "created_at": "2021-07-16T14:40:15Z",
    "updated_at": "2021-07-16T14:40:15Z",
    "id": 5,
    "pack_id": 1,
    "name": "arp_cache",
    "query_id": 2,
    "query_name": "arp_cache",
    "query": "select * from arp_cache;",
    "interval": 604800,
    "snapshot": true,
    "removed": null,
    "platform": "",
    "shard": null,
    "denylist": null
  }
}
```

#### Remove query from team schedule

> The schedule API endpoints are deprecated as of Fleet 4.35. They are maintained for backwards compatibility.
> Please use the [queries](#queries) endpoints, which as of 4.35 have attributes such as `interval` and `platform` that enable scheduling.

`DELETE /api/v1/fleet/teams/:team_id/schedule/:scheduled_query_id`

#### Parameters

| Name               | Type    | In   | Description                             |
| ------------------ | ------- | ---- | --------------------------------------- |
| team_id            | integer | path | **Required.** The team's ID.            |
| scheduled_query_id | integer | path | **Required.** The scheduled query's ID. |

#### Example

`DELETE /api/v1/fleet/teams/2/schedule/5`

##### Default response

`Status: 200`

---

## Scripts

- [Run script](#run-script)
- [Get script result](#get-script-result)
- [Add script](#add-script)
- [Modify script](#modify-script)
- [Delete script](#delete-script)
- [List scripts](#list-scripts)
- [Get or download script](#get-or-download-script)
- [Get script details by host](#get-hosts-scripts)

### Run script

Run a script on a host.

The script will be added to the host's list of upcoming activities.

The new script will run after other activities finish. Failure of one activity won't cancel other activities.

By default, script runs time out after 5 minutes. You can modify this default in your [agent configuration](https://fleetdm.com/docs/configuration/agent-configuration#script-execution-timeout).

`POST /api/v1/fleet/scripts/run`

#### Parameters

| Name            | Type    | In   | Description                                                                                    |
| ----            | ------- | ---- | --------------------------------------------                                                   |
| host_id         | integer | body | **Required**. The ID of the host to run the script on.                                                |
| script_id       | integer | body | The ID of the existing saved script to run. Only one of either `script_id`, `script_contents`, or `script_name` can be included. |
| script_contents | string  | body | The contents of the script to run. Only one of either `script_id`, `script_contents`, or `script_name` can be included. Scripts must be less than 10,000 characters. To run scripts with more than 10k characters, save the script and use `script_id` or `script_name` and `team_id` instead. |
| script_name       | integer | body | The name of the existing saved script to run. If specified, requires `team_id`. Only one of either `script_id`, `script_contents`, or `script_name` can be included in the request.   |
| team_id       | integer | body | The ID of the existing saved script to run. If specified, requires `script_name`. Only one of either `script_id`, `script_contents`, or `script_name` can be included in the request.  |

> Note that if any combination of `script_id`, `script_contents`, and `script_name` are included in the request, this endpoint will respond with an error.

#### Example

`POST /api/v1/fleet/scripts/run`

##### Default response

`Status: 202`

```json
{
  "host_id": 1227,
  "execution_id": "e797d6c6-3aae-11ee-be56-0242ac120002"
}
```

### Get script result

Gets the result of a script that was executed.

#### Parameters

| Name         | Type   | In   | Description                                   |
| ----         | ------ | ---- | --------------------------------------------  |
| execution_id | string | path | **Required**. The execution id of the script. |

#### Example

`GET /api/v1/fleet/scripts/results/:execution_id`

##### Default response

`Status: 200`

```json
{
  "script_contents": "echo 'hello'",
  "exit_code": 0,
  "output": "hello",
  "message": "",
  "hostname": "Test Host",
  "host_timeout": false,
  "host_id": 1,
  "execution_id": "e797d6c6-3aae-11ee-be56-0242ac120002",
  "runtime": 20,
  "created_at": "2024-09-11T20:30:24Z"
}
```

> Note: `exit_code` can be `null` if Fleet hasn't heard back from the host yet.

> Note: `created_at` is the creation timestamp of the script execution request.

### Add script

Uploads a script, making it available to run on hosts assigned to the specified team (or no team).

`POST /api/v1/fleet/scripts`

#### Parameters

| Name            | Type    | In   | Description                                      |
| ----            | ------- | ---- | --------------------------------------------     |
| script          | file    | form | **Required**. The file containing the script.    |
| team_id         | integer | form | _Available in Fleet Premium_. The team ID. If specified, the script will only be available to hosts assigned to this team. If not specified, the script will only be available to hosts on **no team**.  |

Script line endings are automatically converted from [CRLF to LF](https://en.wikipedia.org/wiki/Newline) for compatibility with both
non-Windows shells and PowerShell.

#### Example

`POST /api/v1/fleet/scripts`

##### Request headers

```http
Content-Length: 306
Content-Type: multipart/form-data; boundary=------------------------f02md47480und42y
```

##### Request body

```http
--------------------------f02md47480und42y
Content-Disposition: form-data; name="team_id"

1
--------------------------f02md47480und42y
Content-Disposition: form-data; name="script"; filename="myscript.sh"
Content-Type: application/octet-stream

echo "hello"
--------------------------f02md47480und42y--

```

##### Default response

`Status: 200`

```json
{
  "script_id": 1227
}
```

### Modify script

Modifies an existing script.

`PATCH /api/v1/fleet/scripts/:id`


#### Parameters

| Name            | Type    | In   | Description                                           |
| ----            | ------- | ---- | --------------------------------------------          |
| id              | integer | path | **Required**. The ID of the script to modify. |
| script          | file    | form | **Required**. The file containing the script. Filename will be ignored. |

#### Example

`PATCH /api/v1/fleet/scripts/1`


##### Request headers

```http
Content-Length: 306
Content-Type: multipart/form-data; boundary=------------------------f02md47480und42y
```

##### Request body

```http
--------------------------f02md47480und42y
Content-Disposition: form-data; name="script"; filename="myscript.sh"
Content-Type: application/octet-stream
echo "hello"
--------------------------f02md47480und42y--
```

##### Default response

`Status: 200`

```json
{
  "id": 1,
  "team_id": null,
  "name": "script_1.sh",
  "created_at": "2023-07-30T13:41:07Z",
  "updated_at": "2023-07-30T13:41:07Z"
}
```


### Delete script

Deletes an existing script.

`DELETE /api/v1/fleet/scripts/:id`

#### Parameters

| Name            | Type    | In   | Description                                           |
| ----            | ------- | ---- | --------------------------------------------          |
| id              | integer | path | **Required**. The ID of the script to delete. |

#### Example

`DELETE /api/v1/fleet/scripts/1`

##### Default response

`Status: 204`

### List scripts

`GET /api/v1/fleet/scripts`

#### Parameters

| Name            | Type    | In    | Description                                                                                                                   |
| --------------- | ------- | ----- | ----------------------------------------------------------------------------------------------------------------------------- |
| team_id         | integer | query | _Available in Fleet Premium_. The ID of the team to filter scripts by. If not specified, it will filter only scripts that are available to hosts with no team. |
| page            | integer | query | Page number of the results to fetch.                                                                                          |
| per_page        | integer | query | Results per page.                                                                                                             |

#### Example

`GET /api/v1/fleet/scripts`

##### Default response

`Status: 200`

```json
{
  "scripts": [
    {
      "id": 1,
      "team_id": null,
      "name": "script_1.sh",
      "created_at": "2023-07-30T13:41:07Z",
      "updated_at": "2023-07-30T13:41:07Z"
    },
    {
      "id": 2,
      "team_id": null,
      "name": "script_2.sh",
      "created_at": "2023-08-30T13:41:07Z",
      "updated_at": "2023-08-30T13:41:07Z"
    }
  ],
  "meta": {
    "has_next_results": false,
    "has_previous_results": false
  }
}

```

### Get or download script

`GET /api/v1/fleet/scripts/:id`

#### Parameters

| Name | Type    | In    | Description                                                       |
| ---- | ------- | ----  | -------------------------------------                             |
| id   | integer | path  | **Required.** The desired script's ID.                            |
| alt  | string  | query | If specified and set to "media", downloads the script's contents. |

#### Example (get script)

`GET /api/v1/fleet/scripts/123`

##### Default response

`Status: 200`

```json
{
  "id": 123,
  "team_id": null,
  "name": "script_1.sh",
  "created_at": "2023-07-30T13:41:07Z",
  "updated_at": "2023-07-30T13:41:07Z"
}

```

#### Example (download script)

`GET /api/v1/fleet/scripts/123?alt=media`

##### Example response headers

```http
Content-Length: 13
Content-Type: application/octet-stream
Content-Disposition: attachment;filename="2023-09-27 script_1.sh"
```

###### Example response body

`Status: 200`

```
echo "hello"
```

## Sessions

- [Get session info](#get-session-info)
- [Delete session](#delete-session)

### Get session info

Returns the session information for the session specified by ID.

`GET /api/v1/fleet/sessions/:id`

#### Parameters

| Name | Type    | In   | Description                                  |
| ---- | ------- | ---- | -------------------------------------------- |
| id   | integer | path | **Required**. The ID of the desired session. |

#### Example

`GET /api/v1/fleet/sessions/1`

##### Default response

`Status: 200`

```json
{
  "session_id": 1,
  "user_id": 1,
  "created_at": "2021-03-02T18:41:34Z"
}
```

### Delete session

Deletes the session specified by ID. When the user associated with the session next attempts to access Fleet, they will be asked to log in.

`DELETE /api/v1/fleet/sessions/:id`

#### Parameters

| Name | Type    | In   | Description                                  |
| ---- | ------- | ---- | -------------------------------------------- |
| id   | integer | path | **Required**. The id of the desired session. |

#### Example

`DELETE /api/v1/fleet/sessions/1`

##### Default response

`Status: 200`


---

## Software

- [List software](#list-software)
- [List software versions](#list-software-versions)
- [List operating systems](#list-operating-systems)
- [Get software](#get-software)
- [Get software version](#get-software-version)
- [Get operating system version](#get-operating-system-version)
- [Add package](#add-package)
- [Modify package](#modify-package)
- [List App Store apps](#list-app-store-apps)
- [Add App Store app](#add-app-store-app)
- [List Fleet-maintained apps](#list-fleet-maintained-apps)
- [Get Fleet-maintained app](#get-fleet-maintained-app)
- [Add Fleet-maintained app](#add-fleet-maintained-app)
<<<<<<< HEAD
- [Patch software](#patch-software)
- [Install software](#install-software)
- [Modify self-service](#modify-self-service)
- [Install package or App Store app](#install-package-or-app-store-app)
- [Get package install result](#get-package-install-result)
- [Download package](#download-package)
- [Delete package or App Store app](#delete-package-or-app-store-app)
=======
- [Install software](#install-software)
- [Uninstall software](#uninstall-software)
- [Get software install result](#get-software-install-result)
- [Download software](#download-package)
- [Delete software](#delete-package-or-app-store-app)
>>>>>>> 3679471a

### List software

Get a list of all software.

`GET /api/v1/fleet/software/titles`

> **Experimental feature**. This feature is undergoing rapid improvement, which may result in breaking changes to the API or configuration surface. It is not recommended for use in automated workflows.

#### Parameters

| Name                    | Type    | In    | Description                                                                                                                                                                |
| ----------------------- | ------- | ----- | -------------------------------------------------------------------------------------------------------------------------------------------------------------------------- |
| page                    | integer | query | Page number of the results to fetch.                                                                                                                                       |
| per_page                | integer | query | Results per page.                                                                                                                                                          |
| order_key               | string  | query | What to order results by. Allowed fields are `name` and `hosts_count`. Default is `hosts_count` (descending).                                                              |
| order_direction         | string  | query | **Requires `order_key`**. The direction of the order given the order key. Options include `asc` and `desc`. Default is `asc`.                                              |
| query                   | string  | query | Search query keywords. Searchable fields include `title` and `cve`.                                                                                                        |
| team_id                 | integer | query | _Available in Fleet Premium_. Filters the software to only include the software installed on the hosts that are assigned to the specified team. Use `0` to filter by hosts assigned to "No team".                            |
| vulnerable              | boolean | query | If true or 1, only list software that has detected vulnerabilities. Default is `false`.                                                                                    |
| available_for_install   | boolean | query | If `true` or `1`, only list software that is available for install (added by the user). Default is `false`.                                                                |
| self_service            | boolean | query | If `true` or `1`, only lists self-service software. Default is `false`.  |
| packages_only           | boolean | query | If `true` or `1`, only lists packages available for install (without App Store apps).  |
| min_cvss_score | integer | query | _Available in Fleet Premium_. Filters to include only software with vulnerabilities that have a CVSS version 3.x base score higher than the specified value.   |
| max_cvss_score | integer | query | _Available in Fleet Premium_. Filters to only include software with vulnerabilities that have a CVSS version 3.x base score lower than what's specified.   |
| exploit | boolean | query | _Available in Fleet Premium_. If `true`, filters to only include software with vulnerabilities that have been actively exploited in the wild (`cisa_known_exploit: true`). Default is `false`.  |
| platform | string | query | Filter software titles by platforms. Options are: `"macos"` (alias of `"darwin"`), `"darwin"` `"windows"`, `"linux"`, `"chrome"`, `"ios"`, `"ipados"`. To show titles from multiple platforms, separate the platforms with commas (e.g. `?platform=darwin,windows`). |
| exclude_fleet_maintained_apps | boolean | query | If `true` or `1`, Fleet maintained apps will not be included in the list of `software_titles`. Default is `false` |


#### Example

`GET /api/v1/fleet/software/titles?team_id=3&platform=darwin,windows`

##### Default response

`Status: 200`

```json
{
  "counts_updated_at": "2022-01-01 12:32:00",
  "count": 2,
  "software_titles": [
    {
      "id": 12,
      "name": "Firefox.app",
      "software_package": {
        "platform": "darwin",
        "name": "FirefoxInsall.pkg",
        "version": "125.6",
        "self_service": true,
        "custom_policies": [
          {
            "id": 343,
            "name": "Custom policy",
          }
        ],
        "patch_policy": {
            "id": 343,
            "name": "Patch Firefox.app",
        },
        "install_policy": {
            "id": 343,
            "name": "Install Firefox.app",
        }
      },
      "app_store_app": null,
      "versions_count": 3,
      "source": "apps",
      "browser": "",
      "hosts_count": 48,
      "versions": [
        {
          "id": 123,
          "version": "1.12",
          "vulnerabilities": ["CVE-2023-1234","CVE-2023-4321","CVE-2023-7654"]
        },
        {
          "id": 124,
          "version": "3.4",
          "vulnerabilities": ["CVE-2023-1234","CVE-2023-4321","CVE-2023-7654"]
        },
        {
          "id": 12,
          "version": "1.13",
          "vulnerabilities": ["CVE-2023-1234","CVE-2023-4321","CVE-2023-7654"]
        }
      ]
    },
    {
      "id": 22,
      "name": "Google Chrome.app",
      "software_package": null,
      "app_store_app": null,
      "versions_count": 5,
      "source": "apps",
      "browser": "",
      "hosts_count": 345,
      "versions": [
        {
          "id": 331,
          "version": "118.1",
          "vulnerabilities": ["CVE-2023-1234"]
        },
        {
          "id": 332,
          "version": "119.0",
          "vulnerabilities": ["CVE-2023-9876", "CVE-2023-2367"]
        },
        {
          "id": 334,
          "version": "119.4",
          "vulnerabilities": ["CVE-2023-1133", "CVE-2023-2224"]
        },
        {
          "id": 348,
          "version": "121.5",
          "vulnerabilities": ["CVE-2023-0987", "CVE-2023-5673", "CVE-2023-1334"]
        },
      ]
    },
    {
      "id": 32,
      "name": "1Password – Password Manager",
      "software_package": null,
      "app_store_app": null,
      "versions_count": 1,
      "source": "chrome_extensions",
      "browser": "chrome",
      "hosts_count": 345,
      "versions": [
        {
          "id": 4242,
          "version": "2.3.7",
          "vulnerabilities": []
        }
      ]
    }
  ],
  "meta": {
    "has_next_results": false,
    "has_previous_results": false
  }
}
```

### List software versions

Get a list of all software versions.

`GET /api/v1/fleet/software/versions`

#### Parameters

| Name                    | Type    | In    | Description                                                                                                                                                                |
| ----------------------- | ------- | ----- | -------------------------------------------------------------------------------------------------------------------------------------------------------------------------- |
| page                    | integer | query | Page number of the results to fetch.                                                                                                                                       |
| per_page                | integer | query | Results per page.                                                                                                                                                          |
| order_key               | string  | query | What to order results by. Allowed fields are `name`, `hosts_count`, `cve_published`, `cvss_score`, `epss_probability` and `cisa_known_exploit`. Default is `hosts_count` (descending).      |
| order_direction         | string  | query | **Requires `order_key`**. The direction of the order given the order key. Options include `asc` and `desc`. Default is `asc`.                                              |
| query                   | string  | query | Search query keywords. Searchable fields include `name`, `version`, and `cve`.                                                                                             |
| team_id                 | integer | query | _Available in Fleet Premium_. Filters the software to only include the software installed on the hosts that are assigned to the specified team. Use `0` to filter by hosts assigned to "No team".                             |
| vulnerable              | boolean    | query | If true or 1, only list software that has detected vulnerabilities. Default is `false`.                                                                                    |
| min_cvss_score | integer | query | _Available in Fleet Premium_. Filters to include only software with vulnerabilities that have a CVSS version 3.x base score higher than the specified value.   |
| max_cvss_score | integer | query | _Available in Fleet Premium_. Filters to only include software with vulnerabilities that have a CVSS version 3.x base score lower than what's specified.   |
| exploit | boolean | query | _Available in Fleet Premium_. If `true`, filters to only include software with vulnerabilities that have been actively exploited in the wild (`cisa_known_exploit: true`). Default is `false`.  |
| without_vulnerability_details | boolean | query | _Available in Fleet Premium_. If `true` only vulnerability name is included in response. If `false` (or omitted), adds vulnerability description, CVSS score, and other details available in Fleet Premium. See notes below on performance. |

> For optimal performance, we recommend Fleet Premium users set `without_vulnerability_details` to `true` whenever possible. If set to `false` a large amount of data will be included in the response. If you need vulnerability details, consider using the [Get vulnerability](#get-vulnerability) endpoint.

#### Example

`GET /api/v1/fleet/software/versions`

##### Default response

`Status: 200`

```json
{
    "counts_updated_at": "2022-01-01 12:32:00",
    "count": 1,
    "software": [
      {
        "id": 1,
        "name": "glibc",
        "version": "2.12",
        "source": "rpm_packages",
        "browser": "",
        "release": "1.212.el6",
        "vendor": "CentOS",
        "arch": "x86_64",
        "generated_cpe": "cpe:2.3:a:gnu:glibc:2.12:*:*:*:*:*:*:*",
        "vulnerabilities": [
          {
            "cve": "CVE-2009-5155",
            "details_link": "https://nvd.nist.gov/vuln/detail/CVE-2009-5155",
            "cvss_score": 7.5,
            "epss_probability": 0.01537,
            "cisa_known_exploit": false,
            "cve_published": "2022-01-01 12:32:00",
            "cve_description": "In the GNU C Library (aka glibc or libc6) before 2.28, parse_reg_exp in posix/regcomp.c misparses alternatives, which allows attackers to cause a denial of service (assertion failure and application exit) or trigger an incorrect result by attempting a regular-expression match.",
            "resolved_in_version": "2.28"
          }
        ],
        "hosts_count": 1
      },
      {
        "id": 2,
        "name": "1Password – Password Manager",
        "version": "2.10.0",
        "source": "chrome_extensions",
        "browser": "chrome",
        "extension_id": "aeblfdkhhhdcdjpifhhbdiojplfjncoa",
        "generated_cpe": "cpe:2.3:a:1password:1password:2.19.0:*:*:*:*:chrome:*:*",
        "hosts_count": 345,
        "vulnerabilities": null
      }
    ],
    "meta": {
      "has_next_results": false,
      "has_previous_results": false
    }
}
```

### List operating systems

Returns a list of all operating systems.

`GET /api/v1/fleet/os_versions`

#### Parameters

| Name                | Type     | In    | Description                                                                                                                          |
| ---      | ---      | ---   | ---                                                                                                                                  |
| team_id             | integer | query | _Available in Fleet Premium_. Filters response data to the specified team. Use `0` to filter by hosts assigned to "No team".  |
| platform            | string   | query | Filters the hosts to the specified platform |
| os_name     | string | query | The name of the operating system to filter hosts by. `os_version` must also be specified with `os_name`                                                 |
| os_version    | string | query | The version of the operating system to filter hosts by. `os_name` must also be specified with `os_version`                                                 |
| page                    | integer | query | Page number of the results to fetch.                                                                                                                                       |
| per_page                | integer | query | Results per page.                                                                                                                                                          |
| order_key               | string  | query | What to order results by. Allowed fields are: `hosts_count`. Default is `hosts_count` (descending).      |
| order_direction | string | query | **Requires `order_key`**. The direction of the order given the order key. Options include `asc` and `desc`. Default is `asc`. |


##### Default response

`Status: 200`

```json
{
  "count": 1,
  "counts_updated_at": "2023-12-06T22:17:30Z",
  "os_versions": [
    {
      "os_version_id": 123,
      "hosts_count": 21,
      "name": "Microsoft Windows 11 Pro 23H2 10.0.22621.1234",
      "name_only": "Microsoft Windows 11 Pro 23H2",
      "version": "10.0.22621.1234",
      "platform": "windows",
      "generated_cpes": [],
      "vulnerabilities": [
        {
          "cve": "CVE-2022-30190",
          "details_link": "https://nvd.nist.gov/vuln/detail/CVE-2022-30190",
          "cvss_score": 7.8,// Available in Fleet Premium
          "epss_probability": 0.9729,// Available in Fleet Premium
          "cisa_known_exploit": false,// Available in Fleet Premium
          "cve_published": "2022-06-01T00:15:00Z",// Available in Fleet Premium
          "cve_description": "Microsoft Windows Support Diagnostic Tool (MSDT) Remote Code Execution Vulnerability.",// Available in Fleet Premium
          "resolved_in_version": ""// Available in Fleet Premium
        }
      ]
    }
  ],
  "meta": {
    "has_next_results": false,
    "has_previous_results": false
  }
}
```

OS vulnerability data is currently available for Windows and macOS. For other platforms, `vulnerabilities` will be an empty array:

```json
{
  "hosts_count": 1,
  "name": "CentOS Linux 7.9.2009",
  "name_only": "CentOS",
  "version": "7.9.2009",
  "platform": "rhel",
  "generated_cpes": [],
  "vulnerabilities": []
}
```

### Get software

> **Experimental feature**. This feature is undergoing rapid improvement, which may result in breaking changes to the API or configuration surface. It is not recommended for use in automated workflows.

Returns information about the specified software. By default, `versions` are sorted in descending order by the `hosts_count` field.

`GET /api/v1/fleet/software/titles/:id`

#### Parameters

| Name | Type | In | Description |
| ---- | ---- | -- | ----------- |
| id   | integer | path | **Required.** The software title's ID. |
| team_id             | integer | query | _Available in Fleet Premium_. Filters response data to the specified team. Use `0` to filter by hosts assigned to "No team".  |

#### Example

`GET /api/v1/fleet/software/titles/12?team_id=3`

##### Default response

`Status: 200`

```json
{
  "software_title": {
    "id": 12,
    "name": "Falcon.app",
    "bundle_identifier": "crowdstrike.falcon.Agent",
    "software_package": {
      "name": "FalconSensor-6.44.pkg",
      "version": "6.44",
      "platform": "darwin",
      "installer_id": 23,
      "team_id": 3,
      "uploaded_at": "2024-04-01T14:22:58Z",
      "install_script": "sudo installer -pkg '$INSTALLER_PATH' -target /",
      "pre_install_query": "SELECT 1 FROM macos_profiles WHERE uuid='c9f4f0d5-8426-4eb8-b61b-27c543c9d3db';",
      "post_install_script": "sudo /Applications/Falcon.app/Contents/Resources/falconctl license 0123456789ABCDEFGHIJKLMNOPQRSTUV-WX",
      "uninstall_script": "/Library/CS/falconctl uninstall",
      "self_service": true,
      "labels_include_any": [
        {
          "name": "Engineering",
          "id": 294
        }
      ],
      "custom_policies": [
        {
          "id": 343,
          "name": "Custom policy",
        }
      ],
      "patch_policy": null,
      "install_policy": null,
      "status": {
        "installed": 3,
        "pending_install": 1,
        "failed_install": 0,
        "pending_uninstall": 2,
        "failed_uninstall": 1
      }
    },
    "app_store_app": null,
    "counts_updated_at": "2024-11-03T22:39:36Z",
    "source": "apps",
    "browser": "",
    "hosts_count": 48,
    "versions": [
      {
        "id": 123,
        "version": "117.0",
        "vulnerabilities": ["CVE-2023-1234"],
        "hosts_count": 37
      },
      {
        "id": 124,
        "version": "116.0",
        "vulnerabilities": ["CVE-2023-4321"],
        "hosts_count": 7
      },
      {
        "id": 127,
        "version": "115.5",
        "vulnerabilities": ["CVE-2023-7654"],
        "hosts_count": 4
      }
    ]
  }
}
```

#### Example (App Store app)

`GET /api/v1/fleet/software/titles/15`

##### Default response

`Status: 200`

```json
{
  "software_title": {
    "id": 15,
    "name": "Logic Pro",
    "bundle_identifier": "com.apple.logic10",
    "software_package": null,
    "app_store_app": {
      "name": "Logic Pro",
      "app_store_id": 1091189122,
      "platform": "darwin",
      "latest_version": "2.04",
      "created_at": "2024-04-01T14:22:58Z",
      "icon_url": "https://is1-ssl.mzstatic.com/image/thumb/Purple211/v4/f1/65/1e/a4844ccd-486d-455f-bb31-67336fe46b14/AppIcon-1x_U007emarketing-0-7-0-85-220-0.png/512x512bb.jpg",
      "self_service": true,
      "custom_policies": [
          {
            "id": 343,
            "name": "Custom policy",
          }
      ],
      "install_policy": null,
      "status": {
        "installed": 3,
        "pending": 1,
        "failed": 2,
      },
      "automatic_install_policies": [
        {
          "id": 343,
          "name": "[Install software] Logic.app",
        }
      ],
    },
    "source": "apps",
    "browser": "",
    "hosts_count": 48,
    "versions": [
      {
        "id": 123,
        "version": "2.04",
        "vulnerabilities": [],
        "hosts_count": 24
      }
    ]
  }
}
```

### Get software version

Returns information about the specified software version.

`GET /api/v1/fleet/software/versions/:id`

#### Parameters

| Name | Type | In | Description |
| ---- | ---- | -- | ----------- |
| id   | integer | path | **Required.** The software version's ID. |
| team_id             | integer | query | _Available in Fleet Premium_. Filters response data to the specified team. Use `0` to filter by hosts assigned to "No team".  |

#### Example

`GET /api/v1/fleet/software/versions/12`

##### Default response

`Status: 200`

```json
{
  "software": {
    "id": 425224,
    "name": "Firefox.app",
    "version": "117.0",
    "bundle_identifier": "org.mozilla.firefox",
    "source": "apps",
    "browser": "",
    "generated_cpe": "cpe:2.3:a:mozilla:firefox:117.0:*:*:*:*:macos:*:*",
    "vulnerabilities": [
      {
        "cve": "CVE-2023-4863",
        "details_link": "https://nvd.nist.gov/vuln/detail/CVE-2023-4863",
        "created_at": "2024-07-01T00:15:00Z",
        "cvss_score": 8.8, // Available in Fleet Premium
        "epss_probability": 0.4101, // Available in Fleet Premium
        "cisa_known_exploit": true, // Available in Fleet Premium
        "cve_published": "2023-09-12T15:15:00Z", // Available in Fleet Premium
        "resolved_in_version": "" // Available in Fleet Premium
      },
      {
        "cve": "CVE-2023-5169",
        "details_link": "https://nvd.nist.gov/vuln/detail/CVE-2023-5169",
        "created_at": "2024-07-01T00:15:00Z",
        "cvss_score": 6.5, // Available in Fleet Premium
        "epss_probability": 0.00073, // Available in Fleet Premium
        "cisa_known_exploit": false, // Available in Fleet Premium
        "cve_published": "2023-09-27T15:19:00Z", // Available in Fleet Premium
        "resolved_in_version": "118" // Available in Fleet Premium
      }
    ]
  }
}
```


### Get operating system version

Retrieves information about the specified operating system (OS) version.

`GET /api/v1/fleet/os_versions/:id`

#### Parameters

| Name | Type | In | Description |
| ---- | ---- | -- | ----------- |
| id   | integer | path | **Required.** The OS version's ID. |
| team_id             | integer | query | _Available in Fleet Premium_. Filters response data to the specified team. Use `0` to filter by hosts assigned to "No team".  |

##### Default response

`Status: 200`

```json
{
  "counts_updated_at": "2023-12-06T22:17:30Z",
  "os_version": {
    "id": 123,
    "hosts_count": 21,
    "name": "Microsoft Windows 11 Pro 23H2 10.0.22621.1234",
    "name_only": "Microsoft Windows 11 Pro 23H2",
    "version": "10.0.22621.1234",
    "platform": "windows",
    "generated_cpes": [],
    "vulnerabilities": [
      {
        "cve": "CVE-2022-30190",
        "details_link": "https://nvd.nist.gov/vuln/detail/CVE-2022-30190",
        "created_at": "2024-07-01T00:15:00Z",
        "cvss_score": 7.8,// Available in Fleet Premium
        "epss_probability": 0.9729,// Available in Fleet Premium
        "cisa_known_exploit": false,// Available in Fleet Premium
        "cve_published": "2022-06-01T00:15:00Z",// Available in Fleet Premium
        "cve_description": "Microsoft Windows Support Diagnostic Tool (MSDT) Remote Code Execution Vulnerability.",// Available in Fleet Premium
        "resolved_in_version": ""// Available in Fleet Premium
      }
    ]
  }
}
```

OS vulnerability data is currently available for Windows and macOS. For other platforms, `vulnerabilities` will be an empty array:

```json
{
  "id": 321,
  "hosts_count": 1,
  "name": "CentOS Linux 7.9.2009",
  "name_only": "CentOS",
  "version": "7.9.2009",
  "platform": "rhel",
  "generated_cpes": [],
  "vulnerabilities": []
}
```

### Add package

> **Experimental feature**. This feature is undergoing rapid improvement, which may result in breaking changes to the API or configuration surface. It is not recommended for use in automated workflows.

_Available in Fleet Premium._

Add a package (.pkg, .msi, .exe, .deb, .rpm) to install on macOS, Windows, or Linux hosts.


`POST /api/v1/fleet/software/package`

#### Parameters

| Name            | Type    | In   | Description                                      |
| ----            | ------- | ---- | --------------------------------------------     |
| software        | file    | form | **Required**. Installer package file. Supported packages are .pkg, .msi, .exe, .deb, and .rpm.   |
| team_id         | integer | form | **Required**. The team ID. Adds a software package to the specified team. |
| install_script  | string | form | Script that Fleet runs to install software. If not specified Fleet runs [default install script](https://github.com/fleetdm/fleet/tree/f71a1f183cc6736205510580c8366153ea083a8d/pkg/file/scripts) for each package type. |
| pre_install_query  | string | form | Query that is pre-install condition. If the query doesn't return any result, Fleet won't proceed to install. |
| post_install_script | string | form | The contents of the script to run after install. If the specified script fails (exit code non-zero) software install will be marked as failed and rolled back. |
<<<<<<< HEAD
=======
| self_service | boolean | form | Self-service software is optional and can be installed by the end user. |
| labels_include_any        | array     | form | Target hosts that have any label in the array. |
| labels_exclude_any | array | form | Target hosts that don't have any label in the array. |
| automatic_install | boolean | form | Create a policy that triggers a software install only on hosts missing the software. |

Only one of `labels_include_any` or `labels_exclude_any` can be specified. If neither are specified, all hosts are targeted.
>>>>>>> 3679471a

#### Example

`POST /api/v1/fleet/software/package`

##### Request header

```http
Content-Length: 8500
Content-Type: multipart/form-data; boundary=------------------------d8c247122f594ba0
```

##### Request body

```http
--------------------------d8c247122f594ba0
Content-Disposition: form-data; name="team_id"
1
--------------------------d8c247122f594ba0
Content-Disposition: form-data; name="self_service"
true
--------------------------d8c247122f594ba0
Content-Disposition: form-data; name="install_script"
sudo installer -pkg /temp/FalconSensor-6.44.pkg -target /
--------------------------d8c247122f594ba0
Content-Disposition: form-data; name="pre_install_query"
SELECT 1 FROM macos_profiles WHERE uuid='c9f4f0d5-8426-4eb8-b61b-27c543c9d3db';
--------------------------d8c247122f594ba0
Content-Disposition: form-data; name="post_install_script"
sudo /Applications/Falcon.app/Contents/Resources/falconctl license 0123456789ABCDEFGHIJKLMNOPQRSTUV-WX
--------------------------d8c247122f594ba0
Content-Disposition: form-data; name="software"; filename="FalconSensor-6.44.pkg"
Content-Type: application/octet-stream
<BINARY_DATA>
--------------------------d8c247122f594ba0
```

##### Default response

`Status: 200`

### Modify package

> **Experimental feature**. This feature is undergoing rapid improvement, which may result in breaking changes to the API or configuration surface. It is not recommended for use in automated workflows.

_Available in Fleet Premium._

Update a package to install on macOS, Windows, or Linux (Ubuntu) hosts.

`PATCH /api/v1/fleet/software/titles/:id/package`

#### Parameters

| Name            | Type    | In   | Description                                      |
| ----            | ------- | ---- | --------------------------------------------     |
| id | integer | path | ID of the software title being updated. |
| software        | file    | form | Installer package file. Supported packages are .pkg, .msi, .exe, .deb, and .rpm.   |
| team_id         | integer | form | **Required**. The team ID. Updates a software package in the specified team. |
| install_script  | string | form | Command that Fleet runs to install software. If not specified Fleet runs the [default install command](https://github.com/fleetdm/fleet/tree/f71a1f183cc6736205510580c8366153ea083a8d/pkg/file/scripts) for each package type. |
| pre_install_query  | string | form | Query that is pre-install condition. If the query doesn't return any result, the package will not be installed. |
| post_install_script | string | form | The contents of the script to run after install. If the specified script fails (exit code non-zero) software install will be marked as failed and rolled back. |

> Changes to the installer package will reset installation counts. Changes to any field other than `self_service` will cancel pending installs for the old package.

#### Example

`PATCH /api/v1/fleet/software/titles/1/package`

##### Request header

```http
Content-Length: 8500
Content-Type: multipart/form-data; boundary=------------------------d8c247122f594ba0
```

##### Request body

```http
--------------------------d8c247122f594ba0
Content-Disposition: form-data; name="team_id"
1
--------------------------d8c247122f594ba0
Content-Disposition: form-data; name="self_service"
true
--------------------------d8c247122f594ba0
Content-Disposition: form-data; name="install_script"
sudo installer -pkg /temp/FalconSensor-6.44.pkg -target /
--------------------------d8c247122f594ba0
Content-Disposition: form-data; name="pre_install_query"
SELECT 1 FROM macos_profiles WHERE uuid='c9f4f0d5-8426-4eb8-b61b-27c543c9d3db';
--------------------------d8c247122f594ba0
Content-Disposition: form-data; name="post_install_script"
sudo /Applications/Falcon.app/Contents/Resources/falconctl license 0123456789ABCDEFGHIJKLMNOPQRSTUV-WX
--------------------------d8c247122f594ba0
Content-Disposition: form-data; name="software"; filename="FalconSensor-6.44.pkg"
Content-Type: application/octet-stream
<BINARY_DATA>
--------------------------d8c247122f594ba0
```

##### Default response

`Status: 200`

```json
{
  "software_package": {
    "name": "FalconSensor-6.44.pkg",
    "version": "6.44",
    "platform": "darwin",
    "installer_id": 23,
    "team_id": 3,
    "uploaded_at": "2024-04-01T14:22:58Z",
    "install_script": "sudo installer -pkg /temp/FalconSensor-6.44.pkg -target /",
    "pre_install_query": "SELECT 1 FROM macos_profiles WHERE uuid='c9f4f0d5-8426-4eb8-b61b-27c543c9d3db';",
    "post_install_script": "sudo /Applications/Falcon.app/Contents/Resources/falconctl license 0123456789ABCDEFGHIJKLMNOPQRSTUV-WX",
    "self_service": true,
    "status": {
      "installed": 0,
      "pending": 0,
      "failed": 0
    }
  }
}
```

### List App Store apps

> **Experimental feature**. This feature is undergoing rapid improvement, which may result in breaking changes to the API or configuration surface. It is not recommended for use in automated workflows.

Returns the list of Apple App Store (VPP) that can be added to the specified team. If an app is already added to the team, it's excluded from the list.

`GET /api/v1/fleet/software/app_store_apps`

#### Parameters

| Name    | Type | In | Description |
| ------- | ---- | -- | ----------- |
| team_id | integer | query | **Required**. The team ID. |

#### Example

`GET /api/v1/fleet/software/app_store_apps/?team_id=3`

##### Default response

`Status: 200`

```json
{
  "app_store_apps": [
    {
      "name": "Xcode",
      "icon_url": "https://is1-ssl.mzstatic.com/image/thumb/Purple211/v4/f1/65/1e/a4844ccd-486d-455f-bb31-67336fe46b14/AppIcon-1x_U007emarketing-0-7-0-85-220-0.png/512x512bb.jpg",
      "latest_version": "15.4",
      "app_store_id": "497799835",
      "platform": "darwin"
    },
    {
      "name": "Logic Pro",
      "icon_url": "https://is1-ssl.mzstatic.com/image/thumb/Purple211/v4/f1/65/1e/a4844ccd-486d-455f-bb31-67336fe46b14/AppIcon-1x_U007emarketing-0-7-0-85-220-0.png/512x512bb.jpg",
      "latest_version": "2.04",
      "app_store_id": "634148309",
      "platform": "ios"
    },
    {
      "name": "Logic Pro",
      "icon_url": "https://is1-ssl.mzstatic.com/image/thumb/Purple211/v4/f1/65/1e/a4844ccd-486d-455f-bb31-67336fe46b14/AppIcon-1x_U007emarketing-0-7-0-85-220-0.png/512x512bb.jpg",
      "latest_version": "2.04",
      "app_store_id": "634148309",
      "platform": "ipados"
    },
  ]
}
```

### Add App Store app

> **Experimental feature**. This feature is undergoing rapid improvement, which may result in breaking changes to the API or configuration surface. It is not recommended for use in automated workflows.

_Available in Fleet Premium._

Add App Store (VPP) app purchased in Apple Business Manager.

`POST /api/v1/fleet/software/app_store_apps`

#### Parameters

| Name | Type | In | Description |
| ---- | ---- | -- | ----------- |
| app_store_id   | string | body | **Required.** The ID of App Store app. |
| team_id       | integer | body | **Required**. The team ID. Adds VPP software to the specified team.  |
| platform | string | body | The platform of the app (`darwin`, `ios`, or `ipados`). Default is `darwin`. |
<<<<<<< HEAD
=======
| self_service | boolean | body | Only supported for macOS apps. Specifies whether the app shows up on the **Fleet Desktop > My device** page and is available for install by the end user. |
| automatic_install | boolean | form | Only supported for macOS apps. Specifies whether to create a policy that triggers a software install only on hosts missing the software. |
| labels_include_any        | array     | form | Target hosts that have any label in the array. |
| labels_exclude_any | array | form | Target hosts that don't have any label in the array. |

Only one of `labels_include_any` or `labels_exclude_any` can be specified. If neither are specified, all hosts are targeted.
>>>>>>> 3679471a


#### Example

`POST /api/v1/fleet/software/app_store_apps`

##### Request body

```json
{
  "app_store_id": "497799835",
  "team_id": 2,
  "platform": "ipados",
  "self_service": true
}
```

##### Default response

`Status: 200`


### List Fleet-maintained apps

> **Experimental feature**. This feature is undergoing rapid improvement, which may result in breaking changes to the API or configuration surface. It is not recommended for use in automated workflows.

List available Fleet-maintained apps.

`GET /api/v1/fleet/software/fleet_maintained_apps`

#### Parameters

| Name | Type | In | Description |
| ---- | ---- | -- | ----------- |
| team_id  | integer | query | If supplied, only list apps for which an installer doesn't already exist for the specified team.  |
| page     | integer | query | Page number of the results to fetch.  |
| per_page | integer | query | Results per page.  |

#### Example

`GET /api/v1/fleet/software/fleet_maintained_apps?team_id=3`

##### Default response

`Status: 200`

```json
{
  "fleet_maintained_apps": [
    {
      "id": 1,
      "name": "1Password",
      "version": "8.10.40",
      "platform": "darwin"
    },
    {
      "id": 2,
      "name": "Adobe Acrobat Reader",
      "version": "24.002.21005",
      "platform": "darwin"
    },
    {
      "id": 3,
      "name": "Box Drive",
      "version": "2.39.179",
      "platform": "darwin"
    },
  ],
  "meta": {
    "has_next_results": false,
    "has_previous_results": false
  }
}
```

### Get Fleet-maintained app

> **Experimental feature**. This feature is undergoing rapid improvement, which may result in breaking changes to the API or configuration surface. It is not recommended for use in automated workflows.
Returns information about the specified Fleet-maintained app.

`GET /api/v1/fleet/software/fleet_maintained_apps/:id`

#### Parameters

| Name | Type | In | Description |
| ---- | ---- | -- | ----------- |
| id   | integer | path | **Required.** The Fleet-maintained app's ID. |


#### Example

`GET /api/v1/fleet/software/fleet_maintained_apps/1`

##### Default response

`Status: 200`

```json
{
  "fleet_maintained_app": {
    "id": 1,
    "name": "1Password",
    "filename": "1Password-8.10.50-aarch64.zip",
    "version": "8.10.50",
    "platform": "darwin",
    "url": "https://downloads.1password.com/mac/1Password-8.10.50-aarch64.zip",
    "install_script": "#!/bin/sh\ninstaller -pkg \"$INSTALLER_PATH\" -target /",
    "uninstall_script": "#!/bin/sh\npkg_ids=$PACKAGE_ID\nfor pkg_id in '${pkg_ids[@]}'...",
  }
}
```

### Add Fleet-maintained app

> **Experimental feature**. This feature is undergoing rapid improvement, which may result in breaking changes to the API or configuration surface. It is not recommended for use in automated workflows.
_Available in Fleet Premium._

Add Fleet-maintained app so it's available for install.

`POST /api/v1/fleet/software/fleet_maintained_apps`

#### Parameters

| Name | Type | In | Description |
| ---- | ---- | -- | ----------- |
| fleet_maintained_app_id   | integer | body | **Required.** The ID of Fleet-maintained app. |
| team_id       | integer | body | **Required**. The team ID. Adds Fleet-maintained app to the specified team.  |
| install_script  | string | body | Command that Fleet runs to install software. If not specified Fleet runs default install command for each Fleet-maintained app. |
| pre_install_query  | string | body | Query that is pre-install condition. If the query doesn't return any result, Fleet won't proceed to install. |
| post_install_script | string | body | The contents of the script to run after install. If the specified script fails (exit code non-zero) software install will be marked as failed and rolled back. |
<<<<<<< HEAD
=======
| self_service | boolean | body | Self-service software is optional and can be installed by the end user. |
| labels_include_any        | array     | form | Target hosts that have any label in the array. |
| labels_exclude_any | array | form | Target hosts that don't have any label in the array. |
| automatic_install | boolean | form | Create a policy that triggers a software install only on hosts missing the software. |

Only one of `labels_include_any` or `labels_exclude_any` can be specified. If neither are specified, all hosts are targeted.
>>>>>>> 3679471a

#### Example

`POST /api/v1/fleet/software/fleet_maintained_apps`

##### Request body

```json
{
  "fleet_maintained_app_id": 3,
  "team_id": 2
}
```

##### Default response

`Status: 200`

```json
{
  "software_title_id": 234
}
```

<<<<<<< HEAD
### Patch software

> **Experimental feature**. This feature is undergoing rapid improvement, which may result in breaking changes to the API or configuration surface. It is not recommended for use in automated workflows.
_Available in Fleet Premium._

Install software available for install on all hosts running an older version.

`POST /api/v1/fleet/software/titles/:id/patch`

#### Parameters

| Name | Type | In | Description |
| ---- | ---- | -- | ----------- |
| software_title_id              | integer | path | **Required**. The ID of the software title. |
| team_id | integer | query | **Required**. The team ID. |
| enable_patch   | boolean | body | Whether or not patching is enabled or not for the specific software title. |

#### Example

`POST /api/v1/fleet/software/titles/123/patch?team_id=2`

##### Request body

```json
{
  "enable_patch": true,
}
```

##### Default response

`Status: 200`

```json
{}
```

### Install software

> **Experimental feature**. This feature is undergoing rapid improvement, which may result in breaking changes to the API or configuration surface. It is not recommended for use in automated workflows.
_Available in Fleet Premium._

Install software available for install on all hosts that don't have any version of it installed.

`POST /api/v1/fleet/software/titles/:id/install`

#### Parameters

| Name | Type | In | Description |
| ---- | ---- | -- | ----------- |
| software_title_id              | integer | path | **Required**. The ID of the software title. |
| team_id | integer | query | **Required**. The team ID. |
| enable_install   | boolean | body | Whether or not install is enabled or not for the specific software title. |
| labels_include_any        | array     | body | Target hosts that have any label in the array. |
| labels_exclude_any | array | body | Target hosts that don't have any label in the array. |

If neither `labels_include_any` nor `labels_exclude_any` are specified, the software is installed on all hosts. Targets are used for both [install software](#install-software) and [self-service](#modify-self-service).

#### Example

`POST /api/v1/fleet/software/titles/123/install?team_id=2`

##### Request body

```json
{
  "enable_install": true,
  "labels_include_any": [
    "Product",
    "Marketing"
  ]
}
```

##### Default response

`Status: 200`

```json
{}
```

### Modify self-service

> **Experimental feature**. This feature is undergoing rapid improvement, which may result in breaking changes to the API or configuration surface. It is not recommended for use in automated workflows.
_Available in Fleet Premium._

Make the software aviable for install available for your end users in **Fleet Desktop > Self-service**.

`POST /api/v1/fleet/software/titles/:id/self_service`

#### Parameters

| Name | Type | In | Description |
| ---- | ---- | -- | ----------- |
| software_title_id              | integer | path | **Required**. The ID of the software title. |
| team_id | integer | query | **Required**. The team ID. |
| enable_self_service   | boolean | body | Whether or not the software is available for end users in **Fleet Desktop > Self-service**. |
| labels_include_any        | array     | body | Target hosts that have any label in the array. |
| labels_exclude_any | array | body | Target hosts that don't have any label in the array. |

If neither `labels_include_any` nor `labels_exclude_any` are specified, the software is installed on all hosts. Targets are used for both [install software](#install-software) and [self-service](#modify-self-service).

#### Example

`POST /api/v1/fleet/software/titles/123/self_service?team_id=2`

##### Request body

```json
{
  "enable_self_service": true,
  "labels_include_any": [
    "Product",
    "Marketing"
  ]
}
```

##### Default response

`Status: 200`

```json
{}
```

### Download package
=======
### Download software
>>>>>>> 3679471a

> **Experimental feature**. This feature is undergoing rapid improvement, which may result in breaking changes to the API or configuration surface. It is not recommended for use in automated workflows.

_Available in Fleet Premium._

`GET /api/v1/fleet/software/titles/:id/package?alt=media`

#### Parameters

| Name            | Type    | In   | Description                                      |
| ----            | ------- | ---- | --------------------------------------------     |
| id   | integer | path | **Required**. The ID of the software title to download software package.|
| team_id | integer | query | **Required**. The team ID. Downloads a software package added to the specified team. |
| alt             | integer | query | **Required**. If specified and set to "media", downloads the specified software package. |

#### Example

`GET /api/v1/fleet/software/titles/123/package?alt=media?team_id=2`

##### Default response

`Status: 200`

```http
Status: 200
Content-Type: application/octet-stream
Content-Disposition: attachment
Content-Length: <length>
Body: <blob>
```

### Install software

> **Experimental feature**. This feature is undergoing rapid improvement, which may result in breaking changes to the API or configuration surface. It is not recommended for use in automated workflows.

_Available in Fleet Premium._

Install software (package or App Store app) on a macOS, iOS, iPadOS, Windows, or Linux (Ubuntu) host. Software title must have a `software_package` or `app_store_app` to be installed.

Package installs time out after 1 hour.

`POST /api/v1/fleet/hosts/:id/software/:software_title_id/install`

#### Parameters

| Name              | Type       | In   | Description                                      |
| ---------         | ---------- | ---- | --------------------------------------------     |
| id                | integer    | path | **Required**. The host's ID.                     |
| software_title_id | integer    | path | **Required**. The software title's ID.           |

#### Example

`POST /api/v1/fleet/hosts/123/software/3435/install`

##### Default response

`Status: 202`

### Uninstall software

> **Experimental feature**. This feature is undergoing rapid improvement, which may result in breaking changes to the API or configuration surface. It is not recommended for use in automated workflows.
_Available in Fleet Premium._

Uninstalls software from a host.

`POST /api/v1/fleet/hosts/:id/software/:software_title_id/uninstall`

#### Parameters

| Name              | Type       | In   | Description                                      |
| ---------         | ---------- | ---- | --------------------------------------------     |
| id                | integer    | path | **Required**. The host's ID.                     |
| software_title_id | integer    | path | **Required**. The software title's ID.           |

#### Example

`POST /api/v1/fleet/hosts/123/software/3435/uninstall`

##### Default response

`Status: 202`

### Get software install result

> **Experimental feature**. This feature is undergoing rapid improvement, which may result in breaking changes to the API or configuration surface. It is not recommended for use in automated workflows.

_Available in Fleet Premium._

`GET /api/v1/fleet/software/install/:install_uuid/results`

Get the results of a Fleet-maintained app or custom package install. To get uninstall results, use the [List activities](#list-activities) and [Get script result](#get-script-result) API endpoints.

To get the results of an App Store app install, use the [List MDM commands](#list-mdm-commands) and [Get MDM command results](#get-mdm-command-results) API endpoints. Fleet uses an MDM command to install App Store apps.

| Name            | Type    | In   | Description                                      |
| ----            | ------- | ---- | --------------------------------------------     |
| install_uuid | string | path | **Required**. The software installation UUID.|

#### Example

`GET /api/v1/fleet/software/install/b15ce221-e22e-4c6a-afe7-5b3400a017da/results`

##### Default response

`Status: 200`

```json
 {
   "install_uuid": "b15ce221-e22e-4c6a-afe7-5b3400a017da",
   "software_title": "Falcon.app",
   "software_title_id": 8353,
   "software_package": "FalconSensor-6.44.pkg",
   "host_id": 123,
   "host_display_name": "Marko's MacBook Pro",
   "status": "failed_install",
   "output": "Installing software...\nError: The operation can’t be completed because the item “Falcon” is in use.",
   "pre_install_query_output": "Query returned result\nSuccess",
   "post_install_script_output": "Running script...\nExit code: 1 (Failed)\nRolling back software install...\nSuccess"
 }
```

### Download package

> **Experimental feature**. This feature is undergoing rapid improvement, which may result in breaking changes to the API or configuration surface. It is not recommended for use in automated workflows.

_Available in Fleet Premium._

`GET /api/v1/fleet/software/titles/:software_title_id/package?alt=media`

#### Parameters

| Name            | Type    | In   | Description                                      |
| ----            | ------- | ---- | --------------------------------------------     |
| software_title_id   | integer | path | **Required**. The ID of the software title to download software package.|
| team_id | integer | query | **Required**. The team ID. Downloads a software package added to the specified team. |
| alt             | integer | query | **Required**. If specified and set to "media", downloads the specified software package. |

#### Example

`GET /api/v1/fleet/software/titles/123/package?alt=media?team_id=2`

##### Default response

`Status: 200`

```http
Status: 200
Content-Type: application/octet-stream
Content-Disposition: attachment
Content-Length: <length>
Body: <blob>
```

### Delete software

> **Experimental feature**. This feature is undergoing rapid improvement, which may result in breaking changes to the API or configuration surface. It is not recommended for use in automated workflows.

_Available in Fleet Premium._

Deletes software that's available for install. This won't uninstall the software from hosts.

`DELETE /api/v1/fleet/software/titles/:software_title_id/available_for_install`

#### Parameters

| Name            | Type    | In   | Description                                      |
| ----            | ------- | ---- | --------------------------------------------     |
| software_title_id              | integer | path | **Required**. The ID of the software title to delete software available for install. |
| team_id | integer | query | **Required**. The team ID. Deletes a software package added to the specified team. |

#### Example

`DELETE /api/v1/fleet/software/titles/24/available_for_install?team_id=2`

##### Default response

`Status: 204`

## Vulnerabilities

- [List vulnerabilities](#list-vulnerabilities)
- [Get vulnerability](#get-vulnerability)

### List vulnerabilities

Retrieves a list of all CVEs affecting software and/or OS versions.

`GET /api/v1/fleet/vulnerabilities`

#### Parameters

| Name                | Type     | In    | Description                                                                                                                          |
| ---      | ---      | ---   | ---                                                                                                                                  |
| team_id             | integer | query | _Available in Fleet Premium_. Filters only include vulnerabilities affecting the specified team. Use `0` to filter by hosts assigned to "No team".  |
| page                    | integer | query | Page number of the results to fetch.                                                                                                                                       |
| per_page                | integer | query | Results per page.                                                                                                                                                          |
| order_key               | string  | query | What to order results by. Allowed fields are: `cve`, `cvss_score`, `epss_probability`, `cve_published`, `created_at`, and `host_count`. Default is `created_at` (descending).      |
| order_direction | string | query | **Requires `order_key`**. The direction of the order given the order key. Options include `asc` and `desc`. Default is `asc`. |
| query | string | query | Search query keywords. Searchable fields include `cve`. |
| exploit | boolean | query | _Available in Fleet Premium_. If `true`, filters to only include vulnerabilities that have been actively exploited in the wild (`cisa_known_exploit: true`). Otherwise, includes vulnerabilities with any `cisa_known_exploit` value.  |


##### Default response

`Status: 200`

```json
{
  "vulnerabilities": [
    {
      "cve": "CVE-2022-30190",
      "created_at": "2022-06-01T00:15:00Z",
      "hosts_count": 1234,
      "hosts_count_updated_at": "2023-12-20T15:23:57Z",
      "details_link": "https://nvd.nist.gov/vuln/detail/CVE-2022-30190",
      "cvss_score": 7.8,// Available in Fleet Premium
      "epss_probability": 0.9729,// Available in Fleet Premium
      "cisa_known_exploit": false,// Available in Fleet Premium
      "cve_published": "2022-06-01T00:15:00Z",// Available in Fleet Premium
      "cve_description": "Microsoft Windows Support Diagnostic Tool (MSDT) Remote Code Execution Vulnerability.",// Available in Fleet Premium
    }
  ],
  "count": 123,
  "counts_updated_at": "2024-02-02T16:40:37Z",
  "meta": {
    "has_next_results": false,
    "has_previous_results": false
  }
}
```


### Get vulnerability

Retrieve details about a vulnerability and its affected software and OS versions.

If no vulnerable OS versions or software were found, but Fleet is aware of the vulnerability, a 204 status code is returned.

#### Parameters

| Name    | Type    | In    | Description                                                                                                                  |
|---------|---------|-------|------------------------------------------------------------------------------------------------------------------------------|
| cve     | string  | path  | The cve to get information about (format must be CVE-YYYY-<4 or more digits>, case-insensitive).                             |
| team_id | integer | query | _Available in Fleet Premium_. Filters response data to the specified team. Use `0` to filter by hosts assigned to "No team". |

`GET /api/v1/fleet/vulnerabilities/:cve`

#### Example

`GET /api/v1/fleet/vulnerabilities/cve-2022-30190`

##### Default response

`Status: 200`

```json
"vulnerability": {
  "cve": "CVE-2022-30190",
  "created_at": "2022-06-01T00:15:00Z",
  "hosts_count": 1234,
  "hosts_count_updated_at": "2023-12-20T15:23:57Z",
  "details_link": "https://nvd.nist.gov/vuln/detail/CVE-2022-30190",
  "cvss_score": 7.8,// Available in Fleet Premium
  "epss_probability": 0.9729,// Available in Fleet Premium
  "cisa_known_exploit": false,// Available in Fleet Premium
  "cve_published": "2022-06-01T00:15:00Z",// Available in Fleet Premium
  "cve_description": "Microsoft Windows Support Diagnostic Tool (MSDT) Remote Code Execution Vulnerability.",// Available in Fleet Premium
  "os_versions" : [
    {
      "os_version_id": 6,
      "hosts_count": 200,
      "name": "macOS 14.1.2",
      "name_only": "macOS",
      "version": "14.1.2",

      "resolved_in_version": "14.2",
      "generated_cpes": [
        "cpe:2.3:o:apple:macos:*:*:*:*:*:14.2:*:*",
        "cpe:2.3:o:apple:mac_os_x:*:*:*:*:*:14.2:*:*"
      ]
    }
  ],
  "software": [
    {
      "id": 2363,
      "name": "Docker Desktop",
      "version": "4.9.1",
      "source": "programs",
      "browser": "",
      "generated_cpe": "cpe:2.3:a:docker:docker_desktop:4.9.1:*:*:*:*:windows:*:*",
      "hosts_count": 50,
      "resolved_in_version": "5.0.0"
    }
  ]
}
```


---

## Targets

In Fleet, targets are used to run queries against specific hosts or groups of hosts. Labels are used to create groups in Fleet.

### Search targets

The search targets endpoint returns two lists. The first list includes the possible target hosts in Fleet given the search query provided and the hosts already selected as targets. The second list includes the possible target labels in Fleet given the search query provided and the labels already selected as targets.

The returned lists are filtered based on the hosts the requesting user has access to.

`POST /api/v1/fleet/targets`

#### Parameters

| Name     | Type    | In   | Description                                                                                                                                                                |
| -------- | ------- | ---- | -------------------------------------------------------------------------------------------------------------------------------------------------------------------------- |
| query    | string  | body | The search query. Searchable items include a host's hostname or IPv4 address and labels.                                                                                   |
| query_id | integer | body | The saved query (if any) that will be run. The `observer_can_run` property on the query and the user's roles effect which targets are included.                            |
| selected | object  | body | The targets already selected. The object includes a `hosts` property which contains a list of host IDs, a `labels` with label IDs and/or a `teams` property with team IDs. |

#### Example

`POST /api/v1/fleet/targets`

##### Request body

```json
{
  "query": "172",
  "selected": {
    "hosts": [],
    "labels": [7]
  },
  "include_observer": true
}
```

##### Default response

```json
{
  "targets": {
    "hosts": [
      {
        "created_at": "2021-02-03T16:11:43Z",
        "updated_at": "2021-02-03T21:58:19Z",
        "id": 3,
        "detail_updated_at": "2021-02-03T21:58:10Z",
        "label_updated_at": "2021-02-03T21:58:10Z",
        "policy_updated_at": "2023-06-26T18:33:15Z",
        "last_enrolled_at": "2021-02-03T16:11:43Z",
        "software_updated_at": "2020-11-05T05:09:44Z",
        "seen_time": "2021-02-03T21:58:20Z",
        "hostname": "7a2f41482833",
        "uuid": "a2064cef-0000-0000-afb9-283e3c1d487e",
        "platform": "rhel",
        "osquery_version": "4.5.1",
        "os_version": "CentOS 6.10.0",
        "build": "",
        "platform_like": "rhel",
        "code_name": "",
        "uptime": 32688000000000,
        "memory": 2086899712,
        "cpu_type": "x86_64",
        "cpu_subtype": "142",
        "cpu_brand": "Intel(R) Core(TM) i5-8279U CPU @ 2.40GHz",
        "cpu_physical_cores": 4,
        "cpu_logical_cores": 4,
        "hardware_vendor": "",
        "hardware_model": "",
        "hardware_version": "",
        "hardware_serial": "",
        "computer_name": "7a2f41482833",
        "display_name": "7a2f41482833",
        "primary_ip": "172.20.0.3",
        "primary_mac": "02:42:ac:14:00:03",
        "distributed_interval": 10,
        "config_tls_refresh": 10,
        "logger_tls_period": 10,
        "additional": {},
        "status": "offline",
        "display_text": "7a2f41482833"
      },
      {
        "created_at": "2021-02-03T16:11:43Z",
        "updated_at": "2021-02-03T21:58:19Z",
        "id": 4,
        "detail_updated_at": "2021-02-03T21:58:10Z",
        "label_updated_at": "2021-02-03T21:58:10Z",
        "policy_updated_at": "2023-06-26T18:33:15Z",
        "last_enrolled_at": "2021-02-03T16:11:43Z",
        "software_updated_at": "2020-11-05T05:09:44Z",
        "seen_time": "2021-02-03T21:58:20Z",
        "hostname": "78c96e72746c",
        "uuid": "a2064cef-0000-0000-afb9-283e3c1d487e",
        "platform": "ubuntu",
        "osquery_version": "4.5.1",
        "os_version": "Ubuntu 16.4.0",
        "build": "",
        "platform_like": "debian",
        "code_name": "",
        "uptime": 32688000000000,
        "memory": 2086899712,
        "cpu_type": "x86_64",
        "cpu_subtype": "142",
        "cpu_brand": "Intel(R) Core(TM) i5-8279U CPU @ 2.40GHz",
        "cpu_physical_cores": 4,
        "cpu_logical_cores": 4,
        "hardware_vendor": "",
        "hardware_model": "",
        "hardware_version": "",
        "hardware_serial": "",
        "computer_name": "78c96e72746c",
        "display_name": "78c96e72746c",
        "primary_ip": "172.20.0.7",
        "primary_mac": "02:42:ac:14:00:07",
        "distributed_interval": 10,
        "config_tls_refresh": 10,
        "logger_tls_period": 10,
        "additional": {},
        "status": "offline",
        "display_text": "78c96e72746c"
      }
    ],
    "labels": [
      {
        "created_at": "2021-02-02T23:55:25Z",
        "updated_at": "2021-02-02T23:55:25Z",
        "id": 6,
        "name": "All Hosts",
        "description": "All hosts which have enrolled in Fleet",
        "query": "SELECT 1;",
        "label_type": "builtin",
        "label_membership_type": "dynamic",
        "host_count": 5,
        "display_text": "All Hosts",
        "count": 5
      }
    ],
    "teams": [
      {
        "id": 1,
        "created_at": "2021-05-27T20:02:20Z",
        "name": "Client Platform Engineering",
        "description": "",
        "agent_options": null,
        "user_count": 4,
        "host_count": 2,
        "display_text": "Client Platform Engineering",
        "count": 2
      }
    ]
  },
  "targets_count": 1,
  "targets_online": 1,
  "targets_offline": 0,
  "targets_missing_in_action": 0
}
```

---

## Teams

- [List teams](#list-teams)
- [Get team](#get-team)
- [Create team](#create-team)
- [Modify team](#modify-team)
- [Modify team's agent options](#modify-teams-agent-options)
- [Delete team](#delete-team)

### List teams

_Available in Fleet Premium_

`GET /api/v1/fleet/teams`

#### Parameters

| Name            | Type    | In    | Description                                                                                                                   |
| --------------- | ------- | ----- | ----------------------------------------------------------------------------------------------------------------------------- |
| page            | integer | query | Page number of the results to fetch.                                                                                          |
| per_page        | integer | query | Results per page.                                                                                                             |
| order_key       | string  | query | What to order results by. Can be any column in the `teams` table.                                                             |
| order_direction | string  | query | **Requires `order_key`**. The direction of the order given the order key. Options include `asc` and `desc`. Default is `asc`. |
| query           | string  | query | Search query keywords. Searchable fields include `name`.                                                                      |

#### Example

`GET /api/v1/fleet/teams`

##### Default response

`Status: 200`

```json
{
  "teams": [
    {
      "id": 1,
      "created_at": "2021-07-28T15:58:21Z",
      "name": "workstations",
      "description": "",
      "agent_options": {
        "config": {
          "options": {
            "pack_delimiter": "/",
            "logger_tls_period": 10,
            "distributed_plugin": "tls",
            "disable_distributed": false,
            "logger_tls_endpoint": "/api/v1/osquery/log",
            "distributed_interval": 10,
            "distributed_tls_max_attempts": 3
          },
          "decorators": {
            "load": [
              "SELECT uuid AS host_uuid FROM system_info;",
              "SELECT hostname AS hostname FROM system_info;"
            ]
          }
        },
        "overrides": {},
        "command_line_flags": {}
      },
      "user_count": 0,
      "host_count": 0,
      "secrets": [
        {
          "secret": "",
          "created_at": "2021-07-28T15:58:21Z",
          "team_id": 10
        }
      ]
    },
    {
      "id": 2,
      "created_at": "2021-08-05T21:41:42Z",
      "name": "servers",
      "description": "",
      "agent_options": {
        "spec": {
          "config": {
            "options": {
              "pack_delimiter": "/",
              "logger_tls_period": 10,
              "distributed_plugin": "tls",
              "disable_distributed": false,
              "logger_tls_endpoint": "/api/v1/osquery/log",
              "distributed_interval": 10,
              "distributed_tls_max_attempts": 3
            },
            "decorators": {
              "load": [
                "SELECT uuid AS host_uuid FROM system_info;",
                "SELECT hostname AS hostname FROM system_info;"
              ]
            }
          },
          "overrides": {},
          "command_line_flags": {}
        },
        "user_count": 0,
        "host_count": 0,
        "secrets": [
          {
            "secret": "+ncixtnZB+IE0OrbrkCLeul3U8LMVITd",
            "created_at": "2021-08-05T21:41:42Z",
            "team_id": 15
          }
        ]
      }
    }
  ]
}
```

### Get team

_Available in Fleet Premium_

`GET /api/v1/fleet/teams/:id`

`mdm.macos_settings.custom_settings`, `mdm.windows_settings.custom_settings`, and `scripts` only include the configuration profiles and scripts applied using [Fleet's YAML](https://fleetdm.com/docs/configuration/yaml-files). To list profiles or scripts added in the UI or API, use the [List configuration profiles](https://fleetdm.com/docs/rest-api/rest-api#list-custom-os-settings-configuration-profiles) or [List scripts](https://fleetdm.com/docs/rest-api/rest-api#list-scripts) endpoints instead.

#### Parameters

| Name | Type    | In   | Description                          |
| ---- | ------  | ---- | ------------------------------------ |
| id   | integer | path | **Required.** The desired team's ID. |

#### Example

`GET /api/v1/fleet/teams/1`

##### Default response

`Status: 200`

```json
{
  "team": {
    "name": "Workstations",
    "id": 1,
    "user_count": 4,
    "host_count": 0,
    "agent_options": {
      "config": {
        "options": {
          "pack_delimiter": "/",
          "logger_tls_period": 10,
          "distributed_plugin": "tls",
          "disable_distributed": false,
          "logger_tls_endpoint": "/api/v1/osquery/log",
          "distributed_interval": 10,
          "distributed_tls_max_attempts": 3
        },
        "decorators": {
          "load": [
            "SELECT uuid AS host_uuid FROM system_info;",
            "SELECT hostname AS hostname FROM system_info;"
          ]
        }
      },
      "overrides": {},
      "command_line_flags": {}
    },
    "webhook_settings": {
      "failing_policies_webhook": {
        "enable_failing_policies_webhook": false,
        "destination_url": "",
        "policy_ids": null,
        "host_batch_size": 0
      }
    },
    "integrations": {
      "google_calendar": {
        "enable_calendar_events": true,
        "webhook_url": "https://server.com/example"
      }
    },
    "mdm": {
      "enable_disk_encryption": true,
      "macos_updates": {
        "minimum_version": "12.3.1",
        "deadline": "2022-01-01"
      },
      "windows_updates": {
        "deadline_days": 5,
        "grace_period_days": 1
      },
      "macos_settings": {
        "custom_settings": [
          {
            "path": "path/to/profile1.mobileconfig",
            "labels": ["Label 1", "Label 2"]
          }
        ]
      },
      "windows_settings": {
        "custom_settings": [
          {
            "path": "path/to/profile2.xml",
            "labels": ["Label 3", "Label 4"]
          }
        ],
      },
      "macos_setup": {
        "bootstrap_package": "",
        "enable_end_user_authentication": false,
        "macos_setup_assistant": "path/to/config.json"
      }
    }
  }
}
```

### Create team

_Available in Fleet Premium_

`POST /api/v1/fleet/teams`

#### Parameters

| Name | Type   | In   | Description                    |
| ---- | ------ | ---- | ------------------------------ |
| name | string | body | **Required.** The team's name. |

#### Example

`POST /api/v1/fleet/teams`

##### Request body

```json
{
  "name": "workstations"
}
```

##### Default response

`Status: 200`

```json
{
  "team": {
    "name": "workstations",
    "id": 1,
    "user_count": 0,
    "host_count": 0,
    "agent_options": {
      "config": {
        "options": {
          "pack_delimiter": "/",
          "logger_tls_period": 10,
          "distributed_plugin": "tls",
          "disable_distributed": false,
          "logger_tls_endpoint": "/api/v1/osquery/log",
          "distributed_interval": 10,
          "distributed_tls_max_attempts": 3
        },
        "decorators": {
          "load": [
            "SELECT uuid AS host_uuid FROM system_info;",
            "SELECT hostname AS hostname FROM system_info;"
          ]
        }
      },
      "overrides": {},
      "command_line_flags": {}
    },
    "webhook_settings": {
      "failing_policies_webhook": {
        "enable_failing_policies_webhook": false,
        "destination_url": "",
        "policy_ids": null,
        "host_batch_size": 0
      }
    }
  }
}
```

### Modify team

_Available in Fleet Premium_

`PATCH /api/v1/fleet/teams/:id`

#### Parameters

| Name                                                    | Type    | In   | Description                                                                                                                                                                                               |
| ------------------------------------------------------- | ------- | ---- | --------------------------------------------------------------------------------------------------------------------------------------------------------------------------------------------------------- |
| id                                                      | integer | path | **Required.** The desired team's ID.                                                                                                                                                                      |
| name                                                    | string  | body | The team's name.                                                                                                                                                                                          |
| host_ids                                                | array    | body | A list of hosts that belong to the team.                                                                                                                                                                  |
| user_ids                                                | array    | body | A list of users on the team.                                                                                                                                                             |
| webhook_settings                                        | object  | body | Webhook settings for the team. See [webhook_settings](#webhook-settings2).                                                                                                                                                          |
| integrations                                            | object  | body | Integrations settings for the team. See [integrations](#integrations3) for details. Note that integrations referenced here must already exist globally, created by a call to [Modify configuration](#modify-configuration).                               |
| mdm                                                     | object  | body | MDM settings for the team. See [mdm](#mdm2) for details.                                                                                                                                                                                |
| host_expiry_settings                                    | object  | body | Host expiry settings for the team. See [host_expiry_settings](#host-expiry-settings2) for details.   |

#### Example (transfer hosts to a team)

`PATCH /api/v1/fleet/teams/1`

##### Request body

```json
{
  "host_ids": [3, 6, 7, 8, 9, 20, 32, 44]
}
```

##### Default response

`Status: 200`

```json
{
  "team": {
    "name": "Workstations",
    "id": 1,
    "user_count": 4,
    "host_count": 8,
    "agent_options": {
      "config": {
        "options": {
          "pack_delimiter": "/",
          "logger_tls_period": 10,
          "distributed_plugin": "tls",
          "disable_distributed": false,
          "logger_tls_endpoint": "/api/v1/osquery/log",
          "distributed_interval": 10,
          "distributed_tls_max_attempts": 3
        },
        "decorators": {
          "load": [
            "SELECT uuid AS host_uuid FROM system_info;",
            "SELECT hostname AS hostname FROM system_info;"
          ]
        }
      },
      "overrides": {},
      "command_line_flags": {}
    },
    "webhook_settings": {
      "failing_policies_webhook": {
        "enable_failing_policies_webhook": false,
        "destination_url": "",
        "policy_ids": null,
        "host_batch_size": 0
      }
    }
  }
}
```

#### webhook_settings

| Name                              | Type  | Description   |
| ---------------------             | ----- | ---------------------------------------------------------------------------------------------- |
| failing_policies_webhook          | array | See [`webhook_settings.failing_policies_webhook`](#webhook-settings-failing-policies-webhook2). |
| host_status_webhook               | array | See [`webhook_settings.host_status_webhook`](#webhook-settings-host-status-webhook2).           |

<br/>

##### webhook_settings.failing_policies_webhook

`webhook_settings.failing_policies_webhook` is an object with the following structure:

| Name                              | Type    | Description   |
| ---------------------             | ------- | ------------------------------------------------------------------------------------------------------------------------------------------- |
| enable_failing_policies_webhook | boolean | Whether or not the failing policies webhook is enabled.                                                                                                                                                   |
| destination_url                 | string  | The URL to deliver the webhook requests to.                                                                                                                                                               |
| policy_ids                      | array   | List of policy IDs to enable failing policies webhook.                                                                                                                                                    |
| host_batch_size                 | integer | Maximum number of hosts to batch on failing policy webhook requests. The default, `0`, means no batching (all hosts failing a policy are sent on one request).                                              |

<br/>

##### webhook_settings.host_status_webhook

`webhook_settings.host_status_webhook` is an object with the following structure:

| Name                              | Type    | Description   |
| ---------------------             | ------- | ------------------------------------------------------------------------------------------------------------------------------------------- |
| enable_host_status_webhook | boolean | Whether or not the host status webhook is enabled. |
| destination_url            | string | The URL to deliver the webhook request to. |
| host_percentage            | integer | The minimum percentage of hosts that must fail to check in to Fleet in order to trigger the webhook request. |
| days_count | integer | body | The minimum number of days that the configured `host_percentage` must fail to check in to Fleet in order to trigger the webhook request. |

<br/>

##### Example request body

```json
{
  "webhook_settings": {
    "failing_policies_webhook":{
      "enable_failing_policies_webhook": true,
      "destination_url": "https://server.com",
      "policy_ids": [1, 2, 3],
      "host_batch_size": 1000
    },
    "host_status_webhook": {
      "enable_host_status_webhook": true,
      "destination_url": "https://server.com",
      "host_percentage": 5,
      "days_count": 7
    }
  }
}
```


#### integrations

| Name            | Type   | Description                                                          |
|-----------------|--------|----------------------------------------------------------------------|
| jira            | array  | See [`integrations.jira`](#integrations-jira2).                       |
| zendesk         | array  | See [`integrations.zendesk`](#integrations-zendesk2).                 |
| google_calendar | array  | See [`integrations.google_calendar`](#integrations-google-calendar2). |

<br/>

##### integrations.jira

`integrations.jira` is an array of objects with the following structure:

| Name                                                    | Type    | Description                                                                                                                                                                                               |
| ------------------------------------------------------- | ------- | --------------------------------------------------------------------------------------------------------------------------------------------------------------------------------------------------------- |
| url                             | string  | The URL of the Jira server to use.                                                                                                                                                                        |
| project_key                     | string  | The project key of the Jira integration to use. Jira tickets will be created in this project.                                                                                                             |
| enable_failing_policies         | boolean | Whether or not that Jira integration is enabled for failing policies. Only one failing policy automation can be enabled at a given time (`enable_failing_policies_webhook` and `enable_failing_policies`).    |

<br/>

##### integrations.zendesk

`integrations.zendesk` is an array of objects with the following structure:

| Name                                                    | Type    | Description                                                                                                                                                                                               |
| ------------------------------------------------------- | ------- | --------------------------------------------------------------------------------------------------------------------------------------------------------------------------------------------------------- |
| url                             | string  | The URL of the Zendesk server to use.                                                                                                                                                                     |
| group_id                        | integer | The Zendesk group ID to use. Zendesk tickets will be created in this group.                                                                                                                               |
| enable_failing_policies         | boolean | Whether or not that Zendesk integration is enabled for failing policies. Only one failing policy automation can be enabled at a given time (`enable_failing_policies_webhook` and `enable_failing_policies`). |

<br/>

##### integrations.google_calendar

`integrations.google_calendar` is an array of objects with the following structure:

| Name                                                    | Type    | Description                                                                                                                                                                                               |
| ------------------------------------------------------- | ------- | --------------------------------------------------------------------------------------------------------------------------------------------------------------------------------------------------------- |
| enable_calendar_events          | boolean | Whether or not calendar events are enabled for this team.                                                                                                                                                  |
| webhook_url                     | string | The URL to send a request to during calendar events, to trigger auto-remediation.                |

##### Example request body

```json
{
  "integrations": {
    "jira": [
      {
        "enable_software_vulnerabilities": false,
        "enable_failing_poilicies": true,
        "url": "https://jiraserver.com",
        "username": "some_user",
        "api_token": "<TOKEN>",
        "project_key": "jira_project",
      }
    ],
    "zendesk": [],
    "google_calendar": [
      {
        "domain": "https://domain.com",
        "api_key_json": "<API KEY JSON>"
      }
    ]
  }
}
```

#### mdm

| Name                              | Type    | Description   |
| ---------------------             | ------- | -------------------------------------------------------------------------------------------------------------------------------------------------------------------------------------- |
| macos_updates         | object  | See [`mdm.macos_updates`](#mdm-macos-updates2). |
| ios_updates         | object  | See [`mdm.ios_updates`](#mdm-ios-updates2). |
| ipados_updates         | object  | See [`mdm.ipados_updates`](#mdm-ipados-updates2). |
| windows_updates         | object  | See [`mdm.windows_updates`](#mdm-windows-updates2). |
| macos_settings         | object  | See [`mdm.macos_settings`](#mdm-macos-settings2). |
| windows_settings         | object  | See [`mdm.windows_settings`](#mdm-windows-settings2). |
| macos_setup         | object  | See [`mdm.macos_setup`](#mdm-macos-setup2). |

<br/>

##### mdm.macos_updates


`mdm.macos_updates` is an object with the following structure:

| Name                              | Type    | Description   |
| ---------------------             | ------- | -------------------------------------------------------------------------------------------------------------------------------------------------------------------------------------- |
| minimum_version                 | string  | Hosts that belong to this team and are enrolled into Fleet's MDM will be prompted to update when their OS is below this version.                                                                           |
| deadline                        | string  | Hosts that belong to this team and are enrolled into Fleet's MDM will be forced to update their OS after this deadline (noon local time for hosts already on macOS 14 or above, 20:00 UTC for hosts on earlier macOS versions).                                                                    |

<br/>

##### mdm.ios_updates

`mdm.ios_updates` is an object with the following structure:

| Name                              | Type    | Description   |
| ---------------------             | ------- | -------------------------------------------------------------------------------------------------------------------------------------------------------------------------------------- |
| minimum_version                 | string  | Hosts that belong to this team will be prompted to update when their OS is below this version.                                                                            |
| deadline                        | string  | Hosts that belong to this team will be forced to update their OS after this deadline (noon local time).                                                                    |


<br/>

##### mdm.ipados_updates

`mdm.ipados_updates` is an object with the following structure:

| Name                              | Type    | Description   |
| ---------------------             | ------- | -------------------------------------------------------------------------------------------------------------------------------------------------------------------------------------- |
| minimum_version                 | string  | Hosts that belong to this team will be prompted to update when their OS is below this version.                                                                            |
| deadline                        | string  | Hosts that belong to this team will be forced to update their OS after this deadline (noon local time).                                                                    |


<br/>

##### mdm.windows_updates

`mdm.windows_updates` is an object with the following structure:

| Name                              | Type    | Description   |
| ---------------------             | ------- | -------------------------------------------------------------------------------------------------------------------------------------------------------------------------------------- |
| deadline_days                   | integer | Hosts that belong to this team and are enrolled into Fleet's MDM will have this number of days before updates are installed on Windows.                                                                   |
| grace_period_days               | integer | Hosts that belong to this team and are enrolled into Fleet's MDM will have this number of days before Windows restarts to install updates.                                                                    |


<br/>

##### mdm.macos_settings

`mdm.macos_settings` is an object with the following structure:

| Name                              | Type    | Description   |
| ---------------------             | ------- | -------------------------------------------------------------------------------------------------------------------------------------------------------------------------------------- |
| enable_disk_encryption          | boolean | Hosts that belong to this team will have disk encryption enabled if set to true.                                                                                        |
| custom_settings                 | array    | Only intended to be used by [Fleet's YAML](https://fleetdm.com/docs/configuration/yaml-files). To add macOS configuration profiles using Fleet's API, use the [Add configuration profile endpoint](https://fleetdm.com/docs/rest-api/rest-api#add-custom-os-setting-configuration-profile) instead.                                                                                                                                      |

<br/>

##### mdm.windows_settings

`mdm.windows_settings` is an object with the following structure:

| Name                              | Type    | Description   |
| ---------------------             | ------- | -------------------------------------------------------------------------------------------------------------------------------------------------------------------------------------- |
| custom_settings                 | array    | Only intended to be used by [Fleet's YAML](https://fleetdm.com/docs/configuration/yaml-files). To add Windows configuration profiles using Fleet's API, use the [Add configuration profile endpoint](https://fleetdm.com/docs/rest-api/rest-api#add-custom-os-setting-configuration-profile) instead.                                                                                                                             |


<br/>

##### mdm.macos_setup


`mdm.macos_setup` is an object with the following structure:

| Name                              | Type    | Description   |
| ---------------------             | ------- | -------------------------------------------------------------------------------------------------------------------------------------------------------------------------------------- |
| enable_end_user_authentication  | boolean | If set to true, end user authentication will be required during automatic MDM enrollment of new macOS hosts. Settings for your IdP provider must also be [configured](https://fleetdm.com/docs/using-fleet/mdm-macos-setup-experience#end-user-authentication-and-eula).                                                                                      |

<br/>


##### Example request body

```json
{
  "mdm": {
    "macos_updates": {
      "minimum_version": "12.3.1",
      "deadline": "2025-04-01"
    },
    "ios_updates": {
      "minimum_version": "18.3.1",
      "deadline": "2025-04-01"
    },
    "windows_updates": {
      "deadline_days": 5,
      "grace_period_days": 1
    },
    "macos_settings": {
      "custom_settings": [
        {
          "path": "path/to/profile1.mobileconfig",
          "labels": ["Label 1", "Label 2"]
        },
        {
          "path": "path/to/profile2.json",
          "labels": ["Label 3", "Label 4"]
        },
      ]
    },
    "windows_settings": {
      "custom_settings": [
        {
          "path": "path/to/profile3.xml",
          "labels": ["Label 1", "Label 2"]
        }
      ]
    },
    "macos_setup": {
      "enable_end_user_authentication": false
    }
  }
}
```

#### host_expiry_settings

| Name                              | Type    | Description   |
| ---------------------             | ------- | -------------------------------------------------------------------------------------------------------------------------------------------------------------- |
| host_expiry_enabled                         | boolean | When enabled, allows automatic cleanup of hosts that have not communicated with Fleet in some number of days. When disabled, defaults to the global setting.                                               |
| host_expiry_window                          | integer | If a host has not communicated with Fleet in the specified number of days, it will be removed.                                                                                                             |


<br/>

##### Example request body

```json
{
  "host_expiry_settings": {
    "host_expiry_enabled": true,
    "host_expiry_window": 7
  }
}
```



### Add users to a team

_Available in Fleet Premium_

`PATCH /api/v1/fleet/teams/:id/users`

#### Parameters

| Name             | Type    | In   | Description                                  |
|------------------|---------|------|----------------------------------------------|
| id               | integer | path | **Required.** The desired team's ID.         |
| users            | string  | body | Array of users to add.                       |
| &nbsp;&nbsp;id   | integer | body | The id of the user.                          |
| &nbsp;&nbsp;role | string  | body | The team role that the user will be granted. Options are: "admin", "maintainer", "observer", "observer_plus", and "gitops". |

#### Example

`PATCH /api/v1/fleet/teams/1/users`

##### Request body

```json
{
  "users": [
    {
      "id": 1,
      "role": "admin"
    },
    {
      "id": 17,
      "role": "observer"
    }
  ]
}
```

##### Default response

`Status: 200`

```json
{
  "team": {
    "name": "Workstations",
    "id": 1,
    "user_count": 2,
    "host_count": 0,
    "agent_options": {
      "config": {
        "options": {
          "pack_delimiter": "/",
          "logger_tls_period": 10,
          "distributed_plugin": "tls",
          "disable_distributed": false,
          "logger_tls_endpoint": "/api/v1/osquery/log",
          "distributed_interval": 10,
          "distributed_tls_max_attempts": 3
        },
        "decorators": {
          "load": [
            "SELECT uuid AS host_uuid FROM system_info;",
            "SELECT hostname AS hostname FROM system_info;"
          ]
        }
      },
      "overrides": {},
      "command_line_flags": {}
    },
    "webhook_settings": {
      "failing_policies_webhook": {
        "enable_failing_policies_webhook": false,
        "destination_url": "",
        "policy_ids": null,
        "host_batch_size": 0
      }
    },
    "mdm": {
      "enable_disk_encryption": true,
      "macos_updates": {
        "minimum_version": "12.3.1",
        "deadline": "2022-01-01"
      },
      "windows_updates": {
        "deadline_days": 5,
        "grace_period_days": 1
      },
      "macos_settings": {
        "custom_settings": [
          {
           "path": "path/to/profile1.mobileconfig",
           "labels": ["Label 1", "Label 2"]
          }
        ]
      },
      "windows_settings": {
        "custom_settings": [
          {
           "path": "path/to/profile2.xml",
           "labels": ["Label 3", "Label 4"]
          }
        ],
      },
      "macos_setup": {
        "bootstrap_package": "",
        "enable_end_user_authentication": false,
        "macos_setup_assistant": "path/to/config.json"
      }
    },
    "users": [
      {
        "created_at": "0001-01-01T00:00:00Z",
        "updated_at": "0001-01-01T00:00:00Z",
        "id": 1,
        "name": "Example User1",
        "email": "user1@example.com",
        "force_password_reset": false,
        "gravatar_url": "",
        "sso_enabled": false,
        "global_role": null,
        "api_only": false,
        "teams": null,
        "role": "admin"
      },
      {
        "created_at": "0001-01-01T00:00:00Z",
        "updated_at": "0001-01-01T00:00:00Z",
        "id": 17,
        "name": "Example User2",
        "email": "user2@example.com",
        "force_password_reset": false,
        "gravatar_url": "",
        "sso_enabled": false,
        "global_role": null,
        "api_only": false,
        "teams": null,
        "role": "observer"
      }
    ]
  }
}
```

### Modify team's agent options

_Available in Fleet Premium_

`POST /api/v1/fleet/teams/:id/agent_options`

#### Parameters

| Name                             | Type    | In    | Description                                                                                                                                                  |
| ---                              | ---     | ---   | ---                                                                                                                                                          |
| id                               | integer | path  | **Required.** The desired team's ID.                                                                                                                         |
| force                            | boolean | query | Force apply the options even if there are validation errors.                                                                                                 |
| dry_run                          | boolean | query | Validate the options and return any validation errors, but do not apply the changes.                                                                         |
| _JSON data_                      | object  | body  | The JSON to use as agent options for this team. See [Agent options](https://fleetdm.com/docs/using-fleet/configuration-files#agent-options) for details.                              |

#### Example

`POST /api/v1/fleet/teams/1/agent_options`

##### Request body

```json
{
  "config": {
    "options": {
      "pack_delimiter": "/",
      "logger_tls_period": 20,
      "distributed_plugin": "tls",
      "disable_distributed": false,
      "logger_tls_endpoint": "/api/v1/osquery/log",
      "distributed_interval": 60,
      "distributed_tls_max_attempts": 3
    },
    "decorators": {
      "load": [
        "SELECT uuid AS host_uuid FROM system_info;",
        "SELECT hostname AS hostname FROM system_info;"
      ]
    }
  },
  "overrides": {},
  "command_line_flags": {}
}
```

##### Default response

`Status: 200`

```json
{
  "team": {
    "name": "Workstations",
    "id": 1,
    "user_count": 4,
    "host_count": 8,
    "agent_options": {
      "config": {
        "options": {
          "pack_delimiter": "/",
          "logger_tls_period": 20,
          "distributed_plugin": "tls",
          "disable_distributed": false,
          "logger_tls_endpoint": "/api/v1/osquery/log",
          "distributed_interval": 60,
          "distributed_tls_max_attempts": 3
        },
        "decorators": {
          "load": [
            "SELECT uuid AS host_uuid FROM system_info;",
            "SELECT hostname AS hostname FROM system_info;"
          ]
        }
      },
      "overrides": {},
      "command_line_flags": {}
    },
    "webhook_settings": {
      "failing_policies_webhook": {
        "enable_failing_policies_webhook": false,
        "destination_url": "",
        "policy_ids": null,
        "host_batch_size": 0
      }
    }
  }
}
```

### Delete team

_Available in Fleet Premium_

`DELETE /api/v1/fleet/teams/:id`

#### Parameters

| Name | Type    | In   | Description                          |
| ---- | ------  | ---- | ------------------------------------ |
| id   | integer | path | **Required.** The desired team's ID. |

#### Example

`DELETE /api/v1/fleet/teams/1`

#### Default response

`Status: 200`

---

## Translator

- [Translate IDs](#translate-ids)

### Translate IDs

Transforms a host name into a host id. For example, the Fleet UI use this endpoint when sending live queries to a set of hosts.

`POST /api/v1/fleet/translate`

#### Parameters

| Name  | Type  | In   | Description                              |
| ----- | ----- | ---- | ---------------------------------------- |
| array | array | body | **Required** list of items to translate. |

#### Example

`POST /api/v1/fleet/translate`

##### Request body

```json
{
  "list": [
    {
      "type": "user",
      "payload": {
        "identifier": "some@email.com"
      }
    },
    {
      "type": "label",
      "payload": {
        "identifier": "labelA"
      }
    },
    {
      "type": "team",
      "payload": {
        "identifier": "team1"
      }
    },
    {
      "type": "host",
      "payload": {
        "identifier": "host-ABC"
      }
    }
  ]
}
```

##### Default response

`Status: 200`

```json
{
  "list": [
    {
      "type": "user",
      "payload": {
        "identifier": "some@email.com",
        "id": 32
      }
    },
    {
      "type": "label",
      "payload": {
        "identifier": "labelA",
        "id": 1
      }
    },
    {
      "type": "team",
      "payload": {
        "identifier": "team1",
        "id": 22
      }
    },
    {
      "type": "host",
      "payload": {
        "identifier": "host-ABC",
        "id": 45
      }
    }
  ]
}
```
---

## Users

- [List all users](#list-all-users)
- [Create a user account with an invitation](#create-a-user-account-with-an-invitation)
- [Create a user account without an invitation](#create-a-user-account-without-an-invitation)
- [Get user information](#get-user-information)
- [Modify user](#modify-user)
- [Delete user](#delete-user)
- [Require password reset](#require-password-reset)
- [List a user's sessions](#list-a-users-sessions)
- [Delete a user's sessions](#delete-a-users-sessions)
- [Create invite](#create-invite)
- [List invites](#list-invites)
- [Delete invite](#delete-invite)
- [Verify invite](#verify-invite)
- [Modify invite](#modify-invite)

The Fleet server exposes API endpoints that handles common user management operations, including managing emailed invites to new users. All of these endpoints require prior authentication, so you'll need to log in before calling any of the endpoints documented below.

### List all users

Returns a list of all enabled users

`GET /api/v1/fleet/users`

#### Parameters

| Name            | Type    | In    | Description                                                                                                                   |
| --------------- | ------- | ----- | ----------------------------------------------------------------------------------------------------------------------------- |
| query           | string  | query | Search query keywords. Searchable fields include `name` and `email`.                                                          |
| order_key       | string  | query | What to order results by. Can be any column in the users table.                                                               |
| order_direction | string  | query | **Requires `order_key`**. The direction of the order given the order key. Options include `asc` and `desc`. Default is `asc`. |
| page            | integer | query | Page number of the results to fetch.                                                                                          |
| query           | string  | query | Search query keywords. Searchable fields include `name` and `email`.                                                          |
| per_page        | integer | query | Results per page.                                                                                                             |
| team_id         | integer | query | _Available in Fleet Premium_. Filters the users to only include users in the specified team.                                   |

#### Example

`GET /api/v1/fleet/users`

##### Request query parameters

None.

##### Default response

`Status: 200`

```json
{
  "users": [
    {
      "created_at": "2020-12-10T03:52:53Z",
      "updated_at": "2020-12-10T03:52:53Z",
      "id": 1,
      "name": "Jane Doe",
      "email": "janedoe@example.com",
      "force_password_reset": false,
      "gravatar_url": "",
      "sso_enabled": false,
      "mfa_enabled": false,
      "global_role": null,
      "api_only": false,
      "teams": [
        {
          "id": 1,
          "created_at": "0001-01-01T00:00:00Z",
          "name": "workstations",
          "description": "",
          "role": "admin"
        }
      ]
    }
  ]
}
```

##### Failed authentication

`Status: 401 Authentication Failed`

```json
{
  "message": "Authentication Failed",
  "errors": [
    {
      "name": "base",
      "reason": "Authentication failed"
    }
  ]
}
```

### Create a user account with an invitation

Creates a user account after an invited user provides registration information and submits the form.

`POST /api/v1/fleet/users`

#### Parameters

| Name                  | Type   | In   | Description                                                                                                                                                                                                                                                                                                                                              |
| --------------------- | ------ | ---- | -------------------------------------------------------------------------------------------------------------------------------------------------------------------------------------------------------------------------------------------------------------------------------------------------------------------------------------------------------- |
| email                 | string | body | **Required**. The email address of the user.                                                                                                                                                                                                                                                                                                             |
| invite_token          | string | body | **Required**. Token provided to the user in the invitation email.                                                                                                                                                                                                                                                                                        |
| name                  | string | body | **Required**. The name of the user.                                                                                                                                                                                                                                                                                                                      |
| password              | string | body | The password chosen by the user (if not SSO user).                                                                                                                                                                                                                                                                                                       |
| password_confirmation | string | body | Confirmation of the password chosen by the user.                                                                                                                                                                                                                                                                                                         |

#### Example

`POST /api/v1/fleet/users`

##### Request query parameters

```json
{
  "email": "janedoe@example.com",
  "invite_token": "SjdReDNuZW5jd3dCbTJtQTQ5WjJTc2txWWlEcGpiM3c=",
  "name": "janedoe",
  "password": "test-123",
  "password_confirmation": "test-123"
}
```

##### Default response

`Status: 200`

```json
{
  "user": {
    "created_at": "0001-01-01T00:00:00Z",
    "updated_at": "0001-01-01T00:00:00Z",
    "id": 2,
    "name": "janedoe",
    "email": "janedoe@example.com",
    "enabled": true,
    "force_password_reset": false,
    "gravatar_url": "",
    "sso_enabled": false,
    "mfa_enabled": false,
    "global_role": "admin",
    "teams": []
  }
}
```

##### Failed authentication

`Status: 401 Authentication Failed`

```json
{
  "message": "Authentication Failed",
  "errors": [
    {
      "name": "base",
      "reason": "Authentication failed"
    }
  ]
}
```

##### Expired or used invite code

`Status: 404 Resource Not Found`

```json
{
  "message": "Resource Not Found",
  "errors": [
    {
      "name": "base",
      "reason": "Invite with token SjdReDNuZW5jd3dCbTJtQTQ5WjJTc2txWWlEcGpiM3c= was not found in the datastore"
    }
  ]
}
```

##### Validation failed

`Status: 422 Validation Failed`

The same error will be returned whenever one of the required parameters fails the validation.

```json
{
  "message": "Validation Failed",
  "errors": [
    {
      "name": "name",
      "reason": "cannot be empty"
    }
  ]
}
```

### Create a user account without an invitation

Creates a user account without requiring an invitation, the user is enabled immediately.
By default, the user will be forced to reset its password upon first login.

`POST /api/v1/fleet/users/admin`

#### Parameters

| Name        | Type    | In   | Description                                                                                                                                                                                                                                                                                                                                              |
| ----------- | ------- | ---- | -------------------------------------------------------------------------------------------------------------------------------------------------------------------------------------------------------------------------------------------------------------------------------------------------------------------------------------------------------- |
| email       | string  | body | **Required**. The user's email address.                                                                                                                                                                                                                                                                                                                  |
| name        | string  | body | **Required**. The user's full name or nickname.                                                                                                                                                                                                                                                                                                          |
| password    | string  | body | The user's password (required for non-SSO users).                                                                                                                                                                                                                                                                                                        |
| sso_enabled | boolean | body | Whether or not SSO is enabled for the user.                                                                                                                                                                                                                                                                                                              |
| mfa_enabled | boolean | body | _Available in Fleet Premium._ Whether or not the user must click a magic link emailed to them to log in, after they successfully enter their username and password. Incompatible with SSO and API-only users. |
| api_only    | boolean | body | User is an "API-only" user (cannot use web UI) if true.                                                                                                                                                                                                                                                                                                  |
| global_role | string | body | The role assigned to the user. In Fleet 4.0.0, 3 user roles were introduced (`admin`, `maintainer`, and `observer`). In Fleet 4.30.0 and 4.31.0, the `observer_plus` and `gitops` roles were introduced respectively. If `global_role` is specified, `teams` cannot be specified. For more information, see [manage access](https://fleetdm.com/docs/using-fleet/manage-access).                                                                                                                                                                        |
| admin_forced_password_reset    | boolean | body | Sets whether the user will be forced to reset its password upon first login (default=true) |
| teams                          | array   | body | _Available in Fleet Premium_. The teams and respective roles assigned to the user. Should contain an array of objects in which each object includes the team's `id` and the user's `role` on each team. In Fleet 4.0.0, 3 user roles were introduced (`admin`, `maintainer`, and `observer`). In Fleet 4.30.0 and 4.31.0, the `observer_plus` and `gitops` roles were introduced respectively. If `teams` is specified, `global_role` cannot be specified. For more information, see [manage access](https://fleetdm.com/docs/using-fleet/manage-access). |

#### Example

`POST /api/v1/fleet/users/admin`

##### Request body

```json
{
  "name": "Jane Doe",
  "email": "janedoe@example.com",
  "password": "test-123",
  "api_only": true,
  "teams": [
    {
      "id": 2,
      "role": "observer"
    },
    {
      "id": 3,
      "role": "maintainer"
    }
  ]
}
```

##### Default response

`Status: 200`

```json
{
  "user": {
    "created_at": "0001-01-01T00:00:00Z",
    "updated_at": "0001-01-01T00:00:00Z",
    "id": 5,
    "name": "Jane Doe",
    "email": "janedoe@example.com",
    "enabled": true,
    "force_password_reset": false,
    "gravatar_url": "",
    "sso_enabled": false,
    "mfa_enabled": false,
    "api_only": true,
    "global_role": null,
    "teams": [
      {
        "id": 2,
        "role": "observer"
      },
      {
        "id": 3,
        "role": "maintainer"
      }
    ]
  },
  "token": "{API key}"
}
```

> Note: The new user's `token` (API key) is only included in the response after creating an api-only user (`api_only: true`).

##### User doesn't exist

`Status: 404 Resource Not Found`

```json
{
  "message": "Resource Not Found",
  "errors": [
    {
      "name": "base",
      "reason": "User with id=1 was not found in the datastore"
    }
  ]
}
```

### Get user information

Returns all information about a specific user.

`GET /api/v1/fleet/users/:id`

#### Parameters

| Name | Type    | In   | Description                  |
| ---- | ------- | ---- | ---------------------------- |
| id   | integer | path | **Required**. The user's id. |

#### Example

`GET /api/v1/fleet/users/2`

##### Default response

`Status: 200`

```json
{
  "user": {
    "created_at": "2020-12-10T05:20:25Z",
    "updated_at": "2020-12-10T05:24:27Z",
    "id": 2,
    "name": "Jane Doe",
    "email": "janedoe@example.com",
    "force_password_reset": false,
    "gravatar_url": "",
    "sso_enabled": false,
    "mfa_enabled": false,
    "global_role": "admin",
    "api_only": false,
    "teams": []
  }
}
```

##### User doesn't exist

`Status: 404 Resource Not Found`

```json
{
  "message": "Resource Not Found",
  "errors": [
    {
      "name": "base",
      "reason": "User with id=5 was not found in the datastore"
    }
  ]
}
```

### Modify user

`PATCH /api/v1/fleet/users/:id`

#### Parameters

| Name        | Type    | In   | Description                                                                                                                                                                                                                                                                                                                                              |
| ----------- | ------- | ---- | -------------------------------------------------------------------------------------------------------------------------------------------------------------------------------------------------------------------------------------------------------------------------------------------------------------------------------------------------------- |
| id          | integer | path | **Required**. The user's id.                                                                                                                                                                                                                                                                                                                             |
| name        | string  | body | The user's name.                                                                                                                                                                                                                                                                                                                                         |
| position    | string  | body | The user's position.                                                                                                                                                                                                                                                                                                                                     |
| email       | string  | body | The user's email.                                                                                                                                                                                                                                                                                                                                        |
| sso_enabled | boolean | body | Whether or not SSO is enabled for the user.                                                                                                                                                                                                                                                                                                              |
| mfa_enabled | boolean | body | _Available in Fleet Premium._ Whether or not the user must click a magic link emailed to them to log in, after they successfully enter their username and password. Incompatible with SSO and API-only users. |
| api_only    | boolean | body | User is an "API-only" user (cannot use web UI) if true.                                                                                                                                                                                                                                                                                                  |
| password    | string  | body | The user's current password, required to change the user's own email or password (not required for an admin to modify another user).                                                                                                                                                                                                                     |
| new_password| string  | body | The user's new password. |
| global_role | string  | body | The role assigned to the user. In Fleet 4.0.0, 3 user roles were introduced (`admin`, `maintainer`, and `observer`). If `global_role` is specified, `teams` cannot be specified.                                                                                                                                                                         |
| teams       | array   | body | _Available in Fleet Premium_. The teams and respective roles assigned to the user. Should contain an array of objects in which each object includes the team's `id` and the user's `role` on each team. In Fleet 4.0.0, 3 user roles were introduced (`admin`, `maintainer`, and `observer`). If `teams` is specified, `global_role` cannot be specified. |

#### Example

`PATCH /api/v1/fleet/users/2`

##### Request body

```json
{
  "name": "Jane Doe",
  "global_role": "admin"
}
```

##### Default response

`Status: 200`

```json
{
  "user": {
    "created_at": "2021-02-03T16:11:06Z",
    "updated_at": "2021-02-03T16:11:06Z",
    "id": 2,
    "name": "Jane Doe",
    "email": "janedoe@example.com",
    "global_role": "admin",
    "force_password_reset": false,
    "gravatar_url": "",
    "sso_enabled": false,
    "mfa_enabled": false,
    "api_only": false,
    "teams": []
  }
}
```

#### Example (modify a user's teams)

`PATCH /api/v1/fleet/users/2`

##### Request body

```json
{
  "teams": [
    {
      "id": 1,
      "role": "observer"
    },
    {
      "id": 2,
      "role": "maintainer"
    }
  ]
}
```

##### Default response

`Status: 200`

```json
{
  "user": {
    "created_at": "2021-02-03T16:11:06Z",
    "updated_at": "2021-02-03T16:11:06Z",
    "id": 2,
    "name": "Jane Doe",
    "email": "janedoe@example.com",
    "enabled": true,
    "force_password_reset": false,
    "gravatar_url": "",
    "sso_enabled": false,
    "mfa_enabled": false,
    "global_role": "admin",
    "teams": [
      {
        "id": 2,
        "role": "observer"
      },
      {
        "id": 3,
        "role": "maintainer"
      }
    ]
  }
}
```

### Delete user

Delete the specified user from Fleet.

`DELETE /api/v1/fleet/users/:id`

#### Parameters

| Name | Type    | In   | Description                  |
| ---- | ------- | ---- | ---------------------------- |
| id   | integer | path | **Required**. The user's id. |

#### Example

`DELETE /api/v1/fleet/users/3`

##### Default response

`Status: 200`


### Require password reset

The selected user is logged out of Fleet and required to reset their password during the next attempt to log in. This also revokes all active Fleet API tokens for this user. Returns the user object.

`POST /api/v1/fleet/users/:id/require_password_reset`

#### Parameters

| Name  | Type    | In   | Description                                                                                    |
| ----- | ------- | ---- | ---------------------------------------------------------------------------------------------- |
| id    | integer | path | **Required**. The user's id.                                                                   |
| require | boolean | body | Whether or not the user is required to reset their password during the next attempt to log in. |

#### Example

`POST /api/v1/fleet/users/123/require_password_reset`

##### Request body

```json
{
  "require": true
}
```

##### Default response

`Status: 200`

```json
{
  "user": {
    "created_at": "2021-02-23T22:23:34Z",
    "updated_at": "2021-02-23T22:28:52Z",
    "id": 2,
    "name": "Jane Doe",
    "email": "janedoe@example.com",
    "force_password_reset": true,
    "gravatar_url": "",
    "mfa_enabled": false,
    "sso_enabled": false,
    "global_role": "observer",
    "teams": []
  }
}
```

### List a user's sessions

Returns a list of the user's sessions in Fleet.

`GET /api/v1/fleet/users/:id/sessions`

#### Parameters

None.

#### Example

`GET /api/v1/fleet/users/1/sessions`

##### Default response

`Status: 200`

```json
{
  "sessions": [
    {
      "session_id": 2,
      "user_id": 1,
      "created_at": "2021-02-03T16:12:50Z"
    },
    {
      "session_id": 3,
      "user_id": 1,
      "created_at": "2021-02-09T23:40:23Z"
    },
    {
      "session_id": 6,
      "user_id": 1,
      "created_at": "2021-02-23T22:23:58Z"
    }
  ]
}
```

### Delete a user's sessions

Deletes the selected user's sessions in Fleet. Also deletes the user's API token.

`DELETE /api/v1/fleet/users/:id/sessions`

#### Parameters

| Name | Type    | In   | Description                               |
| ---- | ------- | ---- | ----------------------------------------- |
| id   | integer | path | **Required**. The ID of the desired user. |

#### Example

`DELETE /api/v1/fleet/users/1/sessions`

##### Default response

`Status: 200`

### Create invite

`POST /api/v1/fleet/invites`

#### Parameters

| Name        | Type    | In   | Description                                                                                                                                           |
| ----------- | ------- | ---- | ----------------------------------------------------------------------------------------------------------------------------------------------------- |
| global_role | string  | body | Role the user will be granted. Either a global role is needed, or a team role.                                                                        |
| email       | string  | body | **Required.** The email of the invited user. This email will receive the invitation link.                                                             |
| name        | string  | body | **Required.** The name of the invited user.                                                                                                           |
| sso_enabled | boolean | body | **Required.** Whether or not SSO will be enabled for the invited user.                                                                                |
| mfa_enabled | boolean | body | _Available in Fleet Premium._ Whether or not the invited user must click a magic link emailed to them to log in, after they successfully enter their username and password. Users can have SSO or MFA enabled, but not both. |
| teams       | array   | body | _Available in Fleet Premium_. A list of the teams the user is a member of. Each item includes the team's ID and the user's role in the specified team. |

#### Example

##### Request body

```json
{
  "email": "john_appleseed@example.com",
  "name": "John",
  "sso_enabled": false,
  "mfa_enabled": false,
  "global_role": null,
  "teams": [
    {
      "id": 2,
      "role": "observer"
    },
    {
      "id": 3,
      "role": "maintainer"
    }
  ]
}
```

`POST /api/v1/fleet/invites`

##### Default response

`Status: 200`

```json
{
  "invite": {
    "created_at": "0001-01-01T00:00:00Z",
    "updated_at": "0001-01-01T00:00:00Z",
    "id": 3,
    "invited_by": 1,
    "email": "john_appleseed@example.com",
    "name": "John",
    "sso_enabled": false,
    "mfa_enabled": false,
    "teams": [
      {
        "id": 10,
        "created_at": "0001-01-01T00:00:00Z",
        "name": "Apples",
        "description": "",
        "agent_options": null,
        "user_count": 0,
        "host_count": 0,
        "role": "observer"
      },
      {
        "id": 14,
        "created_at": "0001-01-01T00:00:00Z",
        "name": "Best of the Best Engineering",
        "description": "",
        "agent_options": null,
        "user_count": 0,
        "host_count": 0,
        "role": "maintainer"
      }
    ]
  }
}
```

### List invites

Returns a list of the active invitations in Fleet.

`GET /api/v1/fleet/invites`

#### Parameters

| Name            | Type   | In    | Description                                                                                                                   |
| --------------- | ------ | ----- | ----------------------------------------------------------------------------------------------------------------------------- |
| order_key       | string | query | What to order results by. Can be any column in the invites table.                                                             |
| order_direction | string | query | **Requires `order_key`**. The direction of the order given the order key. Options include `asc` and `desc`. Default is `asc`. |
| query           | string | query | Search query keywords. Searchable fields include `name` and `email`.                                                          |

#### Example

`GET /api/v1/fleet/invites`

##### Default response

`Status: 200`

```json
{
  "invites": [
    {
      "created_at": "0001-01-01T00:00:00Z",
      "updated_at": "0001-01-01T00:00:00Z",
      "id": 3,
      "email": "john_appleseed@example.com",
      "name": "John",
      "sso_enabled": false,
      "mfa_enabled": false,
      "global_role": "admin",
      "teams": []
    },
    {
      "created_at": "0001-01-01T00:00:00Z",
      "updated_at": "0001-01-01T00:00:00Z",
      "id": 4,
      "email": "bob_marks@example.com",
      "name": "Bob",
      "sso_enabled": false,
      "mfa_enabled": false,
      "global_role": "admin",
      "teams": []
    }
  ]
}
```

### Delete invite

Delete the specified invite from Fleet.

`DELETE /api/v1/fleet/invites/:id`

#### Parameters

| Name | Type    | In   | Description                  |
| ---- | ------- | ---- | ---------------------------- |
| id   | integer | path | **Required.** The user's id. |

#### Example

`DELETE /api/v1/fleet/invites/123`

##### Default response

`Status: 200`


### Verify invite

Verify the specified invite.

`GET /api/v1/fleet/invites/:token`

#### Parameters

| Name  | Type   | In   | Description                            |
| ----- | -------| ---- | -------------------------------------- |
| token | string | path | **Required.** The user's invite token. |

#### Example

`GET /api/v1/fleet/invites/abcdef012456789`

##### Default response

`Status: 200`

```json
{
  "invite": {
    "created_at": "2021-01-15T00:58:33Z",
    "updated_at": "2021-01-15T00:58:33Z",
    "id": 4,
    "email": "steve@example.com",
    "name": "Steve",
    "sso_enabled": false,
    "mfa_enabled": false,
    "global_role": "admin",
    "teams": []
  }
}
```

##### Not found

`Status: 404`

```json
{
  "message": "Resource Not Found",
  "errors": [
    {
      "name": "base",
      "reason": "Invite with token <token> was not found in the datastore"
    }
  ]
}
```

### Modify invite

`PATCH /api/v1/fleet/invites/:id`

#### Parameters

| Name        | Type    | In   | Description                                                                                                                                           |
| ----------- | ------- | ---- | ----------------------------------------------------------------------------------------------------------------------------------------------------- |
| global_role | string  | body | Role the user will be granted. Either a global role is needed, or a team role.                                                                        |
| email       | string  | body | The email of the invited user. Updates on the email won't resend the invitation.                                                             |
| name        | string  | body | The name of the invited user.                                                                                                           |
| sso_enabled | boolean | body | Whether or not SSO will be enabled for the invited user.                                                                                |
| mfa_enabled | boolean | body | _Available in Fleet Premium._ Whether or not the invited user must click a magic link emailed to them to log in, after they successfully enter their username and password. Users can have SSO or MFA enabled, but not both. |
| teams       | array   | body | _Available in Fleet Premium_. A list of the teams the user is a member of. Each item includes the team's ID and the user's role in the specified team. |

#### Example

`PATCH /api/v1/fleet/invites/123`

##### Request body

```json
{
  "email": "john_appleseed@example.com",
  "name": "John",
  "sso_enabled": false,
  "mfa_enabled": false,
  "global_role": null,
  "teams": [
    {
      "id": 2,
      "role": "observer"
    },
    {
      "id": 3,
      "role": "maintainer"
    }
  ]
}
```

##### Default response

`Status: 200`

```json
{
  "invite": {
    "created_at": "0001-01-01T00:00:00Z",
    "updated_at": "0001-01-01T00:00:00Z",
    "id": 3,
    "invited_by": 1,
    "email": "john_appleseed@example.com",
    "name": "John",
    "sso_enabled": false,
    "mfa_enabled": false,
    "teams": [
      {
        "id": 10,
        "created_at": "0001-01-01T00:00:00Z",
        "name": "Apples",
        "description": "",
        "agent_options": null,
        "user_count": 0,
        "host_count": 0,
        "role": "observer"
      },
      {
        "id": 14,
        "created_at": "0001-01-01T00:00:00Z",
        "name": "Best of the Best Engineering",
        "description": "",
        "agent_options": null,
        "user_count": 0,
        "host_count": 0,
        "role": "maintainer"
      }
    ]
  }
}
```

## Debug

- [Get a summary of errors](#get-a-summary-of-errors)
- [Get database information](#get-database-information)
- [Get profiling information](#get-profiling-information)

The Fleet server exposes a handful of API endpoints to retrieve debug information about the server itself in order to help troubleshooting. All the following endpoints require prior authentication meaning you must first log in successfully before calling any of the endpoints documented below.

### Get a summary of errors

Returns a set of all the errors that happened in the server during the interval of time defined by the [logging_error_retention_period](https://fleetdm.com/docs/deploying/configuration#logging-error-retention-period) configuration.

The server only stores and returns a single instance of each error.

`GET /debug/errors`

#### Parameters

| Name  | Type    | In    | Description                                                                       |
| ----- | ------- | ----- | --------------------------------------------------------------------------------- |
| flush | boolean | query | Whether or not clear the errors from Redis after reading them. Default is `false` |

#### Example

`GET /debug/errors?flush=true`

##### Default response

`Status: 200`

```json
[
  {
    "count": "3",
    "chain": [
      {
        "message": "Authorization header required"
      },
      {
        "message": "missing FleetError in chain",
        "data": {
          "timestamp": "2022-06-03T14:16:01-03:00"
        },
        "stack": [
          "github.com/fleetdm/fleet/v4/server/contexts/ctxerr.Handle (ctxerr.go:262)",
          "github.com/fleetdm/fleet/v4/server/service.encodeError (transport_error.go:80)",
          "github.com/go-kit/kit/transport/http.Server.ServeHTTP (server.go:124)"
        ]
      }
    ]
  }
]
```

### Get database information

Returns information about the current state of the database; valid keys are:

- `locks`: returns transaction locking information.
- `innodb-status`: returns InnoDB status information.
- `process-list`: returns running processes (queries, etc).

`GET /debug/db/:key`

#### Parameters

None.

### Get profiling information

Returns runtime profiling data of the server in the format expected by `go tools pprof`. The responses are equivalent to those returned by the Go `http/pprof` package.

Valid keys are: `cmdline`, `profile`, `symbol` and `trace`.

`GET /debug/pprof/:key`

#### Parameters
None.

## API errors

Fleet returns API errors as a JSON document with the following fields:
- `message`: This field contains the kind of error (bad request error, authorization error, etc.).
- `errors`: List of errors with `name` and `reason` keys.
- `uuid`: Unique identifier for the error. This identifier can be matched to Fleet logs which might contain more information about the cause of the error.

Sample of an error when trying to send an empty body on a request that expects a JSON body:
```sh
$ curl -k -H "Authorization: Bearer $TOKEN" -H 'Content-Type:application/json' "https://localhost:8080/api/v1/fleet/sso" -d ''
```
Response:
```json
{
  "message": "Bad request",
  "errors": [
    {
      "name": "base",
      "reason": "Expected JSON Body"
    }
  ],
  "uuid": "c0532a64-bec2-4cf9-aa37-96fe47ead814"
}
```

---

<meta name="description" value="Documentation for Fleet's REST API. See example requests and responses for each API endpoint.">
<meta name="pageOrderInSection" value="30"><|MERGE_RESOLUTION|>--- conflicted
+++ resolved
@@ -6757,262 +6757,9 @@
       "updated_at": "2021-12-16T16:39:00Z",
       "passing_host_count": 2000,
       "failing_host_count": 300,
-<<<<<<< HEAD
-      "host_count_updated_at": "2023-12-20T15:23:57Z"
-    }
-}
-```
-
-### Add policy
-
-`POST /api/v1/fleet/global/policies`
-
-#### Parameters
-
-| Name        | Type    | In   | Description                          |
-| ----------  | ------- | ---- | ------------------------------------ |
-| name        | string  | body | The policy's name.                    |
-| query       | string  | body | The policy's query in SQL.                    |
-| description | string  | body | The policy's description.             |
-| resolution  | string  | body | The resolution steps for the policy. |
-| platform    | string  | body | Comma-separated target platforms, currently supported values are "windows", "linux", "darwin". The default, an empty string means target all platforms. |
-| critical    | boolean | body | _Available in Fleet Premium_. Mark policy as critical/high impact. |
-
-#### Example (preferred)
-
-`POST /api/v1/fleet/global/policies`
-
-#### Request body
-
-```json
-{
-  "name": "Gatekeeper enabled",
-  "query": "SELECT 1 FROM gatekeeper WHERE assessments_enabled = 1;",
-  "description": "Checks if gatekeeper is enabled on macOS devices",
-  "resolution": "Resolution steps",
-  "platform": "darwin",
-  "critical": true
-}
-```
-
-##### Default response
-
-`Status: 200`
-
-```json
-{
-  "policy": {
-    "id": 43,
-    "name": "Gatekeeper enabled",
-    "query": "SELECT 1 FROM gatekeeper WHERE assessments_enabled = 1;",
-    "description": "Checks if gatekeeper is enabled on macOS devices",
-    "critical": true,
-    "author_id": 42,
-    "author_name": "John",
-    "author_email": "john@example.com",
-    "team_id": null,
-    "resolution": "Resolution steps",
-    "platform": "darwin",
-    "created_at": "2022-03-17T20:15:55Z",
-    "updated_at": "2022-03-17T20:15:55Z",
-    "passing_host_count": 0,
-    "failing_host_count": 0,
-    "host_count_updated_at": null
-  }
-}
-```
-
-### Remove policies
-
-`POST /api/v1/fleet/global/policies/delete`
-
-#### Parameters
-
-| Name     | Type    | In   | Description                                       |
-| -------- | ------- | ---- | ------------------------------------------------- |
-| ids      | array   | body | **Required.** The IDs of the policies to delete.  |
-
-#### Example
-
-`POST /api/v1/fleet/global/policies/delete`
-
-#### Request body
-
-```json
-{
-  "ids": [ 1 ]
-}
-```
-
-##### Default response
-
-`Status: 200`
-
-```json
-{
-  "deleted": 1
-}
-```
-
-### Edit policy
-
-`PATCH /api/v1/fleet/global/policies/:id`
-
-#### Parameters
-
-| Name        | Type    | In   | Description                          |
-| ----------  | ------- | ---- | ------------------------------------ |
-| id          | integer | path | The policy's ID.                     |
-| name        | string  | body | The query's name.                    |
-| query       | string  | body | The query in SQL.                    |
-| description | string  | body | The query's description.             |
-| resolution  | string  | body | The resolution steps for the policy. |
-| platform    | string  | body | Comma-separated target platforms, currently supported values are "windows", "linux", "darwin". The default, an empty string means target all platforms. |
-| critical    | boolean | body | _Available in Fleet Premium_. Mark policy as critical/high impact. |
-
-#### Example
-
-`PATCH /api/v1/fleet/global/policies/42`
-
-##### Request body
-
-```json
-{
-  "name": "Gatekeeper enabled",
-  "query": "SELECT 1 FROM gatekeeper WHERE assessments_enabled = 1;",
-  "description": "Checks if gatekeeper is enabled on macOS devices",
-  "critical": true,
-  "resolution": "Resolution steps",
-  "platform": "darwin"
-}
-```
-
-##### Default response
-
-`Status: 200`
-
-```json
-{
-  "policy": {
-    "id": 42,
-    "name": "Gatekeeper enabled",
-    "query": "SELECT 1 FROM gatekeeper WHERE assessments_enabled = 1;",
-    "description": "Checks if gatekeeper is enabled on macOS devices",
-    "critical": true,
-    "author_id": 43,
-    "author_name": "John",
-    "author_email": "john@example.com",
-    "team_id": null,
-    "resolution": "Resolution steps",
-    "platform": "darwin",
-    "created_at": "2022-03-17T20:15:55Z",
-    "updated_at": "2022-03-17T20:15:55Z",
-    "passing_host_count": 0,
-    "failing_host_count": 0,
-    "host_count_updated_at": null
-  }
-}
-```
-
-### Reset automations for all hosts failing policies
-
-Resets [automation](https://fleetdm.com/docs/using-fleet/automations#policy-automations) status for *all* hosts failing the specified policies. On the next automation run, any failing host will be considered newly failing.
-
-`POST /api/v1/fleet/automations/reset`
-
-#### Parameters
-
-| Name        | Type     | In   | Description                                              |
-| ----------  | -------- | ---- | -------------------------------------------------------- |
-| policy_ids  | array    | body | Filters to only run policy automations for the specified policies. |
-| team_ids    | array    | body | _Available in Fleet Premium_. Filters to only run policy automations for hosts in the specified teams. |
-
-
-#### Example
-
-`POST /api/v1/fleet/automations/reset`
-
-##### Request body
-
-```json
-{
-    "team_ids": [1],
-    "policy_ids": [1, 2, 3]
-}
-```
-
-##### Default response
-
-`Status: 200`
-
-```json
-{}
-```
-
----
-
-## Team policies
-
-- [List team policies](#list-team-policies)
-- [Count team policies](#count-team-policies)
-- [Get team policy by ID](#get-team-policy-by-id)
-- [Add team policy](#add-team-policy)
-- [Remove team policies](#remove-team-policies)
-- [Edit team policy](#edit-team-policy)
-
-_Available in Fleet Premium_
-
-Team policies work the same as policies, but at the team level.
-
-### List team policies
-
-`GET /api/v1/fleet/teams/:id/policies`
-
-#### Parameters
-
-| Name               | Type    | In   | Description                                                                                                   |
-| ------------------ | ------- | ---- | ------------------------------------------------------------------------------------------------------------- |
-| id                 | integer | path  | **Required.** Defines what team ID to operate on                                                                            |
-| merge_inherited  | boolean | query | If `true`, will return both team policies **and** inherited ("All teams") policies the `policies` list, and will not return a separate `inherited_policies` list. |
-| query                 | string | query | Search query keywords. Searchable fields include `name`. |
-| page                    | integer | query | Page number of the results to fetch.                                                                                                                                                                                                                                                                                                        |
-| per_page                | integer | query | Results per page. |
-
-
-#### Example (default usage)
-
-`GET /api/v1/fleet/teams/1/policies`
-
-##### Default response
-
-`Status: 200`
-
-```json
-{
-  "policies": [
-    {
-      "id": 1,
-      "name": "Gatekeeper enabled",
-      "query": "SELECT 1 FROM gatekeeper WHERE assessments_enabled = 1;",
-      "description": "Checks if gatekeeper is enabled on macOS devices",
-      "critical": true,
-      "author_id": 42,
-      "author_name": "John",
-      "author_email": "john@example.com",
-      "team_id": 1,
-      "resolution": "Resolution steps",
-      "platform": "darwin",
-      "created_at": "2021-12-16T14:37:37Z",
-      "updated_at": "2021-12-16T16:39:00Z",
-      "passing_host_count": 2000,
-      "failing_host_count": 300,
       "host_count_updated_at": "2023-12-20T15:23:57Z",
       "calendar_events_enabled": true,
       "fleet_maintained": false
-=======
-      "host_count_updated_at": "2023-12-20T15:23:57Z",
-      "calendar_events_enabled": true
->>>>>>> 3679471a
     },
     {
       "id": 2,
@@ -7035,12 +6782,8 @@
       "run_script": {
         "name": "Encrypt Windows disk with BitLocker",
         "id": 234
-<<<<<<< HEAD
       },
       "fleet_maintained": false
-=======
-      }
->>>>>>> 3679471a
     },
     {
       "id": 3,
@@ -7063,12 +6806,8 @@
       "install_software": {
         "name": "Adobe Acrobat.app",
         "software_title_id": 1234
-<<<<<<< HEAD
       },
       "fleet_maintained": false
-=======
-      }
->>>>>>> 3679471a
     }
   ],
   "inherited_policies": [
@@ -9189,21 +8928,14 @@
 - [List Fleet-maintained apps](#list-fleet-maintained-apps)
 - [Get Fleet-maintained app](#get-fleet-maintained-app)
 - [Add Fleet-maintained app](#add-fleet-maintained-app)
-<<<<<<< HEAD
 - [Patch software](#patch-software)
 - [Install software](#install-software)
+- [Uninstall software](#uninstall-software)
 - [Modify self-service](#modify-self-service)
 - [Install package or App Store app](#install-package-or-app-store-app)
-- [Get package install result](#get-package-install-result)
-- [Download package](#download-package)
-- [Delete package or App Store app](#delete-package-or-app-store-app)
-=======
-- [Install software](#install-software)
-- [Uninstall software](#uninstall-software)
-- [Get software install result](#get-software-install-result)
+- [Get software install result](#get-package-install-result)
 - [Download software](#download-package)
 - [Delete software](#delete-package-or-app-store-app)
->>>>>>> 3679471a
 
 ### List software
 
@@ -9789,15 +9521,7 @@
 | install_script  | string | form | Script that Fleet runs to install software. If not specified Fleet runs [default install script](https://github.com/fleetdm/fleet/tree/f71a1f183cc6736205510580c8366153ea083a8d/pkg/file/scripts) for each package type. |
 | pre_install_query  | string | form | Query that is pre-install condition. If the query doesn't return any result, Fleet won't proceed to install. |
 | post_install_script | string | form | The contents of the script to run after install. If the specified script fails (exit code non-zero) software install will be marked as failed and rolled back. |
-<<<<<<< HEAD
-=======
-| self_service | boolean | form | Self-service software is optional and can be installed by the end user. |
-| labels_include_any        | array     | form | Target hosts that have any label in the array. |
-| labels_exclude_any | array | form | Target hosts that don't have any label in the array. |
-| automatic_install | boolean | form | Create a policy that triggers a software install only on hosts missing the software. |
-
-Only one of `labels_include_any` or `labels_exclude_any` can be specified. If neither are specified, all hosts are targeted.
->>>>>>> 3679471a
+
 
 #### Example
 
@@ -9991,15 +9715,6 @@
 | app_store_id   | string | body | **Required.** The ID of App Store app. |
 | team_id       | integer | body | **Required**. The team ID. Adds VPP software to the specified team.  |
 | platform | string | body | The platform of the app (`darwin`, `ios`, or `ipados`). Default is `darwin`. |
-<<<<<<< HEAD
-=======
-| self_service | boolean | body | Only supported for macOS apps. Specifies whether the app shows up on the **Fleet Desktop > My device** page and is available for install by the end user. |
-| automatic_install | boolean | form | Only supported for macOS apps. Specifies whether to create a policy that triggers a software install only on hosts missing the software. |
-| labels_include_any        | array     | form | Target hosts that have any label in the array. |
-| labels_exclude_any | array | form | Target hosts that don't have any label in the array. |
-
-Only one of `labels_include_any` or `labels_exclude_any` can be specified. If neither are specified, all hosts are targeted.
->>>>>>> 3679471a
 
 
 #### Example
@@ -10130,15 +9845,7 @@
 | install_script  | string | body | Command that Fleet runs to install software. If not specified Fleet runs default install command for each Fleet-maintained app. |
 | pre_install_query  | string | body | Query that is pre-install condition. If the query doesn't return any result, Fleet won't proceed to install. |
 | post_install_script | string | body | The contents of the script to run after install. If the specified script fails (exit code non-zero) software install will be marked as failed and rolled back. |
-<<<<<<< HEAD
-=======
-| self_service | boolean | body | Self-service software is optional and can be installed by the end user. |
-| labels_include_any        | array     | form | Target hosts that have any label in the array. |
-| labels_exclude_any | array | form | Target hosts that don't have any label in the array. |
-| automatic_install | boolean | form | Create a policy that triggers a software install only on hosts missing the software. |
-
-Only one of `labels_include_any` or `labels_exclude_any` can be specified. If neither are specified, all hosts are targeted.
->>>>>>> 3679471a
+
 
 #### Example
 
@@ -10163,7 +9870,6 @@
 }
 ```
 
-<<<<<<< HEAD
 ### Patch software
 
 > **Experimental feature**. This feature is undergoing rapid improvement, which may result in breaking changes to the API or configuration surface. It is not recommended for use in automated workflows.
@@ -10291,10 +9997,8 @@
 {}
 ```
 
-### Download package
-=======
 ### Download software
->>>>>>> 3679471a
+
 
 > **Experimental feature**. This feature is undergoing rapid improvement, which may result in breaking changes to the API or configuration surface. It is not recommended for use in automated workflows.
 
