--- conflicted
+++ resolved
@@ -3085,16 +3085,10 @@
 
 #### Parameters
 
-<<<<<<< HEAD
 | Name       | Type              | In   | Description                                                        |
 | ---------- | ----------------- | ---- | ------------------------------------------------------------------ |
 | identifier | string | path | **Required**. The host's `hostname`, `uuid`, or `hardware_serial`. |
-=======
-| Name       | Type              | In   | Description                                                                   |
-| ---------- | ----------------- | ---- | ----------------------------------------------------------------------------- |
-| identifier | integer or string | path | **Required**. The host's `hardware_serial`, `uuid`, `osquery_host_id`, `hostname`, or `node_key` |
 | exclude_software | boolean | query | If `true`, the response will not include a list of installed software for the host. |
->>>>>>> fc075f2c
 
 #### Example
 
