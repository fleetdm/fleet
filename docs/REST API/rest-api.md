--- conflicted
+++ resolved
@@ -9175,14 +9175,9 @@
 
 ```json
 {
-<<<<<<< HEAD
-  "app_store_id": 2,
+  "app_store_id": 497799835,
   "team_id": 2,
   "self_service": true
-=======
-  "app_store_id": 497799835,
-  "team_id": 2
->>>>>>> f10d9fb0
 }
 ```
 
