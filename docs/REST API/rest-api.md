--- conflicted
+++ resolved
@@ -6873,100 +6873,637 @@
 
 ```json
 {
-<<<<<<< HEAD
-"queries": [
-  {
-    "created_at": "2021-01-04T21:19:57Z",
-    "updated_at": "2021-01-04T21:19:57Z",
-    "id": 1,
-    "name": "query1",
-    "description": "query",
-    "query": "SELECT * FROM osquery_info",
-    "team_id": null,
-    "interval": 3600,
-    "platform": "darwin,windows,linux",
-    "min_osquery_version": "",
-    "automations_enabled": true,
-    "logging": "snapshot",
-    "saved": true,
-    "observer_can_run": true,
-    "discard_data": false,
-    "author_id": 1,
-    "author_name": "noah",
-    "author_email": "noah@example.com",
-    "labels": [],
-    "packs": [
-      {
-        "created_at": "2021-01-05T21:13:04Z",
-        "updated_at": "2021-01-07T19:12:54Z",
-        "id": 1,
-        "name": "Pack",
-        "description": "Pack",
-        "platform": "",
-        "disabled": true
+    "team_ids": [1],
+    "policy_ids": [1, 2, 3]
+}
+```
+
+##### Default response
+
+`Status: 200`
+
+```json
+{}
+```
+
+---
+
+## Team policies
+
+- [List team policies](#list-team-policies)
+- [Count team policies](#count-team-policies)
+- [Get team policy by ID](#get-team-policy-by-id)
+- [Add team policy](#add-team-policy)
+- [Remove team policies](#remove-team-policies)
+- [Edit team policy](#edit-team-policy)
+
+_Available in Fleet Premium_
+
+Team policies work the same as policies, but at the team level.
+
+### List team policies
+
+`GET /api/v1/fleet/teams/:id/policies`
+
+#### Parameters
+
+| Name               | Type    | In   | Description                                                                                                   |
+| ------------------ | ------- | ---- | ------------------------------------------------------------------------------------------------------------- |
+| id                 | integer | path  | **Required.** Defines what team ID to operate on                                                                            |
+| merge_inherited  | boolean | query | If `true`, will return both team policies **and** inherited ("All teams") policies the `policies` list, and will not return a separate `inherited_policies` list. |
+| query                 | string | query | Search query keywords. Searchable fields include `name`. |
+| page                    | integer | query | Page number of the results to fetch.                                                                                                                                                                                                                                                                                                        |
+| per_page                | integer | query | Results per page. |
+
+
+#### Example (default usage)
+
+`GET /api/v1/fleet/teams/1/policies`
+
+##### Default response
+
+`Status: 200`
+
+```json
+{
+  "policies": [
+    {
+      "id": 1,
+      "name": "Gatekeeper enabled",
+      "query": "SELECT 1 FROM gatekeeper WHERE assessments_enabled = 1;",
+      "description": "Checks if gatekeeper is enabled on macOS devices",
+      "critical": true,
+      "author_id": 42,
+      "author_name": "John",
+      "author_email": "john@example.com",
+      "team_id": 1,
+      "resolution": "Resolution steps",
+      "platform": "darwin",
+      "created_at": "2021-12-16T14:37:37Z",
+      "updated_at": "2021-12-16T16:39:00Z",
+      "passing_host_count": 2000,
+      "failing_host_count": 300,
+      "host_count_updated_at": "2023-12-20T15:23:57Z",
+      "calendar_events_enabled": true
+    },
+    {
+      "id": 2,
+      "name": "Windows machines with encrypted hard disks",
+      "query": "SELECT 1 FROM bitlocker_info WHERE protection_status = 1;",
+      "description": "Checks if the hard disk is encrypted on Windows devices",
+      "critical": false,
+      "author_id": 43,
+      "author_name": "Alice",
+      "author_email": "alice@example.com",
+      "team_id": 1,
+      "resolution": "Resolution steps",
+      "platform": "windows",
+      "created_at": "2021-12-16T14:37:37Z",
+      "updated_at": "2021-12-16T16:39:00Z",
+      "passing_host_count": 2300,
+      "failing_host_count": 0,
+      "host_count_updated_at": "2023-12-20T15:23:57Z",
+      "calendar_events_enabled": false,
+      "run_script": {
+        "name": "Encrypt Windows disk with BitLocker",
+        "id": 234
       }
-    ],
-    "stats": {
-      "system_time_p50": 1.32,
-      "system_time_p95": 4.02,
-      "user_time_p50": 3.55,
-      "user_time_p95": 3.00,
-      "total_executions": 3920
+    },
+    {
+      "id": 3,
+      "name": "macOS - install/update Adobe Acrobat",
+      "query": "SELECT 1 FROM apps WHERE name = \"Adobe Acrobat.app\" AND bundle_short_version != \"24.002.21005\";",
+      "description": "Checks if the hard disk is encrypted on Windows devices",
+      "critical": false,
+      "author_id": 43,
+      "author_name": "Alice",
+      "author_email": "alice@example.com",
+      "team_id": 1,
+      "resolution": "Resolution steps",
+      "platform": "darwin",
+      "created_at": "2021-12-16T14:37:37Z",
+      "updated_at": "2021-12-16T16:39:00Z",
+      "passing_host_count": 2300,
+      "failing_host_count": 3,
+      "host_count_updated_at": "2023-12-20T15:23:57Z",
+      "calendar_events_enabled": false,
+      "install_software": {
+        "name": "Adobe Acrobat.app",
+        "software_title_id": 1234
+      }
     }
-  },
-  {
-    "created_at": "2021-01-19T17:08:24Z",
-    "updated_at": "2021-01-19T17:08:24Z",
-    "id": 3,
-    "name": "osquery_schedule",
-    "description": "Report performance stats for each file in the query schedule.",
-    "query": "select name, interval, executions, output_size, wall_time, (user_time/executions) as avg_user_time, (system_time/executions) as avg_system_time, average_memory, last_executed from osquery_schedule;",
-    "team_id": null,
-    "interval": 3600,
-    "platform": "",
-    "version": "",
-    "automations_enabled": true,
-    "logging": "differential",
-    "saved": true,
-    "observer_can_run": true,
-    "discard_data": true,
-    "author_id": 1,
-    "author_name": "noah",
-    "author_email": "noah@example.com",
-    "labels": ["macOS 13+"], 
-    "packs": [
-      {
-        "created_at": "2021-01-19T17:08:31Z",
-        "updated_at": "2021-01-19T17:08:31Z",
-        "id": 14,
-        "name": "test_pack",
-        "description": "",
-        "platform": "",
-        "disabled": false
-      }
-    ],
-    "stats": {
-      "system_time_p50": null,
-      "system_time_p95": null,
-      "user_time_p50": null,
-      "user_time_p95": null,
-      "total_executions": null
+  ],
+  "inherited_policies": [
+    {
+      "id": 136,
+      "name": "Arbitrary Test Policy (all platforms) (all teams)",
+      "query": "SELECT 1 FROM osquery_info WHERE 1=1;",
+      "description": "If you're seeing this, mostly likely this is because someone is testing out failing policies in dogfood. You can ignore this.",
+      "critical": true,
+      "author_id": 77,
+      "author_name": "Test Admin",
+      "author_email": "test@admin.com",
+      "team_id": null,
+      "resolution": "To make it pass, change \"1=0\" to \"1=1\". To make it fail, change \"1=1\" to \"1=0\".",
+      "platform": "darwin,windows,linux",
+      "created_at": "2022-08-04T19:30:18Z",
+      "updated_at": "2022-08-30T15:08:26Z",
+      "passing_host_count": 10,
+      "failing_host_count": 9,
+      "host_count_updated_at": "2023-12-20T15:23:57Z"
+    }
+  ]
+}
+```
+
+#### Example (returns single list)
+
+`GET /api/v1/fleet/teams/1/policies?merge_inherited=true`
+
+##### Default response
+
+`Status: 200`
+
+```json
+{
+  "policies": [
+    {
+      "id": 1,
+      "name": "Gatekeeper enabled",
+      "query": "SELECT 1 FROM gatekeeper WHERE assessments_enabled = 1;",
+      "description": "Checks if gatekeeper is enabled on macOS devices",
+      "critical": true,
+      "author_id": 42,
+      "author_name": "John",
+      "author_email": "john@example.com",
+      "team_id": 1,
+      "resolution": "Resolution steps",
+      "platform": "darwin",
+      "created_at": "2021-12-16T14:37:37Z",
+      "updated_at": "2021-12-16T16:39:00Z",
+      "passing_host_count": 2000,
+      "failing_host_count": 300,
+      "host_count_updated_at": "2023-12-20T15:23:57Z"
+    },
+    {
+      "id": 2,
+      "name": "Windows machines with encrypted hard disks",
+      "query": "SELECT 1 FROM bitlocker_info WHERE protection_status = 1;",
+      "description": "Checks if the hard disk is encrypted on Windows devices",
+      "critical": false,
+      "author_id": 43,
+      "author_name": "Alice",
+      "author_email": "alice@example.com",
+      "team_id": 1,
+      "resolution": "Resolution steps",
+      "platform": "windows",
+      "created_at": "2021-12-16T14:37:37Z",
+      "updated_at": "2021-12-16T16:39:00Z",
+      "passing_host_count": 2300,
+      "failing_host_count": 0,
+      "host_count_updated_at": "2023-12-20T15:23:57Z"
+    },
+    {
+      "id": 136,
+      "name": "Arbitrary Test Policy (all platforms) (all teams)",
+      "query": "SELECT 1 FROM osquery_info WHERE 1=1;",
+      "description": "If you're seeing this, mostly likely this is because someone is testing out failing policies in dogfood. You can ignore this.",
+      "critical": true,
+      "author_id": 77,
+      "author_name": "Test Admin",
+      "author_email": "test@admin.com",
+      "team_id": null,
+      "resolution": "To make it pass, change \"1=0\" to \"1=1\". To make it fail, change \"1=1\" to \"1=0\".",
+      "platform": "darwin,windows,linux",
+      "created_at": "2022-08-04T19:30:18Z",
+      "updated_at": "2022-08-30T15:08:26Z",
+      "passing_host_count": 10,
+      "failing_host_count": 9,
+      "host_count_updated_at": "2023-12-20T15:23:57Z"
+    }
+  ]
+}
+```
+
+### Count team policies
+
+`GET /api/v1/fleet/team/:team_id/policies/count`
+
+#### Parameters
+| Name               | Type    | In   | Description                                                                                                   |
+| ------------------ | ------- | ---- | ------------------------------------------------------------------------------------------------------------- |
+| team_id                 | integer | path  | **Required.** Defines what team ID to operate on
+| query                 | string | query | Search query keywords. Searchable fields include `name`. |
+| merge_inherited     | boolean | query | If `true`, will include inherited ("All teams") policies in the count. |
+
+#### Example
+
+`GET /api/v1/fleet/team/1/policies/count`
+
+##### Default response
+
+`Status: 200`
+
+```json
+{
+  "count": 43
+}
+```
+
+---
+
+### Get team policy by ID
+
+`GET /api/v1/fleet/teams/:team_id/policies/:policy_id`
+
+#### Parameters
+
+| Name               | Type    | In   | Description                                                                                                   |
+| ------------------ | ------- | ---- | ------------------------------------------------------------------------------------------------------------- |
+| team_id            | integer | path  | **Required.** Defines what team ID to operate on                                                                            |
+| policy_id                 | integer | path | **Required.** The policy's ID.                                                                                |
+
+#### Example
+
+`GET /api/v1/fleet/teams/1/policies/43`
+
+##### Default response
+
+`Status: 200`
+
+```json
+{
+  "policy": {
+    "id": 43,
+    "name": "Gatekeeper enabled",
+    "query": "SELECT 1 FROM gatekeeper WHERE assessments_enabled = 1;",
+    "description": "Checks if gatekeeper is enabled on macOS devices",
+    "critical": true,
+    "author_id": 42,
+    "author_name": "John",
+    "author_email": "john@example.com",
+    "team_id": 1,
+    "resolution": "Resolution steps",
+    "platform": "darwin",
+    "created_at": "2021-12-16T14:37:37Z",
+    "updated_at": "2021-12-16T16:39:00Z",
+    "passing_host_count": 0,
+    "failing_host_count": 0,
+    "host_count_updated_at": null,
+    "calendar_events_enabled": true,
+    "install_software": {
+      "name": "Adobe Acrobat.app",
+      "software_title_id": 1234
+    },
+    "run_script": {
+      "name": "Enable gatekeeper",
+      "id": 1337
     }
   }
-]}
-=======
-    "team_ids": [1],
-    "policy_ids": [1, 2, 3]
-}
->>>>>>> e013ce74
-```
-
-##### Default response
-
-`Status: 200`
-
-```json
-<<<<<<< HEAD
+}
+```
+
+### Add team policy
+
+> **Experimental feature**. Software related features (like install software policy automation) are undergoing rapid improvement, which may result in breaking changes to the API or configuration surface. It is not recommended for use in automated workflows.
+
+The semantics for creating a team policy are the same as for global policies, see [Add policy](#add-policy).
+
+`POST /api/v1/fleet/teams/:id/policies`
+
+#### Parameters
+
+| Name              | Type    | In   | Description                                                                                                                                            |
+|-------------------| ------- | ---- |--------------------------------------------------------------------------------------------------------------------------------------------------------|
+| id                | integer | path | Defines what team ID to operate on.                                                                                                                    |
+| name              | string  | body | The policy's name.                                                                                                                                     |
+| query             | string  | body | The policy's query in SQL.                                                                                                                             |
+| description       | string  | body | The policy's description.                                                                                                                              |
+| resolution        | string  | body | The resolution steps for the policy.                                                                                                                   |
+| platform          | string  | body | Comma-separated target platforms, currently supported values are "windows", "linux", "darwin". The default, an empty string means target all platforms. |
+| critical          | boolean | body | _Available in Fleet Premium_. Mark policy as critical/high impact.                                                                                     |
+| software_title_id | integer | body | _Available in Fleet Premium_. ID of software title to install if the policy fails. If `software_title_id` is specified and the software has `labels_include_any` or `labels_exclude_any` defined, the policy will inherit this target in addition to specified `platform`.                                                                     |
+| script_id         | integer | body | _Available in Fleet Premium_. ID of script to run if the policy fails.                                                                 |
+
+Either `query` or `query_id` must be provided.
+
+#### Example
+
+`POST /api/v1/fleet/teams/1/policies`
+
+##### Request body
+
+```json
+{
+  "name": "Gatekeeper enabled",
+  "query": "SELECT 1 FROM gatekeeper WHERE assessments_enabled = 1;",
+  "description": "Checks if gatekeeper is enabled on macOS devices",
+  "critical": true,
+  "resolution": "Resolution steps",
+  "platform": "darwin"
+}
+```
+
+##### Default response
+
+`Status: 200`
+
+```json
+{
+  "policy": {
+    "id": 43,
+    "name": "Gatekeeper enabled",
+    "query": "SELECT 1 FROM gatekeeper WHERE assessments_enabled = 1;",
+    "description": "Checks if gatekeeper is enabled on macOS devices",
+    "critical": true,
+    "author_id": 42,
+    "author_name": "John",
+    "author_email": "john@example.com",
+    "team_id": 1,
+    "resolution": "Resolution steps",
+    "platform": "darwin",
+    "created_at": "2021-12-16T14:37:37Z",
+    "updated_at": "2021-12-16T16:39:00Z",
+    "passing_host_count": 0,
+    "failing_host_count": 0,
+    "host_count_updated_at": null,
+    "calendar_events_enabled": false,
+    "install_software": {
+      "name": "Adobe Acrobat.app",
+      "software_title_id": 1234
+    },
+    "run_script": {
+      "name": "Enable gatekeeper",
+      "id": 1337
+    }
+  }
+}
+```
+
+### Remove team policies
+
+`POST /api/v1/fleet/teams/:team_id/policies/delete`
+
+#### Parameters
+
+| Name     | Type    | In   | Description                                       |
+| -------- | ------- | ---- | ------------------------------------------------- |
+| team_id  | integer | path  | **Required.** Defines what team ID to operate on                |
+| ids      | array   | body | **Required.** The IDs of the policies to delete.  |
+
+#### Example
+
+`POST /api/v1/fleet/teams/1/policies/delete`
+
+##### Request body
+
+```json
+{
+  "ids": [ 1 ]
+}
+```
+
+##### Default response
+
+`Status: 200`
+
+```json
+{
+  "deleted": 1
+}
+```
+
+### Edit team policy
+
+> **Experimental feature**. Software related features (like install software policy automation) are undergoing rapid improvement, which may result in breaking changes to the API or configuration surface. It is not recommended for use in automated workflows.
+
+`PATCH /api/v1/fleet/teams/:team_id/policies/:policy_id`
+
+#### Parameters
+
+| Name                    | Type    | In   | Description                                                                                                                                             |
+|-------------------------| ------- | ---- |---------------------------------------------------------------------------------------------------------------------------------------------------------|
+| team_id                 | integer | path | The team's ID.                                                                                                                                          |
+| policy_id               | integer | path | The policy's ID.                                                                                                                                        |
+| name                    | string  | body | The query's name.                                                                                                                                       |
+| query                   | string  | body | The query in SQL.                                                                                                                                       |
+| description             | string  | body | The query's description.                                                                                                                                |
+| resolution              | string  | body | The resolution steps for the policy.                                                                                                                    |
+| platform                | string  | body | Comma-separated target platforms, currently supported values are "windows", "linux", "darwin". The default, an empty string means target all platforms. |
+| critical                | boolean | body | _Available in Fleet Premium_. Mark policy as critical/high impact.                                                                                      |
+| calendar_events_enabled | boolean | body | _Available in Fleet Premium_. Whether to trigger calendar events when policy is failing.                                                                |
+| software_title_id       | integer | body | _Available in Fleet Premium_. ID of software title to install if the policy fails. Set to `null` to remove the automation.                              |
+| script_id               | integer | body | _Available in Fleet Premium_. ID of script to run if the policy fails. Set to `null` to remove the automation.                                          |
+
+#### Example
+
+`PATCH /api/v1/fleet/teams/2/policies/42`
+
+##### Request body
+
+```json
+{
+  "name": "Gatekeeper enabled",
+  "query": "SELECT 1 FROM gatekeeper WHERE assessments_enabled = 1;",
+  "description": "Checks if gatekeeper is enabled on macOS devices",
+  "critical": true,
+  "resolution": "Resolution steps",
+  "platform": "darwin",
+  "script_id": 1337
+}
+```
+
+##### Default response
+
+`Status: 200`
+
+```json
+{
+  "policy": {
+    "id": 42,
+    "name": "Gatekeeper enabled",
+    "query": "SELECT 1 FROM gatekeeper WHERE assessments_enabled = 1;",
+    "description": "Checks if gatekeeper is enabled on macOS devices",
+    "critical": true,
+    "author_id": 43,
+    "author_name": "John",
+    "author_email": "john@example.com",
+    "resolution": "Resolution steps",
+    "platform": "darwin",
+    "team_id": 2,
+    "created_at": "2021-12-16T14:37:37Z",
+    "updated_at": "2021-12-16T16:39:00Z",
+    "passing_host_count": 0,
+    "failing_host_count": 0,
+    "host_count_updated_at": null,
+    "calendar_events_enabled": true,
+    "install_software": {
+      "name": "Adobe Acrobat.app",
+      "software_title_id": 1234
+    },
+    "run_script": {
+      "name": "Enable gatekeeper",
+      "id": 1337
+    }
+  }
+}
+```
+
+---
+
+## Queries
+
+- [List queries](#list-queries)
+- [Get query](#get-query)
+- [Get query report](#get-query-report)
+- [Get query report for one host](#get-query-report-for-one-host)
+- [Create query](#create-query)
+- [Modify query](#modify-query)
+- [Delete query by name](#delete-query-by-name)
+- [Delete query by ID](#delete-query-by-id)
+- [Delete queries](#delete-queries)
+- [Run live query](#run-live-query)
+
+
+
+### List queries
+
+Returns a list of global queries or team queries.
+
+`GET /api/v1/fleet/queries`
+
+#### Parameters
+
+| Name            | Type    | In    | Description                                                                                                                   |
+| --------------- | ------- | ----- | ----------------------------------------------------------------------------------------------------------------------------- |
+| order_key       | string  | query | What to order results by. Can be any column in the queries table.                                                             |
+| order_direction | string  | query | **Requires `order_key`**. The direction of the order given the order key. Options include `asc` and `desc`. Default is `asc`. |
+| team_id         | integer | query | _Available in Fleet Premium_. The ID of the parent team for the queries to be listed. When omitted, returns global queries.                  |
+| query           | string  | query | Search query keywords. Searchable fields include `name`.                                                                      |
+| merge_inherited | boolean | query | _Available in Fleet Premium_. If `true`, will include global queries in addition to team queries when filtering by `team_id`. (If no `team_id` is provided, this parameter is ignored.) |
+| platform        | string  | query | Return queries that are scheduled to run on this platform. One of: `"macos"`, `"windows"`, `"linux"` (case-insensitive). (Since queries cannot be scheduled to run on `"chrome"` hosts, it's not a valid value here) |
+| page                    | integer | query | Page number of the results to fetch. |
+| per_page                | integer | query | Results per page. |
+
+#### Example
+
+`GET /api/v1/fleet/queries`
+
+##### Default response
+
+`Status: 200`
+
+```json
+{
+  "queries": [
+    {
+      "created_at": "2021-01-04T21:19:57Z",
+      "updated_at": "2021-01-04T21:19:57Z",
+      "id": 1,
+      "name": "query1",
+      "description": "query",
+      "query": "SELECT * FROM osquery_info",
+      "team_id": null,
+      "interval": 3600,
+      "platform": "darwin,windows,linux",
+      "min_osquery_version": "",
+      "automations_enabled": true,
+      "logging": "snapshot",
+      "saved": true,
+      "observer_can_run": true,
+      "discard_data": false,
+      "author_id": 1,
+      "author_name": "noah",
+      "author_email": "noah@example.com",
+      "labels": [],
+      "packs": [
+        {
+          "created_at": "2021-01-05T21:13:04Z",
+          "updated_at": "2021-01-07T19:12:54Z",
+          "id": 1,
+          "name": "Pack",
+          "description": "Pack",
+          "platform": "",
+          "disabled": true
+        }
+      ],
+      "stats": {
+        "system_time_p50": 1.32,
+        "system_time_p95": 4.02,
+        "user_time_p50": 3.55,
+        "user_time_p95": 3.00,
+        "total_executions": 3920
+      }
+    },
+    {
+      "created_at": "2021-01-19T17:08:24Z",
+      "updated_at": "2021-01-19T17:08:24Z",
+      "id": 3,
+      "name": "osquery_schedule",
+      "description": "Report performance stats for each file in the query schedule.",
+      "query": "select name, interval, executions, output_size, wall_time, (user_time/executions) as avg_user_time, (system_time/executions) as avg_system_time, average_memory, last_executed from osquery_schedule;",
+      "team_id": null,
+      "interval": 3600,
+      "platform": "",
+      "version": "",
+      "automations_enabled": true,
+      "logging": "differential",
+      "saved": true,
+      "observer_can_run": true,
+      "discard_data": true,
+      "author_id": 1,
+      "author_name": "noah",
+      "author_email": "noah@example.com",
+      "labels": ["macOS 13+"],
+      "packs": [
+        {
+          "created_at": "2021-01-19T17:08:31Z",
+          "updated_at": "2021-01-19T17:08:31Z",
+          "id": 14,
+          "name": "test_pack",
+          "description": "",
+          "platform": "",
+          "disabled": false
+        }
+      ],
+      "stats": {
+        "system_time_p50": null,
+        "system_time_p95": null,
+        "user_time_p50": null,
+        "user_time_p95": null,
+        "total_executions": null
+      }
+    }
+  ],
+  "meta": {
+    "has_next_results": true,
+    "has_previous_results": false
+  },
+  "count": 200
+}
+```
+
+### Get query
+
+Returns the query specified by ID.
+
+`GET /api/v1/fleet/queries/:id`
+
+#### Parameters
+
+| Name | Type    | In   | Description                                |
+| ---- | ------- | ---- | ------------------------------------------ |
+| id   | integer | path | **Required**. The id of the desired query. |
+
+#### Example
+
+`GET /api/v1/fleet/queries/31`
+
+##### Default response
+
+`Status: 200`
+
+```json
 {
   "query": {
     "created_at": "2021-01-19T17:08:24Z",
@@ -7008,338 +7545,192 @@
     }
   }
 }
-=======
-{}
->>>>>>> e013ce74
-```
-
----
-
-## Team policies
-
-- [List team policies](#list-team-policies)
-- [Count team policies](#count-team-policies)
-- [Get team policy by ID](#get-team-policy-by-id)
-- [Add team policy](#add-team-policy)
-- [Remove team policies](#remove-team-policies)
-- [Edit team policy](#edit-team-policy)
-
-_Available in Fleet Premium_
-
-Team policies work the same as policies, but at the team level.
-
-### List team policies
-
-`GET /api/v1/fleet/teams/:id/policies`
-
-#### Parameters
-
-| Name               | Type    | In   | Description                                                                                                   |
-| ------------------ | ------- | ---- | ------------------------------------------------------------------------------------------------------------- |
-| id                 | integer | path  | **Required.** Defines what team ID to operate on                                                                            |
-| merge_inherited  | boolean | query | If `true`, will return both team policies **and** inherited ("All teams") policies the `policies` list, and will not return a separate `inherited_policies` list. |
-| query                 | string | query | Search query keywords. Searchable fields include `name`. |
-| page                    | integer | query | Page number of the results to fetch.                                                                                                                                                                                                                                                                                                        |
-| per_page                | integer | query | Results per page. |
-
-
-#### Example (default usage)
-
-`GET /api/v1/fleet/teams/1/policies`
-
-##### Default response
-
-`Status: 200`
-
-```json
-{
-  "policies": [
-    {
-      "id": 1,
-      "name": "Gatekeeper enabled",
-      "query": "SELECT 1 FROM gatekeeper WHERE assessments_enabled = 1;",
-      "description": "Checks if gatekeeper is enabled on macOS devices",
-      "critical": true,
-      "author_id": 42,
-      "author_name": "John",
-      "author_email": "john@example.com",
-      "team_id": 1,
-      "resolution": "Resolution steps",
-      "platform": "darwin",
-      "created_at": "2021-12-16T14:37:37Z",
-      "updated_at": "2021-12-16T16:39:00Z",
-      "passing_host_count": 2000,
-      "failing_host_count": 300,
-      "host_count_updated_at": "2023-12-20T15:23:57Z",
-      "calendar_events_enabled": true
-    },
-    {
-      "id": 2,
-      "name": "Windows machines with encrypted hard disks",
-      "query": "SELECT 1 FROM bitlocker_info WHERE protection_status = 1;",
-      "description": "Checks if the hard disk is encrypted on Windows devices",
-      "critical": false,
-      "author_id": 43,
-      "author_name": "Alice",
-      "author_email": "alice@example.com",
-      "team_id": 1,
-      "resolution": "Resolution steps",
-      "platform": "windows",
-      "created_at": "2021-12-16T14:37:37Z",
-      "updated_at": "2021-12-16T16:39:00Z",
-      "passing_host_count": 2300,
-      "failing_host_count": 0,
-      "host_count_updated_at": "2023-12-20T15:23:57Z",
-      "calendar_events_enabled": false,
-      "run_script": {
-        "name": "Encrypt Windows disk with BitLocker",
-        "id": 234
+```
+
+### Get query report
+
+Returns the query report specified by ID.
+
+`GET /api/v1/fleet/queries/:id/report`
+
+#### Parameters
+
+| Name      | Type    | In    | Description                                                                               |
+| --------- | ------- | ----- | ----------------------------------------------------------------------------------------- |
+| id        | integer | path  | **Required**. The ID of the desired query.                                                |
+| team_id   | integer | query | Filter the query report to only include hosts that are associated with the team specified |
+
+#### Example
+
+`GET /api/v1/fleet/queries/31/report`
+
+##### Default response
+
+`Status: 200`
+
+```json
+{
+  "query_id": 31,
+  "report_clipped": false,
+  "results": [
+    {
+      "host_id": 1,
+      "host_name": "foo",
+      "last_fetched": "2021-01-19T17:08:31Z",
+      "columns": {
+        "model": "USB 2.0 Hub",
+        "vendor": "VIA Labs, Inc."
       }
     },
     {
-      "id": 3,
-      "name": "macOS - install/update Adobe Acrobat",
-      "query": "SELECT 1 FROM apps WHERE name = \"Adobe Acrobat.app\" AND bundle_short_version != \"24.002.21005\";",
-      "description": "Checks if the hard disk is encrypted on Windows devices",
-      "critical": false,
-      "author_id": 43,
-      "author_name": "Alice",
-      "author_email": "alice@example.com",
-      "team_id": 1,
-      "resolution": "Resolution steps",
-      "platform": "darwin",
-      "created_at": "2021-12-16T14:37:37Z",
-      "updated_at": "2021-12-16T16:39:00Z",
-      "passing_host_count": 2300,
-      "failing_host_count": 3,
-      "host_count_updated_at": "2023-12-20T15:23:57Z",
-      "calendar_events_enabled": false,
-      "install_software": {
-        "name": "Adobe Acrobat.app",
-        "software_title_id": 1234
+      "host_id": 1,
+      "host_name": "foo",
+      "last_fetched": "2021-01-19T17:08:31Z",
+      "columns": {
+        "model": "USB Keyboard",
+        "vendor": "VIA Labs, Inc."
+      }
+    },
+    {
+      "host_id": 2,
+      "host_name": "bar",
+      "last_fetched": "2021-01-19T17:20:00Z",
+      "columns": {
+        "model": "USB Reciever",
+        "vendor": "Logitech"
+      }
+    },
+    {
+      "host_id": 2,
+      "host_name": "bar",
+      "last_fetched": "2021-01-19T17:20:00Z",
+      "columns": {
+        "model": "USB Reciever",
+        "vendor": "Logitech"
+      }
+    },
+    {
+      "host_id": 2,
+      "host_name": "bar",
+      "last_fetched": "2021-01-19T17:20:00Z",
+      "columns": {
+        "model": "Display Audio",
+        "vendor": "Apple Inc."
       }
     }
-  ],
-  "inherited_policies": [
-    {
-      "id": 136,
-      "name": "Arbitrary Test Policy (all platforms) (all teams)",
-      "query": "SELECT 1 FROM osquery_info WHERE 1=1;",
-      "description": "If you're seeing this, mostly likely this is because someone is testing out failing policies in dogfood. You can ignore this.",
-      "critical": true,
-      "author_id": 77,
-      "author_name": "Test Admin",
-      "author_email": "test@admin.com",
-      "team_id": null,
-      "resolution": "To make it pass, change \"1=0\" to \"1=1\". To make it fail, change \"1=1\" to \"1=0\".",
-      "platform": "darwin,windows,linux",
-      "created_at": "2022-08-04T19:30:18Z",
-      "updated_at": "2022-08-30T15:08:26Z",
-      "passing_host_count": 10,
-      "failing_host_count": 9,
-      "host_count_updated_at": "2023-12-20T15:23:57Z"
+  ]
+}
+```
+
+If a query has no results stored, then `results` will be an empty array:
+
+```json
+{
+  "query_id": 32,
+  "results": []
+}
+```
+
+> Note: osquery scheduled queries do not return errors, so only non-error results are included in the report. If you suspect a query may be running into errors, you can use the [live query](#run-live-query) endpoint to get diagnostics.
+
+### Get query report for one host
+
+Returns a query report for a single host.
+
+`GET /api/v1/fleet/hosts/:id/queries/:query_id`
+
+#### Parameters
+
+| Name      | Type    | In    | Description                                |
+| --------- | ------- | ----- | ------------------------------------------ |
+| id        | integer | path  | **Required**. The ID of the desired host.          |
+| query_id  | integer | path  | **Required**. The ID of the desired query.         |
+
+#### Example
+
+`GET /api/v1/fleet/hosts/123/queries/31`
+
+##### Default response
+
+`Status: 200`
+
+```json
+{
+  "query_id": 31,
+  "host_id": 1,
+  "host_name": "foo",
+  "last_fetched": "2021-01-19T17:08:31Z",
+  "report_clipped": false,
+  "results": [
+    {
+      "columns": {
+        "model": "USB 2.0 Hub",
+        "vendor": "VIA Labs, Inc."
+      }
+    },
+    {
+      "columns": {
+        "model": "USB Keyboard",
+        "vendor": "VIA Labs, Inc."
+      }
+    },
+    {
+      "columns": {
+        "model": "USB Reciever",
+        "vendor": "Logitech"
+      }
     }
   ]
 }
 ```
 
-#### Example (returns single list)
-
-`GET /api/v1/fleet/teams/1/policies?merge_inherited=true`
-
-##### Default response
-
-`Status: 200`
-
-```json
-{
-  "policies": [
-    {
-      "id": 1,
-      "name": "Gatekeeper enabled",
-      "query": "SELECT 1 FROM gatekeeper WHERE assessments_enabled = 1;",
-      "description": "Checks if gatekeeper is enabled on macOS devices",
-      "critical": true,
-      "author_id": 42,
-      "author_name": "John",
-      "author_email": "john@example.com",
-      "team_id": 1,
-      "resolution": "Resolution steps",
-      "platform": "darwin",
-      "created_at": "2021-12-16T14:37:37Z",
-      "updated_at": "2021-12-16T16:39:00Z",
-      "passing_host_count": 2000,
-      "failing_host_count": 300,
-      "host_count_updated_at": "2023-12-20T15:23:57Z"
-    },
-    {
-      "id": 2,
-      "name": "Windows machines with encrypted hard disks",
-      "query": "SELECT 1 FROM bitlocker_info WHERE protection_status = 1;",
-      "description": "Checks if the hard disk is encrypted on Windows devices",
-      "critical": false,
-      "author_id": 43,
-      "author_name": "Alice",
-      "author_email": "alice@example.com",
-      "team_id": 1,
-      "resolution": "Resolution steps",
-      "platform": "windows",
-      "created_at": "2021-12-16T14:37:37Z",
-      "updated_at": "2021-12-16T16:39:00Z",
-      "passing_host_count": 2300,
-      "failing_host_count": 0,
-      "host_count_updated_at": "2023-12-20T15:23:57Z"
-    },
-    {
-      "id": 136,
-      "name": "Arbitrary Test Policy (all platforms) (all teams)",
-      "query": "SELECT 1 FROM osquery_info WHERE 1=1;",
-      "description": "If you're seeing this, mostly likely this is because someone is testing out failing policies in dogfood. You can ignore this.",
-      "critical": true,
-      "author_id": 77,
-      "author_name": "Test Admin",
-      "author_email": "test@admin.com",
-      "team_id": null,
-      "resolution": "To make it pass, change \"1=0\" to \"1=1\". To make it fail, change \"1=1\" to \"1=0\".",
-      "platform": "darwin,windows,linux",
-      "created_at": "2022-08-04T19:30:18Z",
-      "updated_at": "2022-08-30T15:08:26Z",
-      "passing_host_count": 10,
-      "failing_host_count": 9,
-      "host_count_updated_at": "2023-12-20T15:23:57Z"
-    }
-  ]
-}
-```
-
-### Count team policies
-
-`GET /api/v1/fleet/team/:team_id/policies/count`
-
-#### Parameters
-| Name               | Type    | In   | Description                                                                                                   |
-| ------------------ | ------- | ---- | ------------------------------------------------------------------------------------------------------------- |
-| team_id                 | integer | path  | **Required.** Defines what team ID to operate on
-| query                 | string | query | Search query keywords. Searchable fields include `name`. |
-| merge_inherited     | boolean | query | If `true`, will include inherited ("All teams") policies in the count. |
-
-#### Example
-
-`GET /api/v1/fleet/team/1/policies/count`
-
-##### Default response
-
-`Status: 200`
-
-```json
-{
-  "count": 43
-}
-```
-
----
-
-### Get team policy by ID
-
-`GET /api/v1/fleet/teams/:team_id/policies/:policy_id`
-
-#### Parameters
-
-| Name               | Type    | In   | Description                                                                                                   |
-| ------------------ | ------- | ---- | ------------------------------------------------------------------------------------------------------------- |
-| team_id            | integer | path  | **Required.** Defines what team ID to operate on                                                                            |
-| policy_id                 | integer | path | **Required.** The policy's ID.                                                                                |
-
-#### Example
-
-`GET /api/v1/fleet/teams/1/policies/43`
-
-##### Default response
-
-`Status: 200`
-
-```json
-{
-  "policy": {
-    "id": 43,
-    "name": "Gatekeeper enabled",
-    "query": "SELECT 1 FROM gatekeeper WHERE assessments_enabled = 1;",
-    "description": "Checks if gatekeeper is enabled on macOS devices",
-    "critical": true,
-    "author_id": 42,
-    "author_name": "John",
-    "author_email": "john@example.com",
-    "team_id": 1,
-    "resolution": "Resolution steps",
-    "platform": "darwin",
-    "created_at": "2021-12-16T14:37:37Z",
-    "updated_at": "2021-12-16T16:39:00Z",
-    "passing_host_count": 0,
-    "failing_host_count": 0,
-    "host_count_updated_at": null,
-    "calendar_events_enabled": true,
-    "install_software": {
-      "name": "Adobe Acrobat.app",
-      "software_title_id": 1234
-    },
-    "run_script": {
-      "name": "Enable gatekeeper",
-      "id": 1337
-    }
-  }
-}
-```
-
-### Add team policy
-
-> **Experimental feature**. Software related features (like install software policy automation) are undergoing rapid improvement, which may result in breaking changes to the API or configuration surface. It is not recommended for use in automated workflows.
-
-The semantics for creating a team policy are the same as for global policies, see [Add policy](#add-policy).
-
-`POST /api/v1/fleet/teams/:id/policies`
-
-#### Parameters
-
-<<<<<<< HEAD
+If a query has no results stored for the specified host, then `results` will be an empty array:
+
+```json
+{
+  "query_id": 31,
+  "host_id": 1,
+  "host_name": "foo",
+  "last_fetched": "2021-01-19T17:08:31Z",
+  "report_clipped": false,
+  "results": []
+}
+```
+
+> Note: osquery scheduled queries do not return errors, so only non-error results are included in the report. If you suspect a query may be running into errors, you can use the [live query](#run-live-query) endpoint to get diagnostics.
+
+### Create query
+
+Creates a global query or team query.
+
+`POST /api/v1/fleet/queries`
+
+#### Parameters
+
 | Name                            | Type    | In   | Description                                                                                                                                            |
 | ------------------------------- | ------- | ---- | ------------------------------------------------------------------------------------------------------------------------------------------------------ |
 | name                            | string  | body | **Required**. The name of the query.                                                                                                                   |
 | query                           | string  | body | **Required**. The query in SQL syntax.                                                                                                                 |
 | description                     | string  | body | The query's description.                                                                                                                               |
-| observer_can_run                | bool    | body | Whether or not users with the `observer` role can run the query. In Fleet 4.0.0, 3 user roles were introduced (`admin`, `maintainer`, and `observer`). This field is only relevant for the `observer` role. The `observer_plus` role can run any query and is not limited by this flag (`observer_plus` role was added in Fleet 4.30.0). |
-| team_id                         | integer | body | The parent team to which the new query should be added. If omitted, the query will be global.                                           |
-| interval                       | integer | body | The amount of time, in seconds, the query waits before running. Can be set to `0` to never run. Default: 0.       |
+| observer_can_run                | boolean | body | Whether or not users with the `observer` role can run the query. In Fleet 4.0.0, 3 user roles were introduced (`admin`, `maintainer`, and `observer`). This field is only relevant for the `observer` role. The `observer_plus` role can run any query and is not limited by this flag (`observer_plus` role was added in Fleet 4.30.0). |
+| team_id                         | integer | body | _Available in Fleet Premium_. The parent team to which the new query should be added. If omitted, the query will be global.                                           |
+| interval                        | integer | body | The amount of time, in seconds, the query waits before running. Can be set to `0` to never run. Default: 0.       |
 | platform                        | string  | body | The OS platforms where this query will run (other platforms ignored). Comma-separated string. If omitted, runs on all compatible platforms.                        |
 | labels                          | list    | body | _Available in Fleet Premium_. Labels to target with this query. If specified, the query will run on hosts that match **all** labels. |
 | min_osquery_version             | string  | body | The minimum required osqueryd version installed on a host. If omitted, all osqueryd versions are acceptable.                                                                          |
 | automations_enabled             | boolean | body | Whether to send data to the configured log destination according to the query's `interval`. |
-| logging             | string  | body | The type of log output for this query. Valid values: `"snapshot"`(default), `"differential"`, or `"differential_ignore_removals"`.                        |
-| discard_data        | bool    | body | Whether to skip saving the latest query results for each host. Default: `false`. |
-=======
-| Name              | Type    | In   | Description                                                                                                                                            |
-|-------------------| ------- | ---- |--------------------------------------------------------------------------------------------------------------------------------------------------------|
-| id                | integer | path | Defines what team ID to operate on.                                                                                                                    |
-| name              | string  | body | The policy's name.                                                                                                                                     |
-| query             | string  | body | The policy's query in SQL.                                                                                                                             |
-| description       | string  | body | The policy's description.                                                                                                                              |
-| resolution        | string  | body | The resolution steps for the policy.                                                                                                                   |
-| platform          | string  | body | Comma-separated target platforms, currently supported values are "windows", "linux", "darwin". The default, an empty string means target all platforms. |
-| critical          | boolean | body | _Available in Fleet Premium_. Mark policy as critical/high impact.                                                                                     |
-| software_title_id | integer | body | _Available in Fleet Premium_. ID of software title to install if the policy fails. If `software_title_id` is specified and the software has `labels_include_any` or `labels_exclude_any` defined, the policy will inherit this target in addition to specified `platform`.                                                                     |
-| script_id         | integer | body | _Available in Fleet Premium_. ID of script to run if the policy fails.                                                                 |
->>>>>>> e013ce74
-
-Either `query` or `query_id` must be provided.
-
-#### Example
-
-`POST /api/v1/fleet/teams/1/policies`
+| logging                         | string  | body | The type of log output for this query. Valid values: `"snapshot"`(default), `"differential"`, or `"differential_ignore_removals"`.                        |
+| discard_data                    | boolean | body | Whether to skip saving the latest query results for each host. Default: `false`. |
+
+
+#### Example
+
+`POST /api/v1/fleet/queries`
 
 ##### Request body
 
 ```json
 {
-<<<<<<< HEAD
   "name": "new_query",
   "description": "This is a new query.",
   "query": "SELECT * FROM osquery_info",
@@ -7352,24 +7743,15 @@
   "labels": [
     "Hosts with Docker installed"
   ]
-=======
-  "name": "Gatekeeper enabled",
-  "query": "SELECT 1 FROM gatekeeper WHERE assessments_enabled = 1;",
-  "description": "Checks if gatekeeper is enabled on macOS devices",
-  "critical": true,
-  "resolution": "Resolution steps",
-  "platform": "darwin"
->>>>>>> e013ce74
-}
-```
-
-##### Default response
-
-`Status: 200`
-
-```json
-{
-<<<<<<< HEAD
+}
+```
+
+##### Default response
+
+`Status: 200`
+
+```json
+{
   "query": {
     "created_at": "0001-01-01T00:00:00Z",
     "updated_at": "0001-01-01T00:00:00Z",
@@ -7393,81 +7775,47 @@
     "labels": [
       "Hosts with Docker installed"
     ]
-=======
-  "policy": {
-    "id": 43,
-    "name": "Gatekeeper enabled",
-    "query": "SELECT 1 FROM gatekeeper WHERE assessments_enabled = 1;",
-    "description": "Checks if gatekeeper is enabled on macOS devices",
-    "critical": true,
-    "author_id": 42,
-    "author_name": "John",
-    "author_email": "john@example.com",
-    "team_id": 1,
-    "resolution": "Resolution steps",
-    "platform": "darwin",
-    "created_at": "2021-12-16T14:37:37Z",
-    "updated_at": "2021-12-16T16:39:00Z",
-    "passing_host_count": 0,
-    "failing_host_count": 0,
-    "host_count_updated_at": null,
-    "calendar_events_enabled": false,
-    "install_software": {
-      "name": "Adobe Acrobat.app",
-      "software_title_id": 1234
-    },
-    "run_script": {
-      "name": "Enable gatekeeper",
-      "id": 1337
-    }
->>>>>>> e013ce74
   }
 }
 ```
 
-### Remove team policies
-
-`POST /api/v1/fleet/teams/:team_id/policies/delete`
-
-#### Parameters
-
-<<<<<<< HEAD
+### Modify query
+
+Modifies the query specified by ID.
+
+`PATCH /api/v1/fleet/queries/:id`
+
+#### Parameters
+
 | Name                        | Type    | In   | Description                                                                                                                                            |
 | --------------------------- | ------- | ---- | ------------------------------------------------------------------------------------------------------------------------------------------------------ |
 | id                          | integer | path | **Required.** The ID of the query.                                                                                                                     |
 | name                        | string  | body | The name of the query.                                                                                                                                 |
 | query                       | string  | body | The query in SQL syntax.                                                                                                                               |
 | description                 | string  | body | The query's description.                                                                                                                               |
-| observer_can_run            | bool    | body | Whether or not users with the `observer` role can run the query. In Fleet 4.0.0, 3 user roles were introduced (`admin`, `maintainer`, and `observer`). This field is only relevant for the `observer` role. The `observer_plus` role can run any query and is not limited by this flag (`observer_plus` role was added in Fleet 4.30.0). |
+| observer_can_run            | boolean | body | Whether or not users with the `observer` role can run the query. In Fleet 4.0.0, 3 user roles were introduced (`admin`, `maintainer`, and `observer`). This field is only relevant for the `observer` role. The `observer_plus` role can run any query and is not limited by this flag (`observer_plus` role was added in Fleet 4.30.0). |
 | interval                   | integer | body | The amount of time, in seconds, the query waits before running. Can be set to `0` to never run. Default: 0.       |
 | platform                    | string  | body | The OS platforms where this query will run (other platforms ignored). Comma-separated string. If set to "", runs on all compatible platforms.                    |
 | labels                          | list    | body | _Available in Fleet Premium_. Labels to target with this query. If specified, the query will run on hosts that match **all** labels. |
 | min_osquery_version             | string  | body | The minimum required osqueryd version installed on a host. If omitted, all osqueryd versions are acceptable.                                                                          |
 | automations_enabled             | boolean | body | Whether to send data to the configured log destination according to the query's `interval`. |
 | logging             | string  | body | The type of log output for this query. Valid values: `"snapshot"`(default), `"differential"`, or `"differential_ignore_removals"`.                        |
-| discard_data        | bool    | body | Whether to skip saving the latest query results for each host. |
+| discard_data        | boolean  | body | Whether to skip saving the latest query results for each host. |
 
 > Note that any of the following conditions will cause the existing query report to be deleted:
 > - Updating the `query` (SQL) field
 > - Updating the filters for targeted hosts (`platform`, `min_osquery_version`, `labels`)
 > - Changing `discard_data` from `false` to `true`
 > - Changing `logging` from `"snapshot"` to `"differential"` or `"differential_ignore_removals"`
-=======
-| Name     | Type    | In   | Description                                       |
-| -------- | ------- | ---- | ------------------------------------------------- |
-| team_id  | integer | path  | **Required.** Defines what team ID to operate on                |
-| ids      | array   | body | **Required.** The IDs of the policies to delete.  |
->>>>>>> e013ce74
-
-#### Example
-
-`POST /api/v1/fleet/teams/1/policies/delete`
+
+#### Example
+
+`PATCH /api/v1/fleet/queries/2`
 
 ##### Request body
 
 ```json
 {
-<<<<<<< HEAD
   "name": "new_title_for_my_query",
   "interval": 3600, // Once per hour,
   "platform": "",
@@ -7478,19 +7826,15 @@
     "Hosts with Docker installed",
     "macOS 13+"
   ]
-=======
-  "ids": [ 1 ]
->>>>>>> e013ce74
-}
-```
-
-##### Default response
-
-`Status: 200`
-
-```json
-{
-<<<<<<< HEAD
+}
+```
+
+##### Default response
+
+`Status: 200`
+
+```json
+{
   "query": {
     "created_at": "2021-01-22T17:23:27Z",
     "updated_at": "2021-01-22T17:23:27Z",
@@ -7514,578 +7858,6 @@
       "Hosts with Docker installed",
       "macOS 13+"
     ]
-  }
-=======
-  "deleted": 1
->>>>>>> e013ce74
-}
-```
-
-### Edit team policy
-
-> **Experimental feature**. Software related features (like install software policy automation) are undergoing rapid improvement, which may result in breaking changes to the API or configuration surface. It is not recommended for use in automated workflows.
-
-`PATCH /api/v1/fleet/teams/:team_id/policies/:policy_id`
-
-#### Parameters
-
-| Name                    | Type    | In   | Description                                                                                                                                             |
-|-------------------------| ------- | ---- |---------------------------------------------------------------------------------------------------------------------------------------------------------|
-| team_id                 | integer | path | The team's ID.                                                                                                                                          |
-| policy_id               | integer | path | The policy's ID.                                                                                                                                        |
-| name                    | string  | body | The query's name.                                                                                                                                       |
-| query                   | string  | body | The query in SQL.                                                                                                                                       |
-| description             | string  | body | The query's description.                                                                                                                                |
-| resolution              | string  | body | The resolution steps for the policy.                                                                                                                    |
-| platform                | string  | body | Comma-separated target platforms, currently supported values are "windows", "linux", "darwin". The default, an empty string means target all platforms. |
-| critical                | boolean | body | _Available in Fleet Premium_. Mark policy as critical/high impact.                                                                                      |
-| calendar_events_enabled | boolean | body | _Available in Fleet Premium_. Whether to trigger calendar events when policy is failing.                                                                |
-| software_title_id       | integer | body | _Available in Fleet Premium_. ID of software title to install if the policy fails. Set to `null` to remove the automation.                              |
-| script_id               | integer | body | _Available in Fleet Premium_. ID of script to run if the policy fails. Set to `null` to remove the automation.                                          |
-
-#### Example
-
-`PATCH /api/v1/fleet/teams/2/policies/42`
-
-##### Request body
-
-```json
-{
-  "name": "Gatekeeper enabled",
-  "query": "SELECT 1 FROM gatekeeper WHERE assessments_enabled = 1;",
-  "description": "Checks if gatekeeper is enabled on macOS devices",
-  "critical": true,
-  "resolution": "Resolution steps",
-  "platform": "darwin",
-  "script_id": 1337
-}
-```
-
-##### Default response
-
-`Status: 200`
-
-```json
-{
-  "policy": {
-    "id": 42,
-    "name": "Gatekeeper enabled",
-    "query": "SELECT 1 FROM gatekeeper WHERE assessments_enabled = 1;",
-    "description": "Checks if gatekeeper is enabled on macOS devices",
-    "critical": true,
-    "author_id": 43,
-    "author_name": "John",
-    "author_email": "john@example.com",
-    "resolution": "Resolution steps",
-    "platform": "darwin",
-    "team_id": 2,
-    "created_at": "2021-12-16T14:37:37Z",
-    "updated_at": "2021-12-16T16:39:00Z",
-    "passing_host_count": 0,
-    "failing_host_count": 0,
-    "host_count_updated_at": null,
-    "calendar_events_enabled": true,
-    "install_software": {
-      "name": "Adobe Acrobat.app",
-      "software_title_id": 1234
-    },
-    "run_script": {
-      "name": "Enable gatekeeper",
-      "id": 1337
-    }
-  }
-}
-```
-
----
-
-## Queries
-
-- [List queries](#list-queries)
-- [Get query](#get-query)
-- [Get query report](#get-query-report)
-- [Get query report for one host](#get-query-report-for-one-host)
-- [Create query](#create-query)
-- [Modify query](#modify-query)
-- [Delete query by name](#delete-query-by-name)
-- [Delete query by ID](#delete-query-by-id)
-- [Delete queries](#delete-queries)
-- [Run live query](#run-live-query)
-
-
-
-### List queries
-
-Returns a list of global queries or team queries.
-
-`GET /api/v1/fleet/queries`
-
-#### Parameters
-
-| Name            | Type    | In    | Description                                                                                                                   |
-| --------------- | ------- | ----- | ----------------------------------------------------------------------------------------------------------------------------- |
-| order_key       | string  | query | What to order results by. Can be any column in the queries table.                                                             |
-| order_direction | string  | query | **Requires `order_key`**. The direction of the order given the order key. Options include `asc` and `desc`. Default is `asc`. |
-| team_id         | integer | query | _Available in Fleet Premium_. The ID of the parent team for the queries to be listed. When omitted, returns global queries.                  |
-| query           | string  | query | Search query keywords. Searchable fields include `name`.                                                                      |
-| merge_inherited | boolean | query | _Available in Fleet Premium_. If `true`, will include global queries in addition to team queries when filtering by `team_id`. (If no `team_id` is provided, this parameter is ignored.) |
-| platform        | string  | query | Return queries that are scheduled to run on this platform. One of: `"macos"`, `"windows"`, `"linux"` (case-insensitive). (Since queries cannot be scheduled to run on `"chrome"` hosts, it's not a valid value here) |
-| page                    | integer | query | Page number of the results to fetch. |
-| per_page                | integer | query | Results per page. |
-
-#### Example
-
-`GET /api/v1/fleet/queries`
-
-##### Default response
-
-`Status: 200`
-
-```json
-{
-  "queries": [
-    {
-      "created_at": "2021-01-04T21:19:57Z",
-      "updated_at": "2021-01-04T21:19:57Z",
-      "id": 1,
-      "name": "query1",
-      "description": "query",
-      "query": "SELECT * FROM osquery_info",
-      "team_id": null,
-      "interval": 3600,
-      "platform": "darwin,windows,linux",
-      "min_osquery_version": "",
-      "automations_enabled": true,
-      "logging": "snapshot",
-      "saved": true,
-      "observer_can_run": true,
-      "discard_data": false,
-      "author_id": 1,
-      "author_name": "noah",
-      "author_email": "noah@example.com",
-      "packs": [
-        {
-          "created_at": "2021-01-05T21:13:04Z",
-          "updated_at": "2021-01-07T19:12:54Z",
-          "id": 1,
-          "name": "Pack",
-          "description": "Pack",
-          "platform": "",
-          "disabled": true
-        }
-      ],
-      "stats": {
-        "system_time_p50": 1.32,
-        "system_time_p95": 4.02,
-        "user_time_p50": 3.55,
-        "user_time_p95": 3.00,
-        "total_executions": 3920
-      }
-    },
-    {
-      "created_at": "2021-01-19T17:08:24Z",
-      "updated_at": "2021-01-19T17:08:24Z",
-      "id": 3,
-      "name": "osquery_schedule",
-      "description": "Report performance stats for each file in the query schedule.",
-      "query": "select name, interval, executions, output_size, wall_time, (user_time/executions) as avg_user_time, (system_time/executions) as avg_system_time, average_memory, last_executed from osquery_schedule;",
-      "team_id": null,
-      "interval": 3600,
-      "platform": "",
-      "version": "",
-      "automations_enabled": true,
-      "logging": "differential",
-      "saved": true,
-      "observer_can_run": true,
-      "discard_data": true,
-      "author_id": 1,
-      "author_name": "noah",
-      "author_email": "noah@example.com",
-      "packs": [
-        {
-          "created_at": "2021-01-19T17:08:31Z",
-          "updated_at": "2021-01-19T17:08:31Z",
-          "id": 14,
-          "name": "test_pack",
-          "description": "",
-          "platform": "",
-          "disabled": false
-        }
-      ],
-      "stats": {
-        "system_time_p50": null,
-        "system_time_p95": null,
-        "user_time_p50": null,
-        "user_time_p95": null,
-        "total_executions": null
-      }
-    }
-  ],
-  "meta": {
-    "has_next_results": true,
-    "has_previous_results": false
-  },
-  "count": 200
-}
-```
-
-### Get query
-
-Returns the query specified by ID.
-
-`GET /api/v1/fleet/queries/:id`
-
-#### Parameters
-
-| Name | Type    | In   | Description                                |
-| ---- | ------- | ---- | ------------------------------------------ |
-| id   | integer | path | **Required**. The id of the desired query. |
-
-#### Example
-
-`GET /api/v1/fleet/queries/31`
-
-##### Default response
-
-`Status: 200`
-
-```json
-{
-  "query": {
-    "created_at": "2021-01-19T17:08:24Z",
-    "updated_at": "2021-01-19T17:08:24Z",
-    "id": 31,
-    "name": "centos_hosts",
-    "description": "",
-    "query": "select 1 from os_version where platform = \"centos\";",
-    "team_id": null,
-    "interval": 3600,
-    "platform": "",
-    "min_osquery_version": "",
-    "automations_enabled": true,
-    "logging": "snapshot",
-    "saved": true,
-    "observer_can_run": true,
-    "discard_data": false,
-    "author_id": 1,
-    "author_name": "John",
-    "author_email": "john@example.com",
-    "packs": [
-      {
-        "created_at": "2021-01-19T17:08:31Z",
-        "updated_at": "2021-01-19T17:08:31Z",
-        "id": 14,
-        "name": "test_pack",
-        "description": "",
-        "platform": "",
-        "disabled": false
-      }
-    ],
-    "stats": {
-      "system_time_p50": 1.32,
-      "system_time_p95": 4.02,
-      "user_time_p50": 3.55,
-      "user_time_p95": 3.00,
-      "total_executions": 3920
-    }
-  }
-}
-```
-
-### Get query report
-
-Returns the query report specified by ID.
-
-`GET /api/v1/fleet/queries/:id/report`
-
-#### Parameters
-
-| Name      | Type    | In    | Description                                                                               |
-| --------- | ------- | ----- | ----------------------------------------------------------------------------------------- |
-| id        | integer | path  | **Required**. The ID of the desired query.                                                |
-| team_id   | integer | query | Filter the query report to only include hosts that are associated with the team specified |
-
-#### Example
-
-`GET /api/v1/fleet/queries/31/report`
-
-##### Default response
-
-`Status: 200`
-
-```json
-{
-  "query_id": 31,
-  "report_clipped": false,
-  "results": [
-    {
-      "host_id": 1,
-      "host_name": "foo",
-      "last_fetched": "2021-01-19T17:08:31Z",
-      "columns": {
-        "model": "USB 2.0 Hub",
-        "vendor": "VIA Labs, Inc."
-      }
-    },
-    {
-      "host_id": 1,
-      "host_name": "foo",
-      "last_fetched": "2021-01-19T17:08:31Z",
-      "columns": {
-        "model": "USB Keyboard",
-        "vendor": "VIA Labs, Inc."
-      }
-    },
-    {
-      "host_id": 2,
-      "host_name": "bar",
-      "last_fetched": "2021-01-19T17:20:00Z",
-      "columns": {
-        "model": "USB Reciever",
-        "vendor": "Logitech"
-      }
-    },
-    {
-      "host_id": 2,
-      "host_name": "bar",
-      "last_fetched": "2021-01-19T17:20:00Z",
-      "columns": {
-        "model": "USB Reciever",
-        "vendor": "Logitech"
-      }
-    },
-    {
-      "host_id": 2,
-      "host_name": "bar",
-      "last_fetched": "2021-01-19T17:20:00Z",
-      "columns": {
-        "model": "Display Audio",
-        "vendor": "Apple Inc."
-      }
-    }
-  ]
-}
-```
-
-If a query has no results stored, then `results` will be an empty array:
-
-```json
-{
-  "query_id": 32,
-  "results": []
-}
-```
-
-> Note: osquery scheduled queries do not return errors, so only non-error results are included in the report. If you suspect a query may be running into errors, you can use the [live query](#run-live-query) endpoint to get diagnostics.
-
-### Get query report for one host
-
-Returns a query report for a single host.
-
-`GET /api/v1/fleet/hosts/:id/queries/:query_id`
-
-#### Parameters
-
-| Name      | Type    | In    | Description                                |
-| --------- | ------- | ----- | ------------------------------------------ |
-| id        | integer | path  | **Required**. The ID of the desired host.          |
-| query_id  | integer | path  | **Required**. The ID of the desired query.         |
-
-#### Example
-
-`GET /api/v1/fleet/hosts/123/queries/31`
-
-##### Default response
-
-`Status: 200`
-
-```json
-{
-  "query_id": 31,
-  "host_id": 1,
-  "host_name": "foo",
-  "last_fetched": "2021-01-19T17:08:31Z",
-  "report_clipped": false,
-  "results": [
-    {
-      "columns": {
-        "model": "USB 2.0 Hub",
-        "vendor": "VIA Labs, Inc."
-      }
-    },
-    {
-      "columns": {
-        "model": "USB Keyboard",
-        "vendor": "VIA Labs, Inc."
-      }
-    },
-    {
-      "columns": {
-        "model": "USB Reciever",
-        "vendor": "Logitech"
-      }
-    }
-  ]
-}
-```
-
-If a query has no results stored for the specified host, then `results` will be an empty array:
-
-```json
-{
-  "query_id": 31,
-  "host_id": 1,
-  "host_name": "foo",
-  "last_fetched": "2021-01-19T17:08:31Z",
-  "report_clipped": false,
-  "results": []
-}
-```
-
-> Note: osquery scheduled queries do not return errors, so only non-error results are included in the report. If you suspect a query may be running into errors, you can use the [live query](#run-live-query) endpoint to get diagnostics.
-
-### Create query
-
-Creates a global query or team query.
-
-`POST /api/v1/fleet/queries`
-
-#### Parameters
-
-| Name                            | Type    | In   | Description                                                                                                                                            |
-| ------------------------------- | ------- | ---- | ------------------------------------------------------------------------------------------------------------------------------------------------------ |
-| name                            | string  | body | **Required**. The name of the query.                                                                                                                   |
-| query                           | string  | body | **Required**. The query in SQL syntax.                                                                                                                 |
-| description                     | string  | body | The query's description.                                                                                                                               |
-| observer_can_run                | boolean | body | Whether or not users with the `observer` role can run the query. In Fleet 4.0.0, 3 user roles were introduced (`admin`, `maintainer`, and `observer`). This field is only relevant for the `observer` role. The `observer_plus` role can run any query and is not limited by this flag (`observer_plus` role was added in Fleet 4.30.0). |
-| team_id                         | integer | body | _Available in Fleet Premium_. The parent team to which the new query should be added. If omitted, the query will be global.                                           |
-| interval                        | integer | body | The amount of time, in seconds, the query waits before running. Can be set to `0` to never run. Default: 0.       |
-| platform                        | string  | body | The OS platforms where this query will run (other platforms ignored). Comma-separated string. If omitted, runs on all compatible platforms.                        |
-| min_osquery_version             | string  | body | The minimum required osqueryd version installed on a host. If omitted, all osqueryd versions are acceptable.                                                                          |
-| automations_enabled             | boolean | body | Whether to send data to the configured log destination according to the query's `interval`. |
-| logging                         | string  | body | The type of log output for this query. Valid values: `"snapshot"`(default), `"differential"`, or `"differential_ignore_removals"`.                        |
-| discard_data                    | boolean | body | Whether to skip saving the latest query results for each host. Default: `false`. |
-
-
-#### Example
-
-`POST /api/v1/fleet/queries`
-
-##### Request body
-
-```json
-{
-  "name": "new_query",
-  "description": "This is a new query.",
-  "query": "SELECT * FROM osquery_info",
-  "interval": 3600, // Once per hour
-  "platform": "darwin,windows,linux",
-  "min_osquery_version": "",
-  "automations_enabled": true,
-  "logging": "snapshot",
-  "discard_data": false
-}
-```
-
-##### Default response
-
-`Status: 200`
-
-```json
-{
-  "query": {
-    "created_at": "0001-01-01T00:00:00Z",
-    "updated_at": "0001-01-01T00:00:00Z",
-    "id": 288,
-    "name": "new_query",
-    "query": "SELECT * FROM osquery_info",
-    "description": "This is a new query.",
-    "team_id": null,
-    "interval": 3600,
-    "platform": "darwin,windows,linux",
-    "min_osquery_version": "",
-    "automations_enabled": true,
-    "logging": "snapshot",
-    "saved": true,
-    "author_id": 1,
-    "author_name": "",
-    "author_email": "",
-    "observer_can_run": true,
-    "discard_data": false,
-    "packs": []
-  }
-}
-```
-
-### Modify query
-
-Modifies the query specified by ID.
-
-`PATCH /api/v1/fleet/queries/:id`
-
-#### Parameters
-
-| Name                        | Type    | In   | Description                                                                                                                                            |
-| --------------------------- | ------- | ---- | ------------------------------------------------------------------------------------------------------------------------------------------------------ |
-| id                          | integer | path | **Required.** The ID of the query.                                                                                                                     |
-| name                        | string  | body | The name of the query.                                                                                                                                 |
-| query                       | string  | body | The query in SQL syntax.                                                                                                                               |
-| description                 | string  | body | The query's description.                                                                                                                               |
-| observer_can_run            | boolean | body | Whether or not users with the `observer` role can run the query. In Fleet 4.0.0, 3 user roles were introduced (`admin`, `maintainer`, and `observer`). This field is only relevant for the `observer` role. The `observer_plus` role can run any query and is not limited by this flag (`observer_plus` role was added in Fleet 4.30.0). |
-| interval                   | integer | body | The amount of time, in seconds, the query waits before running. Can be set to `0` to never run. Default: 0.       |
-| platform                    | string  | body | The OS platforms where this query will run (other platforms ignored). Comma-separated string. If set to "", runs on all compatible platforms.                    |
-| min_osquery_version             | string  | body | The minimum required osqueryd version installed on a host. If omitted, all osqueryd versions are acceptable.                                                                          |
-| automations_enabled             | boolean | body | Whether to send data to the configured log destination according to the query's `interval`. |
-| logging             | string  | body | The type of log output for this query. Valid values: `"snapshot"`(default), `"differential"`, or `"differential_ignore_removals"`.                        |
-| discard_data        | boolean  | body | Whether to skip saving the latest query results for each host. |
-
-> Note that any of the following conditions will cause the existing query report to be deleted:
-> - Updating the `query` (SQL) field
-> - Changing `discard_data` from `false` to `true`
-> - Changing `logging` from `"snapshot"` to `"differential"` or `"differential_ignore_removals"`
-
-#### Example
-
-`PATCH /api/v1/fleet/queries/2`
-
-##### Request body
-
-```json
-{
-  "name": "new_title_for_my_query",
-  "interval": 3600, // Once per hour,
-  "platform": "",
-  "min_osquery_version": "",
-  "automations_enabled": false,
-  "discard_data": true
-}
-```
-
-##### Default response
-
-`Status: 200`
-
-```json
-{
-  "query": {
-    "created_at": "2021-01-22T17:23:27Z",
-    "updated_at": "2021-01-22T17:23:27Z",
-    "id": 288,
-    "name": "new_title_for_my_query",
-    "description": "This is a new query.",
-    "query": "SELECT * FROM osquery_info",
-    "team_id": null,
-    "interval": 3600,
-    "platform": "",
-    "min_osquery_version": "",
-    "automations_enabled": false,
-    "logging": "snapshot",
-    "saved": true,
-    "author_id": 1,
-    "author_name": "noah",
-    "observer_can_run": true,
-    "discard_data": true,
-    "packs": []
   }
 }
 ```
