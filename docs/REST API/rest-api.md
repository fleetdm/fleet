# REST API

- [Authentication](#authentication)
- [Activities](#activities)
- [Fleet configuration](#fleet-configuration)
- [File carving](#file-carving)
- [Hosts](#hosts)
- [Labels](#labels)
- [Mobile device management (MDM)](#mobile-device-management-mdm)
- [Policies](#policies)
- [Queries](#queries)
- [Schedule (deprecated)](#schedule)
- [Scripts](#scripts)
- [Sessions](#sessions)
- [Software](#software)
- [Targets](#targets)
- [Teams](#teams)
- [Translator](#translator)
- [Users](#users)
- [API errors](#api-responses)

Use the Fleet APIs to automate Fleet.

This page includes a list of available resources and their API routes.

## Authentication

- [Retrieve your API token](#retrieve-your-api-token)
- [Log in](#log-in)
- [Log out](#log-out)
- [Forgot password](#forgot-password)
- [Change password](#change-password)
- [Reset password](#reset-password)
- [Me](#me)
- [SSO config](#sso-config)
- [Initiate SSO](#initiate-sso)
- [SSO callback](#sso-callback)

### Retrieve your API token

All API requests to the Fleet server require API token authentication unless noted in the documentation. API tokens are tied to your Fleet user account.

To get an API token, retrieve it from "My account" > "Get API token" in the Fleet UI (`/profile`). Or, you can send a request to the [login API endpoint](#log-in) to get your token.

Then, use that API token to authenticate all subsequent API requests by sending it in the "Authorization" request header, prefixed with "Bearer ":

```http
Authorization: Bearer <your token>
```

> For SSO and MFA users, email/password login is disabled. The API token can instead be retrieved from the "My account" page in the UI (/profile). On this page, choose "Get API token".

### Log in

Authenticates the user with the specified credentials. Use the token returned from this endpoint to authenticate further API requests.

`POST /api/v1/fleet/login`

> Logging in via the API is not supported for SSO and MFA users. The API token can instead be retrieved from the "My account" page in the UI (/profile). On this page, choose "Get API token".

#### Parameters

| Name     | Type   | In   | Description                                   |
| -------- | ------ | ---- | --------------------------------------------- |
| email    | string | body | **Required**. The user's email.               |
| password | string | body | **Required**. The user's plain text password. |

#### Example

`POST /api/v1/fleet/login`

##### Request body

```json
{
  "email": "janedoe@example.com",
  "password": "VArCjNW7CfsxGp67"
}
```

##### Default response

`Status: 200`

```json
{
  "user": {
    "created_at": "2020-11-13T22:57:12Z",
    "updated_at": "2020-11-13T22:57:12Z",
    "id": 1,
    "name": "Jane Doe",
    "email": "janedoe@example.com",
    "enabled": true,
    "force_password_reset": false,
    "gravatar_url": "",
    "sso_enabled": false,
    "mfa_enabled": false,
    "global_role": "admin",
    "teams": []
  },
  "token": "{your token}"
}
```

##### Authentication failed

`Status: 401 Unauthorized`

```json
{
  "message": "Authentication failed",
  "errors": [
    {
      "name": "base",
      "reason": "Authentication failed"
    }
  ],
  "uuid": "1272014b-902b-4b36-bcdb-75fde5eac1fc"
}
```

##### MFA Required

`Status: 202 Accepted`

```json
{
  "message": "We sent an email to you. Please click the magic link in the email to sign in.",
}
```

##### Too many requests / Rate limiting

`Status: 429 Too Many Requests`
`Header: retry-after: N`

> This response includes a header `retry-after` that indicates how many more seconds you are blocked before you can try again.

```json
{
  "message": "limit exceeded, retry after: Ns",
  "errors": [
    {
      "name": "base",
      "reason": "limit exceeded, retry after: Ns"
    }
  ]
}
```

---

### Log out

Logs out the authenticated user.

`POST /api/v1/fleet/logout`

#### Example

`POST /api/v1/fleet/logout`

##### Default response

`Status: 200`

---

### Forgot password

Sends a password reset email to the specified email. Requires that SMTP or SES is configured for your Fleet server.

`POST /api/v1/fleet/forgot_password`

#### Parameters

| Name  | Type   | In   | Description                                                             |
| ----- | ------ | ---- | ----------------------------------------------------------------------- |
| email | string | body | **Required**. The email of the user requesting the reset password link. |

#### Example

`POST /api/v1/fleet/forgot_password`

##### Request body

```json
{
  "email": "janedoe@example.com"
}
```

##### Default response

`Status: 200`

##### Unknown error

`Status: 500`

```json
{
  "message": "Unknown Error",
  "errors": [
    {
      "name": "base",
      "reason": "email not configured"
    }
  ]
}
```

---

### Change password

`POST /api/v1/fleet/change_password`

Changes the password for the authenticated user.

#### Parameters

| Name         | Type   | In   | Description                            |
| ------------ | ------ | ---- | -------------------------------------- |
| old_password | string | body | **Required**. The user's old password. |
| new_password | string | body | **Required**. The user's new password. |

#### Example

`POST /api/v1/fleet/change_password`

##### Request body

```json
{
  "old_password": "VArCjNW7CfsxGp67",
  "new_password": "zGq7mCLA6z4PzArC"
}
```

##### Default response

`Status: 200`

##### Validation failed

`Status: 422 Unprocessable entity`

```json
{
  "message": "Validation Failed",
  "errors": [
    {
      "name": "old_password",
      "reason": "old password does not match"
    }
  ]
}
```

### Reset password

Resets a user's password. Which user is determined by the password reset token used. The password reset token can be found in the password reset email sent to the desired user.

`POST /api/v1/fleet/reset_password`

#### Parameters

| Name                      | Type   | In   | Description                                                               |
| ------------------------- | ------ | ---- | ------------------------------------------------------------------------- |
| new_password              | string | body | **Required**. The new password.                                           |
| new_password_confirmation | string | body | **Required**. Confirmation for the new password.                          |
| password_reset_token      | string | body | **Required**. The token provided to the user in the password reset email. |

#### Example

`POST /api/v1/fleet/reset_password`

##### Request body

```json
{
  "new_password": "abc123",
  "new_password_confirmation": "abc123",
  "password_reset_token": "UU5EK0JhcVpsRkY3NTdsaVliMEZDbHJ6TWdhK3oxQ1Q="
}
```

##### Default response

`Status: 200`


---

### Me

Retrieves the user data for the authenticated user.

`GET /api/v1/fleet/me`

#### Example

`GET /api/v1/fleet/me`

##### Default response

`Status: 200`

```json
{
  "user": {
    "created_at": "2020-11-13T22:57:12Z",
    "updated_at": "2020-11-16T23:49:41Z",
    "id": 1,
    "name": "Jane Doe",
    "email": "janedoe@example.com",
    "global_role": "admin",
    "enabled": true,
    "force_password_reset": false,
    "gravatar_url": "",
    "sso_enabled": false,
    "teams": []
  },
  "available_teams" : [
    {
      "id": 1,
      "name": "Workstations",
      "description": "Employee workstations"
    }
  ],
}
```

---

### Perform required password reset

Resets the password of the authenticated user. Requires that `force_password_reset` is set to `true` prior to the request.

`POST /api/v1/fleet/perform_required_password_reset`

#### Example

`POST /api/v1/fleet/perform_required_password_reset`

##### Request body

```json
{
  "new_password": "sdPz8CV5YhzH47nK"
}
```

##### Default response

`Status: 200`

```json
{
  "user": {
    "created_at": "2020-11-13T22:57:12Z",
    "updated_at": "2020-11-17T00:09:23Z",
    "id": 1,
    "name": "Jane Doe",
    "email": "janedoe@example.com",
    "enabled": true,
    "force_password_reset": false,
    "gravatar_url": "",
    "sso_enabled": false,
    "global_role": "admin",
    "teams": []
  }
}
```

---

### SSO config

Gets the current SSO configuration.

`GET /api/v1/fleet/sso`

#### Example

`GET /api/v1/fleet/sso`

##### Default response

`Status: 200`

```json
{
  "settings": {
    "idp_name": "IDP Vendor 1",
    "idp_image_url": "",
    "sso_enabled": false
  }
}
```

---

### Initiate SSO

`POST /api/v1/fleet/sso`

#### Parameters

| Name      | Type   | In   | Description                                                                 |
| --------- | ------ | ---- | --------------------------------------------------------------------------- |
| relay_url | string | body | **Required**. The relative url to be navigated to after successful sign in. |

#### Example

`POST /api/v1/fleet/sso`

##### Request body

```json
{
  "relay_url": "/hosts/manage"
}
```

##### Default response

`Status: 200`

##### Unknown error

`Status: 500`

```json
{
  "message": "Unknown Error",
  "errors": [
    {
      "name": "base",
      "reason": "InitiateSSO getting metadata: Get \"https://idp.example.org/idp-meta.xml\": dial tcp: lookup idp.example.org on [2001:558:feed::1]:53: no such host"
    }
  ]
}
```

### SSO callback

This is the callback endpoint that the identity provider will use to send security assertions to Fleet. This is where Fleet receives and processes the response from the identify provider.

`POST /api/v1/fleet/sso/callback`

#### Parameters

| Name         | Type   | In   | Description                                                 |
| ------------ | ------ | ---- | ----------------------------------------------------------- |
| SAMLResponse | string | body | **Required**. The SAML response from the identity provider. |

#### Example

`POST /api/v1/fleet/sso/callback`

##### Request body

```json
{
  "SAMLResponse": "<SAML response from IdP>"
}
```

##### Default response

`Status: 200`


---

## Activities

### List activities

Returns a list of the activities that have been performed in Fleet. For a comprehensive list of activity types and detailed information, please see the [audit logs](https://fleetdm.com/docs/using-fleet/audit-activities) page.

`GET /api/v1/fleet/activities`

#### Parameters

| Name            | Type    | In    | Description                                                 |
|:--------------- |:------- |:----- |:------------------------------------------------------------|
| page            | integer | query | Page number of the results to fetch.                                                                                          |
| per_page        | integer | query | Results per page.                                                                                                             |
| order_key       | string  | query | What to order results by. Can be any column in the `activites` table.                                                         |
| order_direction | string  | query | **Requires `order_key`**. The direction of the order given the order key. Options include `asc` and `desc`. Default is `asc`. |

#### Example

`GET /api/v1/fleet/activities?page=0&per_page=10&order_key=created_at&order_direction=desc`

##### Default response

```json
{
  "activities": [
    {
      "created_at": "2023-07-27T14:35:08Z",
      "id": 25,
      "actor_full_name": "Anna Chao",
      "actor_id": 3,
      "actor_gravatar": "",
      "actor_email": "",
      "type": "installed_software",
      "fleet_initiated": false,
      "details": {
        "status": "installed",
        "host_id": 1272,
        "host_display_name": "MacBook Pro",
        "policy_id": null,
        "policy_name": null,
        "install_uuid": "23c18ea1-8cd7-4af4-a1d8-f2666993a66b",
        "self_service": false,
        "software_title": "zoom.us.app",
        "software_package": "ZoomInstallerIT.pkg",
	    }
    },
    {
      "created_at": "2021-07-29T14:40:27Z",
      "id": 21,
      "actor_full_name": "name",
      "actor_id": 1,
      "actor_gravatar": "",
      "actor_email": "name@example.com",
      "type": "created_team",
      "fleet_initiated": false,
      "details": {
        "team_id": 2,
        "team_name": "Apples"
      }
    },
    {
      "created_at": "2023-07-27T14:35:08Z",
      "id": 25,
      "type": "installed_software",
      "fleet_initiated": true,
      "details": {
        "status": "installed",
        "host_id": 1272,
        "host_display_name": "MacBook Pro",
        "policy_id": 24,
        "policy_name": "[Install software] Zoom",
        "install_uuid": "077970ab-0ed6-4573-9cdc-ca9ef9015283",
        "self_service": false,
        "software_title": "zoom.us.app",
        "software_package": "ZoomInstallerIT.pkg",
	    }
    }
  ],
  "meta": {
    "has_next_results": false,
    "has_previous_results": false
  }
}

```

---

## File carving

- [List carves](#list-carves)
- [Get carve](#get-carve)
- [Get carve block](#get-carve-block)

Fleet supports osquery's file carving functionality as of Fleet 3.3.0. This allows the Fleet server to request files (and sets of files) from Fleet's agent (fleetd), returning the full contents to Fleet.

To initiate a file carve using the Fleet API, you can use the [live query](#run-live-query) endpoint to run a query against the `carves` table.

For more information on executing a file carve in Fleet, go to the [File carving with Fleet docs](https://github.com/fleetdm/fleet/blob/main/docs/Contributing/File-carving.md).

### List carves

Retrieves a list of the non expired carves. Carve contents remain available for 24 hours after the first data is provided from the osquery client.

`GET /api/v1/fleet/carves`

#### Parameters

| Name            | Type    | In    | Description                                                                                                                    |
|-----------------|---------|-------|--------------------------------------------------------------------------------------------------------------------------------|
| page            | integer | query | Page number of the results to fetch.                                                                                           |
| per_page        | integer | query | Results per page.                                                                                                              |
| order_key       | string  | query | What to order results by. Can be any field listed in the `results` array example below.                                        |
| order_direction | string  | query | **Requires `order_key`**. The direction of the order given the order key. Valid options are 'asc' or 'desc'. Default is 'asc'. |
| after           | string  | query | The value to get results after. This needs `order_key` defined, as that's the column that would be used.                       |
| expired         | boolean | query | Include expired carves (default: false)                                                                                        |

#### Example

`GET /api/v1/fleet/carves`

##### Default response

`Status: 200`

```json
{
  "carves": [
    {
      "id": 1,
      "created_at": "2021-02-23T22:52:01Z",
      "host_id": 7,
      "name": "macbook-pro.local-2021-02-23T22:52:01Z-fleet_distributed_query_30",
      "block_count": 1,
      "block_size": 2000000,
      "carve_size": 2048,
      "carve_id": "c6958b5f-4c10-4dc8-bc10-60aad5b20dc8",
      "request_id": "fleet_distributed_query_30",
      "session_id": "065a1dc3-40ad-441c-afff-80c2ad7dac28",
      "expired": false,
      "max_block": 0
    },
    {
      "id": 2,
      "created_at": "2021-02-23T22:53:03Z",
      "host_id": 7,
      "name": "macbook-pro.local-2021-02-23T22:53:03Z-fleet_distributed_query_31",
      "block_count": 2,
      "block_size": 2000000,
      "carve_size": 3400704,
      "carve_id": "2b9170b9-4e11-4569-a97c-2f18d18bec7a",
      "request_id": "fleet_distributed_query_31",
      "session_id": "f73922ed-40a4-4e98-a50a-ccda9d3eb755",
      "expired": false,
      "max_block": 1,
      "error": "S3 multipart carve upload: EntityTooSmall: Your proposed upload is smaller than the minimum allowed object size"
    }
  ]
}
```

### Get carve

Retrieves the specified carve.

`GET /api/v1/fleet/carves/:id`

#### Parameters

| Name | Type    | In   | Description                           |
| ---- | ------- | ---- | ------------------------------------- |
| id   | integer | path | **Required.** The desired carve's ID. |

#### Example

`GET /api/v1/fleet/carves/1`

##### Default response

`Status: 200`

```json
{
  "carve": {
    "id": 1,
    "created_at": "2021-02-23T22:52:01Z",
    "host_id": 7,
    "name": "macbook-pro.local-2021-02-23T22:52:01Z-fleet_distributed_query_30",
    "block_count": 1,
    "block_size": 2000000,
    "carve_size": 2048,
    "carve_id": "c6958b5f-4c10-4dc8-bc10-60aad5b20dc8",
    "request_id": "fleet_distributed_query_30",
    "session_id": "065a1dc3-40ad-441c-afff-80c2ad7dac28",
    "expired": false,
    "max_block": 0
  }
}
```

### Get carve block

Retrieves the specified carve block. This endpoint retrieves the data that was carved.

`GET /api/v1/fleet/carves/:id/block/:block_id`

#### Parameters

| Name     | Type    | In   | Description                                 |
| -------- | ------- | ---- | ------------------------------------------- |
| id       | integer | path | **Required.** The desired carve's ID.       |
| block_id | integer | path | **Required.** The desired carve block's ID. |

#### Example

`GET /api/v1/fleet/carves/1/block/0`

##### Default response

`Status: 200`

```json
{
    "data": "aG9zdHMAAAAAAAAAAAAAAAAAAAAAAAAAAAAAAAAAAAAAAAAAAAAAAAAAAAAAAAAA..."
}
```
---

## Fleet configuration

- [Get certificate](#get-certificate)
- [Get configuration](#get-configuration)
- [Modify configuration](#modify-configuration)
- [Get global enroll secrets](#get-global-enroll-secrets)
- [Modify global enroll secrets](#modify-global-enroll-secrets)
- [Get team enroll secrets](#get-team-enroll-secrets)
- [Modify team enroll secrets](#modify-team-enroll-secrets)
- [Version](#version)

The Fleet server exposes API endpoints that handle the configuration of Fleet as well as endpoints that manage enroll secret operations. These endpoints require prior authentication, you so you'll need to log in before calling any of the endpoints documented below.

### Get certificate

Returns the Fleet certificate.

`GET /api/v1/fleet/config/certificate`

#### Parameters

None.

#### Example

`GET /api/v1/fleet/config/certificate`

##### Default response

`Status: 200`

```json
{
  "certificate_chain": <certificate_chain>
}
```

### Get configuration

Returns all information about the Fleet's configuration.

The `agent_options`, `sso_settings` and `smtp_settings` fields are only returned for admin and GitOps users with global access. Learn more about roles and permissions [here](https://fleetdm.com/guides/role-based-access).

`mdm.macos_settings.custom_settings`, `mdm.windows_settings.custom_settings`, and `scripts` only include the configuration profiles and scripts applied using [Fleet's YAML](https://fleetdm.com/docs/configuration/yaml-files). To list profiles or scripts added in the UI or API, use the [List configuration profiles](https://fleetdm.com/docs/rest-api/rest-api#list-custom-os-settings-configuration-profiles) or [List scripts](https://fleetdm.com/docs/rest-api/rest-api#list-scripts) endpoints instead.

`GET /api/v1/fleet/config`

#### Parameters

None.

#### Example

`GET /api/v1/fleet/config`

##### Default response

`Status: 200`

```json
{
  "org_info": {
    "org_name": "fleet",
    "org_logo_url": "",
    "contact_url": "https://fleetdm.com/company/contact"
  },
  "server_settings": {
    "server_url": "https://instance.fleet.com",
    "enable_analytics": true,
    "live_query_disabled": false,
    "query_reports_disabled": false,
    "ai_features_disabled": false
  },
  "smtp_settings": {
    "enable_smtp": false,
    "configured": false,
    "sender_address": "",
    "server": "",
    "port": 587,
    "authentication_type": "authtype_username_password",
    "user_name": "",
    "password": "********",
    "enable_ssl_tls": true,
    "authentication_method": "authmethod_plain",
    "domain": "",
    "verify_ssl_certs": true,
    "enable_start_tls": true
  },
  "sso_settings": {
    "entity_id": "",
    "issuer_uri": "",
    "idp_image_url": "",
    "metadata": "",
    "metadata_url": "",
    "idp_name": "",
    "enable_sso": false,
    "enable_sso_idp_login": false,
    "enable_jit_provisioning": false
  },
  "host_expiry_settings": {
    "host_expiry_enabled": false,
    "host_expiry_window": 0
  },
  "activity_expiry_settings": {
    "activity_expiry_enabled": false,
    "activity_expiry_window": 0
  },
  "features": {
    "enable_host_users": true,
    "enable_software_inventory": true,
    "additional_queries": null
  },
  "mdm": {
    "android_enabled_and_configured": true,
    "windows_enabled_and_configured": true,
    "enable_disk_encryption": true,
    "macos_updates": {
      "minimum_version": "12.3.1",
      "deadline": "2022-01-01"
    },
    "ios_updates": {
      "minimum_version": "17.0.1",
      "deadline": "2024-08-01"
    },
    "ipados_updates": {
      "minimum_version": "17.0.1",
      "deadline": "2024-08-01"
    },
    "windows_updates": {
      "deadline_days": 5,
      "grace_period_days": 1
    },
    "macos_settings": {
      "custom_settings": [
        {
          "path": "path/to/profile1.mobileconfig",
          "labels": ["Label 1", "Label 2"]
        }
      ]
    },
    "windows_settings": {
      "custom_settings": [
        {
         "path": "path/to/profile2.xml",
         "labels": ["Label 3", "Label 4"]
        }
      ],
    },
    "scripts": ["path/to/script.sh"],
    "end_user_authentication": {
      "entity_id": "",
      "issuer_uri": "",
      "metadata": "",
      "metadata_url": "",
      "idp_name": ""
    },
    "macos_migration": {
      "enable": false,
      "mode": "voluntary",
      "webhook_url": "https://webhook.example.com"
    },
    "macos_setup": {
      "bootstrap_package": "",
      "enable_end_user_authentication": false,
      "macos_setup_assistant": "path/to/config.json",
      "enable_release_device_manually": true
    },
    "client_url": "https://instance.fleet.com"
  },
  "agent_options": {
    "spec": {
      "config": {
        "options": {
          "pack_delimiter": "/",
          "logger_tls_period": 10,
          "distributed_plugin": "tls",
          "disable_distributed": false,
          "logger_tls_endpoint": "/api/v1/osquery/log",
          "distributed_interval": 10,
          "distributed_tls_max_attempts": 3
        },
        "decorators": {
          "load": [
            "SELECT uuid AS host_uuid FROM system_info;",
            "SELECT hostname AS hostname FROM system_info;"
          ]
        }
      },
      "overrides": {},
      "command_line_flags": {}
    }
  },
  "license": {
    "tier": "premium",
    "organization": "fleet",
    "device_count": 500000,
    "expiration": "2031-10-16T00:00:00Z",
    "note": ""
  },
  "logging": {
    "debug": false,
    "json": false,
    "result": {
      "plugin": "firehose",
      "config": {
        "region": "us-east-1",
        "status_stream": "",
        "result_stream": "result-topic"
      }
    },
    "status": {
      "plugin": "filesystem",
      "config": {
        "status_log_file": "foo_status",
        "result_log_file": "",
        "enable_log_rotation": false,
        "enable_log_compression": false
      }
    }
  },
  "vulnerability_settings": {
    "databases_path": ""
  },
  "gitops": {
    "gitops_mode_enabled": false,
    "repository_url": "",
  },
  "webhook_settings": {
    "host_status_webhook": {
      "enable_host_status_webhook": true,
      "destination_url": "https://server.com",
      "host_percentage": 5,
      "days_count": 7
    },
    "failing_policies_webhook":{
      "enable_failing_policies_webhook":true,
      "destination_url": "https://server.com",
      "policy_ids": [1, 2, 3],
      "host_batch_size": 1000
    },
    "vulnerabilities_webhook":{
      "enable_vulnerabilities_webhook":true,
      "destination_url": "https://server.com",
      "host_batch_size": 1000
    },
    "activities_webhook":{
      "enable_activities_webhook":true,
      "destination_url": "https://server.com"
    }
  },
  "integrations": {
    "google_calendar": [
      {
        "domain": "example.com",
        "api_key_json": {
           "type": "service_account",
           "project_id": "fleet-in-your-calendar",
           "private_key_id": "<private key id>",
           "private_key": "-----BEGIN PRIVATE KEY-----\n<private key>\n-----END PRIVATE KEY-----\n",
           "client_email": "fleet-calendar-events@fleet-in-your-calendar.iam.gserviceaccount.com",
           "client_id": "<client id>",
           "auth_uri": "https://accounts.google.com/o/oauth2/auth",
           "token_uri": "https://oauth2.googleapis.com/token",
           "auth_provider_x509_cert_url": "https://www.googleapis.com/oauth2/v1/certs",
           "client_x509_cert_url": "https://www.googleapis.com/robot/v1/metadata/x509/fleet-calendar-events%40fleet-in-your-calendar.iam.gserviceaccount.com",
           "universe_domain": "googleapis.com"
         }
      }
    ],
    "jira": [],
    "digicert": [
      {
        "name": "DIGICERT_WIFI",
        "url": "https://one.digicert.com",
        "api_token": "********",
        "profile_id": "7ed77396-9186-4bfa-9fa7-63dddc46b8a3",
        "certificate_common_name": "$FLEET_VAR_HOST_HARDWARE_SERIAL@example.com",
        "certificate_user_principal_names": [
          "$FLEET_VAR_HOST_HARDWARE_SERIAL@example.com",
        ]
        "certificate_seat_id": "$FLEET_VAR_HOST_HARDWARE_SERIAL@example.com"
      }
    ],
    "ndes_scep_proxy": {
      "admin_url": "https://example.com/certsrv/mscep_admin/",
      "password": "********",
      "url": "https://example.com/certsrv/mscep/mscep.dll",
      "username": "Administrator@example.com"
    },
    "custom_scep_proxy": [
      {
        "name": "SCEP_WIFI",
        "url": "https://example.com/scep",
        "challenge": "********",
      },
      {
        "name": "SCEP_VPN",
        "url": "https://example.com/scep",
        "challenge": "********",
      }
    ],
    "zendesk": []
  },
  "logging": {
    "debug": false,
    "json": false,
    "result": {
        "plugin": "filesystem",
        "config": {
          "status_log_file": "/var/folders/xh/bxm1d2615tv3vrg4zrxq540h0000gn/T/osquery_status",
          "result_log_file": "/var/folders/xh/bxm1d2615tv3vrg4zrxq540h0000gn/T/osquery_result",
          "enable_log_rotation": false,
          "enable_log_compression": false
        }
      },
    "status": {
      "plugin": "filesystem",
      "config": {
        "status_log_file": "/var/folders/xh/bxm1d2615tv3vrg4zrxq540h0000gn/T/osquery_status",
        "result_log_file": "/var/folders/xh/bxm1d2615tv3vrg4zrxq540h0000gn/T/osquery_result",
        "enable_log_rotation": false,
        "enable_log_compression": false
      }
    }
  },
  "update_interval": {
    "osquery_detail": 3600000000000,
    "osquery_policy": 3600000000000
  },
  "vulnerabilities": {
    "cpe_database_url": "",
    "disable_schedule": false,
    "cve_feed_prefix_url": "",
    "databases_path": "",
    "disable_data_sync": false,
    "periodicity": 3600000000000,
    "recent_vulnerability_max_age": 2592000000000000
  }
}
```

### Modify configuration

Modifies the Fleet's configuration with the supplied information.

`PATCH /api/v1/fleet/config`

#### Parameters

| Name                     | Type    | In    | Description   |
| -----------------------  | ------- | ----  | ------------------------------------------------------------------------------------------------------------------------------------ |
| org_info                 | object  | body  | See [org_info](#org-info).                                                                                                           |
| server_settings          | object  | body  | See [server_settings](#server-settings).                                                                                             |
| smtp_settings            | object  | body  | See [smtp_settings](#smtp-settings).                                                                                                 |
| sso_settings             | object  | body  | See [sso_settings](#sso-settings).                                                                                                   |
| host_expiry_settings     | object  | body  | See [host_expiry_settings](#host-expiry-settings).                                                                                   |
| activity_expiry_settings | object  | body  | See [activity_expiry_settings](#activity-expiry-settings).                                                                           |
| agent_options            | objects | body  | The agent_options spec that is applied to all hosts. In Fleet 4.0.0 the `api/v1/fleet/spec/osquery_options` endpoints were removed.  |
| fleet_desktop            | object  | body  | See [fleet_desktop](#fleet-desktop).                                                                                                 |
| webhook_settings         | object  | body  | See [webhook_settings](#webhook-settings).                                                                                           |
| gitops        | object  | body  | See [gitops](#gitops). |
| integrations             | object  | body  | Includes `ndes_scep_proxy` object and `jira`, `zendesk`, `digicert`, `custom_scep_proxy`, and `google_calendar` arrays. See [integrations](#integrations) for details.                             |
| mdm                      | object  | body  | See [mdm](#mdm).                                                                                                                     |
| features                 | object  | body  | See [features](#features).                                                                                                           |
| scripts                  | array   | body  | A list of script files to add so they can be executed at a later time.                                                               |
| force                    | boolean | query | Whether to force-apply the agent options even if there are validation errors.                                                        |
| dry_run                  | boolean | query | Whether to validate the configuration and return any validation errors **without** applying changes.                                 |


#### Example

`PATCH /api/v1/fleet/config`

##### Request body

```json
{
  "scripts": []
}
```

##### Default response

`Status: 200`

```json
{
  "org_info": {
    "org_name": "Fleet Device Management",
    "org_logo_url": "https://fleetdm.com/logo.png",
    "org_logo_url_light_background": "https://fleetdm.com/logo-light.png",
    "contact_url": "https://fleetdm.com/company/contact"
  },
  "server_settings": {
    "server_url": "https://instance.fleet.com",
    "enable_analytics": true,
    "live_query_disabled": false,
    "query_reports_disabled": false,
    "ai_features_disabled": false
  },
  "smtp_settings": {
    "enable_smtp": true,
    "configured": true,
    "sender_address": "",
    "server": "localhost",
    "port": 1025,
    "authentication_type": "authtype_username_none",
    "user_name": "",
    "password": "********",
    "enable_ssl_tls": true,
    "authentication_method": "authmethod_plain",
    "domain": "",
    "verify_ssl_certs": true,
    "enable_start_tls": true
  },
  "sso_settings": {
    "entity_id": "",
    "issuer_uri": "",
    "idp_image_url": "",
    "metadata": "",
    "metadata_url": "",
    "idp_name": "",
    "enable_sso": false,
    "enable_sso_idp_login": false,
    "enable_jit_provisioning": false
  },
  "host_expiry_settings": {
    "host_expiry_enabled": false,
    "host_expiry_window": 0
  },
  "activity_expiry_settings": {
    "activity_expiry_enabled": false,
    "activity_expiry_window": 0
  },
  "features": {
    "enable_host_users": true,
    "enable_software_inventory": true,
    "additional_queries": null
  },
  "license": {
    "tier": "free",
    "expiration": "0001-01-01T00:00:00Z"
  },
  "mdm": {
    "enabled_and_configured": false,
    "android_enabled_and_configured": false,
    "windows_enabled_and_configured": false,
    "enable_disk_encryption": true,
    "macos_updates": {
      "minimum_version": "12.3.1",
      "deadline": "2022-01-01"
    },
    "ios_updates": {
      "minimum_version": "17.0.1",
      "deadline": "2024-08-01"
    },
    "ipados_updates": {
      "minimum_version": "17.0.1",
      "deadline": "2024-08-01"
    },
    "windows_updates": {
      "deadline_days": 5,
      "grace_period_days": 1
    },
    "macos_settings": {
      "custom_settings": [
        {
          "path": "path/to/profile1.mobileconfig",
          "labels_exclude_any": ["Label 1", "Label 2"]
        },
        {
          "path": "path/to/profile2.json",
          "labels_include_all": ["Label 3", "Label 4"]
        },
	{
          "path": "path/to/profile3.json",
          "labels_include_any": ["Label 5", "Label 6"]
        },
      ]
    },
    "windows_settings": {
      "custom_settings": [
        {
          "path": "path/to/profile3.xml",
          "labels_exclude_any": ["Label 1", "Label 2"]
        }
      ]
    },
    "end_user_authentication": {
      "entity_id": "",
      "issuer_uri": "",
      "metadata": "",
      "metadata_url": "",
      "idp_name": ""
    },
    "macos_migration": {
      "enable": false,
      "mode": "voluntary",
      "webhook_url": "https://webhook.example.com"
    },
    "macos_setup": {
      "bootstrap_package": "",
      "enable_end_user_authentication": false,
      "macos_setup_assistant": "path/to/config.json"
    },
    "apple_server_url": "https://instance.fleet.com"
  },
  "agent_options": {
    "config": {
      "options": {
        "pack_delimiter": "/",
        "logger_tls_period": 10,
        "distributed_plugin": "tls",
        "disable_distributed": false,
        "logger_tls_endpoint": "/api/v1/osquery/log",
        "distributed_interval": 10,
        "distributed_tls_max_attempts": 3
      },
      "decorators": {
        "load": [
          "SELECT uuid AS host_uuid FROM system_info;",
          "SELECT hostname AS hostname FROM system_info;"
        ]
      }
    },
    "overrides": {},
    "command_line_flags": {}
  },
  "vulnerability_settings": {
    "databases_path": ""
  },
  "fleet_desktop": {
    "transparency_url": "https://fleetdm.com/better"
  },
  "gitops": {
    "gitops_mode_enabled": false,
    "repository_url": "",
  },
  "webhook_settings": {
    "host_status_webhook": {
      "enable_host_status_webhook": true,
      "destination_url": "https://server.com",
      "host_percentage": 5,
      "days_count": 7
    },
    "failing_policies_webhook":{
      "enable_failing_policies_webhook":true,
      "destination_url": "https://server.com",
      "policy_ids": [1, 2, 3],
      "host_batch_size": 1000
    },
    "vulnerabilities_webhook":{
      "enable_vulnerabilities_webhook":true,
      "destination_url": "https://server.com",
      "host_batch_size": 1000
    },
    "activities_webhook":{
      "enable_activities_webhook":true,
      "destination_url": "https://server.com"
    }
  },
  "integrations": {
    "google_calendar": [
      {
        "domain": "",
        "api_key_json": null
      }
    ],
    "jira": [
      {
        "url": "https://jiraserver.com",
        "username": "some_user",
        "password": "sec4et!",
        "project_key": "jira_project",
        "enable_software_vulnerabilities": false
      }
    ],
    "ndes_scep_proxy": null,
    "zendesk": []
  },
  "logging": {
      "debug": false,
      "json": false,
      "result": {
          "plugin": "firehose",
          "config": {
            "region": "us-east-1",
            "status_stream": "",
            "result_stream": "result-topic"
          }
      },
      "status": {
          "plugin": "filesystem",
          "config": {
            "status_log_file": "foo_status",
            "result_log_file": "",
            "enable_log_rotation": false,
            "enable_log_compression": false
          }
      }
  },
  "scripts": []
}
```


#### org_info

| Name                              | Type    | Description   |
| ---------------------             | ------- | ----------------------------------------------------------------------------------- |
| org_name                          | string  | The organization name.                                                              |
| org_logo_url                      | string  | The URL for the organization logo.                                                  |
| org_logo_url_light_background     | string  | The URL for the organization logo displayed in Fleet on top of light backgrounds.   |
| contact_url                       | string  | A URL that can be used by end users to contact the organization.                    |

<br/>

##### Example request body

```json
{
  "org_info": {
    "org_name": "Fleet Device Management",
    "org_logo_url": "https://fleetdm.com/logo.png",
    "org_logo_url_light_background": "https://fleetdm.com/logo-light.png",
    "contact_url": "https://fleetdm.com/company/contact"
  }
}
```

#### server_settings

| Name                              | Type    | Description   |
| ---------------------             | ------- | ------------------------------------------------------------------------------------------- |
| server_url                        | string  | The Fleet server URL.                                                                       |
| enable_analytics                  | boolean | Whether to send anonymous usage statistics. Always enabled for Fleet Premium customers.     |
| live_query_disabled               | boolean | Whether the live query capabilities are disabled.                                           |
| query_reports_disabled            | boolean | Whether query report capabilities are disabled.                                             |
| ai_features_disabled              | boolean | Whether AI features are disabled.                                                           |
| query_report_cap                  | integer | The maximum number of results to store per query report before the report is clipped. If increasing this cap, we recommend enabling reports for one query at time and monitoring your infrastructure. (Default: `1000`) |

<br/>

##### Example request body

```json
{
  "server_settings": {
    "server_url": "https://localhost:8080",
    "enable_analytics": true,
    "live_query_disabled": false,
    "query_reports_disabled": false,
    "ai_features_disabled": false
  }
}
```

#### smtp_settings

| Name                              | Type    | Description   |
| ---------------------             | ------- | --------------------------------------------------------------------------------------------------------------------------------------------------------------------- |
| enable_smtp                       | boolean | Whether SMTP is enabled for the Fleet app.                                                                                                                            |
| sender_address                    | string  | The sender email address for the Fleet app. An invitation email is an example of the emails that may use this sender address                                          |
| server                            | string  | The SMTP server for the Fleet app.                                                                                                                                    |
| port                              | integer | The SMTP port for the Fleet app.                                                                                                                                      |
| authentication_type               | string  | The authentication type used by the SMTP server. Options include `"authtype_username_and_password"` or `"none"`                                                       |
| user_name                         | string  | The username used to authenticate requests made to the SMTP server.                                                                                                   |
| password                          | string  | The password used to authenticate requests made to the SMTP server.                                                                                                   |
| enable_ssl_tls                    | boolean | Whether or not SSL and TLS are enabled for the SMTP server.                                                                                                           |
| authentication_method             | string  | The authentication method used to make authenticate requests to SMTP server. Options include `"authmethod_plain"`, `"authmethod_cram_md5"`, and `"authmethod_login"`. |
| domain                            | string  | The domain for the SMTP server.                                                                                                                                       |
| verify_ssl_certs                  | boolean | Whether or not SSL certificates are verified by the SMTP server. Turn this off (not recommended) if you use a self-signed certificate.                                |
| enabled_start_tls                 | boolean | Detects if STARTTLS is enabled in your SMTP server and starts to use it.                                                                                              |

<br/>

##### Example request body

```json
{
  "smtp_settings": {
    "enable_smtp": true,
    "sender_address": "",
    "server": "localhost",
    "port": 1025,
    "authentication_type": "authtype_username_none",
    "user_name": "",
    "password": "",
    "enable_ssl_tls": true,
    "authentication_method": "authmethod_plain",
    "domain": "",
    "verify_ssl_certs": true,
    "enable_start_tls": true
  }
}
```

#### sso_settings

| Name                              | Type    | Description   |
| ---------------------             | ------- | ---------------------------------------------------------------------------------------------------------------------------------------------------------------------- |
| enable_sso                        | boolean | Whether or not SSO is enabled for the Fleet application. If this value is true, you must also include most of the SSO settings parameters below.                       |
| entity_id                         | string  | The required entity ID is a URI that you use to identify Fleet when configuring the identity provider. Must be 5 or more characters.                                   |
| issuer_uri                        | string  | The URI you provide here must exactly match the Entity ID field used in the identity provider configuration.                                                           |
| idp_image_url                     | string  | An optional link to an image such as a logo for the identity provider.                                                                                                 |
| metadata_url                      | string  | A URL that references the identity provider metadata. If available from the identity provider, this is the preferred means of providing metadata. Must be either https or http |
| metadata                          | string  |  Metadata provided by the identity provider. Either `metadata` or a `metadata_url` must be provided.                                                                   |
| enable_sso_idp_login              | boolean | Determines whether Identity Provider (IdP) initiated login for Single sign-on (SSO) is enabled for the Fleet application.                                              |
| enable_jit_provisioning           | boolean | _Available in Fleet Premium._ When enabled, allows [just-in-time user provisioning](https://fleetdm.com/docs/deploy/single-sign-on-sso#just-in-time-jit-user-provisioning). |

<br/>

##### Example request body

```json
{
  "sso_settings": {
    "enable_sso": false,
    "entity_id": "",
    "issuer_uri": "",
    "idp_image_url": "",
    "metadata_url": "",
    "metadata": "",
    "idp_name": "",
    "enable_sso_idp_login": false,
    "enable_jit_provisioning": false
  }
}
```

#### host_expiry_settings

| Name                              | Type    | Description   |
| ---------------------             | ------- | -------------------------------------------------------------------------------------------------------------------------------------------------------------- |
| host_expiry_enabled               | boolean | When enabled, allows automatic cleanup of hosts that have not communicated with Fleet in some number of days.                                                  |
| host_expiry_window                | integer | If a host has not communicated with Fleet in the specified number of days, it will be removed. Must be greater than 0 if host_expiry_enabled is set to true.   |

<br/>

##### Example request body

```json
{
  "host_expiry_settings": {
    "host_expiry_enabled": true,
    "host_expiry_window": 7
  }
}
```

#### activity_expiry_settings

| Name                              | Type    | Description   |
| ---------------------             | ------- | --------------------------------------------------------------------------------------------------------------------------------- |
| activity_expiry_enabled           | boolean | When enabled, allows automatic cleanup of activities (and associated live query data) older than the specified number of days.    |
| activity_expiry_window            | integer | The number of days to retain activity records, if activity expiry is enabled.                                                     |

<br/>

##### Example request body

```json
{
  "activity_expiry_settings": {
    "activity_expiry_enabled": true,
    "activity_expiry_window": 90
  }
}
```

#### fleet_desktop

_Available in Fleet Premium._

| Name                              | Type    | Description   |
| ---------------------             | ------- | -------------------------------------------------------------------------------- |
| transparency_url                  | string  | The URL used to display transparency information to users of Fleet Desktop.      |

<br/>

##### Example request body

```json
{
  "fleet_desktop": {
    "transparency_url": "https://fleetdm.com/better"
  }
}
```

#### gitops

_Available in Fleet Premium._

| Name                              | Type    | Description   |
| ---------------------             | ------- | --------------------------------------------------------------------------------------------------------------------------------- |
| gitops_mode_enabled               | boolean | Whether to enable "GitOps mode", which restricts making changes via the UI that would be overridden by running `fleetctl-gitops`. (Default: `false`) |
| repository_url                    | string  | The URL for the repository where changes are managed, for Fleet instances using GitOps. Users will be sent here when GitOps mode is enabled. |

<br/>

##### Example request body

```json
{
  "gitops": {
    "gitops_mode_enabled": true,
    "repository_url": "https://github.com/exampleorg/it-and-security"
  }
}
```

#### webhook_settings

<!--
+ [`webhook_settings.host_status_webhook`](#webhook-settings-host-status-webhook)
+ [`webhook_settings.failing_policies_webhook`](#webhook-settings-failing-policies-webhook)
+ [`webhook_settings.vulnerabilities_webhook`](#webhook-settings-vulnerabilities-webhook)
+ [`webhook_settings.activities_webhook`](#webhook-settings-activities-webhook)
-->

| Name                              | Type  | Description   |
| ---------------------             | ----- | ---------------------------------------------------------------------------------------------- |
| host_status_webhook               | array | See [`webhook_settings.host_status_webhook`](#webhook-settings-host-status-webhook).           |
| failing_policies_webhook          | array | See [`webhook_settings.failing_policies_webhook`](#webhook-settings-failing-policies-webhook). |
| vulnerabilities_webhook           | array | See [`webhook_settings.vulnerabilities_webhook`](#webhook-settings-vulnerabilities-webhook).   |
| activities_webhook                | array | See [`webhook_settings.activities_webhook`](#webhook-settings-activities-webhook).             |

<br/>

##### webhook_settings.host_status_webhook

`webhook_settings.host_status_webhook` is an object with the following structure:

| Name                              | Type    | Description   |
| ---------------------             | ------- | ------------------------------------------------------------------------------------------------------------------------------------------- |
| enable_host_status_webhook        | boolean | Whether or not the host status webhook is enabled.                                                                                          |
| destination_url                   | string  | The URL to deliver the webhook request to.                                                                                                  |
| host_percentage                   | integer | The minimum percentage of hosts that must fail to check in to Fleet in order to trigger the webhook request.                                |
| days_count                        | integer | The minimum number of days that the configured `host_percentage` must fail to check in to Fleet in order to trigger the webhook request.    |

<br/>

##### webhook_settings.failing_policies_webhook

`webhook_settings.failing_policies_webhook` is an object with the following structure:

| Name                              | Type    | Description   |
| ---------------------             | ------- | ------------------------------------------------------------------------------------------------------------------- |
| enable_failing_policies_webhook   | boolean | Whether or not the failing policies webhook is enabled.                                                             |
| destination_url                   | string  | The URL to deliver the webhook requests to.                                                                         |
| policy_ids                        | array   | List of policy IDs to enable failing policies webhook.                                                              |
| host_batch_size                   | integer | Maximum number of hosts to batch on failing policy webhook requests. The default, 0, means no batching (all hosts failing a policy are sent on one request). |

<br/>

##### webhook_settings.vulnerabilities_webhook

`webhook_settings.vulnerabilities_webhook` is an object with the following structure:

| Name                              | Type    | Description   |
| ---------------------             | ------- | ------------------------------------------------------------------------------------------------------------------------------------------------------- |
| enable_vulnerabilities_webhook    | boolean | Whether or not the vulnerabilities webhook is enabled.                                                                                                  |
| destination_url                   | string  | The URL to deliver the webhook requests to.                                                                                                             |
| host_batch_size                   | integer | Maximum number of hosts to batch on vulnerabilities webhook requests. The default, 0, means no batching (all vulnerable hosts are sent on one request). |

<br/>

##### webhook_settings.activities_webhook

`webhook_settings.activities_webhook` is an object with the following structure:

| Name                              | Type    | Description   |
| ---------------------             | ------- | --------------------------------------------------------- |
| enable_activities_webhook         | boolean | Whether or not the activity feed webhook is enabled.      |
| destination_url                   | string  | The URL to deliver the webhook requests to.               |

<br/>

##### Example request body

```json
{
  "webhook_settings": {
    "host_status_webhook": {
      "enable_host_status_webhook": true,
      "destination_url": "https://server.com",
      "host_percentage": 5,
      "days_count": 7
    },
    "failing_policies_webhook":{
      "enable_failing_policies_webhook": true,
      "destination_url": "https://server.com",
      "policy_ids": [1, 2, 3],
      "host_batch_size": 1000
    },
    "vulnerabilities_webhook":{
      "enable_vulnerabilities_webhook":true,
      "destination_url": "https://server.com",
      "host_batch_size": 1000
    },
    "activities_webhook":{
      "enable_activities_webhook":true,
      "destination_url": "https://server.com"
    }
  }
}
```

#### integrations

<!--
+ [`integrations.jira`](#integrations-jira)
+ [`integrations.zendesk`](#integrations-zendesk)
+ [`integrations.google_calendar`](#integrations-google-calendar)
+ [`integrations.ndes_scep_proxy`](#integrations-ndes_scep_proxy)
-->

| Name            | Type   | Description                                                          |
|-----------------|--------|----------------------------------------------------------------------|
| jira            | array  | See [`integrations.jira`](#integrations-jira).                       |
| zendesk         | array  | See [`integrations.zendesk`](#integrations-zendesk).                 |
| google_calendar | array  | See [`integrations.google_calendar`](#integrations-google-calendar). |
| digicert | array | See [`integrations.digicert`](#integrations-digicert). |
| ndes_scep_proxy | object | See [`integrations.ndes_scep_proxy`](#integrations-ndes-scep-proxy). |
| custom_scep_proxy | array | See [`integrations.custom_scep_proxy`](#integrations-scep-proxy). |


<br/>

##### integrations.jira

`integrations.jira` is an array of objects with the following structure:

| Name                              | Type    | Description   |
| ---------------------             | ------- | -------------------------------------------------------------------------------------------------------------------------------------------------------------------------------------- |
| enable_software_vulnerabilities   | boolean | Whether or not Jira integration is enabled for software vulnerabilities. Only one vulnerability automation can be enabled at a given time (enable_vulnerabilities_webhook and enable_software_vulnerabilities). |
| enable_failing_policies           | boolean | Whether or not Jira integration is enabled for failing policies. Only one failing policy automation can be enabled at a given time (enable_failing_policies_webhook and enable_failing_policies). |
| url                               | string  | The URL of the Jira server to integrate with. |
| username                          | string  | The Jira username to use for this Jira integration. |
| api_token                         | string  | The API token of the Jira username to use for this Jira integration. |
| project_key                       | string  | The Jira project key to use for this integration. Jira tickets will be created in this project. |

<br/>

> Note that when making changes to the `integrations.jira` array, all integrations must be provided (not just the one being modified). This is because the endpoint will consider missing integrations as deleted.

##### integrations.zendesk

`integrations.zendesk` is an array of objects with the following structure:

| Name                              | Type    | Description   |
| ---------------------             | ------- | -------------------------------------------------------------------------------------------------------------------------------------------------------------------------------------- |
| enable_software_vulnerabilities   | boolean | Whether or not Zendesk integration is enabled for software vulnerabilities. Only one vulnerability automation can be enabled at a given time (enable_vulnerabilities_webhook and enable_software_vulnerabilities). |
| enable_failing_policies           | boolean | Whether or not Zendesk integration is enabled for failing policies. Only one failing policy automation can be enabled at a given time (enable_failing_policies_webhook and enable_failing_policies). |
| url                               | string  | The URL of the Zendesk server to integrate with. |
| email                             | string  | The Zendesk user email to use for this Zendesk integration. |
| api_token                         | string  | The Zendesk API token to use for this Zendesk integration. |
| group_id                          | integer | The Zendesk group id to use for this integration. Zendesk tickets will be created in this group. |

<br/>

> Note that when making changes to the `integrations.zendesk` array, all integrations must be provided (not just the one being modified). This is because the endpoint will consider missing integrations as deleted.

##### integrations.google_calendar

`integrations.google_calendar` is an array of objects with the following structure:

| Name                              | Type    | Description   |
| ---------------------             | ------- | --------------------------------------------------------------------------------------------------------------------- |
| domain                            | string  | The domain for the Google Workspace service account to be used for this calendar integration.                         |
| api_key_json                      | object  | The private key JSON downloaded when generating the service account API key to be used for this calendar integration. |

<br/>

##### integrations.digicert

<<<<<<< HEAD
> **Experimental feature**. This feature is undergoing rapid improvement, which may result in breaking changes to the API or configuration surface. It is not recommended for use in automated workflows.

=======
>>>>>>> 008eff27
`integrations.digicert` is an array of objects with the following structure:

| Name                              | Type    | Description   |
| ---------------------             | ------- | -------------------------------------------------------------------------------------------------------------------------------------------------------------------------------------- |
| name   | string | Name of the certificate authority that will be used in variables in configuration profiles. Only letters, numbers, and underscores are allowed. |
| url   | string | DigiCert instance URL, used as base URL for DigiCert API requests. |
| api_token        | string | API token used to authenticate requests to DigiCert. |
| profile_id       | string  | The ID of certificate profile in DigiCert. |
| certificate_common_name      | string  | The certificate's common name. |
| certificate_user_principal_names    | array  | The certificate's user principal names (UPN) attribute in Subject Alternative Name (SAN). |
| certificate_seat_id     | string  | The ID of the DigiCert seat. Seats are license units in DigiCert. |

<br/>

> Note that when making changes to the `integrations.digicert` array, all integrations must be provided (not just the one being modified). This is because the endpoint will consider missing integrations as deleted.

##### integrations.ndes_scep_proxy

> **Experimental feature**. This feature is undergoing rapid improvement, which may result in breaking changes to the API or configuration surface. It is not recommended for use in automated workflows.

`integrations.ndes_scep_proxy` is an object with the following structure:

| Name      | Type   | Description                                             |
|-----------|--------|---------------------------------------------------------|
| url       | string | **Required**. The URL of the NDES SCEP endpoint.        |
| admin_url | string | **Required**. The URL of the NDES admin endpoint.       |
| password  | string | **Required**. The password for the NDES admin endpoint. |
| username  | string | **Required**. The username for the NDES admin endpoint. |

Setting `integrations.ndes_scep_proxy` to `null` will clear existing settings. Not specifying `integrations.ndes_scep_proxy` in the payload will not change the existing settings.

##### integrations.custom_scep_proxy

<<<<<<< HEAD
> **Experimental feature**. This feature is undergoing rapid improvement, which may result in breaking changes to the API or configuration surface. It is not recommended for use in automated workflows.

=======
>>>>>>> 008eff27
`integrations.custom_scep_proxy` is an array of objects with the following structure:

| Name                              | Type    | Description   |
| ---------------------             | ------- | -------------------------------------------------------------------------------------------------------------------------------------------------------------------------------------- |
| name   | string | Name of the certificate authority that will be used in variables in configuration profiles. Only letters, numbers, and underscores are allowed. |
| url        | boolean | URL of the Simple Certificate Enrollment Protocol (SCEP) server |
| challenge         | string  | Static challenge password used to authenticate requests to SCEP server. |

<br/>

> Note that when making changes to the `integrations.custom_scep_proxy` array, all integrations must be provided (not just the one being modified). This is because the endpoint will consider missing integrations as deleted.


##### Example request body

```json
{
  "integrations": {
    "jira": [
      {
        "enable_software_vulnerabilities": false,
        "enable_failing_poilicies": true,
        "url": "https://jiraserver.com",
        "username": "some_user",
        "api_token": "<TOKEN>",
        "project_key": "jira_project",
      }
    ],
    "zendesk": [],
    "google_calendar": [
      {
        "domain": "https://domain.com",
        "api_key_json": "<API KEY JSON>"
      }
    ],
    "digicert": [
      {
        "name": "DIGICERT_WIFI",
        "url": "https://one.digicert.com",
        "api_token": "********",
        "profile_id": "7ed77396-9186-4bfa-9fa7-63dddc46b8a3",
        "certificate_common_name": "$FLEET_VAR_HOST_HARDWARE_SERIAL@example.com",
        "certificate_subject_alternative_name": "$FLEET_VAR_HOST_HARDWARE_SERIAL@example.com",
        "certificate_seat_id": "$FLEET_VAR_HOST_HARDWARE_SERIAL@example.com"
      }
    ],
    "ndes_scep_proxy": {
      "admin_url": "https://example.com/certsrv/mscep_admin/",
      "password": "abc123",
      "url": "https://example.com/certsrv/mscep/mscep.dll",
      "username": "Administrator@example.com"
    },
    "custom_scep_proxy": [
      {
        "name": "SCEP_WIFI",
        "url": "https://example.com/scep",
        "challenge": "********"
      },
      {
        "name": "SCEP_VPN",
        "url": "https://example.com/scep",
        "challenge": "********"
      }
    ]
  }
}
```

#### mdm

| Name                              | Type    | Description   |
| ---------------------             | ------- | -------------------------------------------------------------------------------------------------------------------------------------------------------------------------------------- |
| windows_enabled_and_configured    | boolean | Enables Windows MDM support. |
| enable_disk_encryption            | boolean | _Available in Fleet Premium._ Hosts that belong to no team will have disk encryption enabled if set to true. |
| macos_updates         | object  | See [`mdm.macos_updates`](#mdm-macos-updates). |
| ios_updates         | object  | See [`mdm.ios_updates`](#mdm-ios-updates). |
| ipados_updates         | object  | See [`mdm.ipados_updates`](#mdm-ipados-updates). |
| windows_updates         | object  | See [`mdm.window_updates`](#mdm-windows-updates). |
| macos_migration         | object  | See [`mdm.macos_migration`](#mdm-macos-migration). |
| macos_setup         | object  | See [`mdm.macos_setup`](#mdm-macos-setup). |
| macos_settings         | object  | See [`mdm.macos_settings`](#mdm-macos-settings). |
| windows_settings         | object  | See [`mdm.windows_settings`](#mdm-windows-settings). |
| apple_server_url         | string  | Update this URL if you're self-hosting Fleet and you want your hosts to talk to this URL for MDM features. (If not configured, hosts will use the base URL of the Fleet instance.)  |

> Note: If `apple_server_url` changes and Apple (macOS, iOS, iPadOS) hosts already have MDM turned on, the end users will have to turn MDM off and back on to use MDM features.

<br/>

##### mdm.macos_updates

_Available in Fleet Premium._

`mdm.macos_updates` is an object with the following structure:

| Name                              | Type    | Description   |
| ---------------------             | ------- | -------------------------------------------------------------------------------------------------------------------------------------------------------------------------------------- |
| minimum_version                   | string  | Hosts that belong to no team and are enrolled into Fleet's MDM will be prompted to update when their OS is below this version. |
| deadline                          | string  | Hosts that belong to no team and are enrolled into Fleet's MDM will be forced to update their OS after this deadline (noon local time for hosts already on macOS 14 or above, 20:00 UTC for hosts on earlier macOS versions). |

<br/>

##### mdm.ios_updates

_Available in Fleet Premium._

`mdm.ios_updates` is an object with the following structure:

| Name                              | Type    | Description   |
| ---------------------             | ------- | -------------------------------------------------------------------------------------------------------------------------------------------------------------------------------------- |
| minimum_version                   | string  | Hosts that belong to no team will be prompted to update when their OS is below this version. |
| deadline                          | string  | Hosts that belong to no team will be forced to update their OS after this deadline (noon local time). |

<br/>

##### mdm.ipados_updates

_Available in Fleet Premium._

`mdm.ipados_updates` is an object with the following structure:

| Name                              | Type    | Description   |
| ---------------------             | ------- | -------------------------------------------------------------------------------------------------------------------------------------------------------------------------------------- |
| minimum_version                   | string  | Hosts that belong to no team will be prompted to update when their OS is below this version. |
| deadline                          | string  | Hosts that belong to no team will be forced to update their OS after this deadline (noon local time). |

<br/>

##### mdm.windows_updates

_Available in Fleet Premium._

`mdm.windows_updates` is an object with the following structure:

| Name                              | Type    | Description   |
| ---------------------             | ------- | -------------------------------------------------------------------------------------------------------------------------------------------------------------------------------------- |
| deadline_days                     | integer | Hosts that belong to no team and are enrolled into Fleet's MDM will have this number of days before updates are installed on Windows. |
| grace_period_days                 | integer | Hosts that belong to no team and are enrolled into Fleet's MDM will have this number of days before Windows restarts to install updates. |

<br/>

##### mdm.macos_migration

_Available in Fleet Premium._

`mdm.macos_migration` is an object with the following structure:

| Name                              | Type    | Description   |
| ---------------------             | ------- | -------------------------------------------------------------------------------------------------------------------------------------------------------------------------------------- |
| enable                            | boolean | Whether to enable the end user migration workflow for devices migrating from your old MDM solution. |
| mode                              | string  | The end user migration workflow mode for devices migrating from your old MDM solution. Options are `"voluntary"` or `"forced"`. |
| webhook_url                       | string  | The webhook url configured to receive requests to unenroll devices migrating from your old MDM solution. |

<br/>

##### mdm.macos_setup

_Available in Fleet Premium._

`mdm.macos_setup` is an object with the following structure:

| Name                              | Type    | Description   |
| ---------------------             | ------- | -------------------------------------------------------------------------------------------------------------------------------------------------------------------------------------- |
| enable_end_user_authentication    | boolean | If set to true, end user authentication will be required during automatic MDM enrollment of new macOS devices. Settings for your IdP provider must also be [configured](https://fleetdm.com/docs/using-fleet/mdm-macos-setup-experience#end-user-authentication-and-eula). |

<br/>

##### mdm.macos_settings

`mdm.macos_settings` is an object with the following structure:

| Name                              | Type    | Description   |
| ---------------------             | ------- | -------------------------------------------------------------------------------------------------------------------------------------------------------------------------------------- |
| custom_settings                   | array   | Only intended to be used by [Fleet's YAML](https://fleetdm.com/docs/configuration/yaml-files). To add macOS configuration profiles using Fleet's API, use the [Add configuration profile endpoint](https://fleetdm.com/docs/rest-api/rest-api#add-custom-os-setting-configuration-profile) instead. |

<br/>

##### mdm.windows_settings

`mdm.windows_settings` is an object with the following structure:

| Name                              | Type    | Description   |
| ---------------------             | ------- | -------------------------------------------------------------------------------------------------------------------------------------------------------------------------------------- |
| custom_settings                   | array   | Only intended to be used by [Fleet's YAML](https://fleetdm.com/docs/configuration/yaml-files). To add Windows configuration profiles using Fleet's API, use the [Add configuration profile endpoint](https://fleetdm.com/docs/rest-api/rest-api#add-custom-os-setting-configuration-profile) instead. |

<br/>

##### Example request body

```json
{
  "mdm": {
    "windows_enabled_and_configured": false,
    "enable_disk_encryption": true,
    "macos_updates": {
      "minimum_version": "12.3.1",
      "deadline": "2022-01-01"
    },
    "windows_updates": {
      "deadline_days": 5,
      "grace_period_days": 1
    },
    "macos_settings": {
      "custom_settings": [
        {
          "path": "path/to/profile1.mobileconfig",
          "labels": ["Label 1", "Label 2"]
        },
        {
          "path": "path/to/profile2.json",
          "labels": ["Label 3", "Label 4"]
        },
      ]
    },
    "windows_settings": {
      "custom_settings": [
        {
          "path": "path/to/profile3.xml",
          "labels": ["Label 1", "Label 2"]
        }
      ]
    },
    "end_user_authentication": {
      "entity_id": "",
      "issuer_uri": "",
      "metadata": "",
      "metadata_url": "",
      "idp_name": ""
    },
    "macos_migration": {
      "enable": false,
      "mode": "voluntary",
      "webhook_url": "https://webhook.example.com"
    },
    "macos_setup": {
      "bootstrap_package": "",
      "enable_end_user_authentication": false,
      "macos_setup_assistant": "path/to/config.json"
    }
  }
}
```

#### Features

| Name                              | Type    | Description   |
| ---------------------             | ------- | -------------------------------------------------------------------------------------------------------------------------------------------------------------------------------------- |
| enable_host_users                 | boolean | Whether to enable the users feature in Fleet. (Default: `true`)                                                                          |
| enable_software_inventory         | boolean | Whether to enable the software inventory feature in Fleet. (Default: `true`)                                                             |
| additional_queries                | boolean | Whether to enable additional queries on hosts. (Default: `null`)                                                                         |

<br/>

##### Example request body

```json
{
  "features": {
    "enable_host_users": true,
    "enable_software_inventory": true,
    "additional_queries": null
  }
}
```



### Get global enroll secrets

Returns the valid global enroll secrets.

`GET /api/v1/fleet/spec/enroll_secret`

#### Parameters

None.

#### Example

`GET /api/v1/fleet/spec/enroll_secret`

##### Default response

`Status: 200`

```json
{
  "spec": {
    "secrets": [
      {
        "secret": "vhPzPOnCMOMoqSrLxKxzSADyqncayacB",
        "created_at": "2021-11-12T20:24:57Z"
      },
      {
        "secret": "jZpexWGiXmXaFAKdrdttFHdJBqEnqlVF",
        "created_at": "2021-11-12T20:24:57Z"
      }
    ]
  }
}
```

### Modify global enroll secrets

Replaces all existing global enroll secrets.

`POST /api/v1/fleet/spec/enroll_secret`

#### Parameters

| Name      | Type    | In   | Description                                                        |
| --------- | ------- | ---- | ------------------------------------------------------------------ |
| spec      | object  | body | **Required**. Attribute "secrets" must be a list of enroll secrets |

#### Example

Replace all global enroll secrets with a new enroll secret.

`POST /api/v1/fleet/spec/enroll_secret`

##### Request body

```json
{
  "spec": {
    "secrets": [
      {
        "secret": "KuSkYFsHBQVlaFtqOLwoUIWniHhpvEhP"
      }
    ]
  }
}
```

##### Default response

`Status: 200`

```json
{}
```

#### Example

Delete all global enroll secrets.

`POST /api/v1/fleet/spec/enroll_secret`

##### Request body

```json
{
  "spec": {
    "secrets": []
  }
}
```

##### Default response

`Status: 200`

```json
{}
```

### Get team enroll secrets

Returns the valid team enroll secrets.

`GET /api/v1/fleet/teams/:id/secrets`

#### Parameters

None.

#### Example

`GET /api/v1/fleet/teams/1/secrets`

##### Default response

`Status: 200`

```json
{
  "secrets": [
    {
      "created_at": "2021-06-16T22:05:49Z",
      "secret": "aFtH2Nq09hrvi73ErlWNQfa7M53D3rPR",
      "team_id": 1
    }
  ]
}
```


### Modify team enroll secrets

Replaces all existing team enroll secrets.

`PATCH /api/v1/fleet/teams/:id/secrets`

#### Parameters

| Name      | Type    | In   | Description                            |
| --------- | ------- | ---- | -------------------------------------- |
| id        | integer | path | **Required**. The team's id.           |
| secrets   | array   | body | **Required**. A list of enroll secrets |

#### Example

Replace all of a team's existing enroll secrets with a new enroll secret

`PATCH /api/v1/fleet/teams/2/secrets`

##### Request body

```json
{
  "secrets": [
    {
      "secret": "n07v32y53c237734m3n201153c237"
    }
  ]
}
```

##### Default response

`Status: 200`

```json
{
  "secrets": [
    {
      "secret": "n07v32y53c237734m3n201153c237",
      "created_at": "0001-01-01T00:00:00Z"
    }
  ]
}
```

#### Example

Delete all of a team's existing enroll secrets

`PATCH /api/v1/fleet/teams/2/secrets`

##### Request body

```json
{
  "secrets": []
}
```

##### Default response

`Status: 200`

```json
{
  "secrets": null
}
```

### Version

Get version and build information from the Fleet server.

`GET /api/v1/fleet/version`

#### Parameters

None.

#### Example

`GET /api/v1/fleet/version`

##### Default response

`Status: 200`

```json
{
  "version": "3.9.0-93-g1b67826f-dirty",
  "branch": "version",
  "revision": "1b67826fe4bf40b2f45ec53e01db9bf467752e74",
  "go_version": "go1.15.7",
  "build_date": "2021-03-27",
  "build_user": "zwass"
}
```

---

## Hosts

- [On the different timestamps in the host data structure](#on-the-different-timestamps-in-the-host-data-structure)
- [List hosts](#list-hosts)
- [Count hosts](#count-hosts)
- [Get hosts summary](#get-hosts-summary)
- [Get host](#get-host)
- [Get host by identifier](#get-host-by-identifier)
- [Get host by device token](#get-host-by-device-token)
- [Delete host](#delete-host)
- [Refetch host](#refetch-host)
- [Transfer hosts to a team](#transfer-hosts-to-a-team)
- [Transfer hosts to a team by filter](#transfer-hosts-to-a-team-by-filter)
- [Turn off MDM for a host](#turn-off-mdm-for-a-host)
- [Bulk delete hosts by filter or ids](#bulk-delete-hosts-by-filter-or-ids)
- [Get human-device mapping](#get-human-device-mapping)
- [Update custom human-device mapping](#update-custom-human-device-mapping)
- [Get host's device health report](#get-hosts-device-health-report)
- [Get host's mobile device management (MDM) information](#get-hosts-mobile-device-management-mdm-information)
- [Get mobile device management (MDM) summary](#get-mobile-device-management-mdm-summary)
- [Get host's mobile device management (MDM) and Munki information](#get-hosts-mobile-device-management-mdm-and-munki-information)
- [Get aggregated host's mobile device management (MDM) and Munki information](#get-aggregated-hosts-macadmin-mobile-device-management-mdm-and-munki-information)
- [Get host's scripts](#get-hosts-scripts)
- [Get host's software](#get-hosts-software)
- [Get hosts report in CSV](#get-hosts-report-in-csv)
- [Get host's disk encryption key](#get-hosts-disk-encryption-key)
- [Get host's certificates](#get-hosts-certificates)
- [Lock host](#lock-host)
- [Unlock host](#unlock-host)
- [Wipe host](#wipe-host)
- [Get host's past activity](#get-hosts-past-activity)
- [Get host's upcoming activity](#get-hosts-upcoming-activity)
- [Add labels to host](#add-labels-to-host)
- [Remove labels from host](#remove-labels-from-host)
- [Live query one host (ad-hoc)](#live-query-one-host-ad-hoc)
- [Live query host by identifier (ad-hoc)](#live-query-host-by-identifier-ad-hoc)

### On the different timestamps in the host data structure

Hosts have a set of timestamps usually named with an "_at" suffix, such as created_at, enrolled_at, etc. Before we go
through each of them and what they mean, we need to understand a bit more about how the host data structure is
represented in the database.

The table `hosts` is the main one. It holds the core data for a host. A host doesn't exist if there is no row for it in
this table. This table also holds most of the timestamps, but it doesn't hold all of the host data. This is an important
detail as we'll see below.

There's adjacent tables to this one that usually follow the name convention `host_<extra data descriptor>`. Examples of
this are: `host_additional` that holds additional query results, `host_software` that links a host with many rows from
the `software` table.

- `created_at`: the time the row in the database was created, which usually corresponds to the first enrollment of the host.
- `updated_at`: the last time the row in the database for the `hosts` table was updated.
- `detail_updated_at`: the last time Fleet updated host data, based on the results from the detail queries (this includes updates to host associated tables, e.g. `host_users`).
- `label_updated_at`: the last time Fleet updated the label membership for the host based on the results from the queries ran.
- `last_enrolled_at`: the last time the host enrolled to Fleet.
- `policy_updated_at`: the last time we updated the policy results for the host based on the queries ran.
- `seen_time`: the last time the host contacted the fleet server, regardless of what operation it was for.
- `software_updated_at`: the last time software changed for the host in any way.
- `last_restarted_at`: the last time that the host was restarted.

### List hosts

`GET /api/v1/fleet/hosts`

#### Parameters

| Name                    | Type    | In    | Description                                                                                                                                                                                                                                                                                                                                 |
| ----------------------- | ------- | ----- | ------------------------------------------------------------------------------------------------------------------------------------------------------------------------------------------------------------------------------------------------------------------------------------------------------------------------------------------- |
| page                    | integer | query | Page number of the results to fetch.                                                                                                                                                                                                                                                                                                        |
| per_page                | integer | query | Results per page.                                                                                                                                                                                                                                                                                                                           |
| order_key               | string  | query | What to order results by. Can be any column in the hosts table.                                                                                                                                                                                                                                                                             |
| after                   | string  | query | The value to get results after. This needs `order_key` defined, as that's the column that would be used. **Note:** Use `page` instead of `after`                                                                                                                                                                                                                                    |
| order_direction         | string  | query | **Requires `order_key`**. The direction of the order given the order key. Options include 'asc' and 'desc'. Default is 'asc'.                                                                                                                                                                                                               |
| status                  | string  | query | Indicates the status of the hosts to return. Can either be 'new', 'online', 'offline', 'mia' or 'missing'.                                                                                                                                                                                                                                  |
| query                   | string  | query | Search query keywords. Searchable fields include `hostname`, `hardware_serial`, `uuid`, `ipv4` and the hosts' email addresses (only searched if the query looks like an email address, i.e. contains an '@', no space, etc.).                                                                                                                |
| additional_info_filters | string  | query | A comma-delimited list of fields to include in each host's `additional` object. This query is populated by the `additional_queries` in the `features` section of the configuration YAML.                                              |
| team_id                 | integer | query | _Available in Fleet Premium_. Filters to only include hosts in the specified team. Use `0` to filter by hosts assigned to "No team".                                                                                                                                                                                                                                                |
| policy_id               | integer | query | The ID of the policy to filter hosts by.                                                                                                                                                                                                                                                                                                    |
| policy_response         | string  | query | **Requires `policy_id`**. Valid options are 'passing' or 'failing'.                                                                                                                                                                                                                                       |
| software_version_id     | integer | query | The ID of the software version to filter hosts by.                                                                                                                                                                                                                                                                                                  |
| software_title_id       | integer | query | The ID of the software title to filter hosts by.                                                                                                                                                                                                                                                                                                  |
| software_status       | string | query | The status of the software install to filter hosts by.                                                                                                                                                                                                                                                                                                  |
| os_version_id | integer | query | The ID of the operating system version to filter hosts by. |
| os_name                 | string  | query | The name of the operating system to filter hosts by. `os_version` must also be specified with `os_name`                                                                                                                                                                                                                                     |
| os_version              | string  | query | The version of the operating system to filter hosts by. `os_name` must also be specified with `os_version`                                                                                                                                                                                                                                  |
| vulnerability           | string  | query | The cve to filter hosts by (including "cve-" prefix, case-insensitive).                                                                                                                                                                                                                                                                     |
| device_mapping          | boolean | query | Indicates whether `device_mapping` should be included for each host. See ["Get host's Google Chrome profiles](#get-hosts-google-chrome-profiles) for more information about this feature.                                                                                                                                                  |
| mdm_id                  | integer | query | The ID of the _mobile device management_ (MDM) solution to filter hosts by (that is, filter hosts that use a specific MDM provider and URL).                                                                                                                                                                                                |
| mdm_name                | string  | query | The name of the _mobile device management_ (MDM) solution to filter hosts by (that is, filter hosts that use a specific MDM provider).                                                                                                                                                                                                |
| mdm_enrollment_status   | string  | query | The _mobile device management_ (MDM) enrollment status to filter hosts by. Valid options are 'manual', 'automatic', 'enrolled', 'pending', or 'unenrolled'.                                                                                                                                                                                                             |
| connected_to_fleet   | boolean  | query | Filter hosts that are talking to this Fleet server for MDM features. In rare cases, hosts can be enrolled to one Fleet server but talk to a different Fleet server for MDM features. In this case, the value would be `false`. Always `false` for Linux hosts.                                                                                                                           |
| macos_settings          | string  | query | Filters the hosts by the status of the _mobile device management_ (MDM) profiles applied to hosts. Valid options are 'verified', 'verifying', 'pending', or 'failed'. **Note: If this filter is used in Fleet Premium without a team ID filter, the results include only hosts that are not assigned to any team.**                                                                                                                                                                                                             |
| munki_issue_id          | integer | query | The ID of the _munki issue_ (a Munki-reported error or warning message) to filter hosts by (that is, filter hosts that are affected by that corresponding error or warning message).                                                                                                                                                        |
| low_disk_space          | integer | query | _Available in Fleet Premium_. Filters the hosts to only include hosts with less GB of disk space available than this value. Must be a number between 1-100.                                                                                                                                                                                  |
| disable_failing_policies| boolean | query | If `true`, hosts will return failing policies as 0 regardless of whether there are any that failed for the host. This is meant to be used when increased performance is needed in exchange for the extra information.                                                                                                                       |
| macos_settings_disk_encryption | string | query | Filters the hosts by disk encryption status. Valid options are 'verified', 'verifying', 'action_required', 'enforcing', 'failed', or 'removing_enforcement'. |
| bootstrap_package       | string | query | _Available in Fleet Premium_. Filters the hosts by the status of the MDM bootstrap package on the host. Valid options are 'installed', 'pending', or 'failed'. |
| os_settings          | string  | query | Filters the hosts by the status of the operating system settings applied to the hosts. Valid options are 'verified', 'verifying', 'pending', or 'failed'. **Note: If this filter is used in Fleet Premium without a team ID filter, the results include only hosts that are not assigned to any team.** |
| os_settings_disk_encryption | string | query | Filters the hosts by disk encryption status. Valid options are 'verified', 'verifying', 'action_required', 'enforcing', 'failed', or 'removing_enforcement'.  **Note: If this filter is used in Fleet Premium without a team ID filter, the results include only hosts that are not assigned to any team.** |
| populate_software     | string | query | If `false` (or omitted), omits installed software details for each host. If `"without_vulnerability_details"`, include a list of installed software for each host, including which CVEs apply to the installed software versions. `true` adds vulnerability description, CVSS score, and other details when using Fleet Premium. See notes below on performance. |
| populate_policies     | boolean | query | If `true`, the response will include policy data for each host. |
| populate_users     | boolean | query | If `true`, the response will include user data for each host. |
| populate_labels     | boolean | query | If `true`, the response will include labels for each host. |

> `software_id` is deprecated as of Fleet 4.42. It is maintained for backwards compatibility. Please use the `software_version_id` instead.

> `populate_software` returns a lot of data per host when set, and drastically more data when set to `true` on Fleet Premium. If you need vulnerability details for a large number of hosts, consider setting `populate_software` to `without_vulnerability_details` and pulling vulnerability details from the [Get vulnerability](#get-vulnerability) endpoint, as this returns details once per vulnerability rather than once per vulnerability per host.

If `software_title_id` is specified, an additional top-level key `"software_title"` is returned with the software title object corresponding to the `software_title_id`. See [List software](#list-software) response payload for details about this object.

If `software_version_id` is specified, an additional top-level key `"software"` is returned with the software object corresponding to the `software_version_id`. See [List software versions](#list-software-versions) response payload for details about this object.

If `additional_info_filters` is not specified, no `additional` information will be returned.

If `mdm_id` is specified, an additional top-level key `"mobile_device_management_solution"` is returned with the information corresponding to the `mdm_id`.

If `mdm_id`, `mdm_name`, `mdm_enrollment_status`, `os_settings`, or `os_settings_disk_encryption` is specified, then Windows Servers are excluded from the results.

If `munki_issue_id` is specified, an additional top-level key `munki_issue` is returned with the information corresponding to the `munki_issue_id`.

If `after` is being used with `created_at` or `updated_at`, the table must be specified in `order_key`. Those columns become `h.created_at` and `h.updated_at`.

#### Example

`GET /api/v1/fleet/hosts?page=0&per_page=100&order_key=hostname&query=2ce&populate_software=true&populate_policies=true&populate_users=true&populate_labels=true`

##### Request query parameters

```json
{
  "page": 0,
  "per_page": 100,
  "order_key": "hostname"
}
```

##### Default response

`Status: 200`

```json
{
  "hosts": [
    {
      "created_at": "2020-11-05T05:09:44Z",
      "updated_at": "2020-11-05T06:03:39Z",
      "id": 1,
      "detail_updated_at": "2020-11-05T05:09:45Z",
      "last_restarted_at": "2020-11-01T03:01:45Z",
      "software_updated_at": "2020-11-05T05:09:44Z",
      "label_updated_at": "2020-11-05T05:14:51Z",
      "policy_updated_at": "2023-06-26T18:33:15Z",
      "last_enrolled_at": "2023-02-26T22:33:12Z",
      "seen_time": "2020-11-05T06:03:39Z",
      "hostname": "Annas-MacBook-Pro.local",
      "uuid": "392547dc-0000-0000-a87a-d701ff75bc65",
      "platform": "darwin",
      "osquery_version": "5.15.0",
      "os_version": "macOS 15.2",
      "build": "24C101",
      "platform_like": "darwin",
      "code_name": "",
      "uptime": 8305000000000,
      "memory": 2084032512,
      "cpu_type": "arm64e",
      "cpu_subtype": "ARM64E",
      "cpu_brand": "Apple M1",
      "cpu_physical_cores": 8,
      "cpu_logical_cores": 8,
      "hardware_vendor": "Apple Inc.",
      "hardware_model": "MacBookPro17,1",
      "hardware_version": "",
      "hardware_serial": "C0124FXASD6G",
      "computer_name": "Anna's MacBook Pro",
      "display_name": "Anna's MacBook Pro",
      "public_ip": "123.45.678.910",
      "primary_ip": "192.12.345.678",
      "primary_mac": "36:34:a5:6b:7b:5c",
      "distributed_interval": 10,
      "config_tls_refresh": 10,
      "logger_tls_period": 8,
      "status": "offline",
      "display_text": "Annas-MacBook-Pro.local",
      "team_id": null,
      "team_name": null,
      "gigs_disk_space_available": 174.98,
      "percent_disk_space_available": 71,
      "gigs_total_disk_space": 246,
      "additional": {},
      "pack_stats": [
        {
          "pack_id": 0,
          "pack_name": "Global",
          "type": "global",
          "query_stats": [
            {
            "scheduled_query_name": "Get recently added or removed USB drives",
            "scheduled_query_id": 5535,
            "query_name": "Get recently added or removed USB drives",
            "discard_data": false,
            "last_fetched": null,
            "automations_enabled": false,
            "description": "Returns a record every time a USB device is plugged in or removed",
            "pack_name": "Global",
            "average_memory": 434176,
            "denylisted": false,
            "executions": 2,
            "interval": 86400,
            "last_executed": "2023-11-28T00:02:07Z",
            "output_size": 891,
            "system_time": 10,
            "user_time": 6,
            "wall_time": 0
            }
          ]
        }
      ],
      "issues": {
        "failing_policies_count": 1,
        "critical_vulnerabilities_count": 2, // Fleet Premium only
        "total_issues_count": 3
      },
      "geolocation": {
        "country_iso": "US",
        "city_name": "New York",
        "geometry": {
          "type": "point",
          "coordinates": [40.6799, -74.0028]
        }
      },
      "mdm": {
        "encryption_key_available": false,
        "enrollment_status": "Pending",
        "dep_profile_error": true,
        "name": "Fleet",
        "server_url": "https://example.fleetdm.com/mdm/apple/mdm"
      },
      "software": [
        {
          "id": 1,
          "name": "glibc",
          "version": "2.12",
          "source": "rpm_packages",
          "generated_cpe": "cpe:2.3:a:gnu:glibc:2.12:*:*:*:*:*:*:*",
          "vulnerabilities": [
            {
              "cve": "CVE-2009-5155",
              "details_link": "https://nvd.nist.gov/vuln/detail/CVE-2009-5155",
              "cvss_score": 7.5, // Fleet Premium only
              "epss_probability": 0.01537, // Fleet Premium only
              "cisa_known_exploit": false, // Fleet Premium only
              "cve_published": "2022-01-01 12:32:00", // Fleet Premium only
              "cve_description": "In the GNU C Library (aka glibc or libc6) before 2.28, parse_reg_exp in posix/regcomp.c misparses alternatives, which allows attackers to cause a denial of service (assertion failure and application exit) or trigger an incorrect result by attempting a regular-expression match.", // Fleet Premium only
              "resolved_in_version": "2.28" // Fleet Premium only
            }
          ],
          "installed_paths": ["/usr/lib/some-path-1"]
        }
      ],
      "policies": [
        {
          "id": 1,
          "name": "Gatekeeper enabled",
          "query": "SELECT 1 FROM gatekeeper WHERE assessments_enabled = 1;",
          "description": "Checks if gatekeeper is enabled on macOS devices",
          "resolution": "Fix with these steps...",
          "platform": "darwin",
          "response": "fail",
          "critical": false
        }
      ],
      "users": [
        {
          "uid": 0,
          "username": "root",
          "type": "",
          "groupname": "root",
          "shell": "/bin/bash"
        },
        {
          "uid": 1,
          "username": "bin",
          "type": "",
          "groupname": "bin",
          "shell": "/sbin/nologin"
        }
      ],
      "labels": [
        {
          "created_at": "2021-08-19T02:02:17Z",
          "updated_at": "2021-08-19T02:02:17Z",
          "id": 6,
          "name": "All Hosts",
          "description": "All hosts which have enrolled in Fleet",
          "query": "SELECT 1;",
          "platform": "",
          "label_type": "builtin",
          "label_membership_type": "dynamic"
        },
        {
          "created_at": "2021-08-19T02:02:17Z",
          "updated_at": "2021-08-19T02:02:17Z",
          "id": 9,
          "name": "CentOS Linux",
          "description": "All CentOS hosts",
          "query": "SELECT 1 FROM os_version WHERE platform = 'centos' OR name LIKE '%centos%'",
          "platform": "",
          "label_type": "builtin",
          "label_membership_type": "dynamic"
        },
        {
          "created_at": "2021-08-19T02:02:17Z",
          "updated_at": "2021-08-19T02:02:17Z",
          "id": 12,
          "name": "All Linux",
          "description": "All Linux distributions",
          "query": "SELECT 1 FROM osquery_info WHERE build_platform LIKE '%ubuntu%' OR build_distro LIKE '%centos%';",
          "platform": "",
          "label_type": "builtin",
          "label_membership_type": "dynamic"
        }
      ]
    }
  ]
}
```

> Note: the response above assumes a [GeoIP database is configured](https://fleetdm.com/docs/deploying/configuration#geoip), otherwise the `geolocation` object won't be included.

Response payload with the `mdm_id` filter provided:

```json
{
  "hosts": [...],
  "mobile_device_management_solution": {
    "server_url": "http://some.url/mdm",
    "name": "MDM Vendor Name",
    "id": 999
  }
}
```

Response payload with the `munki_issue_id` filter provided:

```json
{
  "hosts": [...],
  "munki_issue": {
    "id": 1,
    "name": "Could not retrieve managed install primary manifest",
    "type": "error"
  }
}
```

### Count hosts

`GET /api/v1/fleet/hosts/count`

#### Parameters

| Name                    | Type    | In    | Description                                                                                                                                                                                                                                                                                                                                 |
| ----------------------- | ------- | ----- | ------------------------------------------------------------------------------------------------------------------------------------------------------------------------------------------------------------------------------------------------------------------------------------------------------------------------------------------- |
| order_key               | string  | query | What to order results by. Can be any column in the hosts table.                                                                                                                                                                                                                                                                             |
| order_direction         | string  | query | **Requires `order_key`**. The direction of the order given the order key. Options include 'asc' and 'desc'. Default is 'asc'.                                                                                                                                                                                                               |
| after                   | string  | query | The value to get results after. This needs `order_key` defined, as that's the column that would be used.                                                                                                                                                                                                                                    |
| status                  | string  | query | Indicates the status of the hosts to return. Can either be 'new', 'online', 'offline', 'mia' or 'missing'.                                                                                                                                                                                                                                  |
| query                   | string  | query | Search query keywords. Searchable fields include `hostname`, `hardware_serial`, `uuid`, `ipv4` and the hosts' email addresses (only searched if the query looks like an email address, i.e. contains an '@', no space, etc.).                                                                                                                |
| team_id                 | integer | query | _Available in Fleet Premium_. Filters the hosts to only include hosts in the specified team.                                                                                                                                                                                                                                                 |
| policy_id               | integer | query | The ID of the policy to filter hosts by.                                                                                                                                                                                                                                                                                                    |
| policy_response         | string  | query | **Requires `policy_id`**. Valid options are 'passing' or 'failing'.                                                                                                                                                                                                                                       |
| software_version_id     | integer | query | The ID of the software version to filter hosts by.                                                                                                            |
| software_title_id       | integer | query | The ID of the software title to filter hosts by.                                                                                                              |
| os_version_id | integer | query | The ID of the operating system version to filter hosts by. |
| os_name                 | string  | query | The name of the operating system to filter hosts by. `os_version` must also be specified with `os_name`                                                                                                                                                                                                                                     |
| os_version              | string  | query | The version of the operating system to filter hosts by. `os_name` must also be specified with `os_version`                                                                                                                                                                                                                                  |
| vulnerability           | string  | query | The cve to filter hosts by (including "cve-" prefix, case-insensitive).                                                                                                                                                                                                                                                                     |
| label_id                | integer | query | A valid label ID. Can only be used in combination with `order_key`, `order_direction`, `after`, `status`, `query` and `team_id`.                                                                                                                                                                                                            |
| mdm_id                  | integer | query | The ID of the _mobile device management_ (MDM) solution to filter hosts by (that is, filter hosts that use a specific MDM provider and URL).                                                                                                                                                                                                |
| mdm_name                | string  | query | The name of the _mobile device management_ (MDM) solution to filter hosts by (that is, filter hosts that use a specific MDM provider).                                                                                                                                                                                                |
| mdm_enrollment_status   | string  | query | The _mobile device management_ (MDM) enrollment status to filter hosts by. Valid options are 'manual', 'automatic', 'enrolled', 'pending', or 'unenrolled'.                                                                                                                                                                                                             |
| macos_settings          | string  | query | Filters the hosts by the status of the _mobile device management_ (MDM) profiles applied to hosts. Valid options are 'verified', 'verifying', 'pending', or 'failed'. **Note: If this filter is used in Fleet Premium without a team ID filter, the results include only hosts that are not assigned to any team.**                                                                                                                                                                                                             |
| munki_issue_id          | integer | query | The ID of the _munki issue_ (a Munki-reported error or warning message) to filter hosts by (that is, filter hosts that are affected by that corresponding error or warning message).                                                                                                                                                        |
| low_disk_space          | integer | query | _Available in Fleet Premium_. Filters the hosts to only include hosts with less GB of disk space available than this value. Must be a number between 1-100.                                                                                                                                                                                  |
| macos_settings_disk_encryption | string | query | Filters the hosts by disk encryption status. Valid options are 'verified', 'verifying', 'action_required', 'enforcing', 'failed', or 'removing_enforcement'. |
| bootstrap_package       | string | query | _Available in Fleet Premium_. Filters the hosts by the status of the MDM bootstrap package on the host. Valid options are 'installed', 'pending', or 'failed'. **Note: If this filter is used in Fleet Premium without a team ID filter, the results include only hosts that are not assigned to any team.** |
| os_settings          | string  | query | Filters the hosts by the status of the operating system settings applied to the hosts. Valid options are 'verified', 'verifying', 'pending', or 'failed'. **Note: If this filter is used in Fleet Premium without a team ID filter, the results include only hosts that are not assigned to any team.** |
| os_settings_disk_encryption | string | query | Filters the hosts by disk encryption status. Valid options are 'verified', 'verifying', 'action_required', 'enforcing', 'failed', or 'removing_enforcement'.  **Note: If this filter is used in Fleet Premium without a team ID filter, the results include only hosts that are not assigned to any team.** |

If `additional_info_filters` is not specified, no `additional` information will be returned.

If `mdm_id`, `mdm_name` or `mdm_enrollment_status` is specified, then Windows Servers are excluded from the results.

#### Example

`GET /api/v1/fleet/hosts/count?page=0&per_page=100&order_key=hostname&query=2ce`

##### Request query parameters

```json
{
  "page": 0,
  "per_page": 100,
  "order_key": "hostname"
}
```

##### Default response

`Status: 200`

```json
{
  "count": 123
}
```

### Get hosts summary

Returns the count of all hosts organized by status. `online_count` includes all hosts currently enrolled in Fleet. `offline_count` includes all hosts that haven't checked into Fleet recently. `mia_count` includes all hosts that haven't been seen by Fleet in more than 30 days. `new_count` includes the hosts that have been enrolled to Fleet in the last 24 hours.

`GET /api/v1/fleet/host_summary`

#### Parameters

| Name            | Type    | In    | Description                                                                     |
| --------------- | ------- | ----  | ------------------------------------------------------------------------------- |
| team_id         | integer | query | _Available in Fleet Premium_. The ID of the team whose host counts should be included. Defaults to all teams. |
| platform        | string  | query | Platform to filter by when counting. Defaults to all platforms.                 |
| low_disk_space  | integer | query | _Available in Fleet Premium_. Returns the count of hosts with less GB of disk space available than this value. Must be a number between 1-100. |

#### Example

`GET /api/v1/fleet/host_summary?team_id=1&low_disk_space=32`

##### Default response

`Status: 200`

```json
{
  "team_id": 1,
  "totals_hosts_count": 2408,
  "online_count": 2267,
  "offline_count": 141,
  "mia_count": 0,
  "missing_30_days_count": 0,
  "new_count": 0,
  "all_linux_count": 1204,
  "low_disk_space_count": 12,
  "builtin_labels": [
    {
      "id": 6,
      "name": "All Hosts",
      "description": "All hosts which have enrolled in Fleet",
      "label_type": "builtin"
    },
    {
      "id": 7,
      "name": "macOS",
      "description": "All macOS hosts",
      "label_type": "builtin"
    },
    {
      "id": 8,
      "name": "Ubuntu Linux",
      "description": "All Ubuntu hosts",
      "label_type": "builtin"
    },
    {
      "id": 9,
      "name": "CentOS Linux",
      "description": "All CentOS hosts",
      "label_type": "builtin"
    },
    {
      "id": 10,
      "name": "MS Windows",
      "description": "All Windows hosts",
      "label_type": "builtin"
    },
    {
      "id": 11,
      "name": "Red Hat Linux",
      "description": "All Red Hat Enterprise Linux hosts",
      "label_type": "builtin"
    },
    {
      "id": 12,
      "name": "All Linux",
      "description": "All Linux distributions",
      "label_type": "builtin"
    },
    {
      "id": 13,
      "name": "iOS",
      "description": "All iOS hosts",
      "label_type": "builtin"
    },
    {
      "id": 14,
      "name": "iPadOS",
      "description": "All iPadOS hosts",
      "label_type": "builtin"
    },
    {
      "id": 15,
      "name": "Fedora Linux",
      "description": "All Fedora hosts",
      "label_type": "builtin"
    },
    {
      "id": 16,
      "name": "Android",
      "description": "All Android hosts",
      "label_type": "builtin"
    }
  ],
  "platforms": [
    {
      "platform": "chrome",
      "hosts_count": 1234
    },
    {
      "platform": "darwin",
      "hosts_count": 1234
    },
    {
      "platform": "ios",
      "hosts_count": 1234
    },
    {
      "platform": "ipados",
      "hosts_count": 1234
    },
    {
      "platform": "rhel",
      "hosts_count": 1234
    },
    {
      "platform": "ubuntu",
      "hosts_count": 12044
    },
    {
      "platform": "windows",
      "hosts_count": 12044
    },
    {
      "platform": "Android",
      "hosts_count": 200
    }
  ]
}
```

### Get host

Returns the information of the specified host.

`GET /api/v1/fleet/hosts/:id`

#### Parameters

| Name             | Type    | In    | Description                                                                         |
|------------------|---------|-------|-------------------------------------------------------------------------------------|
| id               | integer | path  | **Required**. The host's id.                                                        |
| exclude_software | boolean | query | If `true`, the response will not include a list of installed software for the host. |

#### Example

`GET /api/v1/fleet/hosts/121`

##### Default response

`Status: 200`

```json
{
  "host": {
    "created_at": "2021-08-19T02:02:22Z",
    "updated_at": "2021-08-19T21:14:58Z",
    "id": 1,
    "detail_updated_at": "2021-08-19T21:07:53Z",
    "last_restarted_at": "2020-11-01T03:01:45Z",
    "software_updated_at": "2020-11-05T05:09:44Z",
    "label_updated_at": "2021-08-19T21:07:53Z",
    "policy_updated_at": "2023-06-26T18:33:15Z",
    "last_enrolled_at": "2021-08-19T02:02:22Z",
    "seen_time": "2021-08-19T21:14:58Z",
    "refetch_requested": false,
    "hostname": "Annas-MacBook-Pro.local",
    "uuid": "309a4b7d-0000-0000-8e7f-26ae0815ede8",
    "platform": "darwin",
    "osquery_version": "5.15.0",
    "orbit_version": "1.22.0",
    "fleet_desktop_version": "1.22.0",
    "scripts_enabled": true,
    "os_version": "macOS 15.2",
    "build": "24C101",
    "platform_like": "darwin",
    "code_name": "",
    "uptime": 210671000000000,
    "memory": 16788398080,
    "cpu_type": "arm64e",
    "cpu_subtype": "ARM64E",
    "cpu_brand": "Apple M1",
    "cpu_physical_cores": 8,
    "cpu_logical_cores": 8,
    "hardware_vendor": "Apple Inc.",
    "hardware_model": "MacBookPro17,1",
    "hardware_version": "",
    "hardware_serial": "C0124FXASD6G",
    "computer_name": "Anna's MacBook Pro",
    "display_name": "Anna's MacBook Pro",
    "public_ip": "123.45.678.910",
    "primary_ip": "172.27.0.6",
    "primary_mac": "02:42:ac:1b:00:06",
    "distributed_interval": 10,
    "config_tls_refresh": 10,
    "logger_tls_period": 10,
    "team_id": null,
    "pack_stats": null,
    "team_name": null,
    "gigs_disk_space_available": 174.98,
    "percent_disk_space_available": 71,
    "gigs_total_disk_space": 246,
    "disk_encryption_enabled": true,
    "status": "online",
    "display_text": "Annas-MacBook-Pro.local",
    "additional": {},
    "issues": {
      "failing_policies_count": 1,
      "critical_vulnerabilities_count": 2, // Available in Fleet Premium
      "total_issues_count": 3
    },
    "batteries": [
      {
        "cycle_count": 999,
        "health": "Normal"
      }
    ],
    "geolocation": {
      "country_iso": "US",
      "city_name": "New York",
      "geometry": {
        "type": "point",
        "coordinates": [40.6799, -74.0028]
      }
    },
    "maintenance_window": {
      "starts_at": "2024-06-18T13:27:18−04:00",
      "timezone": "America/New_York"
    },
    "users": [
      {
        "uid": 0,
        "username": "root",
        "type": "",
        "groupname": "root",
        "shell": "/bin/sh"
      },
      {
        "uid": 1,
        "username": "annachao",
        "type": "",
        "groupname": "staff",
        "shell": "/bin/zsh"
      }
    ],
    "labels": [
      {
        "created_at": "2021-08-19T02:02:17Z",
        "updated_at": "2021-08-19T02:02:17Z",
        "id": 6,
        "name": "All Hosts",
        "description": "All hosts which have enrolled in Fleet",
        "query": "SELECT 1;",
        "platform": "",
        "label_type": "builtin",
        "label_membership_type": "dynamic"
      },
      {
        "created_at": "2021-08-19T02:02:17Z",
        "updated_at": "2021-08-19T02:02:17Z",
        "id": 9,
        "name": "macOS",
        "description": "All macOS hosts",
        "query": "select 1 from os_version where platform = 'darwin';",
        "platform": "",
        "label_type": "builtin",
        "label_membership_type": "dynamic"
      },
      {
        "created_at": "2021-08-19T02:02:17Z",
        "updated_at": "2021-08-19T02:02:17Z",
        "id": 12,
        "name": "Hosts with Chrome installed",
        "description": "",
        "query": "SELECT * FROM apps WHERE name LIKE \"%Chrome%\"",
        "platform": "",
        "label_type": "regular",
        "label_membership_type": "dynamic"
      }
    ],
    "packs": [],
    "policies": [
      {
        "id": 2,
        "name": "SomeQuery2",
        "query": "SELECT * FROM bar;",
        "description": "this is another query",
        "resolution": "fix with these other steps...",
        "platform": "darwin",
        "response": "fail",
        "critical": false
      },
      {
        "id": 3,
        "name": "SomeQuery3",
        "query": "SELECT * FROM baz;",
        "description": "",
        "resolution": "",
        "platform": "",
        "response": "",
        "critical": false
      },
      {
        "id": 1,
        "name": "SomeQuery",
        "query": "SELECT * FROM foo;",
        "description": "this is a query",
        "resolution": "fix with these steps...",
        "platform": "windows,linux",
        "response": "pass",
        "critical": false
      }
    ],
    "software": [
      {
        "id": 321,
        "name": "SomeApp.app",
        "version": "1.0",
        "source": "apps",
        "browser": "",
        "bundle_identifier": "com.some.app",
        "last_opened_at": "2021-08-18T21:14:00Z",
        "generated_cpe": "",
        "vulnerabilities": null,
        "installed_paths": ["/usr/lib/some-path-2"]
      }
    ],
    "mdm": {
      "encryption_key_available": true,
      "enrollment_status": "On (manual)",
      "name": "Fleet",
      "connected_to_fleet": true,
      "server_url": "https://acme.com/mdm/apple/mdm",
      "device_status": "unlocked",
      "pending_action": "",
      "macos_settings": {
        "disk_encryption": "verified",
        "action_required": null
      },
      "macos_setup": {
        "bootstrap_package_status": "installed",
        "detail": "",
        "bootstrap_package_name": "test.pkg"
      },
      "os_settings": {
        "disk_encryption": {
          "status": "verified",
          "detail": ""
        }
      },
      "profiles": [
        {
          "profile_uuid": "954ec5ea-a334-4825-87b3-937e7e381f24",
          "name": "profile1",
          "status": "verifying",
          "operation_type": "install",
          "detail": ""
        }
      ]
    }
  }
}
```

> Note: the response above assumes a [GeoIP database is configured](https://fleetdm.com/docs/deploying/configuration#geoip), otherwise the `geolocation` object won't be included.

> Note: `installed_paths` may be blank depending on installer package. For example, on Linux, RPM-installed packages do not provide installed path information.

> Note: `signature_information` is only set for macOS (.app) applications.

> Note:
> - `orbit_version: null` means this agent is not a fleetd agent
> - `fleet_desktop_version: null` means this agent is not a fleetd agent, or this agent is version <=1.23.0 which is not collecting the desktop version
> - `fleet_desktop_version: ""` means this agent is a fleetd agent but does not have fleet desktop
> - `scripts_enabled: null` means this agent is not a fleetd agent, or this agent is version <=1.23.0 which is not collecting the scripts enabled info

### Get host by identifier

Returns the information of the host specified using the `hostname`, `uuid`, or `hardware_serial` as an identifier.

If `hostname` is specified when there is more than one host with the same hostname, the endpoint returns the first matching host. In Fleet, hostnames are fully qualified domain names (FQDNs). `hostname` (e.g. johns-macbook-air.local) is not the same as `display_name` (e.g. John's MacBook Air).

`GET /api/v1/fleet/hosts/identifier/:identifier`

#### Parameters

| Name       | Type              | In   | Description                                                        |
| ---------- | ----------------- | ---- | ------------------------------------------------------------------ |
| identifier | string | path | **Required**. The host's `hostname`, `uuid`, or `hardware_serial`. |
| exclude_software | boolean | query | If `true`, the response will not include a list of installed software for the host. |

#### Example

`GET /api/v1/fleet/hosts/identifier/392547dc-0000-0000-a87a-d701ff75bc65`

##### Default response

`Status: 200`

```json
{
  "host": {
    "created_at": "2022-02-10T02:29:13Z",
    "updated_at": "2022-10-14T17:07:11Z",
    "id": 33,
    "detail_updated_at": "2022-10-14T17:07:12Z",
    "label_updated_at": "2022-10-14T17:07:12Z",
    "policy_updated_at": "2022-10-14T17:07:12Z",
    "last_enrolled_at": "2022-02-10T02:29:13Z",
    "software_updated_at": "2020-11-05T05:09:44Z",
    "seen_time": "2022-10-14T17:45:41Z",
    "refetch_requested": false,
    "hostname": "23cfc9caacf0",
    "uuid": "392547dc-0000-0000-a87a-d701ff75bc65",
    "platform": "ubuntu",
    "osquery_version": "5.5.1",
    "os_version": "Ubuntu 20.04.3 LTS",
    "build": "",
    "platform_like": "debian",
    "code_name": "focal",
    "uptime": 20807520000000000,
    "memory": 1024360448,
    "cpu_type": "x86_64",
    "cpu_subtype": "63",
    "cpu_brand": "DO-Regular",
    "cpu_physical_cores": 1,
    "cpu_logical_cores": 1,
    "hardware_vendor": "",
    "hardware_model": "",
    "hardware_version": "",
    "hardware_serial": "",
    "computer_name": "23cfc9caacf0",
    "public_ip": "",
    "primary_ip": "172.27.0.6",
    "primary_mac": "02:42:ac:1b:00:06",
    "distributed_interval": 10,
    "config_tls_refresh": 60,
    "logger_tls_period": 10,
    "team_id": 2,
    "team_name": null,
    "gigs_disk_space_available": 19.29,
    "percent_disk_space_available": 74,
    "gigs_total_disk_space": 192,
    "issues": {
      "failing_policies_count": 1,
      "critical_vulnerabilities_count": 2, // Fleet Premium only
      "total_issues_count": 3
    },
    "batteries": [
      {
        "cycle_count": 999,
        "health": "Normal"
      }
    ],
    "geolocation": {
      "country_iso": "US",
      "city_name": "New York",
      "geometry": {
        "type": "point",
        "coordinates": [40.6799, -74.0028]
      }
    },
    "pack_stats": [
      {
        "pack_id": 1,
        "pack_name": "Global",
        "type": "global",
        "query_stats": [
          {
            "scheduled_query_name": "Get running processes (with user_name)",
            "scheduled_query_id": 49,
            "query_name": "Get running processes (with user_name)",
            "pack_name": "Global",
            "pack_id": 1,
            "average_memory": 260000,
            "denylisted": false,
            "executions": 1,
            "interval": 86400,
            "last_executed": "2022-10-14T10:00:01Z",
            "output_size": 198,
            "system_time": 20,
            "user_time": 80,
            "wall_time": 0
          }
        ]
      }
    ],
    "labels": [
      {
        "created_at": "2021-09-14T05:11:02Z",
        "updated_at": "2021-09-14T05:11:02Z",
        "id": 12,
        "name": "All Linux",
        "description": "All Linux distributions",
        "query": "SELECT 1 FROM osquery_info WHERE build_platform LIKE '%ubuntu%' OR build_distro LIKE '%centos%';",
        "platform": "",
        "label_type": "builtin",
        "label_membership_type": "dynamic"
      }
    ],
    "packs": [
      {
        "created_at": "2021-09-17T05:28:54Z",
        "updated_at": "2021-09-17T05:28:54Z",
        "id": 1,
        "name": "Global",
        "description": "Global pack",
        "disabled": false,
        "type": "global",
        "labels": null,
        "label_ids": null,
        "hosts": null,
        "host_ids": null,
        "teams": null,
        "team_ids": null
      }
    ],
    "policies": [
      {
        "id": 142,
        "name": "Full disk encryption enabled (macOS)",
        "query": "SELECT 1 FROM disk_encryption WHERE user_uuid IS NOT '' AND filevault_status = 'on' LIMIT 1;",
        "description": "Checks to make sure that full disk encryption (FileVault) is enabled on macOS devices.",
        "author_id": 31,
        "author_name": "",
        "author_email": "",
        "team_id": null,
        "resolution": "To enable full disk encryption, on the failing device, select System Preferences > Security & Privacy > FileVault > Turn On FileVault.",
        "platform": "darwin,linux",
        "created_at": "2022-09-02T18:52:19Z",
        "updated_at": "2022-09-02T18:52:19Z",
        "response": "fail",
        "critical": false
      }
    ],
    "software": [
      {
        "id": 16923,
        "name": "Automat",
        "version": "0.8.0",
        "source": "python_packages",
        "browser": "",
        "generated_cpe": "",
        "vulnerabilities": null,
        "installed_paths": ["/usr/lib/some_path/"]
      }
    ],
    "mdm": {
      "encryption_key_available": false,
      "enrollment_status": null,
      "name": "",
      "server_url": null,
      "device_status": "unlocked",
      "pending_action": "lock",
      "macos_settings": {
        "disk_encryption": null,
        "action_required": null
      },
      "macos_setup": {
        "bootstrap_package_status": "installed",
        "detail": ""
      },
      "os_settings": {
        "disk_encryption": {
          "status": null,
          "detail": ""
        }
      },
      "profiles": [
        {
          "profile_uuid": "954ec5ea-a334-4825-87b3-937e7e381f24",
          "name": "profile1",
          "status": "verifying",
          "operation_type": "install",
          "detail": ""
        }
      ]
    }
  }
}
```

> Note: the response above assumes a [GeoIP database is configured](https://fleetdm.com/docs/deploying/configuration#geoip), otherwise the `geolocation` object won't be included.

> Note: `installed_paths` may be blank depending on installer package. For example, on Linux, RPM-installed packages do not provide installed path information.

#### Get host by device token

Returns a subset of information about the host specified by `token`. To get all information about a host, use the "Get host" endpoint [here](#get-host).

This is the API route used by the **My device** page in Fleet desktop to display information about the host to the end user.

`GET /api/v1/fleet/device/:token`

##### Parameters

| Name  | Type   | In   | Description                        |
| ----- | ------ | ---- | ---------------------------------- |
| token | string | path | The device's authentication token. |

##### Example

`GET /api/v1/fleet/device/abcdef012456789`

##### Default response

`Status: 200`

```json
{
  "host": {
    "created_at": "2021-08-19T02:02:22Z",
    "updated_at": "2021-08-19T21:14:58Z",
    "id": 1,
    "detail_updated_at": "2021-08-19T21:07:53Z",
    "label_updated_at": "2021-08-19T21:07:53Z",
    "last_enrolled_at": "2021-08-19T02:02:22Z",
    "seen_time": "2021-08-19T21:14:58Z",
    "refetch_requested": false,
    "hostname": "Annas-MacBook-Pro.local",
    "uuid": "309a4b7d-0000-0000-8e7f-26ae0815ede8",
    "platform": "darwin",
    "osquery_version": "5.15.0",
    "os_version": "macOS 15.2",
    "build": "24C101",
    "platform_like": "darwin",
    "code_name": "",
    "uptime": 210671000000000,
    "memory": 16788398080,
    "cpu_type": "arm64e",
    "cpu_subtype": "ARM64E",
    "cpu_brand": "Apple M1",
    "cpu_physical_cores": 8,
    "cpu_logical_cores": 8,
    "hardware_vendor": "Apple Inc.",
    "hardware_model": "MacBookPro17,1",
    "hardware_version": "",
    "hardware_serial": "",
    "computer_name": "Anna's MacBook Pro",
    "display_name": "Anna's MacBook Pro",
    "public_ip": "123.45.678.910",
    "primary_ip": "192.12.345.678",
    "primary_mac": "36:34:a5:6b:7b:5c",
    "distributed_interval": 10,
    "config_tls_refresh": 10,
    "logger_tls_period": 10,
    "team_id": null,
    "pack_stats": null,
    "team_name": null,
    "additional": {},
    "gigs_disk_space_available": 174.98,
    "percent_disk_space_available": 71,
    "gigs_total_disk_space": 246,
    "disk_encryption_enabled": true,
    "dep_assigned_to_fleet": false,
    "status": "online",
    "display_text": "Annas-MacBook-Pro.local",
    "self_service": true,
    "org_logo_url": "https://example.com/logo.jpg",
    "license": {
      "tier": "free",
      "expiration": "2031-01-01T00:00:00Z"
    },
    "global_config": {
      "mdm": {
        "enabled_and_configured": false
      }
    },
    "batteries": [
      {
        "cycle_count": 999,
        "health": "Good"
      }
    ],
    "users": [
      {
        "uid": 0,
        "username": "root",
        "type": "",
        "groupname": "root",
        "shell": "/bin/sh"
      },
      {
        "uid": 1,
        "username": "annachao",
        "type": "",
        "groupname": "staff",
        "shell": "/bin/zsh"
      }
    ],
    "labels": [
      {
        "created_at": "2021-08-19T02:02:17Z",
        "updated_at": "2021-08-19T02:02:17Z",
        "id": 6,
        "name": "All Hosts",
        "description": "All hosts which have enrolled in Fleet",
        "query": "SELECT 1;",
        "platform": "",
        "label_type": "builtin",
        "label_membership_type": "dynamic"
      },
      {
        "created_at": "2021-08-19T02:02:17Z",
        "updated_at": "2021-08-19T02:02:17Z",
        "id": 9,
        "name": "macOS",
        "description": "All macOS hosts",
        "query": "select 1 from os_version where platform = 'darwin';",
        "platform": "",
        "label_type": "builtin",
        "label_membership_type": "dynamic"
      },
      {
        "created_at": "2021-08-19T02:02:17Z",
        "updated_at": "2021-08-19T02:02:17Z",
        "id": 12,
        "name": "Hosts with Chrome installed",
        "description": "",
        "query": "SELECT * FROM apps WHERE name LIKE \"%Chrome%\"",
        "platform": "",
        "label_type": "regular",
        "label_membership_type": "dynamic"
      }
    ],
    "software": [
      {
        "id": 321,
        "name": "SomeApp.app",
        "version": "1.0",
        "source": "apps",
        "browser": "",
        "bundle_identifier": "com.some.app",
        "last_opened_at": "2021-08-18T21:14:00Z",
        "generated_cpe": "",
        "vulnerabilities": null
      }
    ],
    "packs": [],
    "mdm": {
      "encryption_key_available": true,
      "enrollment_status": "On (manual)",
      "name": "Fleet",
      "connected_to_fleet": true,
      "server_url": "https://acme.com/mdm/apple/mdm",
      "macos_settings": {
        "disk_encryption": "verified",
        "action_required": null
      },
      "macos_setup": {
        "bootstrap_package_status": "installed",
        "detail": "",
        "bootstrap_package_name": "test.pkg"
      },
      "os_settings": {
        "disk_encryption": {
          "status": "verified",
          "detail": ""
        }
      },
      "profiles": [
        {
          "profile_uuid": "954ec5ea-a334-4825-87b3-937e7e381f24",
          "name": "profile1",
          "status": "verifying",
          "operation_type": "install",
          "detail": ""
        }
      ]
    }
  }
}
```

### Delete host

Deletes the specified host from Fleet. Note that a deleted host will fail authentication with the previous node key, and in most osquery configurations will attempt to re-enroll automatically. If the host still has a valid enroll secret, it will re-enroll successfully.

`DELETE /api/v1/fleet/hosts/:id`

#### Parameters

| Name | Type    | In   | Description                  |
| ---- | ------- | ---- | ---------------------------- |
| id   | integer | path | **Required**. The host's id. |

#### Example

`DELETE /api/v1/fleet/hosts/121`

##### Default response

`Status: 200`


### Refetch host

Flags the host details, labels and policies to be refetched the next time the host checks in for distributed queries. Note that we cannot be certain when the host will actually check in and update the query results. Further requests to the host APIs will indicate that the refetch has been requested through the `refetch_requested` field on the host object.

`POST /api/v1/fleet/hosts/:id/refetch`

#### Parameters

| Name | Type    | In   | Description                  |
| ---- | ------- | ---- | ---------------------------- |
| id   | integer | path | **Required**. The host's id. |

#### Example

`POST /api/v1/fleet/hosts/121/refetch`

##### Default response

`Status: 200`


### Transfer hosts to a team

_Available in Fleet Premium_

`POST /api/v1/fleet/hosts/transfer`

#### Parameters

| Name    | Type    | In   | Description                                                             |
| ------- | ------- | ---- | ----------------------------------------------------------------------- |
| team_id | integer | body | **Required**. The ID of the team you'd like to transfer the host(s) to. |
| hosts   | array   | body | **Required**. A list of host IDs.                                       |

#### Example

`POST /api/v1/fleet/hosts/transfer`

##### Request body

```json
{
  "team_id": 1,
  "hosts": [3, 2, 4, 6, 1, 5, 7]
}
```

##### Default response

`Status: 200`


### Transfer hosts to a team by filter

_Available in Fleet Premium_

`POST /api/v1/fleet/hosts/transfer/filter`

#### Parameters

| Name    | Type    | In   | Description                                                                                                                                                                                                                                                                                                                        |
| ------- | ------- | ---- | ---------------------------------------------------------------------------------------------------------------------------------------------------------------------------------------------------------------------------------------------------------------------------------------------------------------------------------- |
| team_id | integer | body | **Required**. The ID of the team you'd like to transfer the host(s) to.                                                                                                                                                                                                                                                            |
| filters | object  | body | **Required** Contains any of the following four properties: `query` for search query keywords. Searchable fields include `hostname`, `hardware_serial`, `uuid`, and `ipv4`. `status` to indicate the status of the hosts to return. Can either be `new`, `online`, `offline`, `mia` or `missing`. `label_id` to indicate the selected label. `team_id` to indicate the selected team. Note: `label_id` and `status` cannot be used at the same time. |

#### Example

`POST /api/v1/fleet/hosts/transfer/filter`

##### Request body

```json
{
  "team_id": 1,
  "filters": {
    "status": "online",
    "team_id": 2,
  }
}
```

##### Default response

`Status: 200`


### Turn off MDM for a host

Turns off MDM for the specified macOS, iOS, or iPadOS host.

`DELETE /api/v1/fleet/hosts/:id/mdm`

#### Parameters

| Name | Type    | In   | Description                           |
| ---- | ------- | ---- | ------------------------------------- |
| id   | integer | path | **Required.** The host's ID in Fleet. |

#### Example

`DELETE /api/v1/fleet/hosts/42/mdm`

##### Default response

`Status: 204`


### Bulk delete hosts by filter or ids

`POST /api/v1/fleet/hosts/delete`

#### Parameters

| Name    | Type    | In   | Description                                                                                                                                                                                                                                                                                                                        |
| ------- | ------- | ---- | ---------------------------------------------------------------------------------------------------------------------------------------------------------------------------------------------------------------------------------------------------------------------------------------------------------------------------------- |
| ids     | array   | body | A list of the host IDs you'd like to delete. If `ids` is specified, `filters` cannot be specified.                                                                                                                                                                                                                                                           |
| filters | object  | body | Contains any of the following four properties: `query` for search query keywords. Searchable fields include `hostname`, `hardware_serial`, `uuid`, and `ipv4`. `status` to indicate the status of the hosts to return. Can either be `new`, `online`, `offline`, `mia` or `missing`. `label_id` to indicate the selected label. `team_id` to indicate the selected team. If `filters` is specified, `id` cannot be specified. `label_id` and `status` cannot be used at the same time. |

Either ids or filters are required.

Request (`ids` is specified):

```json
{
  "ids": [1]
}
```

Request (`filters` is specified):
```json
{
  "filters": {
    "status": "online",
    "label_id": 1,
    "team_id": 1,
    "query": "abc"
  }
}
```

Request (`filters` is specified and empty, to delete all hosts):
```json
{
  "filters": {}
}
```

#### Example

`POST /api/v1/fleet/hosts/delete`

##### Request body

```json
{
  "filters": {
    "status": "online",
    "team_id": 1
  }
}
```

##### Default response

`Status: 200`

### Get human-device mapping

Returns the end user's email(s) they use to log in to their Identity Provider (IdP) and Google Chrome profile.

Also returns the custom email that's set via the `PUT /api/v1/fleet/hosts/:id/device_mapping` endpoint (docs [here](#update-custom-human-device-mapping))

Note that IdP email is only supported on macOS hosts. It's collected once, during automatic enrollment (DEP), only if the end user authenticates with the IdP and the DEP profile has `await_device_configured` set to `true`.

`GET /api/v1/fleet/hosts/:id/device_mapping`

#### Parameters

| Name       | Type              | In   | Description                                                                   |
| ---------- | ----------------- | ---- | ----------------------------------------------------------------------------- |
| id         | integer           | path | **Required**. The host's `id`.                                                |

#### Example

`GET /api/v1/fleet/hosts/1/device_mapping`

##### Default response

`Status: 200`

```json
{
  "host_id": 1,
  "device_mapping": [
    {
      "email": "user@example.com",
      "source": "mdm_idp_accounts"
    },
    {
      "email": "user@example.com",
      "source": "google_chrome_profiles"
    },
    {
      "email": "user@example.com",
      "source": "custom"
    }
  ]
}
```

---

### Update custom human-device mapping

`PUT /api/v1/fleet/hosts/:id/device_mapping`

Updates the email for the `custom` data source in the human-device mapping. This source can only have one email.

#### Parameters

| Name       | Type              | In   | Description                                                                   |
| ---------- | ----------------- | ---- | ----------------------------------------------------------------------------- |
| id         | integer           | path | **Required**. The host's `id`.                                                |
| email      | string            | body | **Required**. The custom email.                                               |

#### Example

`PUT /api/v1/fleet/hosts/1/device_mapping`

##### Request body

```json
{
  "email": "user@example.com"
}
```

##### Default response

`Status: 200`

```json
{
  "host_id": 1,
  "device_mapping": [
    {
      "email": "user@example.com",
      "source": "mdm_idp_accounts"
    },
    {
      "email": "user@example.com",
      "source": "google_chrome_profiles"
    },
    {
      "email": "user@example.com",
      "source": "custom"
    }
  ]
}
```

### Get host's device health report

Retrieves information about a single host's device health.

This report includes a subset of host vitals, and simplified policy and vulnerable software information. Data is cached to preserve performance. To get all up-to-date information about a host, use the "Get host" endpoint [here](#get-host).


`GET /api/v1/fleet/hosts/:id/health`

#### Parameters

| Name       | Type              | In   | Description                                                                   |
| ---------- | ----------------- | ---- | ----------------------------------------------------------------------------- |
| id         | integer           | path | **Required**. The host's `id`.                                                |

#### Example

`GET /api/v1/fleet/hosts/1/health`

##### Default response

`Status: 200`

```json
{
  "host_id": 1,
  "health": {
    "updated_at": "2023-09-16T18:52:19Z",
    "os_version": "CentOS Linux 8.3.2011",
    "disk_encryption_enabled": true,
    "failing_policies_count": 1,
    "failing_critical_policies_count": 1, // Fleet Premium only
    "failing_policies": [
      {
        "id": 123,
        "name": "Google Chrome is up to date",
        "critical": true, // Fleet Premium only
        "resolution": "Follow the Update Google Chrome instructions here: https://support.google.com/chrome/answer/95414?sjid=6534253818042437614-NA"
      }
    ],
    "vulnerable_software": [
      {
        "id": 321,
        "name": "Firefox.app",
        "version": "116.0.3",
      }
    ]
  }
}
```

---

### Get host's mobile device management (MDM) information

Currently supports Windows and MacOS. On MacOS this requires the [macadmins osquery
extension](https://github.com/macadmins/osquery-extension) which comes bundled
in [Fleet's agent (fleetd)](https://fleetdm.com/docs/get-started/anatomy#fleetd).

Retrieves a host's MDM enrollment status and MDM server URL.

If the host exists but is not enrolled to an MDM server, then this API returns `null`.

`GET /api/v1/fleet/hosts/:id/mdm`

#### Parameters

| Name    | Type    | In   | Description                                                                                                                                                                                                                                                                                                                        |
| ------- | ------- | ---- | -------------------------------------------------------------------------------- |
| id      | integer | path | **Required** The id of the host to get the details for                           |

#### Example

`GET /api/v1/fleet/hosts/32/mdm`

##### Default response

`Status: 200`

```json
{
  "enrollment_status": "On (automatic)",
  "server_url": "some.mdm.com",
  "name": "Some MDM",
  "id": 3
}
```

---

### Get mobile device management (MDM) summary

Currently supports Windows and MacOS. On MacOS this requires the [macadmins osquery
extension](https://github.com/macadmins/osquery-extension) which comes bundled
in [Fleet's agent (fleetd)](https://fleetdm.com/docs/get-started/anatomy#fleetd).

Retrieves MDM enrollment summary. Windows servers are excluded from the aggregated data.

`GET /api/v1/fleet/hosts/summary/mdm`

#### Parameters

| Name     | Type    | In    | Description                                                                                                                                                                                                                                                                                                                        |
| -------- | ------- | ----- | -------------------------------------------------------------------------------- |
| team_id  | integer | query | _Available in Fleet Premium_. Filter by team                                      |
| platform | string  | query | Filter by platform ("windows" or "darwin")                                       |

A `team_id` of `0` returns the statistics for hosts that are not part of any team. A `null` or missing `team_id` returns statistics for all hosts regardless of the team.

#### Example

`GET /api/v1/fleet/hosts/summary/mdm?team_id=1&platform=windows`

##### Default response

`Status: 200`

```json
{
  "counts_updated_at": "2021-03-21T12:32:44Z",
  "mobile_device_management_enrollment_status": {
    "enrolled_manual_hosts_count": 0,
    "enrolled_automated_hosts_count": 2,
    "unenrolled_hosts_count": 0,
    "hosts_count": 2
  },
  "mobile_device_management_solution": [
    {
      "id": 2,
      "name": "Solution1",
      "server_url": "solution1.com",
      "hosts_count": 1
    },
    {
      "id": 3,
      "name": "Solution2",
      "server_url": "solution2.com",
      "hosts_count": 1
    }
  ]
}
```

---

### Get host's mobile device management (MDM) and Munki information

Retrieves a host's MDM enrollment status, MDM server URL, and Munki version.

`GET /api/v1/fleet/hosts/:id/macadmins`

#### Parameters

| Name    | Type    | In   | Description                                                                                                                                                                                                                                                                                                                        |
| ------- | ------- | ---- | -------------------------------------------------------------------------------- |
| id      | integer | path | **Required** The id of the host to get the details for                           |

#### Example

`GET /api/v1/fleet/hosts/32/macadmins`

##### Default response

`Status: 200`

```json
{
  "macadmins": {
    "munki": {
      "version": "1.2.3"
    },
    "munki_issues": [
      {
        "id": 1,
        "name": "Could not retrieve managed install primary manifest",
        "type": "error",
        "created_at": "2022-08-01T05:09:44Z"
      },
      {
        "id": 2,
        "name": "Could not process item Figma for optional install. No pkginfo found in catalogs: release",
        "type": "warning",
        "created_at": "2022-08-01T05:09:44Z"
      }
    ],
    "mobile_device_management": {
      "enrollment_status": "On (automatic)",
      "server_url": "http://some.url/mdm",
      "name": "MDM Vendor Name",
      "id": 999
    }
  }
}
```

---

### Get aggregated host's macadmin mobile device management (MDM) and Munki information

Requires the [macadmins osquery
extension](https://github.com/macadmins/osquery-extension) which comes bundled
in [Fleet's agent (fleetd)](https://fleetdm.com/docs/get-started/anatomy#fleetd).
Currently supported only on macOS.


Retrieves aggregated host's MDM enrollment status and Munki versions.

`GET /api/v1/fleet/macadmins`

#### Parameters

| Name    | Type    | In    | Description                                                                                                                                                                                                                                                                                                                        |
| ------- | ------- | ----- | ---------------------------------------------------------------------------------------------------------------- |
| team_id | integer | query | _Available in Fleet Premium_. Filters the aggregate host information to only include hosts in the specified team. |                           |

A `team_id` of `0` returns the statistics for hosts that are not part of any team. A `null` or missing `team_id` returns statistics for all hosts regardless of the team.

#### Example

`GET /api/v1/fleet/macadmins`

##### Default response

`Status: 200`

```json
{
  "macadmins": {
    "counts_updated_at": "2021-03-21T12:32:44Z",
    "munki_versions": [
      {
        "version": "5.5",
        "hosts_count": 8360
      },
      {
        "version": "5.4",
        "hosts_count": 1700
      },
      {
        "version": "5.3",
        "hosts_count": 400
      },
      {
        "version": "5.2.3",
        "hosts_count": 112
      },
      {
        "version": "5.2.2",
        "hosts_count": 50
      }
    ],
    "munki_issues": [
      {
        "id": 1,
        "name": "Could not retrieve managed install primary manifest",
        "type": "error",
        "hosts_count": 2851
      },
      {
        "id": 2,
        "name": "Could not process item Figma for optional install. No pkginfo found in catalogs: release",
        "type": "warning",
        "hosts_count": 1983
      }
    ],
    "mobile_device_management_enrollment_status": {
      "enrolled_manual_hosts_count": 124,
      "enrolled_automated_hosts_count": 124,
      "unenrolled_hosts_count": 112
    },
    "mobile_device_management_solution": [
      {
        "id": 1,
        "name": "SimpleMDM",
        "hosts_count": 8360,
        "server_url": "https://a.simplemdm.com/mdm"
      },
      {
        "id": 2,
        "name": "Intune",
        "hosts_count": 1700,
        "server_url": "https://enrollment.manage.microsoft.com"
      }
    ]
  }
}
```

### Resend host's configuration profile

Resends a configuration profile for the specified host.

`POST /api/v1/fleet/hosts/:id/configuration_profiles/:profile_uuid/resend`

#### Parameters

| Name | Type | In | Description |
| ---- | ---- | -- | ----------- |
| id   | integer | path | **Required.** The host's ID. |
| profile_uuid   | string | path | **Required.** The UUID of the configuration profile to resend to the host. |

#### Example

`POST /api/v1/fleet/hosts/233/configuration_profiles/fc14a20-84a2-42d8-9257-a425f62bb54d/resend`

##### Default response

`Status: 202`

### Get host's scripts

`GET /api/v1/fleet/hosts/:id/scripts`

#### Parameters

| Name | Type    | In   | Description                  |
| ---- | ------- | ---- | ---------------------------- |
| id   | integer | path | **Required**. The host's id. |
| page | integer | query | Page number of the results to fetch.|
| per_page | integer | query | Results per page.|

#### Example

`GET /api/v1/fleet/hosts/123/scripts`

##### Default response

`Status: 200`

```json
"scripts": [
  {
    "script_id": 3,
    "name": "remove-zoom-artifacts.sh",
    "last_execution": {
      "execution_id": "e797d6c6-3aae-11ee-be56-0242ac120002",
      "executed_at": "2021-12-15T15:23:57Z",
      "status": "error"
    }
  },
  {
    "script_id": 5,
    "name": "set-timezone.sh",
    "last_execution": {
      "id": "e797d6c6-3aae-11ee-be56-0242ac120002",
      "executed_at": "2021-12-15T15:23:57Z",
      "status": "pending"
    }
  },
  {
    "script_id": 8,
    "name": "uninstall-zoom.sh",
    "last_execution": {
      "id": "e797d6c6-3aae-11ee-be56-0242ac120002",
      "executed_at": "2021-12-15T15:23:57Z",
      "status": "ran"
    }
  }
],
"meta": {
  "has_next_results": false,
  "has_previous_results": false
}

```

### Get host's software

> **Experimental feature**. This feature is undergoing rapid improvement, which may result in breaking changes to the API or configuration surface. It is not recommended for use in automated workflows.

`GET /api/v1/fleet/hosts/:id/software`

#### Parameters

| Name | Type    | In   | Description                  |
| ---- | ------- | ---- | ---------------------------- |
| id   | integer | path | **Required**. The host's ID. |
| query   | string | query | Search query keywords. Searchable fields include `name`. |
| available_for_install | boolean | query | If `true` or `1`, only list software that is available for install (added by the user). Default is `false`. |
| vulnerable | boolean | query | If `true` or `1`, only list software that have vulnerabilities. Default is `false`. |
| page | integer | query | Page number of the results to fetch.|
| per_page | integer | query | Results per page.|

#### Example

`GET /api/v1/fleet/hosts/123/software`

##### Default response

`Status: 200`

```json
{
  "count": 3,
  "software": [
    {
      "id": 121,
      "name": "Google Chrome.app",
      "software_package": {
        "name": "GoogleChrome.pkg",
        "platform": "darwin",
        "version": "125.12.0.3",
        "self_service": true,
        "last_install": {
          "install_uuid": "8bbb8ac2-b254-4387-8cba-4d8a0407368b",
          "installed_at": "2024-05-15T15:23:57Z"
        }
      },
      "app_store_app": null,
      "source": "apps",
      "status": "failed_install",
      "installed_versions": [
        {
          "version": "121.0",
          "bundle_identifier": "com.google.Chrome",
          "last_opened_at": "2024-04-01T23:03:07Z",
          "vulnerabilities": ["CVE-2023-1234","CVE-2023-4321","CVE-2023-7654"],
          "installed_paths": ["/Applications/Google Chrome.app"],
          "signature_information": [
            {
              "installed_path": "/Applications/Google Chrome.app",
              "team_identifier": "EQHXZ8M8AV"
            }
          ]
        }
      ]
    },
    {
      "id": 134,
      "name": "Falcon.app",
      "software_package": {
        "name": "FalconSensor-6.44.pkg",
        "platform": "darwin",
        "self_service": false,
        "last_install": null,
        "last_uninstall": {
          "script_execution_id": "ed579e73-0f41-46c8-aaf4-3c1e5880ed27",
          "uninstalled_at": "2024-05-15T15:23:57Z"
        }
      },
      "app_store_app": null,
      "source": "",
      "status": "pending_uninstall",
      "installed_versions": [],
    },
    {
      "id": 147,
      "name": "Logic Pro",
      "software_package": null,
      "app_store_app": {
        "app_store_id": "1091189122",
        "platform": "darwin",
        "icon_url": "https://is1-ssl.mzstatic.com/image/thumb/Purple221/v4/f4/25/1f/f4251f60-e27a-6f05-daa7-9f3a63aac929/AppIcon-0-0-85-220-0-0-4-0-0-2x-0-0-0-0-0.png/512x512bb.png",
        "version": "2.04",
        "self_service": false,
        "last_install": {
          "command_uuid": "0aa14ae5-58fe-491a-ac9a-e4ee2b3aac40",
          "installed_at": "2024-05-15T15:23:57Z"
        },
      },
      "source": "apps",
      "status": "installed",
      "installed_versions": [
        {
          "version": "118.0",
          "bundle_identifier": "com.apple.logic10",
          "last_opened_at": "2024-04-01T23:03:07Z",
          "vulnerabilities": ["CVE-2023-1234"],
          "installed_paths": ["/Applications/Logic Pro.app"],
          "signature_information": [
            {
              "installed_path": "/Applications/Logic Pro.app",
              "team_identifier": ""
            }
          ]
        }
      ]
    },
  ],
  "meta": {
    "has_next_results": false,
    "has_previous_results": false
  }
}
```

### Get hosts report in CSV

Returns the list of hosts corresponding to the search criteria in CSV format, ready for download when
requested by a web browser.

`GET /api/v1/fleet/hosts/report`

#### Parameters

| Name                    | Type    | In    | Description                                                                                                                                                                                                                                                                                                                                 |
| ----------------------- | ------- | ----- | ------------------------------------------------------------------------------------------------------------------------------------------------------------------------------------------------------------------------------------------------------------------------------------------------------------------------------------------- |
| format                  | string  | query | **Required**, must be "csv" (only supported format for now).                                                                                                                                                                                                                                                                                |
| columns                 | string  | query | Comma-delimited list of columns to include in the report (returns all columns if none is specified).                                                                                                                                                                                                                                        |
| order_key               | string  | query | What to order results by. Can be any column in the hosts table.                                                                                                                                                                                                                                                                             |
| order_direction         | string  | query | **Requires `order_key`**. The direction of the order given the order key. Options include 'asc' and 'desc'. Default is 'asc'.                                                                                                                                                                                                               |
| status                  | string  | query | Indicates the status of the hosts to return. Can either be 'new', 'online', 'offline', 'mia' or 'missing'.                                                                                                                                                                                                                                  |
| query                   | string  | query | Search query keywords. Searchable fields include `hostname`, `hardware_serial`, `uuid`, `ipv4` and the hosts' email addresses (only searched if the query looks like an email address, i.e. contains an `@`, no space, etc.).                                                                                                               |
| team_id                 | integer | query | _Available in Fleet Premium_. Filters the hosts to only include hosts in the specified team.                                                                                                                                                                                                                                                |
| policy_id               | integer | query | The ID of the policy to filter hosts by.                                                                                                                                                                                                                                                                                                    |
| policy_response         | string  | query | **Requires `policy_id`**. Valid options are 'passing' or 'failing'. **Note: If `policy_id` is specified _without_ including `policy_response`, this will also return hosts where the policy is not configured to run or failed to run.** |
| software_version_id     | integer | query | The ID of the software version to filter hosts by.                                                                                                            |
| software_title_id       | integer | query | The ID of the software title to filter hosts by.                                                                                                              |
| os_version_id | integer | query | The ID of the operating system version to filter hosts by. |
| os_name                 | string  | query | The name of the operating system to filter hosts by. `os_version` must also be specified with `os_name`                                                                                                                                                                                                                                     |
| os_version              | string  | query | The version of the operating system to filter hosts by. `os_name` must also be specified with `os_version`                                                                                                                                                                                                                                  |
| vulnerability           | string  | query | The cve to filter hosts by (including "cve-" prefix, case-insensitive).                                                                                                                                                                                                                                                                     |
| mdm_id                  | integer | query | The ID of the _mobile device management_ (MDM) solution to filter hosts by (that is, filter hosts that use a specific MDM provider and URL).                                                                                                                                                                                                |
| mdm_name                | string  | query | The name of the _mobile device management_ (MDM) solution to filter hosts by (that is, filter hosts that use a specific MDM provider).                                                                                                                                                                                                      |
| mdm_enrollment_status   | string  | query | The _mobile device management_ (MDM) enrollment status to filter hosts by. Valid options are 'manual', 'automatic', 'enrolled', 'pending', or 'unenrolled'.                                                                                                                                                                                 |
| macos_settings          | string  | query | Filters the hosts by the status of the _mobile device management_ (MDM) profiles applied to hosts. Valid options are 'verified', 'verifying', 'pending', or 'failed'. **Note: If this filter is used in Fleet Premium without a team ID filter, the results include only hosts that are not assigned to any team.**                                                                                                                                                                                                             |
| munki_issue_id          | integer | query | The ID of the _munki issue_ (a Munki-reported error or warning message) to filter hosts by (that is, filter hosts that are affected by that corresponding error or warning message).                                                                                                                                                        |
| low_disk_space          | integer | query | _Available in Fleet Premium_. Filters the hosts to only include hosts with less GB of disk space available than this value. Must be a number between 1-100.                                                                                                                                                                                 |
| label_id                | integer | query | A valid label ID. Can only be used in combination with `order_key`, `order_direction`, `status`, `query` and `team_id`.                                                                                                                                                                                                                     |
| bootstrap_package       | string | query | _Available in Fleet Premium_. Filters the hosts by the status of the MDM bootstrap package on the host. Valid options are 'installed', 'pending', or 'failed'. **Note: If this filter is used in Fleet Premium without a team ID filter, the results include only hosts that are not assigned to any team.** |
| disable_failing_policies | boolean | query | If `true`, hosts will return failing policies as 0 (returned as the `issues` column) regardless of whether there are any that failed for the host. This is meant to be used when increased performance is needed in exchange for the extra information.      |

If `mdm_id`, `mdm_name` or `mdm_enrollment_status` is specified, then Windows Servers are excluded from the results.

#### Example

`GET /api/v1/fleet/hosts/report?software_id=123&format=csv&columns=hostname,primary_ip,platform`

##### Default response

`Status: 200`

```csv
created_at,updated_at,id,detail_updated_at,label_updated_at,policy_updated_at,last_enrolled_at,seen_time,refetch_requested,hostname,uuid,platform,osquery_version,os_version,build,platform_like,code_name,uptime,memory,cpu_type,cpu_subtype,cpu_brand,cpu_physical_cores,cpu_logical_cores,hardware_vendor,hardware_model,hardware_version,hardware_serial,computer_name,primary_ip_id,primary_ip,primary_mac,distributed_interval,config_tls_refresh,logger_tls_period,team_id,team_name,gigs_disk_space_available,percent_disk_space_available,gigs_total_disk_space,issues,device_mapping,status,display_text
2022-03-15T17:23:56Z,2022-03-15T17:23:56Z,1,2022-03-15T17:23:56Z,2022-03-15T17:23:56Z,2022-03-15T17:23:56Z,2022-03-15T17:23:56Z,2022-03-15T17:23:56Z,false,foo.local0,a4fc55a1-b5de-409c-a2f4-441f564680d3,debian,,,,,,0s,0,,,,0,0,,,,,,,,,0,0,0,,,0,0,0,0,,,,
2022-03-15T17:23:56Z,2022-03-15T17:23:56Z,2,2022-03-15T17:23:56Z,2022-03-15T17:23:56Z,2022-03-15T17:23:56Z,2022-03-15T17:23:56Z,2022-03-15T17:22:56Z,false,foo.local1,689539e5-72f0-4bf7-9cc5-1530d3814660,rhel,,,,,,0s,0,,,,0,0,,,,,,,,,0,0,0,,,0,0,0,0,,,,
2022-03-15T17:23:56Z,2022-03-15T17:23:56Z,3,2022-03-15T17:23:56Z,2022-03-15T17:23:56Z,2022-03-15T17:23:56Z,2022-03-15T17:23:56Z,2022-03-15T17:21:56Z,false,foo.local2,48ebe4b0-39c3-4a74-a67f-308f7b5dd171,linux,,,,,,0s,0,,,,0,0,,,,,,,,,0,0,0,,,0,0,0,0,,,,
```

### Get host's disk encryption key

Retrieves the disk encryption key for a host.

The host will only return a key if its disk encryption status is "Verified." Get hosts' disk encryption statuses using the [List hosts endpoint](#list-hosts) and `os_settings_disk_encryption` parameter.

`GET /api/v1/fleet/hosts/:id/encryption_key`

#### Parameters

| Name | Type    | In   | Description                                                        |
| ---- | ------- | ---- | ------------------------------------------------------------------ |
| id   | integer | path | **Required** The id of the host to get the disk encryption key for. |


#### Example

`GET /api/v1/fleet/hosts/8/encryption_key`

##### Default response

`Status: 200`

```json
{
  "host_id": 8,
  "encryption_key": {
    "key": "5ADZ-HTZ8-LJJ4-B2F8-JWH3-YPBT",
    "updated_at": "2022-12-01T05:31:43Z"
  }
}
```

### Get host's certificates

Available for macOS, iOS, and iPadOS hosts only. Requires Fleet's MDM properly [enabled and configured](https://fleetdm.com/docs/using-fleet/mdm-setup).

Retrieves the certificates installed on a host.

`GET /api/v1/fleet/hosts/:id/certificates`

#### Parameters

| Name | Type    | In   | Description                  |
| ---- | ------- | ---- | ---------------------------- |
| id   | integer | path | **Required**. The host's id. |
| page | integer | query | Page number of the results to fetch.|
| per_page | integer | query | Results per page.|
| order_key | string | query | What to order results by. Options include `common_name` and `not_valid_after`. Default is `common_name` |
| order_direction | string | query | **Requires `order_key`**. The direction of the order given the order key. Options include `asc` and `desc`. Default is `asc`. |

#### Example

`GET /api/v1/fleet/hosts/8/certificates`

#### Default response

`Status: 200`

```json
{
  "certificates": [
    {
      "id": 3,
      "not_valid_after": "2021-08-19T02:02:17Z",
      "not_valid_before": "2021-08-19T02:02:17Z",
      "certificate_authority": true,
      "common_name": "FleetDM",
      "key_algorithm": "rsaEncryption",
      "key_strength": 2048,
      "key_usage": "CRL Sign, Key Cert Sign",
      "serial": 1,
      "signing_algorithm": "sha256WithRSAEncryption",
      "subject": {
        "country": "US",
        "organization": "Fleet Device Management Inc.",
        "organizational_unit": "Fleet Device Management Inc.",
        "common_name": "FleetDM"
      },
      "issuer": {
        "country": "US",
        "organization": "Fleet Device Management Inc.",
        "organizational_unit": "Fleet Device Management Inc.",
        "common_name": "FleetDM"
      }
    }
  ],
  "meta": {
    "has_next_results": false,
    "has_previous_results": false
  }
}
```

### Get configuration profiles assigned to a host

Requires Fleet's MDM properly [enabled and configured](https://fleetdm.com/docs/using-fleet/mdm-setup).

Retrieves a list of the configuration profiles assigned to a host.

`GET /api/v1/fleet/hosts/:id/configuration_profiles`

#### Parameters

| Name | Type    | In   | Description                      |
| ---- | ------- | ---- | -------------------------------- |
| id   | integer | path | **Required**. The ID of the host  |


#### Example

`GET /api/v1/fleet/hosts/8/configuration_profiles`

##### Default response

`Status: 200`

```json
{
  "host_id": 8,
  "profiles": [
    {
      "profile_uuid": "bc84dae7-396c-4e10-9d45-5768bce8b8bd",
      "team_id": 0,
      "name": "Example profile",
      "identifier": "com.example.profile",
      "created_at": "2023-03-31T00:00:00Z",
      "updated_at": "2023-03-31T00:00:00Z",
      "checksum": "dGVzdAo="
    }
  ]
}
```

### Lock host

_Available in Fleet Premium_

Sends a command to lock the specified macOS, Linux, or Windows host. The host is locked once it comes online.

To lock a macOS host, the host must have MDM turned on. To lock a Windows or Linux host, the host must have [scripts enabled](https://fleetdm.com/docs/using-fleet/scripts).


`POST /api/v1/fleet/hosts/:id/lock`

#### Parameters

| Name       | Type              | In   | Description                                                                   |
| ---------- | ----------------- | ---- | ----------------------------------------------------------------------------- |
| id | integer | path | **Required**. ID of the host to be locked. |
| view_pin | boolean | query | For macOS hosts, whether to return the unlock PIN. |

#### Example

`POST /api/v1/fleet/hosts/123/lock`

##### Default response

`Status: 200`

```json
{
  "device_status": "unlocked",
  "pending_action": "lock"
}
```

#### Example

`POST /api/v1/fleet/hosts/123/lock?view_pin=true`

##### Default response (macOS hosts)

`Status: 200`

```json
{
  "unlock_pin": "123456",
  "device_status": "unlocked",
  "pending_action": "lock"
}
```

> To verify the host successfully locked, you can use the [Get host](https://fleetdm.com/docs/rest-api/rest-api#get-host) endpoint to retrieve the host's `mdm.device_status`.

### Unlock host

_Available in Fleet Premium_

Sends a command to unlock the specified Windows or Linux host, or retrieves the unlock PIN for a macOS host.

To unlock a Windows or Linux host, the host must have [scripts enabled](https://fleetdm.com/docs/using-fleet/scripts).

`POST /api/v1/fleet/hosts/:id/unlock`

#### Parameters

| Name       | Type              | In   | Description                                                                   |
| ---------- | ----------------- | ---- | ----------------------------------------------------------------------------- |
| id | integer | path | **Required**. ID of the host to be unlocked. |

#### Example

`POST /api/v1/fleet/hosts/:id/unlock`

##### Default response (Windows or Linux hosts)

`Status: 200`

```json
{
  "host_id": 8,
  "device_status": "locked",
  "pending_action": "unlock"
}
```

##### Default response (macOS hosts)

`Status: 200`

```json
{
  "host_id": 8,
  "unlock_pin": "123456",
  "device_status": "locked",
  "pending_action": "unlock"
}
```

> To verify the host successfully unlocked, you can use the [Get host](https://fleetdm.com/docs/rest-api/rest-api#get-host) endpoint to retrieve the host's `mdm.device_status`. macOS hosts require entering `unlock_pin` to unlock.

### Wipe host

Sends a command to wipe the specified macOS, iOS, iPadOS, Windows, or Linux host. The host is wiped once it comes online.

To wipe a macOS, iOS, iPadOS, or Windows host, the host must have MDM turned on. To lock a Linux host, the host must have [scripts enabled](https://fleetdm.com/docs/using-fleet/scripts).

`POST /api/v1/fleet/hosts/:id/wipe`

#### Parameters

| Name       | Type              | In   | Description                                                                   |
| ---------- | ----------------- | ---- | ----------------------------------------------------------------------------- |
| id | integer | path | **Required**. ID of the host to be wiped. |

#### Example

`POST /api/v1/fleet/hosts/123/wipe`

##### Default response

`Status: 200`

```json
{
  "device_status": "unlocked",
  "pending_action": "wipe"
}
```

> To verify the host was successfully wiped, you can use the [Get host](https://fleetdm.com/docs/rest-api/rest-api#get-host) endpoint to retrieve the host's `mdm.device_status`.

### Get host's past activity

`GET /api/v1/fleet/hosts/:id/activities`

#### Parameters

| Name | Type    | In   | Description                  |
| ---- | ------- | ---- | ---------------------------- |
| id   | integer | path | **Required**. The host's ID. |
| page | integer | query | Page number of the results to fetch.|
| per_page | integer | query | Results per page.|

#### Example

`GET /api/v1/fleet/hosts/12/activities`

##### Default response

`Status: 200`

```json
{
  "activities": [
    {
      "created_at": "2025-02-20T10:09:48.551757Z",
      "id": 123,
      "actor_full_name": "Anna Chao",
      "actor_id": 12,
      "actor_gravatar": "",
      "actor_email": "anna@example.com",
      "type": "installed_software",
      "fleet_initiated": false,
      "details": {
          "status": "installed",
          "host_id": 934,
          "policy_id": null,
          "policy_name": null,
          "install_uuid": "2fddb3d3-d553-4334-89a3-235da50d0ee7",
          "self_service": false,
          "software_title": "Notion.app",
          "software_package": "Notion-4.5.0-arm64.dmg",
          "host_display_name": "Marko's MacBook Pro"
      }
    },
    {
      "created_at": "2023-07-27T14:35:08Z",
      "id": 2,
      "actor_full_name": "Anna Chao",
      "actor_id": 12,
      "actor_gravatar": "",
      "actor_email": "anna@example.com",
      "type": "ran_script",
      "fleet_initiated": true,
      "details": {
        "host_id": 1,
        "host_display_name": "Steve's MacBook Pro",
        "script_name": "set-timezones.sh",
        "script_execution_id": "d6cffa75-b5b5-41ef-9230-15073c8a88cf",
        "async": true
      },
    },
  ],
  "meta": {
    "has_next_results": false,
    "has_previous_results": false
  }
}
```

### Get host's upcoming activity

`GET /api/v1/fleet/hosts/:id/activities/upcoming`

#### Parameters

| Name | Type    | In   | Description                  |
| ---- | ------- | ---- | ---------------------------- |
| id   | integer | path | **Required**. The host's id. |
| page | integer | query | Page number of the results to fetch.|
| per_page | integer | query | Results per page.|

#### Example

`GET /api/v1/fleet/hosts/12/activities/upcoming`

##### Default response

`Status: 200`

```json
{
  "count": 3,
  "activities": [
    {
      "created_at": "2025-02-20T10:05:43.013218Z",
      "uuid": "ce8ed8b1-8e77-413f-936c-4ef2f9b665f8",
      "actor_full_name": "Anna Chao",
      "actor_id": 12,
      "actor_gravatar": "",
      "actor_email": "anna@example.com",
      "type": "installed_software",
      "fleet_initiated": false,
      "details": {
          "status": "pending_install",
          "host_id": 934,
          "policy_id": null,
          "policy_name": null,
          "install_uuid": "2fddb3d3-d553-4334-89a3-235da50d0ee7",
          "self_service": false,
          "software_title": "Notion.app",
          "software_package": "Notion-4.5.0-arm64.dmg",
          "host_display_name": "Marko's MacBook Pro"
      }
    },
    {
      "created_at": "2023-07-27T14:35:08Z",
      "uuid": "d6cffa75-b5b5-41ef-9230-15073c8a88cf",
      "actor_full_name": "Marko",
      "actor_id": 1,
      "actor_gravatar": "",
      "actor_email": "marko@example.com",
      "type": "ran_script",
      "fleet_initiated": false,
      "details": {
        "host_id": 1,
        "host_display_name": "Steve's MacBook Pro",
        "script_name": "set-timezones.sh",
        "script_execution_id": "d6cffa75-b5b5-41ef-9230-15073c8a88cf",
        "async": true
      },
    },
    {
      "created_at": "2021-07-27T13:25:21Z",
      "uuid": "y3cffa75-b5b5-41ef-9230-15073c8a88cf",
      "actor_full_name": "Rachael",
      "actor_id": 1,
      "actor_gravatar": "",
      "actor_email": "rachael@example.com",
      "type": "ran_script",
      "fleet_initiated": false,
      "details": {
        "host_id": 1,
        "host_display_name": "Steve's MacBook Pro",
        "script_name": "",
        "script_execution_id": "y3cffa75-b5b5-41ef-9230-15073c8a88cf",
        "async": false
      },
    },
  ],
  "meta": {
    "has_next_results": false,
    "has_previous_results": false
  }
}
```

### Add labels to host

Adds manual labels to a host.

`POST /api/v1/fleet/hosts/:id/labels`

#### Parameters

| Name   | Type    | In   | Description                  |
| ------ | ------- | ---- | ---------------------------- |
| labels | array   | body | The list of label names to add to the host. |


#### Example

`POST /api/v1/fleet/hosts/12/labels`

##### Request body

```json
{
  "labels": ["label1", "label2"]
}
```

##### Default response

`Status: 200`

### Remove labels from host

Removes manual labels from a host.

`DELETE /api/v1/fleet/hosts/:id/labels`

#### Parameters

| Name   | Type    | In   | Description                  |
| ------ | ------- | ---- | ---------------------------- |
| labels | array   | body | The list of label names to delete from the host. |


#### Example

`DELETE /api/v1/fleet/hosts/12/labels`

##### Request body

```json
{
  "labels": ["label3", "label4"]
}
```

##### Default response

`Status: 200`

### Live query one host (ad-hoc)

Runs an ad-hoc live query against the specified host and responds with the results.

The live query will stop if the targeted host is offline, or if the query times out. Timeouts happen if the host hasn't responded after the configured `FLEET_LIVE_QUERY_REST_PERIOD` (default 25 seconds) or if the `distributed_interval` agent option (default 10 seconds) is higher than the `FLEET_LIVE_QUERY_REST_PERIOD`.


`POST /api/v1/fleet/hosts/:id/query`

#### Parameters

| Name      | Type  | In   | Description                                                                                                                                                        |
|-----------|-------|------|--------------------------------------------------------------------------------------------------------------------------------------------------------------------|
| id        | integer  | path | **Required**. The target host ID. |
| query     | string   | body | **Required**. The query SQL. |


#### Example

`POST /api/v1/fleet/hosts/123/query`

##### Request body

```json
{
  "query": "SELECT model, vendor FROM usb_devices;"
}
```

##### Default response

`Status: 200`

```json
{
  "host_id": 123,
  "query": "SELECT model, vendor FROM usb_devices;",
  "status": "online", // "online" or "offline"
  "error": null,
  "rows": [
    {
      "model": "USB2.0 Hub",
      "vendor": "VIA Labs, Inc."
    }
  ]
}
```

Note that if the host is online and the query times out, this endpoint will return an error and `rows` will be `null`. If the host is offline, no error will be returned, and `rows` will be`null`.

### Live query host by identifier (ad-hoc)

Runs an ad-hoc live query against a host identified using `uuid` and responds with the results.

The live query will stop if the targeted host is offline, or if the query times out. Timeouts happen if the host hasn't responded after the configured `FLEET_LIVE_QUERY_REST_PERIOD` (default 25 seconds) or if the `distributed_interval` agent option (default 10 seconds) is higher than the `FLEET_LIVE_QUERY_REST_PERIOD`.


`POST /api/v1/fleet/hosts/identifier/:identifier/query`

#### Parameters

| Name      | Type  | In   | Description                                                                                                                                                        |
|-----------|-------|------|--------------------------------------------------------------------------------------------------------------------------------------------------------------------|
| identifier       | integer or string   | path | **Required**. The host's `hardware_serial`, `uuid`, `osquery_host_id`, `hostname`, or `node_key`. |
| query            | string   | body | **Required**. The query SQL. |


#### Example

`POST /api/v1/fleet/hosts/identifier/392547dc-0000-0000-a87a-d701ff75bc65/query`

##### Request body

```json
{
  "query": "SELECT model, vendor FROM usb_devices;"
}
```

##### Default response

`Status: 200`

```json
{
  "host_id": 123,
  "query": "SELECT model, vendor FROM usb_devices;",
  "status": "online", // "online" or "offline"
  "error": null,
  "rows": [
    {
      "model": "USB2.0 Hub",
      "vendor": "VIA Labs, Inc."
    }
  ]
}
```

Note that if the host is online and the query times out, this endpoint will return an error and `rows` will be `null`. If the host is offline, no error will be returned, and `rows` will be `null`.

---


## Labels

- [Add label](#add-label)
- [Update label](#update-label)
- [Get label](#get-label)
- [Get labels summary](#get-labels-summary)
- [List labels](#list-labels)
- [List hosts in a label](#list-hosts-in-a-label)
- [Delete label](#delete-label)
- [Delete label by ID](#delete-label-by-id)

### Add label

Add a dynamic or manual label.

`POST /api/v1/fleet/labels`

#### Parameters

| Name        | Type   | In   | Description                                                                                                                                                                                                                                  |
| ----------- | ------ | ---- | -------------------------------------------------------------------------------------------------------------------------------------------------------------------------------------------------------------------------------------------- |
| name        | string | body | **Required**. The label's name.                                                                                                                                                                                                              |
| description | string | body | The label's description.                                                                                                                                                                                                                     |
| query       | string | body | The query in SQL syntax used to filter the hosts. Only one of either `query` (to create a dynamic label) or `hosts` (to create a manual label) can be included in the request.  |
| hosts       | array | body | The list of host identifiers (`hardware_serial`, `uuid`, `osquery_host_id`, `hostname`, or `name`) the label will apply to. Only one of either `query` (to create a dynamic label) or `hosts` (to create a manual label)  can be included in the request. |
| platform    | string | body | The specific platform for the label to target. Provides an additional filter. Choices for platform are `darwin`, `windows`, `ubuntu`, and `centos`. All platforms are included by default and this option is represented by an empty string. |

If both `query` and `hosts` aren't specified, a manual label with no hosts will be created.

#### Example

`POST /api/v1/fleet/labels`

##### Request body

```json
{
  "name": "Ubuntu hosts",
  "description": "Filters ubuntu hosts",
  "query": "SELECT 1 FROM os_version WHERE platform = 'ubuntu';",
  "platform": ""
}
```

##### Default response

`Status: 200`

```json
{
  "label": {
    "created_at": "0001-01-01T00:00:00Z",
    "updated_at": "0001-01-01T00:00:00Z",
    "id": 1,
    "name": "Ubuntu hosts",
    "description": "Filters ubuntu hosts",
    "query": "SELECT 1 FROM os_version WHERE platform = 'ubuntu';",
    "label_type": "regular",
    "label_membership_type": "dynamic",
    "display_text": "Ubuntu hosts",
    "count": 0,
    "host_ids": null,
    "author_id": 1
  }
}
```

### Update label

Updates the specified label. Note: Label queries and platforms are immutable. To change these, you must delete the label and create a new label.

`PATCH /api/v1/fleet/labels/:id`

#### Parameters

| Name        | Type    | In   | Description                   |
| ----------- | ------- | ---- | ----------------------------- |
| id          | integer | path | **Required**. The label's id. |
| name        | string  | body | The label's name.             |
| description | string  | body | The label's description.      |
| hosts       | array   | body | If updating a manual label: the list of host identifiers (`hardware_serial`, `uuid`, `osquery_host_id`, `hostname`, or `name`) the label will apply to. |


#### Example

`PATCH /api/v1/fleet/labels/1`

##### Request body

```json
{
  "name": "macOS label",
  "description": "Now this label only includes macOS machines",
  "platform": "darwin"
}
```

##### Default response

`Status: 200`

```json
{
  "label": {
    "created_at": "0001-01-01T00:00:00Z",
    "updated_at": "0001-01-01T00:00:00Z",
    "id": 1,
    "name": "Ubuntu hosts",
    "description": "Filters ubuntu hosts",
    "query": "SELECT 1 FROM os_version WHERE platform = 'ubuntu';",
    "platform": "darwin",
    "label_type": "regular",
    "label_membership_type": "dynamic",
    "display_text": "Ubuntu hosts",
    "count": 0,
    "host_ids": null,
    "author_id": 1
  }
}
```

### Get label

Returns the specified label.

`GET /api/v1/fleet/labels/:id`

#### Parameters

| Name | Type    | In   | Description                   |
| ---- | ------- | ---- | ----------------------------- |
| id   | integer | path | **Required**. The label's id. |

#### Example

`GET /api/v1/fleet/labels/1`

##### Default response

`Status: 200`

```json
{
  "label": {
    "created_at": "2021-02-09T22:09:43Z",
    "updated_at": "2021-02-09T22:15:58Z",
    "id": 12,
    "name": "Ubuntu",
    "description": "Filters ubuntu hosts",
    "query": "SELECT 1 FROM os_version WHERE platform = 'ubuntu';",
    "label_type": "regular",
    "label_membership_type": "dynamic",
    "display_text": "Ubuntu",
    "count": 0,
    "host_ids": null,
    "author_id": 1
  }
}
```

### Get labels summary

Returns a list of all the labels in Fleet.

`GET /api/v1/fleet/labels/summary`

#### Example

`GET /api/v1/fleet/labels/summary`

##### Default response

`Status: 200`

```json
{
  "labels": [
    {
      "id": 6,
      "name": "All Hosts",
      "description": "All hosts which have enrolled in Fleet",
      "label_type": "builtin"
    },
    {
      "id": 7,
      "name": "macOS",
      "description": "All macOS hosts",
      "label_type": "builtin"
    },
    {
      "id": 8,
      "name": "Ubuntu Linux",
      "description": "All Ubuntu hosts",
      "label_type": "builtin"
    },
    {
      "id": 9,
      "name": "CentOS Linux",
      "description": "All CentOS hosts",
      "label_type": "builtin"
    },
    {
      "id": 10,
      "name": "MS Windows",
      "description": "All Windows hosts",
      "label_type": "builtin"
    }
  ]
}
```

### List labels

Returns a list of all the labels in Fleet.

`GET /api/v1/fleet/labels`

#### Parameters

| Name            | Type    | In    | Description   |
| --------------- | ------- | ----- |------------------------------------- |
| order_key       | string  | query | What to order results by. Can be any column in the labels table.                                                  |
| order_direction | string  | query | **Requires `order_key`**. The direction of the order given the order key. Options include `asc` and `desc`. Default is `asc`. |

#### Example

`GET /api/v1/fleet/labels`

##### Default response

`Status: 200`

```json
{
  "labels": [
    {
      "created_at": "2021-02-02T23:55:25Z",
      "updated_at": "2021-02-02T23:55:25Z",
      "id": 6,
      "name": "All Hosts",
      "description": "All hosts which have enrolled in Fleet",
      "query": "SELECT 1;",
      "label_type": "builtin",
      "label_membership_type": "dynamic",
      "host_count": 7,
      "display_text": "All Hosts",
      "count": 7,
      "host_ids": null,
      "author_id": 1
    },
    {
      "created_at": "2021-02-02T23:55:25Z",
      "updated_at": "2021-02-02T23:55:25Z",
      "id": 7,
      "name": "macOS",
      "description": "All macOS hosts",
      "query": "SELECT 1 FROM os_version WHERE platform = 'darwin';",
      "platform": "darwin",
      "label_type": "builtin",
      "label_membership_type": "dynamic",
      "host_count": 1,
      "display_text": "macOS",
      "count": 1,
      "host_ids": null,
      "author_id": 1
    },
    {
      "created_at": "2021-02-02T23:55:25Z",
      "updated_at": "2021-02-02T23:55:25Z",
      "id": 8,
      "name": "Ubuntu Linux",
      "description": "All Ubuntu hosts",
      "query": "SELECT 1 FROM os_version WHERE platform = 'ubuntu';",
      "platform": "ubuntu",
      "label_type": "builtin",
      "label_membership_type": "dynamic",
      "host_count": 3,
      "display_text": "Ubuntu Linux",
      "count": 3,
      "host_ids": null,
      "author_id": 1
    },
    {
      "created_at": "2021-02-02T23:55:25Z",
      "updated_at": "2021-02-02T23:55:25Z",
      "id": 9,
      "name": "CentOS Linux",
      "description": "All CentOS hosts",
      "query": "SELECT 1 FROM os_version WHERE platform = 'centos' OR name LIKE '%centos%'",
      "label_type": "builtin",
      "label_membership_type": "dynamic",
      "host_count": 3,
      "display_text": "CentOS Linux",
      "count": 3,
      "host_ids": null,
      "author_id": 1
    },
    {
      "created_at": "2021-02-02T23:55:25Z",
      "updated_at": "2021-02-02T23:55:25Z",
      "id": 10,
      "name": "MS Windows",
      "description": "All Windows hosts",
      "query": "SELECT 1 FROM os_version WHERE platform = 'windows';",
      "platform": "windows",
      "label_type": "builtin",
      "label_membership_type": "dynamic",
      "display_text": "MS Windows",
      "count": 0,
      "host_ids": null,
      "author_id": 1
    }
  ]
}
```

### List hosts in a label

Returns a list of the hosts that belong to the specified label.

`GET /api/v1/fleet/labels/:id/hosts`

#### Parameters

| Name                     | Type    | In    | Description                                                                                                                                                                                                                |
| ---------------          | ------- | ----- | -----------------------------------------------------------------------------------------------------------------------------                                                                                              |
| id                       | integer | path  | **Required**. The label's id.                                                                                                                                                                                              |
| page                     | integer | query | Page number of the results to fetch.                                                                                                                                                                                       |
| per_page                 | integer | query | Results per page.                                                                                                                                                                                                          |
| order_key                | string  | query | What to order results by. Can be any column in the hosts table.                                                                                                                                                            |
| order_direction          | string  | query | **Requires `order_key`**. The direction of the order given the order key. Options include 'asc' and 'desc'. Default is 'asc'.                                                                                              |
| after                    | string  | query | The value to get results after. This needs `order_key` defined, as that's the column that would be used.                                                                                                                   |
| status                   | string  | query | Indicates the status of the hosts to return. Can either be 'new', 'online', 'offline', 'mia' or 'missing'.                                                                                                                 |
| query                    | string  | query | Search query keywords. Searchable fields include `hostname`, `hardware_serial`, `uuid`, and `ipv4`.                                                                                                                         |
| team_id                  | integer | query | _Available in Fleet Premium_. Filters the hosts to only include hosts in the specified team.                                                                                                                                |
| disable_failing_policies | boolean | query | If "true", hosts will return failing policies as 0 regardless of whether there are any that failed for the host. This is meant to be used when increased performance is needed in exchange for the extra information.      |
| mdm_id                   | integer | query | The ID of the _mobile device management_ (MDM) solution to filter hosts by (that is, filter hosts that use a specific MDM provider and URL).      |
| mdm_name                 | string  | query | The name of the _mobile device management_ (MDM) solution to filter hosts by (that is, filter hosts that use a specific MDM provider).      |
| mdm_enrollment_status    | string  | query | The _mobile device management_ (MDM) enrollment status to filter hosts by. Valid options are 'manual', 'automatic', 'enrolled', 'pending', or 'unenrolled'.                                                                                                                                                                                                             |
| macos_settings           | string  | query | Filters the hosts by the status of the _mobile device management_ (MDM) profiles applied to hosts. Valid options are 'verified', 'verifying', 'pending', or 'failed'. **Note: If this filter is used in Fleet Premium without a team ID filter, the results include only hosts that are not assigned to any team.**                                                                                                                                                                                                             |
| low_disk_space           | integer | query | _Available in Fleet Premium_. Filters the hosts to only include hosts with less GB of disk space available than this value. Must be a number between 1-100.                                                                 |
| macos_settings_disk_encryption | string | query | Filters the hosts by disk encryption status. Valid options are 'verified', 'verifying', 'action_required', 'enforcing', 'failed', or 'removing_enforcement'. |
| bootstrap_package       | string | query | _Available in Fleet Premium_. Filters the hosts by the status of the MDM bootstrap package on the host. Valid options are 'installed', 'pending', or 'failed'. **Note: If this filter is used in Fleet Premium without a team ID filter, the results include only hosts that are not assigned to any team.** |
| os_settings          | string  | query | Filters the hosts by the status of the operating system settings applied to the hosts. Valid options are 'verified', 'verifying', 'pending', or 'failed'. **Note: If this filter is used in Fleet Premium without a team ID filter, the results include only hosts that are not assigned to any team.** |
| os_settings_disk_encryption | string | query | Filters the hosts by disk encryption status. Valid options are 'verified', 'verifying', 'action_required', 'enforcing', 'failed', or 'removing_enforcement'.  **Note: If this filter is used in Fleet Premium without a team ID filter, the results include only hosts that are not assigned to any team.** |

If `mdm_id`, `mdm_name`, `mdm_enrollment_status`, `os_settings`, or `os_settings_disk_encryption` is specified, then Windows Servers are excluded from the results.

#### Example

`GET /api/v1/fleet/labels/6/hosts&query=floobar`

##### Default response

`Status: 200`

```json
{
  "hosts": [
    {
      "created_at": "2021-02-03T16:11:43Z",
      "updated_at": "2021-02-03T21:58:19Z",
      "id": 2,
      "detail_updated_at": "2021-02-03T21:58:10Z",
      "label_updated_at": "2021-02-03T21:58:10Z",
      "policy_updated_at": "2023-06-26T18:33:15Z",
      "last_enrolled_at": "2021-02-03T16:11:43Z",
      "software_updated_at": "2020-11-05T05:09:44Z",
      "seen_time": "2021-02-03T21:58:20Z",
      "refetch_requested": false,
      "hostname": "floobar42",
      "uuid": "a2064cef-0000-0000-afb9-283e3c1d487e",
      "platform": "ubuntu",
      "osquery_version": "4.5.1",
      "os_version": "Ubuntu 20.4.0",
      "build": "",
      "platform_like": "debian",
      "code_name": "",
      "uptime": 32688000000000,
      "memory": 2086899712,
      "cpu_type": "x86_64",
      "cpu_subtype": "142",
      "cpu_brand": "Intel(R) Core(TM) i5-8279U CPU @ 2.40GHz",
      "cpu_physical_cores": 4,
      "cpu_logical_cores": 4,
      "hardware_vendor": "",
      "hardware_model": "",
      "hardware_version": "",
      "hardware_serial": "",
      "computer_name": "e2e7f8d8983d",
      "display_name": "e2e7f8d8983d",
      "primary_ip": "172.20.0.2",
      "primary_mac": "02:42:ac:14:00:02",
      "distributed_interval": 10,
      "config_tls_refresh": 10,
      "logger_tls_period": 10,
      "team_id": null,
      "pack_stats": null,
      "team_name": null,
      "status": "offline",
      "display_text": "e2e7f8d8983d",
      "mdm": {
        "encryption_key_available": false,
        "enrollment_status": null,
        "name": "",
        "server_url": null
      }
    }
  ]
}
```

### Delete label

Deletes the label specified by name.

`DELETE /api/v1/fleet/labels/:name`

#### Parameters

| Name | Type   | In   | Description                     |
| ---- | ------ | ---- | ------------------------------- |
| name | string | path | **Required**. The label's name. |

#### Example

`DELETE /api/v1/fleet/labels/ubuntu_label`

##### Default response

`Status: 200`


### Delete label by ID

Deletes the label specified by ID.

`DELETE /api/v1/fleet/labels/id/:id`

#### Parameters

| Name | Type    | In   | Description                   |
| ---- | ------- | ---- | ----------------------------- |
| id   | integer | path | **Required**. The label's id. |

#### Example

`DELETE /api/v1/fleet/labels/id/13`

##### Default response

`Status: 200`


---

## OS settings

- [Add custom OS setting (configuration profile)](#add-custom-os-setting-configuration-profile)
- [List custom OS settings (configuration profiles)](#list-custom-os-settings-configuration-profiles)
- [Get or download custom OS setting (configuration profile)](#get-or-download-custom-os-setting-configuration-profile)
- [Delete custom OS setting (configuration profile)](#delete-custom-os-setting-configuration-profile)
- [Update disk encryption enforcement](#update-disk-encryption-enforcement)
- [Get disk encryption statistics](#get-disk-encryption-statistics)
- [Get OS settings status](#get-os-settings-status)


### Add custom OS setting (configuration profile)

> [Add custom macOS setting](https://github.com/fleetdm/fleet/blob/fleet-v4.40.0/docs/REST%20API/rest-api.md#add-custom-macos-setting-configuration-profile) (`POST /api/v1/fleet/mdm/apple/profiles`) API endpoint is deprecated as of Fleet 4.41. It is maintained for backwards compatibility. Please use the below API endpoint instead.

Add a configuration profile to enforce custom settings on macOS and Windows hosts.

`POST /api/v1/fleet/configuration_profiles`

#### Parameters

| Name                      | Type     | In   | Description                                                                                                   |
| ------------------------- | -------- | ---- | ------------------------------------------------------------------------------------------------------------- |
| profile                   | file     | form | **Required.** The .mobileconfig and JSON for macOS or XML for Windows file containing the profile. |
| team_id                   | string   | form | _Available in Fleet Premium_. The team ID for the profile. If specified, the profile is applied to only hosts that are assigned to the specified team. If not specified, the profile is applied to only to hosts that are not assigned to any team. |
| labels_include_all        | array     | form | _Available in Fleet Premium_. Target hosts that have all labels in the array. |
| labels_include_any      | array     | form | _Available in Fleet Premium_. Target hosts that have any label in the array. |
| labels_exclude_any | array | form | _Available in Fleet Premium_. Target hosts that that don’t have any label in the array. |

Only one of `labels_include_all`, `labels_include_any`, or `labels_exclude_any` can be specified. If none are specified, all hosts are targeted.

#### Example

Add a new configuration profile to be applied to macOS hosts
assigned to a team. Note that in this example the form data specifies`team_id` in addition to
`profile`.

`POST /api/v1/fleet/configuration_profiles`

##### Request headers

```http
Content-Length: 850
Content-Type: multipart/form-data; boundary=------------------------f02md47480und42y
```

##### Request body

```http
--------------------------f02md47480und42y
Content-Disposition: form-data; name="team_id"

1
--------------------------f02md47480und42y
Content-Disposition: form-data; name="labels_include_all"

Label name 1
--------------------------f02md47480und42y
Content-Disposition: form-data; name="labels_include_all"

Label name 2
--------------------------f02md47480und42y
Content-Disposition: form-data; name="profile"; filename="Foo.mobileconfig"
Content-Type: application/octet-stream

<?xml version="1.0" encoding="UTF-8"?>
<!DOCTYPE plist PUBLIC "-//Apple//DTD PLIST 1.0//EN" "http://www.apple.com/DTDs/PropertyList-1.0.dtd">
<plist version="1.0">
<dict>
  <key>PayloadContent</key>
  <array/>
  <key>PayloadDisplayName</key>
  <string>Example profile</string>
  <key>PayloadIdentifier</key>
  <string>com.example.profile</string>
  <key>PayloadType</key>
  <string>Configuration</string>
  <key>PayloadUUID</key>
  <string>0BBF3E23-7F56-48FC-A2B6-5ACC598A4A69</string>
  <key>PayloadVersion</key>
  <integer>1</integer>
</dict>
</plist>
--------------------------f02md47480und42y--

```

##### Default response

`Status: 200`

```json
{
  "profile_uuid": "954ec5ea-a334-4825-87b3-937e7e381f24"
}
```

###### Additional notes
If the response is `Status: 409 Conflict`, the body may include additional error details in the case
of duplicate payload display name or duplicate payload identifier (macOS profiles).


### List custom OS settings (configuration profiles)

> [List custom macOS settings](https://github.com/fleetdm/fleet/blob/fleet-v4.40.0/docs/REST%20API/rest-api.md#list-custom-macos-settings-configuration-profiles) (`GET /api/v1/fleet/mdm/apple/profiles`) API endpoint is deprecated as of Fleet 4.41. It is maintained for backwards compatibility. Please use the below API endpoint instead.

Get a list of the configuration profiles in Fleet.

For Fleet Premium, the list can
optionally be filtered by team ID. If no team ID is specified, team profiles are excluded from the
results (i.e., only profiles that are associated with "No team" are listed).

`GET /api/v1/fleet/configuration_profiles`

#### Parameters

| Name                      | Type   | In    | Description                                                               |
| ------------------------- | ------ | ----- | ------------------------------------------------------------------------- |
| team_id                   | string | query | _Available in Fleet Premium_. The team id to filter profiles.              |
| page                      | integer | query | Page number of the results to fetch.                                     |
| per_page                  | integer | query | Results per page.                                                        |

#### Example

List all configuration profiles for macOS and Windows hosts enrolled to Fleet's MDM that are not assigned to any team.

`GET /api/v1/fleet/configuration_profiles`

##### Default response

`Status: 200`

```json
{
  "profiles": [
    {
      "profile_uuid": "39f6cbbc-fe7b-4adc-b7a9-542d1af89c63",
      "team_id": 0,
      "name": "Example macOS profile",
      "platform": "darwin",
      "identifier": "com.example.profile",
      "created_at": "2023-03-31T00:00:00Z",
      "updated_at": "2023-03-31T00:00:00Z",
      "checksum": "dGVzdAo=",
      "labels_exclude_any": [
       {
        "name": "Label name 1",
        "id": 1
       }
      ]
    },
    {
      "profile_uuid": "f5ad01cc-f416-4b5f-88f3-a26da3b56a19",
      "team_id": 0,
      "name": "Example Windows profile",
      "platform": "windows",
      "created_at": "2023-04-31T00:00:00Z",
      "updated_at": "2023-04-31T00:00:00Z",
      "checksum": "aCLemVr)",
      "labels_include_all": [
        {
          "name": "Label name 2",
          "broken": true,
        },
        {
          "name": "Label name 3",
          "id": 3
        }
      ]
    }
  ],
  "meta": {
    "has_next_results": false,
    "has_previous_results": false
  }
}
```

If one or more assigned labels are deleted the profile is considered broken (`broken: true`). It won’t be applied to new hosts.

### Get or download custom OS setting (configuration profile)

> [Download custom macOS setting](https://github.com/fleetdm/fleet/blob/fleet-v4.40.0/docs/REST%20API/rest-api.md#download-custom-macos-setting-configuration-profile) (`GET /api/v1/fleet/mdm/apple/profiles/:profile_id`) API endpoint is deprecated as of Fleet 4.41. It is maintained for backwards compatibility. Please use the API endpoint below instead.

`GET /api/v1/fleet/configuration_profiles/:profile_uuid`

#### Parameters

| Name                      | Type    | In    | Description                                             |
| ------------------------- | ------- | ----- | ------------------------------------------------------- |
| profile_uuid              | string | url   | **Required** The UUID of the profile to download.  |
| alt                       | string  | query | If specified and set to "media", downloads the profile. |

#### Example (get a profile metadata)

`GET /api/v1/fleet/configuration_profiles/f663713f-04ee-40f0-a95a-7af428c351a9`

##### Default response

`Status: 200`

```json
{
  "profile_uuid": "f663713f-04ee-40f0-a95a-7af428c351a9",
  "team_id": 0,
  "name": "Example profile",
  "platform": "darwin",
  "identifier": "com.example.profile",
  "created_at": "2023-03-31T00:00:00Z",
  "updated_at": "2023-03-31T00:00:00Z",
  "checksum": "dGVzdAo=",
  "labels_include_all": [
    {
      "name": "Label name 1",
      "id": 1,
      "broken": true
    },
    {
      "name": "Label name 2",
      "id": 2
    }
  ]
}
```

#### Example (download a profile)

`GET /api/v1/fleet/configuration_profiles/f663713f-04ee-40f0-a95a-7af428c351a9?alt=media`

##### Default response

`Status: 200`

**Note** To confirm success, it is important for clients to match content length with the response
header (this is done automatically by most clients, including the browser) rather than relying
solely on the response status code returned by this endpoint.

##### Example response headers

```http
  Content-Length: 542
  Content-Type: application/octet-stream
  Content-Disposition: attachment;filename="2023-03-31 Example profile.mobileconfig"
```

###### Example response body

```xml
<?xml version="1.0" encoding="UTF-8"?>
<!DOCTYPE plist PUBLIC "-//Apple//DTD PLIST 1.0//EN" "http://www.apple.com/DTDs/PropertyList-1.0.dtd">
<plist version="1.0">
<dict>
  <key>PayloadContent</key>
  <array/>
  <key>PayloadDisplayName</key>
  <string>Example profile</string>
  <key>PayloadIdentifier</key>
  <string>com.example.profile</string>
  <key>PayloadType</key>
  <string>Configuration</string>
  <key>PayloadUUID</key>
  <string>0BBF3E23-7F56-48FC-A2B6-5ACC598A4A69</string>
  <key>PayloadVersion</key>
  <integer>1</integer>
</dict>
</plist>
```

### Delete custom OS setting (configuration profile)

> [Delete custom macOS setting](https://github.com/fleetdm/fleet/blob/fleet-v4.40.0/docs/REST%20API/rest-api.md#delete-custom-macos-setting-configuration-profile) (`DELETE /api/v1/fleet/mdm/apple/profiles/:profile_id`) API endpoint is deprecated as of Fleet 4.41. It is maintained for backwards compatibility. Please use the below API endpoint instead.

`DELETE /api/v1/fleet/configuration_profiles/:profile_uuid`

#### Parameters

| Name                      | Type    | In    | Description                                                               |
| ------------------------- | ------- | ----- | ------------------------------------------------------------------------- |
| profile_uuid              | string  | url   | **Required** The UUID of the profile to delete. |

#### Example

`DELETE /api/v1/fleet/configuration_profiles/f663713f-04ee-40f0-a95a-7af428c351a9`

##### Default response

`Status: 200`


### Update disk encryption enforcement

> `PATCH /api/v1/fleet/mdm/apple/settings` API endpoint is deprecated as of Fleet 4.45. It is maintained for backward compatibility. Please use the new API endpoint below. See old API endpoint docs [here](https://github.com/fleetdm/fleet/blob/main/docs/REST%20API/rest-api.md?plain=1#L4296C29-L4296C29).

_Available in Fleet Premium_

`POST /api/v1/fleet/disk_encryption`

#### Parameters

| Name                   | Type    | In    | Description                                                                                 |
| -------------          | ------  | ----  | --------------------------------------------------------------------------------------      |
| team_id                | integer | body  | The team ID to apply the settings to. Settings applied to hosts in no team if absent.       |
| enable_disk_encryption | boolean | body  | Whether disk encryption should be enforced on devices that belong to the team (or no team). |

#### Example

`POST /api/v1/fleet/disk_encryption`

##### Default response

`204`


### Get disk encryption statistics

_Available in Fleet Premium_

Get aggregate status counts of disk encryption enforced on macOS and Windows hosts.

The summary can optionally be filtered by team ID.

`GET /api/v1/fleet/disk_encryption`

#### Parameters

| Name                      | Type   | In    | Description                                                               |
| ------------------------- | ------ | ----- | ------------------------------------------------------------------------- |
| team_id                   | string | query | _Available in Fleet Premium_. The team ID to filter the summary.           |

#### Example

`GET /api/v1/fleet/disk_encryption`

##### Default response

`Status: 200`

```json
{
  "verified": {"macos": 123, "windows": 123, "linux": 13},
  "verifying": {"macos": 123, "windows": 0, "linux": 0},
  "action_required": {"macos": 123, "windows": 0, "linux": 37},
  "enforcing": {"macos": 123, "windows": 123, "linux": 0},
  "failed": {"macos": 123, "windows": 123, "linux": 0},
  "removing_enforcement": {"macos": 123, "windows": 0, "linux": 0}
}
```


### Get OS settings status

> [Get macOS settings statistics](https://github.com/fleetdm/fleet/blob/fleet-v4.40.0/docs/REST%20API/rest-api.md#get-macos-settings-statistics) (`GET /api/v1/fleet/mdm/apple/profiles/summary`) API endpoint is deprecated as of Fleet 4.41. It is maintained for backwards compatibility. Please use the below API endpoint instead.

Get aggregate status counts of all OS settings (configuration profiles and disk encryption) enforced on hosts.

For Fleet Premium users, the counts can
optionally be filtered by `team_id`. If no `team_id` is specified, team profiles are excluded from the results (i.e., only profiles that are associated with "No team" are listed).

`GET /api/v1/fleet/configuration_profiles/summary`

#### Parameters

| Name                      | Type   | In    | Description                                                               |
| ------------------------- | ------ | ----- | ------------------------------------------------------------------------- |
| team_id                   | string | query | _Available in Fleet Premium_. The team ID to filter profiles.              |

#### Example

Get aggregate status counts of profiles for to macOS and Windows hosts that are assigned to "No team".

`GET /api/v1/fleet/configuration_profiles/summary`

##### Default response

`Status: 200`

```json
{
  "verified": 123,
  "verifying": 123,
  "failed": 123,
  "pending": 123
}
```

---

## Setup experience

- [Set custom MDM setup enrollment profile](#set-custom-mdm-setup-enrollment-profile)
- [Get custom MDM setup enrollment profile](#get-custom-mdm-setup-enrollment-profile)
- [Delete custom MDM setup enrollment profile](#delete-custom-mdm-setup-enrollment-profile)
- [Get Over-the-Air (OTA) enrollment profile](#get-over-the-air-ota-enrollment-profile)
- [Get manual enrollment profile](#get-manual-enrollment-profile)
- [Upload a bootstrap package](#upload-a-bootstrap-package)
- [Get metadata about a bootstrap package](#get-metadata-about-a-bootstrap-package)
- [Delete a bootstrap package](#delete-a-bootstrap-package)
- [Download a bootstrap package](#download-a-bootstrap-package)
- [Get a summary of bootstrap package status](#get-a-summary-of-bootstrap-package-status)
- [Configure setup experience](#configure-setup-experience)
- [Upload an EULA file](#upload-an-eula-file)
- [Get metadata about an EULA file](#get-metadata-about-an-eula-file)
- [Delete an EULA file](#delete-an-eula-file)
- [Download an EULA file](#download-an-eula-file)
- [List software (setup experience)](#list-software-setup-experience)
- [Update software (setup experience)](#update-software-setup-experience)
- [Add script (setup experience)](#add-script-setup-experience)
- [Get or download script (setup experience)](#get-or-download-script-setup-experience)
- [Delete script (setup experience)](#delete-script-setup-experience)



### Set custom MDM setup enrollment profile

_Available in Fleet Premium_

Sets the custom MDM setup enrollment profile for a team or no team.

`POST /api/v1/fleet/enrollment_profiles/automatic`

#### Parameters

| Name                      | Type    | In    | Description                                                                   |
| ------------------------- | ------  | ----- | -------------------------------------------------------------------------     |
| team_id                   | integer | json  | The team ID this custom enrollment profile applies to, or no team if omitted. |
| name                      | string  | json  | The filename of the uploaded custom enrollment profile.                       |
| enrollment_profile        | object  | json  | The custom enrollment profile's json, as documented in https://developer.apple.com/documentation/devicemanagement/profile. |

#### Example

`POST /api/v1/fleet/enrollment_profiles/automatic`

##### Default response

`Status: 200`

```json
{
  "team_id": 123,
  "name": "dep_profile.json",
  "uploaded_at": "2023-04-04:00:00Z",
  "enrollment_profile": {
    "is_mandatory": true,
    "is_mdm_removable": false
  }
}
```

> NOTE: The `ConfigurationWebURL` and `URL` values in the custom MDM setup enrollment profile are automatically populated. Attempting to populate them with custom values may generate server response errors.

### Get custom MDM setup enrollment profile

_Available in Fleet Premium_

Gets the custom MDM setup enrollment profile for a team or no team.

`GET /api/v1/fleet/enrollment_profiles/automatic`

#### Parameters

| Name                      | Type    | In    | Description                                                                           |
| ------------------------- | ------  | ----- | -------------------------------------------------------------------------             |
| team_id                   | integer | query | The team ID for which to return the custom enrollment profile, or no team if omitted. |

#### Example

`GET /api/v1/fleet/enrollment_profiles/automatic?team_id=123`

##### Default response

`Status: 200`

```json
{
  "team_id": 123,
  "name": "dep_profile.json",
  "uploaded_at": "2023-04-04:00:00Z",
  "enrollment_profile": {
    "is_mandatory": true,
    "is_mdm_removable": false
  }
}
```

### Delete custom MDM setup enrollment profile

_Available in Fleet Premium_

Deletes the custom MDM setup enrollment profile assigned to a team or no team.

`DELETE /api/v1/fleet/enrollment_profiles/automatic`

#### Parameters

| Name                      | Type    | In    | Description                                                                           |
| ------------------------- | ------  | ----- | -------------------------------------------------------------------------             |
| team_id                   | integer | query | The team ID for which to delete the custom enrollment profile, or no team if omitted. |

#### Example

`DELETE /api/v1/fleet/enrollment_profiles/automatic?team_id=123`

##### Default response

`Status: 204`


### Get Over-the-Air (OTA) enrollment profile

`GET /api/v1/fleet/enrollment_profiles/ota`

The returned value is a signed `.mobileconfig` OTA enrollment profile. Install this profile on macOS, iOS, or iPadOS hosts to enroll them to a specific team in Fleet and turn on MDM features.

To enroll macOS hosts, turn on MDM features, and add [human-device mapping](#get-human-device-mapping), install the [manual enrollment profile](#get-manual-enrollment-profile) instead.

Learn more about OTA profiles [here](https://developer.apple.com/library/archive/documentation/NetworkingInternet/Conceptual/iPhoneOTAConfiguration/OTASecurity/OTASecurity.html).

#### Parameters

| Name              | Type    | In    | Description                                                                      |
|-------------------|---------|-------|----------------------------------------------------------------------------------|
| enroll_secret     | string  | query | **Required**. The enroll secret of the team this host will be assigned to.       |

#### Example

`GET /api/v1/fleet/enrollment_profiles/ota?enroll_secret=foobar`

##### Default response

`Status: 200`

> **Note:** To confirm success, it is important for clients to match content length with the response header (this is done automatically by most clients, including the browser) rather than relying solely on the response status code returned by this endpoint.

##### Example response headers

```http
  Content-Length: 542
  Content-Type: application/x-apple-aspen-config; charset=utf-8
  Content-Disposition: attachment;filename="fleet-mdm-enrollment-profile.mobileconfig"
  X-Content-Type-Options: nosniff
```

###### Example response body

```xml
<?xml version="1.0" encoding="UTF-8"?>
<!DOCTYPE plist PUBLIC "-//Apple Inc//DTD PLIST 1.0//EN" "http://www.apple.com/DTDs/PropertyList-1.0.dtd">
<plist version="1.0">
  <dict>
    <key>PayloadContent</key>
    <dict>
      <key>URL</key>
      <string>https://foo.example.com/api/fleet/ota_enrollment?enroll_secret=foobar</string>
      <key>DeviceAttributes</key>
      <array>
        <string>UDID</string>
        <string>VERSION</string>
        <string>PRODUCT</string>
	      <string>SERIAL</string>
      </array>
    </dict>
    <key>PayloadOrganization</key>
    <string>Acme Inc.</string>
    <key>PayloadDisplayName</key>
    <string>Acme Inc. enrollment</string>
    <key>PayloadVersion</key>
    <integer>1</integer>
    <key>PayloadUUID</key>
    <string>fdb376e5-b5bb-4d8c-829e-e90865f990c9</string>
    <key>PayloadIdentifier</key>
    <string>com.fleetdm.fleet.mdm.apple.ota</string>
    <key>PayloadType</key>
    <string>Profile Service</string>
  </dict>
</plist>
```


### Get manual enrollment profile

Retrieves an unsigned manual enrollment profile for macOS hosts. Install this profile on macOS hosts to turn on MDM features manually.

To add [human-device mapping](#get-human-device-mapping), add the end user's email to the enrollment profle. Learn how [here](https://fleetdm.com/guides/config-less-fleetd-agent-deployment#basic-article).

`GET /api/v1/fleet/enrollment_profiles/manual`

##### Example

`GET /api/v1/fleet/enrollment_profiles/manual`

##### Default response

`Status: 200`

```xml
<?xml version="1.0" encoding="UTF-8"?>
<!DOCTYPE plist PUBLIC "-//Apple//DTD PLIST 1.0//EN" "http://www.apple.com/DTDs/PropertyList-1.0.dtd">
<plist version="1.0">
<!-- ... -->
</plist>
```

### Upload a bootstrap package

_Available in Fleet Premium_

Upload a bootstrap package that will be automatically installed during DEP setup.

`POST /api/v1/fleet/bootstrap`

#### Parameters

| Name    | Type   | In   | Description                                                                                                                                                                                                            |
| ------- | ------ | ---- | ---------------------------------------------------------------------------------------------------------------------------------------------------------------------------------------------------------------------- |
| package | file   | form | **Required**. The bootstrap package installer. It must be a signed `pkg` file.                                                                                                                                         |
| team_id | string | form | The team ID for the package. If specified, the package will be installed to hosts that are assigned to the specified team. If not specified, the package will be installed to hosts that are not assigned to any team. |
| manual_agent_install | boolean | form | If set to `true` Fleet's agent (fleetd) won't be installed as part of automatic enrollment (ADE) on macOS hosts. (Default: `false`) |

#### Example

Upload a bootstrap package that will be installed to macOS hosts enrolled to MDM that are
assigned to a team. Note that in this example the form data specifies `team_id` in addition to
`package`.

`POST /api/v1/fleet/bootstrap`

##### Request headers

```http
Content-Length: 850
Content-Type: multipart/form-data; boundary=------------------------f02md47480und42y
```

##### Request body

```http
--------------------------f02md47480und42y
Content-Disposition: form-data; name="team_id"
1
--------------------------f02md47480und42y
Content-Disposition: form-data; name="package"; filename="bootstrap-package.pkg"
Content-Type: application/octet-stream
<BINARY_DATA>
--------------------------f02md47480und42y--
```

##### Default response

`Status: 200`


### Get metadata about a bootstrap package

_Available in Fleet Premium_

Get information about a bootstrap package that was uploaded to Fleet.

`GET /api/v1/fleet/bootstrap/:team_id/metadata`

#### Parameters

| Name       | Type    | In    | Description                                                                                                                                                                                                        |
| -------    | ------  | ---   | ---------------------------------------------------------------------------------------------------------------------------------------------------------                                                          |
| team_id    | string  | url   | **Required** The team ID for the package. Zero (0) can be specified to get information about the bootstrap package for hosts that don't belong to a team.                                                          |
| for_update | boolean | query | If set to `true`, the authorization will be for a `write` action instead of a `read`. Useful for the write-only `gitops` role when requesting the bootstrap metadata to check if the package needs to be replaced. |

#### Example

`GET /api/v1/fleet/bootstrap/0/metadata`

##### Default response

`Status: 200`

```json
{
  "name": "bootstrap-package.pkg",
  "team_id": 0,
  "sha256": "6bebb4433322fd52837de9e4787de534b4089ac645b0692dfb74d000438da4a3",
  "token": "AA598E2A-7952-46E3-B89D-526D45F7E233",
  "created_at": "2023-04-20T13:02:05Z"
}
```

In the response above:

- `token` is the value you can use to [download a bootstrap package](#download-a-bootstrap-package)
- `sha256` is the SHA256 digest of the bytes of the bootstrap package file.


### Delete a bootstrap package

_Available in Fleet Premium_

Delete a team's bootstrap package.

`DELETE /api/v1/fleet/bootstrap/:team_id`

#### Parameters

| Name    | Type   | In  | Description                                                                                                                                               |
| ------- | ------ | --- | --------------------------------------------------------------------------------------------------------------------------------------------------------- |
| team_id | string | url | **Required** The team ID for the package. Zero (0) can be specified to get information about the bootstrap package for hosts that don't belong to a team. |


#### Example

`DELETE /api/v1/fleet/bootstrap/1`

##### Default response

`Status: 200`


### Download a bootstrap package

_Available in Fleet Premium_

Download a bootstrap package.

`GET /api/v1/fleet/bootstrap`

#### Parameters

| Name  | Type   | In    | Description                                      |
| ----- | ------ | ----- | ------------------------------------------------ |
| token | string | query | **Required** The token of the bootstrap package. |

#### Example

`GET /api/v1/fleet/bootstrap?token=AA598E2A-7952-46E3-B89D-526D45F7E233`

##### Default response

`Status: 200`

```http
Status: 200
Content-Type: application/octet-stream
Content-Disposition: attachment
Content-Length: <length>
Body: <blob>
```

### Get a summary of bootstrap package status

_Available in Fleet Premium_

Get aggregate status counts of bootstrap packages delivered to DEP enrolled hosts.

The summary can optionally be filtered by team ID.

`GET /api/v1/fleet/bootstrap/summary`

#### Parameters

| Name                      | Type   | In    | Description                                                               |
| ------------------------- | ------ | ----- | ------------------------------------------------------------------------- |
| team_id                   | string | query | The team ID to filter the summary.                                        |

#### Example

`GET /api/v1/fleet/bootstrap/summary`

##### Default response

`Status: 200`

```json
{
  "installed": 10,
  "failed": 1,
  "pending": 4
}
```

### Configure setup experience

_Available in Fleet Premium_

`PATCH /api/v1/fleet/setup_experience`

#### Parameters

| Name                           | Type    | In    | Description                                                                                 |
| -------------          | ------  | ----  | --------------------------------------------------------------------------------------      |
| team_id                        | integer | body  | The team ID to apply the settings to. Settings applied to hosts in no team if absent.       |
| enable_end_user_authentication | boolean | body  | When enabled, require end users to authenticate with your identity provider (IdP) when they set up their new macOS hosts. |
| enable_release_device_manually | boolean | body  | When enabled, you're responsible for sending the DeviceConfigured command.|

#### Example

`PATCH /api/v1/fleet/setup_experience`

##### Request body

```json
{
  "team_id": 1,
  "enable_end_user_authentication": true,
  "enable_release_device_manually": true
}
```

##### Default response

`Status: 204`


### Upload an EULA file

_Available in Fleet Premium_

Upload an EULA that will be shown during the DEP flow.

`POST /api/v1/fleet/setup_experience/eula`

#### Parameters

| Name | Type | In   | Description                                       |
| ---- | ---- | ---- | ------------------------------------------------- |
| eula | file | form | **Required**. A PDF document containing the EULA. |

#### Example

`POST /api/v1/fleet/setup_experience/eula`

##### Request headers

```http
Content-Length: 850
Content-Type: multipart/form-data; boundary=------------------------f02md47480und42y
```

##### Request body

```http
--------------------------f02md47480und42y
Content-Disposition: form-data; name="eula"; filename="eula.pdf"
Content-Type: application/octet-stream
<BINARY_DATA>
--------------------------f02md47480und42y--
```

##### Default response

`Status: 200`


### Get metadata about an EULA file

_Available in Fleet Premium_

Get information about the EULA file that was uploaded to Fleet. If no EULA was previously uploaded, this endpoint returns a `404` status code.

`GET /api/v1/fleet/setup_experience/eula/metadata`

#### Example

`GET /api/v1/fleet/setup_experience/eula/metadata`

##### Default response

`Status: 200`

```json
{
  "name": "eula.pdf",
  "token": "AA598E2A-7952-46E3-B89D-526D45F7E233",
  "created_at": "2023-04-20T13:02:05Z"
}
```

In the response above:

- `token` is the value you can use to [download an EULA](#download-an-eula-file)


### Delete an EULA file

_Available in Fleet Premium_

Delete an EULA file.

`DELETE /api/v1/fleet/setup_experience/eula/:token`

#### Parameters

| Name  | Type   | In    | Description                              |
| ----- | ------ | ----- | ---------------------------------------- |
| token | string | path  | **Required** The token of the EULA file. |

#### Example

`DELETE /api/v1/fleet/setup_experience/eula/AA598E2A-7952-46E3-B89D-526D45F7E233`

##### Default response

`Status: 200`


### Download an EULA file

_Available in Fleet Premium_

Download an EULA file

`GET /api/v1/fleet/setup_experience/eula/:token`

#### Parameters

| Name  | Type   | In    | Description                              |
| ----- | ------ | ----- | ---------------------------------------- |
| token | string | path  | **Required** The token of the EULA file. |

#### Example

`GET /api/v1/fleet/setup_experience/eula/AA598E2A-7952-46E3-B89D-526D45F7E233`

##### Default response

`Status: 200`

```http
Status: 200
Content-Type: application/pdf
Content-Disposition: attachment
Content-Length: <length>
Body: <blob>
```

### List software (setup experience)

_Available in Fleet Premium_

List software that can or will be automatically installed during macOS setup. If `install_during_setup` is `true` it will be installed during setup.

`GET /api/v1/fleet/setup_experience/software`

| Name  | Type   | In    | Description                              |
| ----- | ------ | ----- | ---------------------------------------- |
| team_id | integer | query | _Available in Fleet Premium_. The ID of the team to filter software by. If not specified, it will filter only software that's available to hosts with no team. |
| page | integer | query | Page number of the results to fetch. |
| per_page | integer | query | Results per page. |


#### Example

`GET /api/v1/fleet/setup_experience/software?team_id=3`

##### Default response

`Status: 200`

```json
{
  "software_titles": [
    {
      "id": 12,
      "name": "Firefox.app",
      "software_package": {
        "name": "FirefoxInsall.pkg",
        "platform": "darwin",
        "version": "125.6",
        "self_service": true,
        "install_during_setup": true
      },
      "app_store_app": null,
      "versions_count": 3,
      "source": "apps",
      "browser": "",
      "hosts_count": 48,
      "versions": [
        {
          "id": 123,
          "version": "1.12",
          "vulnerabilities": ["CVE-2023-1234","CVE-2023-4321","CVE-2023-7654"]
        },
        {
          "id": 124,
          "version": "3.4",
          "vulnerabilities": ["CVE-2023-1234","CVE-2023-4321","CVE-2023-7654"]
        },
        {
          "id": 12,
          "version": "1.13",
          "vulnerabilities": ["CVE-2023-1234","CVE-2023-4321","CVE-2023-7654"]
        }
      ]
    }
  ],
  "count": 2,
  "counts_updated_at": "2024-10-04T10:00:00Z",
  "meta": {
    "has_next_results": false,
    "has_previous_results": false
  }
}
```

### Update software (setup experience)

_Available in Fleet Premium_

Set software that will be automatically installed during macOS setup. Software that isn't included in the request will be unset.

`PUT /api/v1/fleet/setup_experience/software`

| Name  | Type   | In    | Description                              |
| ----- | ------ | ----- | ---------------------------------------- |
| team_id | integer | query | _Available in Fleet Premium_. The ID of the team to set the software for. If not specified, it will set the software for hosts with no team. |
| software_title_ids | array | body | The ID of software titles to install during macOS setup. |

#### Example

`PUT /api/v1/fleet/setup_experience/software?team_id=3`

##### Default response

`Status: 200`

```json
{
  "software_title_ids": [23,3411,5032]
}
```

### Add script (setup experience)

_Available in Fleet Premium_

Add a script that will automatically run during macOS setup.

`POST /api/v1/fleet/setup_experience/script`

| Name  | Type   | In    | Description                              |
| ----- | ------ | ----- | ---------------------------------------- |
| team_id | integer | form | _Available in Fleet Premium_. The ID of the team to add the script to. If not specified, a script will be added for hosts with no team. |
| script | file | form | The ID of software titles to install during macOS setup. |

#### Example

`POST /api/v1/fleet/setup_experience/script`

##### Default response

`Status: 200`

##### Request headers

```http
Content-Length: 306
Content-Type: multipart/form-data; boundary=------------------------f02md47480und42y
```

##### Request body

```http
--------------------------f02md47480und42y
Content-Disposition: form-data; name="team_id"

1
--------------------------f02md47480und42y
Content-Disposition: form-data; name="script"; filename="myscript.sh"
Content-Type: application/octet-stream

echo "hello"
--------------------------f02md47480und42y--

```

### Get or download script (setup experience)

_Available in Fleet Premium_

Get a script that will automatically run during macOS setup.

`GET /api/v1/fleet/setup_experience/script`

| Name  | Type   | In    | Description                              |
| ----- | ------ | ----- | ---------------------------------------- |
| team_id | integer | query | _Available in Fleet Premium_. The ID of the team to get the script for. If not specified, script will be returned for hosts with no team. |
| alt  | string | query | If specified and set to "media", downloads the script's contents. |


#### Example (get script)

`GET /api/v1/fleet/setup_experience/script?team_id=3`

##### Default response

`Status: 200`

```json
{
  "id": 1,
  "team_id": 3,
  "name": "setup-experience-script.sh",
  "created_at": "2023-07-30T13:41:07Z",
  "updated_at": "2023-07-30T13:41:07Z"
}
```

#### Example (download script)

`GET /api/v1/fleet/setup_experience/script?team_id=3?alt=media`

##### Example response headers

```http
Content-Length: 13
Content-Type: application/octet-stream
Content-Disposition: attachment;filename="2023-09-27 script_1.sh"
```

###### Example response body

`Status: 200`

```
echo "hello"
```

### Delete script (setup experience)

_Available in Fleet Premium_

Delete a script that will automatically run during macOS setup.

`DELETE /api/v1/fleet/setup_experience/script`

| Name  | Type   | In    | Description                              |
| ----- | ------ | ----- | ---------------------------------------- |
| team_id | integer | query | _Available in Fleet Premium_. The ID of the team to get the script for. If not specified, script will be returned for hosts with no team. |

#### Example

`DELETE /api/v1/fleet/setup_experience/script?team_id=3`

##### Default response

`Status: 200`

---

## Commands

- [Run MDM command](#run-mdm-command)
- [Get MDM command results](#get-mdm-command-results)
- [List MDM commands](#list-mdm-commands)


### Run MDM command

> `POST /api/v1/fleet/mdm/apple/enqueue` API endpoint is deprecated as of Fleet 4.40. It is maintained for backward compatibility. Please use the new API endpoint below. See old API endpoint docs [here](https://github.com/fleetdm/fleet/blob/fleet-v4.39.0/docs/REST%20API/rest-api.md#run-custom-mdm-command).

This endpoint tells Fleet to run a custom MDM command, on the targeted macOS or Windows hosts, the next time they come online.

`POST /api/v1/fleet/commands/run`

#### Parameters

| Name                      | Type   | In    | Description                                                               |
| ------------------------- | ------ | ----- | ------------------------------------------------------------------------- |
| command                   | string | json  | A Base64 encoded MDM command as described in [Apple's documentation](https://developer.apple.com/documentation/devicemanagement/commands_and_queries) or [Windows's documentation](https://learn.microsoft.com/en-us/openspecs/windows_protocols/ms-mdm/0353f3d6-dbe2-42b6-b8d5-50db9333bba4). Supported formats are standard and raw (unpadded). You can paste your Base64 code to the [online decoder](https://devpal.co/base64-decode/) to check if you're using the valid format. |
| host_uuids                | array  | json  | An array of host UUIDs enrolled in Fleet on which the command should run. |

Note that the `EraseDevice` and `DeviceLock` commands are _available in Fleet Premium_ only.

#### Example

`POST /api/v1/fleet/commands/run`

##### Default response

`Status: 200`

```json
{
  "command_uuid": "a2064cef-0000-1234-afb9-283e3c1d487e",
  "request_type": "ProfileList"
}
```


### Get MDM command results

> `GET /api/v1/fleet/mdm/apple/commandresults` API endpoint is deprecated as of Fleet 4.40. It is maintained for backward compatibility. Please use the new API endpoint below. See old API endpoint docs [here](https://github.com/fleetdm/fleet/blob/fleet-v4.39.0/docs/REST%20API/rest-api.md#get-custom-mdm-command-results).

This endpoint returns the results for a specific custom MDM command.

In the reponse, the possible `status` values for macOS, iOS, and iPadOS hosts are the following:

* Pending: the command has yet to run on the host. The host will run the command the next time it comes online.
* NotNow: the host responded with "NotNow" status via the MDM protocol: the host received the command, but couldn’t execute it. The host will try to run the command the next time it comes online.
* Acknowledged: the host responded with "Acknowledged" status via the MDM protocol: the host processed the command successfully.
* Error: the host responded with "Error" status via the MDM protocol: an error occurred. Run the `fleetctl get mdm-command-results --id=<insert-command-id` to view the error.
* CommandFormatError: the host responded with "CommandFormatError" status via the MDM protocol: a protocol error occurred, which can result from a malformed command. Run the `fleetctl get mdm-command-results --id=<insert-command-id` to view the error.

The possible `status` values for Windows hosts are documented in Microsoft's documentation [here](https://learn.microsoft.com/en-us/windows/client-management/oma-dm-protocol-support#syncml-response-status-codes).

`GET /api/v1/fleet/commands/results`

#### Parameters

| Name                      | Type   | In    | Description                                                               |
| ------------------------- | ------ | ----- | ------------------------------------------------------------------------- |
| command_uuid              | string | query | The unique identifier of the command.                                     |

#### Example

`GET /api/v1/fleet/commands/results?command_uuid=a2064cef-0000-1234-afb9-283e3c1d487e`

##### Default response

`Status: 200`

```json
{
  "results": [
    {
      "host_uuid": "145cafeb-87c7-4869-84d5-e4118a927746",
      "command_uuid": "a2064cef-0000-1234-afb9-283e3c1d487e",
      "status": "Acknowledged",
      "updated_at": "2023-04-04:00:00Z",
      "request_type": "ProfileList",
      "hostname": "mycomputer",
      "payload": "PD94bWwgdmVyc2lvbj0iMS4wIiBlbmNvZGluZz0iVVRGLTgiPz4NCjwhRE9DVFlQRSBwbGlzdCBQVUJMSUMgIi0vL0FwcGxlLy9EVEQgUExJU1QgMS4wLy9FTiIgImh0dHA6Ly93d3cuYXBwbGUuY29tL0RURHMvUHJvcGVydHlMaXN0LTEuMC5kdGQiPg0KPHBsaXN0IHZlcnNpb249IjEuMCI+DQo8ZGljdD4NCg0KCTxrZXk+UGF5bG9hZERlc2NyaXB0aW9uPC9rZXk+DQoJPHN0cmluZz5UaGlzIHByb2ZpbGUgY29uZmlndXJhdGlvbiBpcyBkZXNpZ25lZCB0byBhcHBseSB0aGUgQ0lTIEJlbmNobWFyayBmb3IgbWFjT1MgMTAuMTQgKHYyLjAuMCksIDEwLjE1ICh2Mi4wLjApLCAxMS4wICh2Mi4wLjApLCBhbmQgMTIuMCAodjEuMC4wKTwvc3RyaW5nPg0KCTxrZXk+UGF5bG9hZERpc3BsYXlOYW1lPC9rZXk+DQoJPHN0cmluZz5EaXNhYmxlIEJsdWV0b290aCBzaGFyaW5nPC9zdHJpbmc+DQoJPGtleT5QYXlsb2FkRW5hYmxlZDwva2V5Pg0KCTx0cnVlLz4NCgk8a2V5PlBheWxvYWRJZGVudGlmaWVyPC9rZXk+DQoJPHN0cmluZz5jaXMubWFjT1NCZW5jaG1hcmsuc2VjdGlvbjIuQmx1ZXRvb3RoU2hhcmluZzwvc3RyaW5nPg0KCTxrZXk+UGF5bG9hZFNjb3BlPC9rZXk+DQoJPHN0cmluZz5TeXN0ZW08L3N0cmluZz4NCgk8a2V5PlBheWxvYWRUeXBlPC9rZXk+DQoJPHN0cmluZz5Db25maWd1cmF0aW9uPC9zdHJpbmc+DQoJPGtleT5QYXlsb2FkVVVJRDwva2V5Pg0KCTxzdHJpbmc+NUNFQkQ3MTItMjhFQi00MzJCLTg0QzctQUEyOEE1QTM4M0Q4PC9zdHJpbmc+DQoJPGtleT5QYXlsb2FkVmVyc2lvbjwva2V5Pg0KCTxpbnRlZ2VyPjE8L2ludGVnZXI+DQogICAgPGtleT5QYXlsb2FkUmVtb3ZhbERpc2FsbG93ZWQ8L2tleT4NCiAgICA8dHJ1ZS8+DQoJPGtleT5QYXlsb2FkQ29udGVudDwva2V5Pg0KCTxhcnJheT4NCgkJPGRpY3Q+DQoJCQk8a2V5PlBheWxvYWRDb250ZW50PC9rZXk+DQoJCQk8ZGljdD4NCgkJCQk8a2V5PmNvbS5hcHBsZS5CbHVldG9vdGg8L2tleT4NCgkJCQk8ZGljdD4NCgkJCQkJPGtleT5Gb3JjZWQ8L2tleT4NCgkJCQkJPGFycmF5Pg0KCQkJCQkJPGRpY3Q+DQoJCQkJCQkJPGtleT5tY3hfcHJlZmVyZW5jZV9zZXR0aW5nczwva2V5Pg0KCQkJCQkJCTxkaWN0Pg0KCQkJCQkJCQk8a2V5PlByZWZLZXlTZXJ2aWNlc0VuYWJsZWQ8L2tleT4NCgkJCQkJCQkJPGZhbHNlLz4NCgkJCQkJCQk8L2RpY3Q+DQoJCQkJCQk8L2RpY3Q+DQoJCQkJCTwvYXJyYXk+DQoJCQkJPC9kaWN0Pg0KCQkJPC9kaWN0Pg0KCQkJPGtleT5QYXlsb2FkRGVzY3JpcHRpb248L2tleT4NCgkJCTxzdHJpbmc+RGlzYWJsZXMgQmx1ZXRvb3RoIFNoYXJpbmc8L3N0cmluZz4NCgkJCTxrZXk+UGF5bG9hZERpc3BsYXlOYW1lPC9rZXk+DQoJCQk8c3RyaW5nPkN1c3RvbTwvc3RyaW5nPg0KCQkJPGtleT5QYXlsb2FkRW5hYmxlZDwva2V5Pg0KCQkJPHRydWUvPg0KCQkJPGtleT5QYXlsb2FkSWRlbnRpZmllcjwva2V5Pg0KCQkJPHN0cmluZz4wMjQwREQxQy03MERDLTQ3NjYtOTAxOC0wNDMyMkJGRUVBRDE8L3N0cmluZz4NCgkJCTxrZXk+UGF5bG9hZFR5cGU8L2tleT4NCgkJCTxzdHJpbmc+Y29tLmFwcGxlLk1hbmFnZWRDbGllbnQucHJlZmVyZW5jZXM8L3N0cmluZz4NCgkJCTxrZXk+UGF5bG9hZFVVSUQ8L2tleT4NCgkJCTxzdHJpbmc+MDI0MEREMUMtNzBEQy00NzY2LTkwMTgtMDQzMjJCRkVFQUQxPC9zdHJpbmc+DQoJCQk8a2V5PlBheWxvYWRWZXJzaW9uPC9rZXk+DQoJCQk8aW50ZWdlcj4xPC9pbnRlZ2VyPg0KCQk8L2RpY3Q+DQoJPC9hcnJheT4NCjwvZGljdD4NCjwvcGxpc3Q+",
      "result": "PD94bWwgdmVyc2lvbj0iMS4wIiBlbmNvZGluZz0iVVRGLTgiPz4NCjwhRE9DVFlQRSBwbGlzdCBQVUJMSUMgIi0vL0FwcGxlLy9EVEQgUExJU1QgMS4wLy9FTiIgImh0dHA6Ly93d3cuYXBwbGUuY29tL0RURHMvUHJvcGVydHlMaXN0LTEuMC5kdGQiPg0KPHBsaXN0IHZlcnNpb249IjEuMCI+DQo8ZGljdD4NCiAgICA8a2V5PkNvbW1hbmRVVUlEPC9rZXk+DQogICAgPHN0cmluZz4wMDAxX0luc3RhbGxQcm9maWxlPC9zdHJpbmc+DQogICAgPGtleT5TdGF0dXM8L2tleT4NCiAgICA8c3RyaW5nPkFja25vd2xlZGdlZDwvc3RyaW5nPg0KICAgIDxrZXk+VURJRDwva2V5Pg0KICAgIDxzdHJpbmc+MDAwMDgwMjAtMDAwOTE1MDgzQzgwMDEyRTwvc3RyaW5nPg0KPC9kaWN0Pg0KPC9wbGlzdD4="
    }
  ]
}
```

> Note: If the server has not yet received a result for a command, it will return an empty object (`{}`).

### List MDM commands

> `GET /api/v1/fleet/mdm/apple/commands` API endpoint is deprecated as of Fleet 4.40. It is maintained for backward compatibility. Please use the new API endpoint below. See old API endpoint docs [here](https://github.com/fleetdm/fleet/blob/fleet-v4.39.0/docs/REST%20API/rest-api.md#list-custom-mdm-commands).

This endpoint returns the list of custom MDM commands that have been executed.

`GET /api/v1/fleet/commands`

#### Parameters

| Name                      | Type    | In    | Description                                                               |
| ------------------------- | ------  | ----- | ------------------------------------------------------------------------- |
| page                      | integer | query | Page number of the results to fetch.                                      |
| per_page                  | integer | query | Results per page.                                                         |
| order_key                 | string  | query | What to order results by. Can be any field listed in the `results` array example below. |
| order_direction           | string  | query | **Requires `order_key`**. The direction of the order given the order key. Options include `asc` and `desc`. Default is `asc`. |
| host_identifier           | string  | query | The host's `hostname`, `uuid`, or `hardware_serial`. |
| request_type              | string  | query | The request type to filter commands by. |

#### Example

`GET /api/v1/fleet/commands?per_page=5`

##### Default response

`Status: 200`

```json
{
  "results": [
    {
      "host_uuid": "145cafeb-87c7-4869-84d5-e4118a927746",
      "command_uuid": "a2064cef-0000-1234-afb9-283e3c1d487e",
      "status": "Acknowledged",
      "updated_at": "2023-04-04:00:00Z",
      "request_type": "ProfileList",
      "hostname": "mycomputer"
    },
    {
      "host_uuid": "322vghee-12c7-8976-83a1-e2118a927342",
      "command_uuid": "d76d69b7-d806-45a9-8e49-9d6dc533485c",
      "status": "200",
      "updated_at": "2023-05-04:00:00Z",
      "request_type": "./Device/Vendor/MSFT/Reboot/RebootNow",
      "hostname": "myhost"
    }
  ]
}
```

---

## Integrations

- [Get Apple Push Notification service (APNs)](#get-apple-push-notification-service-apns)
- [List Apple Business Manager (ABM) tokens](#list-apple-business-manager-abm-tokens)
- [List Volume Purchasing Program (VPP) tokens](#list-volume-purchasing-program-vpp-tokens)
- [Get Android Enterprise](#get-android-enterprise)

### Get Apple Push Notification service (APNs)

`GET /api/v1/fleet/apns`

#### Parameters

None.

#### Example

`GET /api/v1/fleet/apns`

##### Default response

`Status: 200`

```json
{
  "common_name": "APSP:04u52i98aewuh-xxxx-xxxx-xxxx-xxxx",
  "serial_number": "1234567890987654321",
  "issuer": "Apple Application Integration 2 Certification Authority",
  "renew_date": "2023-09-30T00:00:00Z"
}
```

### List Apple Business Manager (ABM) tokens

_Available in Fleet Premium_

`GET /api/v1/fleet/abm_tokens`

#### Parameters

None.

#### Example

`GET /api/v1/fleet/abm_tokens`

##### Default response

`Status: 200`

```json
"abm_tokens": [
  {
    "id": 1,
    "apple_id": "apple@example.com",
    "org_name": "Fleet Device Management Inc.",
    "mdm_server_url": "https://example.com/mdm/apple/mdm",
    "renew_date": "2023-11-29T00:00:00Z",
    "terms_expired": false,
    "macos_team": {
      "name": "💻 Workstations",
      "id": 1
    },
    "ios_team": {
      "name": "📱🏢 Company-owned iPhones",
      "id": 2
    },
    "ipados_team": {
      "name": "🔳🏢 Company-owned iPads",
      "id": 3
    }
  }
]
```

### List Volume Purchasing Program (VPP) tokens

_Available in Fleet Premium_

`GET /api/v1/fleet/vpp_tokens`

#### Parameters

None.

#### Example

`GET /api/v1/fleet/vpp_tokens`

##### Default response

`Status: 200`

```json
"vpp_tokens": [
  {
    "id": 1,
    "org_name": "Fleet Device Management Inc.",
    "location": "https://example.com/mdm/apple/mdm",
    "renew_date": "2023-11-29T00:00:00Z",
    "teams": [
      {
        "name": "💻 Workstations",
        "id": 1
      },
      {
        "name": "💻🐣 Workstations (canary)",
        "id": 2
      },
      {
        "name": "📱🏢 Company-owned iPhones",
        "id": 3
      },
      {
        "name": "🔳🏢 Company-owned iPads",
        "id": 4
      }
    ],
  }
]
```

### Get Android Enterprise

> **Experimental feature.** This feature is undergoing rapid improvement, which may result in breaking changes to the API or configuration surface. It is not recommended for use in automated workflows.

Get info about Android Enterprise that's connected to Fleet.

`GET /api/v1/fleet/android_enterprise`

#### Parameters

None.

#### Example

`GET /api/v1/fleet/android_enterprise`

##### Default response

`Status: 200`

```json

{
  "android_enterprise_id": "LC0445szuv"
}
```

---

## Policies

- [List policies](#list-policies)
- [List team policies](#list-team-policies)
- [Count policies](#count-policies)
- [Count team policies](#count-team-policies)
- [Get policy](#get-policy)
- [Get team policy](#get-team-policy)
- [Add policy](#add-policy)
- [Add team policy](#add-team-policy)
- [Delete policies](#delete-policies)
- [Delete team policies](#delete-team-policies)
- [Edit policy](#edit-policy)
- [Edit team policy](#edit-team-policy)
- [Reset automations for all hosts failing policies](#reset-automations-for-all-hosts-failing-policies)

Policies are yes or no questions you can ask about your hosts.

Policies in Fleet are defined by osquery queries.

A passing host answers "yes" to a policy if the host returns results for a policy's query.

A failing host answers "no" to a policy if the host does not return results for a policy's query.

For example, a policy might ask “Is Gatekeeper enabled on macOS devices?“ This policy's osquery query might look like the following: `SELECT 1 FROM gatekeeper WHERE assessments_enabled = 1;`

### List policies

`GET /api/v1/fleet/global/policies`

#### Parameters

| Name                    | Type    | In    | Description                                                                                                                                                                                                                                                                                                                                 |
| ----------------------- | ------- | ----- | ------------------------------------------------------------------------------------------------------------------------------------------------------------------------------------------------------------------------------------------------------------------------------------------------------------------------------------------- |
| page                    | integer | query | Page number of the results to fetch.                                                                                                                                                                                                                                                                                                        |
| per_page                | integer | query | Results per page.

#### Example

`GET /api/v1/fleet/global/policies`

##### Default response

`Status: 200`

```json
{
  "policies": [
    {
      "id": 1,
      "name": "Gatekeeper enabled",
      "query": "SELECT 1 FROM gatekeeper WHERE assessments_enabled = 1;",
      "description": "Checks if gatekeeper is enabled on macOS devices",
      "critical": false,
      "author_id": 42,
      "author_name": "John",
      "author_email": "john@example.com",
      "team_id": null,
      "resolution": "Resolution steps",
      "platform": "darwin",
      "created_at": "2021-12-15T15:23:57Z",
      "updated_at": "2021-12-15T15:23:57Z",
      "passing_host_count": 2000,
      "failing_host_count": 300,
      "host_count_updated_at": "2023-12-20T15:23:57Z"
    },
    {
      "id": 2,
      "name": "Windows machines with encrypted hard disks",
      "query": "SELECT 1 FROM bitlocker_info WHERE protection_status = 1;",
      "description": "Checks if the hard disk is encrypted on Windows devices",
      "critical": true,
      "author_id": 43,
      "author_name": "Alice",
      "author_email": "alice@example.com",
      "team_id": null,
      "resolution": "Resolution steps",
      "platform": "windows",
      "created_at": "2021-12-31T14:52:27Z",
      "updated_at": "2022-02-10T20:59:35Z",
      "passing_host_count": 2300,
      "failing_host_count": 0,
      "host_count_updated_at": "2023-12-20T15:23:57Z"
    }
  ]
}
```

---

### List team policies

_Available in Fleet Premium_

`GET /api/v1/fleet/teams/:id/policies`

#### Parameters

| Name               | Type    | In   | Description                                                                                                   |
| ------------------ | ------- | ---- | ------------------------------------------------------------------------------------------------------------- |
| id                 | integer | path  | **Required.** Defines what team ID to operate on                                                                            |
| merge_inherited  | boolean | query | If `true`, will return both team policies **and** inherited ("All teams") policies the `policies` list, and will not return a separate `inherited_policies` list. |
| query                 | string | query | Search query keywords. Searchable fields include `name`. |
| page                    | integer | query | Page number of the results to fetch.                                                                                                                                                                                                                                                                                                        |
| per_page                | integer | query | Results per page. |


#### Example (default usage)

`GET /api/v1/fleet/teams/1/policies`

##### Default response

`Status: 200`

```json
{
  "policies": [
    {
      "id": 1,
      "name": "Gatekeeper enabled",
      "query": "SELECT 1 FROM gatekeeper WHERE assessments_enabled = 1;",
      "description": "Checks if gatekeeper is enabled on macOS devices",
      "critical": true,
      "author_id": 42,
      "author_name": "John",
      "author_email": "john@example.com",
      "team_id": 1,
      "resolution": "Resolution steps",
      "platform": "darwin",
      "created_at": "2021-12-16T14:37:37Z",
      "updated_at": "2021-12-16T16:39:00Z",
      "passing_host_count": 2000,
      "failing_host_count": 300,
      "host_count_updated_at": "2023-12-20T15:23:57Z",
      "calendar_events_enabled": true
    },
    {
      "id": 2,
      "name": "Windows machines with encrypted hard disks",
      "query": "SELECT 1 FROM bitlocker_info WHERE protection_status = 1;",
      "description": "Checks if the hard disk is encrypted on Windows devices",
      "critical": false,
      "author_id": 43,
      "author_name": "Alice",
      "author_email": "alice@example.com",
      "team_id": 1,
      "resolution": "Resolution steps",
      "platform": "windows",
      "created_at": "2021-12-16T14:37:37Z",
      "updated_at": "2021-12-16T16:39:00Z",
      "passing_host_count": 2300,
      "failing_host_count": 0,
      "host_count_updated_at": "2023-12-20T15:23:57Z",
      "calendar_events_enabled": false,
      "run_script": {
        "name": "Encrypt Windows disk with BitLocker",
        "id": 234
      }
    },
    {
      "id": 3,
      "name": "macOS - install/update Adobe Acrobat",
      "query": "SELECT 1 FROM apps WHERE name = \"Adobe Acrobat.app\" AND bundle_short_version != \"24.002.21005\";",
      "description": "Checks if the hard disk is encrypted on Windows devices",
      "critical": false,
      "author_id": 43,
      "author_name": "Alice",
      "author_email": "alice@example.com",
      "team_id": 1,
      "resolution": "Resolution steps",
      "platform": "darwin",
      "created_at": "2021-12-16T14:37:37Z",
      "updated_at": "2021-12-16T16:39:00Z",
      "passing_host_count": 2300,
      "failing_host_count": 3,
      "host_count_updated_at": "2023-12-20T15:23:57Z",
      "calendar_events_enabled": false,
      "install_software": {
        "name": "Adobe Acrobat.app",
        "software_title_id": 1234
      }
    }
  ],
  "inherited_policies": [
    {
      "id": 136,
      "name": "Arbitrary Test Policy (all platforms) (all teams)",
      "query": "SELECT 1 FROM osquery_info WHERE 1=1;",
      "description": "If you're seeing this, mostly likely this is because someone is testing out failing policies in dogfood. You can ignore this.",
      "critical": true,
      "author_id": 77,
      "author_name": "Test Admin",
      "author_email": "test@admin.com",
      "team_id": null,
      "resolution": "To make it pass, change \"1=0\" to \"1=1\". To make it fail, change \"1=1\" to \"1=0\".",
      "platform": "darwin,windows,linux",
      "created_at": "2022-08-04T19:30:18Z",
      "updated_at": "2022-08-30T15:08:26Z",
      "passing_host_count": 10,
      "failing_host_count": 9,
      "host_count_updated_at": "2023-12-20T15:23:57Z"
    }
  ]
}
```

#### Example (returns single list)

`GET /api/v1/fleet/teams/1/policies?merge_inherited=true`

##### Default response

`Status: 200`

```json
{
  "policies": [
    {
      "id": 1,
      "name": "Gatekeeper enabled",
      "query": "SELECT 1 FROM gatekeeper WHERE assessments_enabled = 1;",
      "description": "Checks if gatekeeper is enabled on macOS devices",
      "critical": true,
      "author_id": 42,
      "author_name": "John",
      "author_email": "john@example.com",
      "team_id": 1,
      "resolution": "Resolution steps",
      "platform": "darwin",
      "created_at": "2021-12-16T14:37:37Z",
      "updated_at": "2021-12-16T16:39:00Z",
      "passing_host_count": 2000,
      "failing_host_count": 300,
      "host_count_updated_at": "2023-12-20T15:23:57Z"
    },
    {
      "id": 2,
      "name": "Windows machines with encrypted hard disks",
      "query": "SELECT 1 FROM bitlocker_info WHERE protection_status = 1;",
      "description": "Checks if the hard disk is encrypted on Windows devices",
      "critical": false,
      "author_id": 43,
      "author_name": "Alice",
      "author_email": "alice@example.com",
      "team_id": 1,
      "resolution": "Resolution steps",
      "platform": "windows",
      "created_at": "2021-12-16T14:37:37Z",
      "updated_at": "2021-12-16T16:39:00Z",
      "passing_host_count": 2300,
      "failing_host_count": 0,
      "host_count_updated_at": "2023-12-20T15:23:57Z"
    },
    {
      "id": 136,
      "name": "Arbitrary Test Policy (all platforms) (all teams)",
      "query": "SELECT 1 FROM osquery_info WHERE 1=1;",
      "description": "If you're seeing this, mostly likely this is because someone is testing out failing policies in dogfood. You can ignore this.",
      "critical": true,
      "author_id": 77,
      "author_name": "Test Admin",
      "author_email": "test@admin.com",
      "team_id": null,
      "resolution": "To make it pass, change \"1=0\" to \"1=1\". To make it fail, change \"1=1\" to \"1=0\".",
      "platform": "darwin,windows,linux",
      "created_at": "2022-08-04T19:30:18Z",
      "updated_at": "2022-08-30T15:08:26Z",
      "passing_host_count": 10,
      "failing_host_count": 9,
      "host_count_updated_at": "2023-12-20T15:23:57Z"
    }
  ]
}
```

---

### Count policies

`GET /api/v1/fleet/policies/count`


#### Parameters
| Name               | Type    | In   | Description                                                                                                   |
| ------------------ | ------- | ---- | ------------------------------------------------------------------------------------------------------------- |
| query                 | string | query | Search query keywords. Searchable fields include `name`.  |

#### Example

`GET /api/v1/fleet/policies/count`

##### Default response

`Status: 200`

```json
{
  "count": 43
}
```

---

### Count team policies

_Available in Fleet Premium_

`GET /api/v1/fleet/team/:team_id/policies/count`

#### Parameters
| Name               | Type    | In   | Description                                                                                                   |
| ------------------ | ------- | ---- | ------------------------------------------------------------------------------------------------------------- |
| team_id                 | integer | path  | **Required.** Defines what team ID to operate on
| query                 | string | query | Search query keywords. Searchable fields include `name`. |
| merge_inherited     | boolean | query | If `true`, will include inherited ("All teams") policies in the count. |

#### Example

`GET /api/v1/fleet/team/1/policies/count`

##### Default response

`Status: 200`

```json
{
  "count": 43
}
```

---

### Get policy

`GET /api/v1/fleet/global/policies/:id`

#### Parameters

| Name               | Type    | In   | Description                                                                                                   |
| ------------------ | ------- | ---- | ------------------------------------------------------------------------------------------------------------- |
| id                 | integer | path | **Required.** The policy's ID.                                                                                |

#### Example

`GET /api/v1/fleet/global/policies/1`

##### Default response

`Status: 200`

```json
{
  "policy": {
    "id": 1,
    "name": "Gatekeeper enabled",
    "query": "SELECT 1 FROM gatekeeper WHERE assessments_enabled = 1;",
    "description": "Checks if gatekeeper is enabled on macOS devices",
    "critical": false,
    "author_id": 42,
    "author_name": "John",
    "author_email": "john@example.com",
    "team_id": null,
    "resolution": "Resolution steps",
    "platform": "darwin",
    "created_at": "2021-12-15T15:23:57Z",
    "updated_at": "2021-12-15T15:23:57Z",
    "passing_host_count": 2000,
    "failing_host_count": 300,
    "host_count_updated_at": "2023-12-20T15:23:57Z"
  }
}
```

---

### Get team policy

_Available in Fleet Premium_

`GET /api/v1/fleet/teams/:team_id/policies/:policy_id`

#### Parameters

| Name               | Type    | In   | Description                                                                                                   |
| ------------------ | ------- | ---- | ------------------------------------------------------------------------------------------------------------- |
| team_id            | integer | path  | **Required.** Defines what team ID to operate on                                                                            |
| policy_id                 | integer | path | **Required.** The policy's ID.                                                                                |

#### Example

`GET /api/v1/fleet/teams/1/policies/43`

##### Default response

`Status: 200`

```json
{
  "policy": {
    "id": 43,
    "name": "Gatekeeper enabled",
    "query": "SELECT 1 FROM gatekeeper WHERE assessments_enabled = 1;",
    "description": "Checks if gatekeeper is enabled on macOS devices",
    "critical": true,
    "author_id": 42,
    "author_name": "John",
    "author_email": "john@example.com",
    "team_id": 1,
    "resolution": "Resolution steps",
    "platform": "darwin",
    "created_at": "2021-12-16T14:37:37Z",
    "updated_at": "2021-12-16T16:39:00Z",
    "passing_host_count": 0,
    "failing_host_count": 0,
    "host_count_updated_at": null,
    "calendar_events_enabled": true,
    "install_software": {
      "name": "Adobe Acrobat.app",
      "software_title_id": 1234
    },
    "run_script": {
      "name": "Enable gatekeeper",
      "id": 1337
    }
  }
}
```

---


### Add policy

`POST /api/v1/fleet/global/policies`

#### Parameters

| Name        | Type    | In   | Description                          |
| ----------  | ------- | ---- | ------------------------------------ |
| name        | string  | body | The policy's name.                    |
| query       | string  | body | The policy's query in SQL.                    |
| description | string  | body | The policy's description.             |
| resolution  | string  | body | The resolution steps for the policy. |
| platform    | string  | body | Comma-separated target platforms, currently supported values are "windows", "linux", "darwin". The default, an empty string means target all platforms. |
| critical    | boolean | body | _Available in Fleet Premium_. Mark policy as critical/high impact. |

#### Example (preferred)

`POST /api/v1/fleet/global/policies`

#### Request body

```json
{
  "name": "Gatekeeper enabled",
  "query": "SELECT 1 FROM gatekeeper WHERE assessments_enabled = 1;",
  "description": "Checks if gatekeeper is enabled on macOS devices",
  "resolution": "Resolution steps",
  "platform": "darwin",
  "critical": true
}
```

##### Default response

`Status: 200`

```json
{
  "policy": {
    "id": 43,
    "name": "Gatekeeper enabled",
    "query": "SELECT 1 FROM gatekeeper WHERE assessments_enabled = 1;",
    "description": "Checks if gatekeeper is enabled on macOS devices",
    "critical": true,
    "author_id": 42,
    "author_name": "John",
    "author_email": "john@example.com",
    "team_id": null,
    "resolution": "Resolution steps",
    "platform": "darwin",
    "created_at": "2022-03-17T20:15:55Z",
    "updated_at": "2022-03-17T20:15:55Z",
    "passing_host_count": 0,
    "failing_host_count": 0,
    "host_count_updated_at": null
  }
}
```

---

### Add team policy

_Available in Fleet Premium_

> **Experimental feature**. Software related features (like install software policy automation) are undergoing rapid improvement, which may result in breaking changes to the API or configuration surface. It is not recommended for use in automated workflows.

The semantics for creating a team policy are the same as for global policies, see [Add policy](#add-policy).

`POST /api/v1/fleet/teams/:id/policies`

#### Parameters

| Name              | Type    | In   | Description                                                                                                                                            |
|-------------------| ------- | ---- |--------------------------------------------------------------------------------------------------------------------------------------------------------|
| id                | integer | path | Defines what team ID to operate on.                                                                                                                    |
| name              | string  | body | The policy's name.                                                                                                                                     |
| query             | string  | body | The policy's query in SQL.                                                                                                                             |
| description       | string  | body | The policy's description.                                                                                                                              |
| resolution        | string  | body | The resolution steps for the policy.                                                                                                                   |
| platform          | string  | body | Comma-separated target platforms, currently supported values are "windows", "linux", "darwin". The default, an empty string means target all platforms. |
| critical          | boolean | body | _Available in Fleet Premium_. Mark policy as critical/high impact.                                                                                     |
| software_title_id | integer | body | _Available in Fleet Premium_. ID of software title to install if the policy fails. If `software_title_id` is specified and the software has `labels_include_any` or `labels_exclude_any` defined, the policy will inherit this target in addition to specified `platform`.                                                                     |
| script_id         | integer | body | _Available in Fleet Premium_. ID of script to run if the policy fails.                                                                 |

Either `query` or `query_id` must be provided.

#### Example

`POST /api/v1/fleet/teams/1/policies`

##### Request body

```json
{
  "name": "Gatekeeper enabled",
  "query": "SELECT 1 FROM gatekeeper WHERE assessments_enabled = 1;",
  "description": "Checks if gatekeeper is enabled on macOS devices",
  "critical": true,
  "resolution": "Resolution steps",
  "platform": "darwin"
}
```

##### Default response

`Status: 200`

```json
{
  "policy": {
    "id": 43,
    "name": "Gatekeeper enabled",
    "query": "SELECT 1 FROM gatekeeper WHERE assessments_enabled = 1;",
    "description": "Checks if gatekeeper is enabled on macOS devices",
    "critical": true,
    "author_id": 42,
    "author_name": "John",
    "author_email": "john@example.com",
    "team_id": 1,
    "resolution": "Resolution steps",
    "platform": "darwin",
    "created_at": "2021-12-16T14:37:37Z",
    "updated_at": "2021-12-16T16:39:00Z",
    "passing_host_count": 0,
    "failing_host_count": 0,
    "host_count_updated_at": null,
    "calendar_events_enabled": false,
    "install_software": {
      "name": "Adobe Acrobat.app",
      "software_title_id": 1234
    },
    "run_script": {
      "name": "Enable gatekeeper",
      "id": 1337
    }
  }
}
```

---

### Delete policies

`POST /api/v1/fleet/global/policies/delete`

#### Parameters

| Name     | Type    | In   | Description                                       |
| -------- | ------- | ---- | ------------------------------------------------- |
| ids      | array   | body | **Required.** The IDs of the policies to delete.  |

#### Example

`POST /api/v1/fleet/global/policies/delete`

#### Request body

```json
{
  "ids": [ 1 ]
}
```

##### Default response

`Status: 200`

```json
{
  "deleted": 1
}
```

---

### Delete team policies

_Available in Fleet Premium_

`POST /api/v1/fleet/teams/:team_id/policies/delete`

#### Parameters

| Name     | Type    | In   | Description                                       |
| -------- | ------- | ---- | ------------------------------------------------- |
| team_id  | integer | path  | **Required.** Defines what team ID to operate on                |
| ids      | array   | body | **Required.** The IDs of the policies to delete.  |

#### Example

`POST /api/v1/fleet/teams/1/policies/delete`

##### Request body

```json
{
  "ids": [ 1 ]
}
```

##### Default response

`Status: 200`

```json
{
  "deleted": 1
}
```

---

### Edit team policy

_Available in Fleet Premium_

> **Experimental feature**. Software related features (like install software policy automation) are undergoing rapid improvement, which may result in breaking changes to the API or configuration surface. It is not recommended for use in automated workflows.

`PATCH /api/v1/fleet/teams/:team_id/policies/:policy_id`

#### Parameters

| Name                    | Type    | In   | Description                                                                                                                                             |
|-------------------------| ------- | ---- |---------------------------------------------------------------------------------------------------------------------------------------------------------|
| team_id                 | integer | path | The team's ID.                                                                                                                                          |
| policy_id               | integer | path | The policy's ID.                                                                                                                                        |
| name                    | string  | body | The query's name.                                                                                                                                       |
| query                   | string  | body | The query in SQL.                                                                                                                                       |
| description             | string  | body | The query's description.                                                                                                                                |
| resolution              | string  | body | The resolution steps for the policy.                                                                                                                    |
| platform                | string  | body | Comma-separated target platforms, currently supported values are "windows", "linux", "darwin". The default, an empty string means target all platforms. |
| critical                | boolean | body | _Available in Fleet Premium_. Mark policy as critical/high impact.                                                                                      |
| calendar_events_enabled | boolean | body | _Available in Fleet Premium_. Whether to trigger calendar events when policy is failing.                                                                |
| software_title_id       | integer | body | _Available in Fleet Premium_. ID of software title to install if the policy fails. Set to `null` to remove the automation.                              |
| script_id               | integer | body | _Available in Fleet Premium_. ID of script to run if the policy fails. Set to `null` to remove the automation.                                          |

#### Example

`PATCH /api/v1/fleet/teams/2/policies/42`

##### Request body

```json
{
  "name": "Gatekeeper enabled",
  "query": "SELECT 1 FROM gatekeeper WHERE assessments_enabled = 1;",
  "description": "Checks if gatekeeper is enabled on macOS devices",
  "critical": true,
  "resolution": "Resolution steps",
  "platform": "darwin",
  "script_id": 1337
}
```

##### Default response

`Status: 200`

```json
{
  "policy": {
    "id": 42,
    "name": "Gatekeeper enabled",
    "query": "SELECT 1 FROM gatekeeper WHERE assessments_enabled = 1;",
    "description": "Checks if gatekeeper is enabled on macOS devices",
    "critical": true,
    "author_id": 43,
    "author_name": "John",
    "author_email": "john@example.com",
    "resolution": "Resolution steps",
    "platform": "darwin",
    "team_id": 2,
    "created_at": "2021-12-16T14:37:37Z",
    "updated_at": "2021-12-16T16:39:00Z",
    "passing_host_count": 0,
    "failing_host_count": 0,
    "host_count_updated_at": null,
    "calendar_events_enabled": true,
    "install_software": {
      "name": "Adobe Acrobat.app",
      "software_title_id": 1234
    },
    "run_script": {
      "name": "Enable gatekeeper",
      "id": 1337
    }
  }
}
```

### Edit policy

`PATCH /api/v1/fleet/global/policies/:id`

#### Parameters

| Name        | Type    | In   | Description                          |
| ----------  | ------- | ---- | ------------------------------------ |
| id          | integer | path | The policy's ID.                     |
| name        | string  | body | The query's name.                    |
| query       | string  | body | The query in SQL.                    |
| description | string  | body | The query's description.             |
| resolution  | string  | body | The resolution steps for the policy. |
| platform    | string  | body | Comma-separated target platforms, currently supported values are "windows", "linux", "darwin". The default, an empty string means target all platforms. |
| critical    | boolean | body | _Available in Fleet Premium_. Mark policy as critical/high impact. |

#### Example

`PATCH /api/v1/fleet/global/policies/42`

##### Request body

```json
{
  "name": "Gatekeeper enabled",
  "query": "SELECT 1 FROM gatekeeper WHERE assessments_enabled = 1;",
  "description": "Checks if gatekeeper is enabled on macOS devices",
  "critical": true,
  "resolution": "Resolution steps",
  "platform": "darwin"
}
```

##### Default response

`Status: 200`

```json
{
  "policy": {
    "id": 42,
    "name": "Gatekeeper enabled",
    "query": "SELECT 1 FROM gatekeeper WHERE assessments_enabled = 1;",
    "description": "Checks if gatekeeper is enabled on macOS devices",
    "critical": true,
    "author_id": 43,
    "author_name": "John",
    "author_email": "john@example.com",
    "team_id": null,
    "resolution": "Resolution steps",
    "platform": "darwin",
    "created_at": "2022-03-17T20:15:55Z",
    "updated_at": "2022-03-17T20:15:55Z",
    "passing_host_count": 0,
    "failing_host_count": 0,
    "host_count_updated_at": null
  }
}
```

### Reset automations for all hosts failing policies

Resets [automation](https://fleetdm.com/docs/using-fleet/automations#policy-automations) status for *all* hosts failing the specified policies. On the next automation run, any failing host will be considered newly failing.

`POST /api/v1/fleet/automations/reset`

#### Parameters

| Name        | Type     | In   | Description                                              |
| ----------  | -------- | ---- | -------------------------------------------------------- |
| policy_ids  | array    | body | Filters to only run policy automations for the specified policies. |
| team_ids    | array    | body | _Available in Fleet Premium_. Filters to only run policy automations for hosts in the specified teams. |


#### Example

`POST /api/v1/fleet/automations/reset`

##### Request body

```json
{
    "team_ids": [1],
    "policy_ids": [1, 2, 3]
}
```

##### Default response

`Status: 200`

```json
{}
```



---

## Queries

- [List queries](#list-queries)
- [Get query](#get-query)
- [Get query report](#get-query-report)
- [Get query report for one host](#get-query-report-for-one-host)
- [Create query](#create-query)
- [Modify query](#modify-query)
- [Delete query by name](#delete-query-by-name)
- [Delete query by ID](#delete-query-by-id)
- [Delete queries](#delete-queries)
- [Run live query](#run-live-query)



### List queries

Returns a list of global queries or team queries.

`GET /api/v1/fleet/queries`

#### Parameters

| Name            | Type    | In    | Description                                                                                                                   |
| --------------- | ------- | ----- | ----------------------------------------------------------------------------------------------------------------------------- |
| order_key       | string  | query | What to order results by. Can be any column in the queries table.                                                             |
| order_direction | string  | query | **Requires `order_key`**. The direction of the order given the order key. Options include `asc` and `desc`. Default is `asc`. |
| team_id         | integer | query | _Available in Fleet Premium_. The ID of the parent team for the queries to be listed. When omitted, returns global queries.                  |
| query           | string  | query | Search query keywords. Searchable fields include `name`.                                                                      |
| merge_inherited | boolean | query | _Available in Fleet Premium_. If `true`, will include global queries in addition to team queries when filtering by `team_id`. (If no `team_id` is provided, this parameter is ignored.) |
| platform        | string  | query | Return queries that are scheduled to run on this platform. One of: `"macos"`, `"windows"`, `"linux"` (case-insensitive). (Since queries cannot be scheduled to run on `"chrome"` hosts, it's not a valid value here) |
| page                    | integer | query | Page number of the results to fetch. |
| per_page                | integer | query | Results per page. |

#### Example

`GET /api/v1/fleet/queries`

##### Default response

`Status: 200`

```json
{
  "queries": [
    {
      "created_at": "2021-01-04T21:19:57Z",
      "updated_at": "2021-01-04T21:19:57Z",
      "id": 1,
      "name": "query1",
      "description": "query",
      "query": "SELECT * FROM osquery_info",
      "team_id": null,
      "interval": 3600,
      "platform": "darwin,windows,linux",
      "min_osquery_version": "",
      "automations_enabled": true,
      "logging": "snapshot",
      "saved": true,
      "observer_can_run": true,
      "discard_data": false,
      "author_id": 1,
      "author_name": "noah",
      "author_email": "noah@example.com",
      "labels_include_any": [],
      "packs": [
        {
          "created_at": "2021-01-05T21:13:04Z",
          "updated_at": "2021-01-07T19:12:54Z",
          "id": 1,
          "name": "Pack",
          "description": "Pack",
          "platform": "",
          "disabled": true
        }
      ],
      "stats": {
        "system_time_p50": 1.32,
        "system_time_p95": 4.02,
        "user_time_p50": 3.55,
        "user_time_p95": 3.00,
        "total_executions": 3920
      }
    },
    {
      "created_at": "2021-01-19T17:08:24Z",
      "updated_at": "2021-01-19T17:08:24Z",
      "id": 3,
      "name": "osquery_schedule",
      "description": "Report performance stats for each file in the query schedule.",
      "query": "select name, interval, executions, output_size, wall_time, (user_time/executions) as avg_user_time, (system_time/executions) as avg_system_time, average_memory, last_executed from osquery_schedule;",
      "team_id": null,
      "interval": 3600,
      "platform": "",
      "version": "",
      "automations_enabled": true,
      "logging": "differential",
      "saved": true,
      "observer_can_run": true,
      "discard_data": true,
      "author_id": 1,
      "author_name": "noah",
      "author_email": "noah@example.com",
      "labels_include_any": ["macOS 13+"],
      "packs": [
        {
          "created_at": "2021-01-19T17:08:31Z",
          "updated_at": "2021-01-19T17:08:31Z",
          "id": 14,
          "name": "test_pack",
          "description": "",
          "platform": "",
          "disabled": false
        }
      ],
      "stats": {
        "system_time_p50": null,
        "system_time_p95": null,
        "user_time_p50": null,
        "user_time_p95": null,
        "total_executions": null
      }
    }
  ],
  "meta": {
    "has_next_results": true,
    "has_previous_results": false
  },
  "count": 200
}
```

### Get query

Returns the query specified by ID.

`GET /api/v1/fleet/queries/:id`

#### Parameters

| Name | Type    | In   | Description                                |
| ---- | ------- | ---- | ------------------------------------------ |
| id   | integer | path | **Required**. The id of the desired query. |

#### Example

`GET /api/v1/fleet/queries/31`

##### Default response

`Status: 200`

```json
{
  "query": {
    "created_at": "2021-01-19T17:08:24Z",
    "updated_at": "2021-01-19T17:08:24Z",
    "id": 31,
    "name": "centos_hosts",
    "description": "",
    "query": "select 1 from os_version where platform = \"centos\";",
    "team_id": null,
    "interval": 3600,
    "platform": "",
    "min_osquery_version": "",
    "automations_enabled": true,
    "logging": "snapshot",
    "saved": true,
    "observer_can_run": true,
    "discard_data": false,
    "author_id": 1,
    "author_name": "John",
    "author_email": "john@example.com",
    "labels_include_any": [],
    "packs": [
      {
        "created_at": "2021-01-19T17:08:31Z",
        "updated_at": "2021-01-19T17:08:31Z",
        "id": 14,
        "name": "test_pack",
        "description": "",
        "platform": "",
        "disabled": false
      }
    ],
    "stats": {
      "system_time_p50": 1.32,
      "system_time_p95": 4.02,
      "user_time_p50": 3.55,
      "user_time_p95": 3.00,
      "total_executions": 3920
    }
  }
}
```

### Get query report

Returns the query report specified by ID.

`GET /api/v1/fleet/queries/:id/report`

#### Parameters

| Name      | Type    | In    | Description                                                                               |
| --------- | ------- | ----- | ----------------------------------------------------------------------------------------- |
| id        | integer | path  | **Required**. The ID of the desired query.                                                |
| team_id   | integer | query | Filter the query report to only include hosts that are associated with the team specified |

#### Example

`GET /api/v1/fleet/queries/31/report`

##### Default response

`Status: 200`

```json
{
  "query_id": 31,
  "report_clipped": false,
  "results": [
    {
      "host_id": 1,
      "host_name": "foo",
      "last_fetched": "2021-01-19T17:08:31Z",
      "columns": {
        "model": "USB 2.0 Hub",
        "vendor": "VIA Labs, Inc."
      }
    },
    {
      "host_id": 1,
      "host_name": "foo",
      "last_fetched": "2021-01-19T17:08:31Z",
      "columns": {
        "model": "USB Keyboard",
        "vendor": "VIA Labs, Inc."
      }
    },
    {
      "host_id": 2,
      "host_name": "bar",
      "last_fetched": "2021-01-19T17:20:00Z",
      "columns": {
        "model": "USB Reciever",
        "vendor": "Logitech"
      }
    },
    {
      "host_id": 2,
      "host_name": "bar",
      "last_fetched": "2021-01-19T17:20:00Z",
      "columns": {
        "model": "USB Reciever",
        "vendor": "Logitech"
      }
    },
    {
      "host_id": 2,
      "host_name": "bar",
      "last_fetched": "2021-01-19T17:20:00Z",
      "columns": {
        "model": "Display Audio",
        "vendor": "Apple Inc."
      }
    }
  ]
}
```

If a query has no results stored, then `results` will be an empty array:

```json
{
  "query_id": 32,
  "results": []
}
```

> Note: osquery scheduled queries do not return errors, so only non-error results are included in the report. If you suspect a query may be running into errors, you can use the [live query](#run-live-query) endpoint to get diagnostics.

### Get query report for one host

Returns a query report for a single host.

`GET /api/v1/fleet/hosts/:id/queries/:query_id`

#### Parameters

| Name      | Type    | In    | Description                                |
| --------- | ------- | ----- | ------------------------------------------ |
| id        | integer | path  | **Required**. The ID of the desired host.          |
| query_id  | integer | path  | **Required**. The ID of the desired query.         |

#### Example

`GET /api/v1/fleet/hosts/123/queries/31`

##### Default response

`Status: 200`

```json
{
  "query_id": 31,
  "host_id": 1,
  "host_name": "foo",
  "last_fetched": "2021-01-19T17:08:31Z",
  "report_clipped": false,
  "results": [
    {
      "columns": {
        "model": "USB 2.0 Hub",
        "vendor": "VIA Labs, Inc."
      }
    },
    {
      "columns": {
        "model": "USB Keyboard",
        "vendor": "VIA Labs, Inc."
      }
    },
    {
      "columns": {
        "model": "USB Reciever",
        "vendor": "Logitech"
      }
    }
  ]
}
```

If a query has no results stored for the specified host, then `results` will be an empty array:

```json
{
  "query_id": 31,
  "host_id": 1,
  "host_name": "foo",
  "last_fetched": "2021-01-19T17:08:31Z",
  "report_clipped": false,
  "results": []
}
```

> Note: osquery scheduled queries do not return errors, so only non-error results are included in the report. If you suspect a query may be running into errors, you can use the [live query](#run-live-query) endpoint to get diagnostics.

### Create query

Creates a global query or team query.

`POST /api/v1/fleet/queries`

#### Parameters

| Name                            | Type    | In   | Description                                                                                                                                            |
| ------------------------------- | ------- | ---- | ------------------------------------------------------------------------------------------------------------------------------------------------------ |
| name                            | string  | body | **Required**. The name of the query.                                                                                                                   |
| query                           | string  | body | **Required**. The query in SQL syntax.                                                                                                                 |
| description                     | string  | body | The query's description.                                                                                                                               |
| observer_can_run                | boolean | body | Whether or not users with the `observer` role can run the query. In Fleet 4.0.0, 3 user roles were introduced (`admin`, `maintainer`, and `observer`). This field is only relevant for the `observer` role. The `observer_plus` role can run any query and is not limited by this flag (`observer_plus` role was added in Fleet 4.30.0). |
| team_id                         | integer | body | _Available in Fleet Premium_. The parent team to which the new query should be added. If omitted, the query will be global.                                           |
| interval                        | integer | body | The amount of time, in seconds, the query waits before running. Can be set to `0` to never run. Default: 0.       |
| platform                        | string  | body | The OS platforms where this query will run (other platforms ignored). Comma-separated string. If omitted, runs on all compatible platforms.                        |
| labels_include_any              | array    | body | _Available in Fleet Premium_. Labels to target with this query. If specified, the query will run on hosts that match **any of these** labels. |
| min_osquery_version             | string  | body | The minimum required osqueryd version installed on a host. If omitted, all osqueryd versions are acceptable.                                                                          |
| automations_enabled             | boolean | body | Whether to send data to the configured log destination according to the query's `interval`. |
| logging                         | string  | body | The type of log output for this query. Valid values: `"snapshot"`(default), `"differential"`, or `"differential_ignore_removals"`.                        |
| discard_data                    | boolean | body | Whether to skip saving the latest query results for each host. Default: `false`. |


#### Example

`POST /api/v1/fleet/queries`

##### Request body

```json
{
  "name": "new_query",
  "description": "This is a new query.",
  "query": "SELECT * FROM osquery_info",
  "interval": 3600, // Once per hour
  "platform": "darwin,windows,linux",
  "min_osquery_version": "",
  "automations_enabled": true,
  "logging": "snapshot",
  "discard_data": false,
  "labels_include_any": [
    "Hosts with Docker installed"
  ]
}
```

##### Default response

`Status: 200`

```json
{
  "query": {
    "created_at": "0001-01-01T00:00:00Z",
    "updated_at": "0001-01-01T00:00:00Z",
    "id": 288,
    "name": "new_query",
    "query": "SELECT * FROM osquery_info",
    "description": "This is a new query.",
    "team_id": null,
    "interval": 3600,
    "platform": "darwin,windows,linux",
    "min_osquery_version": "",
    "automations_enabled": true,
    "logging": "snapshot",
    "saved": true,
    "author_id": 1,
    "author_name": "",
    "author_email": "",
    "observer_can_run": true,
    "discard_data": false,
    "packs": [],
    "labels_include_any": [
      "Hosts with Docker installed"
    ]
  }
}
```

### Modify query

Modifies the query specified by ID.

`PATCH /api/v1/fleet/queries/:id`

#### Parameters

| Name                        | Type    | In   | Description                                                                                                                                            |
| --------------------------- | ------- | ---- | ------------------------------------------------------------------------------------------------------------------------------------------------------ |
| id                          | integer | path | **Required.** The ID of the query.                                                                                                                     |
| name                        | string  | body | The name of the query.                                                                                                                                 |
| query                       | string  | body | The query in SQL syntax.                                                                                                                               |
| description                 | string  | body | The query's description.                                                                                                                               |
| observer_can_run            | boolean | body | Whether or not users with the `observer` role can run the query. In Fleet 4.0.0, 3 user roles were introduced (`admin`, `maintainer`, and `observer`). This field is only relevant for the `observer` role. The `observer_plus` role can run any query and is not limited by this flag (`observer_plus` role was added in Fleet 4.30.0). |
| interval                   | integer | body | The amount of time, in seconds, the query waits before running. Can be set to `0` to never run. Default: 0.       |
| platform                    | string  | body | The OS platforms where this query will run (other platforms ignored). Comma-separated string. If set to "", runs on all compatible platforms.                    |
| labels_include_any          | list    | body | _Available in Fleet Premium_. Labels to target with this query. If specified, the query will run on hosts that match **any of these** labels. |
| min_osquery_version             | string  | body | The minimum required osqueryd version installed on a host. If omitted, all osqueryd versions are acceptable.                                                                          |
| automations_enabled             | boolean | body | Whether to send data to the configured log destination according to the query's `interval`. |
| logging             | string  | body | The type of log output for this query. Valid values: `"snapshot"`(default), `"differential"`, or `"differential_ignore_removals"`.                        |
| discard_data        | boolean  | body | Whether to skip saving the latest query results for each host. |

> Note that any of the following conditions will cause the existing query report to be deleted:
> - Updating the `query` (SQL) field
> - Updating the filters for targeted hosts (`platform`, `min_osquery_version`, `labels_include_any`)
> - Changing `discard_data` from `false` to `true`
> - Changing `logging` from `"snapshot"` to `"differential"` or `"differential_ignore_removals"`

#### Example

`PATCH /api/v1/fleet/queries/2`

##### Request body

```json
{
  "name": "new_title_for_my_query",
  "interval": 3600, // Once per hour,
  "platform": "",
  "min_osquery_version": "",
  "automations_enabled": false,
  "discard_data": true,
  "labels_include_any": [
    "Hosts with Docker installed",
    "macOS 13+"
  ]
}
```

##### Default response

`Status: 200`

```json
{
  "query": {
    "created_at": "2021-01-22T17:23:27Z",
    "updated_at": "2021-01-22T17:23:27Z",
    "id": 288,
    "name": "new_title_for_my_query",
    "description": "This is a new query.",
    "query": "SELECT * FROM osquery_info",
    "team_id": null,
    "interval": 3600,
    "platform": "",
    "min_osquery_version": "",
    "automations_enabled": false,
    "logging": "snapshot",
    "saved": true,
    "author_id": 1,
    "author_name": "noah",
    "observer_can_run": true,
    "discard_data": true,
    "packs": [],
    "labels_include_any": [
      "Hosts with Docker installed",
      "macOS 13+"
    ]
  }
}
```

### Delete query by name

Deletes the query specified by name.

`DELETE /api/v1/fleet/queries/:name`

#### Parameters

| Name | Type       | In   | Description                          |
| ---- | ---------- | ---- | ------------------------------------ |
| name | string     | path | **Required.** The name of the query. |
| team_id | integer | body | _Available in Fleet Premium_. The ID of the parent team of the query to be deleted. If omitted, Fleet will search among queries in the global context. |

#### Example

`DELETE /api/v1/fleet/queries/foo`

##### Default response

`Status: 200`


### Delete query by ID

Deletes the query specified by ID.

`DELETE /api/v1/fleet/queries/id/:id`

#### Parameters

| Name | Type    | In   | Description                        |
| ---- | ------- | ---- | ---------------------------------- |
| id   | integer | path | **Required.** The ID of the query. |

#### Example

`DELETE /api/v1/fleet/queries/id/28`

##### Default response

`Status: 200`


### Delete queries

Deletes the queries specified by ID. Returns the count of queries successfully deleted.

`POST /api/v1/fleet/queries/delete`

#### Parameters

| Name | Type  | In   | Description                           |
| ---- | ----- | ---- | ------------------------------------- |
| ids  | array | body | **Required.** The IDs of the queries. |

#### Example

`POST /api/v1/fleet/queries/delete`

##### Request body

```json
{
  "ids": [
    2, 24, 25
  ]
}
```

##### Default response

`Status: 200`

```json
{
  "deleted": 3
}
```

### Run live query

> This updated API endpoint replaced `GET /api/v1/fleet/queries/run` in Fleet 4.43.0, for improved compatibility with many HTTP clients. The [deprecated endpoint](https://github.com/fleetdm/fleet/blob/fleet-v4.42.0/docs/REST%20API/rest-api.md#run-live-query) is maintained for backwards compatibility.

Runs a live query against the specified hosts and responds with the results.

The live query will stop if the request times out. Timeouts happen if targeted hosts haven't responded after the configured `FLEET_LIVE_QUERY_REST_PERIOD` (default 25 seconds) or if the `distributed_interval` agent option (default 10 seconds) is higher than the `FLEET_LIVE_QUERY_REST_PERIOD`.


`POST /api/v1/fleet/queries/:id/run`

#### Parameters

| Name      | Type  | In   | Description                                                                                                                                                        |
|-----------|-------|------|--------------------------------------------------------------------------------------------------------------------------------------------------------------------|
| query_id | integer | path | **Required**. The ID of the saved query to run. |
| host_ids  | array | body | **Required**. The IDs of the hosts to target. User must be authorized to target all of these hosts.                                                                |

#### Example

`POST /api/v1/fleet/queries/123/run`

##### Request body

```json
{
  "host_ids": [ 1, 4, 34, 27 ]
}
```

##### Default response

```json
{
  "query_id": 123,
  "targeted_host_count": 4,
  "responded_host_count": 2,
  "results": [
    {
      "host_id": 1,
      "rows": [
        {
          "build_distro": "10.12",
          "build_platform": "darwin",
          "config_hash": "7bb99fa2c8a998c9459ec71da3a84d66c592d6d3",
          "config_valid": "1",
          "extensions": "active",
          "instance_id": "9a2ec7bf-4946-46ea-93bf-455e0bcbd068",
          "pid": "23413",
          "platform_mask": "21",
          "start_time": "1635194306",
          "uuid": "4C182AC7-75F7-5AF4-A74B-1E165ED35742",
          "version": "4.9.0",
          "watcher": "23412"
        }
      ],
      "error": null
    },
    {
      "host_id": 2,
      "rows": [],
      "error": "no such table: os_version"
    }
  ]
}
```

---

## Schedule

> The schedule API endpoints are deprecated as of Fleet 4.35. They are maintained for backwards compatibility.
> Please use the [queries](#queries) endpoints, which as of 4.35 have attributes such as `interval` and `platform` that enable scheduling.

- [Get schedule (deprecated)](#get-schedule)
- [Add query to schedule (deprecated)](#add-query-to-schedule)
- [Edit query in schedule (deprecated)](#edit-query-in-schedule)
- [Remove query from schedule (deprecated)](#remove-query-from-schedule)
- [Team schedule](#team-schedule)

Scheduling queries in Fleet is the best practice for collecting data from hosts.

These API routes let you control your scheduled queries.

### Get schedule

> The schedule API endpoints are deprecated as of Fleet 4.35. They are maintained for backwards compatibility.
> Please use the [queries](#queries) endpoints, which as of 4.35 have attributes such as `interval` and `platform` that enable scheduling.

`GET /api/v1/fleet/global/schedule`

#### Parameters

None.

#### Example

`GET /api/v1/fleet/global/schedule`

##### Default response

`Status: 200`

```json
{
  "global_schedule": [
    {
      "created_at": "0001-01-01T00:00:00Z",
      "updated_at": "0001-01-01T00:00:00Z",
      "id": 4,
      "pack_id": 1,
      "name": "arp_cache",
      "query_id": 2,
      "query_name": "arp_cache",
      "query": "select * from arp_cache;",
      "interval": 120,
      "snapshot": true,
      "removed": null,
      "platform": "",
      "version": "",
      "shard": null,
      "denylist": null,
      "stats": {
        "system_time_p50": 1.32,
        "system_time_p95": 4.02,
        "user_time_p50": 3.55,
        "user_time_p95": 3.00,
        "total_executions": 3920
      }
    },
    {
      "created_at": "0001-01-01T00:00:00Z",
      "updated_at": "0001-01-01T00:00:00Z",
      "id": 5,
      "pack_id": 1,
      "name": "disk_encryption",
      "query_id": 7,
      "query_name": "disk_encryption",
      "query": "select * from disk_encryption;",
      "interval": 86400,
      "snapshot": true,
      "removed": null,
      "platform": "",
      "version": "",
      "shard": null,
      "denylist": null,
      "stats": {
        "system_time_p50": 1.32,
        "system_time_p95": 4.02,
        "user_time_p50": 3.55,
        "user_time_p95": 3.00,
        "total_executions": 3920
      }
    }
  ]
}
```

### Add query to schedule

> The schedule API endpoints are deprecated as of Fleet 4.35. They are maintained for backwards compatibility.
> Please use the [queries](#queries) endpoints, which as of 4.35 have attributes such as `interval` and `platform` that enable scheduling.

`POST /api/v1/fleet/global/schedule`

#### Parameters

| Name     | Type    | In   | Description                                                                                                                      |
| -------- | ------- | ---- | -------------------------------------------------------------------------------------------------------------------------------- |
| query_id | integer | body | **Required.** The query's ID.                                                                                                    |
| interval | integer | body | **Required.** The amount of time, in seconds, the query waits before running.                                                    |
| snapshot | boolean | body | **Required.** Whether the queries logs show everything in its current state.                                                     |
| removed  | boolean | body | Whether "removed" actions should be logged. Default is `null`.                                                                   |
| platform | string  | body | The computer platform where this query will run (other platforms ignored). Empty value runs on all platforms. Default is `null`. |
| shard    | integer | body | Restrict this query to a percentage (1-100) of target hosts. Default is `null`.                                                  |
| version  | string  | body | The minimum required osqueryd version installed on a host. Default is `null`.                                                    |

#### Example

`POST /api/v1/fleet/global/schedule`

##### Request body

```json
{
  "interval": 86400,
  "query_id": 2,
  "snapshot": true
}
```

##### Default response

`Status: 200`

```json
{
  "scheduled": {
    "created_at": "0001-01-01T00:00:00Z",
    "updated_at": "0001-01-01T00:00:00Z",
    "id": 1,
    "pack_id": 5,
    "name": "arp_cache",
    "query_id": 2,
    "query_name": "arp_cache",
    "query": "select * from arp_cache;",
    "interval": 86400,
    "snapshot": true,
    "removed": null,
    "platform": "",
    "version": "",
    "shard": null,
    "denylist": null
  }
}
```

> Note that the `pack_id` is included in the response object because Fleet's Schedule feature uses [osquery query packs](https://osquery.readthedocs.io/en/stable/deployment/configuration/#query-packs) under the hood.

### Edit query in schedule

> The schedule API endpoints are deprecated as of Fleet 4.35. They are maintained for backwards compatibility.
> Please use the [queries](#queries) endpoints, which as of 4.35 have attributes such as `interval` and `platform` that enable scheduling.

`PATCH /api/v1/fleet/global/schedule/:id`

#### Parameters

| Name     | Type    | In   | Description                                                                                                   |
| -------- | ------- | ---- | ------------------------------------------------------------------------------------------------------------- |
| id       | integer | path | **Required.** The scheduled query's ID.                                                                       |
| interval | integer | body | The amount of time, in seconds, the query waits before running.                                               |
| snapshot | boolean | body | Whether the queries logs show everything in its current state.                                                |
| removed  | boolean | body | Whether "removed" actions should be logged.                                                                   |
| platform | string  | body | The computer platform where this query will run (other platforms ignored). Empty value runs on all platforms. |
| shard    | integer | body | Restrict this query to a percentage (1-100) of target hosts.                                                  |
| version  | string  | body | The minimum required osqueryd version installed on a host.                                                    |

#### Example

`PATCH /api/v1/fleet/global/schedule/5`

##### Request body

```json
{
  "interval": 604800
}
```

##### Default response

`Status: 200`

```json
{
  "scheduled": {
    "created_at": "2021-07-16T14:40:15Z",
    "updated_at": "2021-07-16T14:40:15Z",
    "id": 5,
    "pack_id": 1,
    "name": "arp_cache",
    "query_id": 2,
    "query_name": "arp_cache",
    "query": "select * from arp_cache;",
    "interval": 604800,
    "snapshot": true,
    "removed": null,
    "platform": "",
    "shard": null,
    "denylist": null
  }
}
```

### Remove query from schedule

> The schedule API endpoints are deprecated as of Fleet 4.35. They are maintained for backwards compatibility.
> Please use the [queries](#queries) endpoints, which as of 4.35 have attributes such as `interval` and `platform` that enable scheduling.

`DELETE /api/v1/fleet/global/schedule/:id`

#### Parameters

None.

#### Example

`DELETE /api/v1/fleet/global/schedule/5`

##### Default response

`Status: 200`


---

### Team schedule

> The schedule API endpoints are deprecated as of Fleet 4.35. They are maintained for backwards compatibility.
> Please use the [queries](#queries) endpoints, which as of 4.35 have attributes such as `interval` and `platform` that enable scheduling.

- [Get team schedule (deprecated)](#get-team-schedule)
- [Add query to team schedule (deprecated)](#add-query-to-team-schedule)
- [Edit query in team schedule (deprecated)](#edit-query-in-team-schedule)
- [Remove query from team schedule (deprecated)](#remove-query-from-team-schedule)

This allows you to easily configure scheduled queries that will impact a whole team of devices.

#### Get team schedule

> The schedule API endpoints are deprecated as of Fleet 4.35. They are maintained for backwards compatibility.
> Please use the [queries](#queries) endpoints, which as of 4.35 have attributes such as `interval` and `platform` that enable scheduling.

`GET /api/v1/fleet/teams/:id/schedule`

#### Parameters

| Name            | Type    | In    | Description                                                                                                                   |
| --------------- | ------- | ----- | ----------------------------------------------------------------------------------------------------------------------------- |
| id              | integer | path  | **Required**. The team's ID.                                                                                                  |
| page            | integer | query | Page number of the results to fetch.                                                                                          |
| per_page        | integer | query | Results per page.                                                                                                             |
| order_key       | string  | query | What to order results by. Can be any column in the `activites` table.                                                         |
| order_direction | string  | query | **Requires `order_key`**. The direction of the order given the order key. Options include `asc` and `desc`. Default is `asc`. |

#### Example

`GET /api/v1/fleet/teams/2/schedule`

##### Default response

`Status: 200`

```json
{
  "scheduled": [
    {
      "created_at": "0001-01-01T00:00:00Z",
      "updated_at": "0001-01-01T00:00:00Z",
      "id": 4,
      "pack_id": 2,
      "name": "arp_cache",
      "query_id": 2,
      "query_name": "arp_cache",
      "query": "select * from arp_cache;",
      "interval": 120,
      "snapshot": true,
      "platform": "",
      "version": "",
      "removed": null,
      "shard": null,
      "denylist": null,
      "stats": {
        "system_time_p50": 1.32,
        "system_time_p95": 4.02,
        "user_time_p50": 3.55,
        "user_time_p95": 3.00,
        "total_executions": 3920
      }
    },
    {
      "created_at": "0001-01-01T00:00:00Z",
      "updated_at": "0001-01-01T00:00:00Z",
      "id": 5,
      "pack_id": 3,
      "name": "disk_encryption",
      "query_id": 7,
      "query_name": "disk_encryption",
      "query": "select * from disk_encryption;",
      "interval": 86400,
      "snapshot": true,
      "removed": null,
      "platform": "",
      "version": "",
      "shard": null,
      "denylist": null,
      "stats": {
        "system_time_p50": 1.32,
        "system_time_p95": 4.02,
        "user_time_p50": 3.55,
        "user_time_p95": 3.00,
        "total_executions": 3920
      }
    }
  ]
}
```

#### Add query to team schedule

> The schedule API endpoints are deprecated as of Fleet 4.35. They are maintained for backwards compatibility.
> Please use the [queries](#queries) endpoints, which as of 4.35 have attributes such as `interval` and `platform` that enable scheduling.

`POST /api/v1/fleet/teams/:id/schedule`

#### Parameters

| Name     | Type    | In   | Description                                                                                                                      |
| -------- | ------- | ---- | -------------------------------------------------------------------------------------------------------------------------------- |
| id       | integer | path | **Required.** The teams's ID.                                                                                                    |
| query_id | integer | body | **Required.** The query's ID.                                                                                                    |
| interval | integer | body | **Required.** The amount of time, in seconds, the query waits before running.                                                    |
| snapshot | boolean | body | **Required.** Whether the queries logs show everything in its current state.                                                     |
| removed  | boolean | body | Whether "removed" actions should be logged. Default is `null`.                                                                   |
| platform | string  | body | The computer platform where this query will run (other platforms ignored). Empty value runs on all platforms. Default is `null`. |
| shard    | integer | body | Restrict this query to a percentage (1-100) of target hosts. Default is `null`.                                                  |
| version  | string  | body | The minimum required osqueryd version installed on a host. Default is `null`.                                                    |

#### Example

`POST /api/v1/fleet/teams/2/schedule`

##### Request body

```json
{
  "interval": 86400,
  "query_id": 2,
  "snapshot": true
}
```

##### Default response

`Status: 200`

```json
{
  "scheduled": {
    "created_at": "0001-01-01T00:00:00Z",
    "updated_at": "0001-01-01T00:00:00Z",
    "id": 1,
    "pack_id": 5,
    "name": "arp_cache",
    "query_id": 2,
    "query_name": "arp_cache",
    "query": "select * from arp_cache;",
    "interval": 86400,
    "snapshot": true,
    "removed": null,
    "shard": null,
    "denylist": null
  }
}
```

#### Edit query in team schedule

> The schedule API endpoints are deprecated as of Fleet 4.35. They are maintained for backwards compatibility.
> Please use the [queries](#queries) endpoints, which as of 4.35 have attributes such as `interval` and `platform` that enable scheduling.

`PATCH /api/v1/fleet/teams/:team_id/schedule/:scheduled_query_id`

#### Parameters

| Name               | Type    | In   | Description                                                                                                   |
| ------------------ | ------- | ---- | ------------------------------------------------------------------------------------------------------------- |
| team_id            | integer | path | **Required.** The team's ID.                                                                                  |
| scheduled_query_id | integer | path | **Required.** The scheduled query's ID.                                                                       |
| interval           | integer | body | The amount of time, in seconds, the query waits before running.                                               |
| snapshot           | boolean | body | Whether the queries logs show everything in its current state.                                                |
| removed            | boolean | body | Whether "removed" actions should be logged.                                                                   |
| platform           | string  | body | The computer platform where this query will run (other platforms ignored). Empty value runs on all platforms. |
| shard              | integer | body | Restrict this query to a percentage (1-100) of target hosts.                                                  |
| version            | string  | body | The minimum required osqueryd version installed on a host.                                                    |

#### Example

`PATCH /api/v1/fleet/teams/2/schedule/5`

##### Request body

```json
{
  "interval": 604800
}
```

##### Default response

`Status: 200`

```json
{
  "scheduled": {
    "created_at": "2021-07-16T14:40:15Z",
    "updated_at": "2021-07-16T14:40:15Z",
    "id": 5,
    "pack_id": 1,
    "name": "arp_cache",
    "query_id": 2,
    "query_name": "arp_cache",
    "query": "select * from arp_cache;",
    "interval": 604800,
    "snapshot": true,
    "removed": null,
    "platform": "",
    "shard": null,
    "denylist": null
  }
}
```

#### Remove query from team schedule

> The schedule API endpoints are deprecated as of Fleet 4.35. They are maintained for backwards compatibility.
> Please use the [queries](#queries) endpoints, which as of 4.35 have attributes such as `interval` and `platform` that enable scheduling.

`DELETE /api/v1/fleet/teams/:team_id/schedule/:scheduled_query_id`

#### Parameters

| Name               | Type    | In   | Description                             |
| ------------------ | ------- | ---- | --------------------------------------- |
| team_id            | integer | path | **Required.** The team's ID.            |
| scheduled_query_id | integer | path | **Required.** The scheduled query's ID. |

#### Example

`DELETE /api/v1/fleet/teams/2/schedule/5`

##### Default response

`Status: 200`

---

## Scripts

- [Run script](#run-script)
- [Get script result](#get-script-result)
- [Add script](#add-script)
- [Modify script](#modify-script)
- [Delete script](#delete-script)
- [List scripts](#list-scripts)
- [Get or download script](#get-or-download-script)
- [Get script details by host](#get-hosts-scripts)

### Run script

Run a script on a host.

The script will be added to the host's list of upcoming activities.

The new script will run after other activities finish. Failure of one activity won't cancel other activities.

By default, script runs time out after 5 minutes. You can modify this default in your [agent configuration](https://fleetdm.com/docs/configuration/agent-configuration#script-execution-timeout).

`POST /api/v1/fleet/scripts/run`

#### Parameters

| Name            | Type    | In   | Description                                                                                    |
| ----            | ------- | ---- | --------------------------------------------                                                   |
| host_id         | integer | body | **Required**. The ID of the host to run the script on.                                                |
| script_id       | integer | body | The ID of the existing saved script to run. Only one of either `script_id`, `script_contents`, or `script_name` can be included. |
| script_contents | string  | body | The contents of the script to run. Only one of either `script_id`, `script_contents`, or `script_name` can be included. Scripts must be less than 10,000 characters. To run scripts with more than 10k characters, save the script and use `script_id` or `script_name` and `team_id` instead. |
| script_name       | integer | body | The name of the existing saved script to run. If specified, requires `team_id`. Only one of either `script_id`, `script_contents`, or `script_name` can be included in the request.   |
| team_id       | integer | body | The ID of the existing saved script to run. If specified, requires `script_name`. Only one of either `script_id`, `script_contents`, or `script_name` can be included in the request.  |

> Note that if any combination of `script_id`, `script_contents`, and `script_name` are included in the request, this endpoint will respond with an error.

#### Example

`POST /api/v1/fleet/scripts/run`

##### Default response

`Status: 202`

```json
{
  "host_id": 1227,
  "execution_id": "e797d6c6-3aae-11ee-be56-0242ac120002"
}
```

### Get script result

Gets the result of a script that was executed.

#### Parameters

| Name         | Type   | In   | Description                                   |
| ----         | ------ | ---- | --------------------------------------------  |
| execution_id | string | path | **Required**. The execution id of the script. |

#### Example

`GET /api/v1/fleet/scripts/results/:execution_id`

##### Default response

`Status: 200`

```json
{
  "script_contents": "echo 'hello'",
  "exit_code": 0,
  "output": "hello",
  "message": "",
  "hostname": "Test Host",
  "host_timeout": false,
  "host_id": 1,
  "execution_id": "e797d6c6-3aae-11ee-be56-0242ac120002",
  "runtime": 20,
  "created_at": "2024-09-11T20:30:24Z"
}
```

> Note: `exit_code` can be `null` if Fleet hasn't heard back from the host yet.

> Note: `created_at` is the creation timestamp of the script execution request.

### Add script

Uploads a script, making it available to run on hosts assigned to the specified team (or no team).

`POST /api/v1/fleet/scripts`

#### Parameters

| Name            | Type    | In   | Description                                      |
| ----            | ------- | ---- | --------------------------------------------     |
| script          | file    | form | **Required**. The file containing the script.    |
| team_id         | integer | form | _Available in Fleet Premium_. The team ID. If specified, the script will only be available to hosts assigned to this team. If not specified, the script will only be available to hosts on **no team**.  |

Script line endings are automatically converted from [CRLF to LF](https://en.wikipedia.org/wiki/Newline) for compatibility with both
non-Windows shells and PowerShell.

#### Example

`POST /api/v1/fleet/scripts`

##### Request headers

```http
Content-Length: 306
Content-Type: multipart/form-data; boundary=------------------------f02md47480und42y
```

##### Request body

```http
--------------------------f02md47480und42y
Content-Disposition: form-data; name="team_id"

1
--------------------------f02md47480und42y
Content-Disposition: form-data; name="script"; filename="myscript.sh"
Content-Type: application/octet-stream

echo "hello"
--------------------------f02md47480und42y--

```

##### Default response

`Status: 200`

```json
{
  "script_id": 1227
}
```

### Modify script

Modifies an existing script.

`PATCH /api/v1/fleet/scripts/:id`


#### Parameters

| Name            | Type    | In   | Description                                           |
| ----            | ------- | ---- | --------------------------------------------          |
| id              | integer | path | **Required**. The ID of the script to modify. |
| script          | file    | form | **Required**. The file containing the script. Filename will be ignored. |

#### Example

`PATCH /api/v1/fleet/scripts/1`


##### Request headers

```http
Content-Length: 306
Content-Type: multipart/form-data; boundary=------------------------f02md47480und42y
```

##### Request body

```http
--------------------------f02md47480und42y
Content-Disposition: form-data; name="script"; filename="myscript.sh"
Content-Type: application/octet-stream
echo "hello"
--------------------------f02md47480und42y--
```

##### Default response

`Status: 200`

```json
{
  "id": 1,
  "team_id": null,
  "name": "script_1.sh",
  "created_at": "2023-07-30T13:41:07Z",
  "updated_at": "2023-07-30T13:41:07Z"
}
```


### Delete script

Deletes an existing script.

`DELETE /api/v1/fleet/scripts/:id`

#### Parameters

| Name            | Type    | In   | Description                                           |
| ----            | ------- | ---- | --------------------------------------------          |
| id              | integer | path | **Required**. The ID of the script to delete. |

#### Example

`DELETE /api/v1/fleet/scripts/1`

##### Default response

`Status: 204`

### List scripts

`GET /api/v1/fleet/scripts`

#### Parameters

| Name            | Type    | In    | Description                                                                                                                   |
| --------------- | ------- | ----- | ----------------------------------------------------------------------------------------------------------------------------- |
| team_id         | integer | query | _Available in Fleet Premium_. The ID of the team to filter scripts by. If not specified, it will filter only scripts that are available to hosts with no team. |
| page            | integer | query | Page number of the results to fetch.                                                                                          |
| per_page        | integer | query | Results per page.                                                                                                             |

#### Example

`GET /api/v1/fleet/scripts`

##### Default response

`Status: 200`

```json
{
  "scripts": [
    {
      "id": 1,
      "team_id": null,
      "name": "script_1.sh",
      "created_at": "2023-07-30T13:41:07Z",
      "updated_at": "2023-07-30T13:41:07Z"
    },
    {
      "id": 2,
      "team_id": null,
      "name": "script_2.sh",
      "created_at": "2023-08-30T13:41:07Z",
      "updated_at": "2023-08-30T13:41:07Z"
    }
  ],
  "meta": {
    "has_next_results": false,
    "has_previous_results": false
  }
}

```

### Get or download script

`GET /api/v1/fleet/scripts/:id`

#### Parameters

| Name | Type    | In    | Description                                                       |
| ---- | ------- | ----  | -------------------------------------                             |
| id   | integer | path  | **Required.** The desired script's ID.                            |
| alt  | string  | query | If specified and set to "media", downloads the script's contents. |

#### Example (get script)

`GET /api/v1/fleet/scripts/123`

##### Default response

`Status: 200`

```json
{
  "id": 123,
  "team_id": null,
  "name": "script_1.sh",
  "created_at": "2023-07-30T13:41:07Z",
  "updated_at": "2023-07-30T13:41:07Z"
}

```

#### Example (download script)

`GET /api/v1/fleet/scripts/123?alt=media`

##### Example response headers

```http
Content-Length: 13
Content-Type: application/octet-stream
Content-Disposition: attachment;filename="2023-09-27 script_1.sh"
```

###### Example response body

`Status: 200`

```
echo "hello"
```

## Sessions

- [Get session info](#get-session-info)
- [Delete session](#delete-session)

### Get session info

Returns the session information for the session specified by ID.

`GET /api/v1/fleet/sessions/:id`

#### Parameters

| Name | Type    | In   | Description                                  |
| ---- | ------- | ---- | -------------------------------------------- |
| id   | integer | path | **Required**. The ID of the desired session. |

#### Example

`GET /api/v1/fleet/sessions/1`

##### Default response

`Status: 200`

```json
{
  "session_id": 1,
  "user_id": 1,
  "created_at": "2021-03-02T18:41:34Z"
}
```

### Delete session

Deletes the session specified by ID. When the user associated with the session next attempts to access Fleet, they will be asked to log in.

`DELETE /api/v1/fleet/sessions/:id`

#### Parameters

| Name | Type    | In   | Description                                  |
| ---- | ------- | ---- | -------------------------------------------- |
| id   | integer | path | **Required**. The id of the desired session. |

#### Example

`DELETE /api/v1/fleet/sessions/1`

##### Default response

`Status: 200`


---

## Software

- [List software](#list-software)
- [List software versions](#list-software-versions)
- [List operating systems](#list-operating-systems)
- [Get software](#get-software)
- [Get software version](#get-software-version)
- [Get operating system version](#get-operating-system-version)
- [Add package](#add-package)
- [Modify package](#modify-package)
- [List App Store apps](#list-app-store-apps)
- [Add App Store app](#add-app-store-app)
- [Modify App Store app](#modify-app-store-app)
- [List Fleet-maintained apps](#list-fleet-maintained-apps)
- [Get Fleet-maintained app](#get-fleet-maintained-app)
- [Add Fleet-maintained app](#add-fleet-maintained-app)
- [Install software](#install-software)
- [Uninstall software](#uninstall-software)
- [Get software install result](#get-software-install-result)
- [Download software](#download-package)
- [Delete software](#delete-package-or-app-store-app)

### List software

Get a list of all software.

`GET /api/v1/fleet/software/titles`

> **Experimental feature**. This feature is undergoing rapid improvement, which may result in breaking changes to the API or configuration surface. It is not recommended for use in automated workflows.

#### Parameters

| Name                    | Type    | In    | Description                                                                                                                                                                |
| ----------------------- | ------- | ----- | -------------------------------------------------------------------------------------------------------------------------------------------------------------------------- |
| page                    | integer | query | Page number of the results to fetch.                                                                                                                                       |
| per_page                | integer | query | Results per page.                                                                                                                                                          |
| order_key               | string  | query | What to order results by. Allowed fields are `name` and `hosts_count`. Default is `hosts_count` (descending).                                                              |
| order_direction         | string  | query | **Requires `order_key`**. The direction of the order given the order key. Options include `asc` and `desc`. Default is `asc`.                                              |
| query                   | string  | query | Search query keywords. Searchable fields include `title` and `cve`.                                                                                                        |
| team_id                 | integer | query | _Available in Fleet Premium_. Filters the software to only include the software installed on the hosts that are assigned to the specified team. Use `0` to filter by hosts assigned to "No team".                            |
| vulnerable              | boolean | query | If true or 1, only list software that has detected vulnerabilities. Default is `false`.                                                                                    |
| available_for_install   | boolean | query | If `true` or `1`, only list software that is available for install (added by the user). Default is `false`.                                                                |
| self_service            | boolean | query | If `true` or `1`, only lists self-service software. Default is `false`.  |
| packages_only           | boolean | query | If `true` or `1`, only lists packages available for install (without App Store apps).  |
| min_cvss_score | integer | query | _Available in Fleet Premium_. Filters to include only software with vulnerabilities that have a CVSS version 3.x base score higher than the specified value.   |
| max_cvss_score | integer | query | _Available in Fleet Premium_. Filters to only include software with vulnerabilities that have a CVSS version 3.x base score lower than what's specified.   |
| exploit | boolean | query | _Available in Fleet Premium_. If `true`, filters to only include software with vulnerabilities that have been actively exploited in the wild (`cisa_known_exploit: true`). Default is `false`.  |
| platform | string | query | Filter software titles by platforms. Options are: `"macos"` (alias of `"darwin"`), `"darwin"` `"windows"`, `"linux"`, `"chrome"`, `"ios"`, `"ipados"`. To show titles from multiple platforms, separate the platforms with commas (e.g. `?platform=darwin,windows`). |
| exclude_fleet_maintained_apps | boolean | query | If `true` or `1`, Fleet maintained apps will not be included in the list of `software_titles`. Default is `false` |


#### Example

`GET /api/v1/fleet/software/titles?team_id=3&platform=darwin,windows`

##### Default response

`Status: 200`

```json
{
  "counts_updated_at": "2022-01-01 12:32:00",
  "count": 2,
  "software_titles": [
    {
      "id": 12,
      "name": "Firefox.app",
      "software_package": {
        "platform": "darwin",
        "name": "FirefoxInsall.pkg",
        "version": "125.6",
        "self_service": true,
        "automatic_install_policies": [
          {
            "id": 343,
            "name": "[Install software] Firefox.app",
          }
        ],
      },
      "app_store_app": null,
      "versions_count": 3,
      "source": "apps",
      "browser": "",
      "hosts_count": 48,
      "versions": [
        {
          "id": 123,
          "version": "1.12",
          "vulnerabilities": ["CVE-2023-1234","CVE-2023-4321","CVE-2023-7654"]
        },
        {
          "id": 124,
          "version": "3.4",
          "vulnerabilities": ["CVE-2023-1234","CVE-2023-4321","CVE-2023-7654"]
        },
        {
          "id": 12,
          "version": "1.13",
          "vulnerabilities": ["CVE-2023-1234","CVE-2023-4321","CVE-2023-7654"]
        }
      ]
    },
    {
      "id": 22,
      "name": "Google Chrome.app",
      "software_package": null,
      "app_store_app": null,
      "versions_count": 5,
      "source": "apps",
      "browser": "",
      "hosts_count": 345,
      "versions": [
        {
          "id": 331,
          "version": "118.1",
          "vulnerabilities": ["CVE-2023-1234"]
        },
        {
          "id": 332,
          "version": "119.0",
          "vulnerabilities": ["CVE-2023-9876", "CVE-2023-2367"]
        },
        {
          "id": 334,
          "version": "119.4",
          "vulnerabilities": ["CVE-2023-1133", "CVE-2023-2224"]
        },
        {
          "id": 348,
          "version": "121.5",
          "vulnerabilities": ["CVE-2023-0987", "CVE-2023-5673", "CVE-2023-1334"]
        },
      ]
    },
    {
      "id": 32,
      "name": "1Password – Password Manager",
      "software_package": null,
      "app_store_app": null,
      "versions_count": 1,
      "source": "chrome_extensions",
      "browser": "chrome",
      "hosts_count": 345,
      "versions": [
        {
          "id": 4242,
          "version": "2.3.7",
          "vulnerabilities": []
        }
      ]
    }
  ],
  "meta": {
    "has_next_results": false,
    "has_previous_results": false
  }
}
```

### List software versions

Get a list of all software versions.

`GET /api/v1/fleet/software/versions`

#### Parameters

| Name                    | Type    | In    | Description                                                                                                                                                                |
| ----------------------- | ------- | ----- | -------------------------------------------------------------------------------------------------------------------------------------------------------------------------- |
| page                    | integer | query | Page number of the results to fetch.                                                                                                                                       |
| per_page                | integer | query | Results per page.                                                                                                                                                          |
| order_key               | string  | query | What to order results by. Allowed fields are `name`, `hosts_count`, `cve_published`, `cvss_score`, `epss_probability` and `cisa_known_exploit`. Default is `hosts_count` (descending).      |
| order_direction         | string  | query | **Requires `order_key`**. The direction of the order given the order key. Options include `asc` and `desc`. Default is `asc`.                                              |
| query                   | string  | query | Search query keywords. Searchable fields include `name`, `version`, and `cve`.                                                                                             |
| team_id                 | integer | query | _Available in Fleet Premium_. Filters the software to only include the software installed on the hosts that are assigned to the specified team. Use `0` to filter by hosts assigned to "No team".                             |
| vulnerable              | boolean    | query | If true or 1, only list software that has detected vulnerabilities. Default is `false`.                                                                                    |
| min_cvss_score | integer | query | _Available in Fleet Premium_. Filters to include only software with vulnerabilities that have a CVSS version 3.x base score higher than the specified value.   |
| max_cvss_score | integer | query | _Available in Fleet Premium_. Filters to only include software with vulnerabilities that have a CVSS version 3.x base score lower than what's specified.   |
| exploit | boolean | query | _Available in Fleet Premium_. If `true`, filters to only include software with vulnerabilities that have been actively exploited in the wild (`cisa_known_exploit: true`). Default is `false`.  |
| without_vulnerability_details | boolean | query | _Available in Fleet Premium_. If `true` only vulnerability name is included in response. If `false` (or omitted), adds vulnerability description, CVSS score, and other details available in Fleet Premium. See notes below on performance. |

> For optimal performance, we recommend Fleet Premium users set `without_vulnerability_details` to `true` whenever possible. If set to `false` a large amount of data will be included in the response. If you need vulnerability details, consider using the [Get vulnerability](#get-vulnerability) endpoint.

#### Example

`GET /api/v1/fleet/software/versions`

##### Default response

`Status: 200`

```json
{
    "counts_updated_at": "2022-01-01 12:32:00",
    "count": 1,
    "software": [
      {
        "id": 1,
        "name": "glibc",
        "version": "2.12",
        "source": "rpm_packages",
        "browser": "",
        "release": "1.212.el6",
        "vendor": "CentOS",
        "arch": "x86_64",
        "generated_cpe": "cpe:2.3:a:gnu:glibc:2.12:*:*:*:*:*:*:*",
        "vulnerabilities": [
          {
            "cve": "CVE-2009-5155",
            "details_link": "https://nvd.nist.gov/vuln/detail/CVE-2009-5155",
            "cvss_score": 7.5,
            "epss_probability": 0.01537,
            "cisa_known_exploit": false,
            "cve_published": "2022-01-01 12:32:00",
            "cve_description": "In the GNU C Library (aka glibc or libc6) before 2.28, parse_reg_exp in posix/regcomp.c misparses alternatives, which allows attackers to cause a denial of service (assertion failure and application exit) or trigger an incorrect result by attempting a regular-expression match.",
            "resolved_in_version": "2.28"
          }
        ],
        "hosts_count": 1
      },
      {
        "id": 2,
        "name": "1Password – Password Manager",
        "version": "2.10.0",
        "source": "chrome_extensions",
        "browser": "chrome",
        "extension_id": "aeblfdkhhhdcdjpifhhbdiojplfjncoa",
        "generated_cpe": "cpe:2.3:a:1password:1password:2.19.0:*:*:*:*:chrome:*:*",
        "hosts_count": 345,
        "vulnerabilities": null
      }
    ],
    "meta": {
      "has_next_results": false,
      "has_previous_results": false
    }
}
```

### List operating systems

Returns a list of all operating systems.

`GET /api/v1/fleet/os_versions`

#### Parameters

| Name                | Type     | In    | Description                                                                                                                          |
| ---      | ---      | ---   | ---                                                                                                                                  |
| team_id             | integer | query | _Available in Fleet Premium_. Filters response data to the specified team. Use `0` to filter by hosts assigned to "No team".  |
| platform            | string   | query | Filters the hosts to the specified platform |
| os_name     | string | query | The name of the operating system to filter hosts by. `os_version` must also be specified with `os_name`                                                 |
| os_version    | string | query | The version of the operating system to filter hosts by. `os_name` must also be specified with `os_version`                                                 |
| page                    | integer | query | Page number of the results to fetch.                                                                                                                                       |
| per_page                | integer | query | Results per page.                                                                                                                                                          |
| order_key               | string  | query | What to order results by. Allowed fields are: `hosts_count`. Default is `hosts_count` (descending).      |
| order_direction | string | query | **Requires `order_key`**. The direction of the order given the order key. Options include `asc` and `desc`. Default is `asc`. |


##### Default response

`Status: 200`

```json
{
  "count": 1,
  "counts_updated_at": "2023-12-06T22:17:30Z",
  "os_versions": [
    {
      "os_version_id": 123,
      "hosts_count": 21,
      "name": "Microsoft Windows 11 Pro 23H2 10.0.22621.1234",
      "name_only": "Microsoft Windows 11 Pro 23H2",
      "version": "10.0.22621.1234",
      "platform": "windows",
      "generated_cpes": [],
      "vulnerabilities": [
        {
          "cve": "CVE-2022-30190",
          "details_link": "https://nvd.nist.gov/vuln/detail/CVE-2022-30190",
          "cvss_score": 7.8,// Available in Fleet Premium
          "epss_probability": 0.9729,// Available in Fleet Premium
          "cisa_known_exploit": false,// Available in Fleet Premium
          "cve_published": "2022-06-01T00:15:00Z",// Available in Fleet Premium
          "cve_description": "Microsoft Windows Support Diagnostic Tool (MSDT) Remote Code Execution Vulnerability.",// Available in Fleet Premium
          "resolved_in_version": ""// Available in Fleet Premium
        }
      ]
    }
  ],
  "meta": {
    "has_next_results": false,
    "has_previous_results": false
  }
}
```

OS vulnerability data is currently available for Windows and macOS. For other platforms, `vulnerabilities` will be an empty array:

```json
{
  "hosts_count": 1,
  "name": "CentOS Linux 7.9.2009",
  "name_only": "CentOS",
  "version": "7.9.2009",
  "platform": "rhel",
  "generated_cpes": [],
  "vulnerabilities": []
}
```

### Get software

> **Experimental feature**. This feature is undergoing rapid improvement, which may result in breaking changes to the API or configuration surface. It is not recommended for use in automated workflows.

Returns information about the specified software. By default, `versions` are sorted in descending order by the `hosts_count` field.

`GET /api/v1/fleet/software/titles/:id`

#### Parameters

| Name | Type | In | Description |
| ---- | ---- | -- | ----------- |
| id   | integer | path | **Required.** The software title's ID. |
| team_id             | integer | query | _Available in Fleet Premium_. Filters response data to the specified team. Use `0` to filter by hosts assigned to "No team".  |

#### Example

`GET /api/v1/fleet/software/titles/12?team_id=3`

##### Default response

`Status: 200`

```json
{
  "software_title": {
    "id": 12,
    "name": "Falcon.app",
    "bundle_identifier": "crowdstrike.falcon.Agent",
    "software_package": {
      "name": "FalconSensor-6.44.pkg",
      "version": "6.44",
      "platform": "darwin",
      "installer_id": 23,
      "team_id": 3,
      "uploaded_at": "2024-04-01T14:22:58Z",
      "install_script": "sudo installer -pkg '$INSTALLER_PATH' -target /",
      "pre_install_query": "SELECT 1 FROM macos_profiles WHERE uuid='c9f4f0d5-8426-4eb8-b61b-27c543c9d3db';",
      "post_install_script": "sudo /Applications/Falcon.app/Contents/Resources/falconctl license 0123456789ABCDEFGHIJKLMNOPQRSTUV-WX",
      "uninstall_script": "/Library/CS/falconctl uninstall",
      "self_service": true,
      "labels_include_any": [
        {
          "name": "Engineering",
          "id": 294
        }
      ],
      "automatic_install_policies": [
        {
          "id": 343,
          "name": "[Install software] Crowdstrike Agent",
        }
      ],
      "status": {
        "installed": 3,
        "pending_install": 1,
        "failed_install": 0,
        "pending_uninstall": 2,
        "failed_uninstall": 1
      }
    },
    "app_store_app": null,
    "counts_updated_at": "2024-11-03T22:39:36Z",
    "source": "apps",
    "browser": "",
    "hosts_count": 48,
    "versions": [
      {
        "id": 123,
        "version": "117.0",
        "vulnerabilities": ["CVE-2023-1234"],
        "hosts_count": 37
      },
      {
        "id": 124,
        "version": "116.0",
        "vulnerabilities": ["CVE-2023-4321"],
        "hosts_count": 7
      },
      {
        "id": 127,
        "version": "115.5",
        "vulnerabilities": ["CVE-2023-7654"],
        "hosts_count": 4
      }
    ]
  }
}
```

#### Example (App Store app)

`GET /api/v1/fleet/software/titles/15`

##### Default response

`Status: 200`

```json
{
  "software_title": {
    "id": 15,
    "name": "Logic Pro",
    "bundle_identifier": "com.apple.logic10",
    "software_package": null,
    "app_store_app": {
      "name": "Logic Pro",
      "app_store_id": 1091189122,
      "platform": "darwin",
      "latest_version": "2.04",
      "created_at": "2024-04-01T14:22:58Z",
      "icon_url": "https://is1-ssl.mzstatic.com/image/thumb/Purple211/v4/f1/65/1e/a4844ccd-486d-455f-bb31-67336fe46b14/AppIcon-1x_U007emarketing-0-7-0-85-220-0.png/512x512bb.jpg",
      "self_service": true,
      "automatic_install_policies": [
        {
          "id": 345,
          "name": "[Install software] Logic Pro",
        } 
      ],
      "status": {
        "installed": 3,
        "pending": 1,
        "failed": 2,
      },
      "automatic_install_policies": [
        {
          "id": 343,
          "name": "[Install software] Logic.app",
        }
      ],
    },
    "source": "apps",
    "browser": "",
    "hosts_count": 48,
    "versions": [
      {
        "id": 123,
        "version": "2.04",
        "vulnerabilities": [],
        "hosts_count": 24
      }
    ]
  }
}
```

### Get software version

Returns information about the specified software version.

`GET /api/v1/fleet/software/versions/:id`

#### Parameters

| Name | Type | In | Description |
| ---- | ---- | -- | ----------- |
| id   | integer | path | **Required.** The software version's ID. |
| team_id             | integer | query | _Available in Fleet Premium_. Filters response data to the specified team. Use `0` to filter by hosts assigned to "No team".  |

#### Example

`GET /api/v1/fleet/software/versions/12`

##### Default response

`Status: 200`

```json
{
  "software": {
    "id": 425224,
    "name": "Firefox.app",
    "version": "117.0",
    "bundle_identifier": "org.mozilla.firefox",
    "source": "apps",
    "browser": "",
    "generated_cpe": "cpe:2.3:a:mozilla:firefox:117.0:*:*:*:*:macos:*:*",
    "vulnerabilities": [
      {
        "cve": "CVE-2023-4863",
        "details_link": "https://nvd.nist.gov/vuln/detail/CVE-2023-4863",
        "created_at": "2024-07-01T00:15:00Z",
        "cvss_score": 8.8, // Available in Fleet Premium
        "epss_probability": 0.4101, // Available in Fleet Premium
        "cisa_known_exploit": true, // Available in Fleet Premium
        "cve_published": "2023-09-12T15:15:00Z", // Available in Fleet Premium
        "resolved_in_version": "" // Available in Fleet Premium
      },
      {
        "cve": "CVE-2023-5169",
        "details_link": "https://nvd.nist.gov/vuln/detail/CVE-2023-5169",
        "created_at": "2024-07-01T00:15:00Z",
        "cvss_score": 6.5, // Available in Fleet Premium
        "epss_probability": 0.00073, // Available in Fleet Premium
        "cisa_known_exploit": false, // Available in Fleet Premium
        "cve_published": "2023-09-27T15:19:00Z", // Available in Fleet Premium
        "resolved_in_version": "118" // Available in Fleet Premium
      }
    ]
  }
}
```


### Get operating system version

Retrieves information about the specified operating system (OS) version.

`GET /api/v1/fleet/os_versions/:id`

#### Parameters

| Name | Type | In | Description |
| ---- | ---- | -- | ----------- |
| id   | integer | path | **Required.** The OS version's ID. |
| team_id             | integer | query | _Available in Fleet Premium_. Filters response data to the specified team. Use `0` to filter by hosts assigned to "No team".  |

##### Default response

`Status: 200`

```json
{
  "counts_updated_at": "2023-12-06T22:17:30Z",
  "os_version": {
    "id": 123,
    "hosts_count": 21,
    "name": "Microsoft Windows 11 Pro 23H2 10.0.22621.1234",
    "name_only": "Microsoft Windows 11 Pro 23H2",
    "version": "10.0.22621.1234",
    "platform": "windows",
    "generated_cpes": [],
    "vulnerabilities": [
      {
        "cve": "CVE-2022-30190",
        "details_link": "https://nvd.nist.gov/vuln/detail/CVE-2022-30190",
        "created_at": "2024-07-01T00:15:00Z",
        "cvss_score": 7.8,// Available in Fleet Premium
        "epss_probability": 0.9729,// Available in Fleet Premium
        "cisa_known_exploit": false,// Available in Fleet Premium
        "cve_published": "2022-06-01T00:15:00Z",// Available in Fleet Premium
        "cve_description": "Microsoft Windows Support Diagnostic Tool (MSDT) Remote Code Execution Vulnerability.",// Available in Fleet Premium
        "resolved_in_version": ""// Available in Fleet Premium
      }
    ]
  }
}
```

OS vulnerability data is currently available for Windows and macOS. For other platforms, `vulnerabilities` will be an empty array:

```json
{
  "id": 321,
  "hosts_count": 1,
  "name": "CentOS Linux 7.9.2009",
  "name_only": "CentOS",
  "version": "7.9.2009",
  "platform": "rhel",
  "generated_cpes": [],
  "vulnerabilities": []
}
```

### Add package

> **Experimental feature**. This feature is undergoing rapid improvement, which may result in breaking changes to the API or configuration surface. It is not recommended for use in automated workflows.

_Available in Fleet Premium._

Add a package (.pkg, .msi, .exe, .deb, .rpm) to install on macOS, Windows, or Linux hosts.


`POST /api/v1/fleet/software/package`

#### Parameters

| Name            | Type    | In   | Description                                      |
| ----            | ------- | ---- | --------------------------------------------     |
| software        | file    | form | **Required**. Installer package file. Supported packages are .pkg, .msi, .exe, .deb, and .rpm.   |
| team_id         | integer | form | **Required**. The team ID. Adds a software package to the specified team. |
| install_script  | string | form | Script that Fleet runs to install software. If not specified Fleet runs [default install script](https://github.com/fleetdm/fleet/tree/f71a1f183cc6736205510580c8366153ea083a8d/pkg/file/scripts) for each package type. |
| pre_install_query  | string | form | Query that is pre-install condition. If the query doesn't return any result, Fleet won't proceed to install. |
| post_install_script | string | form | The contents of the script to run after install. If the specified script fails (exit code non-zero) software install will be marked as failed and rolled back. |
| self_service | boolean | form | Self-service software is optional and can be installed by the end user. |
| labels_include_any        | array     | form | Target hosts that have any label in the array. |
| labels_exclude_any | array | form | Target hosts that don't have any label in the array. |
| automatic_install | boolean | form | Create a policy that triggers a software install only on hosts missing the software. |

Only one of `labels_include_any` or `labels_exclude_any` can be specified. If neither are specified, all hosts are targeted.

#### Example

`POST /api/v1/fleet/software/package`

##### Request header

```http
Content-Length: 8500
Content-Type: multipart/form-data; boundary=------------------------d8c247122f594ba0
```

##### Request body

```http
--------------------------d8c247122f594ba0
Content-Disposition: form-data; name="team_id"
1
--------------------------d8c247122f594ba0
Content-Disposition: form-data; name="self_service"
true
--------------------------d8c247122f594ba0
Content-Disposition: form-data; name="install_script"
sudo installer -pkg /temp/FalconSensor-6.44.pkg -target /
--------------------------d8c247122f594ba0
Content-Disposition: form-data; name="pre_install_query"
SELECT 1 FROM macos_profiles WHERE uuid='c9f4f0d5-8426-4eb8-b61b-27c543c9d3db';
--------------------------d8c247122f594ba0
Content-Disposition: form-data; name="post_install_script"
sudo /Applications/Falcon.app/Contents/Resources/falconctl license 0123456789ABCDEFGHIJKLMNOPQRSTUV-WX
--------------------------d8c247122f594ba0
Content-Disposition: form-data; name="software"; filename="FalconSensor-6.44.pkg"
Content-Type: application/octet-stream
<BINARY_DATA>
--------------------------d8c247122f594ba0
```

##### Default response

`Status: 200`

### Modify package

> **Experimental feature**. This feature is undergoing rapid improvement, which may result in breaking changes to the API or configuration surface. It is not recommended for use in automated workflows.

_Available in Fleet Premium._

Update a package to install on macOS, Windows, or Linux (Ubuntu) hosts.

`PATCH /api/v1/fleet/software/titles/:id/package`

#### Parameters

| Name            | Type    | In   | Description                                      |
| ----            | ------- | ---- | --------------------------------------------     |
| id | integer | path | ID of the software title being updated. |
| software        | file    | form | Installer package file. Supported packages are .pkg, .msi, .exe, .deb, and .rpm.   |
| team_id         | integer | form | **Required**. The team ID. Updates a software package in the specified team. |
| install_script  | string | form | Command that Fleet runs to install software. If not specified Fleet runs the [default install command](https://github.com/fleetdm/fleet/tree/f71a1f183cc6736205510580c8366153ea083a8d/pkg/file/scripts) for each package type. |
| pre_install_query  | string | form | Query that is pre-install condition. If the query doesn't return any result, the package will not be installed. |
| post_install_script | string | form | The contents of the script to run after install. If the specified script fails (exit code non-zero) software install will be marked as failed and rolled back. |
| self_service | boolean | form | Whether this is optional self-service software that can be installed by the end user. |
| labels_include_any        | array     | form | Target hosts that have any label in the array. Only one of either `labels_include_any` or `labels_exclude_any` can be specified. |
| labels_exclude_any | array | form | Target hosts that don't have any label in the array. |

Only one of `labels_include_any` or `labels_exclude_any` can be specified. If neither are specified, all hosts are targeted.

> Changes to the installer package will reset installation counts. Changes to any field other than `self_service` will cancel pending installs for the old package.

#### Example

`PATCH /api/v1/fleet/software/titles/1/package`

##### Request header

```http
Content-Length: 8500
Content-Type: multipart/form-data; boundary=------------------------d8c247122f594ba0
```

##### Request body

```http
--------------------------d8c247122f594ba0
Content-Disposition: form-data; name="team_id"
1
--------------------------d8c247122f594ba0
Content-Disposition: form-data; name="self_service"
true
--------------------------d8c247122f594ba0
Content-Disposition: form-data; name="install_script"
sudo installer -pkg /temp/FalconSensor-6.44.pkg -target /
--------------------------d8c247122f594ba0
Content-Disposition: form-data; name="pre_install_query"
SELECT 1 FROM macos_profiles WHERE uuid='c9f4f0d5-8426-4eb8-b61b-27c543c9d3db';
--------------------------d8c247122f594ba0
Content-Disposition: form-data; name="post_install_script"
sudo /Applications/Falcon.app/Contents/Resources/falconctl license 0123456789ABCDEFGHIJKLMNOPQRSTUV-WX
--------------------------d8c247122f594ba0
Content-Disposition: form-data; name="software"; filename="FalconSensor-6.44.pkg"
Content-Type: application/octet-stream
<BINARY_DATA>
--------------------------d8c247122f594ba0
```

##### Default response

`Status: 200`

```json
{
  "software_package": {
    "name": "FalconSensor-6.44.pkg",
    "version": "6.44",
    "platform": "darwin",
    "installer_id": 23,
    "team_id": 3,
    "uploaded_at": "2024-04-01T14:22:58Z",
    "install_script": "sudo installer -pkg /temp/FalconSensor-6.44.pkg -target /",
    "pre_install_query": "SELECT 1 FROM macos_profiles WHERE uuid='c9f4f0d5-8426-4eb8-b61b-27c543c9d3db';",
    "post_install_script": "sudo /Applications/Falcon.app/Contents/Resources/falconctl license 0123456789ABCDEFGHIJKLMNOPQRSTUV-WX",
    "self_service": true,
    "status": {
      "installed": 0,
      "pending": 0,
      "failed": 0
    }
  }
}
```

### List App Store apps

> **Experimental feature**. This feature is undergoing rapid improvement, which may result in breaking changes to the API or configuration surface. It is not recommended for use in automated workflows.

Returns the list of Apple App Store (VPP) that can be added to the specified team. If an app is already added to the team, it's excluded from the list.

`GET /api/v1/fleet/software/app_store_apps`

#### Parameters

| Name    | Type | In | Description |
| ------- | ---- | -- | ----------- |
| team_id | integer | query | **Required**. The team ID. |

#### Example

`GET /api/v1/fleet/software/app_store_apps/?team_id=3`

##### Default response

`Status: 200`

```json
{
  "app_store_apps": [
    {
      "name": "Xcode",
      "icon_url": "https://is1-ssl.mzstatic.com/image/thumb/Purple211/v4/f1/65/1e/a4844ccd-486d-455f-bb31-67336fe46b14/AppIcon-1x_U007emarketing-0-7-0-85-220-0.png/512x512bb.jpg",
      "latest_version": "15.4",
      "app_store_id": "497799835",
      "platform": "darwin"
    },
    {
      "name": "Logic Pro",
      "icon_url": "https://is1-ssl.mzstatic.com/image/thumb/Purple211/v4/f1/65/1e/a4844ccd-486d-455f-bb31-67336fe46b14/AppIcon-1x_U007emarketing-0-7-0-85-220-0.png/512x512bb.jpg",
      "latest_version": "2.04",
      "app_store_id": "634148309",
      "platform": "ios"
    },
    {
      "name": "Logic Pro",
      "icon_url": "https://is1-ssl.mzstatic.com/image/thumb/Purple211/v4/f1/65/1e/a4844ccd-486d-455f-bb31-67336fe46b14/AppIcon-1x_U007emarketing-0-7-0-85-220-0.png/512x512bb.jpg",
      "latest_version": "2.04",
      "app_store_id": "634148309",
      "platform": "ipados"
    },
  ]
}
```

### Add App Store app

> **Experimental feature**. This feature is undergoing rapid improvement, which may result in breaking changes to the API or configuration surface. It is not recommended for use in automated workflows.

_Available in Fleet Premium._

Add App Store (VPP) app purchased in Apple Business Manager.

`POST /api/v1/fleet/software/app_store_apps`

#### Parameters

| Name | Type | In | Description |
| ---- | ---- | -- | ----------- |
| app_store_id   | string | body | **Required.** The ID of App Store app. |
| team_id       | integer | body | **Required**. The team ID. Adds VPP software to the specified team.  |
| platform | string | body | The platform of the app (`darwin`, `ios`, or `ipados`). Default is `darwin`. |
| self_service | boolean | body | Only supported for macOS apps. Specifies whether the app shows up on the **Fleet Desktop > My device** page and is available for install by the end user. |
| automatic_install | boolean | form | Only supported for macOS apps. Specifies whether to create a policy that triggers a software install only on hosts missing the software. |
| labels_include_any        | array     | form | Target hosts that have any label in the array. |
| labels_exclude_any | array | form | Target hosts that don't have any label in the array. |

Only one of `labels_include_any` or `labels_exclude_any` can be specified. If neither are specified, all hosts are targeted.


#### Example

`POST /api/v1/fleet/software/app_store_apps`

##### Request body

```json
{
  "app_store_id": "497799835",
  "team_id": 2,
  "platform": "ipados",
  "self_service": true
}
```

##### Default response

`Status: 200`


### Modify App Store app

> **Experimental feature**. This feature is undergoing rapid improvement, which may result in breaking changes to the API or configuration surface. It is not recommended for use in automated workflows.
_Available in Fleet Premium._

Modify App Store (VPP) app's options.

`PATCH /api/v1/fleet/software/titles/:title_id/app_store_app`

#### Parameters

| Name | Type | In | Description |
| ---- | ---- | -- | ----------- |
| team_id       | integer | body | **Required**. The team ID. Edits App Store apps from the specified team.  |
| self_service | boolean | body | Self-service software is optional and can be installed by the end user. |
| labels_include_any        | array     | form | Target hosts that have any label in the array. |
| labels_exclude_any | array | form | Target hosts that don't have any label in the array. |

Only one of `labels_include_any` or `labels_exclude_any` can be specified. If neither are specified, all hosts are targeted.

#### Example

`PATCH /api/v1/fleet/software/titles/3467/app_store_app`

##### Request body

```json
{
  "team_id": 2,
  "self_service": true,
  "labels_include_any": [
    "Product",
    "Marketing"
  ]
}
```

##### Default response

`Status: 200`

```json
{
  "app_store_app": {
    "name": "Logic Pro",
    "app_store_id": 1091189122,
    "latest_version": "2.04",
    "icon_url": "https://is1-ssl.mzstatic.com/image/thumb/Purple211/v4/f1/65/1e/a4844ccd-486d-455f-bb31-67336fe46b14/AppIcon-1x_U007emarketing-0-7-0-85-220-0.png/512x512bb.jpg",
    "self_service": true,
    "labels_include_any": [
      {
        "name": "Product",
        "id": 12
      },
      {
        "name": "Marketing",
        "id": 17
      }
    ],
    "automatic_install_policies": [
      {
        "id": 345,
        "name": "[Install software] Logic Pro",
      } 
    ],
    "status": {
      "installed": 3,
      "pending": 1,
      "failed": 2,
    }
  }
}
```


### List Fleet-maintained apps

> **Experimental feature**. This feature is undergoing rapid improvement, which may result in breaking changes to the API or configuration surface. It is not recommended for use in automated workflows.

List available Fleet-maintained apps.

`GET /api/v1/fleet/software/fleet_maintained_apps`

#### Parameters

| Name | Type | In | Description |
| ---- | ---- | -- | ----------- |
| team_id  | integer | query | If specified, each app includes the `software_title_id` if the software has already been added to that team.  |
| page     | integer | query | Page number of the results to fetch.  |
| per_page | integer | query | Results per page.  |

#### Example

`GET /api/v1/fleet/software/fleet_maintained_apps?team_id=3`

##### Default response

`Status: 200`

```json
{
  "fleet_maintained_apps": [
    {
      "id": 1,
      "name": "1Password",
<<<<<<< HEAD
      "platform": "darwin"
=======
      "platform": "darwin",
>>>>>>> 008eff27
      "software_title_id": 3
    },
    {
      "id": 2,
      "name": "1Password",
<<<<<<< HEAD
      "platform": "windows"
=======
>>>>>>> 008eff27
      "platform": "darwin",
      "software_title_id": 1
    },
    {
      "id": 3,
      "name": "Adobe Acrobat Reader",
      "platform": "darwin",
      "software_title_id": null
    },
    ...
  ],
  "meta": {
    "has_next_results": false,
    "has_previous_results": false
  }
}
```

### Get Fleet-maintained app

> **Experimental feature**. This feature is undergoing rapid improvement, which may result in breaking changes to the API or configuration surface. It is not recommended for use in automated workflows.

Returns information about the specified Fleet-maintained app.

`GET /api/v1/fleet/software/fleet_maintained_apps/:id`

#### Parameters

| Name | Type | In | Description |
| ---- | ---- | -- | ----------- |
| id   | integer | path | **Required.** The Fleet-maintained app's ID. |
| team_id  | integer | query | If supplied, set `software_title_id` on the response when an installer or VPP app has already been added to that team for that software.  |

#### Example

`GET /api/v1/fleet/software/fleet_maintained_apps/1`

##### Default response

`Status: 200`

```json
{
  "fleet_maintained_app": {
    "id": 1,
    "slug": "1password/darwin",
    "name": "1Password",
    "filename": "1Password-8.10.50-aarch64.zip",
    "version": "8.10.50",
    "platform": "darwin",
    "url": "https://downloads.1password.com/mac/1Password-8.10.50-aarch64.zip",
    "install_script": "#!/bin/sh\ninstaller -pkg \"$INSTALLER_PATH\" -target /",
    "uninstall_script": "#!/bin/sh\npkg_ids=$PACKAGE_ID\nfor pkg_id in '${pkg_ids[@]}'...",
    "software_title_id": 3
  }
}
```

### Add Fleet-maintained app

> **Experimental feature**. This feature is undergoing rapid improvement, which may result in breaking changes to the API or configuration surface. It is not recommended for use in automated workflows.
_Available in Fleet Premium._

Add Fleet-maintained app so it's available for install.

`POST /api/v1/fleet/software/fleet_maintained_apps`

#### Parameters

| Name | Type | In | Description |
| ---- | ---- | -- | ----------- |
| fleet_maintained_app_id   | integer | body | **Required.** The ID of Fleet-maintained app. |
| team_id       | integer | body | **Required**. The team ID. Adds Fleet-maintained app to the specified team.  |
| install_script  | string | body | Command that Fleet runs to install software. If not specified Fleet runs default install command for each Fleet-maintained app. |
| pre_install_query  | string | body | Query that is pre-install condition. If the query doesn't return any result, Fleet won't proceed to install. |
| post_install_script | string | body | The contents of the script to run after install. If the specified script fails (exit code non-zero) software install will be marked as failed and rolled back. |
| self_service | boolean | body | Self-service software is optional and can be installed by the end user. |
| labels_include_any        | array     | form | Target hosts that have any label in the array. |
| labels_exclude_any | array | form | Target hosts that don't have any label in the array. |
| automatic_install | boolean | form | Create a policy that triggers a software install only on hosts missing the software. |

Only one of `labels_include_any` or `labels_exclude_any` can be specified. If neither are specified, all hosts are targeted.

#### Example

`POST /api/v1/fleet/software/fleet_maintained_apps`

##### Request body

```json
{
  "fleet_maintained_app_id": 3,
  "team_id": 2
}
```

##### Default response

`Status: 200`

```json
{
  "software_title_id": 234
}
```

### Download software

> **Experimental feature**. This feature is undergoing rapid improvement, which may result in breaking changes to the API or configuration surface. It is not recommended for use in automated workflows.

_Available in Fleet Premium._

`GET /api/v1/fleet/software/titles/:id/package?alt=media`

#### Parameters

| Name            | Type    | In   | Description                                      |
| ----            | ------- | ---- | --------------------------------------------     |
| id   | integer | path | **Required**. The ID of the software title to download software package.|
| team_id | integer | query | **Required**. The team ID. Downloads a software package added to the specified team. |
| alt             | integer | query | **Required**. If specified and set to "media", downloads the specified software package. |

#### Example

`GET /api/v1/fleet/software/titles/123/package?alt=media?team_id=2`

##### Default response

`Status: 200`

```http
Status: 200
Content-Type: application/octet-stream
Content-Disposition: attachment
Content-Length: <length>
Body: <blob>
```

### Install software

> **Experimental feature**. This feature is undergoing rapid improvement, which may result in breaking changes to the API or configuration surface. It is not recommended for use in automated workflows.

_Available in Fleet Premium._

Install software (package or App Store app) on a macOS, iOS, iPadOS, Windows, or Linux (Ubuntu) host. Software title must have a `software_package` or `app_store_app` to be installed.

Package installs time out after 1 hour.

`POST /api/v1/fleet/hosts/:id/software/:software_title_id/install`

#### Parameters

| Name              | Type       | In   | Description                                      |
| ---------         | ---------- | ---- | --------------------------------------------     |
| id                | integer    | path | **Required**. The host's ID.                     |
| software_title_id | integer    | path | **Required**. The software title's ID.           |

#### Example

`POST /api/v1/fleet/hosts/123/software/3435/install`

##### Default response

`Status: 202`

### Uninstall software

> **Experimental feature**. This feature is undergoing rapid improvement, which may result in breaking changes to the API or configuration surface. It is not recommended for use in automated workflows.
_Available in Fleet Premium._

Uninstalls software from a host.

`POST /api/v1/fleet/hosts/:id/software/:software_title_id/uninstall`

#### Parameters

| Name              | Type       | In   | Description                                      |
| ---------         | ---------- | ---- | --------------------------------------------     |
| id                | integer    | path | **Required**. The host's ID.                     |
| software_title_id | integer    | path | **Required**. The software title's ID.           |

#### Example

`POST /api/v1/fleet/hosts/123/software/3435/uninstall`

##### Default response

`Status: 202`

### Get software install result

> **Experimental feature**. This feature is undergoing rapid improvement, which may result in breaking changes to the API or configuration surface. It is not recommended for use in automated workflows.

_Available in Fleet Premium._

`GET /api/v1/fleet/software/install/:install_uuid/results`

Get the results of a Fleet-maintained app or custom package install. To get uninstall results, use the [List activities](#list-activities) and [Get script result](#get-script-result) API endpoints.

To get the results of an App Store app install, use the [List MDM commands](#list-mdm-commands) and [Get MDM command results](#get-mdm-command-results) API endpoints. Fleet uses an MDM command to install App Store apps.

| Name            | Type    | In   | Description                                      |
| ----            | ------- | ---- | --------------------------------------------     |
| install_uuid | string | path | **Required**. The software installation UUID.|

#### Example

`GET /api/v1/fleet/software/install/b15ce221-e22e-4c6a-afe7-5b3400a017da/results`

##### Default response

`Status: 200`

```json
 {
   "install_uuid": "b15ce221-e22e-4c6a-afe7-5b3400a017da",
   "software_title": "Falcon.app",
   "software_title_id": 8353,
   "software_package": "FalconSensor-6.44.pkg",
   "host_id": 123,
   "host_display_name": "Marko's MacBook Pro",
   "status": "failed_install",
   "output": "Installing software...\nError: The operation can’t be completed because the item “Falcon” is in use.",
   "pre_install_query_output": "Query returned result\nSuccess",
   "post_install_script_output": "Running script...\nExit code: 1 (Failed)\nRolling back software install...\nSuccess"
 }
```

### Download package

> **Experimental feature**. This feature is undergoing rapid improvement, which may result in breaking changes to the API or configuration surface. It is not recommended for use in automated workflows.

_Available in Fleet Premium._

`GET /api/v1/fleet/software/titles/:software_title_id/package?alt=media`

#### Parameters

| Name            | Type    | In   | Description                                      |
| ----            | ------- | ---- | --------------------------------------------     |
| software_title_id   | integer | path | **Required**. The ID of the software title to download software package.|
| team_id | integer | query | **Required**. The team ID. Downloads a software package added to the specified team. |
| alt             | integer | query | **Required**. If specified and set to "media", downloads the specified software package. |

#### Example

`GET /api/v1/fleet/software/titles/123/package?alt=media?team_id=2`

##### Default response

`Status: 200`

```http
Status: 200
Content-Type: application/octet-stream
Content-Disposition: attachment
Content-Length: <length>
Body: <blob>
```

### Delete software

> **Experimental feature**. This feature is undergoing rapid improvement, which may result in breaking changes to the API or configuration surface. It is not recommended for use in automated workflows.

_Available in Fleet Premium._

Deletes software that's available for install. This won't uninstall the software from hosts.

`DELETE /api/v1/fleet/software/titles/:software_title_id/available_for_install`

#### Parameters

| Name            | Type    | In   | Description                                      |
| ----            | ------- | ---- | --------------------------------------------     |
| software_title_id              | integer | path | **Required**. The ID of the software title to delete software available for install. |
| team_id | integer | query | **Required**. The team ID. Deletes a software package added to the specified team. |

#### Example

`DELETE /api/v1/fleet/software/titles/24/available_for_install?team_id=2`

##### Default response

`Status: 204`

## Vulnerabilities

- [List vulnerabilities](#list-vulnerabilities)
- [Get vulnerability](#get-vulnerability)

### List vulnerabilities

Retrieves a list of all CVEs affecting software and/or OS versions.

`GET /api/v1/fleet/vulnerabilities`

#### Parameters

| Name                | Type     | In    | Description                                                                                                                          |
| ---      | ---      | ---   | ---                                                                                                                                  |
| team_id             | integer | query | _Available in Fleet Premium_. Filters only include vulnerabilities affecting the specified team. Use `0` to filter by hosts assigned to "No team".  |
| page                    | integer | query | Page number of the results to fetch.                                                                                                                                       |
| per_page                | integer | query | Results per page.                                                                                                                                                          |
| order_key               | string  | query | What to order results by. Allowed fields are: `cve`, `cvss_score`, `epss_probability`, `cve_published`, `created_at`, and `host_count`. Default is `created_at` (descending).      |
| order_direction | string | query | **Requires `order_key`**. The direction of the order given the order key. Options include `asc` and `desc`. Default is `asc`. |
| query | string | query | Search query keywords. Searchable fields include `cve`. |
| exploit | boolean | query | _Available in Fleet Premium_. If `true`, filters to only include vulnerabilities that have been actively exploited in the wild (`cisa_known_exploit: true`). Otherwise, includes vulnerabilities with any `cisa_known_exploit` value.  |


##### Default response

`Status: 200`

```json
{
  "vulnerabilities": [
    {
      "cve": "CVE-2022-30190",
      "created_at": "2022-06-01T00:15:00Z",
      "hosts_count": 1234,
      "hosts_count_updated_at": "2023-12-20T15:23:57Z",
      "details_link": "https://nvd.nist.gov/vuln/detail/CVE-2022-30190",
      "cvss_score": 7.8,// Available in Fleet Premium
      "epss_probability": 0.9729,// Available in Fleet Premium
      "cisa_known_exploit": false,// Available in Fleet Premium
      "cve_published": "2022-06-01T00:15:00Z",// Available in Fleet Premium
      "cve_description": "Microsoft Windows Support Diagnostic Tool (MSDT) Remote Code Execution Vulnerability.",// Available in Fleet Premium
    }
  ],
  "count": 123,
  "counts_updated_at": "2024-02-02T16:40:37Z",
  "meta": {
    "has_next_results": false,
    "has_previous_results": false
  }
}
```


### Get vulnerability

Retrieve details about a vulnerability and its affected software and OS versions.

If no vulnerable OS versions or software were found, but Fleet is aware of the vulnerability, a 204 status code is returned.

#### Parameters

| Name    | Type    | In    | Description                                                                                                                  |
|---------|---------|-------|------------------------------------------------------------------------------------------------------------------------------|
| cve     | string  | path  | The cve to get information about (format must be CVE-YYYY-<4 or more digits>, case-insensitive).                             |
| team_id | integer | query | _Available in Fleet Premium_. Filters response data to the specified team. Use `0` to filter by hosts assigned to "No team". |

`GET /api/v1/fleet/vulnerabilities/:cve`

#### Example

`GET /api/v1/fleet/vulnerabilities/cve-2022-30190`

##### Default response

`Status: 200`

```json
"vulnerability": {
  "cve": "CVE-2022-30190",
  "created_at": "2022-06-01T00:15:00Z",
  "hosts_count": 1234,
  "hosts_count_updated_at": "2023-12-20T15:23:57Z",
  "details_link": "https://nvd.nist.gov/vuln/detail/CVE-2022-30190",
  "cvss_score": 7.8,// Available in Fleet Premium
  "epss_probability": 0.9729,// Available in Fleet Premium
  "cisa_known_exploit": false,// Available in Fleet Premium
  "cve_published": "2022-06-01T00:15:00Z",// Available in Fleet Premium
  "cve_description": "Microsoft Windows Support Diagnostic Tool (MSDT) Remote Code Execution Vulnerability.",// Available in Fleet Premium
  "os_versions" : [
    {
      "os_version_id": 6,
      "hosts_count": 200,
      "name": "macOS 14.1.2",
      "name_only": "macOS",
      "version": "14.1.2",

      "resolved_in_version": "14.2",
      "generated_cpes": [
        "cpe:2.3:o:apple:macos:*:*:*:*:*:14.2:*:*",
        "cpe:2.3:o:apple:mac_os_x:*:*:*:*:*:14.2:*:*"
      ]
    }
  ],
  "software": [
    {
      "id": 2363,
      "name": "Docker Desktop",
      "version": "4.9.1",
      "source": "programs",
      "browser": "",
      "generated_cpe": "cpe:2.3:a:docker:docker_desktop:4.9.1:*:*:*:*:windows:*:*",
      "hosts_count": 50,
      "resolved_in_version": "5.0.0"
    }
  ]
}
```


---

## Targets

In Fleet, targets are used to run queries against specific hosts or groups of hosts. Labels are used to create groups in Fleet.

### Search targets

The search targets endpoint returns two lists. The first list includes the possible target hosts in Fleet given the search query provided and the hosts already selected as targets. The second list includes the possible target labels in Fleet given the search query provided and the labels already selected as targets.

The returned lists are filtered based on the hosts the requesting user has access to.

`POST /api/v1/fleet/targets`

#### Parameters

| Name     | Type    | In   | Description                                                                                                                                                                |
| -------- | ------- | ---- | -------------------------------------------------------------------------------------------------------------------------------------------------------------------------- |
| query    | string  | body | The search query. Searchable items include a host's hostname or IPv4 address and labels.                                                                                   |
| query_id | integer | body | The saved query (if any) that will be run. The `observer_can_run` property on the query and the user's roles effect which targets are included.                            |
| selected | object  | body | The targets already selected. The object includes a `hosts` property which contains a list of host IDs, a `labels` with label IDs and/or a `teams` property with team IDs. |

#### Example

`POST /api/v1/fleet/targets`

##### Request body

```json
{
  "query": "172",
  "selected": {
    "hosts": [],
    "labels": [7]
  },
  "include_observer": true
}
```

##### Default response

```json
{
  "targets": {
    "hosts": [
      {
        "created_at": "2021-02-03T16:11:43Z",
        "updated_at": "2021-02-03T21:58:19Z",
        "id": 3,
        "detail_updated_at": "2021-02-03T21:58:10Z",
        "label_updated_at": "2021-02-03T21:58:10Z",
        "policy_updated_at": "2023-06-26T18:33:15Z",
        "last_enrolled_at": "2021-02-03T16:11:43Z",
        "software_updated_at": "2020-11-05T05:09:44Z",
        "seen_time": "2021-02-03T21:58:20Z",
        "hostname": "7a2f41482833",
        "uuid": "a2064cef-0000-0000-afb9-283e3c1d487e",
        "platform": "rhel",
        "osquery_version": "4.5.1",
        "os_version": "CentOS 6.10.0",
        "build": "",
        "platform_like": "rhel",
        "code_name": "",
        "uptime": 32688000000000,
        "memory": 2086899712,
        "cpu_type": "x86_64",
        "cpu_subtype": "142",
        "cpu_brand": "Intel(R) Core(TM) i5-8279U CPU @ 2.40GHz",
        "cpu_physical_cores": 4,
        "cpu_logical_cores": 4,
        "hardware_vendor": "",
        "hardware_model": "",
        "hardware_version": "",
        "hardware_serial": "",
        "computer_name": "7a2f41482833",
        "display_name": "7a2f41482833",
        "primary_ip": "172.20.0.3",
        "primary_mac": "02:42:ac:14:00:03",
        "distributed_interval": 10,
        "config_tls_refresh": 10,
        "logger_tls_period": 10,
        "additional": {},
        "status": "offline",
        "display_text": "7a2f41482833"
      },
      {
        "created_at": "2021-02-03T16:11:43Z",
        "updated_at": "2021-02-03T21:58:19Z",
        "id": 4,
        "detail_updated_at": "2021-02-03T21:58:10Z",
        "label_updated_at": "2021-02-03T21:58:10Z",
        "policy_updated_at": "2023-06-26T18:33:15Z",
        "last_enrolled_at": "2021-02-03T16:11:43Z",
        "software_updated_at": "2020-11-05T05:09:44Z",
        "seen_time": "2021-02-03T21:58:20Z",
        "hostname": "78c96e72746c",
        "uuid": "a2064cef-0000-0000-afb9-283e3c1d487e",
        "platform": "ubuntu",
        "osquery_version": "4.5.1",
        "os_version": "Ubuntu 16.4.0",
        "build": "",
        "platform_like": "debian",
        "code_name": "",
        "uptime": 32688000000000,
        "memory": 2086899712,
        "cpu_type": "x86_64",
        "cpu_subtype": "142",
        "cpu_brand": "Intel(R) Core(TM) i5-8279U CPU @ 2.40GHz",
        "cpu_physical_cores": 4,
        "cpu_logical_cores": 4,
        "hardware_vendor": "",
        "hardware_model": "",
        "hardware_version": "",
        "hardware_serial": "",
        "computer_name": "78c96e72746c",
        "display_name": "78c96e72746c",
        "primary_ip": "172.20.0.7",
        "primary_mac": "02:42:ac:14:00:07",
        "distributed_interval": 10,
        "config_tls_refresh": 10,
        "logger_tls_period": 10,
        "additional": {},
        "status": "offline",
        "display_text": "78c96e72746c"
      }
    ],
    "labels": [
      {
        "created_at": "2021-02-02T23:55:25Z",
        "updated_at": "2021-02-02T23:55:25Z",
        "id": 6,
        "name": "All Hosts",
        "description": "All hosts which have enrolled in Fleet",
        "query": "SELECT 1;",
        "label_type": "builtin",
        "label_membership_type": "dynamic",
        "host_count": 5,
        "display_text": "All Hosts",
        "count": 5
      }
    ],
    "teams": [
      {
        "id": 1,
        "created_at": "2021-05-27T20:02:20Z",
        "name": "Client Platform Engineering",
        "description": "",
        "agent_options": null,
        "user_count": 4,
        "host_count": 2,
        "display_text": "Client Platform Engineering",
        "count": 2
      }
    ]
  },
  "targets_count": 1,
  "targets_online": 1,
  "targets_offline": 0,
  "targets_missing_in_action": 0
}
```

---

## Teams

- [List teams](#list-teams)
- [Get team](#get-team)
- [Create team](#create-team)
- [Modify team](#modify-team)
- [Modify team's agent options](#modify-teams-agent-options)
- [Delete team](#delete-team)

### List teams

_Available in Fleet Premium_

`GET /api/v1/fleet/teams`

#### Parameters

| Name            | Type    | In    | Description                                                                                                                   |
| --------------- | ------- | ----- | ----------------------------------------------------------------------------------------------------------------------------- |
| page            | integer | query | Page number of the results to fetch.                                                                                          |
| per_page        | integer | query | Results per page.                                                                                                             |
| order_key       | string  | query | What to order results by. Can be any column in the `teams` table.                                                             |
| order_direction | string  | query | **Requires `order_key`**. The direction of the order given the order key. Options include `asc` and `desc`. Default is `asc`. |
| query           | string  | query | Search query keywords. Searchable fields include `name`.                                                                      |

#### Example

`GET /api/v1/fleet/teams`

##### Default response

`Status: 200`

```json
{
  "teams": [
    {
      "id": 1,
      "created_at": "2021-07-28T15:58:21Z",
      "name": "workstations",
      "description": "",
      "agent_options": {
        "config": {
          "options": {
            "pack_delimiter": "/",
            "logger_tls_period": 10,
            "distributed_plugin": "tls",
            "disable_distributed": false,
            "logger_tls_endpoint": "/api/v1/osquery/log",
            "distributed_interval": 10,
            "distributed_tls_max_attempts": 3
          },
          "decorators": {
            "load": [
              "SELECT uuid AS host_uuid FROM system_info;",
              "SELECT hostname AS hostname FROM system_info;"
            ]
          }
        },
        "overrides": {},
        "command_line_flags": {}
      },
      "user_count": 0,
      "host_count": 0,
      "secrets": [
        {
          "secret": "",
          "created_at": "2021-07-28T15:58:21Z",
          "team_id": 10
        }
      ]
    },
    {
      "id": 2,
      "created_at": "2021-08-05T21:41:42Z",
      "name": "servers",
      "description": "",
      "agent_options": {
        "spec": {
          "config": {
            "options": {
              "pack_delimiter": "/",
              "logger_tls_period": 10,
              "distributed_plugin": "tls",
              "disable_distributed": false,
              "logger_tls_endpoint": "/api/v1/osquery/log",
              "distributed_interval": 10,
              "distributed_tls_max_attempts": 3
            },
            "decorators": {
              "load": [
                "SELECT uuid AS host_uuid FROM system_info;",
                "SELECT hostname AS hostname FROM system_info;"
              ]
            }
          },
          "overrides": {},
          "command_line_flags": {}
        },
        "user_count": 0,
        "host_count": 0,
        "secrets": [
          {
            "secret": "+ncixtnZB+IE0OrbrkCLeul3U8LMVITd",
            "created_at": "2021-08-05T21:41:42Z",
            "team_id": 15
          }
        ]
      }
    }
  ]
}
```

### Get team

_Available in Fleet Premium_

`GET /api/v1/fleet/teams/:id`

`mdm.macos_settings.custom_settings`, `mdm.windows_settings.custom_settings`, and `scripts` only include the configuration profiles and scripts applied using [Fleet's YAML](https://fleetdm.com/docs/configuration/yaml-files). To list profiles or scripts added in the UI or API, use the [List configuration profiles](https://fleetdm.com/docs/rest-api/rest-api#list-custom-os-settings-configuration-profiles) or [List scripts](https://fleetdm.com/docs/rest-api/rest-api#list-scripts) endpoints instead.

#### Parameters

| Name | Type    | In   | Description                          |
| ---- | ------  | ---- | ------------------------------------ |
| id   | integer | path | **Required.** The desired team's ID. |

#### Example

`GET /api/v1/fleet/teams/1`

##### Default response

`Status: 200`

```json
{
  "team": {
    "name": "Workstations",
    "id": 1,
    "user_count": 4,
    "host_count": 0,
    "agent_options": {
      "config": {
        "options": {
          "pack_delimiter": "/",
          "logger_tls_period": 10,
          "distributed_plugin": "tls",
          "disable_distributed": false,
          "logger_tls_endpoint": "/api/v1/osquery/log",
          "distributed_interval": 10,
          "distributed_tls_max_attempts": 3
        },
        "decorators": {
          "load": [
            "SELECT uuid AS host_uuid FROM system_info;",
            "SELECT hostname AS hostname FROM system_info;"
          ]
        }
      },
      "overrides": {},
      "command_line_flags": {}
    },
    "webhook_settings": {
      "failing_policies_webhook": {
        "enable_failing_policies_webhook": false,
        "destination_url": "",
        "policy_ids": null,
        "host_batch_size": 0
      }
    },
    "integrations": {
      "google_calendar": {
        "enable_calendar_events": true,
        "webhook_url": "https://server.com/example"
      }
    },
    "mdm": {
      "enable_disk_encryption": true,
      "macos_updates": {
        "minimum_version": "12.3.1",
        "deadline": "2022-01-01"
      },
      "windows_updates": {
        "deadline_days": 5,
        "grace_period_days": 1
      },
      "macos_settings": {
        "custom_settings": [
          {
            "path": "path/to/profile1.mobileconfig",
            "labels": ["Label 1", "Label 2"]
          }
        ]
      },
      "windows_settings": {
        "custom_settings": [
          {
            "path": "path/to/profile2.xml",
            "labels": ["Label 3", "Label 4"]
          }
        ],
      },
      "macos_setup": {
        "bootstrap_package": "",
        "enable_end_user_authentication": false,
        "macos_setup_assistant": "path/to/config.json"
      }
    }
  }
}
```

### Create team

_Available in Fleet Premium_

`POST /api/v1/fleet/teams`

#### Parameters

| Name | Type   | In   | Description                    |
| ---- | ------ | ---- | ------------------------------ |
| name | string | body | **Required.** The team's name. |

#### Example

`POST /api/v1/fleet/teams`

##### Request body

```json
{
  "name": "workstations"
}
```

##### Default response

`Status: 200`

```json
{
  "team": {
    "name": "workstations",
    "id": 1,
    "user_count": 0,
    "host_count": 0,
    "agent_options": {
      "config": {
        "options": {
          "pack_delimiter": "/",
          "logger_tls_period": 10,
          "distributed_plugin": "tls",
          "disable_distributed": false,
          "logger_tls_endpoint": "/api/v1/osquery/log",
          "distributed_interval": 10,
          "distributed_tls_max_attempts": 3
        },
        "decorators": {
          "load": [
            "SELECT uuid AS host_uuid FROM system_info;",
            "SELECT hostname AS hostname FROM system_info;"
          ]
        }
      },
      "overrides": {},
      "command_line_flags": {}
    },
    "webhook_settings": {
      "failing_policies_webhook": {
        "enable_failing_policies_webhook": false,
        "destination_url": "",
        "policy_ids": null,
        "host_batch_size": 0
      }
    }
  }
}
```

### Modify team

_Available in Fleet Premium_

`PATCH /api/v1/fleet/teams/:id`

#### Parameters

| Name                                                    | Type    | In   | Description                                                                                                                                                                                               |
| ------------------------------------------------------- | ------- | ---- | --------------------------------------------------------------------------------------------------------------------------------------------------------------------------------------------------------- |
| id                                                      | integer | path | **Required.** The desired team's ID.                                                                                                                                                                      |
| name                                                    | string  | body | The team's name.                                                                                                                                                                                          |
| host_ids                                                | array    | body | A list of hosts that belong to the team.                                                                                                                                                                  |
| user_ids                                                | array    | body | A list of users on the team.                                                                                                                                                             |
| webhook_settings                                        | object  | body | Webhook settings for the team. See [webhook_settings](#webhook-settings2).                                                                                                                                                          |
| integrations                                            | object  | body | Integrations settings for the team. See [integrations](#integrations3) for details. Note that integrations referenced here must already exist globally, created by a call to [Modify configuration](#modify-configuration).                               |
| mdm                                                     | object  | body | MDM settings for the team. See [mdm](#mdm2) for details.                                                                                                                                                                                |
| host_expiry_settings                                    | object  | body | Host expiry settings for the team. See [host_expiry_settings](#host-expiry-settings2) for details.   |

#### Example (transfer hosts to a team)

`PATCH /api/v1/fleet/teams/1`

##### Request body

```json
{
  "host_ids": [3, 6, 7, 8, 9, 20, 32, 44]
}
```

##### Default response

`Status: 200`

```json
{
  "team": {
    "name": "Workstations",
    "id": 1,
    "user_count": 4,
    "host_count": 8,
    "agent_options": {
      "config": {
        "options": {
          "pack_delimiter": "/",
          "logger_tls_period": 10,
          "distributed_plugin": "tls",
          "disable_distributed": false,
          "logger_tls_endpoint": "/api/v1/osquery/log",
          "distributed_interval": 10,
          "distributed_tls_max_attempts": 3
        },
        "decorators": {
          "load": [
            "SELECT uuid AS host_uuid FROM system_info;",
            "SELECT hostname AS hostname FROM system_info;"
          ]
        }
      },
      "overrides": {},
      "command_line_flags": {}
    },
    "webhook_settings": {
      "failing_policies_webhook": {
        "enable_failing_policies_webhook": false,
        "destination_url": "",
        "policy_ids": null,
        "host_batch_size": 0
      }
    }
  }
}
```

#### webhook_settings

| Name                              | Type  | Description   |
| ---------------------             | ----- | ---------------------------------------------------------------------------------------------- |
| failing_policies_webhook          | array | See [`webhook_settings.failing_policies_webhook`](#webhook-settings-failing-policies-webhook2). |
| host_status_webhook               | array | See [`webhook_settings.host_status_webhook`](#webhook-settings-host-status-webhook2).           |

<br/>

##### webhook_settings.failing_policies_webhook

`webhook_settings.failing_policies_webhook` is an object with the following structure:

| Name                              | Type    | Description   |
| ---------------------             | ------- | ------------------------------------------------------------------------------------------------------------------------------------------- |
| enable_failing_policies_webhook | boolean | Whether or not the failing policies webhook is enabled.                                                                                                                                                   |
| destination_url                 | string  | The URL to deliver the webhook requests to.                                                                                                                                                               |
| policy_ids                      | array   | List of policy IDs to enable failing policies webhook.                                                                                                                                                    |
| host_batch_size                 | integer | Maximum number of hosts to batch on failing policy webhook requests. The default, `0`, means no batching (all hosts failing a policy are sent on one request).                                              |

<br/>

##### webhook_settings.host_status_webhook

`webhook_settings.host_status_webhook` is an object with the following structure:

| Name                              | Type    | Description   |
| ---------------------             | ------- | ------------------------------------------------------------------------------------------------------------------------------------------- |
| enable_host_status_webhook | boolean | Whether or not the host status webhook is enabled. |
| destination_url            | string | The URL to deliver the webhook request to. |
| host_percentage            | integer | The minimum percentage of hosts that must fail to check in to Fleet in order to trigger the webhook request. |
| days_count | integer | body | The minimum number of days that the configured `host_percentage` must fail to check in to Fleet in order to trigger the webhook request. |

<br/>

##### Example request body

```json
{
  "webhook_settings": {
    "failing_policies_webhook":{
      "enable_failing_policies_webhook": true,
      "destination_url": "https://server.com",
      "policy_ids": [1, 2, 3],
      "host_batch_size": 1000
    },
    "host_status_webhook": {
      "enable_host_status_webhook": true,
      "destination_url": "https://server.com",
      "host_percentage": 5,
      "days_count": 7
    }
  }
}
```


#### integrations

| Name            | Type   | Description                                                          |
|-----------------|--------|----------------------------------------------------------------------|
| jira            | array  | See [`integrations.jira`](#integrations-jira2).                       |
| zendesk         | array  | See [`integrations.zendesk`](#integrations-zendesk2).                 |
| google_calendar | array  | See [`integrations.google_calendar`](#integrations-google-calendar2). |

<br/>

##### integrations.jira

`integrations.jira` is an array of objects with the following structure:

| Name                                                    | Type    | Description                                                                                                                                                                                               |
| ------------------------------------------------------- | ------- | --------------------------------------------------------------------------------------------------------------------------------------------------------------------------------------------------------- |
| url                             | string  | The URL of the Jira server to use.                                                                                                                                                                        |
| project_key                     | string  | The project key of the Jira integration to use. Jira tickets will be created in this project.                                                                                                             |
| enable_failing_policies         | boolean | Whether or not that Jira integration is enabled for failing policies. Only one failing policy automation can be enabled at a given time (`enable_failing_policies_webhook` and `enable_failing_policies`).    |

<br/>

##### integrations.zendesk

`integrations.zendesk` is an array of objects with the following structure:

| Name                                                    | Type    | Description                                                                                                                                                                                               |
| ------------------------------------------------------- | ------- | --------------------------------------------------------------------------------------------------------------------------------------------------------------------------------------------------------- |
| url                             | string  | The URL of the Zendesk server to use.                                                                                                                                                                     |
| group_id                        | integer | The Zendesk group ID to use. Zendesk tickets will be created in this group.                                                                                                                               |
| enable_failing_policies         | boolean | Whether or not that Zendesk integration is enabled for failing policies. Only one failing policy automation can be enabled at a given time (`enable_failing_policies_webhook` and `enable_failing_policies`). |

<br/>

##### integrations.google_calendar

`integrations.google_calendar` is an array of objects with the following structure:

| Name                                                    | Type    | Description                                                                                                                                                                                               |
| ------------------------------------------------------- | ------- | --------------------------------------------------------------------------------------------------------------------------------------------------------------------------------------------------------- |
| enable_calendar_events          | boolean | Whether or not calendar events are enabled for this team.                                                                                                                                                  |
| webhook_url                     | string | The URL to send a request to during calendar events, to trigger auto-remediation.                |

##### Example request body

```json
{
  "integrations": {
    "jira": [
      {
        "enable_software_vulnerabilities": false,
        "enable_failing_poilicies": true,
        "url": "https://jiraserver.com",
        "username": "some_user",
        "api_token": "<TOKEN>",
        "project_key": "jira_project",
      }
    ],
    "zendesk": [],
    "google_calendar": [
      {
        "domain": "https://domain.com",
        "api_key_json": "<API KEY JSON>"
      }
    ]
  }
}
```

#### mdm

| Name                              | Type    | Description   |
| ---------------------             | ------- | -------------------------------------------------------------------------------------------------------------------------------------------------------------------------------------- |
| macos_updates         | object  | See [`mdm.macos_updates`](#mdm-macos-updates2). |
| ios_updates         | object  | See [`mdm.ios_updates`](#mdm-ios-updates2). |
| ipados_updates         | object  | See [`mdm.ipados_updates`](#mdm-ipados-updates2). |
| windows_updates         | object  | See [`mdm.windows_updates`](#mdm-windows-updates2). |
| macos_settings         | object  | See [`mdm.macos_settings`](#mdm-macos-settings2). |
| windows_settings         | object  | See [`mdm.windows_settings`](#mdm-windows-settings2). |
| macos_setup         | object  | See [`mdm.macos_setup`](#mdm-macos-setup2). |

<br/>

##### mdm.macos_updates


`mdm.macos_updates` is an object with the following structure:

| Name                              | Type    | Description   |
| ---------------------             | ------- | -------------------------------------------------------------------------------------------------------------------------------------------------------------------------------------- |
| minimum_version                 | string  | Hosts that belong to this team and are enrolled into Fleet's MDM will be prompted to update when their OS is below this version.                                                                           |
| deadline                        | string  | Hosts that belong to this team and are enrolled into Fleet's MDM will be forced to update their OS after this deadline (noon local time for hosts already on macOS 14 or above, 20:00 UTC for hosts on earlier macOS versions).                                                                    |

<br/>

##### mdm.ios_updates

`mdm.ios_updates` is an object with the following structure:

| Name                              | Type    | Description   |
| ---------------------             | ------- | -------------------------------------------------------------------------------------------------------------------------------------------------------------------------------------- |
| minimum_version                 | string  | Hosts that belong to this team will be prompted to update when their OS is below this version.                                                                            |
| deadline                        | string  | Hosts that belong to this team will be forced to update their OS after this deadline (noon local time).                                                                    |


<br/>

##### mdm.ipados_updates

`mdm.ipados_updates` is an object with the following structure:

| Name                              | Type    | Description   |
| ---------------------             | ------- | -------------------------------------------------------------------------------------------------------------------------------------------------------------------------------------- |
| minimum_version                 | string  | Hosts that belong to this team will be prompted to update when their OS is below this version.                                                                            |
| deadline                        | string  | Hosts that belong to this team will be forced to update their OS after this deadline (noon local time).                                                                    |


<br/>

##### mdm.windows_updates

`mdm.windows_updates` is an object with the following structure:

| Name                              | Type    | Description   |
| ---------------------             | ------- | -------------------------------------------------------------------------------------------------------------------------------------------------------------------------------------- |
| deadline_days                   | integer | Hosts that belong to this team and are enrolled into Fleet's MDM will have this number of days before updates are installed on Windows.                                                                   |
| grace_period_days               | integer | Hosts that belong to this team and are enrolled into Fleet's MDM will have this number of days before Windows restarts to install updates.                                                                    |


<br/>

##### mdm.macos_settings

`mdm.macos_settings` is an object with the following structure:

| Name                              | Type    | Description   |
| ---------------------             | ------- | -------------------------------------------------------------------------------------------------------------------------------------------------------------------------------------- |
| enable_disk_encryption          | boolean | Hosts that belong to this team will have disk encryption enabled if set to true.                                                                                        |
| custom_settings                 | array    | Only intended to be used by [Fleet's YAML](https://fleetdm.com/docs/configuration/yaml-files). To add macOS configuration profiles using Fleet's API, use the [Add configuration profile endpoint](https://fleetdm.com/docs/rest-api/rest-api#add-custom-os-setting-configuration-profile) instead.                                                                                                                                      |

<br/>

##### mdm.windows_settings

`mdm.windows_settings` is an object with the following structure:

| Name                              | Type    | Description   |
| ---------------------             | ------- | -------------------------------------------------------------------------------------------------------------------------------------------------------------------------------------- |
| custom_settings                 | array    | Only intended to be used by [Fleet's YAML](https://fleetdm.com/docs/configuration/yaml-files). To add Windows configuration profiles using Fleet's API, use the [Add configuration profile endpoint](https://fleetdm.com/docs/rest-api/rest-api#add-custom-os-setting-configuration-profile) instead.                                                                                                                             |


<br/>

##### mdm.macos_setup


`mdm.macos_setup` is an object with the following structure:

| Name                              | Type    | Description   |
| ---------------------             | ------- | -------------------------------------------------------------------------------------------------------------------------------------------------------------------------------------- |
| enable_end_user_authentication  | boolean | If set to true, end user authentication will be required during automatic MDM enrollment of new macOS hosts. Settings for your IdP provider must also be [configured](https://fleetdm.com/docs/using-fleet/mdm-macos-setup-experience#end-user-authentication-and-eula).                                                                                      |

<br/>


##### Example request body

```json
{
  "mdm": {
    "macos_updates": {
      "minimum_version": "12.3.1",
      "deadline": "2025-04-01"
    },
    "ios_updates": {
      "minimum_version": "18.3.1",
      "deadline": "2025-04-01"
    },
    "windows_updates": {
      "deadline_days": 5,
      "grace_period_days": 1
    },
    "macos_settings": {
      "custom_settings": [
        {
          "path": "path/to/profile1.mobileconfig",
          "labels": ["Label 1", "Label 2"]
        },
        {
          "path": "path/to/profile2.json",
          "labels": ["Label 3", "Label 4"]
        },
      ]
    },
    "windows_settings": {
      "custom_settings": [
        {
          "path": "path/to/profile3.xml",
          "labels": ["Label 1", "Label 2"]
        }
      ]
    },
    "macos_setup": {
      "enable_end_user_authentication": false
    }
  }
}
```

#### host_expiry_settings

| Name                              | Type    | Description   |
| ---------------------             | ------- | -------------------------------------------------------------------------------------------------------------------------------------------------------------- |
| host_expiry_enabled                         | boolean | When enabled, allows automatic cleanup of hosts that have not communicated with Fleet in some number of days. When disabled, defaults to the global setting.                                               |
| host_expiry_window                          | integer | If a host has not communicated with Fleet in the specified number of days, it will be removed.                                                                                                             |


<br/>

##### Example request body

```json
{
  "host_expiry_settings": {
    "host_expiry_enabled": true,
    "host_expiry_window": 7
  }
}
```



### Add users to a team

_Available in Fleet Premium_

`PATCH /api/v1/fleet/teams/:id/users`

#### Parameters

| Name             | Type    | In   | Description                                  |
|------------------|---------|------|----------------------------------------------|
| id               | integer | path | **Required.** The desired team's ID.         |
| users            | string  | body | Array of users to add.                       |
| &nbsp;&nbsp;id   | integer | body | The id of the user.                          |
| &nbsp;&nbsp;role | string  | body | The team role that the user will be granted. Options are: "admin", "maintainer", "observer", "observer_plus", and "gitops". |

#### Example

`PATCH /api/v1/fleet/teams/1/users`

##### Request body

```json
{
  "users": [
    {
      "id": 1,
      "role": "admin"
    },
    {
      "id": 17,
      "role": "observer"
    }
  ]
}
```

##### Default response

`Status: 200`

```json
{
  "team": {
    "name": "Workstations",
    "id": 1,
    "user_count": 2,
    "host_count": 0,
    "agent_options": {
      "config": {
        "options": {
          "pack_delimiter": "/",
          "logger_tls_period": 10,
          "distributed_plugin": "tls",
          "disable_distributed": false,
          "logger_tls_endpoint": "/api/v1/osquery/log",
          "distributed_interval": 10,
          "distributed_tls_max_attempts": 3
        },
        "decorators": {
          "load": [
            "SELECT uuid AS host_uuid FROM system_info;",
            "SELECT hostname AS hostname FROM system_info;"
          ]
        }
      },
      "overrides": {},
      "command_line_flags": {}
    },
    "webhook_settings": {
      "failing_policies_webhook": {
        "enable_failing_policies_webhook": false,
        "destination_url": "",
        "policy_ids": null,
        "host_batch_size": 0
      }
    },
    "mdm": {
      "enable_disk_encryption": true,
      "macos_updates": {
        "minimum_version": "12.3.1",
        "deadline": "2022-01-01"
      },
      "windows_updates": {
        "deadline_days": 5,
        "grace_period_days": 1
      },
      "macos_settings": {
        "custom_settings": [
          {
           "path": "path/to/profile1.mobileconfig",
           "labels": ["Label 1", "Label 2"]
          }
        ]
      },
      "windows_settings": {
        "custom_settings": [
          {
           "path": "path/to/profile2.xml",
           "labels": ["Label 3", "Label 4"]
          }
        ],
      },
      "macos_setup": {
        "bootstrap_package": "",
        "enable_end_user_authentication": false,
        "macos_setup_assistant": "path/to/config.json"
      }
    },
    "users": [
      {
        "created_at": "0001-01-01T00:00:00Z",
        "updated_at": "0001-01-01T00:00:00Z",
        "id": 1,
        "name": "Example User1",
        "email": "user1@example.com",
        "force_password_reset": false,
        "gravatar_url": "",
        "sso_enabled": false,
        "global_role": null,
        "api_only": false,
        "teams": null,
        "role": "admin"
      },
      {
        "created_at": "0001-01-01T00:00:00Z",
        "updated_at": "0001-01-01T00:00:00Z",
        "id": 17,
        "name": "Example User2",
        "email": "user2@example.com",
        "force_password_reset": false,
        "gravatar_url": "",
        "sso_enabled": false,
        "global_role": null,
        "api_only": false,
        "teams": null,
        "role": "observer"
      }
    ]
  }
}
```

### Modify team's agent options

_Available in Fleet Premium_

`POST /api/v1/fleet/teams/:id/agent_options`

#### Parameters

| Name                             | Type    | In    | Description                                                                                                                                                  |
| ---                              | ---     | ---   | ---                                                                                                                                                          |
| id                               | integer | path  | **Required.** The desired team's ID.                                                                                                                         |
| force                            | boolean | query | Force apply the options even if there are validation errors.                                                                                                 |
| dry_run                          | boolean | query | Validate the options and return any validation errors, but do not apply the changes.                                                                         |
| _JSON data_                      | object  | body  | The JSON to use as agent options for this team. See [Agent options](https://fleetdm.com/docs/using-fleet/configuration-files#agent-options) for details.                              |

#### Example

`POST /api/v1/fleet/teams/1/agent_options`

##### Request body

```json
{
  "config": {
    "options": {
      "pack_delimiter": "/",
      "logger_tls_period": 20,
      "distributed_plugin": "tls",
      "disable_distributed": false,
      "logger_tls_endpoint": "/api/v1/osquery/log",
      "distributed_interval": 60,
      "distributed_tls_max_attempts": 3
    },
    "decorators": {
      "load": [
        "SELECT uuid AS host_uuid FROM system_info;",
        "SELECT hostname AS hostname FROM system_info;"
      ]
    }
  },
  "overrides": {},
  "command_line_flags": {}
}
```

##### Default response

`Status: 200`

```json
{
  "team": {
    "name": "Workstations",
    "id": 1,
    "user_count": 4,
    "host_count": 8,
    "agent_options": {
      "config": {
        "options": {
          "pack_delimiter": "/",
          "logger_tls_period": 20,
          "distributed_plugin": "tls",
          "disable_distributed": false,
          "logger_tls_endpoint": "/api/v1/osquery/log",
          "distributed_interval": 60,
          "distributed_tls_max_attempts": 3
        },
        "decorators": {
          "load": [
            "SELECT uuid AS host_uuid FROM system_info;",
            "SELECT hostname AS hostname FROM system_info;"
          ]
        }
      },
      "overrides": {},
      "command_line_flags": {}
    },
    "webhook_settings": {
      "failing_policies_webhook": {
        "enable_failing_policies_webhook": false,
        "destination_url": "",
        "policy_ids": null,
        "host_batch_size": 0
      }
    }
  }
}
```

### Delete team

_Available in Fleet Premium_

`DELETE /api/v1/fleet/teams/:id`

#### Parameters

| Name | Type    | In   | Description                          |
| ---- | ------  | ---- | ------------------------------------ |
| id   | integer | path | **Required.** The desired team's ID. |

#### Example

`DELETE /api/v1/fleet/teams/1`

#### Default response

`Status: 200`

---

## Translator

- [Translate IDs](#translate-ids)

### Translate IDs

Transforms a host name into a host id. For example, the Fleet UI use this endpoint when sending live queries to a set of hosts.

`POST /api/v1/fleet/translate`

#### Parameters

| Name  | Type  | In   | Description                              |
| ----- | ----- | ---- | ---------------------------------------- |
| array | array | body | **Required** list of items to translate. |

#### Example

`POST /api/v1/fleet/translate`

##### Request body

```json
{
  "list": [
    {
      "type": "user",
      "payload": {
        "identifier": "some@email.com"
      }
    },
    {
      "type": "label",
      "payload": {
        "identifier": "labelA"
      }
    },
    {
      "type": "team",
      "payload": {
        "identifier": "team1"
      }
    },
    {
      "type": "host",
      "payload": {
        "identifier": "host-ABC"
      }
    }
  ]
}
```

##### Default response

`Status: 200`

```json
{
  "list": [
    {
      "type": "user",
      "payload": {
        "identifier": "some@email.com",
        "id": 32
      }
    },
    {
      "type": "label",
      "payload": {
        "identifier": "labelA",
        "id": 1
      }
    },
    {
      "type": "team",
      "payload": {
        "identifier": "team1",
        "id": 22
      }
    },
    {
      "type": "host",
      "payload": {
        "identifier": "host-ABC",
        "id": 45
      }
    }
  ]
}
```
---

## Users

- [List all users](#list-all-users)
- [Create a user account with an invitation](#create-a-user-account-with-an-invitation)
- [Create a user account without an invitation](#create-a-user-account-without-an-invitation)
- [Get user information](#get-user-information)
- [Modify user](#modify-user)
- [Delete user](#delete-user)
- [Require password reset](#require-password-reset)
- [List a user's sessions](#list-a-users-sessions)
- [Delete a user's sessions](#delete-a-users-sessions)
- [Create invite](#create-invite)
- [List invites](#list-invites)
- [Delete invite](#delete-invite)
- [Verify invite](#verify-invite)
- [Modify invite](#modify-invite)

The Fleet server exposes API endpoints that handles common user management operations, including managing emailed invites to new users. All of these endpoints require prior authentication, so you'll need to log in before calling any of the endpoints documented below.

### List all users

Returns a list of all enabled users

`GET /api/v1/fleet/users`

#### Parameters

| Name            | Type    | In    | Description                                                                                                                   |
| --------------- | ------- | ----- | ----------------------------------------------------------------------------------------------------------------------------- |
| query           | string  | query | Search query keywords. Searchable fields include `name` and `email`.                                                          |
| order_key       | string  | query | What to order results by. Can be any column in the users table.                                                               |
| order_direction | string  | query | **Requires `order_key`**. The direction of the order given the order key. Options include `asc` and `desc`. Default is `asc`. |
| page            | integer | query | Page number of the results to fetch.                                                                                          |
| query           | string  | query | Search query keywords. Searchable fields include `name` and `email`.                                                          |
| per_page        | integer | query | Results per page.                                                                                                             |
| team_id         | integer | query | _Available in Fleet Premium_. Filters the users to only include users in the specified team.                                   |

#### Example

`GET /api/v1/fleet/users`

##### Request query parameters

None.

##### Default response

`Status: 200`

```json
{
  "users": [
    {
      "created_at": "2020-12-10T03:52:53Z",
      "updated_at": "2020-12-10T03:52:53Z",
      "id": 1,
      "name": "Jane Doe",
      "email": "janedoe@example.com",
      "force_password_reset": false,
      "gravatar_url": "",
      "sso_enabled": false,
      "mfa_enabled": false,
      "global_role": null,
      "api_only": false,
      "teams": [
        {
          "id": 1,
          "created_at": "0001-01-01T00:00:00Z",
          "name": "workstations",
          "description": "",
          "role": "admin"
        }
      ]
    }
  ]
}
```

##### Failed authentication

`Status: 401 Authentication Failed`

```json
{
  "message": "Authentication Failed",
  "errors": [
    {
      "name": "base",
      "reason": "Authentication failed"
    }
  ]
}
```

### Create a user account with an invitation

Creates a user account after an invited user provides registration information and submits the form.

`POST /api/v1/fleet/users`

#### Parameters

| Name                  | Type   | In   | Description                                                                                                                                                                                                                                                                                                                                              |
| --------------------- | ------ | ---- | -------------------------------------------------------------------------------------------------------------------------------------------------------------------------------------------------------------------------------------------------------------------------------------------------------------------------------------------------------- |
| email                 | string | body | **Required**. The email address of the user.                                                                                                                                                                                                                                                                                                             |
| invite_token          | string | body | **Required**. Token provided to the user in the invitation email.                                                                                                                                                                                                                                                                                        |
| name                  | string | body | **Required**. The name of the user.                                                                                                                                                                                                                                                                                                                      |
| password              | string | body | The password chosen by the user (if not SSO user).                                                                                                                                                                                                                                                                                                       |
| password_confirmation | string | body | Confirmation of the password chosen by the user.                                                                                                                                                                                                                                                                                                         |

#### Example

`POST /api/v1/fleet/users`

##### Request query parameters

```json
{
  "email": "janedoe@example.com",
  "invite_token": "SjdReDNuZW5jd3dCbTJtQTQ5WjJTc2txWWlEcGpiM3c=",
  "name": "janedoe",
  "password": "test-123",
  "password_confirmation": "test-123"
}
```

##### Default response

`Status: 200`

```json
{
  "user": {
    "created_at": "0001-01-01T00:00:00Z",
    "updated_at": "0001-01-01T00:00:00Z",
    "id": 2,
    "name": "janedoe",
    "email": "janedoe@example.com",
    "enabled": true,
    "force_password_reset": false,
    "gravatar_url": "",
    "sso_enabled": false,
    "mfa_enabled": false,
    "global_role": "admin",
    "teams": []
  }
}
```

##### Failed authentication

`Status: 401 Authentication Failed`

```json
{
  "message": "Authentication Failed",
  "errors": [
    {
      "name": "base",
      "reason": "Authentication failed"
    }
  ]
}
```

##### Expired or used invite code

`Status: 404 Resource Not Found`

```json
{
  "message": "Resource Not Found",
  "errors": [
    {
      "name": "base",
      "reason": "Invite with token SjdReDNuZW5jd3dCbTJtQTQ5WjJTc2txWWlEcGpiM3c= was not found in the datastore"
    }
  ]
}
```

##### Validation failed

`Status: 422 Validation Failed`

The same error will be returned whenever one of the required parameters fails the validation.

```json
{
  "message": "Validation Failed",
  "errors": [
    {
      "name": "name",
      "reason": "cannot be empty"
    }
  ]
}
```

### Create a user account without an invitation

Creates a user account without requiring an invitation, the user is enabled immediately.
By default, the user will be forced to reset its password upon first login.

`POST /api/v1/fleet/users/admin`

#### Parameters

| Name        | Type    | In   | Description                                                                                                                                                                                                                                                                                                                                              |
| ----------- | ------- | ---- | -------------------------------------------------------------------------------------------------------------------------------------------------------------------------------------------------------------------------------------------------------------------------------------------------------------------------------------------------------- |
| email       | string  | body | **Required**. The user's email address.                                                                                                                                                                                                                                                                                                                  |
| name        | string  | body | **Required**. The user's full name or nickname.                                                                                                                                                                                                                                                                                                          |
| password    | string  | body | The user's password (required for non-SSO users).                                                                                                                                                                                                                                                                                                        |
| sso_enabled | boolean | body | Whether or not SSO is enabled for the user.                                                                                                                                                                                                                                                                                                              |
| mfa_enabled | boolean | body | _Available in Fleet Premium._ Whether or not the user must click a magic link emailed to them to log in, after they successfully enter their username and password. Incompatible with SSO and API-only users. |
| api_only    | boolean | body | User is an "API-only" user (cannot use web UI) if true.                                                                                                                                                                                                                                                                                                  |
| global_role | string | body | The role assigned to the user. In Fleet 4.0.0, 3 user roles were introduced (`admin`, `maintainer`, and `observer`). In Fleet 4.30.0 and 4.31.0, the `observer_plus` and `gitops` roles were introduced respectively. If `global_role` is specified, `teams` cannot be specified. For more information, see [manage access](https://fleetdm.com/docs/using-fleet/manage-access).                                                                                                                                                                        |
| admin_forced_password_reset    | boolean | body | Sets whether the user will be forced to reset its password upon first login (default=true) |
| teams                          | array   | body | _Available in Fleet Premium_. The teams and respective roles assigned to the user. Should contain an array of objects in which each object includes the team's `id` and the user's `role` on each team. In Fleet 4.0.0, 3 user roles were introduced (`admin`, `maintainer`, and `observer`). In Fleet 4.30.0 and 4.31.0, the `observer_plus` and `gitops` roles were introduced respectively. If `teams` is specified, `global_role` cannot be specified. For more information, see [manage access](https://fleetdm.com/docs/using-fleet/manage-access). |

#### Example

`POST /api/v1/fleet/users/admin`

##### Request body

```json
{
  "name": "Jane Doe",
  "email": "janedoe@example.com",
  "password": "test-123",
  "api_only": true,
  "teams": [
    {
      "id": 2,
      "role": "observer"
    },
    {
      "id": 3,
      "role": "maintainer"
    }
  ]
}
```

##### Default response

`Status: 200`

```json
{
  "user": {
    "created_at": "0001-01-01T00:00:00Z",
    "updated_at": "0001-01-01T00:00:00Z",
    "id": 5,
    "name": "Jane Doe",
    "email": "janedoe@example.com",
    "enabled": true,
    "force_password_reset": false,
    "gravatar_url": "",
    "sso_enabled": false,
    "mfa_enabled": false,
    "api_only": true,
    "global_role": null,
    "teams": [
      {
        "id": 2,
        "role": "observer"
      },
      {
        "id": 3,
        "role": "maintainer"
      }
    ]
  },
  "token": "{API key}"
}
```

> Note: The new user's `token` (API key) is only included in the response after creating an api-only user (`api_only: true`).

##### User doesn't exist

`Status: 404 Resource Not Found`

```json
{
  "message": "Resource Not Found",
  "errors": [
    {
      "name": "base",
      "reason": "User with id=1 was not found in the datastore"
    }
  ]
}
```

### Get user information

Returns all information about a specific user.

`GET /api/v1/fleet/users/:id`

#### Parameters

| Name | Type    | In   | Description                  |
| ---- | ------- | ---- | ---------------------------- |
| id   | integer | path | **Required**. The user's id. |

#### Example

`GET /api/v1/fleet/users/2`

##### Default response

`Status: 200`

```json
{
  "user": {
    "created_at": "2020-12-10T05:20:25Z",
    "updated_at": "2020-12-10T05:24:27Z",
    "id": 2,
    "name": "Jane Doe",
    "email": "janedoe@example.com",
    "force_password_reset": false,
    "gravatar_url": "",
    "sso_enabled": false,
    "mfa_enabled": false,
    "global_role": "admin",
    "api_only": false,
    "teams": []
  }
}
```

##### User doesn't exist

`Status: 404 Resource Not Found`

```json
{
  "message": "Resource Not Found",
  "errors": [
    {
      "name": "base",
      "reason": "User with id=5 was not found in the datastore"
    }
  ]
}
```

### Modify user

`PATCH /api/v1/fleet/users/:id`

#### Parameters

| Name        | Type    | In   | Description                                                                                                                                                                                                                                                                                                                                              |
| ----------- | ------- | ---- | -------------------------------------------------------------------------------------------------------------------------------------------------------------------------------------------------------------------------------------------------------------------------------------------------------------------------------------------------------- |
| id          | integer | path | **Required**. The user's id.                                                                                                                                                                                                                                                                                                                             |
| name        | string  | body | The user's name.                                                                                                                                                                                                                                                                                                                                         |
| position    | string  | body | The user's position.                                                                                                                                                                                                                                                                                                                                     |
| email       | string  | body | The user's email.                                                                                                                                                                                                                                                                                                                                        |
| sso_enabled | boolean | body | Whether or not SSO is enabled for the user.                                                                                                                                                                                                                                                                                                              |
| mfa_enabled | boolean | body | _Available in Fleet Premium._ Whether or not the user must click a magic link emailed to them to log in, after they successfully enter their username and password. Incompatible with SSO and API-only users. |
| api_only    | boolean | body | User is an "API-only" user (cannot use web UI) if true.                                                                                                                                                                                                                                                                                                  |
| password    | string  | body | The user's current password, required to change the user's own email or password (not required for an admin to modify another user).                                                                                                                                                                                                                     |
| new_password| string  | body | The user's new password. |
| global_role | string  | body | The role assigned to the user. In Fleet 4.0.0, 3 user roles were introduced (`admin`, `maintainer`, and `observer`). If `global_role` is specified, `teams` cannot be specified.                                                                                                                                                                         |
| teams       | array   | body | _Available in Fleet Premium_. The teams and respective roles assigned to the user. Should contain an array of objects in which each object includes the team's `id` and the user's `role` on each team. In Fleet 4.0.0, 3 user roles were introduced (`admin`, `maintainer`, and `observer`). If `teams` is specified, `global_role` cannot be specified. |

#### Example

`PATCH /api/v1/fleet/users/2`

##### Request body

```json
{
  "name": "Jane Doe",
  "global_role": "admin"
}
```

##### Default response

`Status: 200`

```json
{
  "user": {
    "created_at": "2021-02-03T16:11:06Z",
    "updated_at": "2021-02-03T16:11:06Z",
    "id": 2,
    "name": "Jane Doe",
    "email": "janedoe@example.com",
    "global_role": "admin",
    "force_password_reset": false,
    "gravatar_url": "",
    "sso_enabled": false,
    "mfa_enabled": false,
    "api_only": false,
    "teams": []
  }
}
```

#### Example (modify a user's teams)

`PATCH /api/v1/fleet/users/2`

##### Request body

```json
{
  "teams": [
    {
      "id": 1,
      "role": "observer"
    },
    {
      "id": 2,
      "role": "maintainer"
    }
  ]
}
```

##### Default response

`Status: 200`

```json
{
  "user": {
    "created_at": "2021-02-03T16:11:06Z",
    "updated_at": "2021-02-03T16:11:06Z",
    "id": 2,
    "name": "Jane Doe",
    "email": "janedoe@example.com",
    "enabled": true,
    "force_password_reset": false,
    "gravatar_url": "",
    "sso_enabled": false,
    "mfa_enabled": false,
    "global_role": "admin",
    "teams": [
      {
        "id": 2,
        "role": "observer"
      },
      {
        "id": 3,
        "role": "maintainer"
      }
    ]
  }
}
```

### Delete user

Delete the specified user from Fleet.

`DELETE /api/v1/fleet/users/:id`

#### Parameters

| Name | Type    | In   | Description                  |
| ---- | ------- | ---- | ---------------------------- |
| id   | integer | path | **Required**. The user's id. |

#### Example

`DELETE /api/v1/fleet/users/3`

##### Default response

`Status: 200`


### Require password reset

The selected user is logged out of Fleet and required to reset their password during the next attempt to log in. This also revokes all active Fleet API tokens for this user. Returns the user object.

`POST /api/v1/fleet/users/:id/require_password_reset`

#### Parameters

| Name  | Type    | In   | Description                                                                                    |
| ----- | ------- | ---- | ---------------------------------------------------------------------------------------------- |
| id    | integer | path | **Required**. The user's id.                                                                   |
| require | boolean | body | Whether or not the user is required to reset their password during the next attempt to log in. |

#### Example

`POST /api/v1/fleet/users/123/require_password_reset`

##### Request body

```json
{
  "require": true
}
```

##### Default response

`Status: 200`

```json
{
  "user": {
    "created_at": "2021-02-23T22:23:34Z",
    "updated_at": "2021-02-23T22:28:52Z",
    "id": 2,
    "name": "Jane Doe",
    "email": "janedoe@example.com",
    "force_password_reset": true,
    "gravatar_url": "",
    "mfa_enabled": false,
    "sso_enabled": false,
    "global_role": "observer",
    "teams": []
  }
}
```

### List a user's sessions

Returns a list of the user's sessions in Fleet.

`GET /api/v1/fleet/users/:id/sessions`

#### Parameters

None.

#### Example

`GET /api/v1/fleet/users/1/sessions`

##### Default response

`Status: 200`

```json
{
  "sessions": [
    {
      "session_id": 2,
      "user_id": 1,
      "created_at": "2021-02-03T16:12:50Z"
    },
    {
      "session_id": 3,
      "user_id": 1,
      "created_at": "2021-02-09T23:40:23Z"
    },
    {
      "session_id": 6,
      "user_id": 1,
      "created_at": "2021-02-23T22:23:58Z"
    }
  ]
}
```

### Delete a user's sessions

Deletes the selected user's sessions in Fleet. Also deletes the user's API token.

`DELETE /api/v1/fleet/users/:id/sessions`

#### Parameters

| Name | Type    | In   | Description                               |
| ---- | ------- | ---- | ----------------------------------------- |
| id   | integer | path | **Required**. The ID of the desired user. |

#### Example

`DELETE /api/v1/fleet/users/1/sessions`

##### Default response

`Status: 200`

### Create invite

`POST /api/v1/fleet/invites`

#### Parameters

| Name        | Type    | In   | Description                                                                                                                                           |
| ----------- | ------- | ---- | ----------------------------------------------------------------------------------------------------------------------------------------------------- |
| global_role | string  | body | Role the user will be granted. Either a global role is needed, or a team role.                                                                        |
| email       | string  | body | **Required.** The email of the invited user. This email will receive the invitation link.                                                             |
| name        | string  | body | **Required.** The name of the invited user.                                                                                                           |
| sso_enabled | boolean | body | **Required.** Whether or not SSO will be enabled for the invited user.                                                                                |
| mfa_enabled | boolean | body | _Available in Fleet Premium._ Whether or not the invited user must click a magic link emailed to them to log in, after they successfully enter their username and password. Users can have SSO or MFA enabled, but not both. |
| teams       | array   | body | _Available in Fleet Premium_. A list of the teams the user is a member of. Each item includes the team's ID and the user's role in the specified team. |

#### Example

##### Request body

```json
{
  "email": "john_appleseed@example.com",
  "name": "John",
  "sso_enabled": false,
  "mfa_enabled": false,
  "global_role": null,
  "teams": [
    {
      "id": 2,
      "role": "observer"
    },
    {
      "id": 3,
      "role": "maintainer"
    }
  ]
}
```

`POST /api/v1/fleet/invites`

##### Default response

`Status: 200`

```json
{
  "invite": {
    "created_at": "0001-01-01T00:00:00Z",
    "updated_at": "0001-01-01T00:00:00Z",
    "id": 3,
    "invited_by": 1,
    "email": "john_appleseed@example.com",
    "name": "John",
    "sso_enabled": false,
    "mfa_enabled": false,
    "teams": [
      {
        "id": 10,
        "created_at": "0001-01-01T00:00:00Z",
        "name": "Apples",
        "description": "",
        "agent_options": null,
        "user_count": 0,
        "host_count": 0,
        "role": "observer"
      },
      {
        "id": 14,
        "created_at": "0001-01-01T00:00:00Z",
        "name": "Best of the Best Engineering",
        "description": "",
        "agent_options": null,
        "user_count": 0,
        "host_count": 0,
        "role": "maintainer"
      }
    ]
  }
}
```

### List invites

Returns a list of the active invitations in Fleet.

`GET /api/v1/fleet/invites`

#### Parameters

| Name            | Type   | In    | Description                                                                                                                   |
| --------------- | ------ | ----- | ----------------------------------------------------------------------------------------------------------------------------- |
| order_key       | string | query | What to order results by. Can be any column in the invites table.                                                             |
| order_direction | string | query | **Requires `order_key`**. The direction of the order given the order key. Options include `asc` and `desc`. Default is `asc`. |
| query           | string | query | Search query keywords. Searchable fields include `name` and `email`.                                                          |

#### Example

`GET /api/v1/fleet/invites`

##### Default response

`Status: 200`

```json
{
  "invites": [
    {
      "created_at": "0001-01-01T00:00:00Z",
      "updated_at": "0001-01-01T00:00:00Z",
      "id": 3,
      "email": "john_appleseed@example.com",
      "name": "John",
      "sso_enabled": false,
      "mfa_enabled": false,
      "global_role": "admin",
      "teams": []
    },
    {
      "created_at": "0001-01-01T00:00:00Z",
      "updated_at": "0001-01-01T00:00:00Z",
      "id": 4,
      "email": "bob_marks@example.com",
      "name": "Bob",
      "sso_enabled": false,
      "mfa_enabled": false,
      "global_role": "admin",
      "teams": []
    }
  ]
}
```

### Delete invite

Delete the specified invite from Fleet.

`DELETE /api/v1/fleet/invites/:id`

#### Parameters

| Name | Type    | In   | Description                  |
| ---- | ------- | ---- | ---------------------------- |
| id   | integer | path | **Required.** The user's id. |

#### Example

`DELETE /api/v1/fleet/invites/123`

##### Default response

`Status: 200`


### Verify invite

Verify the specified invite.

`GET /api/v1/fleet/invites/:token`

#### Parameters

| Name  | Type   | In   | Description                            |
| ----- | -------| ---- | -------------------------------------- |
| token | string | path | **Required.** The user's invite token. |

#### Example

`GET /api/v1/fleet/invites/abcdef012456789`

##### Default response

`Status: 200`

```json
{
  "invite": {
    "created_at": "2021-01-15T00:58:33Z",
    "updated_at": "2021-01-15T00:58:33Z",
    "id": 4,
    "email": "steve@example.com",
    "name": "Steve",
    "sso_enabled": false,
    "mfa_enabled": false,
    "global_role": "admin",
    "teams": []
  }
}
```

##### Not found

`Status: 404`

```json
{
  "message": "Resource Not Found",
  "errors": [
    {
      "name": "base",
      "reason": "Invite with token <token> was not found in the datastore"
    }
  ]
}
```

### Modify invite

`PATCH /api/v1/fleet/invites/:id`

#### Parameters

| Name        | Type    | In   | Description                                                                                                                                           |
| ----------- | ------- | ---- | ----------------------------------------------------------------------------------------------------------------------------------------------------- |
| global_role | string  | body | Role the user will be granted. Either a global role is needed, or a team role.                                                                        |
| email       | string  | body | The email of the invited user. Updates on the email won't resend the invitation.                                                             |
| name        | string  | body | The name of the invited user.                                                                                                           |
| sso_enabled | boolean | body | Whether or not SSO will be enabled for the invited user.                                                                                |
| mfa_enabled | boolean | body | _Available in Fleet Premium._ Whether or not the invited user must click a magic link emailed to them to log in, after they successfully enter their username and password. Users can have SSO or MFA enabled, but not both. |
| teams       | array   | body | _Available in Fleet Premium_. A list of the teams the user is a member of. Each item includes the team's ID and the user's role in the specified team. |

#### Example

`PATCH /api/v1/fleet/invites/123`

##### Request body

```json
{
  "email": "john_appleseed@example.com",
  "name": "John",
  "sso_enabled": false,
  "mfa_enabled": false,
  "global_role": null,
  "teams": [
    {
      "id": 2,
      "role": "observer"
    },
    {
      "id": 3,
      "role": "maintainer"
    }
  ]
}
```

##### Default response

`Status: 200`

```json
{
  "invite": {
    "created_at": "0001-01-01T00:00:00Z",
    "updated_at": "0001-01-01T00:00:00Z",
    "id": 3,
    "invited_by": 1,
    "email": "john_appleseed@example.com",
    "name": "John",
    "sso_enabled": false,
    "mfa_enabled": false,
    "teams": [
      {
        "id": 10,
        "created_at": "0001-01-01T00:00:00Z",
        "name": "Apples",
        "description": "",
        "agent_options": null,
        "user_count": 0,
        "host_count": 0,
        "role": "observer"
      },
      {
        "id": 14,
        "created_at": "0001-01-01T00:00:00Z",
        "name": "Best of the Best Engineering",
        "description": "",
        "agent_options": null,
        "user_count": 0,
        "host_count": 0,
        "role": "maintainer"
      }
    ]
  }
}
```

## Debug

- [Get a summary of errors](#get-a-summary-of-errors)
- [Get database information](#get-database-information)
- [Get profiling information](#get-profiling-information)

The Fleet server exposes a handful of API endpoints to retrieve debug information about the server itself in order to help troubleshooting. All the following endpoints require prior authentication meaning you must first log in successfully before calling any of the endpoints documented below.

### Get a summary of errors

Returns a set of all the errors that happened in the server during the interval of time defined by the [logging_error_retention_period](https://fleetdm.com/docs/deploying/configuration#logging-error-retention-period) configuration.

The server only stores and returns a single instance of each error.

`GET /debug/errors`

#### Parameters

| Name  | Type    | In    | Description                                                                       |
| ----- | ------- | ----- | --------------------------------------------------------------------------------- |
| flush | boolean | query | Whether or not clear the errors from Redis after reading them. Default is `false` |

#### Example

`GET /debug/errors?flush=true`

##### Default response

`Status: 200`

```json
[
  {
    "count": "3",
    "chain": [
      {
        "message": "Authorization header required"
      },
      {
        "message": "missing FleetError in chain",
        "data": {
          "timestamp": "2022-06-03T14:16:01-03:00"
        },
        "stack": [
          "github.com/fleetdm/fleet/v4/server/contexts/ctxerr.Handle (ctxerr.go:262)",
          "github.com/fleetdm/fleet/v4/server/service.encodeError (transport_error.go:80)",
          "github.com/go-kit/kit/transport/http.Server.ServeHTTP (server.go:124)"
        ]
      }
    ]
  }
]
```

### Get database information

Returns information about the current state of the database; valid keys are:

- `locks`: returns transaction locking information.
- `innodb-status`: returns InnoDB status information.
- `process-list`: returns running processes (queries, etc).

`GET /debug/db/:key`

#### Parameters

None.

### Get profiling information

Returns runtime profiling data of the server in the format expected by `go tools pprof`. The responses are equivalent to those returned by the Go `http/pprof` package.

Valid keys are: `cmdline`, `profile`, `symbol` and `trace`.

`GET /debug/pprof/:key`

#### Parameters
None.

## API errors

Fleet returns API errors as a JSON document with the following fields:
- `message`: This field contains the kind of error (bad request error, authorization error, etc.).
- `errors`: List of errors with `name` and `reason` keys.
- `uuid`: Unique identifier for the error. This identifier can be matched to Fleet logs which might contain more information about the cause of the error.

Sample of an error when trying to send an empty body on a request that expects a JSON body:
```sh
$ curl -k -H "Authorization: Bearer $TOKEN" -H 'Content-Type:application/json' "https://localhost:8080/api/v1/fleet/sso" -d ''
```
Response:
```json
{
  "message": "Bad request",
  "errors": [
    {
      "name": "base",
      "reason": "Expected JSON Body"
    }
  ],
  "uuid": "c0532a64-bec2-4cf9-aa37-96fe47ead814"
}
```

---

<meta name="description" value="Documentation for Fleet's REST API. See example requests and responses for each API endpoint.">
<meta name="pageOrderInSection" value="30"><|MERGE_RESOLUTION|>--- conflicted
+++ resolved
@@ -1681,11 +1681,8 @@
 
 ##### integrations.digicert
 
-<<<<<<< HEAD
 > **Experimental feature**. This feature is undergoing rapid improvement, which may result in breaking changes to the API or configuration surface. It is not recommended for use in automated workflows.
 
-=======
->>>>>>> 008eff27
 `integrations.digicert` is an array of objects with the following structure:
 
 | Name                              | Type    | Description   |
@@ -1719,11 +1716,8 @@
 
 ##### integrations.custom_scep_proxy
 
-<<<<<<< HEAD
 > **Experimental feature**. This feature is undergoing rapid improvement, which may result in breaking changes to the API or configuration surface. It is not recommended for use in automated workflows.
 
-=======
->>>>>>> 008eff27
 `integrations.custom_scep_proxy` is an array of objects with the following structure:
 
 | Name                              | Type    | Description   |
@@ -9951,20 +9945,12 @@
     {
       "id": 1,
       "name": "1Password",
-<<<<<<< HEAD
-      "platform": "darwin"
-=======
       "platform": "darwin",
->>>>>>> 008eff27
       "software_title_id": 3
     },
     {
       "id": 2,
       "name": "1Password",
-<<<<<<< HEAD
-      "platform": "windows"
-=======
->>>>>>> 008eff27
       "platform": "darwin",
       "software_title_id": 1
     },
