--- conflicted
+++ resolved
@@ -1070,7 +1070,6 @@
 
 | Name                              | Type    | In    | Description   |
 | ---------------------             | ------- | ----  | -------------------------------------------------------------------------------------------------------------------------------------------------------------------------------------- |
-<<<<<<< HEAD
 | organization_information          | object  | body  | See [organization_information](#organization-information). |
 | server_settings         | object  | body    | See [server_settings](#server-settings). |
 | smtp_settings         | object  | body    | See [smtp_settings](#smtp-settings). |
@@ -1082,6 +1081,7 @@
 | webhook_settings      | object  | body    | See [webhook_settings](#webhook-settings). |
 | integrations                      | object  | body  | Includes `jira`, `zendesk`, and `google_calendar` arrays. See [integrations](#integrations) for details. |
 | mdm_settings      | object  | body    | See [mdm_settings](#mdm-settings). |
+| features          | object  | body    | See [features](#features). |
 | scripts                           | list    | body  | A list of script files to add so they can be executed at a later time.                                                                                                                                                 |
 | additional_queries                | boolean | body  | Whether additional queries are enabled on hosts.                                                                                                                                |
 | force                             | boolean | query | Whether to force-apply the agent options even if there are validation errors.                                                                                                 |
@@ -1132,6 +1132,8 @@
 | issuer_uri                        | string  | The URI you provide here must exactly match the Entity ID field used in the identity provider configuration.                                                           |
 | idp_image_url                     | string  | An optional link to an image such as a logo for the identity provider.                                                                                                 |
 | metadata_url                      | string  | A URL that references the identity provider metadata. If available from the identity provider, this is the preferred means of providing metadata.                      |
+| enable_sso_idp_login              | boolean | Determines whether Identity Provider (IdP) initiated login for Single sign-on (SSO) is enabled for the Fleet application.                                              |
+| enable_jit_provisioning           | boolean | When enabled, allows [just-in-time user provisioning](https://fleetdm.com/docs/deploy/single-sign-on-sso#just-in-time-jit-user-provisioning). **Requires Fleet Premium license**. |
 
 #### host_expiry_settings
 
@@ -1334,89 +1336,15 @@
 | Name                              | Type    | Description   |
 | ---------------------             | ------- | -------------------------------------------------------------------------------------------------------------------------------------------------------------------------------------- |
 | custom_settings                   | list    | Windows hosts that belong to no team, and are members of specified labels will have custom profiles applied. |
-=======
-| org_name                          | string  | body  | _Organization information_. The organization name.                                                                                                                                     |
-| org_logo_url                      | string  | body  | _Organization information_. The URL for the organization logo.                                                                                                                         |
-| org_logo_url_light_background     | string  | body  | _Organization information_. The URL for the organization logo displayed in Fleet on top of light backgrounds.                                                                          |
-| contact_url                       | string  | body  | _Organization information_. A URL that can be used by end users to contact the organization.                                                                                           |
-| server_url                        | string  | body  | _Server settings_. The Fleet server URL.                                                                                                                                               |
-| enable_analytics                  | boolean | body  | _Server settings_. Whether to send anonymous usage statistics. Always enabled for Fleet Premium customers.                                                                             |
-| live_query_disabled               | boolean | body  | _Server settings_. Whether the live query capabilities are disabled.                                                                                                                   |
-| query_reports_disabled            | boolean | body  | _Server settings_. Whether query report capabilities are disabled.                                                                                                                     |
-| ai_features_disabled              | boolean | body  | _Server settings_. Whether AI features are disabled. |
-| enable_smtp                       | boolean | body  | _SMTP settings_. Whether SMTP is enabled for the Fleet app.                                                                                                                            |
-| sender_address                    | string  | body  | _SMTP settings_. The sender email address for the Fleet app. An invitation email is an example of the emails that may use this sender address                                          |
-| server                            | string  | body  | _SMTP settings_. The SMTP server for the Fleet app.                                                                                                                                    |
-| port                              | integer | body  | _SMTP settings_. The SMTP port for the Fleet app.                                                                                                                                      |
-| authentication_type               | string  | body  | _SMTP settings_. The authentication type used by the SMTP server. Options include `"authtype_username_and_password"` or `"none"`                                                       |
-| username_name                     | string  | body  | _SMTP settings_. The username used to authenticate requests made to the SMTP server.                                                                                                   |
-| password                          | string  | body  | _SMTP settings_. The password used to authenticate requests made to the SMTP server.                                                                                                   |
-| enable_ssl_tls                    | boolean | body  | _SMTP settings_. Whether or not SSL and TLS are enabled for the SMTP server.                                                                                                           |
-| authentication_method             | string  | body  | _SMTP settings_. The authentication method used to make authenticate requests to SMTP server. Options include `"authmethod_plain"`, `"authmethod_cram_md5"`, and `"authmethod_login"`. |
-| domain                            | string  | body  | _SMTP settings_. The domain for the SMTP server.                                                                                                                                       |
-| verify_ssl_certs                  | boolean | body  | _SMTP settings_. Whether or not SSL certificates are verified by the SMTP server. Turn this off (not recommended) if you use a self-signed certificate.                                |
-| enabled_start_tls                 | boolean | body  | _SMTP settings_. Detects if STARTTLS is enabled in your SMTP server and starts to use it.                                                                                              |
-| enabled_sso                       | boolean | body  | _SSO settings_. Whether or not SSO is enabled for the Fleet application. If this value is true, you must also include most of the SSO settings parameters below.                       |
-| entity_id                         | string  | body  | _SSO settings_. The required entity ID is a URI that you use to identify Fleet when configuring the identity provider.                                                                 |
-| issuer_uri                        | string  | body  | _SSO settings_. The URI you provide here must exactly match the Entity ID field used in the identity provider configuration.                                                           |
-| idp_image_url                     | string  | body  | _SSO settings_. An optional link to an image such as a logo for the identity provider.                                                                                                 |
-| metadata                          | string  | body  | _SSO settings_. Metadata provided by the identity provider. Either metadata or a metadata URL must be provided.                                                                        |
-| metadata_url                      | string  | body  | _SSO settings_. A URL that references the identity provider metadata. If available from the identity provider, this is the preferred means of providing metadata.                      |
-| enable_sso_idp_login              | boolean | body  | _SSO settings_. Determines whether Identity Provider (IdP) initiated login for Single Sign-On (SSO) is enabled for the Fleet application.                                              |
-| enable_jit_provisioning           | boolean | body  | _SSO settings_. When enabled, allows [just-in-time user provisioning](https://fleetdm.com/docs/deploy/single-sign-on-sso#just-in-time-jit-user-provisioning). **Requires Fleet Premium license** |
-| host_expiry_enabled               | boolean | body  | _Host expiry settings_. When enabled, allows automatic cleanup of hosts that have not communicated with Fleet in some number of days.                                                  |
-| host_expiry_window                | integer | body  | _Host expiry settings_. If a host has not communicated with Fleet in the specified number of days, it will be removed.                                                                 |
-| activity_expiry_enabled           | boolean | body  | _Activity expiry settings_. When enabled, allows automatic cleanup of activities (and associated live query data) older than the specified number of days.                                                          |
-| activity_expiry_window            | integer | body  | _Activity expiry settings_. The number of days to retain activity records, if activity expiry is enabled.   |
-| agent_options                     | objects | body  | The agent_options spec that is applied to all hosts. In Fleet 4.0.0 the `api/v1/fleet/spec/osquery_options` endpoints were removed.                                                    |
-| transparency_url                  | string  | body  | _Fleet Desktop_. The URL used to display transparency information to users of Fleet Desktop. **Requires Fleet Premium license**                                                           |
-| enable_host_status_webhook        | boolean | body  | _webhook_settings.host_status_webhook settings_. Whether or not the host status webhook is enabled.                                                                 |
-| destination_url                   | string  | body  | _webhook_settings.host_status_webhook settings_. The URL to deliver the webhook request to.                                                     |
-| host_percentage                   | integer | body  | _webhook_settings.host_status_webhook settings_. The minimum percentage of hosts that must fail to check in to Fleet in order to trigger the webhook request.                                                              |
-| days_count                        | integer | body  | _webhook_settings.host_status_webhook settings_. The minimum number of days that the configured `host_percentage` must fail to check in to Fleet in order to trigger the webhook request.                                |
-| enable_failing_policies_webhook   | boolean | body  | _webhook_settings.failing_policies_webhook settings_. Whether or not the failing policies webhook is enabled. |
-| destination_url                   | string  | body  | _webhook_settings.failing_policies_webhook settings_. The URL to deliver the webhook requests to.                                                     |
-| policy_ids                        | array   | body  | _webhook_settings.failing_policies_webhook settings_. List of policy IDs to enable failing policies webhook.                                                              |
-| host_batch_size                   | integer | body  | _webhook_settings.failing_policies_webhook settings_. Maximum number of hosts to batch on failing policy webhook requests. The default, 0, means no batching (all hosts failing a policy are sent on one request). |
-| enable_vulnerabilities_webhook    | boolean | body  | _webhook_settings.vulnerabilities_webhook settings_. Whether or not the vulnerabilities webhook is enabled. |
-| destination_url                   | string  | body  | _webhook_settings.vulnerabilities_webhook settings_. The URL to deliver the webhook requests to.                                                     |
-| host_batch_size                   | integer | body  | _webhook_settings.vulnerabilities_webhook settings_. Maximum number of hosts to batch on vulnerabilities webhook requests. The default, 0, means no batching (all vulnerable hosts are sent on one request). |
-| enable_activities_webhook   | boolean | body  | _webhook_settings.activities_webhook settings_. Whether or not the activity feed webhook is enabled. |
-| destination_url                   | string  | body  | _webhook_settings.activities_webhook settings_. The URL to deliver the webhook requests to.                                                     |
-| enable_software_vulnerabilities   | boolean | body  | _integrations.jira[] settings_. Whether or not Jira integration is enabled for software vulnerabilities. Only one vulnerability automation can be enabled at a given time (enable_vulnerabilities_webhook and enable_software_vulnerabilities). |
-| enable_failing_policies           | boolean | body  | _integrations.jira[] settings_. Whether or not Jira integration is enabled for failing policies. Only one failing policy automation can be enabled at a given time (enable_failing_policies_webhook and enable_failing_policies). |
-| url                               | string  | body  | _integrations.jira[] settings_. The URL of the Jira server to integrate with. |
-| username                          | string  | body  | _integrations.jira[] settings_. The Jira username to use for this Jira integration. |
-| api_token                         | string  | body  | _integrations.jira[] settings_. The API token of the Jira username to use for this Jira integration. |
-| project_key                       | string  | body  | _integrations.jira[] settings_. The Jira project key to use for this integration. Jira tickets will be created in this project. |
-| enable_software_vulnerabilities   | boolean | body  | _integrations.zendesk[] settings_. Whether or not Zendesk integration is enabled for software vulnerabilities. Only one vulnerability automation can be enabled at a given time (enable_vulnerabilities_webhook and enable_software_vulnerabilities). |
-| enable_failing_policies           | boolean | body  | _integrations.zendesk[] settings_. Whether or not Zendesk integration is enabled for failing policies. Only one failing policy automation can be enabled at a given time (enable_failing_policies_webhook and enable_failing_policies). |
-| url                               | string  | body  | _integrations.zendesk[] settings_. The URL of the Zendesk server to integrate with. |
-| email                             | string  | body  | _integrations.zendesk[] settings_. The Zendesk user email to use for this Zendesk integration. |
-| api_token                         | string  | body  | _integrations.zendesk[] settings_. The Zendesk API token to use for this Zendesk integration. |
-| group_id                          | integer | body  | _integrations.zendesk[] settings_. The Zendesk group id to use for this integration. Zendesk tickets will be created in this group. |
-| domain                            | string  | body  | _integrations.google_calendar[] settings_. The domain for the Google Workspace service account to be used for this calendar integration. |
-| api_key_json                       | object  | body  | _integrations.google_calendar[] settings_. The private key JSON downloaded when generating the service account API key to be used for this calendar integration. |
-| apple_bm_default_team             | string  | body  | _mdm settings_. The default team to use with Apple Business Manager. **Requires Fleet Premium license** |
-| windows_enabled_and_configured    | boolean | body  | _mdm settings_. Enables Windows MDM support. |
-| minimum_version                   | string  | body  | _mdm.macos_updates settings_. Hosts that belong to no team and are enrolled into Fleet's MDM will be nudged until their macOS is at or above this version. **Requires Fleet Premium license** |
-| deadline                          | string  | body  | _mdm.macos_updates settings_. Hosts that belong to no team and are enrolled into Fleet's MDM won't be able to dismiss the Nudge window once this deadline is past. **Requires Fleet Premium license** |
-| deadline_days                     | integer | body  | _mdm.windows_updates settings_. Hosts that belong to no team and are enrolled into Fleet's MDM will have this number of days before updates are installed on Windows. **Requires Fleet Premium license** |
-| grace_period_days                 | integer | body  | _mdm.windows_updates settings_. Hosts that belong to no team and are enrolled into Fleet's MDM will have this number of days before Windows restarts to install updates. **Requires Fleet Premium license** |
-| enable                          | boolean  | body  | _mdm.macos_migration settings_. Whether to enable the end user migration workflow for devices migrating from your old MDM solution. **Requires Fleet Premium license** |
-| mode                          | string  | body  | _mdm.macos_migration settings_. The end user migration workflow mode for devices migrating from your old MDM solution. Options are `"voluntary"` or `"forced"`. **Requires Fleet Premium license** |
-| webhook_url                          | string  | body  | _mdm.macos_migration settings_. The webhook url configured to receive requests to unenroll devices migrating from your old MDM solution. **Requires Fleet Premium license** |
-| custom_settings                   | list    | body  | _mdm.macos_settings settings_. macOS hosts that belong to no team, and are members of specified labels will have custom profiles applied. |
-| enable_disk_encryption            | boolean | body  | _mdm.macos_settings settings_. Hosts that belong to no team and are enrolled into Fleet's MDM will have disk encryption enabled if set to true. **Requires Fleet Premium license** |
-| custom_settings                   | list    | body  | _mdm.windows_settings settings_. Windows hosts that belong to no team, and are members of specified labels will have custom profiles applied. |
-| scripts                           | list    | body  | A list of script files to add so they can be executed at a later time.                                                                                                                                                 |
-| enable_end_user_authentication            | boolean | body  | _mdm.macos_setup settings_. If set to true, end user authentication will be required during automatic MDM enrollment of new macOS devices. Settings for your IdP provider must also be [configured](https://fleetdm.com/docs/using-fleet/mdm-macos-setup-experience#end-user-authentication-and-eula). **Requires Fleet Premium license** |
-| enable_host_users                 | boolean | body  | _Features_ Determines enabling the users feature in Fleet. Default: true                                                                               |
-| enable_software_inventory         | boolean | body  | _Features_ Determines enabling the software inventory feature in Fleet. Default: true                                                                               |
-| additional_queries                | boolean | body  | _Features_ Determines whether additional queries are enabled on hosts. Default: null                                                                               |
-| force                             | bool    | query | Force apply the agent options even if there are validation errors.                                                                                                 |
-| dry_run                           | bool    | query | Validate the configuration and return any validation errors, but do not apply the changes.                                                                         |
->>>>>>> 2c1913d7
+
+
+#### Features
+
+| Name                              | Type    | Description   |
+| ---------------------             | ------- | -------------------------------------------------------------------------------------------------------------------------------------------------------------------------------------- |
+| enable_host_users                 | boolean | body  | Enables the users feature in Fleet. (Default: `true`)                                                                          |
+| enable_software_inventory         | boolean | body  | Enables the software inventory feature in Fleet. (Default: `true`)                                                             |
+| additional_queries                | boolean | body  | Enables additional queries on hosts. (Default: `null`)                                                                         |
 
 
 #### Example
