--- conflicted
+++ resolved
@@ -3037,20 +3037,12 @@
 `Status: 200`
 
 ### Get human-device mapping
-<<<<<<< HEAD
 
 Returns the end user's email(s) they use to log in to their Identity Provider (IdP) and Google Chrome profile.
 
-Also returns the end user's email stored in the fleetd agent configuration (`END_USER_EMAIL`).
-
-=======
-
-Retrieves the end user's email(s) they use to log in to their Identity Provider (IdP) and Google Chrome profile.
-
->>>>>>> 89ff5541
+Also returns the custom email that's set via the `PUT /api/v1/fleet/hosts/:id/device_mapping` endpoint (docs [here](#update-custom-human-device-mapping))
+
 Note that IdP email is only supported on macOS hosts. It's collected once, during automatic enrollment (DEP), only if the end user authenticates with the IdP and the DEP profile has `await_device_configured` set to `true`.
-
-Requires [Fleetd](https://fleetdm.com/docs/using-fleet/fleetd), the osquery manager from Fleet. Fleetd can be built with [fleetctl](https://fleetdm.com/docs/using-fleet/adding-hosts#osquery-installer).
 
 `GET /api/v1/fleet/hosts/:id/device_mapping`
 
