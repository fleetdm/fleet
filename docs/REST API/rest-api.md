# REST API

- [Authentication](#authentication)
- [Activities](#activities)
- [Fleet configuration](#fleet-configuration)
- [File carving](#file-carving)
- [Hosts](#hosts)
- [Labels](#labels)
- [Mobile device management (MDM)](#mobile-device-management-mdm)
- [Policies](#policies)
- [Queries](#queries)
- [Schedule (deprecated)](#schedule)
- [Scripts](#scripts)
- [Sessions](#sessions)
- [Software](#software)
- [Targets](#targets)
- [Teams](#teams)
- [Translator](#translator)
- [Users](#users)
- [API errors](#api-responses)

Use the Fleet APIs to automate Fleet.

This page includes a list of available resources and their API routes.

## Authentication

- [Retrieve your API token](#retrieve-your-api-token)
- [Log in](#log-in)
- [Log out](#log-out)
- [Forgot password](#forgot-password)
- [Change password](#change-password)
- [Reset password](#reset-password)
- [Me](#me)
- [SSO config](#sso-config)
- [Initiate SSO](#initiate-sso)
- [SSO callback](#sso-callback)

### Retrieve your API token

All API requests to the Fleet server require API token authentication unless noted in the documentation. API tokens are tied to your Fleet user account.

To get an API token, retrieve it from "My account" > "Get API token" in the Fleet UI (`/profile`). Or, you can send a request to the [login API endpoint](#log-in) to get your token.

Then, use that API token to authenticate all subsequent API requests by sending it in the "Authorization" request header, prefixed with "Bearer ":

```http
Authorization: Bearer <your token>
```

> For SSO users, email/password login is disabled. The API token can instead be retrieved from the "My account" page in the UI (/profile). On this page, choose "Get API token".

### Log in

Authenticates the user with the specified credentials. Use the token returned from this endpoint to authenticate further API requests.

`POST /api/v1/fleet/login`

> This API endpoint is not available to SSO users, since email/password login is disabled for SSO users. To get an API token for an SSO user, you can use the Fleet UI.

#### Parameters

| Name     | Type   | In   | Description                                   |
| -------- | ------ | ---- | --------------------------------------------- |
| email    | string | body | **Required**. The user's email.               |
| password | string | body | **Required**. The user's plain text password. |

#### Example

`POST /api/v1/fleet/login`

##### Request body

```json
{
  "email": "janedoe@example.com",
  "password": "VArCjNW7CfsxGp67"
}
```

##### Default response

`Status: 200`

```json
{
  "user": {
    "created_at": "2020-11-13T22:57:12Z",
    "updated_at": "2020-11-13T22:57:12Z",
    "id": 1,
    "name": "Jane Doe",
    "email": "janedoe@example.com",
    "enabled": true,
    "force_password_reset": false,
    "gravatar_url": "",
    "sso_enabled": false,
    "global_role": "admin",
    "teams": []
  },
  "token": "{your token}"
}
```

##### Authentication failed

`Status: 401 Unauthorized`

```json
{
  "message": "Authentication failed",
  "errors": [
    {
      "name": "base",
      "reason": "Authentication failed"
    }
  ],
  "uuid": "1272014b-902b-4b36-bcdb-75fde5eac1fc"
}
```

##### Too many requests / Rate limiting

`Status: 429 Too Many Requests`
`Header: retry-after: N`

> This response includes a header `retry-after` that indicates how many more seconds you are blocked before you can try again.

```json
{
  "message": "limit exceeded, retry after: Ns",
  "errors": [
    {
      "name": "base",
      "reason": "limit exceeded, retry after: Ns"
    }
  ]
}
```

---

### Log out

Logs out the authenticated user.

`POST /api/v1/fleet/logout`

#### Example

`POST /api/v1/fleet/logout`

##### Default response

`Status: 200`

---

### Forgot password

Sends a password reset email to the specified email. Requires that SMTP or SES is configured for your Fleet server.

`POST /api/v1/fleet/forgot_password`

#### Parameters

| Name  | Type   | In   | Description                                                             |
| ----- | ------ | ---- | ----------------------------------------------------------------------- |
| email | string | body | **Required**. The email of the user requesting the reset password link. |

#### Example

`POST /api/v1/fleet/forgot_password`

##### Request body

```json
{
  "email": "janedoe@example.com"
}
```

##### Default response

`Status: 200`

##### Unknown error

`Status: 500`

```json
{
  "message": "Unknown Error",
  "errors": [
    {
      "name": "base",
      "reason": "email not configured"
    }
  ]
}
```

---

### Change password

`POST /api/v1/fleet/change_password`

Changes the password for the authenticated user.

#### Parameters

| Name         | Type   | In   | Description                            |
| ------------ | ------ | ---- | -------------------------------------- |
| old_password | string | body | **Required**. The user's old password. |
| new_password | string | body | **Required**. The user's new password. |

#### Example

`POST /api/v1/fleet/change_password`

##### Request body

```json
{
  "old_password": "VArCjNW7CfsxGp67",
  "new_password": "zGq7mCLA6z4PzArC"
}
```

##### Default response

`Status: 200`

##### Validation failed

`Status: 422 Unprocessable entity`

```json
{
  "message": "Validation Failed",
  "errors": [
    {
      "name": "old_password",
      "reason": "old password does not match"
    }
  ]
}
```

### Reset password

Resets a user's password. Which user is determined by the password reset token used. The password reset token can be found in the password reset email sent to the desired user.

`POST /api/v1/fleet/reset_password`

#### Parameters

| Name                      | Type   | In   | Description                                                               |
| ------------------------- | ------ | ---- | ------------------------------------------------------------------------- |
| new_password              | string | body | **Required**. The new password.                                           |
| new_password_confirmation | string | body | **Required**. Confirmation for the new password.                          |
| password_reset_token      | string | body | **Required**. The token provided to the user in the password reset email. |

#### Example

`POST /api/v1/fleet/reset_password`

##### Request body

```json
{
  "new_password": "abc123",
  "new_password_confirmation": "abc123",
  "password_reset_token": "UU5EK0JhcVpsRkY3NTdsaVliMEZDbHJ6TWdhK3oxQ1Q="
}
```

##### Default response

`Status: 200`


---

### Me

Retrieves the user data for the authenticated user.

`GET /api/v1/fleet/me`

#### Example

`GET /api/v1/fleet/me`

##### Default response

`Status: 200`

```json
{
  "user": {
    "created_at": "2020-11-13T22:57:12Z",
    "updated_at": "2020-11-16T23:49:41Z",
    "id": 1,
    "name": "Jane Doe",
    "email": "janedoe@example.com",
    "global_role": "admin",
    "enabled": true,
    "force_password_reset": false,
    "gravatar_url": "",
    "sso_enabled": false,
    "teams": []
  }
}
```

---

### Perform required password reset

Resets the password of the authenticated user. Requires that `force_password_reset` is set to `true` prior to the request.

`POST /api/v1/fleet/perform_required_password_reset`

#### Example

`POST /api/v1/fleet/perform_required_password_reset`

##### Request body

```json
{
  "new_password": "sdPz8CV5YhzH47nK"
}
```

##### Default response

`Status: 200`

```json
{
  "user": {
    "created_at": "2020-11-13T22:57:12Z",
    "updated_at": "2020-11-17T00:09:23Z",
    "id": 1,
    "name": "Jane Doe",
    "email": "janedoe@example.com",
    "enabled": true,
    "force_password_reset": false,
    "gravatar_url": "",
    "sso_enabled": false,
    "global_role": "admin",
    "teams": []
  }
}
```

---

### SSO config

Gets the current SSO configuration.

`GET /api/v1/fleet/sso`

#### Example

`GET /api/v1/fleet/sso`

##### Default response

`Status: 200`

```json
{
  "settings": {
    "idp_name": "IDP Vendor 1",
    "idp_image_url": "",
    "sso_enabled": false
  }
}
```

---

### Initiate SSO

`POST /api/v1/fleet/sso`

#### Parameters

| Name      | Type   | In   | Description                                                                 |
| --------- | ------ | ---- | --------------------------------------------------------------------------- |
| relay_url | string | body | **Required**. The relative url to be navigated to after successful sign in. |

#### Example

`POST /api/v1/fleet/sso`

##### Request body

```json
{
  "relay_url": "/hosts/manage"
}
```

##### Default response

`Status: 200`

##### Unknown error

`Status: 500`

```json
{
  "message": "Unknown Error",
  "errors": [
    {
      "name": "base",
      "reason": "InitiateSSO getting metadata: Get \"https://idp.example.org/idp-meta.xml\": dial tcp: lookup idp.example.org on [2001:558:feed::1]:53: no such host"
    }
  ]
}
```

### SSO callback

This is the callback endpoint that the identity provider will use to send security assertions to Fleet. This is where Fleet receives and processes the response from the identify provider.

`POST /api/v1/fleet/sso/callback`

#### Parameters

| Name         | Type   | In   | Description                                                 |
| ------------ | ------ | ---- | ----------------------------------------------------------- |
| SAMLResponse | string | body | **Required**. The SAML response from the identity provider. |

#### Example

`POST /api/v1/fleet/sso/callback`

##### Request body

```json
{
  "SAMLResponse": "<SAML response from IdP>"
}
```

##### Default response

`Status: 200`


---

## Activities

### List activities

Returns a list of the activities that have been performed in Fleet as well as additional metadata.
for pagination. For a comprehensive list of activity types and detailed information, please see the [audit logs](https://fleetdm.com/docs/using-fleet/audit-activities) page.

`GET /api/v1/fleet/activities`

#### Parameters

| Name            | Type    | In    | Description                                                 |
|:--------------- |:------- |:----- |:------------------------------------------------------------|
| page            | integer | query | Page number of the results to fetch.                                                                                          |
| per_page        | integer | query | Results per page.                                                                                                             |
| order_key       | string  | query | What to order results by. Can be any column in the `activites` table.                                                         |
| order_direction | string  | query | **Requires `order_key`**. The direction of the order given the order key. Options include `asc` and `desc`. Default is `asc`. |

#### Example

`GET /api/v1/fleet/activities?page=0&per_page=10&order_key=created_at&order_direction=desc`

##### Default response

```json
{
  "activities": [
    {
      "created_at": "2023-07-27T14:35:08Z",
      "id": 25,
      "actor_full_name": "Fleet",
      "actor_id": 3,
      "actor_gravatar": "",
      "actor_email": "",
      "fleet_initiated": true,
      "type": "installed_software",
      "details": {
        "host_id": 1,
        "host_display_name": "Marko's MacBook Pro",
        "software_title": "Adobe Acrobat.app",
        "install_uuid": "eeeddb94-52d3-4071-8b18-7322cd382abb",
        "status": "failed"
      }
    },
    {
      "created_at": "2021-07-29T14:40:27Z",
      "id": 21,
      "actor_full_name": "Anna",
      "actor_id": 1,
      "actor_gravatar": "",
      "actor_email": "anna@example.com",
      "fleet_initiated": false,
      "type": "created_team",
      "details": {
        "team_id": 2,
        "team_name": "Apples"
      }
    },
    {
      "created_at": "2021-07-26T17:27:08Z",
      "id": 15,
      "actor_full_name": "Anna",
      "actor_id": 1,
      "actor_gravatar": "",
      "actor_email": "anna@example.com",
      "fleet_initiated": false,
      "type": "live_query",
      "details": {
        "target_counts": 14
      }
    }
  ],
  "meta": {
    "has_next_results": false,
    "has_previous_results": false
  }
}

```

---

## File carving

- [List carves](#list-carves)
- [Get carve](#get-carve)
- [Get carve block](#get-carve-block)

Fleet supports osquery's file carving functionality as of Fleet 3.3.0. This allows the Fleet server to request files (and sets of files) from Fleet's agent (fleetd), returning the full contents to Fleet.

To initiate a file carve using the Fleet API, you can use the [live query](#run-live-query) endpoint to run a query against the `carves` table.

For more information on executing a file carve in Fleet, go to the [File carving with Fleet docs](https://github.com/fleetdm/fleet/blob/main/docs/Contributing/File-carving.md).

### List carves

Retrieves a list of the non expired carves. Carve contents remain available for 24 hours after the first data is provided from the osquery client.

`GET /api/v1/fleet/carves`

#### Parameters

| Name            | Type    | In    | Description                                                                                                                    |
|-----------------|---------|-------|--------------------------------------------------------------------------------------------------------------------------------|
| page            | integer | query | Page number of the results to fetch.                                                                                           |
| per_page        | integer | query | Results per page.                                                                                                              |
| order_key       | string  | query | What to order results by. Can be any field listed in the `results` array example below.                                        |
| order_direction | string  | query | **Requires `order_key`**. The direction of the order given the order key. Valid options are 'asc' or 'desc'. Default is 'asc'. |
| after           | string  | query | The value to get results after. This needs `order_key` defined, as that's the column that would be used.                       |
| expired         | boolean | query | Include expired carves (default: false)                                                                                        |

#### Example

`GET /api/v1/fleet/carves`

##### Default response

`Status: 200`

```json
{
  "carves": [
    {
      "id": 1,
      "created_at": "2021-02-23T22:52:01Z",
      "host_id": 7,
      "name": "macbook-pro.local-2021-02-23T22:52:01Z-fleet_distributed_query_30",
      "block_count": 1,
      "block_size": 2000000,
      "carve_size": 2048,
      "carve_id": "c6958b5f-4c10-4dc8-bc10-60aad5b20dc8",
      "request_id": "fleet_distributed_query_30",
      "session_id": "065a1dc3-40ad-441c-afff-80c2ad7dac28",
      "expired": false,
      "max_block": 0
    },
    {
      "id": 2,
      "created_at": "2021-02-23T22:53:03Z",
      "host_id": 7,
      "name": "macbook-pro.local-2021-02-23T22:53:03Z-fleet_distributed_query_31",
      "block_count": 2,
      "block_size": 2000000,
      "carve_size": 3400704,
      "carve_id": "2b9170b9-4e11-4569-a97c-2f18d18bec7a",
      "request_id": "fleet_distributed_query_31",
      "session_id": "f73922ed-40a4-4e98-a50a-ccda9d3eb755",
      "expired": false,
      "max_block": 1,
      "error": "S3 multipart carve upload: EntityTooSmall: Your proposed upload is smaller than the minimum allowed object size"
    }
  ]
}
```

### Get carve

Retrieves the specified carve.

`GET /api/v1/fleet/carves/:id`

#### Parameters

| Name | Type    | In   | Description                           |
| ---- | ------- | ---- | ------------------------------------- |
| id   | integer | path | **Required.** The desired carve's ID. |

#### Example

`GET /api/v1/fleet/carves/1`

##### Default response

`Status: 200`

```json
{
  "carve": {
    "id": 1,
    "created_at": "2021-02-23T22:52:01Z",
    "host_id": 7,
    "name": "macbook-pro.local-2021-02-23T22:52:01Z-fleet_distributed_query_30",
    "block_count": 1,
    "block_size": 2000000,
    "carve_size": 2048,
    "carve_id": "c6958b5f-4c10-4dc8-bc10-60aad5b20dc8",
    "request_id": "fleet_distributed_query_30",
    "session_id": "065a1dc3-40ad-441c-afff-80c2ad7dac28",
    "expired": false,
    "max_block": 0
  }
}
```

### Get carve block

Retrieves the specified carve block. This endpoint retrieves the data that was carved.

`GET /api/v1/fleet/carves/:id/block/:block_id`

#### Parameters

| Name     | Type    | In   | Description                                 |
| -------- | ------- | ---- | ------------------------------------------- |
| id       | integer | path | **Required.** The desired carve's ID.       |
| block_id | integer | path | **Required.** The desired carve block's ID. |

#### Example

`GET /api/v1/fleet/carves/1/block/0`

##### Default response

`Status: 200`

```json
{
    "data": "aG9zdHMAAAAAAAAAAAAAAAAAAAAAAAAAAAAAAAAAAAAAAAAAAAAAAAAAAAAAAAAA..."
}
```
---

## Fleet configuration

- [Get certificate](#get-certificate)
- [Get configuration](#get-configuration)
- [Modify configuration](#modify-configuration)
- [Get global enroll secrets](#get-global-enroll-secrets)
- [Modify global enroll secrets](#modify-global-enroll-secrets)
- [Get team enroll secrets](#get-team-enroll-secrets)
- [Modify team enroll secrets](#modify-team-enroll-secrets)
- [Create invite](#create-invite)
- [List invites](#list-invites)
- [Delete invite](#delete-invite)
- [Verify invite](#verify-invite)
- [Update invite](#update-invite)
- [Version](#version)

The Fleet server exposes a handful of API endpoints that handle the configuration of Fleet as well as endpoints that manage invitation and enroll secret operations. All the following endpoints require prior authentication meaning you must first log in successfully before calling any of the endpoints documented below.

### Get certificate

Returns the Fleet certificate.

`GET /api/v1/fleet/config/certificate`

#### Parameters

None.

#### Example

`GET /api/v1/fleet/config/certificate`

##### Default response

`Status: 200`

```json
{
  "certificate_chain": <certificate_chain>
}
```

### Get configuration

Returns all information about the Fleet's configuration.

> NOTE: The `agent_options`, `sso_settings` and `smtp_settings` fields are only returned to Global Admin users.

`GET /api/v1/fleet/config`

#### Parameters

None.

#### Example

`GET /api/v1/fleet/config`

##### Default response

`Status: 200`

```json
{
  "org_info": {
    "org_name": "fleet",
    "org_logo_url": "",
    "contact_url": "https://fleetdm.com/company/contact"
  },
  "server_settings": {
    "server_url": "https://instance.fleet.com",
    "enable_analytics": true,
    "live_query_disabled": false,
    "query_reports_disabled": false,
    "ai_features_disabled": false
  },
  "smtp_settings": {
    "enable_smtp": false,
    "configured": false,
    "sender_address": "",
    "server": "",
    "port": 587,
    "authentication_type": "authtype_username_password",
    "user_name": "",
    "password": "********",
    "enable_ssl_tls": true,
    "authentication_method": "authmethod_plain",
    "domain": "",
    "verify_ssl_certs": true,
    "enable_start_tls": true
  },
  "sso_settings": {
    "entity_id": "",
    "issuer_uri": "",
    "idp_image_url": "",
    "metadata": "",
    "metadata_url": "",
    "idp_name": "",
    "enable_sso": false,
    "enable_sso_idp_login": false,
    "enable_jit_provisioning": false
  },
  "host_expiry_settings": {
    "host_expiry_enabled": false,
    "host_expiry_window": 0
  },
  "activity_expiry_settings": {
    "activity_expiry_enabled": false,
    "activity_expiry_window": 0
  },
  "features": {
    "enable_host_users": true,
    "enable_software_inventory": true,
    "additional_queries": null
  },
  "mdm": {
    "windows_enabled_and_configured": true,
    "enable_disk_encryption": true,
    "macos_updates": {
      "minimum_version": "12.3.1",
      "deadline": "2022-01-01"
    },
    "ios_updates": {
      "minimum_version": "17.0.1",
      "deadline": "2024-08-01"
    },
    "ipados_updates": {
      "minimum_version": "17.0.1",
      "deadline": "2024-08-01"
    },
    "windows_updates": {
      "deadline_days": 5,
      "grace_period_days": 1
    },
    "macos_settings": {
      "custom_settings": [
        {
          "path": "path/to/profile1.mobileconfig",
          "labels": ["Label 1", "Label 2"]
        }
      ]
    },
    "windows_settings": {
      "custom_settings": [
        {
         "path": "path/to/profile2.xml",
         "labels": ["Label 3", "Label 4"]
        }
      ],
    },
    "scripts": ["path/to/script.sh"],
    "end_user_authentication": {
      "entity_id": "",
      "issuer_uri": "",
      "metadata": "",
      "metadata_url": "",
      "idp_name": ""
    },
    "macos_migration": {
      "enable": false,
      "mode": "voluntary",
      "webhook_url": "https://webhook.example.com"
    },
    "macos_setup": {
      "bootstrap_package": "",
      "enable_end_user_authentication": false,
      "macos_setup_assistant": "path/to/config.json",
      "enable_release_device_manually": true
    },
    "client_url": "https://instance.fleet.com"
  },
  "agent_options": {
    "spec": {
      "config": {
        "options": {
          "pack_delimiter": "/",
          "logger_tls_period": 10,
          "distributed_plugin": "tls",
          "disable_distributed": false,
          "logger_tls_endpoint": "/api/v1/osquery/log",
          "distributed_interval": 10,
          "distributed_tls_max_attempts": 3
        },
        "decorators": {
          "load": [
            "SELECT uuid AS host_uuid FROM system_info;",
            "SELECT hostname AS hostname FROM system_info;"
          ]
        }
      },
      "overrides": {},
      "command_line_flags": {}
    }
  },
  "license": {
     "tier": "free",
     "expiration": "0001-01-01T00:00:00Z"
   },
  "logging": {
      "debug": false,
      "json": false,
      "result": {
          "plugin": "firehose",
          "config": {
              "region": "us-east-1",
              "status_stream": "",
              "result_stream": "result-topic"
          }
      },
      "status": {
          "plugin": "filesystem",
          "config": {
              "status_log_file": "foo_status",
              "result_log_file": "",
              "enable_log_rotation": false,
              "enable_log_compression": false
          }
      }
  },
  "vulnerability_settings": {
    "databases_path": ""
  },
  "webhook_settings": {
    "host_status_webhook": {
      "enable_host_status_webhook": true,
      "destination_url": "https://server.com",
      "host_percentage": 5,
      "days_count": 7
    },
    "failing_policies_webhook":{
      "enable_failing_policies_webhook":true,
      "destination_url": "https://server.com",
      "policy_ids": [1, 2, 3],
      "host_batch_size": 1000
    },
    "vulnerabilities_webhook":{
      "enable_vulnerabilities_webhook":true,
      "destination_url": "https://server.com",
      "host_batch_size": 1000
    },
    "activities_webhook":{
      "enable_activities_webhook":true,
      "destination_url": "https://server.com"
    }
  },
  "integrations": {
    "google_calendar": [
      {
        "domain": "example.com",
        "api_key_json": {
           "type": "service_account",
           "project_id": "fleet-in-your-calendar",
           "private_key_id": "<private key id>",
           "private_key": "-----BEGIN PRIVATE KEY-----\n<private key>\n-----END PRIVATE KEY-----\n",
           "client_email": "fleet-calendar-events@fleet-in-your-calendar.iam.gserviceaccount.com",
           "client_id": "<client id>",
           "auth_uri": "https://accounts.google.com/o/oauth2/auth",
           "token_uri": "https://oauth2.googleapis.com/token",
           "auth_provider_x509_cert_url": "https://www.googleapis.com/oauth2/v1/certs",
           "client_x509_cert_url": "https://www.googleapis.com/robot/v1/metadata/x509/fleet-calendar-events%40fleet-in-your-calendar.iam.gserviceaccount.com",
           "universe_domain": "googleapis.com"
         }
      }
    ],
    "jira": [],
    "ndes_scep_proxy": {
      "admin_url": "https://example.com/certsrv/mscep_admin/",
      "password": "********",
      "url": "https://example.com/certsrv/mscep/mscep.dll",
      "username": "Administrator@example.com"
    },
    "zendesk": []
  },
  "logging": {
    "debug": false,
    "json": false,
    "result": {
        "plugin": "filesystem",
        "config": {
          "status_log_file": "/var/folders/xh/bxm1d2615tv3vrg4zrxq540h0000gn/T/osquery_status",
          "result_log_file": "/var/folders/xh/bxm1d2615tv3vrg4zrxq540h0000gn/T/osquery_result",
          "enable_log_rotation": false,
          "enable_log_compression": false
        }
      },
    "status": {
      "plugin": "filesystem",
      "config": {
        "status_log_file": "/var/folders/xh/bxm1d2615tv3vrg4zrxq540h0000gn/T/osquery_status",
        "result_log_file": "/var/folders/xh/bxm1d2615tv3vrg4zrxq540h0000gn/T/osquery_result",
        "enable_log_rotation": false,
        "enable_log_compression": false
      }
    }
  },
  "update_interval": {
    "osquery_detail": 3600000000000,
    "osquery_policy": 3600000000000
  },
  "vulnerabilities": {
    "cpe_database_url": "",
    "disable_schedule": false,
    "cve_feed_prefix_url": "",
    "databases_path": "",
    "disable_data_sync": false,
    "periodicity": 3600000000000,
    "recent_vulnerability_max_age": 2592000000000000
  }
}
```

### Modify configuration

Modifies the Fleet's configuration with the supplied information.

`PATCH /api/v1/fleet/config`

#### Parameters

| Name                     | Type    | In    | Description   |
| -----------------------  | ------- | ----  | ------------------------------------------------------------------------------------------------------------------------------------ |
| org_info                 | object  | body  | See [org_info](#org-info).                                                                                                           |
| server_settings          | object  | body  | See [server_settings](#server-settings).                                                                                             |
| smtp_settings            | object  | body  | See [smtp_settings](#smtp-settings).                                                                                                 |
| sso_settings             | object  | body  | See [sso_settings](#sso-settings).                                                                                                   |
| host_expiry_settings     | object  | body  | See [host_expiry_settings](#host-expiry-settings).                                                                                   |
| activity_expiry_settings | object  | body  | See [activity_expiry_settings](#activity-expiry-settings).                                                                           |
| agent_options            | objects | body  | The agent_options spec that is applied to all hosts. In Fleet 4.0.0 the `api/v1/fleet/spec/osquery_options` endpoints were removed.  |
| fleet_desktop            | object  | body  | See [fleet_desktop](#fleet-desktop).                                                                                                 |
| webhook_settings         | object  | body  | See [webhook_settings](#webhook-settings).                                                                                           |
| integrations             | object  | body  | Includes `ndes_scep_proxy` object and `jira`, `zendesk`, and `google_calendar` arrays. See [integrations](#integrations) for details.                             |
| mdm                      | object  | body  | See [mdm](#mdm).                                                                                                                     |
| features                 | object  | body  | See [features](#features).                                                                                                           |
| scripts                  | array   | body  | A list of script files to add so they can be executed at a later time.                                                               |
| force                    | boolean | query | Whether to force-apply the agent options even if there are validation errors.                                                        |
| dry_run                  | boolean | query | Whether to validate the configuration and return any validation errors **without** applying changes.                                 |


#### Example

`PATCH /api/v1/fleet/config`

##### Request body

```json
{
  "scripts": []
}
```

##### Default response

`Status: 200`

```json
{
  "org_info": {
    "org_name": "Fleet Device Management",
    "org_logo_url": "https://fleetdm.com/logo.png",
    "org_logo_url_light_background": "https://fleetdm.com/logo-light.png",
    "contact_url": "https://fleetdm.com/company/contact"
  },
  "server_settings": {
    "server_url": "https://instance.fleet.com",
    "enable_analytics": true,
    "live_query_disabled": false,
    "query_reports_disabled": false,
    "ai_features_disabled": false
  },
  "smtp_settings": {
    "enable_smtp": true,
    "configured": true,
    "sender_address": "",
    "server": "localhost",
    "port": 1025,
    "authentication_type": "authtype_username_none",
    "user_name": "",
    "password": "********",
    "enable_ssl_tls": true,
    "authentication_method": "authmethod_plain",
    "domain": "",
    "verify_ssl_certs": true,
    "enable_start_tls": true
  },
  "sso_settings": {
    "entity_id": "",
    "issuer_uri": "",
    "idp_image_url": "",
    "metadata": "",
    "metadata_url": "",
    "idp_name": "",
    "enable_sso": false,
    "enable_sso_idp_login": false,
    "enable_jit_provisioning": false
  },
  "host_expiry_settings": {
    "host_expiry_enabled": false,
    "host_expiry_window": 0
  },
  "activity_expiry_settings": {
    "activity_expiry_enabled": false,
    "activity_expiry_window": 0
  },
  "features": {
    "enable_host_users": true,
    "enable_software_inventory": true,
    "additional_queries": null
  },
  "license": {
    "tier": "free",
    "expiration": "0001-01-01T00:00:00Z"
  },
  "mdm": {
    "enabled_and_configured": false,
    "windows_enabled_and_configured": false,
    "enable_disk_encryption": true,
    "macos_updates": {
      "minimum_version": "12.3.1",
      "deadline": "2022-01-01"
    },
    "ios_updates": {
      "minimum_version": "17.0.1",
      "deadline": "2024-08-01"
    },
    "ipados_updates": {
      "minimum_version": "17.0.1",
      "deadline": "2024-08-01"
    },
    "windows_updates": {
      "deadline_days": 5,
      "grace_period_days": 1
    },
    "macos_settings": {
      "custom_settings": [
        {
          "path": "path/to/profile1.mobileconfig",
          "labels_exclude_any": ["Label 1", "Label 2"]
        },
        {
          "path": "path/to/profile2.json",
          "labels_include_all": ["Label 3", "Label 4"]
        },
      ]
    },
    "windows_settings": {
      "custom_settings": [
        {
          "path": "path/to/profile3.xml",
          "labels_exclude_any": ["Label 1", "Label 2"]
        }
      ]
    },
    "end_user_authentication": {
      "entity_id": "",
      "issuer_uri": "",
      "metadata": "",
      "metadata_url": "",
      "idp_name": ""
    },
    "macos_migration": {
      "enable": false,
      "mode": "voluntary",
      "webhook_url": "https://webhook.example.com"
    },
    "macos_setup": {
      "bootstrap_package": "",
      "enable_end_user_authentication": false,
      "macos_setup_assistant": "path/to/config.json"
    },
    "apple_server_url": "https://instance.fleet.com"
  },
  "agent_options": {
    "config": {
      "options": {
        "pack_delimiter": "/",
        "logger_tls_period": 10,
        "distributed_plugin": "tls",
        "disable_distributed": false,
        "logger_tls_endpoint": "/api/v1/osquery/log",
        "distributed_interval": 10,
        "distributed_tls_max_attempts": 3
      },
      "decorators": {
        "load": [
          "SELECT uuid AS host_uuid FROM system_info;",
          "SELECT hostname AS hostname FROM system_info;"
        ]
      }
    },
    "overrides": {},
    "command_line_flags": {}
  },
  "vulnerability_settings": {
    "databases_path": ""
  },
  "fleet_desktop": {
    "transparency_url": "https://fleetdm.com/better"
  },
  "webhook_settings": {
    "host_status_webhook": {
      "enable_host_status_webhook": true,
      "destination_url": "https://server.com",
      "host_percentage": 5,
      "days_count": 7
    },
    "failing_policies_webhook":{
      "enable_failing_policies_webhook":true,
      "destination_url": "https://server.com",
      "policy_ids": [1, 2, 3],
      "host_batch_size": 1000
    },
    "vulnerabilities_webhook":{
      "enable_vulnerabilities_webhook":true,
      "destination_url": "https://server.com",
      "host_batch_size": 1000
    },
    "activities_webhook":{
      "enable_activities_webhook":true,
      "destination_url": "https://server.com"
    }
  },
  "integrations": {
    "google_calendar": [
      {
        "domain": "",
        "api_key_json": null
      }
    ],
    "jira": [
      {
        "url": "https://jiraserver.com",
        "username": "some_user",
        "password": "sec4et!",
        "project_key": "jira_project",
        "enable_software_vulnerabilities": false
      }
    ],
    "ndes_scep_proxy": null,
    "zendesk": []
  },
  "logging": {
      "debug": false,
      "json": false,
      "result": {
          "plugin": "firehose",
          "config": {
            "region": "us-east-1",
            "status_stream": "",
            "result_stream": "result-topic"
          }
      },
      "status": {
          "plugin": "filesystem",
          "config": {
            "status_log_file": "foo_status",
            "result_log_file": "",
            "enable_log_rotation": false,
            "enable_log_compression": false
          }
      }
  },
  "scripts": []
}
```


#### org_info

| Name                              | Type    | Description   |
| ---------------------             | ------- | ----------------------------------------------------------------------------------- |
| org_name                          | string  | The organization name.                                                              |
| org_logo_url                      | string  | The URL for the organization logo.                                                  |
| org_logo_url_light_background     | string  | The URL for the organization logo displayed in Fleet on top of light backgrounds.   |
| contact_url                       | string  | A URL that can be used by end users to contact the organization.                    |

<br/>

##### Example request body

```json
{
  "org_info": {
    "org_name": "Fleet Device Management",
    "org_logo_url": "https://fleetdm.com/logo.png",
    "org_logo_url_light_background": "https://fleetdm.com/logo-light.png",
    "contact_url": "https://fleetdm.com/company/contact"
  }
}
```

#### server_settings

| Name                              | Type    | Description   |
| ---------------------             | ------- | ------------------------------------------------------------------------------------------- |
| server_url                        | string  | The Fleet server URL.                                                                       |
| enable_analytics                  | boolean | Whether to send anonymous usage statistics. Always enabled for Fleet Premium customers.     |
| live_query_disabled               | boolean | Whether the live query capabilities are disabled.                                           |
| query_reports_disabled            | boolean | Whether query report capabilities are disabled.                                             |
| ai_features_disabled              | boolean | Whether AI features are disabled.                                                           |
| query_report_cap                  | integer | The maximum number of results to store per query report before the report is clipped. If increasing this cap, we recommend enabling reports for one query at time and monitoring your infrastructure. (Default: `1000`) |

<br/>

##### Example request body

```json
{
  "server_settings": {
    "server_url": "https://localhost:8080",
    "enable_analytics": true, 
    "live_query_disabled": false,
    "query_reports_disabled": false,
    "ai_features_disabled": false
  }
}
```

#### smtp_settings

| Name                              | Type    | Description   |
| ---------------------             | ------- | --------------------------------------------------------------------------------------------------------------------------------------------------------------------- |
| enable_smtp                       | boolean | Whether SMTP is enabled for the Fleet app.                                                                                                                            |
| sender_address                    | string  | The sender email address for the Fleet app. An invitation email is an example of the emails that may use this sender address                                          |
| server                            | string  | The SMTP server for the Fleet app.                                                                                                                                    |
| port                              | integer | The SMTP port for the Fleet app.                                                                                                                                      |
| authentication_type               | string  | The authentication type used by the SMTP server. Options include `"authtype_username_and_password"` or `"none"`                                                       |
| user_name                         | string  | The username used to authenticate requests made to the SMTP server.                                                                                                   |
| password                          | string  | The password used to authenticate requests made to the SMTP server.                                                                                                   |
| enable_ssl_tls                    | boolean | Whether or not SSL and TLS are enabled for the SMTP server.                                                                                                           |
| authentication_method             | string  | The authentication method used to make authenticate requests to SMTP server. Options include `"authmethod_plain"`, `"authmethod_cram_md5"`, and `"authmethod_login"`. |
| domain                            | string  | The domain for the SMTP server.                                                                                                                                       |
| verify_ssl_certs                  | boolean | Whether or not SSL certificates are verified by the SMTP server. Turn this off (not recommended) if you use a self-signed certificate.                                |
| enabled_start_tls                 | boolean | Detects if STARTTLS is enabled in your SMTP server and starts to use it.                                                                                              |

<br/>

##### Example request body

```json
{
  "smtp_settings": {
    "enable_smtp": true,
    "sender_address": "",
    "server": "localhost",
    "port": 1025,
    "authentication_type": "authtype_username_none",
    "user_name": "",
    "password": "",
    "enable_ssl_tls": true,
    "authentication_method": "authmethod_plain",
    "domain": "",
    "verify_ssl_certs": true,
    "enable_start_tls": true
  }
}
```

#### sso_settings

| Name                              | Type    | Description   |
| ---------------------             | ------- | ---------------------------------------------------------------------------------------------------------------------------------------------------------------------- |
| enable_sso                        | boolean | Whether or not SSO is enabled for the Fleet application. If this value is true, you must also include most of the SSO settings parameters below.                       |
| entity_id                         | string  | The required entity ID is a URI that you use to identify Fleet when configuring the identity provider. Must be 5 or more characters.                                   |
| issuer_uri                        | string  | The URI you provide here must exactly match the Entity ID field used in the identity provider configuration.                                                           |
| idp_image_url                     | string  | An optional link to an image such as a logo for the identity provider.                                                                                                 |
| metadata_url                      | string  | A URL that references the identity provider metadata. If available from the identity provider, this is the preferred means of providing metadata. Must be either https or http |
| metadata                          | string  |  Metadata provided by the identity provider. Either `metadata` or a `metadata_url` must be provided.                                                                   |
| enable_sso_idp_login              | boolean | Determines whether Identity Provider (IdP) initiated login for Single sign-on (SSO) is enabled for the Fleet application.                                              |
| enable_jit_provisioning           | boolean | _Available in Fleet Premium._ When enabled, allows [just-in-time user provisioning](https://fleetdm.com/docs/deploy/single-sign-on-sso#just-in-time-jit-user-provisioning). |

<br/>

##### Example request body

```json
{
  "sso_settings": {
    "enable_sso": false,
    "entity_id": "",
    "issuer_uri": "",
    "idp_image_url": "",
    "metadata_url": "",
    "metadata": "",
    "idp_name": "",
    "enable_sso_idp_login": false,
    "enable_jit_provisioning": false
  }
}
```

#### host_expiry_settings

| Name                              | Type    | Description   |
| ---------------------             | ------- | -------------------------------------------------------------------------------------------------------------------------------------------------------------- |
| host_expiry_enabled               | boolean | When enabled, allows automatic cleanup of hosts that have not communicated with Fleet in some number of days.                                                  |
| host_expiry_window                | integer | If a host has not communicated with Fleet in the specified number of days, it will be removed. Must be greater than 0 if host_expiry_enabled is set to true.   |

<br/>

##### Example request body

```json
{
  "host_expiry_settings": {
    "host_expiry_enabled": true,
    "host_expiry_window": 7
  }
}
```

#### activity_expiry_settings

| Name                              | Type    | Description   |
| ---------------------             | ------- | --------------------------------------------------------------------------------------------------------------------------------- |
| activity_expiry_enabled           | boolean | When enabled, allows automatic cleanup of activities (and associated live query data) older than the specified number of days.    |
| activity_expiry_window            | integer | The number of days to retain activity records, if activity expiry is enabled.                                                     |

<br/>

##### Example request body

```json
{
  "activity_expiry_settings": {
    "activity_expiry_enabled": true,
    "activity_expiry_window": 90
  }
}
```

#### fleet_desktop

_Available in Fleet Premium._

| Name                              | Type    | Description   |
| ---------------------             | ------- | -------------------------------------------------------------------------------- |
| transparency_url                  | string  | The URL used to display transparency information to users of Fleet Desktop.      |

<br/>

##### Example request body

```json
{
  "fleet_desktop": {
    "transparency_url": "https://fleetdm.com/better"
  }
}
```

#### webhook_settings

<!--
+ [`webhook_settings.host_status_webhook`](#webhook-settings-host-status-webhook)
+ [`webhook_settings.failing_policies_webhook`](#webhook-settings-failing-policies-webhook)
+ [`webhook_settings.vulnerabilities_webhook`](#webhook-settings-vulnerabilities-webhook)
+ [`webhook_settings.activities_webhook`](#webhook-settings-activities-webhook)
-->

| Name                              | Type  | Description   |
| ---------------------             | ----- | ---------------------------------------------------------------------------------------------- |
| host_status_webhook               | array | See [`webhook_settings.host_status_webhook`](#webhook-settings-host-status-webhook).           |
| failing_policies_webhook          | array | See [`webhook_settings.failing_policies_webhook`](#webhook-settings-failing-policies-webhook). |
| vulnerabilities_webhook           | array | See [`webhook_settings.vulnerabilities_webhook`](#webhook-settings-vulnerabilities-webhook).   |
| activities_webhook                | array | See [`webhook_settings.activities_webhook`](#webhook-settings-activities-webhook).             |

<br/>

##### webhook_settings.host_status_webhook

`webhook_settings.host_status_webhook` is an object with the following structure:

| Name                              | Type    | Description   |
| ---------------------             | ------- | ------------------------------------------------------------------------------------------------------------------------------------------- |
| enable_host_status_webhook        | boolean | Whether or not the host status webhook is enabled.                                                                                          |
| destination_url                   | string  | The URL to deliver the webhook request to.                                                                                                  |
| host_percentage                   | integer | The minimum percentage of hosts that must fail to check in to Fleet in order to trigger the webhook request.                                |
| days_count                        | integer | The minimum number of days that the configured `host_percentage` must fail to check in to Fleet in order to trigger the webhook request.    |

<br/>

##### webhook_settings.failing_policies_webhook

`webhook_settings.failing_policies_webhook` is an object with the following structure:

| Name                              | Type    | Description   |
| ---------------------             | ------- | ------------------------------------------------------------------------------------------------------------------- |
| enable_failing_policies_webhook   | boolean | Whether or not the failing policies webhook is enabled.                                                             |
| destination_url                   | string  | The URL to deliver the webhook requests to.                                                                         |
| policy_ids                        | array   | List of policy IDs to enable failing policies webhook.                                                              |
| host_batch_size                   | integer | Maximum number of hosts to batch on failing policy webhook requests. The default, 0, means no batching (all hosts failing a policy are sent on one request). |

<br/>

##### webhook_settings.vulnerabilities_webhook

`webhook_settings.vulnerabilities_webhook` is an object with the following structure:

| Name                              | Type    | Description   |
| ---------------------             | ------- | ------------------------------------------------------------------------------------------------------------------------------------------------------- |
| enable_vulnerabilities_webhook    | boolean | Whether or not the vulnerabilities webhook is enabled.                                                                                                  |
| destination_url                   | string  | The URL to deliver the webhook requests to.                                                                                                             |
| host_batch_size                   | integer | Maximum number of hosts to batch on vulnerabilities webhook requests. The default, 0, means no batching (all vulnerable hosts are sent on one request). |

<br/>

##### webhook_settings.activities_webhook

`webhook_settings.activities_webhook` is an object with the following structure:

| Name                              | Type    | Description   |
| ---------------------             | ------- | --------------------------------------------------------- |
| enable_activities_webhook         | boolean | Whether or not the activity feed webhook is enabled.      |
| destination_url                   | string  | The URL to deliver the webhook requests to.               |

<br/>

##### Example request body

```json
{
  "webhook_settings": {
    "host_status_webhook": {
      "enable_host_status_webhook": true,
      "destination_url": "https://server.com",
      "host_percentage": 5,
      "days_count": 7
    },
    "failing_policies_webhook":{
      "enable_failing_policies_webhook": true,
      "destination_url": "https://server.com",
      "policy_ids": [1, 2, 3],
      "host_batch_size": 1000
    },
    "vulnerabilities_webhook":{
      "enable_vulnerabilities_webhook":true,
      "destination_url": "https://server.com",
      "host_batch_size": 1000
    },
    "activities_webhook":{
      "enable_activities_webhook":true,
      "destination_url": "https://server.com"
    }
  }
}
```

#### integrations

<!--
+ [`integrations.jira`](#integrations-jira)
+ [`integrations.zendesk`](#integrations-zendesk)
+ [`integrations.google_calendar`](#integrations-google-calendar)
+ [`integrations.ndes_scep_proxy`](#integrations-ndes_scep_proxy)
-->

| Name            | Type   | Description                                                          |
|-----------------|--------|----------------------------------------------------------------------|
| jira            | array  | See [`integrations.jira`](#integrations-jira).                       |
| zendesk         | array  | See [`integrations.zendesk`](#integrations-zendesk).                 |
| google_calendar | array  | See [`integrations.google_calendar`](#integrations-google-calendar). |
| ndes_scep_proxy | object | See [`integrations.ndes_scep_proxy`](#integrations-ndes-scep-proxy). |

<br/>

##### integrations.jira

`integrations.jira` is an array of objects with the following structure:

| Name                              | Type    | Description   |
| ---------------------             | ------- | -------------------------------------------------------------------------------------------------------------------------------------------------------------------------------------- |
| enable_software_vulnerabilities   | boolean | Whether or not Jira integration is enabled for software vulnerabilities. Only one vulnerability automation can be enabled at a given time (enable_vulnerabilities_webhook and enable_software_vulnerabilities). |
| enable_failing_policies           | boolean | Whether or not Jira integration is enabled for failing policies. Only one failing policy automation can be enabled at a given time (enable_failing_policies_webhook and enable_failing_policies). |
| url                               | string  | The URL of the Jira server to integrate with. |
| username                          | string  | The Jira username to use for this Jira integration. |
| api_token                         | string  | The API token of the Jira username to use for this Jira integration. |
| project_key                       | string  | The Jira project key to use for this integration. Jira tickets will be created in this project. |

<br/>

> Note that when making changes to the `integrations.jira` array, all integrations must be provided (not just the one being modified). This is because the endpoint will consider missing integrations as deleted.

##### integrations.zendesk

`integrations.zendesk` is an array of objects with the following structure:

| Name                              | Type    | Description   |
| ---------------------             | ------- | -------------------------------------------------------------------------------------------------------------------------------------------------------------------------------------- |
| enable_software_vulnerabilities   | boolean | Whether or not Zendesk integration is enabled for software vulnerabilities. Only one vulnerability automation can be enabled at a given time (enable_vulnerabilities_webhook and enable_software_vulnerabilities). |
| enable_failing_policies           | boolean | Whether or not Zendesk integration is enabled for failing policies. Only one failing policy automation can be enabled at a given time (enable_failing_policies_webhook and enable_failing_policies). |
| url                               | string  | The URL of the Zendesk server to integrate with. |
| email                             | string  | The Zendesk user email to use for this Zendesk integration. |
| api_token                         | string  | The Zendesk API token to use for this Zendesk integration. |
| group_id                          | integer | The Zendesk group id to use for this integration. Zendesk tickets will be created in this group. |

<br/>

> Note that when making changes to the `integrations.zendesk` array, all integrations must be provided (not just the one being modified). This is because the endpoint will consider missing integrations as deleted.

##### integrations.google_calendar

`integrations.google_calendar` is an array of objects with the following structure:

| Name                              | Type    | Description   |
| ---------------------             | ------- | --------------------------------------------------------------------------------------------------------------------- |
| domain                            | string  | The domain for the Google Workspace service account to be used for this calendar integration.                         |
| api_key_json                      | object  | The private key JSON downloaded when generating the service account API key to be used for this calendar integration. |

<br/>

##### integrations.ndes_scep_proxy

> **Experimental feature**. This feature is undergoing rapid improvement, which may result in breaking changes to the API or configuration surface. It is not recommended for use in automated workflows.
`integrations.ndes_scep_proxy` is an object with the following structure:

| Name      | Type   | Description                                             |
|-----------|--------|---------------------------------------------------------|
| url       | string | **Required**. The URL of the NDES SCEP endpoint.        |
| admin_url | string | **Required**. The URL of the NDES admin endpoint.       |
| password  | string | **Required**. The password for the NDES admin endpoint. |
| username  | string | **Required**. The username for the NDES admin endpoint. |

Setting `integrations.ndes_scep_proxy` to `null` will clear existing settings. Not specifying `integrations.ndes_scep_proxy` in the payload will not change the existing settings.



##### Example request body

```json
{
  "integrations": {
    "jira": [
      {
        "enable_software_vulnerabilities": false,
        "enable_failing_poilicies": true,
        "url": "https://jiraserver.com",
        "username": "some_user",
        "api_token": "<TOKEN>",
        "project_key": "jira_project",
      }
    ],
    "zendesk": [],
    "google_calendar": [
      {
        "domain": "https://domain.com",
        "api_key_json": "<API KEY JSON>"
      }
    ],
    "ndes_scep_proxy": {
      "admin_url": "https://example.com/certsrv/mscep_admin/",
      "password": "abc123",
      "url": "https://example.com/certsrv/mscep/mscep.dll",
      "username": "Administrator@example.com"
    }
  }
}
```

#### mdm

| Name                              | Type    | Description   |
| ---------------------             | ------- | -------------------------------------------------------------------------------------------------------------------------------------------------------------------------------------- |
| windows_enabled_and_configured    | boolean | Enables Windows MDM support. |
| enable_disk_encryption            | boolean | _Available in Fleet Premium._ Hosts that belong to no team will have disk encryption enabled if set to true. |
| macos_updates         | object  | See [`mdm.macos_updates`](#mdm-macos-updates). |
| ios_updates         | object  | See [`mdm.ios_updates`](#mdm-ios-updates). |
| ipados_updates         | object  | See [`mdm.ipados_updates`](#mdm-ipados-updates). |
| windows_updates         | object  | See [`mdm.window_updates`](#mdm-windows-updates). |
| macos_migration         | object  | See [`mdm.macos_migration`](#mdm-macos-migration). |
| macos_setup         | object  | See [`mdm.macos_setup`](#mdm-macos-setup). |
| macos_settings         | object  | See [`mdm.macos_settings`](#mdm-macos-settings). |
| windows_settings         | object  | See [`mdm.windows_settings`](#mdm-windows-settings). |
| apple_server_url         | string  | Update this URL if you're self-hosting Fleet and you want your hosts to talk to this URL for MDM features. (If not configured, hosts will use the base URL of the Fleet instance.)  |

> Note: If `apple_server_url` changes and Apple (macOS, iOS, iPadOS) hosts already have MDM turned on, the end users will have to turn MDM off and back on to use MDM features.

<br/>

##### mdm.macos_updates

_Available in Fleet Premium._

`mdm.macos_updates` is an object with the following structure:

| Name                              | Type    | Description   |
| ---------------------             | ------- | -------------------------------------------------------------------------------------------------------------------------------------------------------------------------------------- |
| minimum_version                   | string  | Hosts that belong to no team and are enrolled into Fleet's MDM will be prompted to update when their OS is below this version. |
| deadline                          | string  | Hosts that belong to no team and are enrolled into Fleet's MDM will be forced to update their OS after this deadline (noon local time for hosts already on macOS 14 or above, 20:00 UTC for hosts on earlier macOS versions). |

<br/>

##### mdm.ios_updates

_Available in Fleet Premium._

`mdm.ios_updates` is an object with the following structure:

| Name                              | Type    | Description   |
| ---------------------             | ------- | -------------------------------------------------------------------------------------------------------------------------------------------------------------------------------------- |
| minimum_version                   | string  | Hosts that belong to no team will be prompted to update when their OS is below this version. |
| deadline                          | string  | Hosts that belong to no team will be forced to update their OS after this deadline (noon local time). |

<br/>

##### mdm.ipados_updates

_Available in Fleet Premium._

`mdm.ipados_updates` is an object with the following structure:

| Name                              | Type    | Description   |
| ---------------------             | ------- | -------------------------------------------------------------------------------------------------------------------------------------------------------------------------------------- |
| minimum_version                   | string  | Hosts that belong to no team will be prompted to update when their OS is below this version. |
| deadline                          | string  | Hosts that belong to no team will be forced to update their OS after this deadline (noon local time). |

<br/>

##### mdm.windows_updates

_Available in Fleet Premium._

`mdm.windows_updates` is an object with the following structure:

| Name                              | Type    | Description   |
| ---------------------             | ------- | -------------------------------------------------------------------------------------------------------------------------------------------------------------------------------------- |
| deadline_days                     | integer | Hosts that belong to no team and are enrolled into Fleet's MDM will have this number of days before updates are installed on Windows. |
| grace_period_days                 | integer | Hosts that belong to no team and are enrolled into Fleet's MDM will have this number of days before Windows restarts to install updates. |

<br/>

##### mdm.macos_migration

_Available in Fleet Premium._

`mdm.macos_migration` is an object with the following structure:

| Name                              | Type    | Description   |
| ---------------------             | ------- | -------------------------------------------------------------------------------------------------------------------------------------------------------------------------------------- |
| enable                            | boolean | Whether to enable the end user migration workflow for devices migrating from your old MDM solution. |
| mode                              | string  | The end user migration workflow mode for devices migrating from your old MDM solution. Options are `"voluntary"` or `"forced"`. |
| webhook_url                       | string  | The webhook url configured to receive requests to unenroll devices migrating from your old MDM solution. |

<br/>

##### mdm.macos_setup

_Available in Fleet Premium._

`mdm.macos_setup` is an object with the following structure:

| Name                              | Type    | Description   |
| ---------------------             | ------- | -------------------------------------------------------------------------------------------------------------------------------------------------------------------------------------- |
| enable_end_user_authentication    | boolean | If set to true, end user authentication will be required during automatic MDM enrollment of new macOS devices. Settings for your IdP provider must also be [configured](https://fleetdm.com/docs/using-fleet/mdm-macos-setup-experience#end-user-authentication-and-eula). |

<br/>

##### mdm.macos_settings

`mdm.macos_settings` is an object with the following structure:

| Name                              | Type    | Description   |
| ---------------------             | ------- | -------------------------------------------------------------------------------------------------------------------------------------------------------------------------------------- |
| custom_settings                   | array   | macOS hosts that belong to no team will have custom profiles applied. |

<br/>

##### mdm.windows_settings

`mdm.windows_settings` is an object with the following structure:

| Name                              | Type    | Description   |
| ---------------------             | ------- | -------------------------------------------------------------------------------------------------------------------------------------------------------------------------------------- |
| custom_settings                   | array   | Windows hosts that belong to no team will have custom profiles applied. |

<br/>

##### Example request body

```json
{
  "mdm": {
    "windows_enabled_and_configured": false,
    "enable_disk_encryption": true,
    "macos_updates": {
      "minimum_version": "12.3.1",
      "deadline": "2022-01-01"
    },
    "windows_updates": {
      "deadline_days": 5,
      "grace_period_days": 1
    },
    "macos_settings": {
      "custom_settings": [
        {
          "path": "path/to/profile1.mobileconfig",
          "labels": ["Label 1", "Label 2"]
        },
        {
          "path": "path/to/profile2.json",
          "labels": ["Label 3", "Label 4"]
        },
      ]
    },
    "windows_settings": {
      "custom_settings": [
        {
          "path": "path/to/profile3.xml",
          "labels": ["Label 1", "Label 2"]
        }
      ]     
    },
    "end_user_authentication": {
      "entity_id": "",
      "issuer_uri": "",
      "metadata": "",
      "metadata_url": "",
      "idp_name": ""
    },
    "macos_migration": {
      "enable": false,
      "mode": "voluntary",
      "webhook_url": "https://webhook.example.com"
    },
    "macos_setup": {
      "bootstrap_package": "",
      "enable_end_user_authentication": false,
      "macos_setup_assistant": "path/to/config.json"
    }
  }
}
```

#### Features

| Name                              | Type    | Description   |
| ---------------------             | ------- | -------------------------------------------------------------------------------------------------------------------------------------------------------------------------------------- |
| enable_host_users                 | boolean | Whether to enable the users feature in Fleet. (Default: `true`)                                                                          |
| enable_software_inventory         | boolean | Whether to enable the software inventory feature in Fleet. (Default: `true`)                                                             |
| additional_queries                | boolean | Whether to enable additional queries on hosts. (Default: `null`)                                                                         |

<br/>

##### Example request body

```json
{
  "features": {
    "enable_host_users": true,
    "enable_software_inventory": true,
    "additional_queries": null
  }
}
```



### Get global enroll secrets

Returns the valid global enroll secrets.

`GET /api/v1/fleet/spec/enroll_secret`

#### Parameters

None.

#### Example

`GET /api/v1/fleet/spec/enroll_secret`

##### Default response

`Status: 200`

```json
{
  "spec": {
    "secrets": [
      {
        "secret": "vhPzPOnCMOMoqSrLxKxzSADyqncayacB",
        "created_at": "2021-11-12T20:24:57Z"
      },
      {
        "secret": "jZpexWGiXmXaFAKdrdttFHdJBqEnqlVF",
        "created_at": "2021-11-12T20:24:57Z"
      }
    ]
  }
}
```

### Modify global enroll secrets

Replaces all existing global enroll secrets.

`POST /api/v1/fleet/spec/enroll_secret`

#### Parameters

| Name      | Type    | In   | Description                                                        |
| --------- | ------- | ---- | ------------------------------------------------------------------ |
| spec      | object  | body | **Required**. Attribute "secrets" must be a list of enroll secrets |

#### Example

Replace all global enroll secrets with a new enroll secret.

`POST /api/v1/fleet/spec/enroll_secret`

##### Request body

```json
{
  "spec": {
    "secrets": [
      {
        "secret": "KuSkYFsHBQVlaFtqOLwoUIWniHhpvEhP"
      }
    ]
  }
}
```

##### Default response

`Status: 200`

```json
{}
```

#### Example

Delete all global enroll secrets.

`POST /api/v1/fleet/spec/enroll_secret`

##### Request body

```json
{
  "spec": {
    "secrets": []
  }
}
```

##### Default response

`Status: 200`

```json
{}
```

### Get team enroll secrets

Returns the valid team enroll secrets.

`GET /api/v1/fleet/teams/:id/secrets`

#### Parameters

None.

#### Example

`GET /api/v1/fleet/teams/1/secrets`

##### Default response

`Status: 200`

```json
{
  "secrets": [
    {
      "created_at": "2021-06-16T22:05:49Z",
      "secret": "aFtH2Nq09hrvi73ErlWNQfa7M53D3rPR",
      "team_id": 1
    }
  ]
}
```


### Modify team enroll secrets

Replaces all existing team enroll secrets.

`PATCH /api/v1/fleet/teams/:id/secrets`

#### Parameters

| Name      | Type    | In   | Description                            |
| --------- | ------- | ---- | -------------------------------------- |
| id        | integer | path | **Required**. The team's id.           |
| secrets   | array   | body | **Required**. A list of enroll secrets |

#### Example

Replace all of a team's existing enroll secrets with a new enroll secret

`PATCH /api/v1/fleet/teams/2/secrets`

##### Request body

```json
{
  "secrets": [
    {
      "secret": "n07v32y53c237734m3n201153c237"
    }
  ]
}
```

##### Default response

`Status: 200`

```json
{
  "secrets": [
    {
      "secret": "n07v32y53c237734m3n201153c237",
      "created_at": "0001-01-01T00:00:00Z"
    }
  ]
}
```

#### Example

Delete all of a team's existing enroll secrets

`PATCH /api/v1/fleet/teams/2/secrets`

##### Request body

```json
{
  "secrets": []
}
```

##### Default response

`Status: 200`

```json
{
  "secrets": null
}
```

### Create invite

`POST /api/v1/fleet/invites`

#### Parameters

| Name        | Type    | In   | Description                                                                                                                                           |
| ----------- | ------- | ---- | ----------------------------------------------------------------------------------------------------------------------------------------------------- |
| global_role | string  | body | Role the user will be granted. Either a global role is needed, or a team role.                                                                        |
| email       | string  | body | **Required.** The email of the invited user. This email will receive the invitation link.                                                             |
| name        | string  | body | **Required.** The name of the invited user.                                                                                                           |
| sso_enabled | boolean | body | **Required.** Whether or not SSO will be enabled for the invited user.                                                                                |
| teams       | array   | body | _Available in Fleet Premium_. A list of the teams the user is a member of. Each item includes the team's ID and the user's role in the specified team. |

#### Example

##### Request body

```json
{
  "email": "john_appleseed@example.com",
  "name": "John",
  "sso_enabled": false,
  "global_role": null,
  "teams": [
    {
      "id": 2,
      "role": "observer"
    },
    {
      "id": 3,
      "role": "maintainer"
    }
  ]
}
```

`POST /api/v1/fleet/invites`

##### Default response

`Status: 200`

```json
{
  "invite": {
    "created_at": "0001-01-01T00:00:00Z",
    "updated_at": "0001-01-01T00:00:00Z",
    "id": 3,
    "invited_by": 1,
    "email": "john_appleseed@example.com",
    "name": "John",
    "sso_enabled": false,
    "teams": [
      {
        "id": 10,
        "created_at": "0001-01-01T00:00:00Z",
        "name": "Apples",
        "description": "",
        "agent_options": null,
        "user_count": 0,
        "host_count": 0,
        "role": "observer"
      },
      {
        "id": 14,
        "created_at": "0001-01-01T00:00:00Z",
        "name": "Best of the Best Engineering",
        "description": "",
        "agent_options": null,
        "user_count": 0,
        "host_count": 0,
        "role": "maintainer"
      }
    ]
  }
}
```

### List invites

Returns a list of the active invitations in Fleet.

`GET /api/v1/fleet/invites`

#### Parameters

| Name            | Type   | In    | Description                                                                                                                   |
| --------------- | ------ | ----- | ----------------------------------------------------------------------------------------------------------------------------- |
| order_key       | string | query | What to order results by. Can be any column in the invites table.                                                             |
| order_direction | string | query | **Requires `order_key`**. The direction of the order given the order key. Options include `asc` and `desc`. Default is `asc`. |
| query           | string | query | Search query keywords. Searchable fields include `name` and `email`.                                                          |

#### Example

`GET /api/v1/fleet/invites`

##### Default response

`Status: 200`

```json
{
  "invites": [
    {
      "created_at": "0001-01-01T00:00:00Z",
      "updated_at": "0001-01-01T00:00:00Z",
      "id": 3,
      "email": "john_appleseed@example.com",
      "name": "John",
      "sso_enabled": false,
      "global_role": "admin",
      "teams": []
    },
    {
      "created_at": "0001-01-01T00:00:00Z",
      "updated_at": "0001-01-01T00:00:00Z",
      "id": 4,
      "email": "bob_marks@example.com",
      "name": "Bob",
      "sso_enabled": false,
      "global_role": "admin",
      "teams": []
    }
  ]
}
```

### Delete invite

Delete the specified invite from Fleet.

`DELETE /api/v1/fleet/invites/:id`

#### Parameters

| Name | Type    | In   | Description                  |
| ---- | ------- | ---- | ---------------------------- |
| id   | integer | path | **Required.** The user's id. |

#### Example

`DELETE /api/v1/fleet/invites/123`

##### Default response

`Status: 200`


### Verify invite

Verify the specified invite.

`GET /api/v1/fleet/invites/:token`

#### Parameters

| Name  | Type    | In   | Description                            |
| ----- | ------- | ---- | -------------------------------------- |
| token | integer | path | **Required.** The user's invite token. |

#### Example

`GET /api/v1/fleet/invites/abcdef012456789`

##### Default response

`Status: 200`

```json
{
  "invite": {
    "created_at": "2021-01-15T00:58:33Z",
    "updated_at": "2021-01-15T00:58:33Z",
    "id": 4,
    "email": "steve@example.com",
    "name": "Steve",
    "sso_enabled": false,
    "global_role": "admin",
    "teams": []
  }
}
```

##### Not found

`Status: 404`

```json
{
  "message": "Resource Not Found",
  "errors": [
    {
      "name": "base",
      "reason": "Invite with token <token> was not found in the datastore"
    }
  ]
}
```

### Update invite

`PATCH /api/v1/fleet/invites/:id`

#### Parameters

| Name        | Type    | In   | Description                                                                                                                                           |
| ----------- | ------- | ---- | ----------------------------------------------------------------------------------------------------------------------------------------------------- |
| global_role | string  | body | Role the user will be granted. Either a global role is needed, or a team role.                                                                        |
| email       | string  | body | The email of the invited user. Updates on the email won't resend the invitation.                                                             |
| name        | string  | body | The name of the invited user.                                                                                                           |
| sso_enabled | boolean | body | Whether or not SSO will be enabled for the invited user.                                                                                |
| teams       | array   | body | _Available in Fleet Premium_. A list of the teams the user is a member of. Each item includes the team's ID and the user's role in the specified team. |

#### Example

`PATCH /api/v1/fleet/invites/123`

##### Request body

```json
{
  "email": "john_appleseed@example.com",
  "name": "John",
  "sso_enabled": false,
  "global_role": null,
  "teams": [
    {
      "id": 2,
      "role": "observer"
    },
    {
      "id": 3,
      "role": "maintainer"
    }
  ]
}
```

##### Default response

`Status: 200`

```json
{
  "invite": {
    "created_at": "0001-01-01T00:00:00Z",
    "updated_at": "0001-01-01T00:00:00Z",
    "id": 3,
    "invited_by": 1,
    "email": "john_appleseed@example.com",
    "name": "John",
    "sso_enabled": false,
    "teams": [
      {
        "id": 10,
        "created_at": "0001-01-01T00:00:00Z",
        "name": "Apples",
        "description": "",
        "agent_options": null,
        "user_count": 0,
        "host_count": 0,
        "role": "observer"
      },
      {
        "id": 14,
        "created_at": "0001-01-01T00:00:00Z",
        "name": "Best of the Best Engineering",
        "description": "",
        "agent_options": null,
        "user_count": 0,
        "host_count": 0,
        "role": "maintainer"
      }
    ]
  }
}
```

### Version

Get version and build information from the Fleet server.

`GET /api/v1/fleet/version`

#### Parameters

None.

#### Example

`GET /api/v1/fleet/version`

##### Default response

`Status: 200`

```json
{
  "version": "3.9.0-93-g1b67826f-dirty",
  "branch": "version",
  "revision": "1b67826fe4bf40b2f45ec53e01db9bf467752e74",
  "go_version": "go1.15.7",
  "build_date": "2021-03-27T00:28:48Z",
  "build_user": "zwass"
}
```

---

## Hosts

- [On the different timestamps in the host data structure](#on-the-different-timestamps-in-the-host-data-structure)
- [List hosts](#list-hosts)
- [Count hosts](#count-hosts)
- [Get hosts summary](#get-hosts-summary)
- [Get host](#get-host)
- [Get host by identifier](#get-host-by-identifier)
- [Get host by device token](#get-host-by-device-token)
- [Delete host](#delete-host)
- [Refetch host](#refetch-host)
- [Transfer hosts to a team](#transfer-hosts-to-a-team)
- [Transfer hosts to a team by filter](#transfer-hosts-to-a-team-by-filter)
- [Turn off MDM for a host](#turn-off-mdm-for-a-host)
- [Bulk delete hosts by filter or ids](#bulk-delete-hosts-by-filter-or-ids)
- [Get human-device mapping](#get-human-device-mapping)
- [Update custom human-device mapping](#update-custom-human-device-mapping)
- [Get host's device health report](#get-hosts-device-health-report)
- [Get host's mobile device management (MDM) information](#get-hosts-mobile-device-management-mdm-information)
- [Get mobile device management (MDM) summary](#get-mobile-device-management-mdm-summary)
- [Get host's mobile device management (MDM) and Munki information](#get-hosts-mobile-device-management-mdm-and-munki-information)
- [Get aggregated host's mobile device management (MDM) and Munki information](#get-aggregated-hosts-macadmin-mobile-device-management-mdm-and-munki-information)
- [Get host's scripts](#get-hosts-scripts)
- [Get host's software](#get-hosts-software)
- [Get hosts report in CSV](#get-hosts-report-in-csv)
- [Get host's disk encryption key](#get-hosts-disk-encryption-key)
- [Lock host](#lock-host)
- [Unlock host](#unlock-host)
- [Wipe host](#wipe-host)
- [Get host's past activity](#get-hosts-past-activity)
- [Get host's upcoming activity](#get-hosts-upcoming-activity)
- [Cancel host's upcoming activity](#cancel-hosts-upcoming-activity)
- [Add labels to host](#add-labels-to-host)
- [Remove labels from host](#remove-labels-from-host)
- [Live query one host (ad-hoc)](#live-query-one-host-ad-hoc)
- [Live query host by identifier (ad-hoc)](#live-query-host-by-identifier-ad-hoc)

### On the different timestamps in the host data structure

Hosts have a set of timestamps usually named with an "_at" suffix, such as created_at, enrolled_at, etc. Before we go
through each of them and what they mean, we need to understand a bit more about how the host data structure is
represented in the database.

The table `hosts` is the main one. It holds the core data for a host. A host doesn't exist if there is no row for it in
this table. This table also holds most of the timestamps, but it doesn't hold all of the host data. This is an important
detail as we'll see below.

There's adjacent tables to this one that usually follow the name convention `host_<extra data descriptor>`. Examples of
this are: `host_additional` that holds additional query results, `host_software` that links a host with many rows from
the `software` table.

- `created_at`: the time the row in the database was created, which usually corresponds to the first enrollment of the host.
- `updated_at`: the last time the row in the database for the `hosts` table was updated.
- `detail_updated_at`: the last time Fleet updated host data, based on the results from the detail queries (this includes updates to host associated tables, e.g. `host_users`).
- `label_updated_at`: the last time Fleet updated the label membership for the host based on the results from the queries ran.
- `last_enrolled_at`: the last time the host enrolled to Fleet.
- `policy_updated_at`: the last time we updated the policy results for the host based on the queries ran.
- `seen_time`: the last time the host contacted the fleet server, regardless of what operation it was for.
- `software_updated_at`: the last time software changed for the host in any way.
- `last_restarted_at`: the last time that the host was restarted.

### List hosts

`GET /api/v1/fleet/hosts`

#### Parameters

| Name                    | Type    | In    | Description                                                                                                                                                                                                                                                                                                                                 |
| ----------------------- | ------- | ----- | ------------------------------------------------------------------------------------------------------------------------------------------------------------------------------------------------------------------------------------------------------------------------------------------------------------------------------------------- |
| page                    | integer | query | Page number of the results to fetch.                                                                                                                                                                                                                                                                                                        |
| per_page                | integer | query | Results per page.                                                                                                                                                                                                                                                                                                                           |
| order_key               | string  | query | What to order results by. Can be any column in the hosts table.                                                                                                                                                                                                                                                                             |
| after                   | string  | query | The value to get results after. This needs `order_key` defined, as that's the column that would be used. **Note:** Use `page` instead of `after`                                                                                                                                                                                                                                    |
| order_direction         | string  | query | **Requires `order_key`**. The direction of the order given the order key. Options include 'asc' and 'desc'. Default is 'asc'.                                                                                                                                                                                                               |
| status                  | string  | query | Indicates the status of the hosts to return. Can either be 'new', 'online', 'offline', 'mia' or 'missing'.                                                                                                                                                                                                                                  |
| query                   | string  | query | Search query keywords. Searchable fields include `hostname`, `hardware_serial`, `uuid`, `ipv4` and the hosts' email addresses (only searched if the query looks like an email address, i.e. contains an '@', no space, etc.).                                                                                                                |
| additional_info_filters | string  | query | A comma-delimited list of fields to include in each host's `additional` object.                                              |
| team_id                 | integer | query | _Available in Fleet Premium_. Filters to only include hosts in the specified team. Use `0` to filter by hosts assigned to "No team".                                                                                                                                                                                                                                                |
| policy_id               | integer | query | The ID of the policy to filter hosts by.                                                                                                                                                                                                                                                                                                    |
| policy_response         | string  | query | **Requires `policy_id`**. Valid options are 'passing' or 'failing'.                                                                                                                                                                                                                                       |
| software_version_id     | integer | query | The ID of the software version to filter hosts by.                                                                                                                                                                                                                                                                                                  |
| software_title_id       | integer | query | The ID of the software title to filter hosts by.                                                                                                                                                                                                                                                                                                  |
| software_status       | string | query | The status of the software install to filter hosts by.                                                                                                                                                                                                                                                                                                  |
| os_version_id | integer | query | The ID of the operating system version to filter hosts by. |
| os_name                 | string  | query | The name of the operating system to filter hosts by. `os_version` must also be specified with `os_name`                                                                                                                                                                                                                                     |
| os_version              | string  | query | The version of the operating system to filter hosts by. `os_name` must also be specified with `os_version`                                                                                                                                                                                                                                  |
| vulnerability           | string  | query | The cve to filter hosts by (including "cve-" prefix, case-insensitive).                                                                                                                                                                                                                                                                     |
| device_mapping          | boolean | query | Indicates whether `device_mapping` should be included for each host. See ["Get host's Google Chrome profiles](#get-hosts-google-chrome-profiles) for more information about this feature.                                                                                                                                                  |
| mdm_id                  | integer | query | The ID of the _mobile device management_ (MDM) solution to filter hosts by (that is, filter hosts that use a specific MDM provider and URL).                                                                                                                                                                                                |
| mdm_name                | string  | query | The name of the _mobile device management_ (MDM) solution to filter hosts by (that is, filter hosts that use a specific MDM provider).                                                                                                                                                                                                |
| mdm_enrollment_status   | string  | query | The _mobile device management_ (MDM) enrollment status to filter hosts by. Valid options are 'manual', 'automatic', 'enrolled', 'pending', or 'unenrolled'.                                                                                                                                                                                                             |
| connected_to_fleet   | boolean  | query | Filter hosts that are talking to this Fleet server for MDM features. In rare cases, hosts can be enrolled to one Fleet server but talk to a different Fleet server for MDM features. In this case, the value would be `false`. Always `false` for Linux hosts.                                                                                                                           |
| macos_settings          | string  | query | Filters the hosts by the status of the _mobile device management_ (MDM) profiles applied to hosts. Valid options are 'verified', 'verifying', 'pending', or 'failed'. **Note: If this filter is used in Fleet Premium without a team ID filter, the results include only hosts that are not assigned to any team.**                                                                                                                                                                                                             |
| munki_issue_id          | integer | query | The ID of the _munki issue_ (a Munki-reported error or warning message) to filter hosts by (that is, filter hosts that are affected by that corresponding error or warning message).                                                                                                                                                        |
| low_disk_space          | integer | query | _Available in Fleet Premium_. Filters the hosts to only include hosts with less GB of disk space available than this value. Must be a number between 1-100.                                                                                                                                                                                  |
| disable_failing_policies| boolean | query | If `true`, hosts will return failing policies as 0 regardless of whether there are any that failed for the host. This is meant to be used when increased performance is needed in exchange for the extra information.                                                                                                                       |
| macos_settings_disk_encryption | string | query | Filters the hosts by the status of the macOS disk encryption MDM profile on the host. Valid options are 'verified', 'verifying', 'action_required', 'enforcing', 'failed', or 'removing_enforcement'. |
| bootstrap_package       | string | query | _Available in Fleet Premium_. Filters the hosts by the status of the MDM bootstrap package on the host. Valid options are 'installed', 'pending', or 'failed'. |
| os_settings          | string  | query | Filters the hosts by the status of the operating system settings applied to the hosts. Valid options are 'verified', 'verifying', 'pending', or 'failed'. **Note: If this filter is used in Fleet Premium without a team ID filter, the results include only hosts that are not assigned to any team.** |
| os_settings_disk_encryption | string | query | Filters the hosts by the status of the disk encryption setting applied to the hosts. Valid options are 'verified', 'verifying', 'action_required', 'enforcing', 'failed', or 'removing_enforcement'.  **Note: If this filter is used in Fleet Premium without a team ID filter, the results include only hosts that are not assigned to any team.** |
| populate_software     | boolean | query | If `true`, the response will include a list of installed software for each host, including vulnerability data. (Note that software lists can be large, so this may cause significant CPU and RAM usage depending on page size and request concurrency.) |
| populate_policies     | boolean | query | If `true`, the response will include policy data for each host. |
| populate_users     | boolean | query | If `true`, the response will include user data for each host. |
| populate_labels     | boolean | query | If `true`, the response will include labels for each host. |

> `software_id` is deprecated as of Fleet 4.42. It is maintained for backwards compatibility. Please use the `software_version_id` instead.

If `software_title_id` is specified, an additional top-level key `"software_title"` is returned with the software title object corresponding to the `software_title_id`. See [List software](#list-software) response payload for details about this object.

If `software_version_id` is specified, an additional top-level key `"software"` is returned with the software object corresponding to the `software_version_id`. See [List software versions](#list-software-versions) response payload for details about this object.

If `additional_info_filters` is not specified, no `additional` information will be returned.

If `mdm_id` is specified, an additional top-level key `"mobile_device_management_solution"` is returned with the information corresponding to the `mdm_id`.

If `mdm_id`, `mdm_name`, `mdm_enrollment_status`, `os_settings`, or `os_settings_disk_encryption` is specified, then Windows Servers are excluded from the results.

If `munki_issue_id` is specified, an additional top-level key `munki_issue` is returned with the information corresponding to the `munki_issue_id`.

If `after` is being used with `created_at` or `updated_at`, the table must be specified in `order_key`. Those columns become `h.created_at` and `h.updated_at`.

#### Example

`GET /api/v1/fleet/hosts?page=0&per_page=100&order_key=hostname&query=2ce&populate_software=true&populate_policies=true&populate_users=true&populate_labels=true`

##### Request query parameters

```json
{
  "page": 0,
  "per_page": 100,
  "order_key": "hostname"
}
```

##### Default response

`Status: 200`

```json
{
  "hosts": [
    {
      "created_at": "2020-11-05T05:09:44Z",
      "updated_at": "2020-11-05T06:03:39Z",
      "id": 1,
      "detail_updated_at": "2020-11-05T05:09:45Z",
      "last_restarted_at": "2020-11-01T03:01:45Z",
      "software_updated_at": "2020-11-05T05:09:44Z",
      "label_updated_at": "2020-11-05T05:14:51Z",
      "policy_updated_at": "2023-06-26T18:33:15Z",
      "last_enrolled_at": "2023-02-26T22:33:12Z",
      "seen_time": "2020-11-05T06:03:39Z",
      "hostname": "2ceca32fe484",
      "uuid": "392547dc-0000-0000-a87a-d701ff75bc65",
      "platform": "centos",
      "osquery_version": "2.7.0",
      "os_version": "CentOS Linux 7",
      "build": "",
      "platform_like": "rhel fedora",
      "code_name": "",
      "uptime": 8305000000000,
      "memory": 2084032512,
      "cpu_type": "6",
      "cpu_subtype": "142",
      "cpu_brand": "Intel(R) Core(TM) i5-8279U CPU @ 2.40GHz",
      "cpu_physical_cores": 4,
      "cpu_logical_cores": 4,
      "hardware_vendor": "",
      "hardware_model": "",
      "hardware_version": "",
      "hardware_serial": "",
      "computer_name": "2ceca32fe484",
      "display_name": "2ceca32fe484",
      "public_ip": "",
      "primary_ip": "",
      "primary_mac": "",
      "distributed_interval": 10,
      "config_tls_refresh": 10,
      "logger_tls_period": 8,
      "additional": {},
      "status": "offline",
      "display_text": "2ceca32fe484",
      "team_id": null,
      "team_name": null,
      "gigs_disk_space_available": 174.98,
      "percent_disk_space_available": 71,
      "gigs_total_disk_space": 246,
      "pack_stats": [
        {
          "pack_id": 0,
          "pack_name": "Global",
          "type": "global",
          "query_stats": [
            {
            "scheduled_query_name": "Get recently added or removed USB drives",
            "scheduled_query_id": 5535,
            "query_name": "Get recently added or removed USB drives",
            "discard_data": false,
            "last_fetched": null,
            "automations_enabled": false,
            "description": "Returns a record every time a USB device is plugged in or removed",
            "pack_name": "Global",
            "average_memory": 434176,
            "denylisted": false,
            "executions": 2,
            "interval": 86400,
            "last_executed": "2023-11-28T00:02:07Z",
            "output_size": 891,
            "system_time": 10,
            "user_time": 6,
            "wall_time": 0
            }
          ]
        }
      ],
      "issues": {
        "failing_policies_count": 1,
        "critical_vulnerabilities_count": 2, // Fleet Premium only
        "total_issues_count": 3
      },
      "geolocation": {
        "country_iso": "US",
        "city_name": "New York",
        "geometry": {
          "type": "point",
          "coordinates": [40.6799, -74.0028]
        }
      },
      "mdm": {
        "encryption_key_available": false,
        "enrollment_status": "Pending",
        "dep_profile_error": true,
        "name": "Fleet",
        "server_url": "https://example.fleetdm.com/mdm/apple/mdm"
      },
      "software": [
        {
          "id": 1,
          "name": "glibc",
          "version": "2.12",
          "source": "rpm_packages",
          "generated_cpe": "cpe:2.3:a:gnu:glibc:2.12:*:*:*:*:*:*:*",
          "vulnerabilities": [
            {
              "cve": "CVE-2009-5155",
              "details_link": "https://nvd.nist.gov/vuln/detail/CVE-2009-5155",
              "cvss_score": 7.5, // Fleet Premium only
              "epss_probability": 0.01537, // Fleet Premium only
              "cisa_known_exploit": false, // Fleet Premium only
              "cve_published": "2022-01-01 12:32:00", // Fleet Premium only
              "cve_description": "In the GNU C Library (aka glibc or libc6) before 2.28, parse_reg_exp in posix/regcomp.c misparses alternatives, which allows attackers to cause a denial of service (assertion failure and application exit) or trigger an incorrect result by attempting a regular-expression match.", // Fleet Premium only
              "resolved_in_version": "2.28" // Fleet Premium only
            }
          ],
          "installed_paths": ["/usr/lib/some-path-1"]
        }
      ],
      "policies": [
        {
          "id": 1,
          "name": "Gatekeeper enabled",
          "query": "SELECT 1 FROM gatekeeper WHERE assessments_enabled = 1;",
          "description": "Checks if gatekeeper is enabled on macOS devices",
          "resolution": "Fix with these steps...",
          "platform": "darwin",
          "response": "fail",
          "critical": false
        }
      ],
      "users": [
        {
          "uid": 0,
          "username": "root",
          "type": "",
          "groupname": "root",
          "shell": "/bin/bash"
        },
        {
          "uid": 1,
          "username": "bin",
          "type": "",
          "groupname": "bin",
          "shell": "/sbin/nologin"
        }
      ],
      "labels": [
        {
          "created_at": "2021-08-19T02:02:17Z",
          "updated_at": "2021-08-19T02:02:17Z",
          "id": 6,
          "name": "All Hosts",
          "description": "All hosts which have enrolled in Fleet",
          "query": "SELECT 1;",
          "platform": "",
          "label_type": "builtin",
          "label_membership_type": "dynamic"
        },
        {
          "created_at": "2021-08-19T02:02:17Z",
          "updated_at": "2021-08-19T02:02:17Z",
          "id": 9,
          "name": "CentOS Linux",
          "description": "All CentOS hosts",
          "query": "SELECT 1 FROM os_version WHERE platform = 'centos' OR name LIKE '%centos%'",
          "platform": "",
          "label_type": "builtin",
          "label_membership_type": "dynamic"
        },
        {
          "created_at": "2021-08-19T02:02:17Z",
          "updated_at": "2021-08-19T02:02:17Z",
          "id": 12,
          "name": "All Linux",
          "description": "All Linux distributions",
          "query": "SELECT 1 FROM osquery_info WHERE build_platform LIKE '%ubuntu%' OR build_distro LIKE '%centos%';",
          "platform": "",
          "label_type": "builtin",
          "label_membership_type": "dynamic"
        }
      ]
    }
  ]
}
```

> Note: the response above assumes a [GeoIP database is configured](https://fleetdm.com/docs/deploying/configuration#geoip), otherwise the `geolocation` object won't be included.

Response payload with the `mdm_id` filter provided:

```json
{
  "hosts": [...],
  "mobile_device_management_solution": {
    "server_url": "http://some.url/mdm",
    "name": "MDM Vendor Name",
    "id": 999
  }
}
```

Response payload with the `munki_issue_id` filter provided:

```json
{
  "hosts": [...],
  "munki_issue": {
    "id": 1,
    "name": "Could not retrieve managed install primary manifest",
    "type": "error"
  }
}
```

### Count hosts

`GET /api/v1/fleet/hosts/count`

#### Parameters

| Name                    | Type    | In    | Description                                                                                                                                                                                                                                                                                                                                 |
| ----------------------- | ------- | ----- | ------------------------------------------------------------------------------------------------------------------------------------------------------------------------------------------------------------------------------------------------------------------------------------------------------------------------------------------- |
| order_key               | string  | query | What to order results by. Can be any column in the hosts table.                                                                                                                                                                                                                                                                             |
| order_direction         | string  | query | **Requires `order_key`**. The direction of the order given the order key. Options include 'asc' and 'desc'. Default is 'asc'.                                                                                                                                                                                                               |
| after                   | string  | query | The value to get results after. This needs `order_key` defined, as that's the column that would be used.                                                                                                                                                                                                                                    |
| status                  | string  | query | Indicates the status of the hosts to return. Can either be 'new', 'online', 'offline', 'mia' or 'missing'.                                                                                                                                                                                                                                  |
| query                   | string  | query | Search query keywords. Searchable fields include `hostname`, `hardware_serial`, `uuid`, `ipv4` and the hosts' email addresses (only searched if the query looks like an email address, i.e. contains an '@', no space, etc.).                                                                                                                |
| team_id                 | integer | query | _Available in Fleet Premium_. Filters the hosts to only include hosts in the specified team.                                                                                                                                                                                                                                                 |
| policy_id               | integer | query | The ID of the policy to filter hosts by.                                                                                                                                                                                                                                                                                                    |
| policy_response         | string  | query | **Requires `policy_id`**. Valid options are 'passing' or 'failing'.                                                                                                                                                                                                                                       |
| software_version_id     | integer | query | The ID of the software version to filter hosts by.                                                                                                            |
| software_title_id       | integer | query | The ID of the software title to filter hosts by.                                                                                                              |
| os_version_id | integer | query | The ID of the operating system version to filter hosts by. |
| os_name                 | string  | query | The name of the operating system to filter hosts by. `os_version` must also be specified with `os_name`                                                                                                                                                                                                                                     |
| os_version              | string  | query | The version of the operating system to filter hosts by. `os_name` must also be specified with `os_version`                                                                                                                                                                                                                                  |
| vulnerability           | string  | query | The cve to filter hosts by (including "cve-" prefix, case-insensitive).                                                                                                                                                                                                                                                                     |
| label_id                | integer | query | A valid label ID. Can only be used in combination with `order_key`, `order_direction`, `after`, `status`, `query` and `team_id`.                                                                                                                                                                                                            |
| mdm_id                  | integer | query | The ID of the _mobile device management_ (MDM) solution to filter hosts by (that is, filter hosts that use a specific MDM provider and URL).                                                                                                                                                                                                |
| mdm_name                | string  | query | The name of the _mobile device management_ (MDM) solution to filter hosts by (that is, filter hosts that use a specific MDM provider).                                                                                                                                                                                                |
| mdm_enrollment_status   | string  | query | The _mobile device management_ (MDM) enrollment status to filter hosts by. Valid options are 'manual', 'automatic', 'enrolled', 'pending', or 'unenrolled'.                                                                                                                                                                                                             |
| macos_settings          | string  | query | Filters the hosts by the status of the _mobile device management_ (MDM) profiles applied to hosts. Valid options are 'verified', 'verifying', 'pending', or 'failed'. **Note: If this filter is used in Fleet Premium without a team ID filter, the results include only hosts that are not assigned to any team.**                                                                                                                                                                                                             |
| munki_issue_id          | integer | query | The ID of the _munki issue_ (a Munki-reported error or warning message) to filter hosts by (that is, filter hosts that are affected by that corresponding error or warning message).                                                                                                                                                        |
| low_disk_space          | integer | query | _Available in Fleet Premium_. Filters the hosts to only include hosts with less GB of disk space available than this value. Must be a number between 1-100.                                                                                                                                                                                  |
| macos_settings_disk_encryption | string | query | Filters the hosts by the status of the macOS disk encryption MDM profile on the host. Valid options are 'verified', 'verifying', 'action_required', 'enforcing', 'failed', or 'removing_enforcement'. |
| bootstrap_package       | string | query | _Available in Fleet Premium_. Filters the hosts by the status of the MDM bootstrap package on the host. Valid options are 'installed', 'pending', or 'failed'. **Note: If this filter is used in Fleet Premium without a team ID filter, the results include only hosts that are not assigned to any team.** |
| os_settings          | string  | query | Filters the hosts by the status of the operating system settings applied to the hosts. Valid options are 'verified', 'verifying', 'pending', or 'failed'. **Note: If this filter is used in Fleet Premium without a team ID filter, the results include only hosts that are not assigned to any team.** |
| os_settings_disk_encryption | string | query | Filters the hosts by the status of the disk encryption setting applied to the hosts. Valid options are 'verified', 'verifying', 'action_required', 'enforcing', 'failed', or 'removing_enforcement'.  **Note: If this filter is used in Fleet Premium without a team ID filter, the results include only hosts that are not assigned to any team.** |

If `additional_info_filters` is not specified, no `additional` information will be returned.

If `mdm_id`, `mdm_name` or `mdm_enrollment_status` is specified, then Windows Servers are excluded from the results.

#### Example

`GET /api/v1/fleet/hosts/count?page=0&per_page=100&order_key=hostname&query=2ce`

##### Request query parameters

```json
{
  "page": 0,
  "per_page": 100,
  "order_key": "hostname"
}
```

##### Default response

`Status: 200`

```json
{
  "count": 123
}
```

### Get hosts summary

Returns the count of all hosts organized by status. `online_count` includes all hosts currently enrolled in Fleet. `offline_count` includes all hosts that haven't checked into Fleet recently. `mia_count` includes all hosts that haven't been seen by Fleet in more than 30 days. `new_count` includes the hosts that have been enrolled to Fleet in the last 24 hours.

`GET /api/v1/fleet/host_summary`

#### Parameters

| Name            | Type    | In    | Description                                                                     |
| --------------- | ------- | ----  | ------------------------------------------------------------------------------- |
| team_id         | integer | query | _Available in Fleet Premium_. The ID of the team whose host counts should be included. Defaults to all teams. |
| platform        | string  | query | Platform to filter by when counting. Defaults to all platforms.                 |
| low_disk_space  | integer | query | _Available in Fleet Premium_. Returns the count of hosts with less GB of disk space available than this value. Must be a number between 1-100. |

#### Example

`GET /api/v1/fleet/host_summary?team_id=1&low_disk_space=32`

##### Default response

`Status: 200`

```json
{
  "team_id": 1,
  "totals_hosts_count": 2408,
  "online_count": 2267,
  "offline_count": 141,
  "mia_count": 0,
  "missing_30_days_count": 0,
  "new_count": 0,
  "all_linux_count": 1204,
  "low_disk_space_count": 12,
  "builtin_labels": [
    {
      "id": 6,
      "name": "All Hosts",
      "description": "All hosts which have enrolled in Fleet",
      "label_type": "builtin"
    },
    {
      "id": 7,
      "name": "macOS",
      "description": "All macOS hosts",
      "label_type": "builtin"
    },
    {
      "id": 8,
      "name": "Ubuntu Linux",
      "description": "All Ubuntu hosts",
      "label_type": "builtin"
    },
    {
      "id": 9,
      "name": "CentOS Linux",
      "description": "All CentOS hosts",
      "label_type": "builtin"
    },
    {
      "id": 10,
      "name": "MS Windows",
      "description": "All Windows hosts",
      "label_type": "builtin"
    },
    {
      "id": 11,
      "name": "Red Hat Linux",
      "description": "All Red Hat Enterprise Linux hosts",
      "label_type": "builtin"
    },
    {
      "id": 12,
      "name": "All Linux",
      "description": "All Linux distributions",
      "label_type": "builtin"
    },
    {
      "id": 13,
      "name": "iOS",
      "description": "All iOS hosts",
      "label_type": "builtin"
    },
    {
      "id": 14,
      "name": "iPadOS",
      "description": "All iPadOS hosts",
      "label_type": "builtin"
    },
    {
      "id": 15,
      "name": "Fedora Linux",
      "description": "All Fedora hosts",
      "label_type": "builtin"
    }
  ],
  "platforms": [
    {
      "platform": "chrome",
      "hosts_count": 1234
    },
    {
      "platform": "darwin",
      "hosts_count": 1234
    },
    {
      "platform": "ios",
      "hosts_count": 1234
    },
    {
      "platform": "ipados",
      "hosts_count": 1234
    },
    {
      "platform": "rhel",
      "hosts_count": 1234
    },
    {
      "platform": "ubuntu",
      "hosts_count": 12044
    },
    {
      "platform": "windows",
      "hosts_count": 12044
    }

  ]
}
```

### Get host

Returns the information of the specified host.

`GET /api/v1/fleet/hosts/:id`

#### Parameters

| Name             | Type    | In    | Description                                                                         |
|------------------|---------|-------|-------------------------------------------------------------------------------------|
| id               | integer | path  | **Required**. The host's id.                                                        |
| exclude_software | boolean | query | If `true`, the response will not include a list of installed software for the host. |

#### Example

`GET /api/v1/fleet/hosts/121`

##### Default response

`Status: 200`

```json
{
  "host": {
    "created_at": "2021-08-19T02:02:22Z",
    "updated_at": "2021-08-19T21:14:58Z",
    "software": [
      {
        "id": 408,
        "name": "osquery",
        "version": "4.5.1",
        "source": "rpm_packages",
        "browser": "",
        "generated_cpe": "",
        "vulnerabilities": null,
        "installed_paths": ["/usr/lib/some-path-1"]
      },
      {
        "id": 1146,
        "name": "tar",
        "version": "1.30",
        "source": "rpm_packages",
        "browser": "",
        "generated_cpe": "",
        "vulnerabilities": null
      },
      {
        "id": 321,
        "name": "SomeApp.app",
        "version": "1.0",
        "source": "apps",
        "browser": "",
        "bundle_identifier": "com.some.app",
        "last_opened_at": "2021-08-18T21:14:00Z",
        "generated_cpe": "",
        "vulnerabilities": null,
        "installed_paths": ["/usr/lib/some-path-2"]
      }
    ],
    "id": 1,
    "detail_updated_at": "2021-08-19T21:07:53Z",
    "last_restarted_at": "2020-11-01T03:01:45Z",
    "software_updated_at": "2020-11-05T05:09:44Z",
    "label_updated_at": "2021-08-19T21:07:53Z",
    "policy_updated_at": "2023-06-26T18:33:15Z",
    "last_enrolled_at": "2021-08-19T02:02:22Z",
    "seen_time": "2021-08-19T21:14:58Z",
    "refetch_requested": false,
    "hostname": "23cfc9caacf0",
    "uuid": "309a4b7d-0000-0000-8e7f-26ae0815ede8",
    "platform": "rhel",
    "osquery_version": "5.12.0",
    "orbit_version": "1.22.0",
    "fleet_desktop_version": "1.22.0",
    "scripts_enabled": true,
    "os_version": "CentOS Linux 8.3.2011",
    "build": "",
    "platform_like": "rhel",
    "code_name": "",
    "uptime": 210671000000000,
    "memory": 16788398080,
    "cpu_type": "x86_64",
    "cpu_subtype": "158",
    "cpu_brand": "Intel(R) Core(TM) i9-9980HK CPU @ 2.40GHz",
    "cpu_physical_cores": 12,
    "cpu_logical_cores": 12,
    "hardware_vendor": "",
    "hardware_model": "",
    "hardware_version": "",
    "hardware_serial": "",
    "computer_name": "23cfc9caacf0",
    "display_name": "23cfc9caacf0",
    "public_ip": "",
    "primary_ip": "172.27.0.6",
    "primary_mac": "02:42:ac:1b:00:06",
    "distributed_interval": 10,
    "config_tls_refresh": 10,
    "logger_tls_period": 10,
    "team_id": null,
    "pack_stats": null,
    "team_name": null,
    "additional": {},
    "gigs_disk_space_available": 46.1,
    "percent_disk_space_available": 74,
    "gigs_total_disk_space": 160,
    "disk_encryption_enabled": true,
    "users": [
      {
        "uid": 0,
        "username": "root",
        "type": "",
        "groupname": "root",
        "shell": "/bin/bash"
      },
      {
        "uid": 1,
        "username": "bin",
        "type": "",
        "groupname": "bin",
        "shell": "/sbin/nologin"
      }
    ],
    "labels": [
      {
        "created_at": "2021-08-19T02:02:17Z",
        "updated_at": "2021-08-19T02:02:17Z",
        "id": 6,
        "name": "All Hosts",
        "description": "All hosts which have enrolled in Fleet",
        "query": "SELECT 1;",
        "platform": "",
        "label_type": "builtin",
        "label_membership_type": "dynamic"
      },
      {
        "created_at": "2021-08-19T02:02:17Z",
        "updated_at": "2021-08-19T02:02:17Z",
        "id": 9,
        "name": "CentOS Linux",
        "description": "All CentOS hosts",
        "query": "SELECT 1 FROM os_version WHERE platform = 'centos' OR name LIKE '%centos%'",
        "platform": "",
        "label_type": "builtin",
        "label_membership_type": "dynamic"
      },
      {
        "created_at": "2021-08-19T02:02:17Z",
        "updated_at": "2021-08-19T02:02:17Z",
        "id": 12,
        "name": "All Linux",
        "description": "All Linux distributions",
        "query": "SELECT 1 FROM osquery_info WHERE build_platform LIKE '%ubuntu%' OR build_distro LIKE '%centos%';",
        "platform": "",
        "label_type": "builtin",
        "label_membership_type": "dynamic"
      }
    ],
    "packs": [],
    "status": "online",
    "display_text": "23cfc9caacf0",
    "policies": [
      {
        "id": 2,
        "name": "SomeQuery2",
        "query": "SELECT * FROM bar;",
        "description": "this is another query",
        "resolution": "fix with these other steps...",
        "platform": "darwin",
        "response": "fail",
        "critical": false
      },
      {
        "id": 3,
        "name": "SomeQuery3",
        "query": "SELECT * FROM baz;",
        "description": "",
        "resolution": "",
        "platform": "",
        "response": "",
        "critical": false
      },
      {
        "id": 1,
        "name": "SomeQuery",
        "query": "SELECT * FROM foo;",
        "description": "this is a query",
        "resolution": "fix with these steps...",
        "platform": "windows,linux",
        "response": "pass",
        "critical": false
      }
    ],
    "issues": {
        "failing_policies_count": 1,
        "critical_vulnerabilities_count": 2, // Fleet Premium only
        "total_issues_count": 3
    },
    "batteries": [
      {
        "cycle_count": 999,
        "health": "Normal"
      }
    ],
    "geolocation": {
      "country_iso": "US",
      "city_name": "New York",
      "geometry": {
        "type": "point",
        "coordinates": [40.6799, -74.0028]
      }
    },
    "maintenance_window": {
      "starts_at": "2024-06-18T13:27:18−04:00",
      "timezone": "America/New_York"
    },
    "mdm": {
      "encryption_key_available": true,
      "enrollment_status": "On (manual)",
      "name": "Fleet",
      "connected_to_fleet": true,
      "server_url": "https://acme.com/mdm/apple/mdm",
      "device_status": "unlocked",
      "pending_action": "",
      "macos_settings": {
        "disk_encryption": null,
        "action_required": null
      },
      "macos_setup": {
        "bootstrap_package_status": "installed",
        "detail": "",
        "bootstrap_package_name": "test.pkg"
      },
      "os_settings": {
        "disk_encryption": {
          "status": null,
          "detail": ""
        }
      },
      "profiles": [
        {
          "profile_uuid": "954ec5ea-a334-4825-87b3-937e7e381f24",
          "name": "profile1",
          "status": "verifying",
          "operation_type": "install",
          "detail": ""
        }
      ]
    }
  }
}
```

> Note: the response above assumes a [GeoIP database is configured](https://fleetdm.com/docs/deploying/configuration#geoip), otherwise the `geolocation` object won't be included.

> Note: `installed_paths` may be blank depending on installer package. For example, on Linux, RPM-installed packages do not provide installed path information.

> Note:
> - `orbit_version: null` means this agent is not a fleetd agent
> - `fleet_desktop_version: null` means this agent is not a fleetd agent, or this agent is version <=1.23.0 which is not collecting the desktop version
> - `fleet_desktop_version: ""` means this agent is a fleetd agent but does not have fleet desktop
> - `scripts_enabled: null` means this agent is not a fleetd agent, or this agent is version <=1.23.0 which is not collecting the scripts enabled info

### Get host by identifier

Returns the information of the host specified using the `hostname`, `uuid`, or `hardware_serial` as an identifier.

If `hostname` is specified when there is more than one host with the same hostname, the endpoint returns the first matching host. In Fleet, hostnames are fully qualified domain names (FQDNs). `hostname` (e.g. johns-macbook-air.local) is not the same as `display_name` (e.g. John's MacBook Air).

`GET /api/v1/fleet/hosts/identifier/:identifier`

#### Parameters

| Name       | Type              | In   | Description                                                        |
| ---------- | ----------------- | ---- | ------------------------------------------------------------------ |
| identifier | string | path | **Required**. The host's `hostname`, `uuid`, or `hardware_serial`. |
| exclude_software | boolean | query | If `true`, the response will not include a list of installed software for the host. |

#### Example

`GET /api/v1/fleet/hosts/identifier/392547dc-0000-0000-a87a-d701ff75bc65`

##### Default response

`Status: 200`

```json
{
  "host": {
    "created_at": "2022-02-10T02:29:13Z",
    "updated_at": "2022-10-14T17:07:11Z",
    "software": [
      {
        "id": 16923,
        "name": "Automat",
        "version": "0.8.0",
        "source": "python_packages",
        "browser": "",
        "generated_cpe": "",
        "vulnerabilities": null,
        "installed_paths": ["/usr/lib/some_path/"]
      }
    ],
    "id": 33,
    "detail_updated_at": "2022-10-14T17:07:12Z",
    "label_updated_at": "2022-10-14T17:07:12Z",
    "policy_updated_at": "2022-10-14T17:07:12Z",
    "last_enrolled_at": "2022-02-10T02:29:13Z",
    "software_updated_at": "2020-11-05T05:09:44Z",
    "seen_time": "2022-10-14T17:45:41Z",
    "refetch_requested": false,
    "hostname": "23cfc9caacf0",
    "uuid": "392547dc-0000-0000-a87a-d701ff75bc65",
    "platform": "ubuntu",
    "osquery_version": "5.5.1",
    "os_version": "Ubuntu 20.04.3 LTS",
    "build": "",
    "platform_like": "debian",
    "code_name": "focal",
    "uptime": 20807520000000000,
    "memory": 1024360448,
    "cpu_type": "x86_64",
    "cpu_subtype": "63",
    "cpu_brand": "DO-Regular",
    "cpu_physical_cores": 1,
    "cpu_logical_cores": 1,
    "hardware_vendor": "",
    "hardware_model": "",
    "hardware_version": "",
    "hardware_serial": "",
    "computer_name": "23cfc9caacf0",
    "public_ip": "",
    "primary_ip": "172.27.0.6",
    "primary_mac": "02:42:ac:1b:00:06",
    "distributed_interval": 10,
    "config_tls_refresh": 60,
    "logger_tls_period": 10,
    "team_id": 2,
    "pack_stats": [
      {
        "pack_id": 1,
        "pack_name": "Global",
        "type": "global",
        "query_stats": [
          {
            "scheduled_query_name": "Get running processes (with user_name)",
            "scheduled_query_id": 49,
            "query_name": "Get running processes (with user_name)",
            "pack_name": "Global",
            "pack_id": 1,
            "average_memory": 260000,
            "denylisted": false,
            "executions": 1,
            "interval": 86400,
            "last_executed": "2022-10-14T10:00:01Z",
            "output_size": 198,
            "system_time": 20,
            "user_time": 80,
            "wall_time": 0
          }
        ]
      }
    ],
    "team_name": null,
    "gigs_disk_space_available": 19.29,
    "percent_disk_space_available": 74,
    "gigs_total_disk_space": 192,
    "issues": {
        "failing_policies_count": 1,
        "critical_vulnerabilities_count": 2, // Fleet Premium only
        "total_issues_count": 3
    },
    "labels": [
      {
        "created_at": "2021-09-14T05:11:02Z",
        "updated_at": "2021-09-14T05:11:02Z",
        "id": 12,
        "name": "All Linux",
        "description": "All Linux distributions",
        "query": "SELECT 1 FROM osquery_info WHERE build_platform LIKE '%ubuntu%' OR build_distro LIKE '%centos%';",
        "platform": "",
        "label_type": "builtin",
        "label_membership_type": "dynamic"
      }
    ],
    "packs": [
      {
        "created_at": "2021-09-17T05:28:54Z",
        "updated_at": "2021-09-17T05:28:54Z",
        "id": 1,
        "name": "Global",
        "description": "Global pack",
        "disabled": false,
        "type": "global",
        "labels": null,
        "label_ids": null,
        "hosts": null,
        "host_ids": null,
        "teams": null,
        "team_ids": null
      }
    ],
    "policies": [
      {
        "id": 142,
        "name": "Full disk encryption enabled (macOS)",
        "query": "SELECT 1 FROM disk_encryption WHERE user_uuid IS NOT '' AND filevault_status = 'on' LIMIT 1;",
        "description": "Checks to make sure that full disk encryption (FileVault) is enabled on macOS devices.",
        "author_id": 31,
        "author_name": "",
        "author_email": "",
        "team_id": null,
        "resolution": "To enable full disk encryption, on the failing device, select System Preferences > Security & Privacy > FileVault > Turn On FileVault.",
        "platform": "darwin,linux",
        "created_at": "2022-09-02T18:52:19Z",
        "updated_at": "2022-09-02T18:52:19Z",
        "response": "fail",
        "critical": false
      }
    ],
    "batteries": [
      {
        "cycle_count": 999,
        "health": "Normal"
      }
    ],
    "geolocation": {
      "country_iso": "US",
      "city_name": "New York",
      "geometry": {
        "type": "point",
        "coordinates": [40.6799, -74.0028]
      }
    },
    "status": "online",
    "display_text": "dogfood-ubuntu-box",
    "display_name": "dogfood-ubuntu-box",
    "mdm": {
      "encryption_key_available": false,
      "enrollment_status": null,
      "name": "",
      "server_url": null,
      "device_status": "unlocked",
      "pending_action": "lock",
      "macos_settings": {
        "disk_encryption": null,
        "action_required": null
      },
      "macos_setup": {
        "bootstrap_package_status": "installed",
        "detail": ""
      },
      "os_settings": {
        "disk_encryption": {
          "status": null,
          "detail": ""
        }
      },
      "profiles": [
        {
          "profile_uuid": "954ec5ea-a334-4825-87b3-937e7e381f24",
          "name": "profile1",
          "status": "verifying",
          "operation_type": "install",
          "detail": ""
        }
      ]
    }
  }
}
```

> Note: the response above assumes a [GeoIP database is configured](https://fleetdm.com/docs/deploying/configuration#geoip), otherwise the `geolocation` object won't be included.

> Note: `installed_paths` may be blank depending on installer package. For example, on Linux, RPM-installed packages do not provide installed path information.

#### Get host by device token

Returns a subset of information about the host specified by `token`. To get all information about a host, use the "Get host" endpoint [here](#get-host).

This is the API route used by the **My device** page in Fleet desktop to display information about the host to the end user.

`GET /api/v1/fleet/device/:token`

##### Parameters

| Name  | Type   | In   | Description                        |
| ----- | ------ | ---- | ---------------------------------- |
| token | string | path | The device's authentication token. |

##### Example

`GET /api/v1/fleet/device/abcdef012456789`

##### Default response

`Status: 200`

```json
{
  "host": {
    "created_at": "2021-08-19T02:02:22Z",
    "updated_at": "2021-08-19T21:14:58Z",
    "software": [
      {
        "id": 408,
        "name": "osquery",
        "version": "4.5.1",
        "source": "rpm_packages",
        "browser": "",
        "generated_cpe": "",
        "vulnerabilities": null
      },
      {
        "id": 1146,
        "name": "tar",
        "version": "1.30",
        "source": "rpm_packages",
        "browser": "",
        "generated_cpe": "",
        "vulnerabilities": null
      },
      {
        "id": 321,
        "name": "SomeApp.app",
        "version": "1.0",
        "source": "apps",
        "browser": "",
        "bundle_identifier": "com.some.app",
        "last_opened_at": "2021-08-18T21:14:00Z",
        "generated_cpe": "",
        "vulnerabilities": null
      }
    ],
    "id": 1,
    "detail_updated_at": "2021-08-19T21:07:53Z",
    "label_updated_at": "2021-08-19T21:07:53Z",
    "last_enrolled_at": "2021-08-19T02:02:22Z",
    "seen_time": "2021-08-19T21:14:58Z",
    "refetch_requested": false,
    "hostname": "23cfc9caacf0",
    "uuid": "309a4b7d-0000-0000-8e7f-26ae0815ede8",
    "platform": "rhel",
    "osquery_version": "4.5.1",
    "os_version": "CentOS Linux 8.3.2011",
    "build": "",
    "platform_like": "rhel",
    "code_name": "",
    "uptime": 210671000000000,
    "memory": 16788398080,
    "cpu_type": "x86_64",
    "cpu_subtype": "158",
    "cpu_brand": "Intel(R) Core(TM) i9-9980HK CPU @ 2.40GHz",
    "cpu_physical_cores": 12,
    "cpu_logical_cores": 12,
    "hardware_vendor": "",
    "hardware_model": "",
    "hardware_version": "",
    "hardware_serial": "",
    "computer_name": "23cfc9caacf0",
    "display_name": "23cfc9caacf0",
    "public_ip": "",
    "primary_ip": "172.27.0.6",
    "primary_mac": "02:42:ac:1b:00:06",
    "distributed_interval": 10,
    "config_tls_refresh": 10,
    "logger_tls_period": 10,
    "team_id": null,
    "pack_stats": null,
    "team_name": null,
    "additional": {},
    "gigs_disk_space_available": 46.1,
    "percent_disk_space_available": 74,
    "gigs_total_disk_space": 160,
    "disk_encryption_enabled": true,
    "dep_assigned_to_fleet": false,
    "users": [
      {
        "uid": 0,
        "username": "root",
        "type": "",
        "groupname": "root",
        "shell": "/bin/bash"
      },
      {
        "uid": 1,
        "username": "bin",
        "type": "",
        "groupname": "bin",
        "shell": "/sbin/nologin"
      }
    ],
    "labels": [
      {
        "created_at": "2021-08-19T02:02:17Z",
        "updated_at": "2021-08-19T02:02:17Z",
        "id": 6,
        "name": "All Hosts",
        "description": "All hosts which have enrolled in Fleet",
        "query": "SELECT 1;",
        "platform": "",
        "label_type": "builtin",
        "label_membership_type": "dynamic"
      },
      {
        "created_at": "2021-08-19T02:02:17Z",
        "updated_at": "2021-08-19T02:02:17Z",
        "id": 9,
        "name": "CentOS Linux",
        "description": "All CentOS hosts",
        "query": "SELECT 1 FROM os_version WHERE platform = 'centos' OR name LIKE '%centos%'",
        "platform": "",
        "label_type": "builtin",
        "label_membership_type": "dynamic"
      },
      {
        "created_at": "2021-08-19T02:02:17Z",
        "updated_at": "2021-08-19T02:02:17Z",
        "id": 12,
        "name": "All Linux",
        "description": "All Linux distributions",
        "query": "SELECT 1 FROM osquery_info WHERE build_platform LIKE '%ubuntu%' OR build_distro LIKE '%centos%';",
        "platform": "",
        "label_type": "builtin",
        "label_membership_type": "dynamic"
      }
    ],
    "packs": [],
    "status": "online",
    "display_text": "23cfc9caacf0",
    "batteries": [
      {
        "cycle_count": 999,
        "health": "Good"
      }
    ],
    "mdm": {
      "encryption_key_available": true,
      "enrollment_status": "On (manual)",
      "name": "Fleet",
      "connected_to_fleet": true,
      "server_url": "https://acme.com/mdm/apple/mdm",
      "macos_settings": {
        "disk_encryption": null,
        "action_required": null
      },
      "macos_setup": {
        "bootstrap_package_status": "installed",
        "detail": "",
        "bootstrap_package_name": "test.pkg"
      },
      "os_settings": {
        "disk_encryption": {
          "status": null,
          "detail": ""
        }
      },
      "profiles": [
        {
          "profile_uuid": "954ec5ea-a334-4825-87b3-937e7e381f24",
          "name": "profile1",
          "status": "verifying",
          "operation_type": "install",
          "detail": ""
        }
      ]
    }
  },
  "self_service": true,
  "org_logo_url": "https://example.com/logo.jpg",
  "license": {
    "tier": "free",
    "expiration": "2031-01-01T00:00:00Z"
  },
  "global_config": {
    "mdm": {
      "enabled_and_configured": false
    }
  }
}
```

### Delete host

Deletes the specified host from Fleet. Note that a deleted host will fail authentication with the previous node key, and in most osquery configurations will attempt to re-enroll automatically. If the host still has a valid enroll secret, it will re-enroll successfully.

`DELETE /api/v1/fleet/hosts/:id`

#### Parameters

| Name | Type    | In   | Description                  |
| ---- | ------- | ---- | ---------------------------- |
| id   | integer | path | **Required**. The host's id. |

#### Example

`DELETE /api/v1/fleet/hosts/121`

##### Default response

`Status: 200`


### Refetch host

Flags the host details, labels and policies to be refetched the next time the host checks in for distributed queries. Note that we cannot be certain when the host will actually check in and update the query results. Further requests to the host APIs will indicate that the refetch has been requested through the `refetch_requested` field on the host object.

`POST /api/v1/fleet/hosts/:id/refetch`

#### Parameters

| Name | Type    | In   | Description                  |
| ---- | ------- | ---- | ---------------------------- |
| id   | integer | path | **Required**. The host's id. |

#### Example

`POST /api/v1/fleet/hosts/121/refetch`

##### Default response

`Status: 200`


### Transfer hosts to a team

_Available in Fleet Premium_

`POST /api/v1/fleet/hosts/transfer`

#### Parameters

| Name    | Type    | In   | Description                                                             |
| ------- | ------- | ---- | ----------------------------------------------------------------------- |
| team_id | integer | body | **Required**. The ID of the team you'd like to transfer the host(s) to. |
| hosts   | array   | body | **Required**. A list of host IDs.                                       |

#### Example

`POST /api/v1/fleet/hosts/transfer`

##### Request body

```json
{
  "team_id": 1,
  "hosts": [3, 2, 4, 6, 1, 5, 7]
}
```

##### Default response

`Status: 200`


### Transfer hosts to a team by filter

_Available in Fleet Premium_

`POST /api/v1/fleet/hosts/transfer/filter`

#### Parameters

| Name    | Type    | In   | Description                                                                                                                                                                                                                                                                                                                        |
| ------- | ------- | ---- | ---------------------------------------------------------------------------------------------------------------------------------------------------------------------------------------------------------------------------------------------------------------------------------------------------------------------------------- |
| team_id | integer | body | **Required**. The ID of the team you'd like to transfer the host(s) to.                                                                                                                                                                                                                                                            |
| filters | object  | body | **Required** Contains any of the following four properties: `query` for search query keywords. Searchable fields include `hostname`, `hardware_serial`, `uuid`, and `ipv4`. `status` to indicate the status of the hosts to return. Can either be `new`, `online`, `offline`, `mia` or `missing`. `label_id` to indicate the selected label. `team_id` to indicate the selected team. Note: `label_id` and `status` cannot be used at the same time. |

#### Example

`POST /api/v1/fleet/hosts/transfer/filter`

##### Request body

```json
{
  "team_id": 1,
  "filters": {
    "status": "online",
    "team_id": 2,
  }
}
```

##### Default response

`Status: 200`


### Turn off MDM for a host

Turns off MDM for the specified macOS host.

`DELETE /api/v1/fleet/hosts/:id/mdm`

#### Parameters

| Name | Type    | In   | Description                           |
| ---- | ------- | ---- | ------------------------------------- |
| id   | integer | path | **Required.** The host's ID in Fleet. |

#### Example

`DELETE /api/v1/fleet/hosts/42/mdm`

##### Default response

`Status: 200`


### Bulk delete hosts by filter or ids

`POST /api/v1/fleet/hosts/delete`

#### Parameters

| Name    | Type    | In   | Description                                                                                                                                                                                                                                                                                                                        |
| ------- | ------- | ---- | ---------------------------------------------------------------------------------------------------------------------------------------------------------------------------------------------------------------------------------------------------------------------------------------------------------------------------------- |
| ids     | array   | body | A list of the host IDs you'd like to delete. If `ids` is specified, `filters` cannot be specified.                                                                                                                                                                                                                                                           |
| filters | object  | body | Contains any of the following four properties: `query` for search query keywords. Searchable fields include `hostname`, `hardware_serial`, `uuid`, and `ipv4`. `status` to indicate the status of the hosts to return. Can either be `new`, `online`, `offline`, `mia` or `missing`. `label_id` to indicate the selected label. `team_id` to indicate the selected team. If `filters` is specified, `id` cannot be specified. `label_id` and `status` cannot be used at the same time. |

Either ids or filters are required.

Request (`ids` is specified):

```json
{
  "ids": [1]
}
```

Request (`filters` is specified):
```json
{
  "filters": {
    "status": "online",
    "label_id": 1,
    "team_id": 1,
    "query": "abc"
  }
}
```

Request (`filters` is specified and empty, to delete all hosts):
```json
{
  "filters": {}
}
```

#### Example

`POST /api/v1/fleet/hosts/delete`

##### Request body

```json
{
  "filters": {
    "status": "online",
    "team_id": 1
  }
}
```

##### Default response

`Status: 200`

### Get human-device mapping

Returns the end user's email(s) they use to log in to their Identity Provider (IdP) and Google Chrome profile.

Also returns the custom email that's set via the `PUT /api/v1/fleet/hosts/:id/device_mapping` endpoint (docs [here](#update-custom-human-device-mapping))

Note that IdP email is only supported on macOS hosts. It's collected once, during automatic enrollment (DEP), only if the end user authenticates with the IdP and the DEP profile has `await_device_configured` set to `true`.

`GET /api/v1/fleet/hosts/:id/device_mapping`

#### Parameters

| Name       | Type              | In   | Description                                                                   |
| ---------- | ----------------- | ---- | ----------------------------------------------------------------------------- |
| id         | integer           | path | **Required**. The host's `id`.                                                |

#### Example

`GET /api/v1/fleet/hosts/1/device_mapping`

##### Default response

`Status: 200`

```json
{
  "host_id": 1,
  "device_mapping": [
    {
      "email": "user@example.com",
      "source": "identity_provider"
    },
    {
      "email": "user@example.com",
      "source": "google_chrome_profiles"
    },
    {
      "email": "user@example.com",
      "source": "custom"
    }
  ]
}
```

---

### Update custom human-device mapping

`PUT /api/v1/fleet/hosts/:id/device_mapping`

Updates the email for the `custom` data source in the human-device mapping. This source can only have one email.

#### Parameters

| Name       | Type              | In   | Description                                                                   |
| ---------- | ----------------- | ---- | ----------------------------------------------------------------------------- |
| id         | integer           | path | **Required**. The host's `id`.                                                |
| email      | string            | body | **Required**. The custom email.                                               |

#### Example

`PUT /api/v1/fleet/hosts/1/device_mapping`

##### Request body

```json
{
  "email": "user@example.com"
}
```

##### Default response

`Status: 200`

```json
{
  "host_id": 1,
  "device_mapping": [
    {
      "email": "user@example.com",
      "source": "identity_provider"
    },
    {
      "email": "user@example.com",
      "source": "google_chrome_profiles"
    },
    {
      "email": "user@example.com",
      "source": "custom"
    }
  ]
}
```

### Get host's device health report

Retrieves information about a single host's device health.

This report includes a subset of host vitals, and simplified policy and vulnerable software information. Data is cached to preserve performance. To get all up-to-date information about a host, use the "Get host" endpoint [here](#get-host).


`GET /api/v1/fleet/hosts/:id/health`

#### Parameters

| Name       | Type              | In   | Description                                                                   |
| ---------- | ----------------- | ---- | ----------------------------------------------------------------------------- |
| id         | integer           | path | **Required**. The host's `id`.                                                |

#### Example

`GET /api/v1/fleet/hosts/1/health`

##### Default response

`Status: 200`

```json
{
  "host_id": 1,
  "health": {
    "updated_at": "2023-09-16T18:52:19Z",
    "os_version": "CentOS Linux 8.3.2011",
    "disk_encryption_enabled": true,
    "failing_policies_count": 1,
    "failing_critical_policies_count": 1, // Fleet Premium only
    "failing_policies": [
      {
        "id": 123,
        "name": "Google Chrome is up to date",
        "critical": true, // Fleet Premium only
        "resolution": "Follow the Update Google Chrome instructions here: https://support.google.com/chrome/answer/95414?sjid=6534253818042437614-NA"
      }
    ],
    "vulnerable_software": [
      {
        "id": 321,
        "name": "Firefox.app",
        "version": "116.0.3",
      }
    ]
  }
}
```

---

### Get host's mobile device management (MDM) information

Currently supports Windows and MacOS. On MacOS this requires the [macadmins osquery
extension](https://github.com/macadmins/osquery-extension) which comes bundled
in [Fleet's agent (fleetd)](https://fleetdm.com/docs/get-started/anatomy#fleetd).

Retrieves a host's MDM enrollment status and MDM server URL.

If the host exists but is not enrolled to an MDM server, then this API returns `null`.

`GET /api/v1/fleet/hosts/:id/mdm`

#### Parameters

| Name    | Type    | In   | Description                                                                                                                                                                                                                                                                                                                        |
| ------- | ------- | ---- | -------------------------------------------------------------------------------- |
| id      | integer | path | **Required** The id of the host to get the details for                           |

#### Example

`GET /api/v1/fleet/hosts/32/mdm`

##### Default response

`Status: 200`

```json
{
  "enrollment_status": "On (automatic)",
  "server_url": "some.mdm.com",
  "name": "Some MDM",
  "id": 3
}
```

---

### Get mobile device management (MDM) summary

Currently supports Windows and MacOS. On MacOS this requires the [macadmins osquery
extension](https://github.com/macadmins/osquery-extension) which comes bundled
in [Fleet's agent (fleetd)](https://fleetdm.com/docs/get-started/anatomy#fleetd).

Retrieves MDM enrollment summary. Windows servers are excluded from the aggregated data.

`GET /api/v1/fleet/hosts/summary/mdm`

#### Parameters

| Name     | Type    | In    | Description                                                                                                                                                                                                                                                                                                                        |
| -------- | ------- | ----- | -------------------------------------------------------------------------------- |
| team_id  | integer | query | _Available in Fleet Premium_. Filter by team                                      |
| platform | string  | query | Filter by platform ("windows" or "darwin")                                       |

A `team_id` of `0` returns the statistics for hosts that are not part of any team. A `null` or missing `team_id` returns statistics for all hosts regardless of the team.

#### Example

`GET /api/v1/fleet/hosts/summary/mdm?team_id=1&platform=windows`

##### Default response

`Status: 200`

```json
{
  "counts_updated_at": "2021-03-21T12:32:44Z",
  "mobile_device_management_enrollment_status": {
    "enrolled_manual_hosts_count": 0,
    "enrolled_automated_hosts_count": 2,
    "unenrolled_hosts_count": 0,
    "hosts_count": 2
  },
  "mobile_device_management_solution": [
    {
      "id": 2,
      "name": "Solution1",
      "server_url": "solution1.com",
      "hosts_count": 1
    },
    {
      "id": 3,
      "name": "Solution2",
      "server_url": "solution2.com",
      "hosts_count": 1
    }
  ]
}
```

---

### Get host's mobile device management (MDM) and Munki information

Retrieves a host's MDM enrollment status, MDM server URL, and Munki version.

`GET /api/v1/fleet/hosts/:id/macadmins`

#### Parameters

| Name    | Type    | In   | Description                                                                                                                                                                                                                                                                                                                        |
| ------- | ------- | ---- | -------------------------------------------------------------------------------- |
| id      | integer | path | **Required** The id of the host to get the details for                           |

#### Example

`GET /api/v1/fleet/hosts/32/macadmins`

##### Default response

`Status: 200`

```json
{
  "macadmins": {
    "munki": {
      "version": "1.2.3"
    },
    "munki_issues": [
      {
        "id": 1,
        "name": "Could not retrieve managed install primary manifest",
        "type": "error",
        "created_at": "2022-08-01T05:09:44Z"
      },
      {
        "id": 2,
        "name": "Could not process item Figma for optional install. No pkginfo found in catalogs: release",
        "type": "warning",
        "created_at": "2022-08-01T05:09:44Z"
      }
    ],
    "mobile_device_management": {
      "enrollment_status": "On (automatic)",
      "server_url": "http://some.url/mdm",
      "name": "MDM Vendor Name",
      "id": 999
    }
  }
}
```

---

### Get aggregated host's macadmin mobile device management (MDM) and Munki information

Requires the [macadmins osquery
extension](https://github.com/macadmins/osquery-extension) which comes bundled
in [Fleet's agent (fleetd)](https://fleetdm.com/docs/get-started/anatomy#fleetd).
Currently supported only on macOS.


Retrieves aggregated host's MDM enrollment status and Munki versions.

`GET /api/v1/fleet/macadmins`

#### Parameters

| Name    | Type    | In    | Description                                                                                                                                                                                                                                                                                                                        |
| ------- | ------- | ----- | ---------------------------------------------------------------------------------------------------------------- |
| team_id | integer | query | _Available in Fleet Premium_. Filters the aggregate host information to only include hosts in the specified team. |                           |

A `team_id` of `0` returns the statistics for hosts that are not part of any team. A `null` or missing `team_id` returns statistics for all hosts regardless of the team.

#### Example

`GET /api/v1/fleet/macadmins`

##### Default response

`Status: 200`

```json
{
  "macadmins": {
    "counts_updated_at": "2021-03-21T12:32:44Z",
    "munki_versions": [
      {
        "version": "5.5",
        "hosts_count": 8360
      },
      {
        "version": "5.4",
        "hosts_count": 1700
      },
      {
        "version": "5.3",
        "hosts_count": 400
      },
      {
        "version": "5.2.3",
        "hosts_count": 112
      },
      {
        "version": "5.2.2",
        "hosts_count": 50
      }
    ],
    "munki_issues": [
      {
        "id": 1,
        "name": "Could not retrieve managed install primary manifest",
        "type": "error",
        "hosts_count": 2851
      },
      {
        "id": 2,
        "name": "Could not process item Figma for optional install. No pkginfo found in catalogs: release",
        "type": "warning",
        "hosts_count": 1983
      }
    ],
    "mobile_device_management_enrollment_status": {
      "enrolled_manual_hosts_count": 124,
      "enrolled_automated_hosts_count": 124,
      "unenrolled_hosts_count": 112
    },
    "mobile_device_management_solution": [
      {
        "id": 1,
        "name": "SimpleMDM",
        "hosts_count": 8360,
        "server_url": "https://a.simplemdm.com/mdm"
      },
      {
        "id": 2,
        "name": "Intune",
        "hosts_count": 1700,
        "server_url": "https://enrollment.manage.microsoft.com"
      }
    ]
  }
}
```

### Resend host's configuration profile

Resends a configuration profile for the specified host.

`POST /api/v1/fleet/hosts/:id/configuration_profiles/resend/:profile_uuid`

#### Parameters

| Name | Type | In | Description |
| ---- | ---- | -- | ----------- |
| id   | integer | path | **Required.** The host's ID. |
| profile_uuid   | string | path | **Required.** The UUID of the configuration profile to resend to the host. |

#### Example

`POST /api/v1/fleet/hosts/233/configuration_profiles/resend/fc14a20-84a2-42d8-9257-a425f62bb54d`

##### Default response

`Status: 202`

### Get host's scripts

`GET /api/v1/fleet/hosts/:id/scripts`

#### Parameters

| Name | Type    | In   | Description                  |
| ---- | ------- | ---- | ---------------------------- |
| id   | integer | path | **Required**. The host's id. |
| page | integer | query | Page number of the results to fetch.|
| per_page | integer | query | Results per page.|

#### Example

`GET /api/v1/fleet/hosts/123/scripts`

##### Default response

`Status: 200`

```json
"scripts": [
  {
    "script_id": 3,
    "name": "remove-zoom-artifacts.sh",
    "last_execution": {
      "execution_id": "e797d6c6-3aae-11ee-be56-0242ac120002",
      "executed_at": "2021-12-15T15:23:57Z",
      "status": "error"
    }
  },
  {
    "script_id": 5,
    "name": "set-timezone.sh",
    "last_execution": {
      "id": "e797d6c6-3aae-11ee-be56-0242ac120002",
      "executed_at": "2021-12-15T15:23:57Z",
      "status": "pending"
    }
  },
  {
    "script_id": 8,
    "name": "uninstall-zoom.sh",
    "last_execution": {
      "id": "e797d6c6-3aae-11ee-be56-0242ac120002",
      "executed_at": "2021-12-15T15:23:57Z",
      "status": "ran"
    }
  }
],
"meta": {
  "has_next_results": false,
  "has_previous_results": false
}

```

### Get host's software

> **Experimental feature**. This feature is undergoing rapid improvement, which may result in breaking changes to the API or configuration surface. It is not recommended for use in automated workflows.

`GET /api/v1/fleet/hosts/:id/software`

#### Parameters

| Name | Type    | In   | Description                  |
| ---- | ------- | ---- | ---------------------------- |
| id   | integer | path | **Required**. The host's ID. |
| query   | string | query | Search query keywords. Searchable fields include `name`. |
| available_for_install | boolean | query | If `true` or `1`, only list software that is available for install (added by the user). Default is `false`. |
| page | integer | query | Page number of the results to fetch.|
| per_page | integer | query | Results per page.|

#### Example

`GET /api/v1/fleet/hosts/123/software`

##### Default response

`Status: 200`

```json
{
  "count": 3,
  "software": [
    {
      "id": 121,
      "name": "Google Chrome.app",
      "software_package": {
        "name": "GoogleChrome.pkg",
        "version": "125.12.0.3",
        "self_service": true,
        "last_install": {
          "install_uuid": "8bbb8ac2-b254-4387-8cba-4d8a0407368b",
          "installed_at": "2024-05-15T15:23:57Z"
        }
      },
      "app_store_app": null,
      "source": "apps",
      "status": "failed",
      "installed_versions": [
        {
          "version": "121.0",
          "last_opened_at": "2024-04-01T23:03:07Z",
          "vulnerabilities": ["CVE-2023-1234","CVE-2023-4321","CVE-2023-7654"],
          "installed_paths": ["/Applications/Google Chrome.app"]
        }
      ]
    },
    {
      "id": 134,
      "name": "Falcon.app",
      "software_package": {
        "name": "FalconSensor-6.44.pkg",
        "self_service": false,
        "last_install": null,
        "last_uninstall": {
          "script_execution_id": "ed579e73-0f41-46c8-aaf4-3c1e5880ed27",
          "uninstalled_at": "2024-05-15T15:23:57Z"
        }
      },
      "app_store_app": null,    
      "source": "",
      "status": "pending_uninstall",
      "installed_versions": [],
    },
    {
      "id": 147,
      "name": "Logic Pro",
      "software_package": null,
      "app_store_app": {
        "app_store_id": "1091189122",
        "icon_url": "https://is1-ssl.mzstatic.com/image/thumb/Purple221/v4/f4/25/1f/f4251f60-e27a-6f05-daa7-9f3a63aac929/AppIcon-0-0-85-220-0-0-4-0-0-2x-0-0-0-0-0.png/512x512bb.png",
        "version": "2.04",
        "self_service": false,
        "last_install": {
          "command_uuid": "0aa14ae5-58fe-491a-ac9a-e4ee2b3aac40",
          "installed_at": "2024-05-15T15:23:57Z"
        },
      },
      "source": "apps",
      "status": "installed",
      "installed_versions": [
        {
          "version": "118.0",
          "last_opened_at": "2024-04-01T23:03:07Z",
          "vulnerabilities": ["CVE-2023-1234"],
          "installed_paths": ["/Applications/Logic Pro.app"]
        }
      ]
    },
  ],
  "meta": {
    "has_next_results": false,
    "has_previous_results": false
  }
}
```

### Get hosts report in CSV

Returns the list of hosts corresponding to the search criteria in CSV format, ready for download when
requested by a web browser.

`GET /api/v1/fleet/hosts/report`

#### Parameters

| Name                    | Type    | In    | Description                                                                                                                                                                                                                                                                                                                                 |
| ----------------------- | ------- | ----- | ------------------------------------------------------------------------------------------------------------------------------------------------------------------------------------------------------------------------------------------------------------------------------------------------------------------------------------------- |
| format                  | string  | query | **Required**, must be "csv" (only supported format for now).                                                                                                                                                                                                                                                                                |
| columns                 | string  | query | Comma-delimited list of columns to include in the report (returns all columns if none is specified).                                                                                                                                                                                                                                        |
| order_key               | string  | query | What to order results by. Can be any column in the hosts table.                                                                                                                                                                                                                                                                             |
| order_direction         | string  | query | **Requires `order_key`**. The direction of the order given the order key. Options include 'asc' and 'desc'. Default is 'asc'.                                                                                                                                                                                                               |
| status                  | string  | query | Indicates the status of the hosts to return. Can either be 'new', 'online', 'offline', 'mia' or 'missing'.                                                                                                                                                                                                                                  |
| query                   | string  | query | Search query keywords. Searchable fields include `hostname`, `hardware_serial`, `uuid`, `ipv4` and the hosts' email addresses (only searched if the query looks like an email address, i.e. contains an `@`, no space, etc.).                                                                                                               |
| team_id                 | integer | query | _Available in Fleet Premium_. Filters the hosts to only include hosts in the specified team.                                                                                                                                                                                                                                                |
| policy_id               | integer | query | The ID of the policy to filter hosts by.                                                                                                                                                                                                                                                                                                    |
| policy_response         | string  | query | **Requires `policy_id`**. Valid options are 'passing' or 'failing'. **Note: If `policy_id` is specified _without_ including `policy_response`, this will also return hosts where the policy is not configured to run or failed to run.** |
| software_version_id     | integer | query | The ID of the software version to filter hosts by.                                                                                                            |
| software_title_id       | integer | query | The ID of the software title to filter hosts by.                                                                                                              |
| os_version_id | integer | query | The ID of the operating system version to filter hosts by. |
| os_name                 | string  | query | The name of the operating system to filter hosts by. `os_version` must also be specified with `os_name`                                                                                                                                                                                                                                     |
| os_version              | string  | query | The version of the operating system to filter hosts by. `os_name` must also be specified with `os_version`                                                                                                                                                                                                                                  |
| vulnerability           | string  | query | The cve to filter hosts by (including "cve-" prefix, case-insensitive).                                                                                                                                                                                                                                                                     |
| mdm_id                  | integer | query | The ID of the _mobile device management_ (MDM) solution to filter hosts by (that is, filter hosts that use a specific MDM provider and URL).                                                                                                                                                                                                |
| mdm_name                | string  | query | The name of the _mobile device management_ (MDM) solution to filter hosts by (that is, filter hosts that use a specific MDM provider).                                                                                                                                                                                                      |
| mdm_enrollment_status   | string  | query | The _mobile device management_ (MDM) enrollment status to filter hosts by. Valid options are 'manual', 'automatic', 'enrolled', 'pending', or 'unenrolled'.                                                                                                                                                                                 |
| macos_settings          | string  | query | Filters the hosts by the status of the _mobile device management_ (MDM) profiles applied to hosts. Valid options are 'verified', 'verifying', 'pending', or 'failed'. **Note: If this filter is used in Fleet Premium without a team ID filter, the results include only hosts that are not assigned to any team.**                                                                                                                                                                                                             |
| munki_issue_id          | integer | query | The ID of the _munki issue_ (a Munki-reported error or warning message) to filter hosts by (that is, filter hosts that are affected by that corresponding error or warning message).                                                                                                                                                        |
| low_disk_space          | integer | query | _Available in Fleet Premium_. Filters the hosts to only include hosts with less GB of disk space available than this value. Must be a number between 1-100.                                                                                                                                                                                 |
| label_id                | integer | query | A valid label ID. Can only be used in combination with `order_key`, `order_direction`, `status`, `query` and `team_id`.                                                                                                                                                                                                                     |
| bootstrap_package       | string | query | _Available in Fleet Premium_. Filters the hosts by the status of the MDM bootstrap package on the host. Valid options are 'installed', 'pending', or 'failed'. **Note: If this filter is used in Fleet Premium without a team ID filter, the results include only hosts that are not assigned to any team.** |
| disable_failing_policies | boolean | query | If `true`, hosts will return failing policies as 0 (returned as the `issues` column) regardless of whether there are any that failed for the host. This is meant to be used when increased performance is needed in exchange for the extra information.      |

If `mdm_id`, `mdm_name` or `mdm_enrollment_status` is specified, then Windows Servers are excluded from the results.

#### Example

`GET /api/v1/fleet/hosts/report?software_id=123&format=csv&columns=hostname,primary_ip,platform`

##### Default response

`Status: 200`

```csv
created_at,updated_at,id,detail_updated_at,label_updated_at,policy_updated_at,last_enrolled_at,seen_time,refetch_requested,hostname,uuid,platform,osquery_version,os_version,build,platform_like,code_name,uptime,memory,cpu_type,cpu_subtype,cpu_brand,cpu_physical_cores,cpu_logical_cores,hardware_vendor,hardware_model,hardware_version,hardware_serial,computer_name,primary_ip_id,primary_ip,primary_mac,distributed_interval,config_tls_refresh,logger_tls_period,team_id,team_name,gigs_disk_space_available,percent_disk_space_available,gigs_total_disk_space,issues,device_mapping,status,display_text
2022-03-15T17:23:56Z,2022-03-15T17:23:56Z,1,2022-03-15T17:23:56Z,2022-03-15T17:23:56Z,2022-03-15T17:23:56Z,2022-03-15T17:23:56Z,2022-03-15T17:23:56Z,false,foo.local0,a4fc55a1-b5de-409c-a2f4-441f564680d3,debian,,,,,,0s,0,,,,0,0,,,,,,,,,0,0,0,,,0,0,0,0,,,,
2022-03-15T17:23:56Z,2022-03-15T17:23:56Z,2,2022-03-15T17:23:56Z,2022-03-15T17:23:56Z,2022-03-15T17:23:56Z,2022-03-15T17:23:56Z,2022-03-15T17:22:56Z,false,foo.local1,689539e5-72f0-4bf7-9cc5-1530d3814660,rhel,,,,,,0s,0,,,,0,0,,,,,,,,,0,0,0,,,0,0,0,0,,,,
2022-03-15T17:23:56Z,2022-03-15T17:23:56Z,3,2022-03-15T17:23:56Z,2022-03-15T17:23:56Z,2022-03-15T17:23:56Z,2022-03-15T17:23:56Z,2022-03-15T17:21:56Z,false,foo.local2,48ebe4b0-39c3-4a74-a67f-308f7b5dd171,linux,,,,,,0s,0,,,,0,0,,,,,,,,,0,0,0,,,0,0,0,0,,,,
```

### Get host's disk encryption key

Retrieves the disk encryption key for a host.

Requires that disk encryption is enforced and the host has MDM turned on.

`GET /api/v1/fleet/hosts/:id/encryption_key`

#### Parameters

| Name | Type    | In   | Description                                                        |
| ---- | ------- | ---- | ------------------------------------------------------------------ |
| id   | integer | path | **Required** The id of the host to get the disk encryption key for |


#### Example

`GET /api/v1/fleet/hosts/8/encryption_key`

##### Default response

`Status: 200`

```json
{
  "host_id": 8,
  "encryption_key": {
    "key": "5ADZ-HTZ8-LJJ4-B2F8-JWH3-YPBT",
    "updated_at": "2022-12-01T05:31:43Z"
  }
}
```

### Get configuration profiles assigned to a host

Requires Fleet's MDM properly [enabled and configured](https://fleetdm.com/docs/using-fleet/mdm-setup).

Retrieves a list of the configuration profiles assigned to a host.

`GET /api/v1/fleet/hosts/:id/configuration_profiles`

#### Parameters

| Name | Type    | In   | Description                      |
| ---- | ------- | ---- | -------------------------------- |
| id   | integer | path | **Required**. The ID of the host  |


#### Example

`GET /api/v1/fleet/hosts/8/configuration_profiles`

##### Default response

`Status: 200`

```json
{
  "host_id": 8,
  "profiles": [
    {
      "profile_uuid": "bc84dae7-396c-4e10-9d45-5768bce8b8bd",
      "team_id": 0,
      "name": "Example profile",
      "identifier": "com.example.profile",
      "created_at": "2023-03-31T00:00:00Z",
      "updated_at": "2023-03-31T00:00:00Z",
      "checksum": "dGVzdAo="
    }
  ]
}
```

### Lock host

_Available in Fleet Premium_

Sends a command to lock the specified macOS, Linux, or Windows host. The host is locked once it comes online.

To lock a macOS host, the host must have MDM turned on. To lock a Windows or Linux host, the host must have [scripts enabled](https://fleetdm.com/docs/using-fleet/scripts).


`POST /api/v1/fleet/hosts/:id/lock`

#### Parameters

| Name       | Type              | In   | Description                                                                   |
| ---------- | ----------------- | ---- | ----------------------------------------------------------------------------- |
| id | integer | path | **Required**. ID of the host to be locked. |
| view_pin | boolean | query | For macOS hosts, whether to return the unlock PIN. |

#### Example

`POST /api/v1/fleet/hosts/123/lock`

##### Default response

`Status: 204`

#### Example

`POST /api/v1/fleet/hosts/123/lock?view_pin=true`

##### Default response (macOS hosts)

`Status: 200`

```json
{
  "unlock_pin": "123456"
}
```

### Unlock host

_Available in Fleet Premium_

Sends a command to unlock the specified Windows or Linux host, or retrieves the unlock PIN for a macOS host.

To unlock a Windows or Linux host, the host must have [scripts enabled](https://fleetdm.com/docs/using-fleet/scripts).

`POST /api/v1/fleet/hosts/:id/unlock`

#### Parameters

| Name       | Type              | In   | Description                                                                   |
| ---------- | ----------------- | ---- | ----------------------------------------------------------------------------- |
| id | integer | path | **Required**. ID of the host to be unlocked. |

#### Example

`POST /api/v1/fleet/hosts/:id/unlock`

##### Default response (Windows or Linux hosts)

`Status: 204`

##### Default response (macOS hosts)

`Status: 200`

```json
{
  "host_id": 8,
  "unlock_pin": "123456"
}
```

### Wipe host

Sends a command to wipe the specified macOS, iOS, iPadOS, Windows, or Linux host. The host is wiped once it comes online.

To wipe a macOS, iOS, iPadOS, or Windows host, the host must have MDM turned on. To lock a Linux host, the host must have [scripts enabled](https://fleetdm.com/docs/using-fleet/scripts).

`POST /api/v1/fleet/hosts/:id/wipe`

#### Parameters

| Name       | Type              | In   | Description                                                                   |
| ---------- | ----------------- | ---- | ----------------------------------------------------------------------------- |
| id | integer | path | **Required**. ID of the host to be wiped. |

#### Example

`POST /api/v1/fleet/hosts/123/wipe`

##### Default response

`Status: 204`


### Get host's past activity

`GET /api/v1/fleet/hosts/:id/activities`

#### Parameters

| Name | Type    | In   | Description                  |
| ---- | ------- | ---- | ---------------------------- |
| id   | integer | path | **Required**. The host's ID. |
| page | integer | query | Page number of the results to fetch.|
| per_page | integer | query | Results per page.|

#### Example

`GET /api/v1/fleet/hosts/12/activities`

##### Default response

`Status: 200`

```json
{
  "activities": [
    {
      "created_at": "2023-07-27T14:35:08Z",
      "actor_id": 1,
      "actor_full_name": "Anna Chao",
      "id": 4,
      "actor_gravatar": "",
      "actor_email": "",
      "type": "uninstalled_software",
      "details": {
        "host_id": 1,
        "host_display_name": "Marko’s MacBook Pro",
        "software_title": "Adobe Acrobat.app",
        "script_execution_id": "ecf22dba-07dc-40a9-b122-5480e948b756",
        "status": "failed"
      }
    }, 
    {
      "created_at": "2023-07-27T14:35:08Z",
      "actor_id": 1,
      "actor_full_name": "Anna Chao",
      "id": 3,
      "actor_gravatar": "",
      "actor_email": "",
      "type": "uninstalled_software",
      "details": {
        "host_id": 1,
        "host_display_name": "Marko’s MacBook Pro",
        "software_title": "Adobe Acrobat.app",
        "script_execution_id": "ecf22dba-07dc-40a9-b122-5480e948b756",
        "status": "uninstalled"
      }
    },
    {
      "created_at": "2023-07-27T14:35:08Z",
      "id": 2,
      "actor_full_name": "Anna",
      "actor_id": 1,
      "actor_gravatar": "",
      "actor_email": "anna@example.com",
      "type": "ran_script",
      "details": {
        "host_id": 1,
        "host_display_name": "Steve's MacBook Pro",
        "script_name": "set-timezones.sh",
        "script_execution_id": "d6cffa75-b5b5-41ef-9230-15073c8a88cf",
        "async": true
      },
    },
    {
      "created_at": "2021-07-27T13:25:21Z",
      "id": 1,
      "actor_full_name": "Bob",
      "actor_id": 2,
      "actor_gravatar": "",
      "actor_email": "bob@example.com",
      "type": "ran_script",
      "details": {
        "host_id": 1,
        "host_display_name": "Steve's MacBook Pro",
        "script_name": "",
        "script_execution_id": "y3cffa75-b5b5-41ef-9230-15073c8a88cf",
        "async": false
      },
    },
  ],
  "meta": {
    "has_next_results": false,
    "has_previous_results": false
  }
}
```

### Get host's upcoming activity

`GET /api/v1/fleet/hosts/:id/activities/upcoming`

#### Parameters

| Name | Type    | In   | Description                  |
| ---- | ------- | ---- | ---------------------------- |
| id   | integer | path | **Required**. The host's id. |
| page | integer | query | Page number of the results to fetch.|
| per_page | integer | query | Results per page.|

#### Example

`GET /api/v1/fleet/hosts/12/activities/upcoming`

##### Default response

`Status: 200`

```json
{
  "count": 3,
  "activities": [
    {
      "created_at": "2023-07-27T14:35:08Z",
      "actor_id": 1,
      "actor_full_name": "Anna Chao",
      "uuid": "cc081637-fdf9-4d44-929f-96dfaec00f67",
      "actor_gravatar": "",
      "actor_email": "",
      "type": "uninstalled_software",
      "fleet_initiated_activity": false,
      "details": {
        "host_id": 1,
        "host_display_name": "Marko's MacBook Pro",
        "software_title": "Adobe Acrobat.app",
        "script_execution_id": "ecf22dba-07dc-40a9-b122-5480e948b756",
        "status": "pending_uninstall",
      }
    },
    {
      "created_at": "2023-07-27T14:35:08Z",
      "uuid": "d6cffa75-b5b5-41ef-9230-15073c8a88cf",
      "actor_full_name": "Marko",
      "actor_id": 1,
      "actor_gravatar": "",
      "actor_email": "marko@example.com",
      "type": "ran_script",
      "details": {
        "host_id": 1,
        "host_display_name": "Steve's MacBook Pro",
        "script_name": "set-timezones.sh",
        "script_execution_id": "d6cffa75-b5b5-41ef-9230-15073c8a88cf",
        "async": true
      },
    },
    {
      "created_at": "2021-07-27T13:25:21Z",
      "uuid": "y3cffa75-b5b5-41ef-9230-15073c8a88cf",
      "actor_full_name": "Rachael",
      "actor_id": 1,
      "actor_gravatar": "",
      "actor_email": "rachael@example.com",
      "type": "ran_script",
      "details": {
        "host_id": 1,
        "host_display_name": "Steve's MacBook Pro",
        "script_name": "",
        "script_execution_id": "y3cffa75-b5b5-41ef-9230-15073c8a88cf",
        "async": false
      },
    },
  ],
  "meta": {
    "has_next_results": false,
    "has_previous_results": false
  }
}
```

### Cancel host's upcoming activity

`DELETE /api/v1/fleet/hosts/:id/activities/upcoming/:activity_id`

#### Parameters

| Name | Type    | In   | Description                  |
| ---- | ------- | ---- | ---------------------------- |
| id   | integer | path | **Required**. The host's ID. |
| activity_id   | string | path | **Required**. The ID of host's upcoming activity. |

#### Example

`DELETE /api/v1/fleet/hosts/12/activities/upcoming/81e10a70-730b-4c45-9b40-b14373e04757`

##### Default response

`Status: 204`

### Add labels to host

Adds manual labels to a host.

`POST /api/v1/fleet/hosts/:id/labels`

#### Parameters

| Name   | Type    | In   | Description                  |
| ------ | ------- | ---- | ---------------------------- |
| labels | array   | body | The list of label names to add to the host. |


#### Example

`POST /api/v1/fleet/hosts/12/labels`

##### Request body

```json
{
  "labels": ["label1", "label2"]
}
```

##### Default response

`Status: 200`

### Remove labels from host

Removes manual labels from a host.

`DELETE /api/v1/fleet/hosts/:id/labels`

#### Parameters

| Name   | Type    | In   | Description                  |
| ------ | ------- | ---- | ---------------------------- |
| labels | array   | body | The list of label names to delete from the host. |


#### Example

`DELETE /api/v1/fleet/hosts/12/labels`

##### Request body

```json
{
  "labels": ["label3", "label4"]
}
```

##### Default response

`Status: 200`

### Live query one host (ad-hoc)

Runs an ad-hoc live query against the specified host and responds with the results.

The live query will stop if the targeted host is offline, or if the query times out. Timeouts happen if the host hasn't responded after the configured `FLEET_LIVE_QUERY_REST_PERIOD` (default 25 seconds) or if the `distributed_interval` agent option (default 10 seconds) is higher than the `FLEET_LIVE_QUERY_REST_PERIOD`.


`POST /api/v1/fleet/hosts/:id/query`

#### Parameters

| Name      | Type  | In   | Description                                                                                                                                                        |
|-----------|-------|------|--------------------------------------------------------------------------------------------------------------------------------------------------------------------|
| id        | integer  | path | **Required**. The target host ID. |
| query     | string   | body | **Required**. The query SQL. |


#### Example

`POST /api/v1/fleet/hosts/123/query`

##### Request body

```json
{
  "query": "SELECT model, vendor FROM usb_devices;"
}
```

##### Default response

`Status: 200`

```json
{
  "host_id": 123,
  "query": "SELECT model, vendor FROM usb_devices;",
  "status": "online", // "online" or "offline"
  "error": null,
  "rows": [
    {
      "model": "USB2.0 Hub",
      "vendor": "VIA Labs, Inc."
    }
  ]
}
```

Note that if the host is online and the query times out, this endpoint will return an error and `rows` will be `null`. If the host is offline, no error will be returned, and `rows` will be`null`.

### Live query host by identifier (ad-hoc)

Runs an ad-hoc live query against a host identified using `uuid` and responds with the results.

The live query will stop if the targeted host is offline, or if the query times out. Timeouts happen if the host hasn't responded after the configured `FLEET_LIVE_QUERY_REST_PERIOD` (default 25 seconds) or if the `distributed_interval` agent option (default 10 seconds) is higher than the `FLEET_LIVE_QUERY_REST_PERIOD`.


`POST /api/v1/fleet/hosts/identifier/:identifier/query`

#### Parameters

| Name      | Type  | In   | Description                                                                                                                                                        |
|-----------|-------|------|--------------------------------------------------------------------------------------------------------------------------------------------------------------------|
| identifier       | integer or string   | path | **Required**. The host's `hardware_serial`, `uuid`, `osquery_host_id`, `hostname`, or `node_key`. |
| query            | string   | body | **Required**. The query SQL. |


#### Example

`POST /api/v1/fleet/hosts/identifier/392547dc-0000-0000-a87a-d701ff75bc65/query`

##### Request body

```json
{
  "query": "SELECT model, vendor FROM usb_devices;"
}
```

##### Default response

`Status: 200`

```json
{
  "host_id": 123,
  "query": "SELECT model, vendor FROM usb_devices;",
  "status": "online", // "online" or "offline"
  "error": null,
  "rows": [
    {
      "model": "USB2.0 Hub",
      "vendor": "VIA Labs, Inc."
    }
  ]
}
```

Note that if the host is online and the query times out, this endpoint will return an error and `rows` will be `null`. If the host is offline, no error will be returned, and `rows` will be `null`.

---


## Labels

- [Add label](#add-label)
- [Update label](#update-label)
- [Get label](#get-label)
- [Get labels summary](#get-labels-summary)
- [List labels](#list-labels)
- [List hosts in a label](#list-hosts-in-a-label)
- [Delete label](#delete-label)
- [Delete label by ID](#delete-label-by-id)

### Add label

Add a dynamic or manual label.

`POST /api/v1/fleet/labels`

#### Parameters

| Name        | Type   | In   | Description                                                                                                                                                                                                                                  |
| ----------- | ------ | ---- | -------------------------------------------------------------------------------------------------------------------------------------------------------------------------------------------------------------------------------------------- |
| name        | string | body | **Required**. The label's name.                                                                                                                                                                                                              |
| description | string | body | The label's description.                                                                                                                                                                                                                     |
| query       | string | body | The query in SQL syntax used to filter the hosts. Only one of either `query` (to create a dynamic label) or `hosts` (to create a manual label) can be included in the request.  |
| hosts       | array | body | The list of host identifiers (`hardware_serial`, `uuid`, `osquery_host_id`, `hostname`, or `name`) the label will apply to. Only one of either `query` (to create a dynamic label) or `hosts` (to create a manual label)  can be included in the request. |
| platform    | string | body | The specific platform for the label to target. Provides an additional filter. Choices for platform are `darwin`, `windows`, `ubuntu`, and `centos`. All platforms are included by default and this option is represented by an empty string. |

If both `query` and `hosts` aren't specified, a manual label with no hosts will be created.

#### Example

`POST /api/v1/fleet/labels`

##### Request body

```json
{
  "name": "Ubuntu hosts",
  "description": "Filters ubuntu hosts",
  "query": "SELECT 1 FROM os_version WHERE platform = 'ubuntu';",
  "platform": ""
}
```

##### Default response

`Status: 200`

```json
{
  "label": {
    "created_at": "0001-01-01T00:00:00Z",
    "updated_at": "0001-01-01T00:00:00Z",
    "id": 1,
    "name": "Ubuntu hosts",
    "description": "Filters ubuntu hosts",
    "query": "SELECT 1 FROM os_version WHERE platform = 'ubuntu';",
    "label_type": "regular",
    "label_membership_type": "dynamic",
    "display_text": "Ubuntu hosts",
    "count": 0,
    "host_ids": null
  }
}
```

### Update label

Updates the specified label. Note: Label queries and platforms are immutable. To change these, you must delete the label and create a new label.

`PATCH /api/v1/fleet/labels/:id`

#### Parameters

| Name        | Type    | In   | Description                   |
| ----------- | ------- | ---- | ----------------------------- |
| id          | integer | path | **Required**. The label's id. |
| name        | string  | body | The label's name.             |
| description | string  | body | The label's description.      |
| hosts       | array   | body | If updating a manual label: the list of host identifiers (`hardware_serial`, `uuid`, `osquery_host_id`, `hostname`, or `name`) the label will apply to. |


#### Example

`PATCH /api/v1/fleet/labels/1`

##### Request body

```json
{
  "name": "macOS label",
  "description": "Now this label only includes macOS machines",
  "platform": "darwin"
}
```

##### Default response

`Status: 200`

```json
{
  "label": {
    "created_at": "0001-01-01T00:00:00Z",
    "updated_at": "0001-01-01T00:00:00Z",
    "id": 1,
    "name": "Ubuntu hosts",
    "description": "Filters ubuntu hosts",
    "query": "SELECT 1 FROM os_version WHERE platform = 'ubuntu';",
    "platform": "darwin",
    "label_type": "regular",
    "label_membership_type": "dynamic",
    "display_text": "Ubuntu hosts",
    "count": 0,
    "host_ids": null
  }
}
```

### Get label

Returns the specified label.

`GET /api/v1/fleet/labels/:id`

#### Parameters

| Name | Type    | In   | Description                   |
| ---- | ------- | ---- | ----------------------------- |
| id   | integer | path | **Required**. The label's id. |

#### Example

`GET /api/v1/fleet/labels/1`

##### Default response

`Status: 200`

```json
{
  "label": {
    "created_at": "2021-02-09T22:09:43Z",
    "updated_at": "2021-02-09T22:15:58Z",
    "id": 12,
    "name": "Ubuntu",
    "description": "Filters ubuntu hosts",
    "query": "SELECT 1 FROM os_version WHERE platform = 'ubuntu';",
    "label_type": "regular",
    "label_membership_type": "dynamic",
    "display_text": "Ubuntu",
    "count": 0,
    "host_ids": null
  }
}
```

### Get labels summary

Returns a list of all the labels in Fleet.

`GET /api/v1/fleet/labels/summary`

#### Example

`GET /api/v1/fleet/labels/summary`

##### Default response

`Status: 200`

```json
{
  "labels": [
    {
      "id": 6,
      "name": "All Hosts",
      "description": "All hosts which have enrolled in Fleet",
      "label_type": "builtin"
    },
    {
      "id": 7,
      "name": "macOS",
      "description": "All macOS hosts",
      "label_type": "builtin"
    },
    {
      "id": 8,
      "name": "Ubuntu Linux",
      "description": "All Ubuntu hosts",
      "label_type": "builtin"
    },
    {
      "id": 9,
      "name": "CentOS Linux",
      "description": "All CentOS hosts",
      "label_type": "builtin"
    },
    {
      "id": 10,
      "name": "MS Windows",
      "description": "All Windows hosts",
      "label_type": "builtin"
    }
  ]
}
```

### List labels

Returns a list of all the labels in Fleet.

`GET /api/v1/fleet/labels`

#### Parameters

| Name            | Type    | In    | Description   |
| --------------- | ------- | ----- |------------------------------------- |
| order_key       | string  | query | What to order results by. Can be any column in the labels table.                                                  |
| order_direction | string  | query | **Requires `order_key`**. The direction of the order given the order key. Options include `asc` and `desc`. Default is `asc`. |

#### Example

`GET /api/v1/fleet/labels`

##### Default response

`Status: 200`

```json
{
  "labels": [
    {
      "created_at": "2021-02-02T23:55:25Z",
      "updated_at": "2021-02-02T23:55:25Z",
      "id": 6,
      "name": "All Hosts",
      "description": "All hosts which have enrolled in Fleet",
      "query": "SELECT 1;",
      "label_type": "builtin",
      "label_membership_type": "dynamic",
      "host_count": 7,
      "display_text": "All Hosts",
      "count": 7,
      "host_ids": null
    },
    {
      "created_at": "2021-02-02T23:55:25Z",
      "updated_at": "2021-02-02T23:55:25Z",
      "id": 7,
      "name": "macOS",
      "description": "All macOS hosts",
      "query": "SELECT 1 FROM os_version WHERE platform = 'darwin';",
      "platform": "darwin",
      "label_type": "builtin",
      "label_membership_type": "dynamic",
      "host_count": 1,
      "display_text": "macOS",
      "count": 1,
      "host_ids": null
    },
    {
      "created_at": "2021-02-02T23:55:25Z",
      "updated_at": "2021-02-02T23:55:25Z",
      "id": 8,
      "name": "Ubuntu Linux",
      "description": "All Ubuntu hosts",
      "query": "SELECT 1 FROM os_version WHERE platform = 'ubuntu';",
      "platform": "ubuntu",
      "label_type": "builtin",
      "label_membership_type": "dynamic",
      "host_count": 3,
      "display_text": "Ubuntu Linux",
      "count": 3,
      "host_ids": null
    },
    {
      "created_at": "2021-02-02T23:55:25Z",
      "updated_at": "2021-02-02T23:55:25Z",
      "id": 9,
      "name": "CentOS Linux",
      "description": "All CentOS hosts",
      "query": "SELECT 1 FROM os_version WHERE platform = 'centos' OR name LIKE '%centos%'",
      "label_type": "builtin",
      "label_membership_type": "dynamic",
      "host_count": 3,
      "display_text": "CentOS Linux",
      "count": 3,
      "host_ids": null
    },
    {
      "created_at": "2021-02-02T23:55:25Z",
      "updated_at": "2021-02-02T23:55:25Z",
      "id": 10,
      "name": "MS Windows",
      "description": "All Windows hosts",
      "query": "SELECT 1 FROM os_version WHERE platform = 'windows';",
      "platform": "windows",
      "label_type": "builtin",
      "label_membership_type": "dynamic",
      "display_text": "MS Windows",
      "count": 0,
      "host_ids": null
    }
  ]
}
```

### List hosts in a label

Returns a list of the hosts that belong to the specified label.

`GET /api/v1/fleet/labels/:id/hosts`

#### Parameters

| Name                     | Type    | In    | Description                                                                                                                                                                                                                |
| ---------------          | ------- | ----- | -----------------------------------------------------------------------------------------------------------------------------                                                                                              |
| id                       | integer | path  | **Required**. The label's id.                                                                                                                                                                                              |
| page                     | integer | query | Page number of the results to fetch.                                                                                                                                                                                       |
| per_page                 | integer | query | Results per page.                                                                                                                                                                                                          |
| order_key                | string  | query | What to order results by. Can be any column in the hosts table.                                                                                                                                                            |
| order_direction          | string  | query | **Requires `order_key`**. The direction of the order given the order key. Options include 'asc' and 'desc'. Default is 'asc'.                                                                                              |
| after                    | string  | query | The value to get results after. This needs `order_key` defined, as that's the column that would be used.                                                                                                                   |
| status                   | string  | query | Indicates the status of the hosts to return. Can either be 'new', 'online', 'offline', 'mia' or 'missing'.                                                                                                                 |
| query                    | string  | query | Search query keywords. Searchable fields include `hostname`, `hardware_serial`, `uuid`, and `ipv4`.                                                                                                                         |
| team_id                  | integer | query | _Available in Fleet Premium_. Filters the hosts to only include hosts in the specified team.                                                                                                                                |
| disable_failing_policies | boolean | query | If "true", hosts will return failing policies as 0 regardless of whether there are any that failed for the host. This is meant to be used when increased performance is needed in exchange for the extra information.      |
| mdm_id                   | integer | query | The ID of the _mobile device management_ (MDM) solution to filter hosts by (that is, filter hosts that use a specific MDM provider and URL).      |
| mdm_name                 | string  | query | The name of the _mobile device management_ (MDM) solution to filter hosts by (that is, filter hosts that use a specific MDM provider).      |
| mdm_enrollment_status    | string  | query | The _mobile device management_ (MDM) enrollment status to filter hosts by. Valid options are 'manual', 'automatic', 'enrolled', 'pending', or 'unenrolled'.                                                                                                                                                                                                             |
| macos_settings           | string  | query | Filters the hosts by the status of the _mobile device management_ (MDM) profiles applied to hosts. Valid options are 'verified', 'verifying', 'pending', or 'failed'. **Note: If this filter is used in Fleet Premium without a team ID filter, the results include only hosts that are not assigned to any team.**                                                                                                                                                                                                             |
| low_disk_space           | integer | query | _Available in Fleet Premium_. Filters the hosts to only include hosts with less GB of disk space available than this value. Must be a number between 1-100.                                                                 |
| macos_settings_disk_encryption | string | query | Filters the hosts by the status of the macOS disk encryption MDM profile on the host. Valid options are 'verified', 'verifying', 'action_required', 'enforcing', 'failed', or 'removing_enforcement'. |
| bootstrap_package       | string | query | _Available in Fleet Premium_. Filters the hosts by the status of the MDM bootstrap package on the host. Valid options are 'installed', 'pending', or 'failed'. **Note: If this filter is used in Fleet Premium without a team ID filter, the results include only hosts that are not assigned to any team.** |
| os_settings          | string  | query | Filters the hosts by the status of the operating system settings applied to the hosts. Valid options are 'verified', 'verifying', 'pending', or 'failed'. **Note: If this filter is used in Fleet Premium without a team ID filter, the results include only hosts that are not assigned to any team.** |
| os_settings_disk_encryption | string | query | Filters the hosts by the status of the disk encryption setting applied to the hosts. Valid options are 'verified', 'verifying', 'action_required', 'enforcing', 'failed', or 'removing_enforcement'.  **Note: If this filter is used in Fleet Premium without a team ID filter, the results include only hosts that are not assigned to any team.** |

If `mdm_id`, `mdm_name`, `mdm_enrollment_status`, `os_settings`, or `os_settings_disk_encryption` is specified, then Windows Servers are excluded from the results.

#### Example

`GET /api/v1/fleet/labels/6/hosts&query=floobar`

##### Default response

`Status: 200`

```json
{
  "hosts": [
    {
      "created_at": "2021-02-03T16:11:43Z",
      "updated_at": "2021-02-03T21:58:19Z",
      "id": 2,
      "detail_updated_at": "2021-02-03T21:58:10Z",
      "label_updated_at": "2021-02-03T21:58:10Z",
      "policy_updated_at": "2023-06-26T18:33:15Z",
      "last_enrolled_at": "2021-02-03T16:11:43Z",
      "software_updated_at": "2020-11-05T05:09:44Z",
      "seen_time": "2021-02-03T21:58:20Z",
      "refetch_requested": false,
      "hostname": "floobar42",
      "uuid": "a2064cef-0000-0000-afb9-283e3c1d487e",
      "platform": "ubuntu",
      "osquery_version": "4.5.1",
      "os_version": "Ubuntu 20.4.0",
      "build": "",
      "platform_like": "debian",
      "code_name": "",
      "uptime": 32688000000000,
      "memory": 2086899712,
      "cpu_type": "x86_64",
      "cpu_subtype": "142",
      "cpu_brand": "Intel(R) Core(TM) i5-8279U CPU @ 2.40GHz",
      "cpu_physical_cores": 4,
      "cpu_logical_cores": 4,
      "hardware_vendor": "",
      "hardware_model": "",
      "hardware_version": "",
      "hardware_serial": "",
      "computer_name": "e2e7f8d8983d",
      "display_name": "e2e7f8d8983d",
      "primary_ip": "172.20.0.2",
      "primary_mac": "02:42:ac:14:00:02",
      "distributed_interval": 10,
      "config_tls_refresh": 10,
      "logger_tls_period": 10,
      "team_id": null,
      "pack_stats": null,
      "team_name": null,
      "status": "offline",
      "display_text": "e2e7f8d8983d",
      "mdm": {
        "encryption_key_available": false,
        "enrollment_status": null,
        "name": "",
        "server_url": null
      }
    }
  ]
}
```

### Delete label

Deletes the label specified by name.

`DELETE /api/v1/fleet/labels/:name`

#### Parameters

| Name | Type   | In   | Description                     |
| ---- | ------ | ---- | ------------------------------- |
| name | string | path | **Required**. The label's name. |

#### Example

`DELETE /api/v1/fleet/labels/ubuntu_label`

##### Default response

`Status: 200`


### Delete label by ID

Deletes the label specified by ID.

`DELETE /api/v1/fleet/labels/id/:id`

#### Parameters

| Name | Type    | In   | Description                   |
| ---- | ------- | ---- | ----------------------------- |
| id   | integer | path | **Required**. The label's id. |

#### Example

`DELETE /api/v1/fleet/labels/id/13`

##### Default response

`Status: 200`


---

## OS settings

- [Add custom OS setting (configuration profile)](#add-custom-os-setting-configuration-profile)
- [List custom OS settings (configuration profiles)](#list-custom-os-settings-configuration-profiles)
- [Get or download custom OS setting (configuration profile)](#get-or-download-custom-os-setting-configuration-profile)
- [Delete custom OS setting (configuration profile)](#delete-custom-os-setting-configuration-profile)
- [Update disk encryption enforcement](#update-disk-encryption-enforcement)
- [Get disk encryption statistics](#get-disk-encryption-statistics)
- [Get OS settings status](#get-os-settings-status)


### Add custom OS setting (configuration profile)

> [Add custom macOS setting](https://github.com/fleetdm/fleet/blob/fleet-v4.40.0/docs/REST%20API/rest-api.md#add-custom-macos-setting-configuration-profile) (`POST /api/v1/fleet/mdm/apple/profiles`) API endpoint is deprecated as of Fleet 4.41. It is maintained for backwards compatibility. Please use the below API endpoint instead.

Add a configuration profile to enforce custom settings on macOS and Windows hosts.

`POST /api/v1/fleet/configuration_profiles`

#### Parameters

| Name                      | Type     | In   | Description                                                                                                   |
| ------------------------- | -------- | ---- | ------------------------------------------------------------------------------------------------------------- |
| profile                   | file     | form | **Required.** The .mobileconfig and JSON for macOS or XML for Windows file containing the profile. |
| team_id                   | string   | form | _Available in Fleet Premium_. The team ID for the profile. If specified, the profile is applied to only hosts that are assigned to the specified team. If not specified, the profile is applied to only to hosts that are not assigned to any team. |
| labels_include_all        | array     | form | _Available in Fleet Premium_. Profile will only be applied to hosts that have all of these labels. Only one of either `labels_include_all` or `labels_exclude_any` can be included in the request. |
| labels_exclude_any | array | form | _Available in Fleet Premium_. Profile will be applied to hosts that don’t have any of these labels. Only one of either `labels_include_all` or `labels_exclude_any` can be included in the request. |

#### Example

Add a new configuration profile to be applied to macOS hosts
assigned to a team. Note that in this example the form data specifies`team_id` in addition to
`profile`.

`POST /api/v1/fleet/configuration_profiles`

##### Request headers

```http
Content-Length: 850
Content-Type: multipart/form-data; boundary=------------------------f02md47480und42y
```

##### Request body

```http
--------------------------f02md47480und42y
Content-Disposition: form-data; name="team_id"

1
--------------------------f02md47480und42y
Content-Disposition: form-data; name="labels_include_all"

Label name 1
--------------------------f02md47480und42y
Content-Disposition: form-data; name="labels_include_all"

Label name 2
--------------------------f02md47480und42y
Content-Disposition: form-data; name="profile"; filename="Foo.mobileconfig"
Content-Type: application/octet-stream

<?xml version="1.0" encoding="UTF-8"?>
<!DOCTYPE plist PUBLIC "-//Apple//DTD PLIST 1.0//EN" "http://www.apple.com/DTDs/PropertyList-1.0.dtd">
<plist version="1.0">
<dict>
  <key>PayloadContent</key>
  <array/>
  <key>PayloadDisplayName</key>
  <string>Example profile</string>
  <key>PayloadIdentifier</key>
  <string>com.example.profile</string>
  <key>PayloadType</key>
  <string>Configuration</string>
  <key>PayloadUUID</key>
  <string>0BBF3E23-7F56-48FC-A2B6-5ACC598A4A69</string>
  <key>PayloadVersion</key>
  <integer>1</integer>
</dict>
</plist>
--------------------------f02md47480und42y--

```

##### Default response

`Status: 200`

```json
{
  "profile_uuid": "954ec5ea-a334-4825-87b3-937e7e381f24"
}
```

###### Additional notes
If the response is `Status: 409 Conflict`, the body may include additional error details in the case
of duplicate payload display name or duplicate payload identifier (macOS profiles).


### List custom OS settings (configuration profiles)

> [List custom macOS settings](https://github.com/fleetdm/fleet/blob/fleet-v4.40.0/docs/REST%20API/rest-api.md#list-custom-macos-settings-configuration-profiles) (`GET /api/v1/fleet/mdm/apple/profiles`) API endpoint is deprecated as of Fleet 4.41. It is maintained for backwards compatibility. Please use the below API endpoint instead.

Get a list of the configuration profiles in Fleet.

For Fleet Premium, the list can
optionally be filtered by team ID. If no team ID is specified, team profiles are excluded from the
results (i.e., only profiles that are associated with "No team" are listed).

`GET /api/v1/fleet/configuration_profiles`

#### Parameters

| Name                      | Type   | In    | Description                                                               |
| ------------------------- | ------ | ----- | ------------------------------------------------------------------------- |
| team_id                   | string | query | _Available in Fleet Premium_. The team id to filter profiles.              |
| page                      | integer | query | Page number of the results to fetch.                                     |
| per_page                  | integer | query | Results per page.                                                        |

#### Example

List all configuration profiles for macOS and Windows hosts enrolled to Fleet's MDM that are not assigned to any team.

`GET /api/v1/fleet/configuration_profiles`

##### Default response

`Status: 200`

```json
{
  "profiles": [
    {
      "profile_uuid": "39f6cbbc-fe7b-4adc-b7a9-542d1af89c63",
      "team_id": 0,
      "name": "Example macOS profile",
      "platform": "darwin",
      "identifier": "com.example.profile",
      "created_at": "2023-03-31T00:00:00Z",
      "updated_at": "2023-03-31T00:00:00Z",
      "checksum": "dGVzdAo=",
      "labels_exclude_any": [
       {
        "name": "Label name 1",
        "id": 1
       }
      ]
    },
    {
      "profile_uuid": "f5ad01cc-f416-4b5f-88f3-a26da3b56a19",
      "team_id": 0,
      "name": "Example Windows profile",
      "platform": "windows",
      "created_at": "2023-04-31T00:00:00Z",
      "updated_at": "2023-04-31T00:00:00Z",
      "checksum": "aCLemVr)",
      "labels_include_all": [
        {
          "name": "Label name 2",
          "broken": true,
        },
        {
          "name": "Label name 3",
          "id": 3
        }
      ]
    }
  ],
  "meta": {
    "has_next_results": false,
    "has_previous_results": false
  }
}
```

If one or more assigned labels are deleted the profile is considered broken (`broken: true`). It won’t be applied to new hosts.

### Get or download custom OS setting (configuration profile)

> [Download custom macOS setting](https://github.com/fleetdm/fleet/blob/fleet-v4.40.0/docs/REST%20API/rest-api.md#download-custom-macos-setting-configuration-profile) (`GET /api/v1/fleet/mdm/apple/profiles/:profile_id`) API endpoint is deprecated as of Fleet 4.41. It is maintained for backwards compatibility. Please use the API endpoint below instead.

`GET /api/v1/fleet/configuration_profiles/:profile_uuid`

#### Parameters

| Name                      | Type    | In    | Description                                             |
| ------------------------- | ------- | ----- | ------------------------------------------------------- |
| profile_uuid              | string | url   | **Required** The UUID of the profile to download.  |
| alt                       | string  | query | If specified and set to "media", downloads the profile. |

#### Example (get a profile metadata)

`GET /api/v1/fleet/configuration_profiles/f663713f-04ee-40f0-a95a-7af428c351a9`

##### Default response

`Status: 200`

```json
{
  "profile_uuid": "f663713f-04ee-40f0-a95a-7af428c351a9",
  "team_id": 0,
  "name": "Example profile",
  "platform": "darwin",
  "identifier": "com.example.profile",
  "created_at": "2023-03-31T00:00:00Z",
  "updated_at": "2023-03-31T00:00:00Z",
  "checksum": "dGVzdAo=",
  "labels_include_all": [
    {
      "name": "Label name 1",
      "id": 1,
      "broken": true
    },
    {
      "name": "Label name 2",
      "id": 2
    }
  ]
}
```

#### Example (download a profile)

`GET /api/v1/fleet/configuration_profiles/f663713f-04ee-40f0-a95a-7af428c351a9?alt=media`

##### Default response

`Status: 200`

**Note** To confirm success, it is important for clients to match content length with the response
header (this is done automatically by most clients, including the browser) rather than relying
solely on the response status code returned by this endpoint.

##### Example response headers

```http
  Content-Length: 542
  Content-Type: application/octet-stream
  Content-Disposition: attachment;filename="2023-03-31 Example profile.mobileconfig"
```

###### Example response body

```xml
<?xml version="1.0" encoding="UTF-8"?>
<!DOCTYPE plist PUBLIC "-//Apple//DTD PLIST 1.0//EN" "http://www.apple.com/DTDs/PropertyList-1.0.dtd">
<plist version="1.0">
<dict>
  <key>PayloadContent</key>
  <array/>
  <key>PayloadDisplayName</key>
  <string>Example profile</string>
  <key>PayloadIdentifier</key>
  <string>com.example.profile</string>
  <key>PayloadType</key>
  <string>Configuration</string>
  <key>PayloadUUID</key>
  <string>0BBF3E23-7F56-48FC-A2B6-5ACC598A4A69</string>
  <key>PayloadVersion</key>
  <integer>1</integer>
</dict>
</plist>
```

### Delete custom OS setting (configuration profile)

> [Delete custom macOS setting](https://github.com/fleetdm/fleet/blob/fleet-v4.40.0/docs/REST%20API/rest-api.md#delete-custom-macos-setting-configuration-profile) (`DELETE /api/v1/fleet/mdm/apple/profiles/:profile_id`) API endpoint is deprecated as of Fleet 4.41. It is maintained for backwards compatibility. Please use the below API endpoint instead.

`DELETE /api/v1/fleet/configuration_profiles/:profile_uuid`

#### Parameters

| Name                      | Type    | In    | Description                                                               |
| ------------------------- | ------- | ----- | ------------------------------------------------------------------------- |
| profile_uuid              | string  | url   | **Required** The UUID of the profile to delete. |

#### Example

`DELETE /api/v1/fleet/configuration_profiles/f663713f-04ee-40f0-a95a-7af428c351a9`

##### Default response

`Status: 200`


### Update disk encryption enforcement

> `PATCH /api/v1/fleet/mdm/apple/settings` API endpoint is deprecated as of Fleet 4.45. It is maintained for backward compatibility. Please use the new API endpoint below. See old API endpoint docs [here](https://github.com/fleetdm/fleet/blob/main/docs/REST%20API/rest-api.md?plain=1#L4296C29-L4296C29).

_Available in Fleet Premium_

`POST /api/v1/fleet/disk_encryption`

#### Parameters

| Name                   | Type    | In    | Description                                                                                 |
| -------------          | ------  | ----  | --------------------------------------------------------------------------------------      |
| team_id                | integer | body  | The team ID to apply the settings to. Settings applied to hosts in no team if absent.       |
| enable_disk_encryption | boolean | body  | Whether disk encryption should be enforced on devices that belong to the team (or no team). |

#### Example

`POST /api/v1/fleet/disk_encryption`

##### Default response

`204`


### Get disk encryption statistics

_Available in Fleet Premium_

Get aggregate status counts of disk encryption enforced on macOS and Windows hosts.

The summary can optionally be filtered by team ID.

`GET /api/v1/fleet/disk_encryption`

#### Parameters

| Name                      | Type   | In    | Description                                                               |
| ------------------------- | ------ | ----- | ------------------------------------------------------------------------- |
| team_id                   | string | query | _Available in Fleet Premium_. The team ID to filter the summary.           |

#### Example

Get aggregate disk encryption status counts of macOS and Windows hosts enrolled to Fleet's MDM that are not assigned to any team.

`GET /api/v1/fleet/disk_encryption`

##### Default response

`Status: 200`

```json
{
  "verified": {"macos": 123, "windows": 123},
  "verifying": {"macos": 123, "windows": 0},
  "action_required": {"macos": 123, "windows": 0},
  "enforcing": {"macos": 123, "windows": 123},
  "failed": {"macos": 123, "windows": 123},
  "removing_enforcement": {"macos": 123, "windows": 0},
}
```


### Get OS settings status

> [Get macOS settings statistics](https://github.com/fleetdm/fleet/blob/fleet-v4.40.0/docs/REST%20API/rest-api.md#get-macos-settings-statistics) (`GET /api/v1/fleet/mdm/apple/profiles/summary`) API endpoint is deprecated as of Fleet 4.41. It is maintained for backwards compatibility. Please use the below API endpoint instead.

Get aggregate status counts of all OS settings (configuration profiles and disk encryption) enforced on hosts.

For Fleet Premium users, the counts can
optionally be filtered by `team_id`. If no `team_id` is specified, team profiles are excluded from the results (i.e., only profiles that are associated with "No team" are listed).

`GET /api/v1/fleet/configuration_profiles/summary`

#### Parameters

| Name                      | Type   | In    | Description                                                               |
| ------------------------- | ------ | ----- | ------------------------------------------------------------------------- |
| team_id                   | string | query | _Available in Fleet Premium_. The team ID to filter profiles.              |

#### Example

Get aggregate status counts of profiles for to macOS and Windows hosts that are assigned to "No team".

`GET /api/v1/fleet/configuration_profiles/summary`

##### Default response

`Status: 200`

```json
{
  "verified": 123,
  "verifying": 123,
  "failed": 123,
  "pending": 123
}
```

---

## Setup experience

- [Set custom MDM setup enrollment profile](#set-custom-mdm-setup-enrollment-profile)
- [Get custom MDM setup enrollment profile](#get-custom-mdm-setup-enrollment-profile)
- [Delete custom MDM setup enrollment profile](#delete-custom-mdm-setup-enrollment-profile)
- [Get Over-the-Air (OTA) enrollment profile](#get-over-the-air-ota-enrollment-profile) 
- [Get manual enrollment profile](#get-manual-enrollment-profile)
- [Upload a bootstrap package](#upload-a-bootstrap-package)
- [Get metadata about a bootstrap package](#get-metadata-about-a-bootstrap-package)
- [Delete a bootstrap package](#delete-a-bootstrap-package)
- [Download a bootstrap package](#download-a-bootstrap-package)
- [Get a summary of bootstrap package status](#get-a-summary-of-bootstrap-package-status)
- [Configure setup experience](#configure-setup-experience)
- [Upload an EULA file](#upload-an-eula-file)
- [Get metadata about an EULA file](#get-metadata-about-an-eula-file)
- [Delete an EULA file](#delete-an-eula-file)
- [Download an EULA file](#download-an-eula-file)
- [List software (setup experience)](#list-software-setup-experience)
- [Update software (setup experience)](#update-software-setup-experience)
- [Add script (setup experience)](#add-script-setup-experience)
- [Get or download script (setup experience)](#get-or-download-script-setup-experience)
- [Delete script (setup experience)](#delete-script-setup-experience)



### Set custom MDM setup enrollment profile

_Available in Fleet Premium_

Sets the custom MDM setup enrollment profile for a team or no team.

`POST /api/v1/fleet/enrollment_profiles/automatic`

#### Parameters

| Name                      | Type    | In    | Description                                                                   |
| ------------------------- | ------  | ----- | -------------------------------------------------------------------------     |
| team_id                   | integer | json  | The team ID this custom enrollment profile applies to, or no team if omitted. |
| name                      | string  | json  | The filename of the uploaded custom enrollment profile.                       |
| enrollment_profile        | object  | json  | The custom enrollment profile's json, as documented in https://developer.apple.com/documentation/devicemanagement/profile. |

#### Example

`POST /api/v1/fleet/enrollment_profiles/automatic`

##### Default response

`Status: 200`

```json
{
  "team_id": 123,
  "name": "dep_profile.json",
  "uploaded_at": "2023-04-04:00:00Z",
  "enrollment_profile": {
    "is_mandatory": true,
    "is_mdm_removable": false
  }
}
```

### Get custom MDM setup enrollment profile

_Available in Fleet Premium_

Gets the custom MDM setup enrollment profile for a team or no team.

`GET /api/v1/fleet/enrollment_profiles/automatic`

#### Parameters

| Name                      | Type    | In    | Description                                                                           |
| ------------------------- | ------  | ----- | -------------------------------------------------------------------------             |
| team_id                   | integer | query | The team ID for which to return the custom enrollment profile, or no team if omitted. |

#### Example

`GET /api/v1/fleet/enrollment_profiles/automatic?team_id=123`

##### Default response

`Status: 200`

```json
{
  "team_id": 123,
  "name": "dep_profile.json",
  "uploaded_at": "2023-04-04:00:00Z",
  "enrollment_profile": {
    "is_mandatory": true,
    "is_mdm_removable": false
  }
}
```

### Delete custom MDM setup enrollment profile

_Available in Fleet Premium_

Deletes the custom MDM setup enrollment profile assigned to a team or no team.

`DELETE /api/v1/fleet/enrollment_profiles/automatic`

#### Parameters

| Name                      | Type    | In    | Description                                                                           |
| ------------------------- | ------  | ----- | -------------------------------------------------------------------------             |
| team_id                   | integer | query | The team ID for which to delete the custom enrollment profile, or no team if omitted. |

#### Example

`DELETE /api/v1/fleet/enrollment_profiles/automatic?team_id=123`

##### Default response

`Status: 204`


### Get Over-the-Air (OTA) enrollment profile

`GET /api/v1/fleet/enrollment_profiles/ota`

The returned value is a signed `.mobileconfig` OTA enrollment profile. Install this profile on macOS, iOS, or iPadOS hosts to enroll them to a specific team in Fleet and turn on MDM features.

To enroll macOS hosts, turn on MDM features, and add [human-device mapping](#get-human-device-mapping), install the [manual enrollment profile](#get-manual-enrollment-profile) instead.

Learn more about OTA profiles [here](https://developer.apple.com/library/archive/documentation/NetworkingInternet/Conceptual/iPhoneOTAConfiguration/OTASecurity/OTASecurity.html).

#### Parameters

| Name              | Type    | In    | Description                                                                      |
|-------------------|---------|-------|----------------------------------------------------------------------------------|
| enroll_secret     | string  | query | **Required**. The enroll secret of the team this host will be assigned to.       |

#### Example

`GET /api/v1/fleet/enrollment_profiles/ota?enroll_secret=foobar`

##### Default response

`Status: 200`

> **Note:** To confirm success, it is important for clients to match content length with the response header (this is done automatically by most clients, including the browser) rather than relying solely on the response status code returned by this endpoint.

##### Example response headers

```http
  Content-Length: 542
  Content-Type: application/x-apple-aspen-config; charset=utf-8
  Content-Disposition: attachment;filename="fleet-mdm-enrollment-profile.mobileconfig"
  X-Content-Type-Options: nosniff
```

###### Example response body

```xml
<?xml version="1.0" encoding="UTF-8"?>
<!DOCTYPE plist PUBLIC "-//Apple Inc//DTD PLIST 1.0//EN" "http://www.apple.com/DTDs/PropertyList-1.0.dtd">
<plist version="1.0">
  <dict>
    <key>PayloadContent</key>
    <dict>
      <key>URL</key>
      <string>https://foo.example.com/api/fleet/ota_enrollment?enroll_secret=foobar</string>
      <key>DeviceAttributes</key>
      <array>
        <string>UDID</string>
        <string>VERSION</string>
        <string>PRODUCT</string>
	      <string>SERIAL</string>
      </array>
    </dict>
    <key>PayloadOrganization</key>
    <string>Acme Inc.</string>
    <key>PayloadDisplayName</key>
    <string>Acme Inc. enrollment</string>
    <key>PayloadVersion</key>
    <integer>1</integer>
    <key>PayloadUUID</key>
    <string>fdb376e5-b5bb-4d8c-829e-e90865f990c9</string>
    <key>PayloadIdentifier</key>
    <string>com.fleetdm.fleet.mdm.apple.ota</string>
    <key>PayloadType</key>
    <string>Profile Service</string>
  </dict>
</plist>
```


### Get manual enrollment profile

Retrieves an unsigned manual enrollment profile for macOS hosts. Install this profile on macOS hosts to turn on MDM features manually.

To add [human-device mapping](#get-human-device-mapping), add the end user's email to the enrollment profle. Learn how [here](https://fleetdm.com/guides/config-less-fleetd-agent-deployment#basic-article).

`GET /api/v1/fleet/enrollment_profiles/manual`

##### Example

`GET /api/v1/fleet/enrollment_profiles/manual`

##### Default response

`Status: 200`

```xml
<?xml version="1.0" encoding="UTF-8"?>
<!DOCTYPE plist PUBLIC "-//Apple//DTD PLIST 1.0//EN" "http://www.apple.com/DTDs/PropertyList-1.0.dtd">
<plist version="1.0">
<!-- ... -->
</plist>
```

### Upload a bootstrap package

_Available in Fleet Premium_

Upload a bootstrap package that will be automatically installed during DEP setup.

`POST /api/v1/fleet/bootstrap`

#### Parameters

| Name    | Type   | In   | Description                                                                                                                                                                                                            |
| ------- | ------ | ---- | ---------------------------------------------------------------------------------------------------------------------------------------------------------------------------------------------------------------------- |
| package | file   | form | **Required**. The bootstrap package installer. It must be a signed `pkg` file.                                                                                                                                         |
| team_id | string | form | The team ID for the package. If specified, the package will be installed to hosts that are assigned to the specified team. If not specified, the package will be installed to hosts that are not assigned to any team. |

#### Example

Upload a bootstrap package that will be installed to macOS hosts enrolled to MDM that are
assigned to a team. Note that in this example the form data specifies `team_id` in addition to
`package`.

`POST /api/v1/fleet/bootstrap`

##### Request headers

```http
Content-Length: 850
Content-Type: multipart/form-data; boundary=------------------------f02md47480und42y
```

##### Request body

```http
--------------------------f02md47480und42y
Content-Disposition: form-data; name="team_id"
1
--------------------------f02md47480und42y
Content-Disposition: form-data; name="package"; filename="bootstrap-package.pkg"
Content-Type: application/octet-stream
<BINARY_DATA>
--------------------------f02md47480und42y--
```

##### Default response

`Status: 200`


### Get metadata about a bootstrap package

_Available in Fleet Premium_

Get information about a bootstrap package that was uploaded to Fleet.

`GET /api/v1/fleet/bootstrap/:team_id/metadata`

#### Parameters

| Name       | Type    | In    | Description                                                                                                                                                                                                        |
| -------    | ------  | ---   | ---------------------------------------------------------------------------------------------------------------------------------------------------------                                                          |
| team_id    | string  | url   | **Required** The team ID for the package. Zero (0) can be specified to get information about the bootstrap package for hosts that don't belong to a team.                                                          |
| for_update | boolean | query | If set to `true`, the authorization will be for a `write` action instead of a `read`. Useful for the write-only `gitops` role when requesting the bootstrap metadata to check if the package needs to be replaced. |

#### Example

`GET /api/v1/fleet/bootstrap/0/metadata`

##### Default response

`Status: 200`

```json
{
  "name": "bootstrap-package.pkg",
  "team_id": 0,
  "sha256": "6bebb4433322fd52837de9e4787de534b4089ac645b0692dfb74d000438da4a3",
  "token": "AA598E2A-7952-46E3-B89D-526D45F7E233",
  "created_at": "2023-04-20T13:02:05Z"
}
```

In the response above:

- `token` is the value you can use to [download a bootstrap package](#download-a-bootstrap-package)
- `sha256` is the SHA256 digest of the bytes of the bootstrap package file.


### Delete a bootstrap package

_Available in Fleet Premium_

Delete a team's bootstrap package.

`DELETE /api/v1/fleet/bootstrap/:team_id`

#### Parameters

| Name    | Type   | In  | Description                                                                                                                                               |
| ------- | ------ | --- | --------------------------------------------------------------------------------------------------------------------------------------------------------- |
| team_id | string | url | **Required** The team ID for the package. Zero (0) can be specified to get information about the bootstrap package for hosts that don't belong to a team. |


#### Example

`DELETE /api/v1/fleet/bootstrap/1`

##### Default response

`Status: 200`


### Download a bootstrap package

_Available in Fleet Premium_

Download a bootstrap package.

`GET /api/v1/fleet/bootstrap`

#### Parameters

| Name  | Type   | In    | Description                                      |
| ----- | ------ | ----- | ------------------------------------------------ |
| token | string | query | **Required** The token of the bootstrap package. |

#### Example

`GET /api/v1/fleet/bootstrap?token=AA598E2A-7952-46E3-B89D-526D45F7E233`

##### Default response

`Status: 200`

```http
Status: 200
Content-Type: application/octet-stream
Content-Disposition: attachment
Content-Length: <length>
Body: <blob>
```

### Get a summary of bootstrap package status

_Available in Fleet Premium_

Get aggregate status counts of bootstrap packages delivered to DEP enrolled hosts.

The summary can optionally be filtered by team ID.

`GET /api/v1/fleet/bootstrap/summary`

#### Parameters

| Name                      | Type   | In    | Description                                                               |
| ------------------------- | ------ | ----- | ------------------------------------------------------------------------- |
| team_id                   | string | query | The team ID to filter the summary.                                        |

#### Example

`GET /api/v1/fleet/bootstrap/summary`

##### Default response

`Status: 200`

```json
{
  "installed": 10,
  "failed": 1,
  "pending": 4
}
```

### Configure setup experience

_Available in Fleet Premium_

`PATCH /api/v1/fleet/setup_experience`

#### Parameters

| Name                           | Type    | In    | Description                                                                                 |
| -------------          | ------  | ----  | --------------------------------------------------------------------------------------      |
| team_id                        | integer | body  | The team ID to apply the settings to. Settings applied to hosts in no team if absent.       |
| enable_end_user_authentication | boolean | body  | When enabled, require end users to authenticate with your identity provider (IdP) when they set up their new macOS hosts. |
| enable_release_device_manually | boolean | body  | When enabled, you're responsible for sending the DeviceConfigured command.|

#### Example

`PATCH /api/v1/fleet/setup_experience`

##### Request body

```json
{
  "team_id": 1,
  "enable_end_user_authentication": true,
  "enable_release_device_manually": true
}
```

##### Default response

`Status: 204`


### Upload an EULA file

_Available in Fleet Premium_

Upload an EULA that will be shown during the DEP flow.

`POST /api/v1/fleet/setup_experience/eula`

#### Parameters

| Name | Type | In   | Description                                       |
| ---- | ---- | ---- | ------------------------------------------------- |
| eula | file | form | **Required**. A PDF document containing the EULA. |

#### Example

`POST /api/v1/fleet/setup_experience/eula`

##### Request headers

```http
Content-Length: 850
Content-Type: multipart/form-data; boundary=------------------------f02md47480und42y
```

##### Request body

```http
--------------------------f02md47480und42y
Content-Disposition: form-data; name="eula"; filename="eula.pdf"
Content-Type: application/octet-stream
<BINARY_DATA>
--------------------------f02md47480und42y--
```

##### Default response

`Status: 200`


### Get metadata about an EULA file

_Available in Fleet Premium_

Get information about the EULA file that was uploaded to Fleet. If no EULA was previously uploaded, this endpoint returns a `404` status code.

`GET /api/v1/fleet/setup_experience/eula/metadata`

#### Example

`GET /api/v1/fleet/setup_experience/eula/metadata`

##### Default response

`Status: 200`

```json
{
  "name": "eula.pdf",
  "token": "AA598E2A-7952-46E3-B89D-526D45F7E233",
  "created_at": "2023-04-20T13:02:05Z"
}
```

In the response above:

- `token` is the value you can use to [download an EULA](#download-an-eula-file)


### Delete an EULA file

_Available in Fleet Premium_

Delete an EULA file.

`DELETE /api/v1/fleet/setup_experience/eula/:token`

#### Parameters

| Name  | Type   | In    | Description                              |
| ----- | ------ | ----- | ---------------------------------------- |
| token | string | path  | **Required** The token of the EULA file. |

#### Example

`DELETE /api/v1/fleet/setup_experience/eula/AA598E2A-7952-46E3-B89D-526D45F7E233`

##### Default response

`Status: 200`


### Download an EULA file

_Available in Fleet Premium_

Download an EULA file

`GET /api/v1/fleet/setup_experience/eula/:token`

#### Parameters

| Name  | Type   | In    | Description                              |
| ----- | ------ | ----- | ---------------------------------------- |
| token | string | path  | **Required** The token of the EULA file. |

#### Example

`GET /api/v1/fleet/setup_experience/eula/AA598E2A-7952-46E3-B89D-526D45F7E233`

##### Default response

`Status: 200`

```http
Status: 200
Content-Type: application/pdf
Content-Disposition: attachment
Content-Length: <length>
Body: <blob>
```

### List software (setup experience)

_Available in Fleet Premium_

List software that can or will be automatically installed during macOS setup. If `install_during_setup` is `true` it will be installed during setup.

`GET /api/v1/fleet/setup_experience/software`

| Name  | Type   | In    | Description                              |
| ----- | ------ | ----- | ---------------------------------------- |
| team_id | integer | query | _Available in Fleet Premium_. The ID of the team to filter software by. If not specified, it will filter only software that's available to hosts with no team. |
| page | integer | query | Page number of the results to fetch. |
| per_page | integer | query | Results per page. |


#### Example

`GET /api/v1/fleet/setup_experience/software?team_id=3`

##### Default response

`Status: 200`

```json
{
  "software_titles": [
    {
      "id": 12,
      "name": "Firefox.app",
      "software_package": {
        "name": "FirefoxInsall.pkg",
        "version": "125.6",
        "self_service": true,
        "install_during_setup": true
      },
      "app_store_app": null,
      "versions_count": 3,
      "source": "apps",
      "browser": "",
      "hosts_count": 48,
      "versions": [
        {
          "id": 123,
          "version": "1.12",
          "vulnerabilities": ["CVE-2023-1234","CVE-2023-4321","CVE-2023-7654"]
        },
        {
          "id": 124,
          "version": "3.4",
          "vulnerabilities": ["CVE-2023-1234","CVE-2023-4321","CVE-2023-7654"]
        },
        {
          "id": 12
          "version": "1.13",
          "vulnerabilities": ["CVE-2023-1234","CVE-2023-4321","CVE-2023-7654"]
        }
      ]
    }
  ],
  {
    "count": 2,
    "counts_updated_at": "2024-10-04T10:00:00Z",
    "meta": {
      "has_next_results": false,
      "has_previous_results": false
    }
  },
}
```

### Update software (setup experience)

_Available in Fleet Premium_

Set software that will be automatically installed during macOS setup. Software that isn't included in the request will be unset.

`PUT /api/v1/fleet/setup_experience/software`

| Name  | Type   | In    | Description                              |
| ----- | ------ | ----- | ---------------------------------------- |
| team_id | integer | query | _Available in Fleet Premium_. The ID of the team to set the software for. If not specified, it will set the software for hosts with no team. |
| software_title_ids | array | body | The ID of software titles to install during macOS setup. |

#### Example

`PUT /api/v1/fleet/setup_experience/software?team_id=3`

##### Default response

`Status: 200`

```json
{
  "software_title_ids": [23,3411,5032]
}
```

### Add script (setup experience)

_Available in Fleet Premium_

Add a script that will automatically run during macOS setup.

`POST /api/v1/fleet/setup_experience/script`

| Name  | Type   | In    | Description                              |
| ----- | ------ | ----- | ---------------------------------------- |
| team_id | integer | form | _Available in Fleet Premium_. The ID of the team to add the script to. If not specified, a script will be added for hosts with no team. |
| script | file | form | The ID of software titles to install during macOS setup. |

#### Example

`POST /api/v1/fleet/setup_experience/script`

##### Default response

`Status: 200`

##### Request headers

```http
Content-Length: 306
Content-Type: multipart/form-data; boundary=------------------------f02md47480und42y
```

##### Request body

```http
--------------------------f02md47480und42y
Content-Disposition: form-data; name="team_id"

1
--------------------------f02md47480und42y
Content-Disposition: form-data; name="script"; filename="myscript.sh"
Content-Type: application/octet-stream

echo "hello"
--------------------------f02md47480und42y--

```

### Get or download script (setup experience)

_Available in Fleet Premium_

Get a script that will automatically run during macOS setup.

`GET /api/v1/fleet/setup_experience/script`

| Name  | Type   | In    | Description                              |
| ----- | ------ | ----- | ---------------------------------------- |
| team_id | integer | query | _Available in Fleet Premium_. The ID of the team to get the script for. If not specified, script will be returned for hosts with no team. |
| alt  | string | query | If specified and set to "media", downloads the script's contents. |


#### Example (get script)

`GET /api/v1/fleet/setup_experience/script?team_id=3`

##### Default response

`Status: 200`

```json
{
  "id": 1,
  "team_id": 3,
  "name": "setup-experience-script.sh",
  "created_at": "2023-07-30T13:41:07Z",
  "updated_at": "2023-07-30T13:41:07Z"
}
```

#### Example (download script)

`GET /api/v1/fleet/setup_experience/script?team_id=3?alt=media`

##### Example response headers

```http
Content-Length: 13
Content-Type: application/octet-stream
Content-Disposition: attachment;filename="2023-09-27 script_1.sh"
```

###### Example response body

`Status: 200`

```
echo "hello"
```

### Delete script (setup experience)

_Available in Fleet Premium_

Delete a script that will automatically run during macOS setup.

`DELETE /api/v1/fleet/setup_experience/script`

| Name  | Type   | In    | Description                              |
| ----- | ------ | ----- | ---------------------------------------- |
| team_id | integer | query | _Available in Fleet Premium_. The ID of the team to get the script for. If not specified, script will be returned for hosts with no team. |

#### Example

`DELETE /api/v1/fleet/setup_experience/script?team_id=3`

##### Default response

`Status: 200`

---

## Commands

- [Run MDM command](#run-mdm-command)
- [Get MDM command results](#get-mdm-command-results)
- [List MDM commands](#list-mdm-commands)


### Run MDM command

> `POST /api/v1/fleet/mdm/apple/enqueue` API endpoint is deprecated as of Fleet 4.40. It is maintained for backward compatibility. Please use the new API endpoint below. See old API endpoint docs [here](https://github.com/fleetdm/fleet/blob/fleet-v4.39.0/docs/REST%20API/rest-api.md#run-custom-mdm-command).

This endpoint tells Fleet to run a custom MDM command, on the targeted macOS or Windows hosts, the next time they come online.

`POST /api/v1/fleet/commands/run`

#### Parameters

| Name                      | Type   | In    | Description                                                               |
| ------------------------- | ------ | ----- | ------------------------------------------------------------------------- |
| command                   | string | json  | A Base64 encoded MDM command as described in [Apple's documentation](https://developer.apple.com/documentation/devicemanagement/commands_and_queries) or [Windows's documentation](https://learn.microsoft.com/en-us/openspecs/windows_protocols/ms-mdm/0353f3d6-dbe2-42b6-b8d5-50db9333bba4). Supported formats are standard and raw (unpadded). You can paste your Base64 code to the [online decoder](https://devpal.co/base64-decode/) to check if you're using the valid format. |
| host_uuids                | array  | json  | An array of host UUIDs enrolled in Fleet on which the command should run. |

Note that the `EraseDevice` and `DeviceLock` commands are _available in Fleet Premium_ only.

#### Example

`POST /api/v1/fleet/commands/run`

##### Default response

`Status: 200`

```json
{
  "command_uuid": "a2064cef-0000-1234-afb9-283e3c1d487e",
  "request_type": "ProfileList"
}
```


### Get MDM command results

> `GET /api/v1/fleet/mdm/apple/commandresults` API endpoint is deprecated as of Fleet 4.40. It is maintained for backward compatibility. Please use the new API endpoint below. See old API endpoint docs [here](https://github.com/fleetdm/fleet/blob/fleet-v4.39.0/docs/REST%20API/rest-api.md#get-custom-mdm-command-results).

This endpoint returns the results for a specific custom MDM command.

In the reponse, the possible `status` values for macOS, iOS, and iPadOS hosts are the following:

* Pending: the command has yet to run on the host. The host will run the command the next time it comes online.
* NotNow: the host responded with "NotNow" status via the MDM protocol: the host received the command, but couldn’t execute it. The host will try to run the command the next time it comes online.
* Acknowledged: the host responded with "Acknowledged" status via the MDM protocol: the host processed the command successfully.
* Error: the host responded with "Error" status via the MDM protocol: an error occurred. Run the `fleetctl get mdm-command-results --id=<insert-command-id` to view the error.
* CommandFormatError: the host responded with "CommandFormatError" status via the MDM protocol: a protocol error occurred, which can result from a malformed command. Run the `fleetctl get mdm-command-results --id=<insert-command-id` to view the error.

The possible `status` values for Windows hosts are documented in Microsoft's documentation [here](https://learn.microsoft.com/en-us/windows/client-management/oma-dm-protocol-support#syncml-response-status-codes).

`GET /api/v1/fleet/commands/results`

#### Parameters

| Name                      | Type   | In    | Description                                                               |
| ------------------------- | ------ | ----- | ------------------------------------------------------------------------- |
| command_uuid              | string | query | The unique identifier of the command.                                     |

#### Example

`GET /api/v1/fleet/commands/results?command_uuid=a2064cef-0000-1234-afb9-283e3c1d487e`

##### Default response

`Status: 200`

```json
{
  "results": [
    {
      "host_uuid": "145cafeb-87c7-4869-84d5-e4118a927746",
      "command_uuid": "a2064cef-0000-1234-afb9-283e3c1d487e",
      "status": "Acknowledged",
      "updated_at": "2023-04-04:00:00Z",
      "request_type": "ProfileList",
      "hostname": "mycomputer",
      "payload": "PD94bWwgdmVyc2lvbj0iMS4wIiBlbmNvZGluZz0iVVRGLTgiPz4NCjwhRE9DVFlQRSBwbGlzdCBQVUJMSUMgIi0vL0FwcGxlLy9EVEQgUExJU1QgMS4wLy9FTiIgImh0dHA6Ly93d3cuYXBwbGUuY29tL0RURHMvUHJvcGVydHlMaXN0LTEuMC5kdGQiPg0KPHBsaXN0IHZlcnNpb249IjEuMCI+DQo8ZGljdD4NCg0KCTxrZXk+UGF5bG9hZERlc2NyaXB0aW9uPC9rZXk+DQoJPHN0cmluZz5UaGlzIHByb2ZpbGUgY29uZmlndXJhdGlvbiBpcyBkZXNpZ25lZCB0byBhcHBseSB0aGUgQ0lTIEJlbmNobWFyayBmb3IgbWFjT1MgMTAuMTQgKHYyLjAuMCksIDEwLjE1ICh2Mi4wLjApLCAxMS4wICh2Mi4wLjApLCBhbmQgMTIuMCAodjEuMC4wKTwvc3RyaW5nPg0KCTxrZXk+UGF5bG9hZERpc3BsYXlOYW1lPC9rZXk+DQoJPHN0cmluZz5EaXNhYmxlIEJsdWV0b290aCBzaGFyaW5nPC9zdHJpbmc+DQoJPGtleT5QYXlsb2FkRW5hYmxlZDwva2V5Pg0KCTx0cnVlLz4NCgk8a2V5PlBheWxvYWRJZGVudGlmaWVyPC9rZXk+DQoJPHN0cmluZz5jaXMubWFjT1NCZW5jaG1hcmsuc2VjdGlvbjIuQmx1ZXRvb3RoU2hhcmluZzwvc3RyaW5nPg0KCTxrZXk+UGF5bG9hZFNjb3BlPC9rZXk+DQoJPHN0cmluZz5TeXN0ZW08L3N0cmluZz4NCgk8a2V5PlBheWxvYWRUeXBlPC9rZXk+DQoJPHN0cmluZz5Db25maWd1cmF0aW9uPC9zdHJpbmc+DQoJPGtleT5QYXlsb2FkVVVJRDwva2V5Pg0KCTxzdHJpbmc+NUNFQkQ3MTItMjhFQi00MzJCLTg0QzctQUEyOEE1QTM4M0Q4PC9zdHJpbmc+DQoJPGtleT5QYXlsb2FkVmVyc2lvbjwva2V5Pg0KCTxpbnRlZ2VyPjE8L2ludGVnZXI+DQogICAgPGtleT5QYXlsb2FkUmVtb3ZhbERpc2FsbG93ZWQ8L2tleT4NCiAgICA8dHJ1ZS8+DQoJPGtleT5QYXlsb2FkQ29udGVudDwva2V5Pg0KCTxhcnJheT4NCgkJPGRpY3Q+DQoJCQk8a2V5PlBheWxvYWRDb250ZW50PC9rZXk+DQoJCQk8ZGljdD4NCgkJCQk8a2V5PmNvbS5hcHBsZS5CbHVldG9vdGg8L2tleT4NCgkJCQk8ZGljdD4NCgkJCQkJPGtleT5Gb3JjZWQ8L2tleT4NCgkJCQkJPGFycmF5Pg0KCQkJCQkJPGRpY3Q+DQoJCQkJCQkJPGtleT5tY3hfcHJlZmVyZW5jZV9zZXR0aW5nczwva2V5Pg0KCQkJCQkJCTxkaWN0Pg0KCQkJCQkJCQk8a2V5PlByZWZLZXlTZXJ2aWNlc0VuYWJsZWQ8L2tleT4NCgkJCQkJCQkJPGZhbHNlLz4NCgkJCQkJCQk8L2RpY3Q+DQoJCQkJCQk8L2RpY3Q+DQoJCQkJCTwvYXJyYXk+DQoJCQkJPC9kaWN0Pg0KCQkJPC9kaWN0Pg0KCQkJPGtleT5QYXlsb2FkRGVzY3JpcHRpb248L2tleT4NCgkJCTxzdHJpbmc+RGlzYWJsZXMgQmx1ZXRvb3RoIFNoYXJpbmc8L3N0cmluZz4NCgkJCTxrZXk+UGF5bG9hZERpc3BsYXlOYW1lPC9rZXk+DQoJCQk8c3RyaW5nPkN1c3RvbTwvc3RyaW5nPg0KCQkJPGtleT5QYXlsb2FkRW5hYmxlZDwva2V5Pg0KCQkJPHRydWUvPg0KCQkJPGtleT5QYXlsb2FkSWRlbnRpZmllcjwva2V5Pg0KCQkJPHN0cmluZz4wMjQwREQxQy03MERDLTQ3NjYtOTAxOC0wNDMyMkJGRUVBRDE8L3N0cmluZz4NCgkJCTxrZXk+UGF5bG9hZFR5cGU8L2tleT4NCgkJCTxzdHJpbmc+Y29tLmFwcGxlLk1hbmFnZWRDbGllbnQucHJlZmVyZW5jZXM8L3N0cmluZz4NCgkJCTxrZXk+UGF5bG9hZFVVSUQ8L2tleT4NCgkJCTxzdHJpbmc+MDI0MEREMUMtNzBEQy00NzY2LTkwMTgtMDQzMjJCRkVFQUQxPC9zdHJpbmc+DQoJCQk8a2V5PlBheWxvYWRWZXJzaW9uPC9rZXk+DQoJCQk8aW50ZWdlcj4xPC9pbnRlZ2VyPg0KCQk8L2RpY3Q+DQoJPC9hcnJheT4NCjwvZGljdD4NCjwvcGxpc3Q+",
      "result": "PD94bWwgdmVyc2lvbj0iMS4wIiBlbmNvZGluZz0iVVRGLTgiPz4NCjwhRE9DVFlQRSBwbGlzdCBQVUJMSUMgIi0vL0FwcGxlLy9EVEQgUExJU1QgMS4wLy9FTiIgImh0dHA6Ly93d3cuYXBwbGUuY29tL0RURHMvUHJvcGVydHlMaXN0LTEuMC5kdGQiPg0KPHBsaXN0IHZlcnNpb249IjEuMCI+DQo8ZGljdD4NCiAgICA8a2V5PkNvbW1hbmRVVUlEPC9rZXk+DQogICAgPHN0cmluZz4wMDAxX0luc3RhbGxQcm9maWxlPC9zdHJpbmc+DQogICAgPGtleT5TdGF0dXM8L2tleT4NCiAgICA8c3RyaW5nPkFja25vd2xlZGdlZDwvc3RyaW5nPg0KICAgIDxrZXk+VURJRDwva2V5Pg0KICAgIDxzdHJpbmc+MDAwMDgwMjAtMDAwOTE1MDgzQzgwMDEyRTwvc3RyaW5nPg0KPC9kaWN0Pg0KPC9wbGlzdD4="
    }
  ]
}
```

> Note: If the server has not yet received a result for a command, it will return an empty object (`{}`).

### List MDM commands

> `GET /api/v1/fleet/mdm/apple/commands` API endpoint is deprecated as of Fleet 4.40. It is maintained for backward compatibility. Please use the new API endpoint below. See old API endpoint docs [here](https://github.com/fleetdm/fleet/blob/fleet-v4.39.0/docs/REST%20API/rest-api.md#list-custom-mdm-commands).

This endpoint returns the list of custom MDM commands that have been executed.

`GET /api/v1/fleet/commands`

#### Parameters

| Name                      | Type    | In    | Description                                                               |
| ------------------------- | ------  | ----- | ------------------------------------------------------------------------- |
| page                      | integer | query | Page number of the results to fetch.                                      |
| per_page                  | integer | query | Results per page.                                                         |
| order_key                 | string  | query | What to order results by. Can be any field listed in the `results` array example below. |
| order_direction           | string  | query | **Requires `order_key`**. The direction of the order given the order key. Options include `asc` and `desc`. Default is `asc`. |
| host_identifier           | string  | query | The host's `hostname`, `uuid`, or `hardware_serial`. |
| request_type              | string  | query | The request type to filter commands by. |

#### Example

`GET /api/v1/fleet/commands?per_page=5`

##### Default response

`Status: 200`

```json
{
  "results": [
    {
      "host_uuid": "145cafeb-87c7-4869-84d5-e4118a927746",
      "command_uuid": "a2064cef-0000-1234-afb9-283e3c1d487e",
      "status": "Acknowledged",
      "updated_at": "2023-04-04:00:00Z",
      "request_type": "ProfileList",
      "hostname": "mycomputer"
    },
    {
      "host_uuid": "322vghee-12c7-8976-83a1-e2118a927342",
      "command_uuid": "d76d69b7-d806-45a9-8e49-9d6dc533485c",
      "status": "200",
      "updated_at": "2023-05-04:00:00Z",
      "request_type": "./Device/Vendor/MSFT/Reboot/RebootNow",
      "hostname": "myhost"
    }
  ]
}
```

---

## Integrations

- [Get Apple Push Notification service (APNs)](#get-apple-push-notification-service-apns)
- [List Apple Business Manager (ABM) tokens](#list-apple-business-manager-abm-tokens)
- [List Volume Purchasing Program (VPP) tokens](#list-volume-purchasing-program-vpp-tokens)

### Get Apple Push Notification service (APNs)

`GET /api/v1/fleet/apns`

#### Parameters

None.

#### Example

`GET /api/v1/fleet/apns`

##### Default response

`Status: 200`

```json
{
  "common_name": "APSP:04u52i98aewuh-xxxx-xxxx-xxxx-xxxx",
  "serial_number": "1234567890987654321",
  "issuer": "Apple Application Integration 2 Certification Authority",
  "renew_date": "2023-09-30T00:00:00Z"
}
```

### List Apple Business Manager (ABM) tokens

_Available in Fleet Premium_

`GET /api/v1/fleet/abm_tokens`

#### Parameters

None.

#### Example

`GET /api/v1/fleet/abm_tokens`

##### Default response

`Status: 200`

```json
"abm_tokens": [
  {
    "id": 1,
    "apple_id": "apple@example.com",
    "org_name": "Fleet Device Management Inc.",
    "mdm_server_url": "https://example.com/mdm/apple/mdm",
    "renew_date": "2023-11-29T00:00:00Z",
    "terms_expired": false,
    "macos_team": {
      "name": "💻 Workstations",
      "id": 1
    },
    "ios_team": {
      "name": "📱🏢 Company-owned iPhones",
      "id": 2
    },
    "ipados_team": {
      "name": "🔳🏢 Company-owned iPads",
      "id": 3
    }
  }
]
```

### List Volume Purchasing Program (VPP) tokens

_Available in Fleet Premium_

`GET /api/v1/fleet/vpp_tokens`

#### Parameters

None.

#### Example

`GET /api/v1/fleet/vpp_tokens`

##### Default response

`Status: 200`

```json
"vpp_tokens": [
  {
    "id": 1,
    "org_name": "Fleet Device Management Inc.",
    "location": "https://example.com/mdm/apple/mdm",
    "renew_date": "2023-11-29T00:00:00Z",
    "teams": [
      {
        "name": "💻 Workstations",
        "id": 1
      },
      {
        "name": "💻🐣 Workstations (canary)",
        "id": 2
      },
      {
        "name": "📱🏢 Company-owned iPhones",
        "id": 3
      },
      {
        "name": "🔳🏢 Company-owned iPads",
        "id": 4
      }
    ],
  }
]
```

### Get Volume Purchasing Program (VPP)


> **Experimental feature**. This feature is undergoing rapid improvement, which may result in breaking changes to the API or configuration surface. It is not recommended for use in automated workflows.

_Available in Fleet Premium_

`GET /api/v1/fleet/vpp`

#### Example

`GET /api/v1/fleet/vpp`

##### Default response

`Status: 200`

```json
{
  "org_name": "Acme Inc.",
  "renew_date": "2023-11-29T00:00:00Z",
  "location": "Acme Inc. Main Address"
}
```

---

## Policies

- [List policies](#list-policies)
- [Count policies](#count-policies)
- [Get policy by ID](#get-policy-by-id)
- [Add policy](#add-policy)
- [Remove policies](#remove-policies)
- [Edit policy](#edit-policy)
- [Run automation for all failing hosts of a policy](#run-automation-for-all-failing-hosts-of-a-policy)

Policies are yes or no questions you can ask about your hosts.

Policies in Fleet are defined by osquery queries.

A passing host answers "yes" to a policy if the host returns results for a policy's query.

A failing host answers "no" to a policy if the host does not return results for a policy's query.

For example, a policy might ask “Is Gatekeeper enabled on macOS devices?“ This policy's osquery query might look like the following: `SELECT 1 FROM gatekeeper WHERE assessments_enabled = 1;`

### List policies

`GET /api/v1/fleet/global/policies`

#### Parameters

| Name                    | Type    | In    | Description                                                                                                                                                                                                                                                                                                                                 |
| ----------------------- | ------- | ----- | ------------------------------------------------------------------------------------------------------------------------------------------------------------------------------------------------------------------------------------------------------------------------------------------------------------------------------------------- |
| page                    | integer | query | Page number of the results to fetch.                                                                                                                                                                                                                                                                                                        |
| per_page                | integer | query | Results per page.

#### Example

`GET /api/v1/fleet/global/policies`

##### Default response

`Status: 200`

```json
{
  "policies": [
    {
      "id": 1,
      "name": "Gatekeeper enabled",
      "query": "SELECT 1 FROM gatekeeper WHERE assessments_enabled = 1;",
      "description": "Checks if gatekeeper is enabled on macOS devices",
      "critical": false,
      "author_id": 42,
      "author_name": "John",
      "author_email": "john@example.com",
      "team_id": null,
      "resolution": "Resolution steps",
      "platform": "darwin",
      "created_at": "2021-12-15T15:23:57Z",
      "updated_at": "2021-12-15T15:23:57Z",
      "passing_host_count": 2000,
      "failing_host_count": 300,
      "host_count_updated_at": "2023-12-20T15:23:57Z"
    },
    {
      "id": 2,
      "name": "Windows machines with encrypted hard disks",
      "query": "SELECT 1 FROM bitlocker_info WHERE protection_status = 1;",
      "description": "Checks if the hard disk is encrypted on Windows devices",
      "critical": true,
      "author_id": 43,
      "author_name": "Alice",
      "author_email": "alice@example.com",
      "team_id": null,
      "resolution": "Resolution steps",
      "platform": "windows",
      "created_at": "2021-12-31T14:52:27Z",
      "updated_at": "2022-02-10T20:59:35Z",
      "passing_host_count": 2300,
      "failing_host_count": 0,
      "host_count_updated_at": "2023-12-20T15:23:57Z"
    }
  ]
}
```

---

### Count policies

`GET /api/v1/fleet/policies/count`


#### Parameters
| Name               | Type    | In   | Description                                                                                                   |
| ------------------ | ------- | ---- | ------------------------------------------------------------------------------------------------------------- |
| query                 | string | query | Search query keywords. Searchable fields include `name`.  |

#### Example

`GET /api/v1/fleet/policies/count`

##### Default response

`Status: 200`

```json
{
  "count": 43
}
```

---

### Get policy by ID

`GET /api/v1/fleet/global/policies/:id`

#### Parameters

| Name               | Type    | In   | Description                                                                                                   |
| ------------------ | ------- | ---- | ------------------------------------------------------------------------------------------------------------- |
| id                 | integer | path | **Required.** The policy's ID.                                                                                |

#### Example

`GET /api/v1/fleet/global/policies/1`

##### Default response

`Status: 200`

```json
{
  "policy": {
      "id": 1,
      "name": "Gatekeeper enabled",
      "query": "SELECT 1 FROM gatekeeper WHERE assessments_enabled = 1;",
      "description": "Checks if gatekeeper is enabled on macOS devices",
      "critical": false,
      "author_id": 42,
      "author_name": "John",
      "author_email": "john@example.com",
      "team_id": null,
      "resolution": "Resolution steps",
      "platform": "darwin",
      "created_at": "2021-12-15T15:23:57Z",
      "updated_at": "2021-12-15T15:23:57Z",
      "passing_host_count": 2000,
      "failing_host_count": 300,
      "host_count_updated_at": "2023-12-20T15:23:57Z"
    }
}
```

### Add policy

`POST /api/v1/fleet/global/policies`

#### Parameters

| Name        | Type    | In   | Description                          |
| ----------  | ------- | ---- | ------------------------------------ |
| name        | string  | body | The policy's name.                    |
| query       | string  | body | The policy's query in SQL.                    |
| description | string  | body | The policy's description.             |
| resolution  | string  | body | The resolution steps for the policy. |
| platform    | string  | body | Comma-separated target platforms, currently supported values are "windows", "linux", "darwin". The default, an empty string means target all platforms. |
| critical    | boolean | body | _Available in Fleet Premium_. Mark policy as critical/high impact. |

#### Example (preferred)

`POST /api/v1/fleet/global/policies`

#### Request body

```json
{
  "name": "Gatekeeper enabled",
  "query": "SELECT 1 FROM gatekeeper WHERE assessments_enabled = 1;",
  "description": "Checks if gatekeeper is enabled on macOS devices",
  "resolution": "Resolution steps",
  "platform": "darwin",
  "critical": true
}
```

##### Default response

`Status: 200`

```json
{
  "policy": {
    "id": 43,
    "name": "Gatekeeper enabled",
    "query": "SELECT 1 FROM gatekeeper WHERE assessments_enabled = 1;",
    "description": "Checks if gatekeeper is enabled on macOS devices",
    "critical": true,
    "author_id": 42,
    "author_name": "John",
    "author_email": "john@example.com",
    "team_id": null,
    "resolution": "Resolution steps",
    "platform": "darwin",
    "created_at": "2022-03-17T20:15:55Z",
    "updated_at": "2022-03-17T20:15:55Z",
    "passing_host_count": 0,
    "failing_host_count": 0,
    "host_count_updated_at": null
  }
}
```

### Remove policies

`POST /api/v1/fleet/global/policies/delete`

#### Parameters

| Name     | Type    | In   | Description                                       |
| -------- | ------- | ---- | ------------------------------------------------- |
| ids      | array   | body | **Required.** The IDs of the policies to delete.  |

#### Example

`POST /api/v1/fleet/global/policies/delete`

#### Request body

```json
{
  "ids": [ 1 ]
}
```

##### Default response

`Status: 200`

```json
{
  "deleted": 1
}
```

### Edit policy

`PATCH /api/v1/fleet/global/policies/:id`

#### Parameters

| Name        | Type    | In   | Description                          |
| ----------  | ------- | ---- | ------------------------------------ |
| id          | integer | path | The policy's ID.                     |
| name        | string  | body | The query's name.                    |
| query       | string  | body | The query in SQL.                    |
| description | string  | body | The query's description.             |
| resolution  | string  | body | The resolution steps for the policy. |
| platform    | string  | body | Comma-separated target platforms, currently supported values are "windows", "linux", "darwin". The default, an empty string means target all platforms. |
| critical    | boolean | body | _Available in Fleet Premium_. Mark policy as critical/high impact. |

#### Example

`PATCH /api/v1/fleet/global/policies/42`

##### Request body

```json
{
  "name": "Gatekeeper enabled",
  "query": "SELECT 1 FROM gatekeeper WHERE assessments_enabled = 1;",
  "description": "Checks if gatekeeper is enabled on macOS devices",
  "critical": true,
  "resolution": "Resolution steps",
  "platform": "darwin"
}
```

##### Default response

`Status: 200`

```json
{
  "policy": {
    "id": 42,
    "name": "Gatekeeper enabled",
    "query": "SELECT 1 FROM gatekeeper WHERE assessments_enabled = 1;",
    "description": "Checks if gatekeeper is enabled on macOS devices",
    "critical": true,
    "author_id": 43,
    "author_name": "John",
    "author_email": "john@example.com",
    "team_id": null,
    "resolution": "Resolution steps",
    "platform": "darwin",
    "created_at": "2022-03-17T20:15:55Z",
    "updated_at": "2022-03-17T20:15:55Z",
    "passing_host_count": 0,
    "failing_host_count": 0,
    "host_count_updated_at": null
  }
}
```

### Run automation for all failing hosts of a policy

Triggers [automations](https://fleetdm.com/docs/using-fleet/automations#policy-automations) for *all* hosts failing the specified policies, regardless of whether the policies were previously failing on those hosts.

`POST /api/v1/fleet/automations/reset`

#### Parameters

| Name        | Type     | In   | Description                                              |
| ----------  | -------- | ---- | -------------------------------------------------------- |
| policy_ids  | array    | body | Filters to only run policy automations for the specified policies. |
| team_ids    | array    | body | _Available in Fleet Premium_. Filters to only run policy automations for hosts in the specified teams. |


#### Example

`POST /api/v1/fleet/automations/reset`

##### Request body

```json
{
    "team_ids": [1],
    "policy_ids": [1, 2, 3]
}
```

##### Default response

`Status: 200`

```json
{}
```

---

## Team policies

- [List team policies](#list-team-policies)
- [Count team policies](#count-team-policies)
- [Get team policy by ID](#get-team-policy-by-id)
- [Add team policy](#add-team-policy)
- [Remove team policies](#remove-team-policies)
- [Edit team policy](#edit-team-policy)

_Available in Fleet Premium_

Team policies work the same as policies, but at the team level.

### List team policies

`GET /api/v1/fleet/teams/:id/policies`

#### Parameters

| Name               | Type    | In   | Description                                                                                                   |
| ------------------ | ------- | ---- | ------------------------------------------------------------------------------------------------------------- |
| id                 | integer | path  | **Required.** Defines what team ID to operate on                                                                            |
| merge_inherited  | boolean | query | If `true`, will return both team policies **and** inherited ("All teams") policies the `policies` list, and will not return a separate `inherited_policies` list. |
| query                 | string | query | Search query keywords. Searchable fields include `name`. |
| page                    | integer | query | Page number of the results to fetch.                                                                                                                                                                                                                                                                                                        |
| per_page                | integer | query | Results per page. |


#### Example (default usage)

`GET /api/v1/fleet/teams/1/policies`

##### Default response

`Status: 200`

```json
{
  "policies": [
    {
      "id": 1,
      "name": "Gatekeeper enabled",
      "query": "SELECT 1 FROM gatekeeper WHERE assessments_enabled = 1;",
      "description": "Checks if gatekeeper is enabled on macOS devices",
      "critical": true,
      "author_id": 42,
      "author_name": "John",
      "author_email": "john@example.com",
      "team_id": 1,
      "resolution": "Resolution steps",
      "platform": "darwin",
      "created_at": "2021-12-16T14:37:37Z",
      "updated_at": "2021-12-16T16:39:00Z",
      "passing_host_count": 2000,
      "failing_host_count": 300,
      "host_count_updated_at": "2023-12-20T15:23:57Z",
      "calendar_events_enabled": true
    },
    {
      "id": 2,
      "name": "Windows machines with encrypted hard disks",
      "query": "SELECT 1 FROM bitlocker_info WHERE protection_status = 1;",
      "description": "Checks if the hard disk is encrypted on Windows devices",
      "critical": false,
      "author_id": 43,
      "author_name": "Alice",
      "author_email": "alice@example.com",
      "team_id": 1,
      "resolution": "Resolution steps",
      "platform": "windows",
      "created_at": "2021-12-16T14:37:37Z",
      "updated_at": "2021-12-16T16:39:00Z",
      "passing_host_count": 2300,
      "failing_host_count": 0,
      "host_count_updated_at": "2023-12-20T15:23:57Z",
      "calendar_events_enabled": false,
      "run_script": {
        "name": "Encrypt Windows disk with BitLocker",
        "id": 234
      }
    },
    {
      "id": 3,
      "name": "macOS - install/update Adobe Acrobat",
      "query": "SELECT 1 FROM apps WHERE name = \"Adobe Acrobat.app\" AND bundle_short_version != \"24.002.21005\";",
      "description": "Checks if the hard disk is encrypted on Windows devices",
      "critical": false,
      "author_id": 43,
      "author_name": "Alice",
      "author_email": "alice@example.com",
      "team_id": 1,
      "resolution": "Resolution steps",
      "platform": "darwin",
      "created_at": "2021-12-16T14:37:37Z",
      "updated_at": "2021-12-16T16:39:00Z",
      "passing_host_count": 2300,
      "failing_host_count": 3,
      "host_count_updated_at": "2023-12-20T15:23:57Z",
      "calendar_events_enabled": false,
      "install_software": {
        "name": "Adobe Acrobat.app",
        "software_title_id": 1234
      }
    }
  ],
  "inherited_policies": [
    {
      "id": 136,
      "name": "Arbitrary Test Policy (all platforms) (all teams)",
      "query": "SELECT 1 FROM osquery_info WHERE 1=1;",
      "description": "If you're seeing this, mostly likely this is because someone is testing out failing policies in dogfood. You can ignore this.",
      "critical": true,
      "author_id": 77,
      "author_name": "Test Admin",
      "author_email": "test@admin.com",
      "team_id": null,
      "resolution": "To make it pass, change \"1=0\" to \"1=1\". To make it fail, change \"1=1\" to \"1=0\".",
      "platform": "darwin,windows,linux",
      "created_at": "2022-08-04T19:30:18Z",
      "updated_at": "2022-08-30T15:08:26Z",
      "passing_host_count": 10,
      "failing_host_count": 9,
      "host_count_updated_at": "2023-12-20T15:23:57Z"
    }
  ]
}
```

#### Example (returns single list)

`GET /api/v1/fleet/teams/1/policies?merge_inherited=true`

##### Default response

`Status: 200`

```json
{
  "policies": [
    {
      "id": 1,
      "name": "Gatekeeper enabled",
      "query": "SELECT 1 FROM gatekeeper WHERE assessments_enabled = 1;",
      "description": "Checks if gatekeeper is enabled on macOS devices",
      "critical": true,
      "author_id": 42,
      "author_name": "John",
      "author_email": "john@example.com",
      "team_id": 1,
      "resolution": "Resolution steps",
      "platform": "darwin",
      "created_at": "2021-12-16T14:37:37Z",
      "updated_at": "2021-12-16T16:39:00Z",
      "passing_host_count": 2000,
      "failing_host_count": 300,
      "host_count_updated_at": "2023-12-20T15:23:57Z"
    },
    {
      "id": 2,
      "name": "Windows machines with encrypted hard disks",
      "query": "SELECT 1 FROM bitlocker_info WHERE protection_status = 1;",
      "description": "Checks if the hard disk is encrypted on Windows devices",
      "critical": false,
      "author_id": 43,
      "author_name": "Alice",
      "author_email": "alice@example.com",
      "team_id": 1,
      "resolution": "Resolution steps",
      "platform": "windows",
      "created_at": "2021-12-16T14:37:37Z",
      "updated_at": "2021-12-16T16:39:00Z",
      "passing_host_count": 2300,
      "failing_host_count": 0,
      "host_count_updated_at": "2023-12-20T15:23:57Z"
    },
    {
      "id": 136,
      "name": "Arbitrary Test Policy (all platforms) (all teams)",
      "query": "SELECT 1 FROM osquery_info WHERE 1=1;",
      "description": "If you're seeing this, mostly likely this is because someone is testing out failing policies in dogfood. You can ignore this.",
      "critical": true,
      "author_id": 77,
      "author_name": "Test Admin",
      "author_email": "test@admin.com",
      "team_id": null,
      "resolution": "To make it pass, change \"1=0\" to \"1=1\". To make it fail, change \"1=1\" to \"1=0\".",
      "platform": "darwin,windows,linux",
      "created_at": "2022-08-04T19:30:18Z",
      "updated_at": "2022-08-30T15:08:26Z",
      "passing_host_count": 10,
      "failing_host_count": 9,
      "host_count_updated_at": "2023-12-20T15:23:57Z"
    }
  ]
}
```

### Count team policies

`GET /api/v1/fleet/team/:team_id/policies/count`

#### Parameters
| Name               | Type    | In   | Description                                                                                                   |
| ------------------ | ------- | ---- | ------------------------------------------------------------------------------------------------------------- |
| team_id                 | integer | path  | **Required.** Defines what team ID to operate on
| query                 | string | query | Search query keywords. Searchable fields include `name`. |
| merge_inherited     | boolean | query | If `true`, will include inherited ("All teams") policies in the count. |

#### Example

`GET /api/v1/fleet/team/1/policies/count`

##### Default response

`Status: 200`

```json
{
  "count": 43
}
```

---

### Get team policy by ID

`GET /api/v1/fleet/teams/:team_id/policies/:policy_id`

#### Parameters

| Name               | Type    | In   | Description                                                                                                   |
| ------------------ | ------- | ---- | ------------------------------------------------------------------------------------------------------------- |
| team_id            | integer | path  | **Required.** Defines what team ID to operate on                                                                            |
| policy_id                 | integer | path | **Required.** The policy's ID.                                                                                |

#### Example

`GET /api/v1/fleet/teams/1/policies/43`

##### Default response

`Status: 200`

```json
{
  "policy": {
    "id": 43,
    "name": "Gatekeeper enabled",
    "query": "SELECT 1 FROM gatekeeper WHERE assessments_enabled = 1;",
    "description": "Checks if gatekeeper is enabled on macOS devices",
    "critical": true,
    "author_id": 42,
    "author_name": "John",
    "author_email": "john@example.com",
    "team_id": 1,
    "resolution": "Resolution steps",
    "platform": "darwin",
    "created_at": "2021-12-16T14:37:37Z",
    "updated_at": "2021-12-16T16:39:00Z",
    "passing_host_count": 0,
    "failing_host_count": 0,
    "host_count_updated_at": null,
    "calendar_events_enabled": true,
    "install_software": {
      "name": "Adobe Acrobat.app",
      "software_title_id": 1234
    },
    "run_script": {
      "name": "Enable gatekeeper",
      "id": 1337
    }
  }
}
```

### Add team policy

> **Experimental feature**. Software related features (like install software policy automation) are undergoing rapid improvement, which may result in breaking changes to the API or configuration surface. It is not recommended for use in automated workflows.

The semantics for creating a team policy are the same as for global policies, see [Add policy](#add-policy).

`POST /api/v1/fleet/teams/:id/policies`

#### Parameters

| Name              | Type    | In   | Description                                                                                                                                            |
|-------------------| ------- | ---- |--------------------------------------------------------------------------------------------------------------------------------------------------------|
| id                | integer | path | Defines what team ID to operate on.                                                                                                                    |
| name              | string  | body | The policy's name.                                                                                                                                     |
| query             | string  | body | The policy's query in SQL.                                                                                                                             |
| description       | string  | body | The policy's description.                                                                                                                              |
| resolution        | string  | body | The resolution steps for the policy.                                                                                                                   |
| platform          | string  | body | Comma-separated target platforms, currently supported values are "windows", "linux", "darwin". The default, an empty string means target all platforms. |
| critical          | boolean | body | _Available in Fleet Premium_. Mark policy as critical/high impact.                                                                                     |
| software_title_id | integer | body | _Available in Fleet Premium_. ID of software title to install if the policy fails.                                                                     |
| script_id         | integer | body | _Available in Fleet Premium_. ID of script to run if the policy fails.                                                                 |

Either `query` or `query_id` must be provided.

#### Example

`POST /api/v1/fleet/teams/1/policies`

##### Request body

```json
{
  "name": "Gatekeeper enabled",
  "query": "SELECT 1 FROM gatekeeper WHERE assessments_enabled = 1;",
  "description": "Checks if gatekeeper is enabled on macOS devices",
  "critical": true,
  "resolution": "Resolution steps",
  "platform": "darwin"
}
```

##### Default response

`Status: 200`

```json
{
  "policy": {
    "id": 43,
    "name": "Gatekeeper enabled",
    "query": "SELECT 1 FROM gatekeeper WHERE assessments_enabled = 1;",
    "description": "Checks if gatekeeper is enabled on macOS devices",
    "critical": true,
    "author_id": 42,
    "author_name": "John",
    "author_email": "john@example.com",
    "team_id": 1,
    "resolution": "Resolution steps",
    "platform": "darwin",
    "created_at": "2021-12-16T14:37:37Z",
    "updated_at": "2021-12-16T16:39:00Z",
    "passing_host_count": 0,
    "failing_host_count": 0,
    "host_count_updated_at": null,
    "calendar_events_enabled": false,
    "install_software": {
      "name": "Adobe Acrobat.app",
      "software_title_id": 1234
    },
    "run_script": {
      "name": "Enable gatekeeper",
      "id": 1337
    }
  }
}
```

### Remove team policies

`POST /api/v1/fleet/teams/:team_id/policies/delete`

#### Parameters

| Name     | Type    | In   | Description                                       |
| -------- | ------- | ---- | ------------------------------------------------- |
| team_id  | integer | path  | **Required.** Defines what team ID to operate on                |
| ids      | array   | body | **Required.** The IDs of the policies to delete.  |

#### Example

`POST /api/v1/fleet/teams/1/policies/delete`

##### Request body

```json
{
  "ids": [ 1 ]
}
```

##### Default response

`Status: 200`

```json
{
  "deleted": 1
}
```

### Edit team policy

> **Experimental feature**. Software related features (like install software policy automation) are undergoing rapid improvement, which may result in breaking changes to the API or configuration surface. It is not recommended for use in automated workflows.

`PATCH /api/v1/fleet/teams/:team_id/policies/:policy_id`

#### Parameters

| Name                    | Type    | In   | Description                                                                                                                                             |
|-------------------------| ------- | ---- |---------------------------------------------------------------------------------------------------------------------------------------------------------|
| team_id                 | integer | path | The team's ID.                                                                                                                                          |
| policy_id               | integer | path | The policy's ID.                                                                                                                                        |
| name                    | string  | body | The query's name.                                                                                                                                       |
| query                   | string  | body | The query in SQL.                                                                                                                                       |
| description             | string  | body | The query's description.                                                                                                                                |
| resolution              | string  | body | The resolution steps for the policy.                                                                                                                    |
| platform                | string  | body | Comma-separated target platforms, currently supported values are "windows", "linux", "darwin". The default, an empty string means target all platforms. |
| critical                | boolean | body | _Available in Fleet Premium_. Mark policy as critical/high impact.                                                                                      |
| calendar_events_enabled | boolean | body | _Available in Fleet Premium_. Whether to trigger calendar events when policy is failing.                                                                |
| software_title_id       | integer | body | _Available in Fleet Premium_. ID of software title to install if the policy fails. Set to `0` to remove the automation.                                   |
| script_id               | integer | body | _Available in Fleet Premium_. ID of script to run if the policy fails. Set to `0` to remove the automation.                                               |

#### Example

`PATCH /api/v1/fleet/teams/2/policies/42`

##### Request body

```json
{
  "name": "Gatekeeper enabled",
  "query": "SELECT 1 FROM gatekeeper WHERE assessments_enabled = 1;",
  "description": "Checks if gatekeeper is enabled on macOS devices",
  "critical": true,
  "resolution": "Resolution steps",
  "platform": "darwin",
  "script_id": 1337
}
```

##### Default response

`Status: 200`

```json
{
  "policy": {
    "id": 42,
    "name": "Gatekeeper enabled",
    "query": "SELECT 1 FROM gatekeeper WHERE assessments_enabled = 1;",
    "description": "Checks if gatekeeper is enabled on macOS devices",
    "critical": true,
    "author_id": 43,
    "author_name": "John",
    "author_email": "john@example.com",
    "resolution": "Resolution steps",
    "platform": "darwin",
    "team_id": 2,
    "created_at": "2021-12-16T14:37:37Z",
    "updated_at": "2021-12-16T16:39:00Z",
    "passing_host_count": 0,
    "failing_host_count": 0,
    "host_count_updated_at": null,
    "calendar_events_enabled": true,
    "install_software": {
      "name": "Adobe Acrobat.app",
      "software_title_id": 1234
    },
    "run_script": {
      "name": "Enable gatekeeper",
      "id": 1337
    }
  }
}
```

---

## Queries

- [List queries](#list-queries)
- [Get query](#get-query)
- [Get query report](#get-query-report)
- [Get query report for one host](#get-query-report-for-one-host)
- [Create query](#create-query)
- [Modify query](#modify-query)
- [Delete query by name](#delete-query-by-name)
- [Delete query by ID](#delete-query-by-id)
- [Delete queries](#delete-queries)
- [Run live query](#run-live-query)



### List queries

Returns a list of global queries or team queries.

`GET /api/v1/fleet/queries`

#### Parameters

| Name            | Type    | In    | Description                                                                                                                   |
| --------------- | ------- | ----- | ----------------------------------------------------------------------------------------------------------------------------- |
| order_key       | string  | query | What to order results by. Can be any column in the queries table.                                                             |
| order_direction | string  | query | **Requires `order_key`**. The direction of the order given the order key. Options include `asc` and `desc`. Default is `asc`. |
| team_id         | integer | query | _Available in Fleet Premium_. The ID of the parent team for the queries to be listed. When omitted, returns global queries.                  |
| query           | string  | query | Search query keywords. Searchable fields include `name`.                                                                      |
| merge_inherited | boolean | query | _Available in Fleet Premium_. If `true`, will include global queries in addition to team queries when filtering by `team_id`. (If no `team_id` is provided, this parameter is ignored.) |
<<<<<<< HEAD
| compatible_platform | string | query | Return queries that only reference tables compatible with this platform (not a strict compatibility check). One of: `"macos"`, `"windows"`, `"linux"`, `"chrome"` (case-insensitive). |
| page                    | integer | query | Page number of the results to fetch. |
| per_page                | integer | query | Results per page. |
=======
>>>>>>> a541961a

#### Example

`GET /api/v1/fleet/queries`

##### Default response

`Status: 200`

```json
{
  "queries": [
    {
      "created_at": "2021-01-04T21:19:57Z",
      "updated_at": "2021-01-04T21:19:57Z",
      "id": 1,
      "name": "query1",
      "description": "query",
      "query": "SELECT * FROM osquery_info",
      "team_id": null,
      "interval": 3600,
      "platform": "darwin,windows,linux",
      "min_osquery_version": "",
      "automations_enabled": true,
      "logging": "snapshot",
      "saved": true,
      "observer_can_run": true,
      "discard_data": false,
      "author_id": 1,
      "author_name": "noah",
      "author_email": "noah@example.com",
      "packs": [
        {
          "created_at": "2021-01-05T21:13:04Z",
          "updated_at": "2021-01-07T19:12:54Z",
          "id": 1,
          "name": "Pack",
          "description": "Pack",
          "platform": "",
          "disabled": true
        }
      ],
      "stats": {
        "system_time_p50": 1.32,
        "system_time_p95": 4.02,
        "user_time_p50": 3.55,
        "user_time_p95": 3.00,
        "total_executions": 3920
      }
    },
    {
      "created_at": "2021-01-19T17:08:24Z",
      "updated_at": "2021-01-19T17:08:24Z",
      "id": 3,
      "name": "osquery_schedule",
      "description": "Report performance stats for each file in the query schedule.",
      "query": "select name, interval, executions, output_size, wall_time, (user_time/executions) as avg_user_time, (system_time/executions) as avg_system_time, average_memory, last_executed from osquery_schedule;",
      "team_id": null,
      "interval": 3600,
      "platform": "",
      "version": "",
      "automations_enabled": true,
      "logging": "differential",
      "saved": true,
      "observer_can_run": true,
      "discard_data": true,
      "author_id": 1,
      "author_name": "noah",
      "author_email": "noah@example.com",
      "packs": [
        {
          "created_at": "2021-01-19T17:08:31Z",
          "updated_at": "2021-01-19T17:08:31Z",
          "id": 14,
          "name": "test_pack",
          "description": "",
          "platform": "",
          "disabled": false
        }
      ],
      "stats": {
        "system_time_p50": null,
        "system_time_p95": null,
        "user_time_p50": null,
        "user_time_p95": null,
        "total_executions": null
      }
    }
  ],
  "meta": {
    "has_next_results": true,
    "has_previous_results": false
  },
  "count": 200
}
```

### Get query

Returns the query specified by ID.

`GET /api/v1/fleet/queries/:id`

#### Parameters

| Name | Type    | In   | Description                                |
| ---- | ------- | ---- | ------------------------------------------ |
| id   | integer | path | **Required**. The id of the desired query. |

#### Example

`GET /api/v1/fleet/queries/31`

##### Default response

`Status: 200`

```json
{
  "query": {
    "created_at": "2021-01-19T17:08:24Z",
    "updated_at": "2021-01-19T17:08:24Z",
    "id": 31,
    "name": "centos_hosts",
    "description": "",
    "query": "select 1 from os_version where platform = \"centos\";",
    "team_id": null,
    "interval": 3600,
    "platform": "",
    "min_osquery_version": "",
    "automations_enabled": true,
    "logging": "snapshot",
    "saved": true,
    "observer_can_run": true,
    "discard_data": false,
    "author_id": 1,
    "author_name": "John",
    "author_email": "john@example.com",
    "packs": [
      {
        "created_at": "2021-01-19T17:08:31Z",
        "updated_at": "2021-01-19T17:08:31Z",
        "id": 14,
        "name": "test_pack",
        "description": "",
        "platform": "",
        "disabled": false
      }
    ],
    "stats": {
      "system_time_p50": 1.32,
      "system_time_p95": 4.02,
      "user_time_p50": 3.55,
      "user_time_p95": 3.00,
      "total_executions": 3920
    }
  }
}
```

### Get query report

Returns the query report specified by ID.

`GET /api/v1/fleet/queries/:id/report`

#### Parameters

| Name      | Type    | In    | Description                                |
| --------- | ------- | ----- | ------------------------------------------ |
| id        | integer | path  | **Required**. The ID of the desired query. |

#### Example

`GET /api/v1/fleet/queries/31/report`

##### Default response

`Status: 200`

```json
{
  "query_id": 31,
  "report_clipped": false,
  "results": [
    {
      "host_id": 1,
      "host_name": "foo",
      "last_fetched": "2021-01-19T17:08:31Z",
      "columns": {
        "model": "USB 2.0 Hub",
        "vendor": "VIA Labs, Inc."
      }
    },
    {
      "host_id": 1,
      "host_name": "foo",
      "last_fetched": "2021-01-19T17:08:31Z",
      "columns": {
        "model": "USB Keyboard",
        "vendor": "VIA Labs, Inc."
      }
    },
    {
      "host_id": 2,
      "host_name": "bar",
      "last_fetched": "2021-01-19T17:20:00Z",
      "columns": {
        "model": "USB Reciever",
        "vendor": "Logitech"
      }
    },
    {
      "host_id": 2,
      "host_name": "bar",
      "last_fetched": "2021-01-19T17:20:00Z",
      "columns": {
        "model": "USB Reciever",
        "vendor": "Logitech"
      }
    },
    {
      "host_id": 2,
      "host_name": "bar",
      "last_fetched": "2021-01-19T17:20:00Z",
      "columns": {
        "model": "Display Audio",
        "vendor": "Apple Inc."
      }
    }
  ]
}
```

If a query has no results stored, then `results` will be an empty array:

```json
{
  "query_id": 32,
  "results": []
}
```

> Note: osquery scheduled queries do not return errors, so only non-error results are included in the report. If you suspect a query may be running into errors, you can use the [live query](#run-live-query) endpoint to get diagnostics.

### Get query report for one host

Returns a query report for a single host.

`GET /api/v1/fleet/hosts/:id/queries/:query_id`

#### Parameters

| Name      | Type    | In    | Description                                |
| --------- | ------- | ----- | ------------------------------------------ |
| id        | integer | path  | **Required**. The ID of the desired host.          |
| query_id  | integer | path  | **Required**. The ID of the desired query.         |

#### Example

`GET /api/v1/fleet/hosts/123/queries/31`

##### Default response

`Status: 200`

```json
{
  "query_id": 31,
  "host_id": 1,
  "host_name": "foo",
  "last_fetched": "2021-01-19T17:08:31Z",
  "report_clipped": false,
  "results": [
    {
      "columns": {
        "model": "USB 2.0 Hub",
        "vendor": "VIA Labs, Inc."
      }
    },
    {
      "columns": {
        "model": "USB Keyboard",
        "vendor": "VIA Labs, Inc."
      }
    },
    {
      "columns": {
        "model": "USB Reciever",
        "vendor": "Logitech"
      }
    }
  ]
}
```

If a query has no results stored for the specified host, then `results` will be an empty array:

```json
{
  "query_id": 31,
  "host_id": 1,
  "host_name": "foo",
  "last_fetched": "2021-01-19T17:08:31Z",
  "report_clipped": false,
  "results": []
}
```

> Note: osquery scheduled queries do not return errors, so only non-error results are included in the report. If you suspect a query may be running into errors, you can use the [live query](#run-live-query) endpoint to get diagnostics.

### Create query

Creates a global query or team query.

`POST /api/v1/fleet/queries`

#### Parameters

| Name                            | Type    | In   | Description                                                                                                                                            |
| ------------------------------- | ------- | ---- | ------------------------------------------------------------------------------------------------------------------------------------------------------ |
| name                            | string  | body | **Required**. The name of the query.                                                                                                                   |
| query                           | string  | body | **Required**. The query in SQL syntax.                                                                                                                 |
| description                     | string  | body | The query's description.                                                                                                                               |
| observer_can_run                | boolean | body | Whether or not users with the `observer` role can run the query. In Fleet 4.0.0, 3 user roles were introduced (`admin`, `maintainer`, and `observer`). This field is only relevant for the `observer` role. The `observer_plus` role can run any query and is not limited by this flag (`observer_plus` role was added in Fleet 4.30.0). |
| team_id                         | integer | body | _Available in Fleet Premium_. The parent team to which the new query should be added. If omitted, the query will be global.                                           |
| interval                        | integer | body | The amount of time, in seconds, the query waits before running. Can be set to `0` to never run. Default: 0.       |
| platform                        | string  | body | The OS platforms where this query will run (other platforms ignored). Comma-separated string. If omitted, runs on all compatible platforms.                        |
| min_osquery_version             | string  | body | The minimum required osqueryd version installed on a host. If omitted, all osqueryd versions are acceptable.                                                                          |
| automations_enabled             | boolean | body | Whether to send data to the configured log destination according to the query's `interval`. |
| logging                         | string  | body | The type of log output for this query. Valid values: `"snapshot"`(default), `"differential"`, or `"differential_ignore_removals"`.                        |
| discard_data                    | boolean | body | Whether to skip saving the latest query results for each host. Default: `false`. |


#### Example

`POST /api/v1/fleet/queries`

##### Request body

```json
{
  "name": "new_query",
  "description": "This is a new query.",
  "query": "SELECT * FROM osquery_info",
  "interval": 3600, // Once per hour
  "platform": "darwin,windows,linux",
  "min_osquery_version": "",
  "automations_enabled": true,
  "logging": "snapshot",
  "discard_data": false
}
```

##### Default response

`Status: 200`

```json
{
  "query": {
    "created_at": "0001-01-01T00:00:00Z",
    "updated_at": "0001-01-01T00:00:00Z",
    "id": 288,
    "name": "new_query",
    "query": "SELECT * FROM osquery_info",
    "description": "This is a new query.",
    "team_id": null,
    "interval": 3600,
    "platform": "darwin,windows,linux",
    "min_osquery_version": "",
    "automations_enabled": true,
    "logging": "snapshot",
    "saved": true,
    "author_id": 1,
    "author_name": "",
    "author_email": "",
    "observer_can_run": true,
    "discard_data": false,
    "packs": []
  }
}
```

### Modify query

Modifies the query specified by ID.

`PATCH /api/v1/fleet/queries/:id`

#### Parameters

| Name                        | Type    | In   | Description                                                                                                                                            |
| --------------------------- | ------- | ---- | ------------------------------------------------------------------------------------------------------------------------------------------------------ |
| id                          | integer | path | **Required.** The ID of the query.                                                                                                                     |
| name                        | string  | body | The name of the query.                                                                                                                                 |
| query                       | string  | body | The query in SQL syntax.                                                                                                                               |
| description                 | string  | body | The query's description.                                                                                                                               |
| observer_can_run            | boolean | body | Whether or not users with the `observer` role can run the query. In Fleet 4.0.0, 3 user roles were introduced (`admin`, `maintainer`, and `observer`). This field is only relevant for the `observer` role. The `observer_plus` role can run any query and is not limited by this flag (`observer_plus` role was added in Fleet 4.30.0). |
| interval                   | integer | body | The amount of time, in seconds, the query waits before running. Can be set to `0` to never run. Default: 0.       |
| platform                    | string  | body | The OS platforms where this query will run (other platforms ignored). Comma-separated string. If set to "", runs on all compatible platforms.                    |
| min_osquery_version             | string  | body | The minimum required osqueryd version installed on a host. If omitted, all osqueryd versions are acceptable.                                                                          |
| automations_enabled             | boolean | body | Whether to send data to the configured log destination according to the query's `interval`. |
| logging             | string  | body | The type of log output for this query. Valid values: `"snapshot"`(default), `"differential"`, or `"differential_ignore_removals"`.                        |
| discard_data        | boolean  | body | Whether to skip saving the latest query results for each host. |

> Note that any of the following conditions will cause the existing query report to be deleted:
> - Updating the `query` (SQL) field
> - Changing `discard_data` from `false` to `true`
> - Changing `logging` from `"snapshot"` to `"differential"` or `"differential_ignore_removals"`

#### Example

`PATCH /api/v1/fleet/queries/2`

##### Request body

```json
{
  "name": "new_title_for_my_query",
  "interval": 3600, // Once per hour,
  "platform": "",
  "min_osquery_version": "",
  "automations_enabled": false,
  "discard_data": true
}
```

##### Default response

`Status: 200`

```json
{
  "query": {
    "created_at": "2021-01-22T17:23:27Z",
    "updated_at": "2021-01-22T17:23:27Z",
    "id": 288,
    "name": "new_title_for_my_query",
    "description": "This is a new query.",
    "query": "SELECT * FROM osquery_info",
    "team_id": null,
    "interval": 3600,
    "platform": "",
    "min_osquery_version": "",
    "automations_enabled": false,
    "logging": "snapshot",
    "saved": true,
    "author_id": 1,
    "author_name": "noah",
    "observer_can_run": true,
    "discard_data": true,
    "packs": []
  }
}
```

### Delete query by name

Deletes the query specified by name.

`DELETE /api/v1/fleet/queries/:name`

#### Parameters

| Name | Type       | In   | Description                          |
| ---- | ---------- | ---- | ------------------------------------ |
| name | string     | path | **Required.** The name of the query. |
| team_id | integer | body | _Available in Fleet Premium_. The ID of the parent team of the query to be deleted. If omitted, Fleet will search among queries in the global context. |

#### Example

`DELETE /api/v1/fleet/queries/foo`

##### Default response

`Status: 200`


### Delete query by ID

Deletes the query specified by ID.

`DELETE /api/v1/fleet/queries/id/:id`

#### Parameters

| Name | Type    | In   | Description                        |
| ---- | ------- | ---- | ---------------------------------- |
| id   | integer | path | **Required.** The ID of the query. |

#### Example

`DELETE /api/v1/fleet/queries/id/28`

##### Default response

`Status: 200`


### Delete queries

Deletes the queries specified by ID. Returns the count of queries successfully deleted.

`POST /api/v1/fleet/queries/delete`

#### Parameters

| Name | Type  | In   | Description                           |
| ---- | ----- | ---- | ------------------------------------- |
| ids  | array | body | **Required.** The IDs of the queries. |

#### Example

`POST /api/v1/fleet/queries/delete`

##### Request body

```json
{
  "ids": [
    2, 24, 25
  ]
}
```

##### Default response

`Status: 200`

```json
{
  "deleted": 3
}
```

### Run live query

> This updated API endpoint replaced `GET /api/v1/fleet/queries/run` in Fleet 4.43.0, for improved compatibility with many HTTP clients. The [deprecated endpoint](https://github.com/fleetdm/fleet/blob/fleet-v4.42.0/docs/REST%20API/rest-api.md#run-live-query) is maintained for backwards compatibility.

Runs a live query against the specified hosts and responds with the results.

The live query will stop if the request times out. Timeouts happen if targeted hosts haven't responded after the configured `FLEET_LIVE_QUERY_REST_PERIOD` (default 25 seconds) or if the `distributed_interval` agent option (default 10 seconds) is higher than the `FLEET_LIVE_QUERY_REST_PERIOD`.


`POST /api/v1/fleet/queries/:id/run`

#### Parameters

| Name      | Type  | In   | Description                                                                                                                                                        |
|-----------|-------|------|--------------------------------------------------------------------------------------------------------------------------------------------------------------------|
| query_id | integer | path | **Required**. The ID of the saved query to run. |
| host_ids  | array | body | **Required**. The IDs of the hosts to target. User must be authorized to target all of these hosts.                                                                |

#### Example

`POST /api/v1/fleet/queries/123/run`

##### Request body

```json
{
  "host_ids": [ 1, 4, 34, 27 ]
}
```

##### Default response

```json
{
  "query_id": 123,
  "targeted_host_count": 4,
  "responded_host_count": 2,
  "results": [
    {
      "host_id": 1,
      "rows": [
        {
          "build_distro": "10.12",
          "build_platform": "darwin",
          "config_hash": "7bb99fa2c8a998c9459ec71da3a84d66c592d6d3",
          "config_valid": "1",
          "extensions": "active",
          "instance_id": "9a2ec7bf-4946-46ea-93bf-455e0bcbd068",
          "pid": "23413",
          "platform_mask": "21",
          "start_time": "1635194306",
          "uuid": "4C182AC7-75F7-5AF4-A74B-1E165ED35742",
          "version": "4.9.0",
          "watcher": "23412"
        }
      ],
      "error": null
    },
    {
      "host_id": 2,
      "rows": [],
      "error": "no such table: os_version"
    }
  ]
}
```

---

## Schedule

> The schedule API endpoints are deprecated as of Fleet 4.35. They are maintained for backwards compatibility.
> Please use the [queries](#queries) endpoints, which as of 4.35 have attributes such as `interval` and `platform` that enable scheduling.

- [Get schedule (deprecated)](#get-schedule)
- [Add query to schedule (deprecated)](#add-query-to-schedule)
- [Edit query in schedule (deprecated)](#edit-query-in-schedule)
- [Remove query from schedule (deprecated)](#remove-query-from-schedule)
- [Team schedule](#team-schedule)

Scheduling queries in Fleet is the best practice for collecting data from hosts.

These API routes let you control your scheduled queries.

### Get schedule

> The schedule API endpoints are deprecated as of Fleet 4.35. They are maintained for backwards compatibility.
> Please use the [queries](#queries) endpoints, which as of 4.35 have attributes such as `interval` and `platform` that enable scheduling.

`GET /api/v1/fleet/global/schedule`

#### Parameters

None.

#### Example

`GET /api/v1/fleet/global/schedule`

##### Default response

`Status: 200`

```json
{
  "global_schedule": [
    {
      "created_at": "0001-01-01T00:00:00Z",
      "updated_at": "0001-01-01T00:00:00Z",
      "id": 4,
      "pack_id": 1,
      "name": "arp_cache",
      "query_id": 2,
      "query_name": "arp_cache",
      "query": "select * from arp_cache;",
      "interval": 120,
      "snapshot": true,
      "removed": null,
      "platform": "",
      "version": "",
      "shard": null,
      "denylist": null,
      "stats": {
        "system_time_p50": 1.32,
        "system_time_p95": 4.02,
        "user_time_p50": 3.55,
        "user_time_p95": 3.00,
        "total_executions": 3920
      }
    },
    {
      "created_at": "0001-01-01T00:00:00Z",
      "updated_at": "0001-01-01T00:00:00Z",
      "id": 5,
      "pack_id": 1,
      "name": "disk_encryption",
      "query_id": 7,
      "query_name": "disk_encryption",
      "query": "select * from disk_encryption;",
      "interval": 86400,
      "snapshot": true,
      "removed": null,
      "platform": "",
      "version": "",
      "shard": null,
      "denylist": null,
      "stats": {
        "system_time_p50": 1.32,
        "system_time_p95": 4.02,
        "user_time_p50": 3.55,
        "user_time_p95": 3.00,
        "total_executions": 3920
      }
    }
  ]
}
```

### Add query to schedule

> The schedule API endpoints are deprecated as of Fleet 4.35. They are maintained for backwards compatibility.
> Please use the [queries](#queries) endpoints, which as of 4.35 have attributes such as `interval` and `platform` that enable scheduling.

`POST /api/v1/fleet/global/schedule`

#### Parameters

| Name     | Type    | In   | Description                                                                                                                      |
| -------- | ------- | ---- | -------------------------------------------------------------------------------------------------------------------------------- |
| query_id | integer | body | **Required.** The query's ID.                                                                                                    |
| interval | integer | body | **Required.** The amount of time, in seconds, the query waits before running.                                                    |
| snapshot | boolean | body | **Required.** Whether the queries logs show everything in its current state.                                                     |
| removed  | boolean | body | Whether "removed" actions should be logged. Default is `null`.                                                                   |
| platform | string  | body | The computer platform where this query will run (other platforms ignored). Empty value runs on all platforms. Default is `null`. |
| shard    | integer | body | Restrict this query to a percentage (1-100) of target hosts. Default is `null`.                                                  |
| version  | string  | body | The minimum required osqueryd version installed on a host. Default is `null`.                                                    |

#### Example

`POST /api/v1/fleet/global/schedule`

##### Request body

```json
{
  "interval": 86400,
  "query_id": 2,
  "snapshot": true
}
```

##### Default response

`Status: 200`

```json
{
  "scheduled": {
    "created_at": "0001-01-01T00:00:00Z",
    "updated_at": "0001-01-01T00:00:00Z",
    "id": 1,
    "pack_id": 5,
    "name": "arp_cache",
    "query_id": 2,
    "query_name": "arp_cache",
    "query": "select * from arp_cache;",
    "interval": 86400,
    "snapshot": true,
    "removed": null,
    "platform": "",
    "version": "",
    "shard": null,
    "denylist": null
  }
}
```

> Note that the `pack_id` is included in the response object because Fleet's Schedule feature uses [osquery query packs](https://osquery.readthedocs.io/en/stable/deployment/configuration/#query-packs) under the hood.

### Edit query in schedule

> The schedule API endpoints are deprecated as of Fleet 4.35. They are maintained for backwards compatibility.
> Please use the [queries](#queries) endpoints, which as of 4.35 have attributes such as `interval` and `platform` that enable scheduling.

`PATCH /api/v1/fleet/global/schedule/:id`

#### Parameters

| Name     | Type    | In   | Description                                                                                                   |
| -------- | ------- | ---- | ------------------------------------------------------------------------------------------------------------- |
| id       | integer | path | **Required.** The scheduled query's ID.                                                                       |
| interval | integer | body | The amount of time, in seconds, the query waits before running.                                               |
| snapshot | boolean | body | Whether the queries logs show everything in its current state.                                                |
| removed  | boolean | body | Whether "removed" actions should be logged.                                                                   |
| platform | string  | body | The computer platform where this query will run (other platforms ignored). Empty value runs on all platforms. |
| shard    | integer | body | Restrict this query to a percentage (1-100) of target hosts.                                                  |
| version  | string  | body | The minimum required osqueryd version installed on a host.                                                    |

#### Example

`PATCH /api/v1/fleet/global/schedule/5`

##### Request body

```json
{
  "interval": 604800
}
```

##### Default response

`Status: 200`

```json
{
  "scheduled": {
    "created_at": "2021-07-16T14:40:15Z",
    "updated_at": "2021-07-16T14:40:15Z",
    "id": 5,
    "pack_id": 1,
    "name": "arp_cache",
    "query_id": 2,
    "query_name": "arp_cache",
    "query": "select * from arp_cache;",
    "interval": 604800,
    "snapshot": true,
    "removed": null,
    "platform": "",
    "shard": null,
    "denylist": null
  }
}
```

### Remove query from schedule

> The schedule API endpoints are deprecated as of Fleet 4.35. They are maintained for backwards compatibility.
> Please use the [queries](#queries) endpoints, which as of 4.35 have attributes such as `interval` and `platform` that enable scheduling.

`DELETE /api/v1/fleet/global/schedule/:id`

#### Parameters

None.

#### Example

`DELETE /api/v1/fleet/global/schedule/5`

##### Default response

`Status: 200`


---

### Team schedule

> The schedule API endpoints are deprecated as of Fleet 4.35. They are maintained for backwards compatibility.
> Please use the [queries](#queries) endpoints, which as of 4.35 have attributes such as `interval` and `platform` that enable scheduling.

- [Get team schedule (deprecated)](#get-team-schedule)
- [Add query to team schedule (deprecated)](#add-query-to-team-schedule)
- [Edit query in team schedule (deprecated)](#edit-query-in-team-schedule)
- [Remove query from team schedule (deprecated)](#remove-query-from-team-schedule)

This allows you to easily configure scheduled queries that will impact a whole team of devices.

#### Get team schedule

> The schedule API endpoints are deprecated as of Fleet 4.35. They are maintained for backwards compatibility.
> Please use the [queries](#queries) endpoints, which as of 4.35 have attributes such as `interval` and `platform` that enable scheduling.

`GET /api/v1/fleet/teams/:id/schedule`

#### Parameters

| Name            | Type    | In    | Description                                                                                                                   |
| --------------- | ------- | ----- | ----------------------------------------------------------------------------------------------------------------------------- |
| id              | integer | path  | **Required**. The team's ID.                                                                                                  |
| page            | integer | query | Page number of the results to fetch.                                                                                          |
| per_page        | integer | query | Results per page.                                                                                                             |
| order_key       | string  | query | What to order results by. Can be any column in the `activites` table.                                                         |
| order_direction | string  | query | **Requires `order_key`**. The direction of the order given the order key. Options include `asc` and `desc`. Default is `asc`. |

#### Example

`GET /api/v1/fleet/teams/2/schedule`

##### Default response

`Status: 200`

```json
{
  "scheduled": [
    {
      "created_at": "0001-01-01T00:00:00Z",
      "updated_at": "0001-01-01T00:00:00Z",
      "id": 4,
      "pack_id": 2,
      "name": "arp_cache",
      "query_id": 2,
      "query_name": "arp_cache",
      "query": "select * from arp_cache;",
      "interval": 120,
      "snapshot": true,
      "platform": "",
      "version": "",
      "removed": null,
      "shard": null,
      "denylist": null,
      "stats": {
        "system_time_p50": 1.32,
        "system_time_p95": 4.02,
        "user_time_p50": 3.55,
        "user_time_p95": 3.00,
        "total_executions": 3920
      }
    },
    {
      "created_at": "0001-01-01T00:00:00Z",
      "updated_at": "0001-01-01T00:00:00Z",
      "id": 5,
      "pack_id": 3,
      "name": "disk_encryption",
      "query_id": 7,
      "query_name": "disk_encryption",
      "query": "select * from disk_encryption;",
      "interval": 86400,
      "snapshot": true,
      "removed": null,
      "platform": "",
      "version": "",
      "shard": null,
      "denylist": null,
      "stats": {
        "system_time_p50": 1.32,
        "system_time_p95": 4.02,
        "user_time_p50": 3.55,
        "user_time_p95": 3.00,
        "total_executions": 3920
      }
    }
  ]
}
```

#### Add query to team schedule

> The schedule API endpoints are deprecated as of Fleet 4.35. They are maintained for backwards compatibility.
> Please use the [queries](#queries) endpoints, which as of 4.35 have attributes such as `interval` and `platform` that enable scheduling.

`POST /api/v1/fleet/teams/:id/schedule`

#### Parameters

| Name     | Type    | In   | Description                                                                                                                      |
| -------- | ------- | ---- | -------------------------------------------------------------------------------------------------------------------------------- |
| id       | integer | path | **Required.** The teams's ID.                                                                                                    |
| query_id | integer | body | **Required.** The query's ID.                                                                                                    |
| interval | integer | body | **Required.** The amount of time, in seconds, the query waits before running.                                                    |
| snapshot | boolean | body | **Required.** Whether the queries logs show everything in its current state.                                                     |
| removed  | boolean | body | Whether "removed" actions should be logged. Default is `null`.                                                                   |
| platform | string  | body | The computer platform where this query will run (other platforms ignored). Empty value runs on all platforms. Default is `null`. |
| shard    | integer | body | Restrict this query to a percentage (1-100) of target hosts. Default is `null`.                                                  |
| version  | string  | body | The minimum required osqueryd version installed on a host. Default is `null`.                                                    |

#### Example

`POST /api/v1/fleet/teams/2/schedule`

##### Request body

```json
{
  "interval": 86400,
  "query_id": 2,
  "snapshot": true
}
```

##### Default response

`Status: 200`

```json
{
  "scheduled": {
    "created_at": "0001-01-01T00:00:00Z",
    "updated_at": "0001-01-01T00:00:00Z",
    "id": 1,
    "pack_id": 5,
    "name": "arp_cache",
    "query_id": 2,
    "query_name": "arp_cache",
    "query": "select * from arp_cache;",
    "interval": 86400,
    "snapshot": true,
    "removed": null,
    "shard": null,
    "denylist": null
  }
}
```

#### Edit query in team schedule

> The schedule API endpoints are deprecated as of Fleet 4.35. They are maintained for backwards compatibility.
> Please use the [queries](#queries) endpoints, which as of 4.35 have attributes such as `interval` and `platform` that enable scheduling.

`PATCH /api/v1/fleet/teams/:team_id/schedule/:scheduled_query_id`

#### Parameters

| Name               | Type    | In   | Description                                                                                                   |
| ------------------ | ------- | ---- | ------------------------------------------------------------------------------------------------------------- |
| team_id            | integer | path | **Required.** The team's ID.                                                                                  |
| scheduled_query_id | integer | path | **Required.** The scheduled query's ID.                                                                       |
| interval           | integer | body | The amount of time, in seconds, the query waits before running.                                               |
| snapshot           | boolean | body | Whether the queries logs show everything in its current state.                                                |
| removed            | boolean | body | Whether "removed" actions should be logged.                                                                   |
| platform           | string  | body | The computer platform where this query will run (other platforms ignored). Empty value runs on all platforms. |
| shard              | integer | body | Restrict this query to a percentage (1-100) of target hosts.                                                  |
| version            | string  | body | The minimum required osqueryd version installed on a host.                                                    |

#### Example

`PATCH /api/v1/fleet/teams/2/schedule/5`

##### Request body

```json
{
  "interval": 604800
}
```

##### Default response

`Status: 200`

```json
{
  "scheduled": {
    "created_at": "2021-07-16T14:40:15Z",
    "updated_at": "2021-07-16T14:40:15Z",
    "id": 5,
    "pack_id": 1,
    "name": "arp_cache",
    "query_id": 2,
    "query_name": "arp_cache",
    "query": "select * from arp_cache;",
    "interval": 604800,
    "snapshot": true,
    "removed": null,
    "platform": "",
    "shard": null,
    "denylist": null
  }
}
```

#### Remove query from team schedule

> The schedule API endpoints are deprecated as of Fleet 4.35. They are maintained for backwards compatibility.
> Please use the [queries](#queries) endpoints, which as of 4.35 have attributes such as `interval` and `platform` that enable scheduling.

`DELETE /api/v1/fleet/teams/:team_id/schedule/:scheduled_query_id`

#### Parameters

| Name               | Type    | In   | Description                             |
| ------------------ | ------- | ---- | --------------------------------------- |
| team_id            | integer | path | **Required.** The team's ID.            |
| scheduled_query_id | integer | path | **Required.** The scheduled query's ID. |

#### Example

`DELETE /api/v1/fleet/teams/2/schedule/5`

##### Default response

`Status: 200`

---

## Scripts

- [Run script](#run-script)
- [Get script result](#get-script-result)
- [Add script](#add-script)
- [Delete script](#delete-script)
- [List scripts](#list-scripts)
- [Get or download script](#get-or-download-script)
- [Get script details by host](#get-hosts-scripts)

### Run script

Run a script on a host.

The script will be added to the host's list of upcoming activities.

The new script will run after other activities finish. Failure of one activity won't cancel other activities.

By default, script runs time out after 5 minutes. You can modify this default in your [agent configuration](https://fleetdm.com/docs/configuration/agent-configuration#script-execution-timeout).

`POST /api/v1/fleet/scripts/run`

#### Parameters

| Name            | Type    | In   | Description                                                                                    |
| ----            | ------- | ---- | --------------------------------------------                                                   |
| host_id         | integer | body | **Required**. The ID of the host to run the script on.                                                |
| script_id       | integer | body | The ID of the existing saved script to run. Only one of either `script_id` or `script_contents` can be included in the request; omit this parameter if using `script_contents`.  |
| script_contents | string  | body | The contents of the script to run. Only one of either `script_id` or `script_contents` can be included in the request; omit this parameter if using `script_id`. |

> Note that if both `script_id` and `script_contents` are included in the request, this endpoint will respond with an error.

#### Example

`POST /api/v1/fleet/scripts/run`

##### Default response

`Status: 202`

```json
{
  "host_id": 1227,
  "execution_id": "e797d6c6-3aae-11ee-be56-0242ac120002"
}
```

### Get script result

Gets the result of a script that was executed.

#### Parameters

| Name         | Type   | In   | Description                                   |
| ----         | ------ | ---- | --------------------------------------------  |
| execution_id | string | path | **Required**. The execution id of the script. |

#### Example

`GET /api/v1/fleet/scripts/results/:execution_id`

##### Default Response

`Status: 200`

```json
{
  "script_contents": "echo 'hello'",
  "exit_code": 0,
  "output": "hello",
  "message": "",
  "hostname": "Test Host",
  "host_timeout": false,
  "host_id": 1,
  "execution_id": "e797d6c6-3aae-11ee-be56-0242ac120002",
  "runtime": 20,
  "created_at": "2024-09-11T20:30:24Z"
}
```

> Note: `exit_code` can be `null` if Fleet hasn't heard back from the host yet.

> Note: `created_at` is the creation timestamp of the script execution request.

### Add script

Uploads a script, making it available to run on hosts assigned to the specified team (or no team).

`POST /api/v1/fleet/scripts`

#### Parameters

| Name            | Type    | In   | Description                                      |
| ----            | ------- | ---- | --------------------------------------------     |
| script          | file    | form | **Required**. The file containing the script.    |
| team_id         | integer | form | _Available in Fleet Premium_. The team ID. If specified, the script will only be available to hosts assigned to this team. If not specified, the script will only be available to hosts on **no team**.  |

#### Example

`POST /api/v1/fleet/scripts`

##### Request headers

```http
Content-Length: 306
Content-Type: multipart/form-data; boundary=------------------------f02md47480und42y
```

##### Request body

```http
--------------------------f02md47480und42y
Content-Disposition: form-data; name="team_id"

1
--------------------------f02md47480und42y
Content-Disposition: form-data; name="script"; filename="myscript.sh"
Content-Type: application/octet-stream

echo "hello"
--------------------------f02md47480und42y--

```

##### Default response

`Status: 200`

```json
{
  "script_id": 1227
}
```

### Delete script

Deletes an existing script.

`DELETE /api/v1/fleet/scripts/:id`

#### Parameters

| Name            | Type    | In   | Description                                           |
| ----            | ------- | ---- | --------------------------------------------          |
| id              | integer | path | **Required**. The ID of the script to delete. |

#### Example

`DELETE /api/v1/fleet/scripts/1`

##### Default response

`Status: 204`

### List scripts

`GET /api/v1/fleet/scripts`

#### Parameters

| Name            | Type    | In    | Description                                                                                                                   |
| --------------- | ------- | ----- | ----------------------------------------------------------------------------------------------------------------------------- |
| team_id         | integer | query | _Available in Fleet Premium_. The ID of the team to filter scripts by. If not specified, it will filter only scripts that are available to hosts with no team. |
| page            | integer | query | Page number of the results to fetch.                                                                                          |
| per_page        | integer | query | Results per page.                                                                                                             |

#### Example

`GET /api/v1/fleet/scripts`

##### Default response

`Status: 200`

```json
{
  "scripts": [
    {
      "id": 1,
      "team_id": null,
      "name": "script_1.sh",
      "created_at": "2023-07-30T13:41:07Z",
      "updated_at": "2023-07-30T13:41:07Z"
    },
    {
      "id": 2,
      "team_id": null,
      "name": "script_2.sh",
      "created_at": "2023-08-30T13:41:07Z",
      "updated_at": "2023-08-30T13:41:07Z"
    }
  ],
  "meta": {
    "has_next_results": false,
    "has_previous_results": false
  }
}

```

### Get or download script

`GET /api/v1/fleet/scripts/:id`

#### Parameters

| Name | Type    | In    | Description                                                       |
| ---- | ------- | ----  | -------------------------------------                             |
| id   | integer | path  | **Required.** The desired script's ID.                            |
| alt  | string  | query | If specified and set to "media", downloads the script's contents. |

#### Example (get script)

`GET /api/v1/fleet/scripts/123`

##### Default response

`Status: 200`

```json
{
  "id": 123,
  "team_id": null,
  "name": "script_1.sh",
  "created_at": "2023-07-30T13:41:07Z",
  "updated_at": "2023-07-30T13:41:07Z"
}

```

#### Example (download script)

`GET /api/v1/fleet/scripts/123?alt=media`

##### Example response headers

```http
Content-Length: 13
Content-Type: application/octet-stream
Content-Disposition: attachment;filename="2023-09-27 script_1.sh"
```

###### Example response body

`Status: 200`

```
echo "hello"
```

## Sessions

- [Get session info](#get-session-info)
- [Delete session](#delete-session)

### Get session info

Returns the session information for the session specified by ID.

`GET /api/v1/fleet/sessions/:id`

#### Parameters

| Name | Type    | In   | Description                                  |
| ---- | ------- | ---- | -------------------------------------------- |
| id   | integer | path | **Required**. The ID of the desired session. |

#### Example

`GET /api/v1/fleet/sessions/1`

##### Default response

`Status: 200`

```json
{
  "session_id": 1,
  "user_id": 1,
  "created_at": "2021-03-02T18:41:34Z"
}
```

### Delete session

Deletes the session specified by ID. When the user associated with the session next attempts to access Fleet, they will be asked to log in.

`DELETE /api/v1/fleet/sessions/:id`

#### Parameters

| Name | Type    | In   | Description                                  |
| ---- | ------- | ---- | -------------------------------------------- |
| id   | integer | path | **Required**. The id of the desired session. |

#### Example

`DELETE /api/v1/fleet/sessions/1`

##### Default response

`Status: 200`


---

## Software

- [List software](#list-software)
- [List software versions](#list-software-versions)
- [List operating systems](#list-operating-systems)
- [Get software](#get-software)
- [Get software version](#get-software-version)
- [Get operating system version](#get-operating-system-version)
- [Add package](#add-package)
- [Modify package](#modify-package)
- [List App Store apps](#list-app-store-apps)
- [Add App Store app](#add-app-store-app)
- [List Fleet-maintained apps](#list-fleet-maintained-apps)
- [Get Fleet-maintained app](#get-fleet-maintained-app)
- [Add Fleet-maintained app](#add-fleet-maintained-app)
- [Install package or App Store app](#install-package-or-app-store-app)
- [Get package install result](#get-package-install-result)
- [Download package](#download-package)
- [Delete package or App Store app](#delete-package-or-app-store-app)

### List software

Get a list of all software.

`GET /api/v1/fleet/software/titles`

> **Experimental feature**. This feature is undergoing rapid improvement, which may result in breaking changes to the API or configuration surface. It is not recommended for use in automated workflows.

#### Parameters

| Name                    | Type    | In    | Description                                                                                                                                                                |
| ----------------------- | ------- | ----- | -------------------------------------------------------------------------------------------------------------------------------------------------------------------------- |
| page                    | integer | query | Page number of the results to fetch.                                                                                                                                       |
| per_page                | integer | query | Results per page.                                                                                                                                                          |
| order_key               | string  | query | What to order results by. Allowed fields are `name` and `hosts_count`. Default is `hosts_count` (descending).                                                              |
| order_direction         | string  | query | **Requires `order_key`**. The direction of the order given the order key. Options include `asc` and `desc`. Default is `asc`.                                              |
| query                   | string  | query | Search query keywords. Searchable fields include `title` and `cve`.                                                                                                        |
| team_id                 | integer | query | _Available in Fleet Premium_. Filters the software to only include the software installed on the hosts that are assigned to the specified team. Use `0` to filter by hosts assigned to "No team".                            |
| vulnerable              | boolean | query | If true or 1, only list software that has detected vulnerabilities. Default is `false`.                                                                                    |
| available_for_install   | boolean | query | If `true` or `1`, only list software that is available for install (added by the user). Default is `false`.                                                                |
| self_service            | boolean | query | If `true` or `1`, only lists self-service software. Default is `false`.  |
| packages_only           | boolean | query | If `true` or `1`, only lists packages available for install (without App Store apps).  |
| min_cvss_score | integer | query | _Available in Fleet Premium_. Filters to include only software with vulnerabilities that have a CVSS version 3.x base score higher than the specified value.   |
| max_cvss_score | integer | query | _Available in Fleet Premium_. Filters to only include software with vulnerabilities that have a CVSS version 3.x base score lower than what's specified.   |
| exploit | boolean | query | _Available in Fleet Premium_. If `true`, filters to only include software with vulnerabilities that have been actively exploited in the wild (`cisa_known_exploit: true`). Default is `false`.  |
| platform | string | query | Filter software by platform. Supported values are `darwin`, `windows`, and `linux`.  |

#### Example

`GET /api/v1/fleet/software/titles?team_id=3`

##### Default response

`Status: 200`

```json
{
  "counts_updated_at": "2022-01-01 12:32:00",
  "count": 2,
  "software_titles": [
    {
      "id": 12,
      "name": "Firefox.app",
      "software_package": {
        "name": "FirefoxInsall.pkg",
        "version": "125.6",
        "self_service": true
      },
      "app_store_app": null,
      "versions_count": 3,
      "source": "apps",
      "browser": "",
      "hosts_count": 48,
      "versions": [
        {
          "id": 123,
          "version": "1.12",
          "vulnerabilities": ["CVE-2023-1234","CVE-2023-4321","CVE-2023-7654"]
        },
        {
          "id": 124,
          "version": "3.4",
          "vulnerabilities": ["CVE-2023-1234","CVE-2023-4321","CVE-2023-7654"]
        },
        {
          "id": 12,
          "version": "1.13",
          "vulnerabilities": ["CVE-2023-1234","CVE-2023-4321","CVE-2023-7654"]
        }
      ]
    },
    {
      "id": 22,
      "name": "Google Chrome.app",
      "software_package": null,
      "app_store_app": null,
      "versions_count": 5,
      "source": "apps",
      "browser": "",
      "hosts_count": 345,
      "versions": [
        {
          "id": 331,
          "version": "118.1",
          "vulnerabilities": ["CVE-2023-1234"]
        },
        {
          "id": 332,
          "version": "119.0",
          "vulnerabilities": ["CVE-2023-9876", "CVE-2023-2367"]
        },
        {
          "id": 334,
          "version": "119.4",
          "vulnerabilities": ["CVE-2023-1133", "CVE-2023-2224"]
        },
        {
          "id": 348,
          "version": "121.5",
          "vulnerabilities": ["CVE-2023-0987", "CVE-2023-5673", "CVE-2023-1334"]
        },
      ]
    },
    {
      "id": 32,
      "name": "1Password – Password Manager",
      "software_package": null,
      "app_store_app": null,
      "versions_count": 1,
      "source": "chrome_extensions",
      "browser": "chrome",
      "hosts_count": 345,
      "versions": [
        {
          "id": 4242,
          "version": "2.3.7",
          "vulnerabilities": []
        }
      ]
    }
  ],
  "meta": {
    "has_next_results": false,
    "has_previous_results": false
  }
}
```

### List software versions

Get a list of all software versions.

`GET /api/v1/fleet/software/versions`

#### Parameters

| Name                    | Type    | In    | Description                                                                                                                                                                |
| ----------------------- | ------- | ----- | -------------------------------------------------------------------------------------------------------------------------------------------------------------------------- |
| page                    | integer | query | Page number of the results to fetch.                                                                                                                                       |
| per_page                | integer | query | Results per page.                                                                                                                                                          |
| order_key               | string  | query | What to order results by. Allowed fields are `name`, `hosts_count`, `cve_published`, `cvss_score`, `epss_probability` and `cisa_known_exploit`. Default is `hosts_count` (descending).      |
| order_direction         | string  | query | **Requires `order_key`**. The direction of the order given the order key. Options include `asc` and `desc`. Default is `asc`.                                              |
| query                   | string  | query | Search query keywords. Searchable fields include `name`, `version`, and `cve`.                                                                                             |
| team_id                 | integer | query | _Available in Fleet Premium_. Filters the software to only include the software installed on the hosts that are assigned to the specified team. Use `0` to filter by hosts assigned to "No team".                             |
| vulnerable              | boolean    | query | If true or 1, only list software that has detected vulnerabilities. Default is `false`.                                                                                    |
| min_cvss_score | integer | query | _Available in Fleet Premium_. Filters to include only software with vulnerabilities that have a CVSS version 3.x base score higher than the specified value.   |
| max_cvss_score | integer | query | _Available in Fleet Premium_. Filters to only include software with vulnerabilities that have a CVSS version 3.x base score lower than what's specified.   |
| exploit | boolean | query | _Available in Fleet Premium_. If `true`, filters to only include software with vulnerabilities that have been actively exploited in the wild (`cisa_known_exploit: true`). Default is `false`.  |

#### Example

`GET /api/v1/fleet/software/versions`

##### Default response

`Status: 200`

```json
{
    "counts_updated_at": "2022-01-01 12:32:00",
    "count": 1,
    "software": [
      {
        "id": 1,
        "name": "glibc",
        "version": "2.12",
        "source": "rpm_packages",
        "browser": "",
        "release": "1.212.el6",
        "vendor": "CentOS",
        "arch": "x86_64",
        "generated_cpe": "cpe:2.3:a:gnu:glibc:2.12:*:*:*:*:*:*:*",
        "vulnerabilities": [
          {
            "cve": "CVE-2009-5155",
            "details_link": "https://nvd.nist.gov/vuln/detail/CVE-2009-5155",
            "cvss_score": 7.5,
            "epss_probability": 0.01537,
            "cisa_known_exploit": false,
            "cve_published": "2022-01-01 12:32:00",
            "cve_description": "In the GNU C Library (aka glibc or libc6) before 2.28, parse_reg_exp in posix/regcomp.c misparses alternatives, which allows attackers to cause a denial of service (assertion failure and application exit) or trigger an incorrect result by attempting a regular-expression match.",
            "resolved_in_version": "2.28"
          }
        ],
        "hosts_count": 1
      },
      {
        "id": 2,
        "name": "1Password – Password Manager",
        "version": "2.10.0",
        "source": "chrome_extensions",
        "browser": "chrome",
        "extension_id": "aeblfdkhhhdcdjpifhhbdiojplfjncoa",
        "generated_cpe": "cpe:2.3:a:1password:1password:2.19.0:*:*:*:*:chrome:*:*",
        "hosts_count": 345,
        "vulnerabilities": null
      }
    ],
    "meta": {
      "has_next_results": false,
      "has_previous_results": false
    }
}
```

### List operating systems

Returns a list of all operating systems.

`GET /api/v1/fleet/os_versions`

#### Parameters

| Name                | Type     | In    | Description                                                                                                                          |
| ---      | ---      | ---   | ---                                                                                                                                  |
| team_id             | integer | query | _Available in Fleet Premium_. Filters response data to the specified team. Use `0` to filter by hosts assigned to "No team".  |
| platform            | string   | query | Filters the hosts to the specified platform |
| os_name     | string | query | The name of the operating system to filter hosts by. `os_version` must also be specified with `os_name`                                                 |
| os_version    | string | query | The version of the operating system to filter hosts by. `os_name` must also be specified with `os_version`                                                 |
| page                    | integer | query | Page number of the results to fetch.                                                                                                                                       |
| per_page                | integer | query | Results per page.                                                                                                                                                          |
| order_key               | string  | query | What to order results by. Allowed fields are: `hosts_count`. Default is `hosts_count` (descending).      |
| order_direction | string | query | **Requires `order_key`**. The direction of the order given the order key. Options include `asc` and `desc`. Default is `asc`. |


##### Default response

`Status: 200`

```json
{
  "count": 1,
  "counts_updated_at": "2023-12-06T22:17:30Z",
  "os_versions": [
    {
      "os_version_id": 123,
      "hosts_count": 21,
      "name": "Microsoft Windows 11 Pro 23H2 10.0.22621.1234",
      "name_only": "Microsoft Windows 11 Pro 23H2",
      "version": "10.0.22621.1234",
      "platform": "windows",
      "generated_cpes": [],
      "vulnerabilities": [
        {
          "cve": "CVE-2022-30190",
          "details_link": "https://nvd.nist.gov/vuln/detail/CVE-2022-30190",
          "cvss_score": 7.8,// Available in Fleet Premium
          "epss_probability": 0.9729,// Available in Fleet Premium
          "cisa_known_exploit": false,// Available in Fleet Premium
          "cve_published": "2022-06-01T00:15:00Z",// Available in Fleet Premium
          "cve_description": "Microsoft Windows Support Diagnostic Tool (MSDT) Remote Code Execution Vulnerability.",// Available in Fleet Premium
          "resolved_in_version": ""// Available in Fleet Premium
        }
      ]
    }
  ],
  "meta": {
    "has_next_results": false,
    "has_previous_results": false
  }
}
```

OS vulnerability data is currently available for Windows and macOS. For other platforms, `vulnerabilities` will be an empty array:

```json
{
  "hosts_count": 1,
  "name": "CentOS Linux 7.9.2009",
  "name_only": "CentOS",
  "version": "7.9.2009",
  "platform": "rhel",
  "generated_cpes": [],
  "vulnerabilities": []
}
```

### Get software

> **Experimental feature**. This feature is undergoing rapid improvement, which may result in breaking changes to the API or configuration surface. It is not recommended for use in automated workflows.

Returns information about the specified software. By default, `versions` are sorted in descending order by the `hosts_count` field.

`GET /api/v1/fleet/software/titles/:id`

#### Parameters

| Name | Type | In | Description |
| ---- | ---- | -- | ----------- |
| id   | integer | path | **Required.** The software title's ID. |
| team_id             | integer | query | _Available in Fleet Premium_. Filters response data to the specified team. Use `0` to filter by hosts assigned to "No team".  |

#### Example

`GET /api/v1/fleet/software/titles/12`

##### Default response

`Status: 200`

```json
{
  "software_title": {
    "id": 12,
    "name": "Firefox.app",
    "bundle_identifier": "org.mozilla.firefox",
    "software_package": {
      "name": "FalconSensor-6.44.pkg",
      "version": "6.44",
      "installer_id": 23,
      "team_id": 3,
      "uploaded_at": "2024-04-01T14:22:58Z",
      "install_script": "sudo installer -pkg '$INSTALLER_PATH' -target /",
      "pre_install_query": "SELECT 1 FROM macos_profiles WHERE uuid='c9f4f0d5-8426-4eb8-b61b-27c543c9d3db';",
      "post_install_script": "sudo /Applications/Falcon.app/Contents/Resources/falconctl license 0123456789ABCDEFGHIJKLMNOPQRSTUV-WX",
      "uninstall_script": "/Library/CS/falconctl uninstall",
      "self_service": true,
      "status": {
        "installed": 3,
        "pending_install": 1,
        "failed_install": 0,
        "pending_uninstall": 2,
        "failed_uninstall": 1
      }
    },
    "app_store_app": null,
    "counts_updated_at": "2024-11-03T22:39:36Z",
    "source": "apps",
    "browser": "",
    "hosts_count": 48,
    "versions": [
      {
        "id": 123,
        "version": "117.0",
        "vulnerabilities": ["CVE-2023-1234"],
        "hosts_count": 37
      },
      {
        "id": 124,
        "version": "116.0",
        "vulnerabilities": ["CVE-2023-4321"],
        "hosts_count": 7
      },
      {
        "id": 127,
        "version": "115.5",
        "vulnerabilities": ["CVE-2023-7654"],
        "hosts_count": 4
      }
    ]
  }
}
```

#### Example (App Store app)

`GET /api/v1/fleet/software/titles/15`

##### Default response

`Status: 200`

```json
{
  "software_title": {
    "id": 15,
    "name": "Logic Pro",
    "bundle_identifier": "com.apple.logic10",
    "software_package": null,
    "app_store_app": {
      "name": "Logic Pro",
      "app_store_id": 1091189122,
      "latest_version": "2.04",
      "icon_url": "https://is1-ssl.mzstatic.com/image/thumb/Purple211/v4/f1/65/1e/a4844ccd-486d-455f-bb31-67336fe46b14/AppIcon-1x_U007emarketing-0-7-0-85-220-0.png/512x512bb.jpg",
      "self_service": true,
      "status": {
        "installed": 3,
        "pending": 1,
        "failed": 2,
      }
    },
    "source": "apps",
    "browser": "",
    "hosts_count": 48,
    "versions": [
      {
        "id": 123,
        "version": "2.04",
        "vulnerabilities": [],
        "hosts_count": 24
      }
    ]
  }
}
```

### Get software version

Returns information about the specified software version.

`GET /api/v1/fleet/software/versions/:id`

#### Parameters

| Name | Type | In | Description |
| ---- | ---- | -- | ----------- |
| id   | integer | path | **Required.** The software version's ID. |
| team_id             | integer | query | _Available in Fleet Premium_. Filters response data to the specified team. Use `0` to filter by hosts assigned to "No team".  |

#### Example

`GET /api/v1/fleet/software/versions/12`

##### Default response

`Status: 200`

```json
{
  "software": {
    "id": 425224,
    "name": "Firefox.app",
    "version": "117.0",
    "bundle_identifier": "org.mozilla.firefox",
    "source": "apps",
    "browser": "",
    "generated_cpe": "cpe:2.3:a:mozilla:firefox:117.0:*:*:*:*:macos:*:*",
    "vulnerabilities": [
      {
        "cve": "CVE-2023-4863",
        "details_link": "https://nvd.nist.gov/vuln/detail/CVE-2023-4863",
        "created_at": "2024-07-01T00:15:00Z",
        "cvss_score": 8.8, // Available in Fleet Premium
        "epss_probability": 0.4101, // Available in Fleet Premium
        "cisa_known_exploit": true, // Available in Fleet Premium
        "cve_published": "2023-09-12T15:15:00Z", // Available in Fleet Premium
        "resolved_in_version": "" // Available in Fleet Premium
      },
      {
        "cve": "CVE-2023-5169",
        "details_link": "https://nvd.nist.gov/vuln/detail/CVE-2023-5169",
        "created_at": "2024-07-01T00:15:00Z",
        "cvss_score": 6.5, // Available in Fleet Premium
        "epss_probability": 0.00073, // Available in Fleet Premium
        "cisa_known_exploit": false, // Available in Fleet Premium
        "cve_published": "2023-09-27T15:19:00Z", // Available in Fleet Premium
        "resolved_in_version": "118" // Available in Fleet Premium
      }
    ]
  }
}
```


### Get operating system version

Retrieves information about the specified operating system (OS) version.

`GET /api/v1/fleet/os_versions/:id`

#### Parameters

| Name | Type | In | Description |
| ---- | ---- | -- | ----------- |
| id   | integer | path | **Required.** The OS version's ID. |
| team_id             | integer | query | _Available in Fleet Premium_. Filters response data to the specified team. Use `0` to filter by hosts assigned to "No team".  |

##### Default response

`Status: 200`

```json
{
  "counts_updated_at": "2023-12-06T22:17:30Z",
  "os_version": {
    "id": 123,
    "hosts_count": 21,
    "name": "Microsoft Windows 11 Pro 23H2 10.0.22621.1234",
    "name_only": "Microsoft Windows 11 Pro 23H2",
    "version": "10.0.22621.1234",
    "platform": "windows",
    "generated_cpes": [],
    "vulnerabilities": [
      {
        "cve": "CVE-2022-30190",
        "details_link": "https://nvd.nist.gov/vuln/detail/CVE-2022-30190",
        "created_at": "2024-07-01T00:15:00Z",
        "cvss_score": 7.8,// Available in Fleet Premium
        "epss_probability": 0.9729,// Available in Fleet Premium
        "cisa_known_exploit": false,// Available in Fleet Premium
        "cve_published": "2022-06-01T00:15:00Z",// Available in Fleet Premium
        "cve_description": "Microsoft Windows Support Diagnostic Tool (MSDT) Remote Code Execution Vulnerability.",// Available in Fleet Premium
        "resolved_in_version": ""// Available in Fleet Premium
      }
    ]
  }
}
```

OS vulnerability data is currently available for Windows and macOS. For other platforms, `vulnerabilities` will be an empty array:

```json
{
  "id": 321,
  "hosts_count": 1,
  "name": "CentOS Linux 7.9.2009",
  "name_only": "CentOS",
  "version": "7.9.2009",
  "platform": "rhel",
  "generated_cpes": [],
  "vulnerabilities": []
}
```

### Add package

> **Experimental feature**. This feature is undergoing rapid improvement, which may result in breaking changes to the API or configuration surface. It is not recommended for use in automated workflows.

_Available in Fleet Premium._

Add a package (.pkg, .msi, .exe, .deb, .rpm) to install on macOS, Windows, or Linux hosts.


`POST /api/v1/fleet/software/package`

#### Parameters

| Name            | Type    | In   | Description                                      |
| ----            | ------- | ---- | --------------------------------------------     |
| software        | file    | form | **Required**. Installer package file. Supported packages are .pkg, .msi, .exe, .deb, and .rpm.   |
| team_id         | integer | form | **Required**. The team ID. Adds a software package to the specified team. |
| install_script  | string | form | Script that Fleet runs to install software. If not specified Fleet runs [default install script](https://github.com/fleetdm/fleet/tree/f71a1f183cc6736205510580c8366153ea083a8d/pkg/file/scripts) for each package type. |
| pre_install_query  | string | form | Query that is pre-install condition. If the query doesn't return any result, Fleet won't proceed to install. |
| post_install_script | string | form | The contents of the script to run after install. If the specified script fails (exit code non-zero) software install will be marked as failed and rolled back. |
| self_service | boolean | form | Self-service software is optional and can be installed by the end user. |


#### Example

`POST /api/v1/fleet/software/package`

##### Request header

```http
Content-Length: 8500
Content-Type: multipart/form-data; boundary=------------------------d8c247122f594ba0
```

##### Request body

```http
--------------------------d8c247122f594ba0
Content-Disposition: form-data; name="team_id"
1
--------------------------d8c247122f594ba0
Content-Disposition: form-data; name="self_service"
true
--------------------------d8c247122f594ba0
Content-Disposition: form-data; name="install_script"
sudo installer -pkg /temp/FalconSensor-6.44.pkg -target /
--------------------------d8c247122f594ba0
Content-Disposition: form-data; name="pre_install_query"
SELECT 1 FROM macos_profiles WHERE uuid='c9f4f0d5-8426-4eb8-b61b-27c543c9d3db';
--------------------------d8c247122f594ba0
Content-Disposition: form-data; name="post_install_script"
sudo /Applications/Falcon.app/Contents/Resources/falconctl license 0123456789ABCDEFGHIJKLMNOPQRSTUV-WX
--------------------------d8c247122f594ba0
Content-Disposition: form-data; name="software"; filename="FalconSensor-6.44.pkg"
Content-Type: application/octet-stream
<BINARY_DATA>
--------------------------d8c247122f594ba0
```

##### Default response

`Status: 200`

### Modify package

> **Experimental feature**. This feature is undergoing rapid improvement, which may result in breaking changes to the API or configuration surface. It is not recommended for use in automated workflows.

_Available in Fleet Premium._

Update a package to install on macOS, Windows, or Linux (Ubuntu) hosts.

`PATCH /api/v1/fleet/software/titles/:title_id/package`

#### Parameters

| Name            | Type    | In   | Description                                      |
| ----            | ------- | ---- | --------------------------------------------     |
| software        | file    | form | Installer package file. Supported packages are .pkg, .msi, .exe, .deb, and .rpm.   |
| team_id         | integer | form | **Required**. The team ID. Updates a software package in the specified team. |
| install_script  | string | form | Command that Fleet runs to install software. If not specified Fleet runs the [default install command](https://github.com/fleetdm/fleet/tree/f71a1f183cc6736205510580c8366153ea083a8d/pkg/file/scripts) for each package type. |
| pre_install_query  | string | form | Query that is pre-install condition. If the query doesn't return any result, the package will not be installed. |
| post_install_script | string | form | The contents of the script to run after install. If the specified script fails (exit code non-zero) software install will be marked as failed and rolled back. |
| self_service | boolean | form | Whether this is optional self-service software that can be installed by the end user. |

> Changes to the installer package will reset installation counts. Changes to any field other than `self_service` will cancel pending installs for the old package.
#### Example

`PATCH /api/v1/fleet/software/titles/1/package`

##### Request header

```http
Content-Length: 8500
Content-Type: multipart/form-data; boundary=------------------------d8c247122f594ba0
```

##### Request body

```http
--------------------------d8c247122f594ba0
Content-Disposition: form-data; name="team_id"
1
--------------------------d8c247122f594ba0
Content-Disposition: form-data; name="self_service"
true
--------------------------d8c247122f594ba0
Content-Disposition: form-data; name="install_script"
sudo installer -pkg /temp/FalconSensor-6.44.pkg -target /
--------------------------d8c247122f594ba0
Content-Disposition: form-data; name="pre_install_query"
SELECT 1 FROM macos_profiles WHERE uuid='c9f4f0d5-8426-4eb8-b61b-27c543c9d3db';
--------------------------d8c247122f594ba0
Content-Disposition: form-data; name="post_install_script"
sudo /Applications/Falcon.app/Contents/Resources/falconctl license 0123456789ABCDEFGHIJKLMNOPQRSTUV-WX
--------------------------d8c247122f594ba0
Content-Disposition: form-data; name="software"; filename="FalconSensor-6.44.pkg"
Content-Type: application/octet-stream
<BINARY_DATA>
--------------------------d8c247122f594ba0
```

##### Default response

`Status: 200`

```json
{
  "software_package": {
    "name": "FalconSensor-6.44.pkg",
    "version": "6.44",
    "installer_id": 23,
    "team_id": 3,
    "uploaded_at": "2024-04-01T14:22:58Z",
    "install_script": "sudo installer -pkg /temp/FalconSensor-6.44.pkg -target /",
    "pre_install_query": "SELECT 1 FROM macos_profiles WHERE uuid='c9f4f0d5-8426-4eb8-b61b-27c543c9d3db';",
    "post_install_script": "sudo /Applications/Falcon.app/Contents/Resources/falconctl license 0123456789ABCDEFGHIJKLMNOPQRSTUV-WX",
    "self_service": true,
    "status": {
      "installed": 0,
      "pending": 0,
      "failed": 0
    }
  }
}
```

### List App Store apps

> **Experimental feature**. This feature is undergoing rapid improvement, which may result in breaking changes to the API or configuration surface. It is not recommended for use in automated workflows.

Returns the list of Apple App Store (VPP) that can be added to the specified team. If an app is already added to the team, it's excluded from the list.

`GET /api/v1/fleet/software/app_store_apps`

#### Parameters

| Name    | Type | In | Description |
| ------- | ---- | -- | ----------- |
| team_id | integer | query | **Required**. The team ID. |

#### Example

`GET /api/v1/fleet/software/app_store_apps/?team_id=3`

##### Default response

`Status: 200`

```json
{
  "app_store_apps": [
    {
      "name": "Xcode",
      "icon_url": "https://is1-ssl.mzstatic.com/image/thumb/Purple211/v4/f1/65/1e/a4844ccd-486d-455f-bb31-67336fe46b14/AppIcon-1x_U007emarketing-0-7-0-85-220-0.png/512x512bb.jpg",
      "latest_version": "15.4",
      "app_store_id": "497799835",
      "platform": "darwin"
    },
    {
      "name": "Logic Pro",
      "icon_url": "https://is1-ssl.mzstatic.com/image/thumb/Purple211/v4/f1/65/1e/a4844ccd-486d-455f-bb31-67336fe46b14/AppIcon-1x_U007emarketing-0-7-0-85-220-0.png/512x512bb.jpg",
      "latest_version": "2.04",
      "app_store_id": "634148309",
      "platform": "ios"
    },
    {
      "name": "Logic Pro",
      "icon_url": "https://is1-ssl.mzstatic.com/image/thumb/Purple211/v4/f1/65/1e/a4844ccd-486d-455f-bb31-67336fe46b14/AppIcon-1x_U007emarketing-0-7-0-85-220-0.png/512x512bb.jpg",
      "latest_version": "2.04",
      "app_store_id": "634148309",
      "platform": "ipados"
    },
  ]
}
```

### Add App Store app

> **Experimental feature**. This feature is undergoing rapid improvement, which may result in breaking changes to the API or configuration surface. It is not recommended for use in automated workflows.

_Available in Fleet Premium._

Add App Store (VPP) app purchased in Apple Business Manager.

`POST /api/v1/fleet/software/app_store_apps`

#### Parameters

| Name | Type | In | Description |
| ---- | ---- | -- | ----------- |
| app_store_id   | string | body | **Required.** The ID of App Store app. |
| team_id       | integer | body | **Required**. The team ID. Adds VPP software to the specified team.  |
| platform | string | body | The platform of the app (`darwin`, `ios`, or `ipados`). Default is `darwin`. |
| self_service | boolean | body | Self-service software is optional and can be installed by the end user. |

#### Example

`POST /api/v1/fleet/software/app_store_apps`

##### Request body

```json
{
  "app_store_id": "497799835",
  "team_id": 2,
  "platform": "ipados",
  "self_service": true
}
```

##### Default response

`Status: 200`

### List Fleet-maintained apps

> **Experimental feature**. This feature is undergoing rapid improvement, which may result in breaking changes to the API or configuration surface. It is not recommended for use in automated workflows.

List available Fleet-maintained apps.

`GET /api/v1/fleet/software/fleet_maintained_apps`

#### Parameters

| Name | Type | In | Description |
| ---- | ---- | -- | ----------- |
| team_id       | integer | query | **Required**. The team ID. Filters Fleet-maintained apps to only include apps available for the specified team.  |
| page            | integer | query | Page number of the results to fetch.  |
| per_page        | integer | query | Results per page.  |

#### Example

`GET /api/v1/fleet/software/fleet_maintained_apps?team_id=3`

##### Default response

`Status: 200`

```json
{
  "fleet_maintained_apps": [
    {
      "id": 1,
      "name": "1Password",
      "version": "8.10.40",
      "platform": "darwin"
    },
    {
      "id": 2,
      "name": "Adobe Acrobat Reader",
      "version": "24.002.21005",
      "platform": "darwin"
    },
    {
      "id": 3,
      "name": "Box Drive",
      "version": "2.39.179",
      "platform": "darwin"
    },
  ],
  "meta": {
    "has_next_results": false,
    "has_previous_results": false
  }
}
```

### Get Fleet-maintained app

> **Experimental feature**. This feature is undergoing rapid improvement, which may result in breaking changes to the API or configuration surface. It is not recommended for use in automated workflows.
Returns information about the specified Fleet-maintained app.

`GET /api/v1/fleet/software/fleet_maintained_apps/:id`

#### Parameters

| Name | Type | In | Description |
| ---- | ---- | -- | ----------- |
| id   | integer | path | **Required.** The Fleet-maintained app's ID. |


#### Example

`GET /api/v1/fleet/software/fleet_maintained_apps/1`

##### Default response

`Status: 200`

```json
{
  "fleet_maintained_app": {
    "id": 1,
    "name": "1Password",
    "filename": "1Password-8.10.44-aarch64.zip",
    "version": "8.10.40",
    "platform": "darwin",
    "install_script": "#!/bin/sh\ninstaller -pkg \"$INSTALLER_PATH\" -target /",
    "uninstall_script": "#!/bin/sh\npkg_ids=$PACKAGE_ID\nfor pkg_id in '${pkg_ids[@]}'...",
  }
}
```

### Add Fleet-maintained app

> **Experimental feature**. This feature is undergoing rapid improvement, which may result in breaking changes to the API or configuration surface. It is not recommended for use in automated workflows.
_Available in Fleet Premium._

Add Fleet-maintained app so it's available for install.

`POST /api/v1/fleet/software/fleet_maintained_apps`

#### Parameters

| Name | Type | In | Description |
| ---- | ---- | -- | ----------- |
| fleet_maintained_app_id   | integer | body | **Required.** The ID of Fleet-maintained app. |
| team_id       | integer | body | **Required**. The team ID. Adds Fleet-maintained app to the specified team.  |
| install_script  | string | body | Command that Fleet runs to install software. If not specified Fleet runs default install command for each Fleet-maintained app. |
| pre_install_query  | string | body | Query that is pre-install condition. If the query doesn't return any result, Fleet won't proceed to install. |
| post_install_script | string | body | The contents of the script to run after install. If the specified script fails (exit code non-zero) software install will be marked as failed and rolled back. |
| self_service | boolean | body | Self-service software is optional and can be installed by the end user. |

#### Example

`POST /api/v1/fleet/software/fleet_maintained_apps`

##### Request body

```json
{
  "fleet_maintained_app_id": 3,
  "team_id": 2
}
```

##### Default response

`Status: 204`

### Download package

> **Experimental feature**. This feature is undergoing rapid improvement, which may result in breaking changes to the API or configuration surface. It is not recommended for use in automated workflows.

_Available in Fleet Premium._

`GET /api/v1/fleet/software/titles/:software_title_id/package?alt=media`

#### Parameters

| Name            | Type    | In   | Description                                      |
| ----            | ------- | ---- | --------------------------------------------     |
| software_title_id   | integer | path | **Required**. The ID of the software title to download software package.|
| team_id | integer | query | **Required**. The team ID. Downloads a software package added to the specified team. |
| alt             | integer | query | **Required**. If specified and set to "media", downloads the specified software package. |

#### Example

`GET /api/v1/fleet/software/titles/123/package?alt=media?team_id=2`

##### Default response

`Status: 200`

```http
Status: 200
Content-Type: application/octet-stream
Content-Disposition: attachment
Content-Length: <length>
Body: <blob>
```

### Install package or App Store app

> **Experimental feature**. This feature is undergoing rapid improvement, which may result in breaking changes to the API or configuration surface. It is not recommended for use in automated workflows.

_Available in Fleet Premium._

Install software (package or App Store app) on a macOS, iOS, iPadOS, Windows, or Linux (Ubuntu) host. Software title must have a `software_package` or `app_store_app` to be installed.

Package installs time out after 1 hour.

`POST /api/v1/fleet/hosts/:id/software/:software_title_id/install`

#### Parameters

| Name              | Type       | In   | Description                                      |
| ---------         | ---------- | ---- | --------------------------------------------     |
| id                | integer    | path | **Required**. The host's ID.                     |
| software_title_id | integer    | path | **Required**. The software title's ID.           |

#### Example

`POST /api/v1/fleet/hosts/123/software/3435/install`

##### Default response

`Status: 202`

### Uninstall package

> **Experimental feature**. This feature is undergoing rapid improvement, which may result in breaking changes to the API or configuration surface. It is not recommended for use in automated workflows.
_Available in Fleet Premium._

Uninstall software (package) on a macOS, Windows, or Linux (Ubuntu) host. Software title must have a `software_package` added to be uninstalled.

`POST /api/v1/fleet/hosts/:id/software/:software_title_id/uninstall`

#### Parameters

| Name              | Type       | In   | Description                                      |
| ---------         | ---------- | ---- | --------------------------------------------     |
| id                | integer    | path | **Required**. The host's ID.                     |
| software_title_id | integer    | path | **Required**. The software title's ID.           |

#### Example

`POST /api/v1/fleet/hosts/123/software/3435/uninstall`

##### Default response

`Status: 202`

### Get package install result

> **Experimental feature**. This feature is undergoing rapid improvement, which may result in breaking changes to the API or configuration surface. It is not recommended for use in automated workflows.

_Available in Fleet Premium._

`GET /api/v1/fleet/software/install/:install_uuid/results`

Get the results of a software package install.

To get the results of an App Store app install, use the [List MDM commands](#list-mdm-commands) and [Get MDM command results](#get-mdm-command-results) API enpoints. Fleet uses an MDM command to install App Store apps.

| Name            | Type    | In   | Description                                      |
| ----            | ------- | ---- | --------------------------------------------     |
| install_uuid | string | path | **Required**. The software installation UUID.|

#### Example

`GET /api/v1/fleet/software/install/b15ce221-e22e-4c6a-afe7-5b3400a017da/results`

##### Default response

`Status: 200`

```json
 {
   "install_uuid": "b15ce221-e22e-4c6a-afe7-5b3400a017da",
   "software_title": "Falcon.app",
   "software_title_id": 8353,
   "software_package": "FalconSensor-6.44.pkg",
   "host_id": 123,
   "host_display_name": "Marko's MacBook Pro",
   "status": "failed",
   "output": "Installing software...\nError: The operation can’t be completed because the item “Falcon” is in use.",
   "pre_install_query_output": "Query returned result\nSuccess",
   "post_install_script_output": "Running script...\nExit code: 1 (Failed)\nRolling back software install...\nSuccess"
 }
```

### Download package

> **Experimental feature**. This feature is undergoing rapid improvement, which may result in breaking changes to the API or configuration surface. It is not recommended for use in automated workflows.

_Available in Fleet Premium._

`GET /api/v1/fleet/software/titles/:software_title_id/package?alt=media`

#### Parameters

| Name            | Type    | In   | Description                                      |
| ----            | ------- | ---- | --------------------------------------------     |
| software_title_id   | integer | path | **Required**. The ID of the software title to download software package.|
| team_id | integer | query | **Required**. The team ID. Downloads a software package added to the specified team. |
| alt             | integer | query | **Required**. If specified and set to "media", downloads the specified software package. |

#### Example

`GET /api/v1/fleet/software/titles/123/package?alt=media?team_id=2`

##### Default response

`Status: 200`

```http
Status: 200
Content-Type: application/octet-stream
Content-Disposition: attachment
Content-Length: <length>
Body: <blob>
```

### Delete package or App Store app

> **Experimental feature**. This feature is undergoing rapid improvement, which may result in breaking changes to the API or configuration surface. It is not recommended for use in automated workflows.

_Available in Fleet Premium._

Deletes software that's available for install (package or App Store app).

`DELETE /api/v1/fleet/software/titles/:software_title_id/available_for_install`

#### Parameters

| Name            | Type    | In   | Description                                      |
| ----            | ------- | ---- | --------------------------------------------     |
| software_title_id              | integer | path | **Required**. The ID of the software title to delete software available for install. |
| team_id | integer | query | **Required**. The team ID. Deletes a software package added to the specified team. |

#### Example

`DELETE /api/v1/fleet/software/titles/24/available_for_install?team_id=2`

##### Default response

`Status: 204`

## Vulnerabilities

- [List vulnerabilities](#list-vulnerabilities)
- [Get vulnerability](#get-vulnerability)

### List vulnerabilities

Retrieves a list of all CVEs affecting software and/or OS versions.

`GET /api/v1/fleet/vulnerabilities`

#### Parameters

| Name                | Type     | In    | Description                                                                                                                          |
| ---      | ---      | ---   | ---                                                                                                                                  |
| team_id             | integer | query | _Available in Fleet Premium_. Filters only include vulnerabilities affecting the specified team. Use `0` to filter by hosts assigned to "No team".  |
| page                    | integer | query | Page number of the results to fetch.                                                                                                                                       |
| per_page                | integer | query | Results per page.                                                                                                                                                          |
| order_key               | string  | query | What to order results by. Allowed fields are: `cve`, `cvss_score`, `epss_probability`, `cve_published`, `created_at`, and `host_count`. Default is `created_at` (descending).      |
| order_direction | string | query | **Requires `order_key`**. The direction of the order given the order key. Options include `asc` and `desc`. Default is `asc`. |
| query | string | query | Search query keywords. Searchable fields include `cve`. |
| exploit | boolean | query | _Available in Fleet Premium_. If `true`, filters to only include vulnerabilities that have been actively exploited in the wild (`cisa_known_exploit: true`). Otherwise, includes vulnerabilities with any `cisa_known_exploit` value.  |


##### Default response

`Status: 200`

```json
{
  "vulnerabilities": [
    {
      "cve": "CVE-2022-30190",
      "created_at": "2022-06-01T00:15:00Z",
      "hosts_count": 1234,
      "hosts_count_updated_at": "2023-12-20T15:23:57Z",
      "details_link": "https://nvd.nist.gov/vuln/detail/CVE-2022-30190",
      "cvss_score": 7.8,// Available in Fleet Premium
      "epss_probability": 0.9729,// Available in Fleet Premium
      "cisa_known_exploit": false,// Available in Fleet Premium
      "cve_published": "2022-06-01T00:15:00Z",// Available in Fleet Premium
      "cve_description": "Microsoft Windows Support Diagnostic Tool (MSDT) Remote Code Execution Vulnerability.",// Available in Fleet Premium
    }
  ],
  "count": 123,
  "counts_updated_at": "2024-02-02T16:40:37Z",
  "meta": {
    "has_next_results": false,
    "has_previous_results": false
  }
}
```


### Get vulnerability

Retrieve details about a vulnerability and its affected software and OS versions.

If no vulnerable OS versions or software were found, but Fleet is aware of the vulnerability, a 204 status code is returned.

#### Parameters

| Name    | Type    | In    | Description                                                                                                                  |
|---------|---------|-------|------------------------------------------------------------------------------------------------------------------------------|
| cve     | string  | path  | The cve to get information about (format must be CVE-YYYY-<4 or more digits>, case-insensitive).                             |
| team_id | integer | query | _Available in Fleet Premium_. Filters response data to the specified team. Use `0` to filter by hosts assigned to "No team". |

`GET /api/v1/fleet/vulnerabilities/:cve`

#### Example

`GET /api/v1/fleet/vulnerabilities/cve-2022-30190`

##### Default response

`Status: 200`

```json
"vulnerability": {
  "cve": "CVE-2022-30190",
  "created_at": "2022-06-01T00:15:00Z",
  "hosts_count": 1234,
  "hosts_count_updated_at": "2023-12-20T15:23:57Z",
  "details_link": "https://nvd.nist.gov/vuln/detail/CVE-2022-30190",
  "cvss_score": 7.8,// Available in Fleet Premium
  "epss_probability": 0.9729,// Available in Fleet Premium
  "cisa_known_exploit": false,// Available in Fleet Premium
  "cve_published": "2022-06-01T00:15:00Z",// Available in Fleet Premium
  "cve_description": "Microsoft Windows Support Diagnostic Tool (MSDT) Remote Code Execution Vulnerability.",// Available in Fleet Premium
  "os_versions" : [
    {
      "os_version_id": 6,
      "hosts_count": 200,
      "name": "macOS 14.1.2",
      "name_only": "macOS",
      "version": "14.1.2",

      "resolved_in_version": "14.2",
      "generated_cpes": [
        "cpe:2.3:o:apple:macos:*:*:*:*:*:14.2:*:*",
        "cpe:2.3:o:apple:mac_os_x:*:*:*:*:*:14.2:*:*"
      ]
    }
  ],
  "software": [
    {
      "id": 2363,
      "name": "Docker Desktop",
      "version": "4.9.1",
      "source": "programs",
      "browser": "",
      "generated_cpe": "cpe:2.3:a:docker:docker_desktop:4.9.1:*:*:*:*:windows:*:*",
      "hosts_count": 50,
      "resolved_in_version": "5.0.0"
    }
  ]
}
```


---

## Targets

In Fleet, targets are used to run queries against specific hosts or groups of hosts. Labels are used to create groups in Fleet.

### Search targets

The search targets endpoint returns two lists. The first list includes the possible target hosts in Fleet given the search query provided and the hosts already selected as targets. The second list includes the possible target labels in Fleet given the search query provided and the labels already selected as targets.

The returned lists are filtered based on the hosts the requesting user has access to.

`POST /api/v1/fleet/targets`

#### Parameters

| Name     | Type    | In   | Description                                                                                                                                                                |
| -------- | ------- | ---- | -------------------------------------------------------------------------------------------------------------------------------------------------------------------------- |
| query    | string  | body | The search query. Searchable items include a host's hostname or IPv4 address and labels.                                                                                   |
| query_id | integer | body | The saved query (if any) that will be run. The `observer_can_run` property on the query and the user's roles effect which targets are included.                            |
| selected | object  | body | The targets already selected. The object includes a `hosts` property which contains a list of host IDs, a `labels` with label IDs and/or a `teams` property with team IDs. |

#### Example

`POST /api/v1/fleet/targets`

##### Request body

```json
{
  "query": "172",
  "selected": {
    "hosts": [],
    "labels": [7]
  },
  "include_observer": true
}
```

##### Default response

```json
{
  "targets": {
    "hosts": [
      {
        "created_at": "2021-02-03T16:11:43Z",
        "updated_at": "2021-02-03T21:58:19Z",
        "id": 3,
        "detail_updated_at": "2021-02-03T21:58:10Z",
        "label_updated_at": "2021-02-03T21:58:10Z",
        "policy_updated_at": "2023-06-26T18:33:15Z",
        "last_enrolled_at": "2021-02-03T16:11:43Z",
        "software_updated_at": "2020-11-05T05:09:44Z",
        "seen_time": "2021-02-03T21:58:20Z",
        "hostname": "7a2f41482833",
        "uuid": "a2064cef-0000-0000-afb9-283e3c1d487e",
        "platform": "rhel",
        "osquery_version": "4.5.1",
        "os_version": "CentOS 6.10.0",
        "build": "",
        "platform_like": "rhel",
        "code_name": "",
        "uptime": 32688000000000,
        "memory": 2086899712,
        "cpu_type": "x86_64",
        "cpu_subtype": "142",
        "cpu_brand": "Intel(R) Core(TM) i5-8279U CPU @ 2.40GHz",
        "cpu_physical_cores": 4,
        "cpu_logical_cores": 4,
        "hardware_vendor": "",
        "hardware_model": "",
        "hardware_version": "",
        "hardware_serial": "",
        "computer_name": "7a2f41482833",
        "display_name": "7a2f41482833",
        "primary_ip": "172.20.0.3",
        "primary_mac": "02:42:ac:14:00:03",
        "distributed_interval": 10,
        "config_tls_refresh": 10,
        "logger_tls_period": 10,
        "additional": {},
        "status": "offline",
        "display_text": "7a2f41482833"
      },
      {
        "created_at": "2021-02-03T16:11:43Z",
        "updated_at": "2021-02-03T21:58:19Z",
        "id": 4,
        "detail_updated_at": "2021-02-03T21:58:10Z",
        "label_updated_at": "2021-02-03T21:58:10Z",
        "policy_updated_at": "2023-06-26T18:33:15Z",
        "last_enrolled_at": "2021-02-03T16:11:43Z",
        "software_updated_at": "2020-11-05T05:09:44Z",
        "seen_time": "2021-02-03T21:58:20Z",
        "hostname": "78c96e72746c",
        "uuid": "a2064cef-0000-0000-afb9-283e3c1d487e",
        "platform": "ubuntu",
        "osquery_version": "4.5.1",
        "os_version": "Ubuntu 16.4.0",
        "build": "",
        "platform_like": "debian",
        "code_name": "",
        "uptime": 32688000000000,
        "memory": 2086899712,
        "cpu_type": "x86_64",
        "cpu_subtype": "142",
        "cpu_brand": "Intel(R) Core(TM) i5-8279U CPU @ 2.40GHz",
        "cpu_physical_cores": 4,
        "cpu_logical_cores": 4,
        "hardware_vendor": "",
        "hardware_model": "",
        "hardware_version": "",
        "hardware_serial": "",
        "computer_name": "78c96e72746c",
        "display_name": "78c96e72746c",
        "primary_ip": "172.20.0.7",
        "primary_mac": "02:42:ac:14:00:07",
        "distributed_interval": 10,
        "config_tls_refresh": 10,
        "logger_tls_period": 10,
        "additional": {},
        "status": "offline",
        "display_text": "78c96e72746c"
      }
    ],
    "labels": [
      {
        "created_at": "2021-02-02T23:55:25Z",
        "updated_at": "2021-02-02T23:55:25Z",
        "id": 6,
        "name": "All Hosts",
        "description": "All hosts which have enrolled in Fleet",
        "query": "SELECT 1;",
        "label_type": "builtin",
        "label_membership_type": "dynamic",
        "host_count": 5,
        "display_text": "All Hosts",
        "count": 5
      }
    ],
    "teams": [
      {
        "id": 1,
        "created_at": "2021-05-27T20:02:20Z",
        "name": "Client Platform Engineering",
        "description": "",
        "agent_options": null,
        "user_count": 4,
        "host_count": 2,
        "display_text": "Client Platform Engineering",
        "count": 2
      }
    ]
  },
  "targets_count": 1,
  "targets_online": 1,
  "targets_offline": 0,
  "targets_missing_in_action": 0
}
```

---

## Teams

- [List teams](#list-teams)
- [Get team](#get-team)
- [Create team](#create-team)
- [Modify team](#modify-team)
- [Modify team's agent options](#modify-teams-agent-options)
- [Delete team](#delete-team)

### List teams

_Available in Fleet Premium_

`GET /api/v1/fleet/teams`

#### Parameters

| Name            | Type    | In    | Description                                                                                                                   |
| --------------- | ------- | ----- | ----------------------------------------------------------------------------------------------------------------------------- |
| page            | integer | query | Page number of the results to fetch.                                                                                          |
| per_page        | integer | query | Results per page.                                                                                                             |
| order_key       | string  | query | What to order results by. Can be any column in the `teams` table.                                                             |
| order_direction | string  | query | **Requires `order_key`**. The direction of the order given the order key. Options include `asc` and `desc`. Default is `asc`. |
| query           | string  | query | Search query keywords. Searchable fields include `name`.                                                                      |

#### Example

`GET /api/v1/fleet/teams`

##### Default response

`Status: 200`

```json
{
  "teams": [
    {
      "id": 1,
      "created_at": "2021-07-28T15:58:21Z",
      "name": "workstations",
      "description": "",
      "agent_options": {
        "config": {
          "options": {
            "pack_delimiter": "/",
            "logger_tls_period": 10,
            "distributed_plugin": "tls",
            "disable_distributed": false,
            "logger_tls_endpoint": "/api/v1/osquery/log",
            "distributed_interval": 10,
            "distributed_tls_max_attempts": 3
          },
          "decorators": {
            "load": [
              "SELECT uuid AS host_uuid FROM system_info;",
              "SELECT hostname AS hostname FROM system_info;"
            ]
          }
        },
        "overrides": {},
        "command_line_flags": {}
      },
      "user_count": 0,
      "host_count": 0,
      "secrets": [
        {
          "secret": "",
          "created_at": "2021-07-28T15:58:21Z",
          "team_id": 10
        }
      ]
    },
    {
      "id": 2,
      "created_at": "2021-08-05T21:41:42Z",
      "name": "servers",
      "description": "",
      "agent_options": {
        "spec": {
          "config": {
            "options": {
              "pack_delimiter": "/",
              "logger_tls_period": 10,
              "distributed_plugin": "tls",
              "disable_distributed": false,
              "logger_tls_endpoint": "/api/v1/osquery/log",
              "distributed_interval": 10,
              "distributed_tls_max_attempts": 3
            },
            "decorators": {
              "load": [
                "SELECT uuid AS host_uuid FROM system_info;",
                "SELECT hostname AS hostname FROM system_info;"
              ]
            }
          },
          "overrides": {},
          "command_line_flags": {}
        },
        "user_count": 0,
        "host_count": 0,
        "secrets": [
          {
            "secret": "+ncixtnZB+IE0OrbrkCLeul3U8LMVITd",
            "created_at": "2021-08-05T21:41:42Z",
            "team_id": 15
          }
        ]
      }
    }
  ]
}
```

### Get team

_Available in Fleet Premium_

`GET /api/v1/fleet/teams/:id`

#### Parameters

| Name | Type    | In   | Description                          |
| ---- | ------  | ---- | ------------------------------------ |
| id   | integer | path | **Required.** The desired team's ID. |

#### Example

`GET /api/v1/fleet/teams/1`

##### Default response

`Status: 200`

```json
{
  "team": {
    "name": "Workstations",
    "id": 1,
    "user_count": 4,
    "host_count": 0,
    "agent_options": {
      "config": {
        "options": {
          "pack_delimiter": "/",
          "logger_tls_period": 10,
          "distributed_plugin": "tls",
          "disable_distributed": false,
          "logger_tls_endpoint": "/api/v1/osquery/log",
          "distributed_interval": 10,
          "distributed_tls_max_attempts": 3
        },
        "decorators": {
          "load": [
            "SELECT uuid AS host_uuid FROM system_info;",
            "SELECT hostname AS hostname FROM system_info;"
          ]
        }
      },
      "overrides": {},
      "command_line_flags": {}
    },
    "webhook_settings": {
      "failing_policies_webhook": {
        "enable_failing_policies_webhook": false,
        "destination_url": "",
        "policy_ids": null,
        "host_batch_size": 0
      }
    },
    "integrations": {
      "google_calendar": {
        "enable_calendar_events": true,
        "webhook_url": "https://server.com/example"
      }
    },
    "mdm": {
      "enable_disk_encryption": true,
      "macos_updates": {
        "minimum_version": "12.3.1",
        "deadline": "2022-01-01"
      },
      "windows_updates": {
        "deadline_days": 5,
        "grace_period_days": 1
      },
      "macos_settings": {
        "custom_settings": [
          {
            "path": "path/to/profile1.mobileconfig",
            "labels": ["Label 1", "Label 2"]
          }
        ]
      },
      "windows_settings": {
        "custom_settings": [
          {
            "path": "path/to/profile2.xml",
            "labels": ["Label 3", "Label 4"]
          }
        ],
      },
      "macos_setup": {
        "bootstrap_package": "",
        "enable_end_user_authentication": false,
        "macos_setup_assistant": "path/to/config.json"
      }
    }
  }
}
```

### Create team

_Available in Fleet Premium_

`POST /api/v1/fleet/teams`

#### Parameters

| Name | Type   | In   | Description                    |
| ---- | ------ | ---- | ------------------------------ |
| name | string | body | **Required.** The team's name. |

#### Example

`POST /api/v1/fleet/teams`

##### Request body

```json
{
  "name": "workstations"
}
```

##### Default response

`Status: 200`

```json
{
  "teams": [
    {
      "name": "workstations",
      "id": 1,
      "user_count": 0,
      "host_count": 0,
      "agent_options": {
        "config": {
          "options": {
            "pack_delimiter": "/",
            "logger_tls_period": 10,
            "distributed_plugin": "tls",
            "disable_distributed": false,
            "logger_tls_endpoint": "/api/v1/osquery/log",
            "distributed_interval": 10,
            "distributed_tls_max_attempts": 3
          },
          "decorators": {
            "load": [
              "SELECT uuid AS host_uuid FROM system_info;",
              "SELECT hostname AS hostname FROM system_info;"
            ]
          }
        },
        "overrides": {},
        "command_line_flags": {}
      },
      "webhook_settings": {
        "failing_policies_webhook": {
          "enable_failing_policies_webhook": false,
          "destination_url": "",
          "policy_ids": null,
          "host_batch_size": 0
        }
      }
    }
  ]
}
```

### Modify team

_Available in Fleet Premium_

`PATCH /api/v1/fleet/teams/:id`

#### Parameters

| Name                                                    | Type    | In   | Description                                                                                                                                                                                               |
| ------------------------------------------------------- | ------- | ---- | --------------------------------------------------------------------------------------------------------------------------------------------------------------------------------------------------------- |
| id                                                      | integer | path | **Required.** The desired team's ID.                                                                                                                                                                      |
| name                                                    | string  | body | The team's name.                                                                                                                                                                                          |
| host_ids                                                | array    | body | A list of hosts that belong to the team.                                                                                                                                                                  |
| user_ids                                                | array    | body | A list of users on the team.                                                                                                                                                             |
| webhook_settings                                        | object  | body | Webhook settings contains for the team.                                                                                                                                                                   |
| &nbsp;&nbsp;failing_policies_webhook                    | object  | body | Failing policies webhook settings.                                                                                                                                                                        |
| &nbsp;&nbsp;&nbsp;&nbsp;enable_failing_policies_webhook | boolean | body | Whether or not the failing policies webhook is enabled.                                                                                                                                                   |
| &nbsp;&nbsp;&nbsp;&nbsp;destination_url                 | string  | body | The URL to deliver the webhook requests to.                                                                                                                                                               |
| &nbsp;&nbsp;&nbsp;&nbsp;policy_ids                      | array   | body | List of policy IDs to enable failing policies webhook.                                                                                                                                                    |
| &nbsp;&nbsp;host_status_webhook                    | object  | body | Host status webhook settings. |
| &nbsp;&nbsp;&nbsp;&nbsp;enable_host_status_webhook | boolean | body | Whether or not the host status webhook is enabled. |
| &nbsp;&nbsp;&nbsp;&nbsp;destination_url            | string | body | The URL to deliver the webhook request to. |
| &nbsp;&nbsp;&nbsp;&nbsp;host_percentage            | integer | body | The minimum percentage of hosts that must fail to check in to Fleet in order to trigger the webhook request. |
| &nbsp;&nbsp;&nbsp;&nbsp;days_count | integer | body | The minimum number of days that the configured `host_percentage` must fail to check in to Fleet in order to trigger the webhook request. |
| &nbsp;&nbsp;&nbsp;&nbsp;host_batch_size                 | integer | body | Maximum number of hosts to batch on failing policy webhook requests. The default, 0, means no batching (all hosts failing a policy are sent on one request).                                              |
| integrations                                            | object  | body | Integrations settings for the team. Note that integrations referenced here must already exist globally, created by a call to [Modify configuration](#modify-configuration).                               |
| &nbsp;&nbsp;jira                                        | array   | body | Jira integrations configuration.                                                                                                                                                                          |
| &nbsp;&nbsp;&nbsp;&nbsp;url                             | string  | body | The URL of the Jira server to use.                                                                                                                                                                        |
| &nbsp;&nbsp;&nbsp;&nbsp;project_key                     | string  | body | The project key of the Jira integration to use. Jira tickets will be created in this project.                                                                                                             |
| &nbsp;&nbsp;&nbsp;&nbsp;enable_failing_policies         | boolean | body | Whether or not that Jira integration is enabled for failing policies. Only one failing policy automation can be enabled at a given time (enable_failing_policies_webhook and enable_failing_policies).    |
| &nbsp;&nbsp;zendesk                                     | array   | body | Zendesk integrations configuration.                                                                                                                                                                       |
| &nbsp;&nbsp;&nbsp;&nbsp;url                             | string  | body | The URL of the Zendesk server to use.                                                                                                                                                                     |
| &nbsp;&nbsp;&nbsp;&nbsp;group_id                        | integer | body | The Zendesk group id to use. Zendesk tickets will be created in this group.                                                                                                                               |
| &nbsp;&nbsp;&nbsp;&nbsp;enable_failing_policies         | boolean | body | Whether or not that Zendesk integration is enabled for failing policies. Only one failing policy automation can be enabled at a given time (enable_failing_policies_webhook and enable_failing_policies). |
| mdm                                                     | object  | body | MDM settings for the team.                                                                                                                                                                                |
| &nbsp;&nbsp;macos_updates                               | object  | body | macOS updates settings.                                                                                                                                                                                   |
| &nbsp;&nbsp;&nbsp;&nbsp;minimum_version                 | string  | body | Hosts that belong to this team and are enrolled into Fleet's MDM will be prompted to update when their OS is below this version.                                                                           |
| &nbsp;&nbsp;&nbsp;&nbsp;deadline                        | string  | body | Hosts that belong to this team and are enrolled into Fleet's MDM will be forced to update their OS after this deadline (noon local time for hosts already on macOS 14 or above, 20:00 UTC for hosts on earlier macOS versions).                                                                    |
| &nbsp;&nbsp;ios_updates                               | object  | body | iOS updates settings.                                                                                                                                                                                   |
| &nbsp;&nbsp;&nbsp;&nbsp;minimum_version                 | string  | body | Hosts that belong to this team will be prompted to update when their OS is below this version.                                                                            |
| &nbsp;&nbsp;&nbsp;&nbsp;deadline                        | string  | body | Hosts that belong to this team will be forced to update their OS after this deadline (noon local time).                                                                    |
| &nbsp;&nbsp;ipados_updates                               | object  | body | iPadOS updates settings.                                                                                                                                                                                   |
| &nbsp;&nbsp;&nbsp;&nbsp;minimum_version                 | string  | body | Hosts that belong to this team will be prompted to update when their OS is below this version.                                                                            |
| &nbsp;&nbsp;&nbsp;&nbsp;deadline                        | string  | body | Hosts that belong to this team will be forced to update their OS after this deadline (noon local time).                                                                    |
| &nbsp;&nbsp;windows_updates                             | object  | body | Windows updates settings.                                                                                                                                                                                   |
| &nbsp;&nbsp;&nbsp;&nbsp;deadline_days                   | integer | body | Hosts that belong to this team and are enrolled into Fleet's MDM will have this number of days before updates are installed on Windows.                                                                   |
| &nbsp;&nbsp;&nbsp;&nbsp;grace_period_days               | integer | body | Hosts that belong to this team and are enrolled into Fleet's MDM will have this number of days before Windows restarts to install updates.                                                                    |
| &nbsp;&nbsp;macos_settings                              | object  | body | macOS-specific settings.                                                                                                                                                                                  |
| &nbsp;&nbsp;&nbsp;&nbsp;custom_settings                 | array    | body | The list of objects where each object includes .mobileconfig or JSON file (configuration profile) and label name to apply to macOS hosts that belong to this team and are members of the specified label.                                                                                                                                        |
| &nbsp;&nbsp;&nbsp;&nbsp;enable_disk_encryption          | boolean | body | Hosts that belong to this team and are enrolled into Fleet's MDM will have disk encryption enabled if set to true.                                                                                        |
| &nbsp;&nbsp;windows_settings                            | object  | body | Windows-specific settings.                                                                                                                                                                                |
| &nbsp;&nbsp;&nbsp;&nbsp;custom_settings                 | array    | body | The list of objects where each object includes XML file (configuration profile) and label name to apply to Windows hosts that belong to this team and are members of the specified label.                                                                                                                               |
| &nbsp;&nbsp;macos_setup                                 | object  | body | Setup for automatic MDM enrollment of macOS hosts.                                                                                                                                                      |
| &nbsp;&nbsp;&nbsp;&nbsp;enable_end_user_authentication  | boolean | body | If set to true, end user authentication will be required during automatic MDM enrollment of new macOS hosts. Settings for your IdP provider must also be [configured](https://fleetdm.com/docs/using-fleet/mdm-macos-setup-experience#end-user-authentication-and-eula).                                                                                      |
| integrations                                            | object  | body | Integration settings for this team.                                                                                                                                                                   |
| &nbsp;&nbsp;google_calendar                             | object  | body | Google Calendar integration settings.                                                                                                                                                                        |
| &nbsp;&nbsp;&nbsp;&nbsp;enable_calendar_events          | boolean | body | Whether or not calendar events are enabled for this team.                                                                                                                                                  |
| &nbsp;&nbsp;&nbsp;&nbsp;webhook_url                     | string | body | The URL to send a request to during calendar events, to trigger auto-remediation.                |
| host_expiry_settings                                    | object  | body | Host expiry settings for the team.                                                                                                                                                                         |
| &nbsp;&nbsp;host_expiry_enabled                         | boolean | body | When enabled, allows automatic cleanup of hosts that have not communicated with Fleet in some number of days. When disabled, defaults to the global setting.                                               |
| &nbsp;&nbsp;host_expiry_window                          | integer | body | If a host has not communicated with Fleet in the specified number of days, it will be removed.                                                                                                             |

#### Example (transfer hosts to a team)

`PATCH /api/v1/fleet/teams/1`

##### Request body

```json
{
  "host_ids": [3, 6, 7, 8, 9, 20, 32, 44]
}
```

##### Default response

`Status: 200`

```json
{
  "team": {
    "name": "Workstations",
    "id": 1,
    "user_count": 4,
    "host_count": 8,
    "agent_options": {
      "config": {
        "options": {
          "pack_delimiter": "/",
          "logger_tls_period": 10,
          "distributed_plugin": "tls",
          "disable_distributed": false,
          "logger_tls_endpoint": "/api/v1/osquery/log",
          "distributed_interval": 10,
          "distributed_tls_max_attempts": 3
        },
        "decorators": {
          "load": [
            "SELECT uuid AS host_uuid FROM system_info;",
            "SELECT hostname AS hostname FROM system_info;"
          ]
        }
      },
      "overrides": {},
      "command_line_flags": {}
    },
    "webhook_settings": {
      "failing_policies_webhook": {
        "enable_failing_policies_webhook": false,
        "destination_url": "",
        "policy_ids": null,
        "host_batch_size": 0
      }
    }
  }
}
```

### Add users to a team

_Available in Fleet Premium_

`PATCH /api/v1/fleet/teams/:id/users`

#### Parameters

| Name             | Type    | In   | Description                                  |
|------------------|---------|------|----------------------------------------------|
| id               | integer | path | **Required.** The desired team's ID.         |
| users            | string  | body | Array of users to add.                       |
| &nbsp;&nbsp;id   | integer | body | The id of the user.                          |
| &nbsp;&nbsp;role | string  | body | The team role that the user will be granted. Options are: "admin", "maintainer", "observer", "observer_plus", and "gitops". |

#### Example

`PATCH /api/v1/fleet/teams/1/users`

##### Request body

```json
{
  "users": [
    {
      "id": 1,
      "role": "admin"
    },
    {
      "id": 17,
      "role": "observer"
    }
  ]
}
```

##### Default response

`Status: 200`

```json
{
  "team": {
    "name": "Workstations",
    "id": 1,
    "user_count": 2,
    "host_count": 0,
    "agent_options": {
      "config": {
        "options": {
          "pack_delimiter": "/",
          "logger_tls_period": 10,
          "distributed_plugin": "tls",
          "disable_distributed": false,
          "logger_tls_endpoint": "/api/v1/osquery/log",
          "distributed_interval": 10,
          "distributed_tls_max_attempts": 3
        },
        "decorators": {
          "load": [
            "SELECT uuid AS host_uuid FROM system_info;",
            "SELECT hostname AS hostname FROM system_info;"
          ]
        }
      },
      "overrides": {},
      "command_line_flags": {}
    },
    "webhook_settings": {
      "failing_policies_webhook": {
        "enable_failing_policies_webhook": false,
        "destination_url": "",
        "policy_ids": null,
        "host_batch_size": 0
      }
    },
    "mdm": {
      "enable_disk_encryption": true,
      "macos_updates": {
        "minimum_version": "12.3.1",
        "deadline": "2022-01-01"
      },
      "windows_updates": {
        "deadline_days": 5,
        "grace_period_days": 1
      },
      "macos_settings": {
        "custom_settings": [
          {
           "path": "path/to/profile1.mobileconfig",
           "labels": ["Label 1", "Label 2"]
          }
        ]
      },
      "windows_settings": {
        "custom_settings": [
          {
           "path": "path/to/profile2.xml",
           "labels": ["Label 3", "Label 4"]
          }
        ],
      },
      "macos_setup": {
        "bootstrap_package": "",
        "enable_end_user_authentication": false,
        "macos_setup_assistant": "path/to/config.json"
      }
    },
    "users": [
      {
        "created_at": "0001-01-01T00:00:00Z",
        "updated_at": "0001-01-01T00:00:00Z",
        "id": 1,
        "name": "Example User1",
        "email": "user1@example.com",
        "force_password_reset": false,
        "gravatar_url": "",
        "sso_enabled": false,
        "global_role": null,
        "api_only": false,
        "teams": null,
        "role": "admin"
      },
      {
        "created_at": "0001-01-01T00:00:00Z",
        "updated_at": "0001-01-01T00:00:00Z",
        "id": 17,
        "name": "Example User2",
        "email": "user2@example.com",
        "force_password_reset": false,
        "gravatar_url": "",
        "sso_enabled": false,
        "global_role": null,
        "api_only": false,
        "teams": null,
        "role": "observer"
      }
    ]
  }
}
```

### Modify team's agent options

_Available in Fleet Premium_

`POST /api/v1/fleet/teams/:id/agent_options`

#### Parameters

| Name                             | Type    | In    | Description                                                                                                                                                  |
| ---                              | ---     | ---   | ---                                                                                                                                                          |
| id                               | integer | path  | **Required.** The desired team's ID.                                                                                                                         |
| force                            | boolean | query | Force apply the options even if there are validation errors.                                                                                                 |
| dry_run                          | boolean | query | Validate the options and return any validation errors, but do not apply the changes.                                                                         |
| _JSON data_                      | object  | body  | The JSON to use as agent options for this team. See [Agent options](https://fleetdm.com/docs/using-fleet/configuration-files#agent-options) for details.                              |

#### Example

`POST /api/v1/fleet/teams/1/agent_options`

##### Request body

```json
{
  "config": {
    "options": {
      "pack_delimiter": "/",
      "logger_tls_period": 20,
      "distributed_plugin": "tls",
      "disable_distributed": false,
      "logger_tls_endpoint": "/api/v1/osquery/log",
      "distributed_interval": 60,
      "distributed_tls_max_attempts": 3
    },
    "decorators": {
      "load": [
        "SELECT uuid AS host_uuid FROM system_info;",
        "SELECT hostname AS hostname FROM system_info;"
      ]
    }
  },
  "overrides": {},
  "command_line_flags": {}
}
```

##### Default response

`Status: 200`

```json
{
  "team": {
    "name": "Workstations",
    "id": 1,
    "user_count": 4,
    "host_count": 8,
    "agent_options": {
      "config": {
        "options": {
          "pack_delimiter": "/",
          "logger_tls_period": 20,
          "distributed_plugin": "tls",
          "disable_distributed": false,
          "logger_tls_endpoint": "/api/v1/osquery/log",
          "distributed_interval": 60,
          "distributed_tls_max_attempts": 3
        },
        "decorators": {
          "load": [
            "SELECT uuid AS host_uuid FROM system_info;",
            "SELECT hostname AS hostname FROM system_info;"
          ]
        }
      },
      "overrides": {},
      "command_line_flags": {}
    },
    "webhook_settings": {
      "failing_policies_webhook": {
        "enable_failing_policies_webhook": false,
        "destination_url": "",
        "policy_ids": null,
        "host_batch_size": 0
      }
    }
  }
}
```

### Delete team

_Available in Fleet Premium_

`DELETE /api/v1/fleet/teams/:id`

#### Parameters

| Name | Type    | In   | Description                          |
| ---- | ------  | ---- | ------------------------------------ |
| id   | integer | path | **Required.** The desired team's ID. |

#### Example

`DELETE /api/v1/fleet/teams/1`

#### Default response

`Status: 200`

---

## Translator

- [Translate IDs](#translate-ids)

### Translate IDs

Transforms a host name into a host id. For example, the Fleet UI use this endpoint when sending live queries to a set of hosts.

`POST /api/v1/fleet/translate`

#### Parameters

| Name  | Type  | In   | Description                              |
| ----- | ----- | ---- | ---------------------------------------- |
| array | array | body | **Required** list of items to translate. |

#### Example

`POST /api/v1/fleet/translate`

##### Request body

```json
{
  "list": [
    {
      "type": "user",
      "payload": {
        "identifier": "some@email.com"
      }
    },
    {
      "type": "label",
      "payload": {
        "identifier": "labelA"
      }
    },
    {
      "type": "team",
      "payload": {
        "identifier": "team1"
      }
    },
    {
      "type": "host",
      "payload": {
        "identifier": "host-ABC"
      }
    }
  ]
}
```

##### Default response

`Status: 200`

```json
{
  "list": [
    {
      "type": "user",
      "payload": {
        "identifier": "some@email.com",
        "id": 32
      }
    },
    {
      "type": "label",
      "payload": {
        "identifier": "labelA",
        "id": 1
      }
    },
    {
      "type": "team",
      "payload": {
        "identifier": "team1",
        "id": 22
      }
    },
    {
      "type": "host",
      "payload": {
        "identifier": "host-ABC",
        "id": 45
      }
    }
  ]
}
```
---

## Users

- [List all users](#list-all-users)
- [Create a user account with an invitation](#create-a-user-account-with-an-invitation)
- [Create a user account without an invitation](#create-a-user-account-without-an-invitation)
- [Get user information](#get-user-information)
- [Modify user](#modify-user)
- [Delete user](#delete-user)
- [Require password reset](#require-password-reset)
- [List a user's sessions](#list-a-users-sessions)
- [Delete a user's sessions](#delete-a-users-sessions)

The Fleet server exposes a handful of API endpoints that handles common user management operations. All the following endpoints require prior authentication meaning you must first log in successfully before calling any of the endpoints documented below.

### List all users

Returns a list of all enabled users

`GET /api/v1/fleet/users`

#### Parameters

| Name            | Type    | In    | Description                                                                                                                   |
| --------------- | ------- | ----- | ----------------------------------------------------------------------------------------------------------------------------- |
| query           | string  | query | Search query keywords. Searchable fields include `name` and `email`.                                                          |
| order_key       | string  | query | What to order results by. Can be any column in the users table.                                                               |
| order_direction | string  | query | **Requires `order_key`**. The direction of the order given the order key. Options include `asc` and `desc`. Default is `asc`. |
| page            | integer | query | Page number of the results to fetch.                                                                                          |
| query           | string  | query | Search query keywords. Searchable fields include `name` and `email`.                                                          |
| per_page        | integer | query | Results per page.                                                                                                             |
| team_id         | integer | query | _Available in Fleet Premium_. Filters the users to only include users in the specified team.                                   |

#### Example

`GET /api/v1/fleet/users`

##### Request query parameters

None.

##### Default response

`Status: 200`

```json
{
  "users": [
    {
      "created_at": "2020-12-10T03:52:53Z",
      "updated_at": "2020-12-10T03:52:53Z",
      "id": 1,
      "name": "Jane Doe",
      "email": "janedoe@example.com",
      "force_password_reset": false,
      "gravatar_url": "",
      "sso_enabled": false,
      "global_role": null,
      "api_only": false,
      "teams": [
        {
          "id": 1,
          "created_at": "0001-01-01T00:00:00Z",
          "name": "workstations",
          "description": "",
          "role": "admin"
        }
      ]
    }
  ]
}
```

##### Failed authentication

`Status: 401 Authentication Failed`

```json
{
  "message": "Authentication Failed",
  "errors": [
    {
      "name": "base",
      "reason": "Authentication failed"
    }
  ]
}
```

### Create a user account with an invitation

Creates a user account after an invited user provides registration information and submits the form.

`POST /api/v1/fleet/users`

#### Parameters

| Name                  | Type   | In   | Description                                                                                                                                                                                                                                                                                                                                              |
| --------------------- | ------ | ---- | -------------------------------------------------------------------------------------------------------------------------------------------------------------------------------------------------------------------------------------------------------------------------------------------------------------------------------------------------------- |
| email                 | string | body | **Required**. The email address of the user.                                                                                                                                                                                                                                                                                                             |
| invite_token          | string | body | **Required**. Token provided to the user in the invitation email.                                                                                                                                                                                                                                                                                        |
| name                  | string | body | **Required**. The name of the user.                                                                                                                                                                                                                                                                                                                      |
| password              | string | body | The password chosen by the user (if not SSO user).                                                                                                                                                                                                                                                                                                       |
| password_confirmation | string | body | Confirmation of the password chosen by the user.                                                                                                                                                                                                                                                                                                         |
| global_role           | string | body | The role assigned to the user. In Fleet 4.0.0, 3 user roles were introduced (`admin`, `maintainer`, and `observer`). In Fleet 4.30.0 and 4.31.0, the `observer_plus` and `gitops` roles were introduced respectively. If `global_role` is specified, `teams` cannot be specified. For more information, see [manage access](https://fleetdm.com/docs/using-fleet/manage-access).                                                                                                                                                                        |
| teams                 | array  | body | _Available in Fleet Premium_. The teams and respective roles assigned to the user. Should contain an array of objects in which each object includes the team's `id` and the user's `role` on each team. In Fleet 4.0.0, 3 user roles were introduced (`admin`, `maintainer`, and `observer`). In Fleet 4.30.0 and 4.31.0, the `observer_plus` and `gitops` roles were introduced respectively. If `teams` is specified, `global_role` cannot be specified. For more information, see [manage access](https://fleetdm.com/docs/using-fleet/manage-access). |

#### Example

`POST /api/v1/fleet/users`

##### Request query parameters

```json
{
  "email": "janedoe@example.com",
  "invite_token": "SjdReDNuZW5jd3dCbTJtQTQ5WjJTc2txWWlEcGpiM3c=",
  "name": "janedoe",
  "password": "test-123",
  "password_confirmation": "test-123",
  "teams": [
    {
      "id": 2,
      "role": "observer"
    },
    {
      "id": 4,
      "role": "observer"
    }
  ]
}
```

##### Default response

`Status: 200`

```json
{
  "user": {
    "created_at": "0001-01-01T00:00:00Z",
    "updated_at": "0001-01-01T00:00:00Z",
    "id": 2,
    "name": "janedoe",
    "email": "janedoe@example.com",
    "enabled": true,
    "force_password_reset": false,
    "gravatar_url": "",
    "sso_enabled": false,
    "global_role": "admin",
    "teams": []
  }
}
```

##### Failed authentication

`Status: 401 Authentication Failed`

```json
{
  "message": "Authentication Failed",
  "errors": [
    {
      "name": "base",
      "reason": "Authentication failed"
    }
  ]
}
```

##### Expired or used invite code

`Status: 404 Resource Not Found`

```json
{
  "message": "Resource Not Found",
  "errors": [
    {
      "name": "base",
      "reason": "Invite with token SjdReDNuZW5jd3dCbTJtQTQ5WjJTc2txWWlEcGpiM3c= was not found in the datastore"
    }
  ]
}
```

##### Validation failed

`Status: 422 Validation Failed`

The same error will be returned whenever one of the required parameters fails the validation.

```json
{
  "message": "Validation Failed",
  "errors": [
    {
      "name": "name",
      "reason": "cannot be empty"
    }
  ]
}
```

### Create a user account without an invitation

Creates a user account without requiring an invitation, the user is enabled immediately.
By default, the user will be forced to reset its password upon first login.

`POST /api/v1/fleet/users/admin`

#### Parameters

| Name        | Type    | In   | Description                                                                                                                                                                                                                                                                                                                                              |
| ----------- | ------- | ---- | -------------------------------------------------------------------------------------------------------------------------------------------------------------------------------------------------------------------------------------------------------------------------------------------------------------------------------------------------------- |
| email       | string  | body | **Required**. The user's email address.                                                                                                                                                                                                                                                                                                                  |
| name        | string  | body | **Required**. The user's full name or nickname.                                                                                                                                                                                                                                                                                                          |
| password    | string  | body | The user's password (required for non-SSO users).                                                                                                                                                                                                                                                                                                        |
| sso_enabled | boolean | body | Whether or not SSO is enabled for the user.                                                                                                                                                                                                                                                                                                              |
| api_only    | boolean | body | User is an "API-only" user (cannot use web UI) if true.                                                                                                                                                                                                                                                                                                  |
| global_role | string | body | The role assigned to the user. In Fleet 4.0.0, 3 user roles were introduced (`admin`, `maintainer`, and `observer`). In Fleet 4.30.0 and 4.31.0, the `observer_plus` and `gitops` roles were introduced respectively. If `global_role` is specified, `teams` cannot be specified. For more information, see [manage access](https://fleetdm.com/docs/using-fleet/manage-access).                                                                                                                                                                        |
| admin_forced_password_reset    | boolean | body | Sets whether the user will be forced to reset its password upon first login (default=true) |
| teams                          | array   | body | _Available in Fleet Premium_. The teams and respective roles assigned to the user. Should contain an array of objects in which each object includes the team's `id` and the user's `role` on each team. In Fleet 4.0.0, 3 user roles were introduced (`admin`, `maintainer`, and `observer`). In Fleet 4.30.0 and 4.31.0, the `observer_plus` and `gitops` roles were introduced respectively. If `teams` is specified, `global_role` cannot be specified. For more information, see [manage access](https://fleetdm.com/docs/using-fleet/manage-access). |

#### Example

`POST /api/v1/fleet/users/admin`

##### Request body

```json
{
  "name": "Jane Doe",
  "email": "janedoe@example.com",
  "password": "test-123",
  "api_only": true,
  "teams": [
    {
      "id": 2,
      "role": "observer"
    },
    {
      "id": 3,
      "role": "maintainer"
    }
  ]
}
```

##### Default response

`Status: 200`

```json
{
  "user": {
    "created_at": "0001-01-01T00:00:00Z",
    "updated_at": "0001-01-01T00:00:00Z",
    "id": 5,
    "name": "Jane Doe",
    "email": "janedoe@example.com",
    "enabled": true,
    "force_password_reset": false,
    "gravatar_url": "",
    "sso_enabled": false,
    "api_only": true,
    "global_role": null,
    "teams": [
      {
        "id": 2,
        "role": "observer"
      },
      {
        "id": 3,
        "role": "maintainer"
      }
    ]
  },
  "token": "{API key}"
}
```

> Note: The new user's `token` (API key) is only included in the response after creating an api-only user (`api_only: true`).

##### User doesn't exist

`Status: 404 Resource Not Found`

```json
{
  "message": "Resource Not Found",
  "errors": [
    {
      "name": "base",
      "reason": "User with id=1 was not found in the datastore"
    }
  ]
}
```

### Get user information

Returns all information about a specific user.

`GET /api/v1/fleet/users/:id`

#### Parameters

| Name | Type    | In   | Description                  |
| ---- | ------- | ---- | ---------------------------- |
| id   | integer | path | **Required**. The user's id. |

#### Example

`GET /api/v1/fleet/users/2`

##### Request query parameters

```json
{
  "id": 1
}
```

##### Default response

`Status: 200`

```json
{
  "user": {
    "created_at": "2020-12-10T05:20:25Z",
    "updated_at": "2020-12-10T05:24:27Z",
    "id": 2,
    "name": "Jane Doe",
    "email": "janedoe@example.com",
    "force_password_reset": false,
    "gravatar_url": "",
    "sso_enabled": false,
    "global_role": "admin",
    "api_only": false,
    "teams": []
  }
}
```

##### User doesn't exist

`Status: 404 Resource Not Found`

```json
{
  "message": "Resource Not Found",
  "errors": [
    {
      "name": "base",
      "reason": "User with id=5 was not found in the datastore"
    }
  ]
}
```

### Modify user

`PATCH /api/v1/fleet/users/:id`

#### Parameters

| Name        | Type    | In   | Description                                                                                                                                                                                                                                                                                                                                              |
| ----------- | ------- | ---- | -------------------------------------------------------------------------------------------------------------------------------------------------------------------------------------------------------------------------------------------------------------------------------------------------------------------------------------------------------- |
| id          | integer | path | **Required**. The user's id.                                                                                                                                                                                                                                                                                                                             |
| name        | string  | body | The user's name.                                                                                                                                                                                                                                                                                                                                         |
| position    | string  | body | The user's position.                                                                                                                                                                                                                                                                                                                                     |
| email       | string  | body | The user's email.                                                                                                                                                                                                                                                                                                                                        |
| sso_enabled | boolean | body | Whether or not SSO is enabled for the user.                                                                                                                                                                                                                                                                                                              |
| api_only    | boolean | body | User is an "API-only" user (cannot use web UI) if true.                                                                                                                                                                                                                                                                                                  |
| password    | string  | body | The user's current password, required to change the user's own email or password (not required for an admin to modify another user).                                                                                                                                                                                                                     |
| new_password| string  | body | The user's new password. |
| global_role | string  | body | The role assigned to the user. In Fleet 4.0.0, 3 user roles were introduced (`admin`, `maintainer`, and `observer`). If `global_role` is specified, `teams` cannot be specified.                                                                                                                                                                         |
| teams       | array   | body | _Available in Fleet Premium_. The teams and respective roles assigned to the user. Should contain an array of objects in which each object includes the team's `id` and the user's `role` on each team. In Fleet 4.0.0, 3 user roles were introduced (`admin`, `maintainer`, and `observer`). If `teams` is specified, `global_role` cannot be specified. |

#### Example

`PATCH /api/v1/fleet/users/2`

##### Request body

```json
{
  "name": "Jane Doe",
  "global_role": "admin"
}
```

##### Default response

`Status: 200`

```json
{
  "user": {
    "created_at": "2021-02-03T16:11:06Z",
    "updated_at": "2021-02-03T16:11:06Z",
    "id": 2,
    "name": "Jane Doe",
    "email": "janedoe@example.com",
    "global_role": "admin",
    "force_password_reset": false,
    "gravatar_url": "",
    "sso_enabled": false,
    "api_only": false,
    "teams": []
  }
}
```

#### Example (modify a user's teams)

`PATCH /api/v1/fleet/users/2`

##### Request body

```json
{
  "teams": [
    {
      "id": 1,
      "role": "observer"
    },
    {
      "id": 2,
      "role": "maintainer"
    }
  ]
}
```

##### Default response

`Status: 200`

```json
{
  "user": {
    "created_at": "2021-02-03T16:11:06Z",
    "updated_at": "2021-02-03T16:11:06Z",
    "id": 2,
    "name": "Jane Doe",
    "email": "janedoe@example.com",
    "enabled": true,
    "force_password_reset": false,
    "gravatar_url": "",
    "sso_enabled": false,
    "global_role": "admin",
    "teams": [
      {
        "id": 2,
        "role": "observer"
      },
      {
        "id": 3,
        "role": "maintainer"
      }
    ]
  }
}
```

### Delete user

Delete the specified user from Fleet.

`DELETE /api/v1/fleet/users/:id`

#### Parameters

| Name | Type    | In   | Description                  |
| ---- | ------- | ---- | ---------------------------- |
| id   | integer | path | **Required**. The user's id. |

#### Example

`DELETE /api/v1/fleet/users/3`

##### Default response

`Status: 200`


### Require password reset

The selected user is logged out of Fleet and required to reset their password during the next attempt to log in. This also revokes all active Fleet API tokens for this user. Returns the user object.

`POST /api/v1/fleet/users/:id/require_password_reset`

#### Parameters

| Name  | Type    | In   | Description                                                                                    |
| ----- | ------- | ---- | ---------------------------------------------------------------------------------------------- |
| id    | integer | path | **Required**. The user's id.                                                                   |
| require | boolean | body | Whether or not the user is required to reset their password during the next attempt to log in. |

#### Example

`POST /api/v1/fleet/users/123/require_password_reset`

##### Request body

```json
{
  "require": true
}
```

##### Default response

`Status: 200`

```json
{
  "user": {
    "created_at": "2021-02-23T22:23:34Z",
    "updated_at": "2021-02-23T22:28:52Z",
    "id": 2,
    "name": "Jane Doe",
    "email": "janedoe@example.com",
    "force_password_reset": true,
    "gravatar_url": "",
    "sso_enabled": false,
    "global_role": "observer",
    "teams": []
  }
}
```

### List a user's sessions

Returns a list of the user's sessions in Fleet.

`GET /api/v1/fleet/users/:id/sessions`

#### Parameters

None.

#### Example

`GET /api/v1/fleet/users/1/sessions`

##### Default response

`Status: 200`

```json
{
  "sessions": [
    {
      "session_id": 2,
      "user_id": 1,
      "created_at": "2021-02-03T16:12:50Z"
    },
    {
      "session_id": 3,
      "user_id": 1,
      "created_at": "2021-02-09T23:40:23Z"
    },
    {
      "session_id": 6,
      "user_id": 1,
      "created_at": "2021-02-23T22:23:58Z"
    }
  ]
}
```

### Delete a user's sessions

Deletes the selected user's sessions in Fleet. Also deletes the user's API token.

`DELETE /api/v1/fleet/users/:id/sessions`

#### Parameters

| Name | Type    | In   | Description                               |
| ---- | ------- | ---- | ----------------------------------------- |
| id   | integer | path | **Required**. The ID of the desired user. |

#### Example

`DELETE /api/v1/fleet/users/1/sessions`

##### Default response

`Status: 200`

## Debug

- [Get a summary of errors](#get-a-summary-of-errors)
- [Get database information](#get-database-information)
- [Get profiling information](#get-profiling-information)

The Fleet server exposes a handful of API endpoints to retrieve debug information about the server itself in order to help troubleshooting. All the following endpoints require prior authentication meaning you must first log in successfully before calling any of the endpoints documented below.

### Get a summary of errors

Returns a set of all the errors that happened in the server during the interval of time defined by the [logging_error_retention_period](https://fleetdm.com/docs/deploying/configuration#logging-error-retention-period) configuration.

The server only stores and returns a single instance of each error.

`GET /debug/errors`

#### Parameters

| Name  | Type    | In    | Description                                                                       |
| ----- | ------- | ----- | --------------------------------------------------------------------------------- |
| flush | boolean | query | Whether or not clear the errors from Redis after reading them. Default is `false` |

#### Example

`GET /debug/errors?flush=true`

##### Default response

`Status: 200`

```json
[
  {
    "count": "3",
    "chain": [
      {
        "message": "Authorization header required"
      },
      {
        "message": "missing FleetError in chain",
        "data": {
          "timestamp": "2022-06-03T14:16:01-03:00"
        },
        "stack": [
          "github.com/fleetdm/fleet/v4/server/contexts/ctxerr.Handle (ctxerr.go:262)",
          "github.com/fleetdm/fleet/v4/server/service.encodeError (transport_error.go:80)",
          "github.com/go-kit/kit/transport/http.Server.ServeHTTP (server.go:124)"
        ]
      }
    ]
  }
]
```

### Get database information

Returns information about the current state of the database; valid keys are:

- `locks`: returns transaction locking information.
- `innodb-status`: returns InnoDB status information.
- `process-list`: returns running processes (queries, etc).

`GET /debug/db/:key`

#### Parameters

None.

### Get profiling information

Returns runtime profiling data of the server in the format expected by `go tools pprof`. The responses are equivalent to those returned by the Go `http/pprof` package.

Valid keys are: `cmdline`, `profile`, `symbol` and `trace`.

`GET /debug/pprof/:key`

#### Parameters
None.

## API errors

Fleet returns API errors as a JSON document with the following fields:
- `message`: This field contains the kind of error (bad request error, authorization error, etc.).
- `errors`: List of errors with `name` and `reason` keys.
- `uuid`: Unique identifier for the error. This identifier can be matched to Fleet logs which might contain more information about the cause of the error.

Sample of an error when trying to send an empty body on a request that expects a JSON body:
```sh
$ curl -k -H "Authorization: Bearer $TOKEN" -H 'Content-Type:application/json' "https://localhost:8080/api/v1/fleet/sso" -d ''
```
Response:
```json
{
  "message": "Bad request",
  "errors": [
    {
      "name": "base",
      "reason": "Expected JSON Body"
    }
  ],
  "uuid": "c0532a64-bec2-4cf9-aa37-96fe47ead814"
}
```

---

<meta name="description" value="Documentation for Fleet's REST API. See example requests and responses for each API endpoint.">
<meta name="pageOrderInSection" value="30"><|MERGE_RESOLUTION|>--- conflicted
+++ resolved
@@ -7614,12 +7614,9 @@
 | team_id         | integer | query | _Available in Fleet Premium_. The ID of the parent team for the queries to be listed. When omitted, returns global queries.                  |
 | query           | string  | query | Search query keywords. Searchable fields include `name`.                                                                      |
 | merge_inherited | boolean | query | _Available in Fleet Premium_. If `true`, will include global queries in addition to team queries when filtering by `team_id`. (If no `team_id` is provided, this parameter is ignored.) |
-<<<<<<< HEAD
 | compatible_platform | string | query | Return queries that only reference tables compatible with this platform (not a strict compatibility check). One of: `"macos"`, `"windows"`, `"linux"`, `"chrome"` (case-insensitive). |
 | page                    | integer | query | Page number of the results to fetch. |
 | per_page                | integer | query | Results per page. |
-=======
->>>>>>> a541961a
 
 #### Example
 
