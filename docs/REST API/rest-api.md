# REST API

- [Authentication](#authentication)
- [Activities](#activities)
- [Fleet configuration](#fleet-configuration)
- [File carving](#file-carving)
- [Hosts](#hosts)
- [Labels](#labels)
- [Mobile device management (MDM)](#mobile-device-management-mdm)
- [Policies](#policies)
- [Queries](#queries)
- [Schedule (deprecated)](#schedule)
- [Scripts](#scripts)
- [Sessions](#sessions)
- [Software](#software)
- [Targets](#targets)
- [Teams](#teams)
- [Translator](#translator)
- [Users](#users)
- [API errors](#api-responses)

Use the Fleet APIs to automate Fleet.

This page includes a list of available resources and their API routes.

## Authentication

- [Retrieve your API token](#retrieve-your-api-token)
- [Log in](#log-in)
- [Log out](#log-out)
- [Forgot password](#forgot-password)
- [Change password](#change-password)
- [Reset password](#reset-password)
- [Me](#me)
- [SSO config](#sso-config)
- [Initiate SSO](#initiate-sso)
- [SSO callback](#sso-callback)

### Retrieve your API token

All API requests to the Fleet server require API token authentication unless noted in the documentation. API tokens are tied to your Fleet user account.

To get an API token, retrieve it from "My account" > "Get API token" in the Fleet UI (`/profile`). Or, you can send a request to the [login API endpoint](#log-in) to get your token.

Then, use that API token to authenticate all subsequent API requests by sending it in the "Authorization" request header, prefixed with "Bearer ":

```http
Authorization: Bearer <your token>
```

> For SSO users, email/password login is disabled. The API token can instead be retrieved from the "My account" page in the UI (/profile). On this page, choose "Get API token".

### Log in

Authenticates the user with the specified credentials. Use the token returned from this endpoint to authenticate further API requests.

`POST /api/v1/fleet/login`

> This API endpoint is not available to SSO users, since email/password login is disabled for SSO users. To get an API token for an SSO user, you can use the Fleet UI.

#### Parameters

| Name     | Type   | In   | Description                                   |
| -------- | ------ | ---- | --------------------------------------------- |
| email    | string | body | **Required**. The user's email.               |
| password | string | body | **Required**. The user's plain text password. |

#### Example

`POST /api/v1/fleet/login`

##### Request body

```json
{
  "email": "janedoe@example.com",
  "password": "VArCjNW7CfsxGp67"
}
```

##### Default response

`Status: 200`

```json
{
  "user": {
    "created_at": "2020-11-13T22:57:12Z",
    "updated_at": "2020-11-13T22:57:12Z",
    "id": 1,
    "name": "Jane Doe",
    "email": "janedoe@example.com",
    "enabled": true,
    "force_password_reset": false,
    "gravatar_url": "",
    "sso_enabled": false,
    "global_role": "admin",
    "teams": []
  },
  "token": "{your token}"
}
```

##### Authentication failed

`Status: 401 Unauthorized`

```json
{
  "message": "Authentication failed",
  "errors": [
    {
      "name": "base",
      "reason": "Authentication failed"
    }
  ],
  "uuid": "1272014b-902b-4b36-bcdb-75fde5eac1fc"
}
```

##### Too many requests / Rate limiting

`Status: 429 Too Many Requests`
`Header: retry-after: N`

> This response includes a header `retry-after` that indicates how many more seconds you are blocked before you can try again.

```json
{
  "message": "limit exceeded, retry after: Ns",
  "errors": [
    {
      "name": "base",
      "reason": "limit exceeded, retry after: Ns"
    }
  ]
}
```

---

### Log out

Logs out the authenticated user.

`POST /api/v1/fleet/logout`

#### Example

`POST /api/v1/fleet/logout`

##### Default response

`Status: 200`

---

### Forgot password

Sends a password reset email to the specified email. Requires that SMTP or SES is configured for your Fleet server.

`POST /api/v1/fleet/forgot_password`

#### Parameters

| Name  | Type   | In   | Description                                                             |
| ----- | ------ | ---- | ----------------------------------------------------------------------- |
| email | string | body | **Required**. The email of the user requesting the reset password link. |

#### Example

`POST /api/v1/fleet/forgot_password`

##### Request body

```json
{
  "email": "janedoe@example.com"
}
```

##### Default response

`Status: 200`

##### Unknown error

`Status: 500`

```json
{
  "message": "Unknown Error",
  "errors": [
    {
      "name": "base",
      "reason": "email not configured"
    }
  ]
}
```

---

### Change password

`POST /api/v1/fleet/change_password`

Changes the password for the authenticated user.

#### Parameters

| Name         | Type   | In   | Description                            |
| ------------ | ------ | ---- | -------------------------------------- |
| old_password | string | body | **Required**. The user's old password. |
| new_password | string | body | **Required**. The user's new password. |

#### Example

`POST /api/v1/fleet/change_password`

##### Request body

```json
{
  "old_password": "VArCjNW7CfsxGp67",
  "new_password": "zGq7mCLA6z4PzArC"
}
```

##### Default response

`Status: 200`

##### Validation failed

`Status: 422 Unprocessable entity`

```json
{
  "message": "Validation Failed",
  "errors": [
    {
      "name": "old_password",
      "reason": "old password does not match"
    }
  ]
}
```

### Reset password

Resets a user's password. Which user is determined by the password reset token used. The password reset token can be found in the password reset email sent to the desired user.

`POST /api/v1/fleet/reset_password`

#### Parameters

| Name                      | Type   | In   | Description                                                               |
| ------------------------- | ------ | ---- | ------------------------------------------------------------------------- |
| new_password              | string | body | **Required**. The new password.                                           |
| new_password_confirmation | string | body | **Required**. Confirmation for the new password.                          |
| password_reset_token      | string | body | **Required**. The token provided to the user in the password reset email. |

#### Example

`POST /api/v1/fleet/reset_password`

##### Request body

```json
{
  "new_password": "abc123",
  "new_password_confirmation": "abc123",
  "password_reset_token": "UU5EK0JhcVpsRkY3NTdsaVliMEZDbHJ6TWdhK3oxQ1Q="
}
```

##### Default response

`Status: 200`


---

### Me

Retrieves the user data for the authenticated user.

`GET /api/v1/fleet/me`

#### Example

`GET /api/v1/fleet/me`

##### Default response

`Status: 200`

```json
{
  "user": {
    "created_at": "2020-11-13T22:57:12Z",
    "updated_at": "2020-11-16T23:49:41Z",
    "id": 1,
    "name": "Jane Doe",
    "email": "janedoe@example.com",
    "global_role": "admin",
    "enabled": true,
    "force_password_reset": false,
    "gravatar_url": "",
    "sso_enabled": false,
    "teams": []
  }
}
```

---

### Perform required password reset

Resets the password of the authenticated user. Requires that `force_password_reset` is set to `true` prior to the request.

`POST /api/v1/fleet/perform_required_password_reset`

#### Example

`POST /api/v1/fleet/perform_required_password_reset`

##### Request body

```json
{
  "new_password": "sdPz8CV5YhzH47nK"
}
```

##### Default response

`Status: 200`

```json
{
  "user": {
    "created_at": "2020-11-13T22:57:12Z",
    "updated_at": "2020-11-17T00:09:23Z",
    "id": 1,
    "name": "Jane Doe",
    "email": "janedoe@example.com",
    "enabled": true,
    "force_password_reset": false,
    "gravatar_url": "",
    "sso_enabled": false,
    "global_role": "admin",
    "teams": []
  }
}
```

---

### SSO config

Gets the current SSO configuration.

`GET /api/v1/fleet/sso`

#### Example

`GET /api/v1/fleet/sso`

##### Default response

`Status: 200`

```json
{
  "settings": {
    "idp_name": "IDP Vendor 1",
    "idp_image_url": "",
    "sso_enabled": false
  }
}
```

---

### Initiate SSO

`POST /api/v1/fleet/sso`

#### Parameters

| Name      | Type   | In   | Description                                                                 |
| --------- | ------ | ---- | --------------------------------------------------------------------------- |
| relay_url | string | body | **Required**. The relative url to be navigated to after successful sign in. |

#### Example

`POST /api/v1/fleet/sso`

##### Request body

```json
{
  "relay_url": "/hosts/manage"
}
```

##### Default response

`Status: 200`

##### Unknown error

`Status: 500`

```json
{
  "message": "Unknown Error",
  "errors": [
    {
      "name": "base",
      "reason": "InitiateSSO getting metadata: Get \"https://idp.example.org/idp-meta.xml\": dial tcp: lookup idp.example.org on [2001:558:feed::1]:53: no such host"
    }
  ]
}
```

### SSO callback

This is the callback endpoint that the identity provider will use to send security assertions to Fleet. This is where Fleet receives and processes the response from the identify provider.

`POST /api/v1/fleet/sso/callback`

#### Parameters

| Name         | Type   | In   | Description                                                 |
| ------------ | ------ | ---- | ----------------------------------------------------------- |
| SAMLResponse | string | body | **Required**. The SAML response from the identity provider. |

#### Example

`POST /api/v1/fleet/sso/callback`

##### Request body

```json
{
  "SAMLResponse": "<SAML response from IdP>"
}
```

##### Default response

`Status: 200`


---

## Activities

### List activities

Returns a list of the activities that have been performed in Fleet as well as additional metadata.
for pagination. For a comprehensive list of activity types and detailed information, please see the [audit logs](https://fleetdm.com/docs/using-fleet/audit-activities) page.

`GET /api/v1/fleet/activities`

#### Parameters

| Name            | Type    | In    | Description                                                 |
|:--------------- |:------- |:----- |:------------------------------------------------------------|
| page            | integer | query | Page number of the results to fetch.                                                                                          |
| per_page        | integer | query | Results per page.                                                                                                             |
| order_key       | string  | query | What to order results by. Can be any column in the `activites` table.                                                         |
| order_direction | string  | query | **Requires `order_key`**. The direction of the order given the order key. Options include `asc` and `desc`. Default is `asc`. |

#### Example

`GET /api/v1/fleet/activities?page=0&per_page=10&order_key=created_at&order_direction=desc`

##### Default response

```json
{
  "activities": [
    {
      "created_at": "2021-07-30T13:41:07Z",
      "id": 24,
      "actor_full_name": "name",
      "actor_id": 1,
      "actor_gravatar": "",
      "actor_email": "name@example.com",
      "type": "live_query",
      "details": {
        "targets_count": 231
      }
    },
    {
      "created_at": "2021-07-29T15:35:33Z",
      "id": 23,
      "actor_full_name": "name",
      "actor_id": 1,
      "actor_gravatar": "",
      "actor_email": "name@example.com",
      "type": "deleted_multiple_saved_query",
      "details": {
        "query_ids": [
          2,
          24,
          25
        ]
      }
    },
    {
      "created_at": "2021-07-29T14:40:30Z",
      "id": 22,
      "actor_full_name": "name",
      "actor_id": 1,
      "actor_gravatar": "",
      "actor_email": "name@example.com",
      "type": "created_team",
      "details": {
        "team_id": 3,
        "team_name": "Oranges"
      }
    },
    {
      "created_at": "2021-07-29T14:40:27Z",
      "id": 21,
      "actor_full_name": "name",
      "actor_id": 1,
      "actor_gravatar": "",
      "actor_email": "name@example.com",
      "type": "created_team",
      "details": {
        "team_id": 2,
        "team_name": "Apples"
      }
    },
    {
      "created_at": "2021-07-27T14:35:08Z",
      "id": 20,
      "actor_full_name": "name",
      "actor_id": 1,
      "actor_gravatar": "",
      "actor_email": "name@example.com",
      "type": "created_pack",
      "details": {
        "pack_id": 2,
        "pack_name": "New pack"
      }
    },
    {
      "created_at": "2021-07-27T13:25:21Z",
      "id": 19,
      "actor_full_name": "name",
      "actor_id": 1,
      "actor_gravatar": "",
      "actor_email": "name@example.com",
      "type": "live_query",
      "details": {
        "targets_count": 14
      }
    },
    {
      "created_at": "2021-07-27T13:25:14Z",
      "id": 18,
      "actor_full_name": "name",
      "actor_id": 1,
      "actor_gravatar": "",
      "actor_email": "name@example.com",
      "type": "live_query",
      "details": {
        "targets_count": 14
      }
    },
    {
      "created_at": "2021-07-26T19:28:24Z",
      "id": 17,
      "actor_full_name": "name",
      "actor_id": 1,
      "actor_gravatar": "",
      "actor_email": "name@example.com",
      "type": "live_query",
      "details": {
        "target_counts": 1
      }
    },
    {
      "created_at": "2021-07-26T17:27:37Z",
      "id": 16,
      "actor_full_name": "name",
      "actor_id": 1,
      "actor_gravatar": "",
      "actor_email": "name@example.com",
      "type": "live_query",
      "details": {
        "target_counts": 14
      }
    },
    {
      "created_at": "2021-07-26T17:27:08Z",
      "id": 15,
      "actor_full_name": "name",
      "actor_id": 1,
      "actor_gravatar": "",
      "actor_email": "name@example.com",
      "type": "live_query",
      "details": {
        "target_counts": 14
      }
    }
  ],
  "meta": {
    "has_next_results": true,
    "has_previous_results": false
  }
}

```

---

## File carving

- [List carves](#list-carves)
- [Get carve](#get-carve)
- [Get carve block](#get-carve-block)

Fleet supports osquery's file carving functionality as of Fleet 3.3.0. This allows the Fleet server to request files (and sets of files) from Fleet's agent (fleetd), returning the full contents to Fleet.

To initiate a file carve using the Fleet API, you can use the [live query](#run-live-query) endpoint to run a query against the `carves` table.

For more information on executing a file carve in Fleet, go to the [File carving with Fleet docs](https://github.com/fleetdm/fleet/blob/main/docs/Contributing/File-carving.md).

### List carves

Retrieves a list of the non expired carves. Carve contents remain available for 24 hours after the first data is provided from the osquery client.

`GET /api/v1/fleet/carves`

#### Parameters

| Name            | Type    | In    | Description                                                                                                                    |
|-----------------|---------|-------|--------------------------------------------------------------------------------------------------------------------------------|
| page            | integer | query | Page number of the results to fetch.                                                                                           |
| per_page        | integer | query | Results per page.                                                                                                              |
| order_key       | string  | query | What to order results by. Can be any field listed in the `results` array example below.                                        |
| order_direction | string  | query | **Requires `order_key`**. The direction of the order given the order key. Valid options are 'asc' or 'desc'. Default is 'asc'. |
| after           | string  | query | The value to get results after. This needs `order_key` defined, as that's the column that would be used.                       |
| expired         | boolean | query | Include expired carves (default: false)                                                                                        |

#### Example

`GET /api/v1/fleet/carves`

##### Default response

`Status: 200`

```json
{
  "carves": [
    {
      "id": 1,
      "created_at": "2021-02-23T22:52:01Z",
      "host_id": 7,
      "name": "macbook-pro.local-2021-02-23T22:52:01Z-fleet_distributed_query_30",
      "block_count": 1,
      "block_size": 2000000,
      "carve_size": 2048,
      "carve_id": "c6958b5f-4c10-4dc8-bc10-60aad5b20dc8",
      "request_id": "fleet_distributed_query_30",
      "session_id": "065a1dc3-40ad-441c-afff-80c2ad7dac28",
      "expired": false,
      "max_block": 0
    },
    {
      "id": 2,
      "created_at": "2021-02-23T22:53:03Z",
      "host_id": 7,
      "name": "macbook-pro.local-2021-02-23T22:53:03Z-fleet_distributed_query_31",
      "block_count": 2,
      "block_size": 2000000,
      "carve_size": 3400704,
      "carve_id": "2b9170b9-4e11-4569-a97c-2f18d18bec7a",
      "request_id": "fleet_distributed_query_31",
      "session_id": "f73922ed-40a4-4e98-a50a-ccda9d3eb755",
      "expired": false,
      "max_block": 1,
      "error": "S3 multipart carve upload: EntityTooSmall: Your proposed upload is smaller than the minimum allowed object size"
    }
  ]
}
```

### Get carve

Retrieves the specified carve.

`GET /api/v1/fleet/carves/:id`

#### Parameters

| Name | Type    | In   | Description                           |
| ---- | ------- | ---- | ------------------------------------- |
| id   | integer | path | **Required.** The desired carve's ID. |

#### Example

`GET /api/v1/fleet/carves/1`

##### Default response

`Status: 200`

```json
{
  "carve": {
    "id": 1,
    "created_at": "2021-02-23T22:52:01Z",
    "host_id": 7,
    "name": "macbook-pro.local-2021-02-23T22:52:01Z-fleet_distributed_query_30",
    "block_count": 1,
    "block_size": 2000000,
    "carve_size": 2048,
    "carve_id": "c6958b5f-4c10-4dc8-bc10-60aad5b20dc8",
    "request_id": "fleet_distributed_query_30",
    "session_id": "065a1dc3-40ad-441c-afff-80c2ad7dac28",
    "expired": false,
    "max_block": 0
  }
}
```

### Get carve block

Retrieves the specified carve block. This endpoint retrieves the data that was carved.

`GET /api/v1/fleet/carves/:id/block/:block_id`

#### Parameters

| Name     | Type    | In   | Description                                 |
| -------- | ------- | ---- | ------------------------------------------- |
| id       | integer | path | **Required.** The desired carve's ID.       |
| block_id | integer | path | **Required.** The desired carve block's ID. |

#### Example

`GET /api/v1/fleet/carves/1/block/0`

##### Default response

`Status: 200`

```json
{
    "data": "aG9zdHMAAAAAAAAAAAAAAAAAAAAAAAAAAAAAAAAAAAAAAAAAAAAAAAAAAAAAAAAA..."
}
```
---

## Fleet configuration

- [Get certificate](#get-certificate)
- [Get configuration](#get-configuration)
- [Modify configuration](#modify-configuration)
- [Get global enroll secrets](#get-global-enroll-secrets)
- [Modify global enroll secrets](#modify-global-enroll-secrets)
- [Get team enroll secrets](#get-team-enroll-secrets)
- [Modify team enroll secrets](#modify-team-enroll-secrets)
- [Create invite](#create-invite)
- [List invites](#list-invites)
- [Delete invite](#delete-invite)
- [Verify invite](#verify-invite)
- [Update invite](#update-invite)
- [Version](#version)

The Fleet server exposes a handful of API endpoints that handle the configuration of Fleet as well as endpoints that manage invitation and enroll secret operations. All the following endpoints require prior authentication meaning you must first log in successfully before calling any of the endpoints documented below.

### Get certificate

Returns the Fleet certificate.

`GET /api/v1/fleet/config/certificate`

#### Parameters

None.

#### Example

`GET /api/v1/fleet/config/certificate`

##### Default response

`Status: 200`

```json
{
  "certificate_chain": <certificate_chain>
}
```

### Get configuration

Returns all information about the Fleet's configuration.

> NOTE: The `agent_options`, `sso_settings` and `smtp_settings` fields are only returned to Global Admin users.

`GET /api/v1/fleet/config`

#### Parameters

None.

#### Example

`GET /api/v1/fleet/config`

##### Default response

`Status: 200`

```json
{
  "org_info": {
    "org_name": "fleet",
    "org_logo_url": "",
    "contact_url": "https://fleetdm.com/company/contact"
  },
  "server_settings": {
    "server_url": "https://localhost:8080",
    "enable_analytics": true,
    "live_query_disabled": false,
    "query_reports_disabled": false,
    "ai_features_disabled": false
  },
  "smtp_settings": {
    "enable_smtp": false,
    "configured": false,
    "sender_address": "",
    "server": "",
    "port": 587,
    "authentication_type": "authtype_username_password",
    "user_name": "",
    "password": "********",
    "enable_ssl_tls": true,
    "authentication_method": "authmethod_plain",
    "domain": "",
    "verify_ssl_certs": true,
    "enable_start_tls": true
  },
  "sso_settings": {
    "entity_id": "",
    "issuer_uri": "",
    "idp_image_url": "",
    "metadata": "",
    "metadata_url": "",
    "idp_name": "",
    "enable_sso": false,
    "enable_sso_idp_login": false,
    "enable_jit_provisioning": false
  },
  "host_expiry_settings": {
    "host_expiry_enabled": false,
    "host_expiry_window": 0
  },
  "activity_expiry_settings": {
    "activity_expiry_enabled": false,
    "activity_expiry_window": 0
  },
  "features": {
    "enable_host_users": true,
    "enable_software_inventory": true,
    "additional_queries": null
  },
  "mdm": {
    "apple_bm_default_team": "",
    "apple_bm_terms_expired": false,
    "enabled_and_configured": true,
    "windows_enabled_and_configured": true,
    "enable_disk_encryption": true,
    "macos_updates": {
      "minimum_version": "12.3.1",
      "deadline": "2022-01-01"
    },
    "windows_updates": {
      "deadline_days": 5,
      "grace_period_days": 1
    },
    "macos_settings": {
      "custom_settings": [
        {
          "path": "path/to/profile1.mobileconfig",
          "labels": ["Label 1", "Label 2"]
        }
      ]
    },
    "windows_settings": {
      "custom_settings": [
        {
         "path": "path/to/profile2.xml",
         "labels": ["Label 3", "Label 4"]
        }
      ],
    },
    "scripts": ["path/to/script.sh"],
    "end_user_authentication": {
      "entity_id": "",
      "issuer_uri": "",
      "metadata": "",
      "metadata_url": "",
      "idp_name": ""
    },
    "macos_migration": {
      "enable": false,
      "mode": "voluntary",
      "webhook_url": "https://webhook.example.com"
    },
    "macos_setup": {
      "bootstrap_package": "",
      "enable_end_user_authentication": false,
      "macos_setup_assistant": "path/to/config.json",
      "enable_release_device_manually": true
    }
  },
  "agent_options": {
    "spec": {
      "config": {
        "options": {
          "pack_delimiter": "/",
          "logger_tls_period": 10,
          "distributed_plugin": "tls",
          "disable_distributed": false,
          "logger_tls_endpoint": "/api/v1/osquery/log",
          "distributed_interval": 10,
          "distributed_tls_max_attempts": 3
        },
        "decorators": {
          "load": [
            "SELECT uuid AS host_uuid FROM system_info;",
            "SELECT hostname AS hostname FROM system_info;"
          ]
        }
      },
      "overrides": {},
      "command_line_flags": {}
    }
  },
  "license": {
     "tier": "free",
     "expiration": "0001-01-01T00:00:00Z"
   },
  "logging": {
      "debug": false,
      "json": false,
      "result": {
          "plugin": "firehose",
          "config": {
              "region": "us-east-1",
              "status_stream": "",
              "result_stream": "result-topic"
          }
      },
      "status": {
          "plugin": "filesystem",
          "config": {
              "status_log_file": "foo_status",
              "result_log_file": "",
              "enable_log_rotation": false,
              "enable_log_compression": false
          }
      }
  },
  "vulnerability_settings": {
    "databases_path": ""
  },
  "webhook_settings": {
    "host_status_webhook": {
      "enable_host_status_webhook": true,
      "destination_url": "https://server.com",
      "host_percentage": 5,
      "days_count": 7
    },
    "failing_policies_webhook":{
      "enable_failing_policies_webhook":true,
      "destination_url": "https://server.com",
      "policy_ids": [1, 2, 3],
      "host_batch_size": 1000
    },
    "vulnerabilities_webhook":{
      "enable_vulnerabilities_webhook":true,
      "destination_url": "https://server.com",
      "host_batch_size": 1000
    },
    "activities_webhook":{
      "enable_activities_webhook":true,
      "destination_url": "https://server.com"
    }
  },
  "integrations": {
    "jira": null,
    "google_calendar": [
      {
        "domain": "example.com",
        "api_key_json": {
           "type": "service_account",
           "project_id": "fleet-in-your-calendar",
           "private_key_id": "<private key id>",
           "private_key": "-----BEGIN PRIVATE KEY-----\n<private key>\n-----END PRIVATE KEY-----\n",
           "client_email": "fleet-calendar-events@fleet-in-your-calendar.iam.gserviceaccount.com",
           "client_id": "<client id>",
           "auth_uri": "https://accounts.google.com/o/oauth2/auth",
           "token_uri": "https://oauth2.googleapis.com/token",
           "auth_provider_x509_cert_url": "https://www.googleapis.com/oauth2/v1/certs",
           "client_x509_cert_url": "https://www.googleapis.com/robot/v1/metadata/x509/fleet-calendar-events%40fleet-in-your-calendar.iam.gserviceaccount.com",
           "universe_domain": "googleapis.com"
         }
      }
    ]
  },
  "logging": {
    "debug": false,
    "json": false,
    "result": {
        "plugin": "filesystem",
        "config": {
          "status_log_file": "/var/folders/xh/bxm1d2615tv3vrg4zrxq540h0000gn/T/osquery_status",
          "result_log_file": "/var/folders/xh/bxm1d2615tv3vrg4zrxq540h0000gn/T/osquery_result",
          "enable_log_rotation": false,
          "enable_log_compression": false
        }
      },
    "status": {
      "plugin": "filesystem",
      "config": {
        "status_log_file": "/var/folders/xh/bxm1d2615tv3vrg4zrxq540h0000gn/T/osquery_status",
        "result_log_file": "/var/folders/xh/bxm1d2615tv3vrg4zrxq540h0000gn/T/osquery_result",
        "enable_log_rotation": false,
        "enable_log_compression": false
      }
    }
  },
  "update_interval": {
    "osquery_detail": 3600000000000,
    "osquery_policy": 3600000000000
  },
  "vulnerabilities": {
    "cpe_database_url": "",
    "disable_schedule": false,
    "cve_feed_prefix_url": "",
    "databases_path": "",
    "disable_data_sync": false,
    "periodicity": 3600000000000,
    "recent_vulnerability_max_age": 2592000000000000
  }
}
```

### Modify configuration

Modifies the Fleet's configuration with the supplied information.

`PATCH /api/v1/fleet/config`

#### Parameters

| Name                              | Type    | In    | Description   |
| ---------------------             | ------- | ----  | -------------------------------------------------------------------------------------------------------------------------------------------------------------------------------------- |
| org_info          | object  | body  | See [org_info](#org-info). |
| server_settings         | object  | body    | See [server_settings](#server-settings). |
| smtp_settings         | object  | body    | See [smtp_settings](#smtp-settings). |
| sso_settings         | object  | body    | See [sso_settings](#sso-settings). |
| host_expiry_settings         | object  | body    | See [host_expiry_settings](#host-expiry-settings). |
| activity_expiry_settings         | object  | body    | See [activity_expiry_settings](#activity-expiry-settings). |
| agent_options                     | objects | body  | The agent_options spec that is applied to all hosts. In Fleet 4.0.0 the `api/v1/fleet/spec/osquery_options` endpoints were removed.                                                    |
| fleet_desktop         | object  | body    | See [fleet_desktop](#fleet-desktop). |
| webhook_settings      | object  | body    | See [webhook_settings](#webhook-settings). |
| integrations                      | object  | body  | Includes `jira`, `zendesk`, and `google_calendar` arrays. See [integrations](#integrations) for details. |
| mdm      | object  | body    | See [mdm](#mdm). |
| features          | object  | body    | See [features](#features). |
| scripts                           | list    | body  | A list of script files to add so they can be executed at a later time.                                                                                                                                                 |
| force                             | boolean | query | Whether to force-apply the agent options even if there are validation errors.                                                                                                 |
| dry_run                           | boolean | query | Whether to validate the configuration and return any validation errors **without** applying changes.                                                                         |


#### Example

`PATCH /api/v1/fleet/config`

##### Request body

```json
{
  "scripts": []
}
```

##### Default response

`Status: 200`

```json
{
  "org_info": {
    "org_name": "Fleet Device Management",
    "org_logo_url": "https://fleetdm.com/logo.png",
    "org_logo_url_light_background": "https://fleetdm.com/logo-light.png",
    "contact_url": "https://fleetdm.com/company/contact"
  },
  "server_settings": {
    "server_url": "https://localhost:8080",
    "enable_analytics": true, 
    "live_query_disabled": false,
    "query_reports_disabled": false,
    "ai_features_disabled": false
  },
  "smtp_settings": {
    "enable_smtp": true,
    "configured": true,
    "sender_address": "",
    "server": "localhost",
    "port": 1025,
    "authentication_type": "authtype_username_none",
    "user_name": "",
    "password": "********",
    "enable_ssl_tls": true,
    "authentication_method": "authmethod_plain",
    "domain": "",
    "verify_ssl_certs": true,
    "enable_start_tls": true
  },
  "sso_settings": {
    "entity_id": "",
    "issuer_uri": "",
    "idp_image_url": "",
    "metadata": "",
    "metadata_url": "",
    "idp_name": "",
    "enable_sso": false,
    "enable_sso_idp_login": false,
    "enable_jit_provisioning": false
  },
  "host_expiry_settings": {
    "host_expiry_enabled": false,
    "host_expiry_window": 0
  },
  "activity_expiry_settings": {
    "activity_expiry_enabled": false,
    "activity_expiry_window": 0
  },
  "features": {
    "enable_host_users": true,
    "enable_software_inventory": true,
    "additional_queries": null
  },
  "license": {
    "tier": "free",
    "expiration": "0001-01-01T00:00:00Z"
  },
  "mdm": {
    "apple_bm_default_team": "",
    "apple_bm_terms_expired": false,
    "apple_bm_enabled_and_configured": false,
    "enabled_and_configured": false,
    "windows_enabled_and_configured": false,
    "enable_disk_encryption": true,
    "macos_updates": {
      "minimum_version": "12.3.1",
      "deadline": "2022-01-01"
    },
    "windows_updates": {
      "deadline_days": 5,
      "grace_period_days": 1
    },
    "macos_settings": {
      "custom_settings": [
        {
          "path": "path/to/profile1.mobileconfig",
          "labels": ["Label 1", "Label 2"]
        },
        {
          "path": "path/to/profile2.json",
          "labels": ["Label 3", "Label 4"]
        },
      ]
    },
    "windows_settings": {
      "custom_settings": [
        {
          "path": "path/to/profile3.xml",
          "labels": ["Label 1", "Label 2"]
        }
      ]     
    },
    "end_user_authentication": {
      "entity_id": "",
      "issuer_uri": "",
      "metadata": "",
      "metadata_url": "",
      "idp_name": ""
    },
    "macos_migration": {
      "enable": false,
      "mode": "voluntary",
      "webhook_url": "https://webhook.example.com"
    },
    "macos_setup": {
      "bootstrap_package": "",
      "enable_end_user_authentication": false,
      "macos_setup_assistant": "path/to/config.json"
    }
  },
  "agent_options": {
    "config": {
      "options": {
        "pack_delimiter": "/",
        "logger_tls_period": 10,
        "distributed_plugin": "tls",
        "disable_distributed": false,
        "logger_tls_endpoint": "/api/v1/osquery/log",
        "distributed_interval": 10,
        "distributed_tls_max_attempts": 3
      },
      "decorators": {
        "load": [
          "SELECT uuid AS host_uuid FROM system_info;",
          "SELECT hostname AS hostname FROM system_info;"
        ]
      }
    },
    "overrides": {},
    "command_line_flags": {}
  },
  "vulnerability_settings": {
    "databases_path": ""
  },
  "fleet_desktop": {
    "transparency_url": "https://fleetdm.com/better"
  },
  "webhook_settings": {
    "host_status_webhook": {
      "enable_host_status_webhook": true,
      "destination_url": "https://server.com",
      "host_percentage": 5,
      "days_count": 7
    },
    "failing_policies_webhook":{
      "enable_failing_policies_webhook":true,
      "destination_url": "https://server.com",
      "policy_ids": [1, 2, 3],
      "host_batch_size": 1000
    },
    "vulnerabilities_webhook":{
      "enable_vulnerabilities_webhook":true,
      "destination_url": "https://server.com",
      "host_batch_size": 1000
    },
    "activities_webhook":{
      "enable_activities_webhook":true,
      "destination_url": "https://server.com"
    }
  },
  "integrations": {
    "jira": [
      {
        "url": "https://jiraserver.com",
        "username": "some_user",
        "password": "sec4et!",
        "project_key": "jira_project",
        "enable_software_vulnerabilities": false
      }
    ],
    "google_calendar": [
      {
        "domain": "",
        "api_key_json": null
      }
    ]
  },
  "logging": {
      "debug": false,
      "json": false,
      "result": {
          "plugin": "firehose",
          "config": {
            "region": "us-east-1",
            "status_stream": "",
            "result_stream": "result-topic"
          }
      },
      "status": {
          "plugin": "filesystem",
          "config": {
            "status_log_file": "foo_status",
            "result_log_file": "",
            "enable_log_rotation": false,
            "enable_log_compression": false
          }
      }
  },
  "scripts": []
}
```


#### org_info

| Name                              | Type    | Description   |
| ---------------------             | ------- | -------------------------------------------------------------------------------------------------------------------------------------------------------------------------------------- |
| org_name                          | string  | The organization name.                                                                                                                                     |
| org_logo_url                      | string  | The URL for the organization logo.                                                                                                                         |
| org_logo_url_light_background     | string  | The URL for the organization logo displayed in Fleet on top of light backgrounds.                                                                          |
| contact_url                       | string  | A URL that can be used by end users to contact the organization.                                                                                          |

<br/>

##### Example request body

```json
{
  "org_info": {
    "org_name": "Fleet Device Management",
    "org_logo_url": "https://fleetdm.com/logo.png",
    "org_logo_url_light_background": "https://fleetdm.com/logo-light.png",
    "contact_url": "https://fleetdm.com/company/contact"
  }
}
```

#### server_settings

| Name                              | Type    | Description   |
| ---------------------             | ------- | -------------------------------------------------------------------------------------------------------------------------------------------------------------------------------------- |
| server_url                        | string  | The Fleet server URL.                                                       |
| enable_analytics                  | boolean | Whether to send anonymous usage statistics. Always enabled for Fleet Premium customers.                                                                             |
| live_query_disabled               | boolean | Whether the live query capabilities are disabled.                                                                                                                   |
| query_reports_disabled            | boolean | Whether query report capabilities are disabled.                                                                                                                   |
| ai_features_disabled              | boolean | Whether AI features are disabled. |

<br/>

##### Example request body

```json
{
  "server_settings": {
    "server_url": "https://localhost:8080",
    "enable_analytics": true, 
    "live_query_disabled": false,
    "query_reports_disabled": false,
    "ai_features_disabled": false
  }
}
```

#### smtp_settings

| Name                              | Type    | Description   |
| ---------------------             | ------- | -------------------------------------------------------------------------------------------------------------------------------------------------------------------------------------- |
| enable_smtp                       | boolean | Whether SMTP is enabled for the Fleet app.                                                                                                                            |
| sender_address                    | string  | The sender email address for the Fleet app. An invitation email is an example of the emails that may use this sender address                                          |
| server                            | string  | The SMTP server for the Fleet app.                                                                                                                                    |
| port                              | integer | The SMTP port for the Fleet app.                                                                                                                                      |
| authentication_type               | string  | The authentication type used by the SMTP server. Options include `"authtype_username_and_password"` or `"none"`                                                       |
| user_name                         | string  | The username used to authenticate requests made to the SMTP server.                                                                                                   |
| password                          | string  | The password used to authenticate requests made to the SMTP server.                                                                                                   |
| enable_ssl_tls                    | boolean | Whether or not SSL and TLS are enabled for the SMTP server.                                                                                                           |
| authentication_method             | string  | The authentication method used to make authenticate requests to SMTP server. Options include `"authmethod_plain"`, `"authmethod_cram_md5"`, and `"authmethod_login"`. |
| domain                            | string  | The domain for the SMTP server.                                                                                                                                       |
| verify_ssl_certs                  | boolean | Whether or not SSL certificates are verified by the SMTP server. Turn this off (not recommended) if you use a self-signed certificate.                                |
| enabled_start_tls                 | boolean | Detects if STARTTLS is enabled in your SMTP server and starts to use it.                                                                                              |

<br/>

##### Example request body

```json
{
  "smtp_settings": {
    "enable_smtp": true,
    "sender_address": "",
    "server": "localhost",
    "port": 1025,
    "authentication_type": "authtype_username_none",
    "user_name": "",
    "password": "",
    "enable_ssl_tls": true,
    "authentication_method": "authmethod_plain",
    "domain": "",
    "verify_ssl_certs": true,
    "enable_start_tls": true
  }
}
```

#### sso_settings

| Name                              | Type    | Description   |
| ---------------------             | ------- | -------------------------------------------------------------------------------------------------------------------------------------------------------------------------------------- |
| enable_sso                        | boolean | Whether or not SSO is enabled for the Fleet application. If this value is true, you must also include most of the SSO settings parameters below.                       |
| entity_id                         | string  | The required entity ID is a URI that you use to identify Fleet when configuring the identity provider.                                                                 |
| issuer_uri                        | string  | The URI you provide here must exactly match the Entity ID field used in the identity provider configuration.                                                           |
| idp_image_url                     | string  | An optional link to an image such as a logo for the identity provider.                                                                                                 |
| metadata_url                      | string  | A URL that references the identity provider metadata. If available from the identity provider, this is the preferred means of providing metadata.                      |
| metadata                            | string  |  Metadata provided by the identity provider. Either `metadata` or a `metadata_url` must be provided. |
| enable_sso_idp_login              | boolean | Determines whether Identity Provider (IdP) initiated login for Single sign-on (SSO) is enabled for the Fleet application.                                              |
| enable_jit_provisioning           | boolean | _Available in Fleet Premium._ When enabled, allows [just-in-time user provisioning](https://fleetdm.com/docs/deploy/single-sign-on-sso#just-in-time-jit-user-provisioning). |

<br/>

##### Example request body

```json
{
  "sso_settings": {
    "enable_sso": false,
    "entity_id": "",
    "issuer_uri": "",
    "idp_image_url": "",
    "metadata_url": "",
    "metadata": "",
    "idp_name": "",
    "enable_sso_idp_login": false,
    "enable_jit_provisioning": false
  }
}
```

#### host_expiry_settings

| Name                              | Type    | Description   |
| ---------------------             | ------- | -------------------------------------------------------------------------------------------------------------------------------------------------------------------------------------- |
| host_expiry_enabled               | boolean | When enabled, allows automatic cleanup of hosts that have not communicated with Fleet in some number of days.                                                  |
| host_expiry_window                | integer | If a host has not communicated with Fleet in the specified number of days, it will be removed.                                                                 |

<br/>

##### Example request body

```json
{
  "host_expiry_settings": {
    "host_expiry_enabled": true,
    "host_expiry_window": 7
  }
}
```

#### activity_expiry_settings

| Name                              | Type    | Description   |
| ---------------------             | ------- | -------------------------------------------------------------------------------------------------------------------------------------------------------------------------------------- |
| activity_expiry_enabled           | boolean | When enabled, allows automatic cleanup of activities (and associated live query data) older than the specified number of days.                                                          |
| activity_expiry_window            | integer | The number of days to retain activity records, if activity expiry is enabled.   |

<br/>

##### Example request body

```json
{
  "activity_expiry_settings": {
    "activity_expiry_enabled": true,
    "activity_expiry_window": 90
  }
}
```

#### fleet_desktop

_Available in Fleet Premium._

| Name                              | Type    | Description   |
| ---------------------             | ------- | -------------------------------------------------------------------------------------------------------------------------------------------------------------------------------------- |
| transparency_url                  | string  | The URL used to display transparency information to users of Fleet Desktop.                                                      |

<br/>

##### Example request body

```json
{
  "fleet_desktop": {
    "transparency_url": "https://fleetdm.com/better"
  }
}
```

#### webhook_settings

<!--
+ [`webhook_settings.host_status_webhook`](#webhook-settings-host-status-webhook)
+ [`webhook_settings.failing_policies_webhook`](#webhook-settings-failing-policies-webhook)
+ [`webhook_settings.vulnerabilities_webhook`](#webhook-settings-vulnerabilities-webhook)
+ [`webhook_settings.activities_webhook`](#webhook-settings-activities-webhook)
-->

| Name                              | Type    | Description   |
| ---------------------             | ------- | -------------------------------------------------------------------------------------------------------------------------------------------------------------------------------------- |
| host_status_webhook             | list  | See [`webhook_settings.host_status_webhook`](#webhook-settings-host-status-webhook). |
| failing_policies_webhook             | list  | See [`webhook_settings.failing_policies_webhook`](#webhook-settings-failing-policies-webhook). |
| vulnerabilities_webhook             | list  | See [`webhook_settings.vulnerabilities_webhook`](#webhook-settings-vulnerabilities-webhook). |
| activities_webhook             | list  | See [`webhook_settings.activities_webhook`](#webhook-settings-activities-webhook). |

<br/>

##### webhook_settings.host_status_webhook

`webhook_settings.host_status_webhook` is an object with the following structure:

| Name                              | Type    | Description   |
| ---------------------             | ------- | -------------------------------------------------------------------------------------------------------------------------------------------------------------------------------------- |
| enable_host_status_webhook        | boolean | Whether or not the host status webhook is enabled.                                                                 |
| destination_url                   | string  | The URL to deliver the webhook request to.                                                     |
| host_percentage                   | integer | The minimum percentage of hosts that must fail to check in to Fleet in order to trigger the webhook request.                                                              |
| days_count                        | integer | The minimum number of days that the configured `host_percentage` must fail to check in to Fleet in order to trigger the webhook request.                                |

<br/>

##### webhook_settings.failing_policies_webhook

`webhook_settings.failing_policies_webhook` is an object with the following structure:

| Name                              | Type    | Description   |
| ---------------------             | ------- | -------------------------------------------------------------------------------------------------------------------------------------------------------------------------------------- |
| enable_failing_policies_webhook   | boolean | Whether or not the failing policies webhook is enabled. |
| destination_url                   | string  | The URL to deliver the webhook requests to.                                                     |
| policy_ids                        | array   | List of policy IDs to enable failing policies webhook.                                                              |
| host_batch_size                   | integer | Maximum number of hosts to batch on failing policy webhook requests. The default, 0, means no batching (all hosts failing a policy are sent on one request). |

<br/>

##### webhook_settings.vulnerabilities_webhook

`webhook_settings.vulnerabilities_webhook` is an object with the following structure:

| Name                              | Type    | Description   |
| ---------------------             | ------- | -------------------------------------------------------------------------------------------------------------------------------------------------------------------------------------- |
| enable_vulnerabilities_webhook    | boolean | Whether or not the vulnerabilities webhook is enabled. |
| destination_url                   | string  | The URL to deliver the webhook requests to.                                                     |
| host_batch_size                   | integer | Maximum number of hosts to batch on vulnerabilities webhook requests. The default, 0, means no batching (all vulnerable hosts are sent on one request). |

<br/>

##### webhook_settings.activities_webhook

`webhook_settings.activities_webhook` is an object with the following structure:

| Name                              | Type    | Description   |
| ---------------------             | ------- | -------------------------------------------------------------------------------------------------------------------------------------------------------------------------------------- |
| enable_activities_webhook         | boolean | Whether or not the activity feed webhook is enabled. |
| destination_url                   | string  | The URL to deliver the webhook requests to.                                                     |

<br/>

##### Example request body

```json
{
  "webhook_settings": {
    "host_status_webhook": {
      "enable_host_status_webhook": true,
      "destination_url": "https://server.com",
      "host_percentage": 5,
      "days_count": 7
    },
    "failing_policies_webhook":{
      "enable_failing_policies_webhook": true,
      "destination_url": "https://server.com",
      "policy_ids": [1, 2, 3],
      "host_batch_size": 1000
    },
    "vulnerabilities_webhook":{
      "enable_vulnerabilities_webhook":true,
      "destination_url": "https://server.com",
      "host_batch_size": 1000
    },
    "activities_webhook":{
      "enable_activities_webhook":true,
      "destination_url": "https://server.com"
    }
  }
}
```

#### integrations

<!--
+ [`integrations.jira`](#integrations-jira)
+ [`integrations.zendesk`](#integrations-zendesk)
+ [`integrations.google_calendar`](#integrations-google-calendar)
-->

| Name                              | Type    | Description   |
| ---------------------             | ------- | -------------------------------------------------------------------------------------------------------------------------------------------------------------------------------------- |
| jira             | list  | See [`integrations.jira`](#integrations-jira). |
| zendesk             | list  | See [`integrations.zendesk`](#integrations-zendesk). |
| google_calendar             | list  | See [`integrations.google_calendar`](#integrations-google-calendar). |


> Note that when making changes to the `integrations` object, all integrations must be provided (not just the one being modified). This is because the endpoint will consider missing integrations as deleted.

<br/>

##### integrations.jira

`integrations.jira` is an array of objects with the following structure:

| Name                              | Type    | Description   |
| ---------------------             | ------- | -------------------------------------------------------------------------------------------------------------------------------------------------------------------------------------- |
| enable_software_vulnerabilities   | boolean | Whether or not Jira integration is enabled for software vulnerabilities. Only one vulnerability automation can be enabled at a given time (enable_vulnerabilities_webhook and enable_software_vulnerabilities). |
| enable_failing_policies           | boolean | Whether or not Jira integration is enabled for failing policies. Only one failing policy automation can be enabled at a given time (enable_failing_policies_webhook and enable_failing_policies). |
| url                               | string  | The URL of the Jira server to integrate with. |
| username                          | string  | The Jira username to use for this Jira integration. |
| api_token                         | string  | The API token of the Jira username to use for this Jira integration. |
| project_key                       | string  | The Jira project key to use for this integration. Jira tickets will be created in this project. |

<br/>

##### integrations.zendesk

`integrations.zendesk` is an array of objects with the following structure:

| Name                              | Type    | Description   |
| ---------------------             | ------- | -------------------------------------------------------------------------------------------------------------------------------------------------------------------------------------- |
| enable_software_vulnerabilities   | boolean | Whether or not Zendesk integration is enabled for software vulnerabilities. Only one vulnerability automation can be enabled at a given time (enable_vulnerabilities_webhook and enable_software_vulnerabilities). |
| enable_failing_policies           | boolean | Whether or not Zendesk integration is enabled for failing policies. Only one failing policy automation can be enabled at a given time (enable_failing_policies_webhook and enable_failing_policies). |
| url                               | string  | The URL of the Zendesk server to integrate with. |
| email                             | string  | The Zendesk user email to use for this Zendesk integration. |
| api_token                         | string  | The Zendesk API token to use for this Zendesk integration. |
| group_id                          | integer | The Zendesk group id to use for this integration. Zendesk tickets will be created in this group. |

<br/>

##### integrations.google_calendar

`integrations.google_calendar` is an array of objects with the following structure:

| Name                              | Type    | Description   |
| ---------------------             | ------- | -------------------------------------------------------------------------------------------------------------------------------------------------------------------------------------- |
| domain                            | string  | The domain for the Google Workspace service account to be used for this calendar integration. |
| api_key_json                      | object  | The private key JSON downloaded when generating the service account API key to be used for this calendar integration. |

<br/>

##### Example request body

```json
{
  "integrations": {
    "jira": [
      {
        "enable_software_vulnerabilities": false,
        "enable_failing_poilicies": true,
        "url": "https://jiraserver.com",
        "username": "some_user",
        "api_token": "<TOKEN>",
        "project_key": "jira_project",
      }
    ],
    "zendesk": [],
    "google_calendar": [
      {
        "domain": "https://domain.com",
        "api_key_json": "<API KEY JSON>"
      }
    ]
  }
}
```

#### mdm

| Name                              | Type    | Description   |
| ---------------------             | ------- | -------------------------------------------------------------------------------------------------------------------------------------------------------------------------------------- |
| apple_bm_default_team             | string  | _Available in Fleet Premium._ The default team to use with Apple Business Manager. |
| windows_enabled_and_configured    | boolean | Enables Windows MDM support. |
| enable_disk_encryption            | boolean | _Available in Fleet Premium._ Hosts that belong to no team and are enrolled into Fleet's MDM will have disk encryption enabled if set to true. |
| macos_updates         | object  | See [`mdm.macos_updates`](#mdm-macos-updates). |
| macos_migration         | object  | See [`mdm.macos_migration`](#mdm-macos-migration). |
| macos_setup         | object  | See [`mdm.macos_setup`](#mdm-macos-setup). |
| macos_settings         | object  | See [`mdm.macos_settings`](#mdm-macos-settings). |
| windows_settings         | object  | See [`mdm.windows_settings`](#mdm-windows-settings). |

<br/>

##### mdm.macos_updates

_Available in Fleet Premium._

`mdm.macos_updates` is an object with the following structure:

| Name                              | Type    | Description   |
| ---------------------             | ------- | -------------------------------------------------------------------------------------------------------------------------------------------------------------------------------------- |
| minimum_version                   | string  | Hosts that belong to no team and are enrolled into Fleet's MDM will be nudged until their macOS is at or above this version. |
| deadline                          | string  | Hosts that belong to no team and are enrolled into Fleet's MDM won't be able to dismiss the Nudge window once this deadline is past. |

<br/>

##### mdm.windows_updates

_Available in Fleet Premium._

`mdm.windows_updates` is an object with the following structure:

| Name                              | Type    | Description   |
| ---------------------             | ------- | -------------------------------------------------------------------------------------------------------------------------------------------------------------------------------------- |
| deadline_days                     | integer | Hosts that belong to no team and are enrolled into Fleet's MDM will have this number of days before updates are installed on Windows. |
| grace_period_days                 | integer | Hosts that belong to no team and are enrolled into Fleet's MDM will have this number of days before Windows restarts to install updates. |

<br/>

##### mdm.macos_migration

_Available in Fleet Premium._

`mdm.macos_migration` is an object with the following structure:

| Name                              | Type    | Description   |
| ---------------------             | ------- | -------------------------------------------------------------------------------------------------------------------------------------------------------------------------------------- |
| enable                            | boolean | Whether to enable the end user migration workflow for devices migrating from your old MDM solution. |
| mode                              | string  | The end user migration workflow mode for devices migrating from your old MDM solution. Options are `"voluntary"` or `"forced"`. |
| webhook_url                       | string  | The webhook url configured to receive requests to unenroll devices migrating from your old MDM solution. |

<br/>

##### mdm.macos_setup

_Available in Fleet Premium._

`mdm.macos_setup` is an object with the following structure:

| Name                              | Type    | Description   |
| ---------------------             | ------- | -------------------------------------------------------------------------------------------------------------------------------------------------------------------------------------- |
| enable_end_user_authentication    | boolean | If set to true, end user authentication will be required during automatic MDM enrollment of new macOS devices. Settings for your IdP provider must also be [configured](https://fleetdm.com/docs/using-fleet/mdm-macos-setup-experience#end-user-authentication-and-eula). |

<br/>

##### mdm.macos_settings

`mdm.macos_settings` is an object with the following structure:

| Name                              | Type    | Description   |
| ---------------------             | ------- | -------------------------------------------------------------------------------------------------------------------------------------------------------------------------------------- |
| custom_settings                   | list    | macOS hosts that belong to no team, and are members of specified labels will have custom profiles applied. |

<br/>

##### mdm.windows_settings

`mdm.windows_settings` is an object with the following structure:

| Name                              | Type    | Description   |
| ---------------------             | ------- | -------------------------------------------------------------------------------------------------------------------------------------------------------------------------------------- |
| custom_settings                   | list    | Windows hosts that belong to no team, and are members of specified labels will have custom profiles applied. |

<br/>

##### Example request body

```json
{
  "mdm": {
    "apple_bm_default_team": "",
    "windows_enabled_and_configured": false,
    "enable_disk_encryption": true,
    "macos_updates": {
      "minimum_version": "12.3.1",
      "deadline": "2022-01-01"
    },
    "windows_updates": {
      "deadline_days": 5,
      "grace_period_days": 1
    },
    "macos_settings": {
      "custom_settings": [
        {
          "path": "path/to/profile1.mobileconfig",
          "labels": ["Label 1", "Label 2"]
        },
        {
          "path": "path/to/profile2.json",
          "labels": ["Label 3", "Label 4"]
        },
      ]
    },
    "windows_settings": {
      "custom_settings": [
        {
          "path": "path/to/profile3.xml",
          "labels": ["Label 1", "Label 2"]
        }
      ]     
    },
    "end_user_authentication": {
      "entity_id": "",
      "issuer_uri": "",
      "metadata": "",
      "metadata_url": "",
      "idp_name": ""
    },
    "macos_migration": {
      "enable": false,
      "mode": "voluntary",
      "webhook_url": "https://webhook.example.com"
    },
    "macos_setup": {
      "bootstrap_package": "",
      "enable_end_user_authentication": false,
      "macos_setup_assistant": "path/to/config.json"
    }
  }
}
```

#### Features

| Name                              | Type    | Description   |
| ---------------------             | ------- | -------------------------------------------------------------------------------------------------------------------------------------------------------------------------------------- |
| enable_host_users                 | boolean | Whether to enable the users feature in Fleet. (Default: `true`)                                                                          |
| enable_software_inventory         | boolean | Whether to enable the software inventory feature in Fleet. (Default: `true`)                                                             |
| additional_queries                | boolean | Whether to enable additional queries on hosts. (Default: `null`)                                                                         |

<br/>

##### Example request body

```json
{
  "features": {
    "enable_host_users": true,
    "enable_software_inventory": true,
    "additional_queries": null
  }
}
```



### Get global enroll secrets

Returns the valid global enroll secrets.

`GET /api/v1/fleet/spec/enroll_secret`

#### Parameters

None.

#### Example

`GET /api/v1/fleet/spec/enroll_secret`

##### Default response

`Status: 200`

```json
{
    "spec": {
        "secrets": [
            {
                "secret": "vhPzPOnCMOMoqSrLxKxzSADyqncayacB",
                "created_at": "2021-11-12T20:24:57Z"
            },
            {
                "secret": "jZpexWGiXmXaFAKdrdttFHdJBqEnqlVF",
                "created_at": "2021-11-12T20:24:57Z"
            }
        ]
    }
}
```

### Modify global enroll secrets

Replaces all existing global enroll secrets.

`POST /api/v1/fleet/spec/enroll_secret`

#### Parameters

| Name      | Type    | In   | Description                                                        |
| --------- | ------- | ---- | ------------------------------------------------------------------ |
| spec      | object  | body | **Required**. Attribute "secrets" must be a list of enroll secrets |

#### Example

Replace all global enroll secrets with a new enroll secret.

`POST /api/v1/fleet/spec/enroll_secret`

##### Request body

```json
{
    "spec": {
        "secrets": [
            {
                "secret": "KuSkYFsHBQVlaFtqOLwoUIWniHhpvEhP"
            }
        ]
    }
}
```

##### Default response

`Status: 200`

```json
{}
```

#### Example

Delete all global enroll secrets.

`POST /api/v1/fleet/spec/enroll_secret`

##### Request body

```json
{
    "spec": {
        "secrets": []
    }
}
```

##### Default response

`Status: 200`

```json
{}
```

### Get team enroll secrets

Returns the valid team enroll secrets.

`GET /api/v1/fleet/teams/:id/secrets`

#### Parameters

None.

#### Example

`GET /api/v1/fleet/teams/1/secrets`

##### Default response

`Status: 200`

```json
{
  "secrets": [
    {
      "created_at": "2021-06-16T22:05:49Z",
      "secret": "aFtH2Nq09hrvi73ErlWNQfa7M53D3rPR",
      "team_id": 1
    }
  ]
}
```


### Modify team enroll secrets

Replaces all existing team enroll secrets.

`PATCH /api/v1/fleet/teams/:id/secrets`

#### Parameters

| Name      | Type    | In   | Description                            |
| --------- | ------- | ---- | -------------------------------------- |
| id        | integer | path | **Required**. The team's id.           |
| secrets   | array   | body | **Required**. A list of enroll secrets |

#### Example

Replace all of a team's existing enroll secrets with a new enroll secret

`PATCH /api/v1/fleet/teams/2/secrets`

##### Request body

```json
{
  "secrets": [
    {
      "secret": "n07v32y53c237734m3n201153c237"
    }
  ]
}
```

##### Default response

`Status: 200`

```json
{
  "secrets": [
    {
      "secret": "n07v32y53c237734m3n201153c237",
      "created_at": "0001-01-01T00:00:00Z"
    }
  ]
}
```

#### Example

Delete all of a team's existing enroll secrets

`PATCH /api/v1/fleet/teams/2/secrets`

##### Request body

```json
{
  "secrets": []
}
```

##### Default response

`Status: 200`

```json
{
  "secrets": null
}
```

### Create invite

`POST /api/v1/fleet/invites`

#### Parameters

| Name        | Type    | In   | Description                                                                                                                                           |
| ----------- | ------- | ---- | ----------------------------------------------------------------------------------------------------------------------------------------------------- |
| global_role | string  | body | Role the user will be granted. Either a global role is needed, or a team role.                                                                        |
| email       | string  | body | **Required.** The email of the invited user. This email will receive the invitation link.                                                             |
| name        | string  | body | **Required.** The name of the invited user.                                                                                                           |
| sso_enabled | boolean | body | **Required.** Whether or not SSO will be enabled for the invited user.                                                                                |
| teams       | list    | body | _Available in Fleet Premium_. A list of the teams the user is a member of. Each item includes the team's ID and the user's role in the specified team. |

#### Example

##### Request body

```json
{
  "email": "john_appleseed@example.com",
  "name": "John",
  "sso_enabled": false,
  "global_role": null,
  "teams": [
    {
      "id": 2,
      "role": "observer"
    },
    {
      "id": 3,
      "role": "maintainer"
    }
  ]
}
```

`POST /api/v1/fleet/invites`

##### Default response

`Status: 200`

```json
{
  "invite": {
    "created_at": "0001-01-01T00:00:00Z",
    "updated_at": "0001-01-01T00:00:00Z",
    "id": 3,
    "invited_by": 1,
    "email": "john_appleseed@example.com",
    "name": "John",
    "sso_enabled": false,
    "teams": [
      {
        "id": 10,
        "created_at": "0001-01-01T00:00:00Z",
        "name": "Apples",
        "description": "",
        "agent_options": null,
        "user_count": 0,
        "host_count": 0,
        "role": "observer"
      },
      {
        "id": 14,
        "created_at": "0001-01-01T00:00:00Z",
        "name": "Best of the Best Engineering",
        "description": "",
        "agent_options": null,
        "user_count": 0,
        "host_count": 0,
        "role": "maintainer"
      }
    ]
  }
}
```

### List invites

Returns a list of the active invitations in Fleet.

`GET /api/v1/fleet/invites`

#### Parameters

| Name            | Type   | In    | Description                                                                                                                   |
| --------------- | ------ | ----- | ----------------------------------------------------------------------------------------------------------------------------- |
| order_key       | string | query | What to order results by. Can be any column in the invites table.                                                             |
| order_direction | string | query | **Requires `order_key`**. The direction of the order given the order key. Options include `asc` and `desc`. Default is `asc`. |
| query           | string | query | Search query keywords. Searchable fields include `name` and `email`.                                                          |

#### Example

`GET /api/v1/fleet/invites`

##### Default response

`Status: 200`

```json
{
  "invites": [
    {
      "created_at": "0001-01-01T00:00:00Z",
      "updated_at": "0001-01-01T00:00:00Z",
      "id": 3,
      "email": "john_appleseed@example.com",
      "name": "John",
      "sso_enabled": false,
      "global_role": "admin",
      "teams": []
    },
    {
      "created_at": "0001-01-01T00:00:00Z",
      "updated_at": "0001-01-01T00:00:00Z",
      "id": 4,
      "email": "bob_marks@example.com",
      "name": "Bob",
      "sso_enabled": false,
      "global_role": "admin",
      "teams": []
    }
  ]
}
```

### Delete invite

Delete the specified invite from Fleet.

`DELETE /api/v1/fleet/invites/:id`

#### Parameters

| Name | Type    | In   | Description                  |
| ---- | ------- | ---- | ---------------------------- |
| id   | integer | path | **Required.** The user's id. |

#### Example

`DELETE /api/v1/fleet/invites/123`

##### Default response

`Status: 200`


### Verify invite

Verify the specified invite.

`GET /api/v1/fleet/invites/:token`

#### Parameters

| Name  | Type    | In   | Description                            |
| ----- | ------- | ---- | -------------------------------------- |
| token | integer | path | **Required.** The user's invite token. |

#### Example

`GET /api/v1/fleet/invites/abcdef012456789`

##### Default response

`Status: 200`

```json
{
    "invite": {
        "created_at": "2021-01-15T00:58:33Z",
        "updated_at": "2021-01-15T00:58:33Z",
        "id": 4,
        "email": "steve@example.com",
        "name": "Steve",
        "sso_enabled": false,
        "global_role": "admin",
        "teams": []
    }
}
```

##### Not found

`Status: 404`

```json
{
    "message": "Resource Not Found",
    "errors": [
        {
            "name": "base",
            "reason": "Invite with token <token> was not found in the datastore"
        }
    ]
}
```

### Update invite

`PATCH /api/v1/fleet/invites/:id`

#### Parameters

| Name        | Type    | In   | Description                                                                                                                                           |
| ----------- | ------- | ---- | ----------------------------------------------------------------------------------------------------------------------------------------------------- |
| global_role | string  | body | Role the user will be granted. Either a global role is needed, or a team role.                                                                        |
| email       | string  | body | The email of the invited user. Updates on the email won't resend the invitation.                                                             |
| name        | string  | body | The name of the invited user.                                                                                                           |
| sso_enabled | boolean | body | Whether or not SSO will be enabled for the invited user.                                                                                |
| teams       | list    | body | _Available in Fleet Premium_. A list of the teams the user is a member of. Each item includes the team's ID and the user's role in the specified team. |

#### Example

`PATCH /api/v1/fleet/invites/123`

##### Request body

```json
{
  "email": "john_appleseed@example.com",
  "name": "John",
  "sso_enabled": false,
  "global_role": null,
  "teams": [
    {
      "id": 2,
      "role": "observer"
    },
    {
      "id": 3,
      "role": "maintainer"
    }
  ]
}
```

##### Default response

`Status: 200`

```json
{
  "invite": {
    "created_at": "0001-01-01T00:00:00Z",
    "updated_at": "0001-01-01T00:00:00Z",
    "id": 3,
    "invited_by": 1,
    "email": "john_appleseed@example.com",
    "name": "John",
    "sso_enabled": false,
    "teams": [
      {
        "id": 10,
        "created_at": "0001-01-01T00:00:00Z",
        "name": "Apples",
        "description": "",
        "agent_options": null,
        "user_count": 0,
        "host_count": 0,
        "role": "observer"
      },
      {
        "id": 14,
        "created_at": "0001-01-01T00:00:00Z",
        "name": "Best of the Best Engineering",
        "description": "",
        "agent_options": null,
        "user_count": 0,
        "host_count": 0,
        "role": "maintainer"
      }
    ]
  }
}
```

### Version

Get version and build information from the Fleet server.

`GET /api/v1/fleet/version`

#### Parameters

None.

#### Example

`GET /api/v1/fleet/version`

##### Default response

`Status: 200`

```json
{
  "version": "3.9.0-93-g1b67826f-dirty",
  "branch": "version",
  "revision": "1b67826fe4bf40b2f45ec53e01db9bf467752e74",
  "go_version": "go1.15.7",
  "build_date": "2021-03-27T00:28:48Z",
  "build_user": "zwass"
}
```

---

## Hosts

- [On the different timestamps in the host data structure](#on-the-different-timestamps-in-the-host-data-structure)
- [List hosts](#list-hosts)
- [Count hosts](#count-hosts)
- [Get hosts summary](#get-hosts-summary)
- [Get host](#get-host)
- [Get host by identifier](#get-host-by-identifier)
- [Get host by device token](#get-host-by-device-token)
- [Delete host](#delete-host)
- [Refetch host](#refetch-host)
- [Transfer hosts to a team](#transfer-hosts-to-a-team)
- [Transfer hosts to a team by filter](#transfer-hosts-to-a-team-by-filter)
- [Turn off MDM for a host](#turn-off-mdm-for-a-host)
- [Bulk delete hosts by filter or ids](#bulk-delete-hosts-by-filter-or-ids)
- [Get human-device mapping](#get-human-device-mapping)
- [Update custom human-device mapping](#update-custom-human-device-mapping)
- [Get host's device health report](#get-hosts-device-health-report)
- [Get host's mobile device management (MDM) information](#get-hosts-mobile-device-management-mdm-information)
- [Get mobile device management (MDM) summary](#get-mobile-device-management-mdm-summary)
- [Get host's mobile device management (MDM) and Munki information](#get-hosts-mobile-device-management-mdm-and-munki-information)
- [Get aggregated host's mobile device management (MDM) and Munki information](#get-aggregated-hosts-macadmin-mobile-device-management-mdm-and-munki-information)
- [List host OS versions](#list-host-os-versions)
- [Get host OS version](#get-host-os-version)
- [Get host's scripts](#get-hosts-scripts)
- [Get host's software](#get-hosts-software)
- [Install software](#install-software)
- [Get hosts report in CSV](#get-hosts-report-in-csv)
- [Get host's disk encryption key](#get-hosts-disk-encryption-key)
- [Lock host](#lock-host)
- [Unlock host](#unlock-host)
- [Wipe host](#wipe-host)
- [Get host's past activity](#get-hosts-past-activity)
- [Get host's upcoming activity](#get-hosts-upcoming-activity)
- [Add labels to host](#add-labels-to-host)
- [Remove labels from host](#remove-labels-from-host)
- [Live query one host (ad-hoc)](#live-query-one-host-ad-hoc)
- [Live query host by identifier (ad-hoc)](#live-query-host-by-identifier-ad-hoc)

### On the different timestamps in the host data structure

Hosts have a set of timestamps usually named with an "_at" suffix, such as created_at, enrolled_at, etc. Before we go
through each of them and what they mean, we need to understand a bit more about how the host data structure is
represented in the database.

The table `hosts` is the main one. It holds the core data for a host. A host doesn't exist if there is no row for it in
this table. This table also holds most of the timestamps, but it doesn't hold all of the host data. This is an important
detail as we'll see below.

There's adjacent tables to this one that usually follow the name convention `host_<extra data descriptor>`. Examples of
this are: `host_additional` that holds additional query results, `host_software` that links a host with many rows from
the `software` table.

- `created_at`: the time the row in the database was created, which usually corresponds to the first enrollment of the host.
- `updated_at`: the last time the row in the database for the `hosts` table was updated.
- `detail_updated_at`: the last time Fleet updated host data, based on the results from the detail queries (this includes updates to host associated tables, e.g. `host_users`).
- `label_updated_at`: the last time Fleet updated the label membership for the host based on the results from the queries ran.
- `last_enrolled_at`: the last time the host enrolled to Fleet.
- `policy_updated_at`: the last time we updated the policy results for the host based on the queries ran.
- `seen_time`: the last time the host contacted the fleet server, regardless of what operation it was for.
- `software_updated_at`: the last time software changed for the host in any way.
- `last_restarted_at`: the last time that the host was restarted.

### List hosts

`GET /api/v1/fleet/hosts`

#### Parameters

| Name                    | Type    | In    | Description                                                                                                                                                                                                                                                                                                                                 |
| ----------------------- | ------- | ----- | ------------------------------------------------------------------------------------------------------------------------------------------------------------------------------------------------------------------------------------------------------------------------------------------------------------------------------------------- |
| page                    | integer | query | Page number of the results to fetch.                                                                                                                                                                                                                                                                                                        |
| per_page                | integer | query | Results per page.                                                                                                                                                                                                                                                                                                                           |
| order_key               | string  | query | What to order results by. Can be any column in the hosts table.                                                                                                                                                                                                                                                                             |
| after                   | string  | query | The value to get results after. This needs `order_key` defined, as that's the column that would be used. **Note:** Use `page` instead of `after`                                                                                                                                                                                                                                    |
| order_direction         | string  | query | **Requires `order_key`**. The direction of the order given the order key. Options include 'asc' and 'desc'. Default is 'asc'.                                                                                                                                                                                                               |
| status                  | string  | query | Indicates the status of the hosts to return. Can either be 'new', 'online', 'offline', 'mia' or 'missing'.                                                                                                                                                                                                                                  |
| query                   | string  | query | Search query keywords. Searchable fields include `hostname`, `hardware_serial`, `uuid`, `ipv4` and the hosts' email addresses (only searched if the query looks like an email address, i.e. contains an '@', no space, etc.).                                                                                                                |
| additional_info_filters | string  | query | A comma-delimited list of fields to include in each host's `additional` object.                                              |
| team_id                 | integer | query | _Available in Fleet Premium_. Filters to only include hosts in the specified team. Use `0` to filter by hosts assigned to "No team".                                                                                                                                                                                                                                                |
| policy_id               | integer | query | The ID of the policy to filter hosts by.                                                                                                                                                                                                                                                                                                    |
| policy_response         | string  | query | **Requires `policy_id`**. Valid options are 'passing' or 'failing'.                                                                                                                                                                                                                                       |
| software_version_id     | integer | query | The ID of the software version to filter hosts by.                                                                                                                                                                                                                                                                                                  |
| software_title_id       | integer | query | The ID of the software title to filter hosts by.                                                                                                                                                                                                                                                                                                  |
| software_status       | string | query | The status of the software install to filter hosts by.                                                                                                                                                                                                                                                                                                  |
| os_version_id | integer | query | The ID of the operating system version to filter hosts by. |
| os_name                 | string  | query | The name of the operating system to filter hosts by. `os_version` must also be specified with `os_name`                                                                                                                                                                                                                                     |
| os_version              | string  | query | The version of the operating system to filter hosts by. `os_name` must also be specified with `os_version`                                                                                                                                                                                                                                  |
| vulnerability           | string  | query | The cve to filter hosts by (including "cve-" prefix, case-insensitive).                                                                                                                                                                                                                                                                     |
| device_mapping          | boolean | query | Indicates whether `device_mapping` should be included for each host. See ["Get host's Google Chrome profiles](#get-hosts-google-chrome-profiles) for more information about this feature.                                                                                                                                                  |
| mdm_id                  | integer | query | The ID of the _mobile device management_ (MDM) solution to filter hosts by (that is, filter hosts that use a specific MDM provider and URL).                                                                                                                                                                                                |
| mdm_name                | string  | query | The name of the _mobile device management_ (MDM) solution to filter hosts by (that is, filter hosts that use a specific MDM provider).                                                                                                                                                                                                |
| mdm_enrollment_status   | string  | query | The _mobile device management_ (MDM) enrollment status to filter hosts by. Valid options are 'manual', 'automatic', 'enrolled', 'pending', or 'unenrolled'.                                                                                                                                                                                                             |
| macos_settings          | string  | query | Filters the hosts by the status of the _mobile device management_ (MDM) profiles applied to hosts. Valid options are 'verified', 'verifying', 'pending', or 'failed'. **Note: If this filter is used in Fleet Premium without a team ID filter, the results include only hosts that are not assigned to any team.**                                                                                                                                                                                                             |
| munki_issue_id          | integer | query | The ID of the _munki issue_ (a Munki-reported error or warning message) to filter hosts by (that is, filter hosts that are affected by that corresponding error or warning message).                                                                                                                                                        |
| low_disk_space          | integer | query | _Available in Fleet Premium_. Filters the hosts to only include hosts with less GB of disk space available than this value. Must be a number between 1-100.                                                                                                                                                                                  |
| disable_failing_policies| boolean | query | If `true`, hosts will return failing policies as 0 regardless of whether there are any that failed for the host. This is meant to be used when increased performance is needed in exchange for the extra information.                                                                                                                       |
| macos_settings_disk_encryption | string | query | Filters the hosts by the status of the macOS disk encryption MDM profile on the host. Valid options are 'verified', 'verifying', 'action_required', 'enforcing', 'failed', or 'removing_enforcement'. |
| bootstrap_package       | string | query | _Available in Fleet Premium_. Filters the hosts by the status of the MDM bootstrap package on the host. Valid options are 'installed', 'pending', or 'failed'. |
| os_settings          | string  | query | Filters the hosts by the status of the operating system settings applied to the hosts. Valid options are 'verified', 'verifying', 'pending', or 'failed'. **Note: If this filter is used in Fleet Premium without a team ID filter, the results include only hosts that are not assigned to any team.** |
| os_settings_disk_encryption | string | query | Filters the hosts by the status of the disk encryption setting applied to the hosts. Valid options are 'verified', 'verifying', 'action_required', 'enforcing', 'failed', or 'removing_enforcement'.  **Note: If this filter is used in Fleet Premium without a team ID filter, the results include only hosts that are not assigned to any team.** |
| populate_software     | boolean | query | If `true`, the response will include a list of installed software for each host, including vulnerability data. |
| populate_policies     | boolean | query | If `true`, the response will include policy data for each host. |

> `software_id` is deprecated as of Fleet 4.42. It is maintained for backwards compatibility. Please use the `software_version_id` instead.

If `software_title_id` is specified, an additional top-level key `"software_title"` is returned with the software title object corresponding to the `software_title_id`. See [List software](#list-software) response payload for details about this object.

If `software_version_id` is specified, an additional top-level key `"software"` is returned with the software object corresponding to the `software_version_id`. See [List software versions](#list-software-versions) response payload for details about this object.

If `additional_info_filters` is not specified, no `additional` information will be returned.

If `mdm_id` is specified, an additional top-level key `"mobile_device_management_solution"` is returned with the information corresponding to the `mdm_id`.

If `mdm_id`, `mdm_name`, `mdm_enrollment_status`, `os_settings`, or `os_settings_disk_encryption` is specified, then Windows Servers are excluded from the results.

If `munki_issue_id` is specified, an additional top-level key `munki_issue` is returned with the information corresponding to the `munki_issue_id`.

If `after` is being used with `created_at` or `updated_at`, the table must be specified in `order_key`. Those columns become `h.created_at` and `h.updated_at`.

#### Example

`GET /api/v1/fleet/hosts?page=0&per_page=100&order_key=hostname&query=2ce&populate_software=true&populate_policies=true`

##### Request query parameters

```json
{
  "page": 0,
  "per_page": 100,
  "order_key": "hostname"
}
```

##### Default response

`Status: 200`

```json
{
  "hosts": [
    {
      "created_at": "2020-11-05T05:09:44Z",
      "updated_at": "2020-11-05T06:03:39Z",
      "id": 1,
      "detail_updated_at": "2020-11-05T05:09:45Z",
      "last_restarted_at": "2020-11-01T03:01:45Z",
      "software_updated_at": "2020-11-05T05:09:44Z",
      "label_updated_at": "2020-11-05T05:14:51Z",
      "policy_updated_at": "2023-06-26T18:33:15Z",
      "last_enrolled_at": "2023-02-26T22:33:12Z",
      "seen_time": "2020-11-05T06:03:39Z",
      "hostname": "2ceca32fe484",
      "uuid": "392547dc-0000-0000-a87a-d701ff75bc65",
      "platform": "centos",
      "osquery_version": "2.7.0",
      "os_version": "CentOS Linux 7",
      "build": "",
      "platform_like": "rhel fedora",
      "code_name": "",
      "uptime": 8305000000000,
      "memory": 2084032512,
      "cpu_type": "6",
      "cpu_subtype": "142",
      "cpu_brand": "Intel(R) Core(TM) i5-8279U CPU @ 2.40GHz",
      "cpu_physical_cores": 4,
      "cpu_logical_cores": 4,
      "hardware_vendor": "",
      "hardware_model": "",
      "hardware_version": "",
      "hardware_serial": "",
      "computer_name": "2ceca32fe484",
      "display_name": "2ceca32fe484",
      "public_ip": "",
      "primary_ip": "",
      "primary_mac": "",
      "distributed_interval": 10,
      "config_tls_refresh": 10,
      "logger_tls_period": 8,
      "additional": {},
      "status": "offline",
      "display_text": "2ceca32fe484",
      "team_id": null,
      "team_name": null,
      "gigs_disk_space_available": 174.98,
      "percent_disk_space_available": 71,
      "gigs_total_disk_space": 246,
      "pack_stats": [
        {
          "pack_id": 0,
          "pack_name": "Global",
          "type": "global",
          "query_stats": [
            {
            "scheduled_query_name": "Get recently added or removed USB drives",
            "scheduled_query_id": 5535,
            "query_name": "Get recently added or removed USB drives",
            "discard_data": false,
            "last_fetched": null,
            "automations_enabled": false,
            "description": "Returns a record every time a USB device is plugged in or removed",
            "pack_name": "Global",
            "average_memory": 434176,
            "denylisted": false,
            "executions": 2,
            "interval": 86400,
            "last_executed": "2023-11-28T00:02:07Z",
            "output_size": 891,
            "system_time": 10,
            "user_time": 6,
            "wall_time": 0
            }
          ]
        }
      ],
      "issues": {
        "failing_policies_count": 1,
        "critical_vulnerabilities_count": 2, // Fleet Premium only
        "total_issues_count": 3
      },
      "geolocation": {
        "country_iso": "US",
        "city_name": "New York",
        "geometry": {
          "type": "point",
          "coordinates": [40.6799, -74.0028]
        }
      },
      "mdm": {
        "encryption_key_available": false,
        "enrollment_status": "Pending",
        "dep_profile_error": true,
        "name": "Fleet",
        "server_url": "https://example.fleetdm.com/mdm/apple/mdm"
      },
      "software": [
        {
          "id": 1,
          "name": "glibc",
          "version": "2.12",
          "source": "rpm_packages",
          "generated_cpe": "cpe:2.3:a:gnu:glibc:2.12:*:*:*:*:*:*:*",
          "vulnerabilities": [
            {
              "cve": "CVE-2009-5155",
              "details_link": "https://nvd.nist.gov/vuln/detail/CVE-2009-5155",
              "cvss_score": 7.5, // Fleet Premium only
              "epss_probability": 0.01537, // Fleet Premium only
              "cisa_known_exploit": false, // Fleet Premium only
              "cve_published": "2022-01-01 12:32:00", // Fleet Premium only
              "cve_description": "In the GNU C Library (aka glibc or libc6) before 2.28, parse_reg_exp in posix/regcomp.c misparses alternatives, which allows attackers to cause a denial of service (assertion failure and application exit) or trigger an incorrect result by attempting a regular-expression match.", // Fleet Premium only
              "resolved_in_version": "2.28" // Fleet Premium only
            }
          ],
          "installed_paths": ["/usr/lib/some-path-1"]
        }
      ],
      "policies": [
        {
          "id": 1,
          "name": "Gatekeeper enabled",
          "query": "SELECT 1 FROM gatekeeper WHERE assessments_enabled = 1;",
          "description": "Checks if gatekeeper is enabled on macOS devices",
          "resolution": "Fix with these steps...",
          "platform": "darwin",
          "response": "fail",
          "critical": false
        }
      ]
    }
  ]
}
```

> Note: the response above assumes a [GeoIP database is configured](https://fleetdm.com/docs/deploying/configuration#geoip), otherwise the `geolocation` object won't be included.

Response payload with the `mdm_id` filter provided:

```json
{
  "hosts": [...],
  "mobile_device_management_solution": {
    "server_url": "http://some.url/mdm",
    "name": "MDM Vendor Name",
    "id": 999
  }
}
```

Response payload with the `munki_issue_id` filter provided:

```json
{
  "hosts": [...],
  "munki_issue": {
    "id": 1,
    "name": "Could not retrieve managed install primary manifest",
    "type": "error"
  }
}
```

### Count hosts

`GET /api/v1/fleet/hosts/count`

#### Parameters

| Name                    | Type    | In    | Description                                                                                                                                                                                                                                                                                                                                 |
| ----------------------- | ------- | ----- | ------------------------------------------------------------------------------------------------------------------------------------------------------------------------------------------------------------------------------------------------------------------------------------------------------------------------------------------- |
| order_key               | string  | query | What to order results by. Can be any column in the hosts table.                                                                                                                                                                                                                                                                             |
| order_direction         | string  | query | **Requires `order_key`**. The direction of the order given the order key. Options include 'asc' and 'desc'. Default is 'asc'.                                                                                                                                                                                                               |
| after                   | string  | query | The value to get results after. This needs `order_key` defined, as that's the column that would be used.                                                                                                                                                                                                                                    |
| status                  | string  | query | Indicates the status of the hosts to return. Can either be 'new', 'online', 'offline', 'mia' or 'missing'.                                                                                                                                                                                                                                  |
| query                   | string  | query | Search query keywords. Searchable fields include `hostname`, `hardware_serial`, `uuid`, `ipv4` and the hosts' email addresses (only searched if the query looks like an email address, i.e. contains an '@', no space, etc.).                                                                                                                |
| team_id                 | integer | query | _Available in Fleet Premium_. Filters the hosts to only include hosts in the specified team.                                                                                                                                                                                                                                                 |
| policy_id               | integer | query | The ID of the policy to filter hosts by.                                                                                                                                                                                                                                                                                                    |
| policy_response         | string  | query | **Requires `policy_id`**. Valid options are 'passing' or 'failing'.                                                                                                                                                                                                                                       |
| software_version_id     | integer | query | The ID of the software version to filter hosts by.                                                                                                            |
| software_title_id       | integer | query | The ID of the software title to filter hosts by.                                                                                                              |
| os_version_id | integer | query | The ID of the operating system version to filter hosts by. |
| os_name                 | string  | query | The name of the operating system to filter hosts by. `os_version` must also be specified with `os_name`                                                                                                                                                                                                                                     |
| os_version              | string  | query | The version of the operating system to filter hosts by. `os_name` must also be specified with `os_version`                                                                                                                                                                                                                                  |
| vulnerability           | string  | query | The cve to filter hosts by (including "cve-" prefix, case-insensitive).                                                                                                                                                                                                                                                                     |
| label_id                | integer | query | A valid label ID. Can only be used in combination with `order_key`, `order_direction`, `after`, `status`, `query` and `team_id`.                                                                                                                                                                                                            |
| mdm_id                  | integer | query | The ID of the _mobile device management_ (MDM) solution to filter hosts by (that is, filter hosts that use a specific MDM provider and URL).                                                                                                                                                                                                |
| mdm_name                | string  | query | The name of the _mobile device management_ (MDM) solution to filter hosts by (that is, filter hosts that use a specific MDM provider).                                                                                                                                                                                                |
| mdm_enrollment_status   | string  | query | The _mobile device management_ (MDM) enrollment status to filter hosts by. Valid options are 'manual', 'automatic', 'enrolled', 'pending', or 'unenrolled'.                                                                                                                                                                                                             |
| macos_settings          | string  | query | Filters the hosts by the status of the _mobile device management_ (MDM) profiles applied to hosts. Valid options are 'verified', 'verifying', 'pending', or 'failed'. **Note: If this filter is used in Fleet Premium without a team ID filter, the results include only hosts that are not assigned to any team.**                                                                                                                                                                                                             |
| munki_issue_id          | integer | query | The ID of the _munki issue_ (a Munki-reported error or warning message) to filter hosts by (that is, filter hosts that are affected by that corresponding error or warning message).                                                                                                                                                        |
| low_disk_space          | integer | query | _Available in Fleet Premium_. Filters the hosts to only include hosts with less GB of disk space available than this value. Must be a number between 1-100.                                                                                                                                                                                  |
| macos_settings_disk_encryption | string | query | Filters the hosts by the status of the macOS disk encryption MDM profile on the host. Valid options are 'verified', 'verifying', 'action_required', 'enforcing', 'failed', or 'removing_enforcement'. |
| bootstrap_package       | string | query | _Available in Fleet Premium_. Filters the hosts by the status of the MDM bootstrap package on the host. Valid options are 'installed', 'pending', or 'failed'. **Note: If this filter is used in Fleet Premium without a team ID filter, the results include only hosts that are not assigned to any team.** |
| os_settings          | string  | query | Filters the hosts by the status of the operating system settings applied to the hosts. Valid options are 'verified', 'verifying', 'pending', or 'failed'. **Note: If this filter is used in Fleet Premium without a team ID filter, the results include only hosts that are not assigned to any team.** |
| os_settings_disk_encryption | string | query | Filters the hosts by the status of the disk encryption setting applied to the hosts. Valid options are 'verified', 'verifying', 'action_required', 'enforcing', 'failed', or 'removing_enforcement'.  **Note: If this filter is used in Fleet Premium without a team ID filter, the results include only hosts that are not assigned to any team.** |

If `additional_info_filters` is not specified, no `additional` information will be returned.

If `mdm_id`, `mdm_name` or `mdm_enrollment_status` is specified, then Windows Servers are excluded from the results.

#### Example

`GET /api/v1/fleet/hosts/count?page=0&per_page=100&order_key=hostname&query=2ce`

##### Request query parameters

```json
{
  "page": 0,
  "per_page": 100,
  "order_key": "hostname"
}
```

##### Default response

`Status: 200`

```json
{
  "count": 123
}
```

### Get hosts summary

Returns the count of all hosts organized by status. `online_count` includes all hosts currently enrolled in Fleet. `offline_count` includes all hosts that haven't checked into Fleet recently. `mia_count` includes all hosts that haven't been seen by Fleet in more than 30 days. `new_count` includes the hosts that have been enrolled to Fleet in the last 24 hours.

`GET /api/v1/fleet/host_summary`

#### Parameters

| Name            | Type    | In    | Description                                                                     |
| --------------- | ------- | ----  | ------------------------------------------------------------------------------- |
| team_id         | integer | query | _Available in Fleet Premium_. The ID of the team whose host counts should be included. Defaults to all teams. |
| platform        | string  | query | Platform to filter by when counting. Defaults to all platforms.                 |
| low_disk_space  | integer | query | _Available in Fleet Premium_. Returns the count of hosts with less GB of disk space available than this value. Must be a number between 1-100. |

#### Example

`GET /api/v1/fleet/host_summary?team_id=1&low_disk_space=32`

##### Default response

`Status: 200`

```json
{
  "team_id": 1,
  "totals_hosts_count": 2408,
  "online_count": 2267,
  "offline_count": 141,
  "mia_count": 0,
  "missing_30_days_count": 0,
  "new_count": 0,
  "all_linux_count": 1204,
  "low_disk_space_count": 12,
  "builtin_labels": [
    {
      "id": 6,
      "name": "All Hosts",
      "description": "All hosts which have enrolled in Fleet",
      "label_type": "builtin"
    },
    {
      "id": 7,
      "name": "macOS",
      "description": "All macOS hosts",
      "label_type": "builtin"
    },
    {
      "id": 8,
      "name": "Ubuntu Linux",
      "description": "All Ubuntu hosts",
      "label_type": "builtin"
    },
    {
      "id": 9,
      "name": "CentOS Linux",
      "description": "All CentOS hosts",
      "label_type": "builtin"
    },
    {
      "id": 10,
      "name": "MS Windows",
      "description": "All Windows hosts",
      "label_type": "builtin"
    },
    {
      "id": 11,
      "name": "Red Hat Linux",
      "description": "All Red Hat Enterprise Linux hosts",
      "label_type": "builtin"
    },
    {
      "id": 12,
      "name": "All Linux",
      "description": "All Linux distributions",
      "label_type": "builtin"
    }
  ],
  "platforms": [
    {
      "platform": "chrome",
      "hosts_count": 1234
    },
    {
      "platform": "darwin",
      "hosts_count": 1234
    },
    {
      "platform": "rhel",
      "hosts_count": 1234
    },
    {
      "platform": "ubuntu",
      "hosts_count": 12044
    },
    {
      "platform": "windows",
      "hosts_count": 12044
    }

  ]
}
```

### Get host

Returns the information of the specified host.

`GET /api/v1/fleet/hosts/:id`

#### Parameters

| Name             | Type    | In    | Description                                                                         |
|------------------|---------|-------|-------------------------------------------------------------------------------------|
| id               | integer | path  | **Required**. The host's id.                                                        |
| exclude_software | boolean | query | If `true`, the response will not include a list of installed software for the host. |

#### Example

`GET /api/v1/fleet/hosts/121`

##### Default response

`Status: 200`

```json
{
  "host": {
    "created_at": "2021-08-19T02:02:22Z",
    "updated_at": "2021-08-19T21:14:58Z",
    "software": [
      {
        "id": 408,
        "name": "osquery",
        "version": "4.5.1",
        "source": "rpm_packages",
        "browser": "",
        "generated_cpe": "",
        "vulnerabilities": null,
        "installed_paths": ["/usr/lib/some-path-1"]
      },
      {
        "id": 1146,
        "name": "tar",
        "version": "1.30",
        "source": "rpm_packages",
        "browser": "",
        "generated_cpe": "",
        "vulnerabilities": null
      },
      {
        "id": 321,
        "name": "SomeApp.app",
        "version": "1.0",
        "source": "apps",
        "browser": "",
        "bundle_identifier": "com.some.app",
        "last_opened_at": "2021-08-18T21:14:00Z",
        "generated_cpe": "",
        "vulnerabilities": null,
        "installed_paths": ["/usr/lib/some-path-2"]
      }
    ],
    "id": 1,
    "detail_updated_at": "2021-08-19T21:07:53Z",
    "last_restarted_at": "2020-11-01T03:01:45Z",
    "software_updated_at": "2020-11-05T05:09:44Z",
    "label_updated_at": "2021-08-19T21:07:53Z",
    "policy_updated_at": "2023-06-26T18:33:15Z",
    "last_enrolled_at": "2021-08-19T02:02:22Z",
    "seen_time": "2021-08-19T21:14:58Z",
    "refetch_requested": false,
    "hostname": "23cfc9caacf0",
    "uuid": "309a4b7d-0000-0000-8e7f-26ae0815ede8",
    "platform": "rhel",
    "osquery_version": "5.12.0",
    "orbit_version": "1.22.0",
    "fleet_desktop_version": "1.22.0",
    "scripts_enabled": true,
    "os_version": "CentOS Linux 8.3.2011",
    "build": "",
    "platform_like": "rhel",
    "code_name": "",
    "uptime": 210671000000000,
    "memory": 16788398080,
    "cpu_type": "x86_64",
    "cpu_subtype": "158",
    "cpu_brand": "Intel(R) Core(TM) i9-9980HK CPU @ 2.40GHz",
    "cpu_physical_cores": 12,
    "cpu_logical_cores": 12,
    "hardware_vendor": "",
    "hardware_model": "",
    "hardware_version": "",
    "hardware_serial": "",
    "computer_name": "23cfc9caacf0",
    "display_name": "23cfc9caacf0",
    "public_ip": "",
    "primary_ip": "172.27.0.6",
    "primary_mac": "02:42:ac:1b:00:06",
    "distributed_interval": 10,
    "config_tls_refresh": 10,
    "logger_tls_period": 10,
    "team_id": null,
    "pack_stats": null,
    "team_name": null,
    "additional": {},
    "gigs_disk_space_available": 46.1,
    "percent_disk_space_available": 74,
    "gigs_total_disk_space": 160,
    "disk_encryption_enabled": true,
    "users": [
      {
        "uid": 0,
        "username": "root",
        "type": "",
        "groupname": "root",
        "shell": "/bin/bash"
      },
      {
        "uid": 1,
        "username": "bin",
        "type": "",
        "groupname": "bin",
        "shell": "/sbin/nologin"
      }
    ],
    "labels": [
      {
        "created_at": "2021-08-19T02:02:17Z",
        "updated_at": "2021-08-19T02:02:17Z",
        "id": 6,
        "name": "All Hosts",
        "description": "All hosts which have enrolled in Fleet",
        "query": "SELECT 1;",
        "platform": "",
        "label_type": "builtin",
        "label_membership_type": "dynamic"
      },
      {
        "created_at": "2021-08-19T02:02:17Z",
        "updated_at": "2021-08-19T02:02:17Z",
        "id": 9,
        "name": "CentOS Linux",
        "description": "All CentOS hosts",
        "query": "SELECT 1 FROM os_version WHERE platform = 'centos' OR name LIKE '%centos%'",
        "platform": "",
        "label_type": "builtin",
        "label_membership_type": "dynamic"
      },
      {
        "created_at": "2021-08-19T02:02:17Z",
        "updated_at": "2021-08-19T02:02:17Z",
        "id": 12,
        "name": "All Linux",
        "description": "All Linux distributions",
        "query": "SELECT 1 FROM osquery_info WHERE build_platform LIKE '%ubuntu%' OR build_distro LIKE '%centos%';",
        "platform": "",
        "label_type": "builtin",
        "label_membership_type": "dynamic"
      }
    ],
    "packs": [],
    "status": "online",
    "display_text": "23cfc9caacf0",
    "policies": [
      {
        "id": 2,
        "name": "SomeQuery2",
        "query": "SELECT * FROM bar;",
        "description": "this is another query",
        "resolution": "fix with these other steps...",
        "platform": "darwin",
        "response": "fail",
        "critical": false
      },
      {
        "id": 3,
        "name": "SomeQuery3",
        "query": "SELECT * FROM baz;",
        "description": "",
        "resolution": "",
        "platform": "",
        "response": "",
        "critical": false
      },
      {
        "id": 1,
        "name": "SomeQuery",
        "query": "SELECT * FROM foo;",
        "description": "this is a query",
        "resolution": "fix with these steps...",
        "platform": "windows,linux",
        "response": "pass",
        "critical": false
      }
    ],
    "issues": {
        "failing_policies_count": 1,
        "critical_vulnerabilities_count": 2, // Fleet Premium only
        "total_issues_count": 3
    },
    "batteries": [
      {
        "cycle_count": 999,
        "health": "Normal"
      }
    ],
    "geolocation": {
      "country_iso": "US",
      "city_name": "New York",
      "geometry": {
        "type": "point",
        "coordinates": [40.6799, -74.0028]
      }
    },
    "mdm": {
      "encryption_key_available": false,
      "enrollment_status": null,
      "name": "",
      "server_url": null,
      "device_status": "unlocked",
      "pending_action": "",
      "macos_settings": {
        "disk_encryption": null,
        "action_required": null
      },
      "macos_setup": {
        "bootstrap_package_status": "installed",
        "detail": "",
        "bootstrap_package_name": "test.pkg"
      },
      "os_settings": {
        "disk_encryption": {
          "status": null,
          "detail": ""
        }
      },
      "profiles": [
        {
          "profile_uuid": "954ec5ea-a334-4825-87b3-937e7e381f24",
          "name": "profile1",
          "status": "verifying",
          "operation_type": "install",
          "detail": ""
        }
      ]
    }
  }
}
```

> Note: the response above assumes a [GeoIP database is configured](https://fleetdm.com/docs/deploying/configuration#geoip), otherwise the `geolocation` object won't be included.

> Note: `installed_paths` may be blank depending on installer package. For example, on Linux, RPM-installed packages do not provide installed path information.

> Note:
> - `orbit_version: null` means this agent is not a fleetd agent
> - `fleet_desktop_version: null` means this agent is not a fleetd agent, or this agent is version <=1.23.0 which is not collecting the desktop version
> - `fleet_desktop_version: ""` means this agent is a fleetd agent but does not have fleet desktop
> - `scripts_enabled: null` means this agent is not a fleetd agent, or this agent is version <=1.23.0 which is not collecting the scripts enabled info

### Get host by identifier

Returns the information of the host specified using the `uuid`, `hardware_serial`, `osquery_host_id`, `hostname`, or
`node_key` as an identifier.

If `hostname` is specified when there is more than one host with the same hostname, the endpoint returns the first matching host. In Fleet, hostnames are fully qualified domain names (FQDNs).

`GET /api/v1/fleet/hosts/identifier/:identifier`

#### Parameters

| Name       | Type              | In   | Description                                                                   |
| ---------- | ----------------- | ---- | ----------------------------------------------------------------------------- |
| identifier | integer or string | path | **Required**. The host's `hardware_serial`, `uuid`, `osquery_host_id`, `hostname`, or `node_key` |

#### Example

`GET /api/v1/fleet/hosts/identifier/392547dc-0000-0000-a87a-d701ff75bc65`

##### Default response

`Status: 200`

```json
{
  "host": {
    "created_at": "2022-02-10T02:29:13Z",
    "updated_at": "2022-10-14T17:07:11Z",
    "software": [
      {
        "id": 16923,
        "name": "Automat",
        "version": "0.8.0",
        "source": "python_packages",
        "browser": "",
        "generated_cpe": "",
        "vulnerabilities": null,
        "installed_paths": ["/usr/lib/some_path/"]
      }
    ],
    "id": 33,
    "detail_updated_at": "2022-10-14T17:07:12Z",
    "label_updated_at": "2022-10-14T17:07:12Z",
    "policy_updated_at": "2022-10-14T17:07:12Z",
    "last_enrolled_at": "2022-02-10T02:29:13Z",
    "software_updated_at": "2020-11-05T05:09:44Z",
    "seen_time": "2022-10-14T17:45:41Z",
    "refetch_requested": false,
    "hostname": "23cfc9caacf0",
    "uuid": "392547dc-0000-0000-a87a-d701ff75bc65",
    "platform": "ubuntu",
    "osquery_version": "5.5.1",
    "os_version": "Ubuntu 20.04.3 LTS",
    "build": "",
    "platform_like": "debian",
    "code_name": "focal",
    "uptime": 20807520000000000,
    "memory": 1024360448,
    "cpu_type": "x86_64",
    "cpu_subtype": "63",
    "cpu_brand": "DO-Regular",
    "cpu_physical_cores": 1,
    "cpu_logical_cores": 1,
    "hardware_vendor": "",
    "hardware_model": "",
    "hardware_version": "",
    "hardware_serial": "",
    "computer_name": "23cfc9caacf0",
    "public_ip": "",
    "primary_ip": "172.27.0.6",
    "primary_mac": "02:42:ac:1b:00:06",
    "distributed_interval": 10,
    "config_tls_refresh": 60,
    "logger_tls_period": 10,
    "team_id": 2,
    "pack_stats": [
      {
        "pack_id": 1,
        "pack_name": "Global",
        "type": "global",
        "query_stats": [
          {
            "scheduled_query_name": "Get running processes (with user_name)",
            "scheduled_query_id": 49,
            "query_name": "Get running processes (with user_name)",
            "pack_name": "Global",
            "pack_id": 1,
            "average_memory": 260000,
            "denylisted": false,
            "executions": 1,
            "interval": 86400,
            "last_executed": "2022-10-14T10:00:01Z",
            "output_size": 198,
            "system_time": 20,
            "user_time": 80,
            "wall_time": 0
          }
        ]
      }
    ],
    "team_name": null,
    "gigs_disk_space_available": 19.29,
    "percent_disk_space_available": 74,
    "gigs_total_disk_space": 192,
    "issues": {
        "failing_policies_count": 1,
        "critical_vulnerabilities_count": 2, // Fleet Premium only
        "total_issues_count": 3
    },
    "labels": [
      {
        "created_at": "2021-09-14T05:11:02Z",
        "updated_at": "2021-09-14T05:11:02Z",
        "id": 12,
        "name": "All Linux",
        "description": "All Linux distributions",
        "query": "SELECT 1 FROM osquery_info WHERE build_platform LIKE '%ubuntu%' OR build_distro LIKE '%centos%';",
        "platform": "",
        "label_type": "builtin",
        "label_membership_type": "dynamic"
      }
    ],
    "packs": [
      {
        "created_at": "2021-09-17T05:28:54Z",
        "updated_at": "2021-09-17T05:28:54Z",
        "id": 1,
        "name": "Global",
        "description": "Global pack",
        "disabled": false,
        "type": "global",
        "labels": null,
        "label_ids": null,
        "hosts": null,
        "host_ids": null,
        "teams": null,
        "team_ids": null
      }
    ],
    "policies": [
      {
        "id": 142,
        "name": "Full disk encryption enabled (macOS)",
        "query": "SELECT 1 FROM disk_encryption WHERE user_uuid IS NOT '' AND filevault_status = 'on' LIMIT 1;",
        "description": "Checks to make sure that full disk encryption (FileVault) is enabled on macOS devices.",
        "author_id": 31,
        "author_name": "",
        "author_email": "",
        "team_id": null,
        "resolution": "To enable full disk encryption, on the failing device, select System Preferences > Security & Privacy > FileVault > Turn On FileVault.",
        "platform": "darwin,linux",
        "created_at": "2022-09-02T18:52:19Z",
        "updated_at": "2022-09-02T18:52:19Z",
        "response": "fail",
        "critical": false
      }
    ],
    "batteries": [
      {
        "cycle_count": 999,
        "health": "Normal"
      }
    ],
    "geolocation": {
      "country_iso": "US",
      "city_name": "New York",
      "geometry": {
        "type": "point",
        "coordinates": [40.6799, -74.0028]
      }
    },
    "status": "online",
    "display_text": "dogfood-ubuntu-box",
    "display_name": "dogfood-ubuntu-box",
    "mdm": {
      "encryption_key_available": false,
      "enrollment_status": null,
      "name": "",
      "server_url": null,
      "device_status": "unlocked",
      "pending_action": "lock",
      "macos_settings": {
        "disk_encryption": null,
        "action_required": null
      },
      "macos_setup": {
        "bootstrap_package_status": "installed",
        "detail": ""
      },
      "os_settings": {
        "disk_encryption": {
          "status": null,
          "detail": ""
        }
      },
      "profiles": [
        {
          "profile_uuid": "954ec5ea-a334-4825-87b3-937e7e381f24",
          "name": "profile1",
          "status": "verifying",
          "operation_type": "install",
          "detail": ""
        }
      ]
    }
  }
}
```

> Note: the response above assumes a [GeoIP database is configured](https://fleetdm.com/docs/deploying/configuration#geoip), otherwise the `geolocation` object won't be included.

> Note: `installed_paths` may be blank depending on installer package. For example, on Linux, RPM-installed packages do not provide installed path information.

#### Get host by device token

Returns a subset of information about the host specified by `token`. To get all information about a host, use the "Get host" endpoint [here](#get-host).

This is the API route used by the **My device** page in Fleet desktop to display information about the host to the end user.

`GET /api/v1/fleet/device/:token`

##### Parameters

| Name  | Type   | In   | Description                        |
| ----- | ------ | ---- | ---------------------------------- |
| token | string | path | The device's authentication token. |

##### Example

`GET /api/v1/fleet/device/abcdef012456789`

##### Default response

`Status: 200`

```json
{
  "host": {
    "created_at": "2021-08-19T02:02:22Z",
    "updated_at": "2021-08-19T21:14:58Z",
    "software": [
      {
        "id": 408,
        "name": "osquery",
        "version": "4.5.1",
        "source": "rpm_packages",
        "browser": "",
        "generated_cpe": "",
        "vulnerabilities": null
      },
      {
        "id": 1146,
        "name": "tar",
        "version": "1.30",
        "source": "rpm_packages",
        "browser": "",
        "generated_cpe": "",
        "vulnerabilities": null
      },
      {
        "id": 321,
        "name": "SomeApp.app",
        "version": "1.0",
        "source": "apps",
        "browser": "",
        "bundle_identifier": "com.some.app",
        "last_opened_at": "2021-08-18T21:14:00Z",
        "generated_cpe": "",
        "vulnerabilities": null
      }
    ],
    "id": 1,
    "detail_updated_at": "2021-08-19T21:07:53Z",
    "label_updated_at": "2021-08-19T21:07:53Z",
    "last_enrolled_at": "2021-08-19T02:02:22Z",
    "seen_time": "2021-08-19T21:14:58Z",
    "refetch_requested": false,
    "hostname": "23cfc9caacf0",
    "uuid": "309a4b7d-0000-0000-8e7f-26ae0815ede8",
    "platform": "rhel",
    "osquery_version": "4.5.1",
    "os_version": "CentOS Linux 8.3.2011",
    "build": "",
    "platform_like": "rhel",
    "code_name": "",
    "uptime": 210671000000000,
    "memory": 16788398080,
    "cpu_type": "x86_64",
    "cpu_subtype": "158",
    "cpu_brand": "Intel(R) Core(TM) i9-9980HK CPU @ 2.40GHz",
    "cpu_physical_cores": 12,
    "cpu_logical_cores": 12,
    "hardware_vendor": "",
    "hardware_model": "",
    "hardware_version": "",
    "hardware_serial": "",
    "computer_name": "23cfc9caacf0",
    "display_name": "23cfc9caacf0",
    "public_ip": "",
    "primary_ip": "172.27.0.6",
    "primary_mac": "02:42:ac:1b:00:06",
    "distributed_interval": 10,
    "config_tls_refresh": 10,
    "logger_tls_period": 10,
    "team_id": null,
    "pack_stats": null,
    "team_name": null,
    "additional": {},
    "gigs_disk_space_available": 46.1,
    "percent_disk_space_available": 74,
    "gigs_total_disk_space": 160,
    "disk_encryption_enabled": true,
    "dep_assigned_to_fleet": false,
    "users": [
      {
        "uid": 0,
        "username": "root",
        "type": "",
        "groupname": "root",
        "shell": "/bin/bash"
      },
      {
        "uid": 1,
        "username": "bin",
        "type": "",
        "groupname": "bin",
        "shell": "/sbin/nologin"
      }
    ],
    "labels": [
      {
        "created_at": "2021-08-19T02:02:17Z",
        "updated_at": "2021-08-19T02:02:17Z",
        "id": 6,
        "name": "All Hosts",
        "description": "All hosts which have enrolled in Fleet",
        "query": "SELECT 1;",
        "platform": "",
        "label_type": "builtin",
        "label_membership_type": "dynamic"
      },
      {
        "created_at": "2021-08-19T02:02:17Z",
        "updated_at": "2021-08-19T02:02:17Z",
        "id": 9,
        "name": "CentOS Linux",
        "description": "All CentOS hosts",
        "query": "SELECT 1 FROM os_version WHERE platform = 'centos' OR name LIKE '%centos%'",
        "platform": "",
        "label_type": "builtin",
        "label_membership_type": "dynamic"
      },
      {
        "created_at": "2021-08-19T02:02:17Z",
        "updated_at": "2021-08-19T02:02:17Z",
        "id": 12,
        "name": "All Linux",
        "description": "All Linux distributions",
        "query": "SELECT 1 FROM osquery_info WHERE build_platform LIKE '%ubuntu%' OR build_distro LIKE '%centos%';",
        "platform": "",
        "label_type": "builtin",
        "label_membership_type": "dynamic"
      }
    ],
    "packs": [],
    "status": "online",
    "display_text": "23cfc9caacf0",
    "batteries": [
      {
        "cycle_count": 999,
        "health": "Good"
      }
    ],
    "mdm": {
      "encryption_key_available": false,
      "enrollment_status": null,
      "name": "",
      "server_url": null,
      "macos_settings": {
        "disk_encryption": null,
        "action_required": null
      },
      "macos_setup": {
        "bootstrap_package_status": "installed",
        "detail": "",
        "bootstrap_package_name": "test.pkg"
      },
      "os_settings": {
        "disk_encryption": {
          "status": null,
          "detail": ""
        }
      },
      "profiles": [
        {
          "profile_uuid": "954ec5ea-a334-4825-87b3-937e7e381f24",
          "name": "profile1",
          "status": "verifying",
          "operation_type": "install",
          "detail": ""
        }
      ]
    }
  },
  "org_logo_url": "https://example.com/logo.jpg",
  "license": {
    "tier": "free",
    "expiration": "2031-01-01T00:00:00Z"
  },
  "global_config": {
    "mdm": {
      "enabled_and_configured": false
    }
  }
}
```

### Delete host

Deletes the specified host from Fleet. Note that a deleted host will fail authentication with the previous node key, and in most osquery configurations will attempt to re-enroll automatically. If the host still has a valid enroll secret, it will re-enroll successfully.

`DELETE /api/v1/fleet/hosts/:id`

#### Parameters

| Name | Type    | In   | Description                  |
| ---- | ------- | ---- | ---------------------------- |
| id   | integer | path | **Required**. The host's id. |

#### Example

`DELETE /api/v1/fleet/hosts/121`

##### Default response

`Status: 200`


### Refetch host

Flags the host details, labels and policies to be refetched the next time the host checks in for distributed queries. Note that we cannot be certain when the host will actually check in and update the query results. Further requests to the host APIs will indicate that the refetch has been requested through the `refetch_requested` field on the host object.

`POST /api/v1/fleet/hosts/:id/refetch`

#### Parameters

| Name | Type    | In   | Description                  |
| ---- | ------- | ---- | ---------------------------- |
| id   | integer | path | **Required**. The host's id. |

#### Example

`POST /api/v1/fleet/hosts/121/refetch`

##### Default response

`Status: 200`


### Transfer hosts to a team

_Available in Fleet Premium_

`POST /api/v1/fleet/hosts/transfer`

#### Parameters

| Name    | Type    | In   | Description                                                             |
| ------- | ------- | ---- | ----------------------------------------------------------------------- |
| team_id | integer | body | **Required**. The ID of the team you'd like to transfer the host(s) to. |
| hosts   | array   | body | **Required**. A list of host IDs.                                       |

#### Example

`POST /api/v1/fleet/hosts/transfer`

##### Request body

```json
{
  "team_id": 1,
  "hosts": [3, 2, 4, 6, 1, 5, 7]
}
```

##### Default response

`Status: 200`


### Transfer hosts to a team by filter

_Available in Fleet Premium_

`POST /api/v1/fleet/hosts/transfer/filter`

#### Parameters

| Name    | Type    | In   | Description                                                                                                                                                                                                                                                                                                                        |
| ------- | ------- | ---- | ---------------------------------------------------------------------------------------------------------------------------------------------------------------------------------------------------------------------------------------------------------------------------------------------------------------------------------- |
| team_id | integer | body | **Required**. The ID of the team you'd like to transfer the host(s) to.                                                                                                                                                                                                                                                            |
| filters | object  | body | **Required** Contains any of the following four properties: `query` for search query keywords. Searchable fields include `hostname`, `hardware_serial`, `uuid`, and `ipv4`. `status` to indicate the status of the hosts to return. Can either be `new`, `online`, `offline`, `mia` or `missing`. `label_id` to indicate the selected label. `team_id` to indicate the selected team. Note: `label_id` and `status` cannot be used at the same time. |

#### Example

`POST /api/v1/fleet/hosts/transfer/filter`

##### Request body

```json
{
  "team_id": 1,
  "filters": {
    "status": "online",
    "team_id": 2,
  }
}
```

##### Default response

`Status: 200`


### Turn off MDM for a host

`DELETE /api/v1/fleet/hosts/:id/mdm`

#### Parameters

| Name | Type    | In   | Description                           |
| ---- | ------- | ---- | ------------------------------------- |
| id   | integer | path | **Required.** The host's ID in Fleet. |

#### Example

`DELETE /api/v1/fleet/hosts/42/mdm`

##### Default response

`Status: 200`


### Bulk delete hosts by filter or ids

`POST /api/v1/fleet/hosts/delete`

#### Parameters

| Name    | Type    | In   | Description                                                                                                                                                                                                                                                                                                                        |
| ------- | ------- | ---- | ---------------------------------------------------------------------------------------------------------------------------------------------------------------------------------------------------------------------------------------------------------------------------------------------------------------------------------- |
| ids     | list    | body | A list of the host IDs you'd like to delete. If `ids` is specified, `filters` cannot be specified.                                                                                                                                                                                                                                                           |
| filters | object  | body | Contains any of the following four properties: `query` for search query keywords. Searchable fields include `hostname`, `hardware_serial`, `uuid`, and `ipv4`. `status` to indicate the status of the hosts to return. Can either be `new`, `online`, `offline`, `mia` or `missing`. `label_id` to indicate the selected label. `team_id` to indicate the selected team. If `filters` is specified, `id` cannot be specified. `label_id` and `status` cannot be used at the same time. |

Either ids or filters are required.

Request (`ids` is specified):

```json
{
  "ids": [1]
}
```

Request (`filters` is specified):
```json
{
  "filters": {
    "status": "online",
    "label_id": 1,
    "team_id": 1,
    "query": "abc"
  }
}
```

Request (`filters` is specified and empty, to delete all hosts):
```json
{
  "filters": {}
}
```

#### Example

`POST /api/v1/fleet/hosts/delete`

##### Request body

```json
{
  "filters": {
    "status": "online",
    "team_id": 1
  }
}
```

##### Default response

`Status: 200`

### Get human-device mapping

Returns the end user's email(s) they use to log in to their Identity Provider (IdP) and Google Chrome profile.

Also returns the custom email that's set via the `PUT /api/v1/fleet/hosts/:id/device_mapping` endpoint (docs [here](#update-custom-human-device-mapping))

Note that IdP email is only supported on macOS hosts. It's collected once, during automatic enrollment (DEP), only if the end user authenticates with the IdP and the DEP profile has `await_device_configured` set to `true`.

`GET /api/v1/fleet/hosts/:id/device_mapping`

#### Parameters

| Name       | Type              | In   | Description                                                                   |
| ---------- | ----------------- | ---- | ----------------------------------------------------------------------------- |
| id         | integer           | path | **Required**. The host's `id`.                                                |

#### Example

`GET /api/v1/fleet/hosts/1/device_mapping`

##### Default response

`Status: 200`

```json
{
  "host_id": 1,
  "device_mapping": [
    {
      "email": "user@example.com",
      "source": "identity_provider"
    },
    {
      "email": "user@example.com",
      "source": "google_chrome_profiles"
    },
    {
      "email": "user@example.com",
      "source": "custom"
    }
  ]
}
```

---

### Update custom human-device mapping

`PUT /api/v1/fleet/hosts/:id/device_mapping`

Updates the email for the `custom` data source in the human-device mapping. This source can only have one email.

#### Parameters

| Name       | Type              | In   | Description                                                                   |
| ---------- | ----------------- | ---- | ----------------------------------------------------------------------------- |
| id         | integer           | path | **Required**. The host's `id`.                                                |
| email      | string            | body | **Required**. The custom email.                                               |

#### Example

`PUT /api/v1/fleet/hosts/1/device_mapping`

##### Request body

```json
{
  "email": "user@example.com"
}
```

##### Default response

`Status: 200`

```json
{
  "host_id": 1,
  "device_mapping": [
    {
      "email": "user@example.com",
      "source": "identity_provider"
    },
    {
      "email": "user@example.com",
      "source": "google_chrome_profiles"
    },
    {
      "email": "user@example.com",
      "source": "custom"
    }
  ]
}
```

### Get host's device health report

Retrieves information about a single host's device health.

This report includes a subset of host vitals, and simplified policy and vulnerable software information. Data is cached to preserve performance. To get all up-to-date information about a host, use the "Get host" endpoint [here](#get-host).


`GET /api/v1/fleet/hosts/:id/health`

#### Parameters

| Name       | Type              | In   | Description                                                                   |
| ---------- | ----------------- | ---- | ----------------------------------------------------------------------------- |
| id         | integer           | path | **Required**. The host's `id`.                                                |

#### Example

`GET /api/v1/fleet/hosts/1/health`

##### Default response

`Status: 200`

```json
{
  "host_id": 1,
  "health": {
    "updated_at": "2023-09-16T18:52:19Z",
    "os_version": "CentOS Linux 8.3.2011",
    "disk_encryption_enabled": true,
    "failing_policies_count": 1,
    "failing_critical_policies_count": 1, // Fleet Premium only
    "failing_policies": [
      {
        "id": 123,
        "name": "Google Chrome is up to date",
        "critical": true, // Fleet Premium only
        "resolution": "Follow the Update Google Chrome instructions here: https://support.google.com/chrome/answer/95414?sjid=6534253818042437614-NA"
      }
    ],
    "vulnerable_software": [
      {
        "id": 321,
        "name": "Firefox.app",
        "version": "116.0.3",
      }
    ]
  }
}
```

---

### Get host's mobile device management (MDM) information

Currently supports Windows and MacOS. On MacOS this requires the [macadmins osquery
extension](https://github.com/macadmins/osquery-extension) which comes bundled
in [Fleet's agent (fleetd)](https://fleetdm.com/docs/get-started/anatomy#fleetd).

Retrieves a host's MDM enrollment status and MDM server URL.

If the host exists but is not enrolled to an MDM server, then this API returns `null`.

`GET /api/v1/fleet/hosts/:id/mdm`

#### Parameters

| Name    | Type    | In   | Description                                                                                                                                                                                                                                                                                                                        |
| ------- | ------- | ---- | -------------------------------------------------------------------------------- |
| id      | integer | path | **Required** The id of the host to get the details for                           |

#### Example

`GET /api/v1/fleet/hosts/32/mdm`

##### Default response

`Status: 200`

```json
{
  "enrollment_status": "On (automatic)",
  "server_url": "some.mdm.com",
  "name": "Some MDM",
  "id": 3
}
```

---

### Get mobile device management (MDM) summary

Currently supports Windows and MacOS. On MacOS this requires the [macadmins osquery
extension](https://github.com/macadmins/osquery-extension) which comes bundled
in [Fleet's agent (fleetd)](https://fleetdm.com/docs/get-started/anatomy#fleetd).

Retrieves MDM enrollment summary. Windows servers are excluded from the aggregated data.

`GET /api/v1/fleet/hosts/summary/mdm`

#### Parameters

| Name     | Type    | In    | Description                                                                                                                                                                                                                                                                                                                        |
| -------- | ------- | ----- | -------------------------------------------------------------------------------- |
| team_id  | integer | query | _Available in Fleet Premium_. Filter by team                                      |
| platform | string  | query | Filter by platform ("windows" or "darwin")                                       |

A `team_id` of `0` returns the statistics for hosts that are not part of any team. A `null` or missing `team_id` returns statistics for all hosts regardless of the team.

#### Example

`GET /api/v1/fleet/hosts/summary/mdm?team_id=1&platform=windows`

##### Default response

`Status: 200`

```json
{
  "counts_updated_at": "2021-03-21T12:32:44Z",
  "mobile_device_management_enrollment_status": {
    "enrolled_manual_hosts_count": 0,
    "enrolled_automated_hosts_count": 2,
    "unenrolled_hosts_count": 0,
    "hosts_count": 2
  },
  "mobile_device_management_solution": [
    {
      "id": 2,
      "name": "Solution1",
      "server_url": "solution1.com",
      "hosts_count": 1
    },
    {
      "id": 3,
      "name": "Solution2",
      "server_url": "solution2.com",
      "hosts_count": 1
    }
  ]
}
```

---

### Get host's mobile device management (MDM) and Munki information

Retrieves a host's MDM enrollment status, MDM server URL, and Munki version.

`GET /api/v1/fleet/hosts/:id/macadmins`

#### Parameters

| Name    | Type    | In   | Description                                                                                                                                                                                                                                                                                                                        |
| ------- | ------- | ---- | -------------------------------------------------------------------------------- |
| id      | integer | path | **Required** The id of the host to get the details for                           |

#### Example

`GET /api/v1/fleet/hosts/32/macadmins`

##### Default response

`Status: 200`

```json
{
  "macadmins": {
    "munki": {
      "version": "1.2.3"
    },
    "munki_issues": [
      {
        "id": 1,
        "name": "Could not retrieve managed install primary manifest",
        "type": "error",
        "created_at": "2022-08-01T05:09:44Z"
      },
      {
        "id": 2,
        "name": "Could not process item Figma for optional install. No pkginfo found in catalogs: release",
        "type": "warning",
        "created_at": "2022-08-01T05:09:44Z"
      }
    ],
    "mobile_device_management": {
      "enrollment_status": "On (automatic)",
      "server_url": "http://some.url/mdm",
      "name": "MDM Vendor Name",
      "id": 999
    }
  }
}
```

---

### Get aggregated host's macadmin mobile device management (MDM) and Munki information

Requires the [macadmins osquery
extension](https://github.com/macadmins/osquery-extension) which comes bundled
in [Fleet's agent (fleetd)](https://fleetdm.com/docs/get-started/anatomy#fleetd).
Currently supported only on macOS.


Retrieves aggregated host's MDM enrollment status and Munki versions.

`GET /api/v1/fleet/macadmins`

#### Parameters

| Name    | Type    | In    | Description                                                                                                                                                                                                                                                                                                                        |
| ------- | ------- | ----- | ---------------------------------------------------------------------------------------------------------------- |
| team_id | integer | query | _Available in Fleet Premium_. Filters the aggregate host information to only include hosts in the specified team. |                           |

A `team_id` of `0` returns the statistics for hosts that are not part of any team. A `null` or missing `team_id` returns statistics for all hosts regardless of the team.

#### Example

`GET /api/v1/fleet/macadmins`

##### Default response

`Status: 200`

```json
{
  "macadmins": {
    "counts_updated_at": "2021-03-21T12:32:44Z",
    "munki_versions": [
      {
        "version": "5.5",
        "hosts_count": 8360
      },
      {
        "version": "5.4",
        "hosts_count": 1700
      },
      {
        "version": "5.3",
        "hosts_count": 400
      },
      {
        "version": "5.2.3",
        "hosts_count": 112
      },
      {
        "version": "5.2.2",
        "hosts_count": 50
      }
    ],
    "munki_issues": [
      {
        "id": 1,
        "name": "Could not retrieve managed install primary manifest",
        "type": "error",
        "hosts_count": 2851
      },
      {
        "id": 2,
        "name": "Could not process item Figma for optional install. No pkginfo found in catalogs: release",
        "type": "warning",
        "hosts_count": 1983
      }
    ],
    "mobile_device_management_enrollment_status": {
      "enrolled_manual_hosts_count": 124,
      "enrolled_automated_hosts_count": 124,
      "unenrolled_hosts_count": 112
    },
    "mobile_device_management_solution": [
      {
        "id": 1,
        "name": "SimpleMDM",
        "hosts_count": 8360,
        "server_url": "https://a.simplemdm.com/mdm"
      },
      {
        "id": 2,
        "name": "Intune",
        "hosts_count": 1700,
        "server_url": "https://enrollment.manage.microsoft.com"
      }
    ]
  }
}
```

### Resend host's configuration profile

Resends a configuration profile for the specified host.

`POST /api/v1/fleet/hosts/:id/configuration_profiles/resend/:profile_uuid`

#### Parameters

| Name | Type | In | Description |
| ---- | ---- | -- | ----------- |
| id   | integer | path | **Required.** The host's ID. |
| profile_uuid   | string | path | **Required.** The UUID of the configuration profile to resend to the host. |

#### Example

`POST /api/v1/fleet/hosts/233/configuration_profiles/resend/fc14a20-84a2-42d8-9257-a425f62bb54d`

##### Default response

`Status: 202`


### List host OS versions

Retrieves the aggregated host OS versions information.

`GET /api/v1/fleet/os_versions`

#### Parameters

| Name                | Type     | In    | Description                                                                                                                          |
| ---      | ---      | ---   | ---                                                                                                                                  |
| team_id             | integer | query | _Available in Fleet Premium_. Filters response data to the specified team.  |
| platform            | string   | query | Filters the hosts to the specified platform |
| os_name     | string | query | The name of the operating system to filter hosts by. `os_version` must also be specified with `os_name`                                                 |
| os_version    | string | query | The version of the operating system to filter hosts by. `os_name` must also be specified with `os_version`                                                 |
| page                    | integer | query | Page number of the results to fetch.                                                                                                                                       |
| per_page                | integer | query | Results per page.                                                                                                                                                          |
| order_key               | string  | query | What to order results by. Allowed fields are: `hosts_count`. Default is `hosts_count` (descending).      |
| order_direction | string | query | **Requires `order_key`**. The direction of the order given the order key. Options include `asc` and `desc`. Default is `asc`. |


##### Default response

`Status: 200`

```json
{
  "count": 1
  "counts_updated_at": "2023-12-06T22:17:30Z",
  "os_versions": [
    {
      "os_version_id": 123,
      "hosts_count": 21,
      "name": "Microsoft Windows 11 Pro 23H2 10.0.22621.1234",
      "name_only": "Microsoft Windows 11 Pro 23H2",
      "version": "10.0.22621.1234",
      "platform": "windows",
      "generated_cpes": [],
      "vulnerabilities": [
        {
          "cve": "CVE-2022-30190",
          "details_link": "https://nvd.nist.gov/vuln/detail/CVE-2022-30190",
          "cvss_score": 7.8,// Available in Fleet Premium
          "epss_probability": 0.9729,// Available in Fleet Premium
          "cisa_known_exploit": false,// Available in Fleet Premium
          "cve_published": "2022-06-01T00:15:00Z",// Available in Fleet Premium
          "cve_description": "Microsoft Windows Support Diagnostic Tool (MSDT) Remote Code Execution Vulnerability.",// Available in Fleet Premium
          "resolved_in_version": ""// Available in Fleet Premium
        }
      ]
    }
  ],
  "meta": {
    "has_next_results": false,
    "has_previous_results": false
  }
}
```

OS vulnerability data is currently available for Windows and macOS. For other platforms, `vulnerabilities` will be an empty array:

```json
{
  "hosts_count": 1,
  "name": "CentOS Linux 7.9.2009",
  "name_only": "CentOS",
  "version": "7.9.2009",
  "platform": "rhel",
  "generated_cpes": [],
  "vulnerabilities": []
}
```

### Get host OS version

Retrieves information about the specified OS version.

`GET /api/v1/fleet/os_versions/:id`

#### Parameters

| Name | Type | In | Description |
| ---- | ---- | -- | ----------- |
| id   | integer | path | **Required.** The OS version's ID. |

##### Default response

`Status: 200`

```json
{
  "counts_updated_at": "2023-12-06T22:17:30Z",
  "os_version": {
    "id": 123,
    "hosts_count": 21,
    "name": "Microsoft Windows 11 Pro 23H2 10.0.22621.1234",
    "name_only": "Microsoft Windows 11 Pro 23H2",
    "version": "10.0.22621.1234",
    "platform": "windows",
    "generated_cpes": [],
    "vulnerabilities": [
      {
        "cve": "CVE-2022-30190",
        "details_link": "https://nvd.nist.gov/vuln/detail/CVE-2022-30190",
        "created_at": "2024-07-01T00:15:00Z",
        "cvss_score": 7.8,// Available in Fleet Premium
        "epss_probability": 0.9729,// Available in Fleet Premium
        "cisa_known_exploit": false,// Available in Fleet Premium
        "cve_published": "2022-06-01T00:15:00Z",// Available in Fleet Premium
        "cve_description": "Microsoft Windows Support Diagnostic Tool (MSDT) Remote Code Execution Vulnerability.",// Available in Fleet Premium
        "resolved_in_version": ""// Available in Fleet Premium
      }
    ]
  }
}
```

OS vulnerability data is currently available for Windows and macOS. For other platforms, `vulnerabilities` will be an empty array:

```json
{
  "id": 321,
  "hosts_count": 1,
  "name": "CentOS Linux 7.9.2009",
  "name_only": "CentOS",
  "version": "7.9.2009",
  "platform": "rhel",
  "generated_cpes": [],
  "vulnerabilities": []
}
```


### Get host's scripts

`GET /api/v1/fleet/hosts/:id/scripts`

#### Parameters

| Name | Type    | In   | Description                  |
| ---- | ------- | ---- | ---------------------------- |
| id   | integer | path | **Required**. The host's id. |
| page | integer | query | Page number of the results to fetch.|
| per_page | integer | query | Results per page.|

#### Example

`GET /api/v1/fleet/hosts/123/scripts`

##### Default response

`Status: 200`

```json
  "scripts": [
    {
      "script_id": 3,
      "name": "remove-zoom-artifacts.sh",
      "last_execution": {
        "execution_id": "e797d6c6-3aae-11ee-be56-0242ac120002",
        "executed_at": "2021-12-15T15:23:57Z",
        "status": "error"
      }
    },
    {
      "script_id": 5,
      "name": "set-timezone.sh",
      "last_execution": {
        "id": "e797d6c6-3aae-11ee-be56-0242ac120002",
        "executed_at": "2021-12-15T15:23:57Z",
        "status": "pending"
      }
    },
    {
      "script_id": 8,
      "name": "uninstall-zoom.sh",
      "last_execution": {
        "id": "e797d6c6-3aae-11ee-be56-0242ac120002",
        "executed_at": "2021-12-15T15:23:57Z",
        "status": "ran"
      }
    }
  ],
  "meta": {
    "has_next_results": false,
    "has_previous_results": false
  }
}

```

### Get host's software

`GET /api/v1/fleet/hosts/:id/software`

#### Parameters

| Name | Type    | In   | Description                  |
| ---- | ------- | ---- | ---------------------------- |
| id   | integer | path | **Required**. The host's ID. |
| query   | string | query | Search query keywords. Searchable fields include `name`. |
| page | integer | query | Page number of the results to fetch.|
| per_page | integer | query | Results per page.|

#### Example

`GET /api/v1/fleet/hosts/123/software`

##### Default response

`Status: 200`

```json
{
  "count": 3,
  "software": [
    {
      "id": 121,
      "name": "Google Chrome.app",
      "package_available_for_install": "GoogleChrome.pkg",
      "self_service": true,
      "source": "apps",
      "status": "failed",
      "last_install": {
        "install_uuid": "8bbb8ac2-b254-4387-8cba-4d8a0407368b",
        "installed_at": "2024-05-15T15:23:57Z"
      },
      "installed_versions": [
        { 
          "version": "121.0",
          "last_opened_at": "2024-04-01T23:03:07Z",
          "vulnerabilities": ["CVE-2023-1234","CVE-2023-4321","CVE-2023-7654"],
          "installed_paths": ["/Applications/Google Chrome.app"]
        }
      ]
    },
    {
      "id": 134,
      "name": "Falcon.app",
      "package_available_for_install": "FalconSensor-6.44.pkg",
      "self_service": false,
      "source": "",
      "status": null,
      "last_install": null,
      "installed_versions": [],
    },
    {
      "id": 147,
      "name": "Firefox.app",
      "source": "apps",
      "bundle_identifier": "org.mozilla.firefox",
      "status": null,
      "last_install": null,
      "installed_versions": [
        {
          "version": "118.0",
          "last_opened_at": "2024-04-01T23:03:07Z",
          "vulnerabilities": ["CVE-2023-1234"],
          "installed_paths": ["/Applications/Firefox.app"]
        },
        { 
          "version": "119.0",
          "last_opened_at": "2024-04-01T23:03:07Z",
          "vulnerabilities": ["CVE-2023-4321","CVE-2023-7654"],
          "installed_paths": ["/Downloads/Firefox.app"]
        }
      ]
    },
  ],
  "meta": {
    "has_next_results": false,
    "has_previous_results": false
  }
}
```

### Install software

_Available in Fleet Premium._

Install software on a macOS, Windows, or Linux (Ubuntu) host. Software title must have `software_package` added to be installed.

`POST /api/v1/fleet/hosts/:id/software/install/:software_title_id`

#### Parameters

| Name              | Type       | In   | Description                                      |
| ---------         | ---------- | ---- | --------------------------------------------     |
| id                | integer    | path | **Required**. The host's ID.                     |
| software_title_id | integer    | path | **Required**. The software title's ID.           |

#### Example

`POST /api/v1/fleet/hosts/123/software/install/3435`

##### Default response

`Status: 202`

### Get hosts report in CSV

Returns the list of hosts corresponding to the search criteria in CSV format, ready for download when
requested by a web browser.

`GET /api/v1/fleet/hosts/report`

#### Parameters

| Name                    | Type    | In    | Description                                                                                                                                                                                                                                                                                                                                 |
| ----------------------- | ------- | ----- | ------------------------------------------------------------------------------------------------------------------------------------------------------------------------------------------------------------------------------------------------------------------------------------------------------------------------------------------- |
| format                  | string  | query | **Required**, must be "csv" (only supported format for now).                                                                                                                                                                                                                                                                                |
| columns                 | string  | query | Comma-delimited list of columns to include in the report (returns all columns if none is specified).                                                                                                                                                                                                                                        |
| order_key               | string  | query | What to order results by. Can be any column in the hosts table.                                                                                                                                                                                                                                                                             |
| order_direction         | string  | query | **Requires `order_key`**. The direction of the order given the order key. Options include 'asc' and 'desc'. Default is 'asc'.                                                                                                                                                                                                               |
| status                  | string  | query | Indicates the status of the hosts to return. Can either be 'new', 'online', 'offline', 'mia' or 'missing'.                                                                                                                                                                                                                                  |
| query                   | string  | query | Search query keywords. Searchable fields include `hostname`, `hardware_serial`, `uuid`, `ipv4` and the hosts' email addresses (only searched if the query looks like an email address, i.e. contains an `@`, no space, etc.).                                                                                                                |
| team_id                 | integer | query | _Available in Fleet Premium_. Filters the hosts to only include hosts in the specified team.                                                                                                                                                                                                                                                 |
| policy_id               | integer | query | The ID of the policy to filter hosts by.                                                                                                                                                                                                                                                                                                    |
| policy_response         | string  | query | **Requires `policy_id`**. Valid options are 'passing' or 'failing'. **Note: If `policy_id` is specified _without_ including `policy_response`, this will also return hosts where the policy is not configured to run or failed to run.** |
| software_version_id     | integer | query | The ID of the software version to filter hosts by.                                                                                                            |
| software_title_id       | integer | query | The ID of the software title to filter hosts by.                                                                                                              |
| os_version_id | integer | query | The ID of the operating system version to filter hosts by. |
| os_name                 | string  | query | The name of the operating system to filter hosts by. `os_version` must also be specified with `os_name`                                                                                                                                                                                                                                     |
| os_version              | string  | query | The version of the operating system to filter hosts by. `os_name` must also be specified with `os_version`                                                                                                                                                                                                                                  |
| vulnerability           | string  | query | The cve to filter hosts by (including "cve-" prefix, case-insensitive).                                                                                                                                                                                                                                                                     |
| mdm_id                  | integer | query | The ID of the _mobile device management_ (MDM) solution to filter hosts by (that is, filter hosts that use a specific MDM provider and URL).                                                                                                                                                                                                |
| mdm_name                | string  | query | The name of the _mobile device management_ (MDM) solution to filter hosts by (that is, filter hosts that use a specific MDM provider).                                                                                                                                                                                                |
| mdm_enrollment_status   | string  | query | The _mobile device management_ (MDM) enrollment status to filter hosts by. Valid options are 'manual', 'automatic', 'enrolled', 'pending', or 'unenrolled'.                                                                                                                                                                                                             |
| macos_settings          | string  | query | Filters the hosts by the status of the _mobile device management_ (MDM) profiles applied to hosts. Valid options are 'verified', 'verifying', 'pending', or 'failed'. **Note: If this filter is used in Fleet Premium without a team ID filter, the results include only hosts that are not assigned to any team.**                                                                                                                                                                                                             |
| munki_issue_id          | integer | query | The ID of the _munki issue_ (a Munki-reported error or warning message) to filter hosts by (that is, filter hosts that are affected by that corresponding error or warning message).                                                                                                                                                        |
| low_disk_space          | integer | query | _Available in Fleet Premium_. Filters the hosts to only include hosts with less GB of disk space available than this value. Must be a number between 1-100.                                                                                                                                                                                  |
| label_id                | integer | query | A valid label ID. Can only be used in combination with `order_key`, `order_direction`, `status`, `query` and `team_id`.                                                                                                                                                                                                                     |
| bootstrap_package       | string | query | _Available in Fleet Premium_. Filters the hosts by the status of the MDM bootstrap package on the host. Valid options are 'installed', 'pending', or 'failed'. **Note: If this filter is used in Fleet Premium without a team ID filter, the results include only hosts that are not assigned to any team.** |
| disable_failing_policies | boolean | query | If `true`, hosts will return failing policies as 0 (returned as the `issues` column) regardless of whether there are any that failed for the host. This is meant to be used when increased performance is needed in exchange for the extra information.      |

If `mdm_id`, `mdm_name` or `mdm_enrollment_status` is specified, then Windows Servers are excluded from the results.

#### Example

`GET /api/v1/fleet/hosts/report?software_id=123&format=csv&columns=hostname,primary_ip,platform`

##### Default response

`Status: 200`

```csv
created_at,updated_at,id,detail_updated_at,label_updated_at,policy_updated_at,last_enrolled_at,seen_time,refetch_requested,hostname,uuid,platform,osquery_version,os_version,build,platform_like,code_name,uptime,memory,cpu_type,cpu_subtype,cpu_brand,cpu_physical_cores,cpu_logical_cores,hardware_vendor,hardware_model,hardware_version,hardware_serial,computer_name,primary_ip_id,primary_ip,primary_mac,distributed_interval,config_tls_refresh,logger_tls_period,team_id,team_name,gigs_disk_space_available,percent_disk_space_available,gigs_total_disk_space,issues,device_mapping,status,display_text
2022-03-15T17:23:56Z,2022-03-15T17:23:56Z,1,2022-03-15T17:23:56Z,2022-03-15T17:23:56Z,2022-03-15T17:23:56Z,2022-03-15T17:23:56Z,2022-03-15T17:23:56Z,false,foo.local0,a4fc55a1-b5de-409c-a2f4-441f564680d3,debian,,,,,,0s,0,,,,0,0,,,,,,,,,0,0,0,,,0,0,0,0,,,,
2022-03-15T17:23:56Z,2022-03-15T17:23:56Z,2,2022-03-15T17:23:56Z,2022-03-15T17:23:56Z,2022-03-15T17:23:56Z,2022-03-15T17:23:56Z,2022-03-15T17:22:56Z,false,foo.local1,689539e5-72f0-4bf7-9cc5-1530d3814660,rhel,,,,,,0s,0,,,,0,0,,,,,,,,,0,0,0,,,0,0,0,0,,,,
2022-03-15T17:23:56Z,2022-03-15T17:23:56Z,3,2022-03-15T17:23:56Z,2022-03-15T17:23:56Z,2022-03-15T17:23:56Z,2022-03-15T17:23:56Z,2022-03-15T17:21:56Z,false,foo.local2,48ebe4b0-39c3-4a74-a67f-308f7b5dd171,linux,,,,,,0s,0,,,,0,0,,,,,,,,,0,0,0,,,0,0,0,0,,,,
```

### Get host's disk encryption key

Retrieves the disk encryption key for a host.

Requires that disk encryption is enforced and the host has MDM turned on.

`GET /api/v1/fleet/hosts/:id/encryption_key`

#### Parameters

| Name | Type    | In   | Description                                                        |
| ---- | ------- | ---- | ------------------------------------------------------------------ |
| id   | integer | path | **Required** The id of the host to get the disk encryption key for |


#### Example

`GET /api/v1/fleet/hosts/8/encryption_key`

##### Default response

`Status: 200`

```json
{
  "host_id": 8,
  "encryption_key": {
    "key": "5ADZ-HTZ8-LJJ4-B2F8-JWH3-YPBT",
    "updated_at": "2022-12-01T05:31:43Z"
  }
}
```

### Get configuration profiles assigned to a host

Requires Fleet's MDM properly [enabled and configured](https://fleetdm.com/docs/using-fleet/mdm-setup).

Retrieves a list of the configuration profiles assigned to a host.

`GET /api/v1/fleet/hosts/:id/configuration_profiles`

#### Parameters

| Name | Type    | In   | Description                      |
| ---- | ------- | ---- | -------------------------------- |
| id   | integer | path | **Required**. The ID of the host  |


#### Example

`GET /api/v1/fleet/hosts/8/configuration_profiles`

##### Default response

`Status: 200`

```json
{
  "host_id": 8,
  "profiles": [
    {
      "profile_uuid": "bc84dae7-396c-4e10-9d45-5768bce8b8bd",
      "team_id": 0,
      "name": "Example profile",
      "identifier": "com.example.profile",
      "created_at": "2023-03-31T00:00:00Z",
      "updated_at": "2023-03-31T00:00:00Z",
      "checksum": "dGVzdAo="
    }
  ]
}
```

### Lock host

_Available in Fleet Premium_

Sends a command to lock the specified macOS, Linux, or Windows host. The host is locked once it comes online.

To lock a macOS host, the host must have MDM turned on. To lock a Windows or Linux host, the host must have [scripts enabled](https://fleetdm.com/docs/using-fleet/scripts).


`POST /api/v1/fleet/hosts/:id/lock`

#### Parameters

| Name       | Type              | In   | Description                                                                   |
| ---------- | ----------------- | ---- | ----------------------------------------------------------------------------- |
| id | integer | path | **Required**. ID of the host to be locked. |
| view_pin | boolean | query | For macOS hosts, whether to return the unlock PIN. |

#### Example

`POST /api/v1/fleet/hosts/123/lock`

##### Default response

`Status: 204`

#### Example

`POST /api/v1/fleet/hosts/123/lock?view_pin=true`

##### Default response (macOS hosts)

`Status: 200`

```json
{
  "unlock_pin": "123456"
}
```

### Unlock host

_Available in Fleet Premium_

Sends a command to unlock the specified Windows or Linux host, or retrieves the unlock PIN for a macOS host.

To unlock a Windows or Linux host, the host must have [scripts enabled](https://fleetdm.com/docs/using-fleet/scripts).

`POST /api/v1/fleet/hosts/:id/unlock`

#### Parameters

| Name       | Type              | In   | Description                                                                   |
| ---------- | ----------------- | ---- | ----------------------------------------------------------------------------- |
| id | integer | path | **Required**. ID of the host to be unlocked. |

#### Example

`POST /api/v1/fleet/hosts/:id/unlock`

##### Default response (Windows or Linux hosts)

`Status: 204`

##### Default response (macOS hosts)

`Status: 200`

```json
{
  "host_id": 8,
  "unlock_pin": "123456"
}
```

### Wipe host

Sends a command to wipe the specified macOS, Windows, or Linux host. The host is wiped once it comes online.

To wipe a macOS or Windows host, the host must have MDM turned on. To lock a Linux host, the host must have [scripts enabled](https://fleetdm.com/docs/using-fleet/scripts).

`POST /api/v1/fleet/hosts/:id/wipe`

#### Parameters

| Name       | Type              | In   | Description                                                                   |
| ---------- | ----------------- | ---- | ----------------------------------------------------------------------------- |
| id | integer | path | **Required**. ID of the host to be wiped. |

#### Example

`POST /api/v1/fleet/hosts/123/wipe`

##### Default response

`Status: 204`


### Get host's past activity

`GET /api/v1/fleet/hosts/:id/activities`

#### Parameters

| Name | Type    | In   | Description                  |
| ---- | ------- | ---- | ---------------------------- |
| id   | integer | path | **Required**. The host's ID. |
| page | integer | query | Page number of the results to fetch.|
| per_page | integer | query | Results per page.|

#### Example

`GET /api/v1/fleet/hosts/12/activities`

##### Default response

`Status: 200`

```json
{
  "activities": [
    {
      "created_at": "2023-07-27T14:35:08Z",
      "id": 2,
      "actor_full_name": "Anna",
      "actor_id": 1,
      "actor_gravatar": "",
      "actor_email": "anna@example.com",
      "type": "ran_script",
      "details": {
        "host_id": 1,
        "host_display_name": "Steve's MacBook Pro",
        "script_name": "set-timezones.sh",
        "script_execution_id": "d6cffa75-b5b5-41ef-9230-15073c8a88cf",
        "async": true
      },
    },
    {
      "created_at": "2021-07-27T13:25:21Z",
      "id": 1,
      "actor_full_name": "Bob",
      "actor_id": 2,
      "actor_gravatar": "",
      "actor_email": "bob@example.com",
      "type": "ran_script",
      "details": {
        "host_id": 1,
        "host_display_name": "Steve's MacBook Pro",
        "script_name": "",
        "script_execution_id": "y3cffa75-b5b5-41ef-9230-15073c8a88cf",
        "async": false
      },
    },
  ],
  "meta": {
    "has_next_results": false,
    "has_previous_results": false
  }
}
```

### Get host's upcoming activity

`GET /api/v1/fleet/hosts/:id/activities/upcoming`

#### Parameters

| Name | Type    | In   | Description                  |
| ---- | ------- | ---- | ---------------------------- |
| id   | integer | path | **Required**. The host's id. |
| page | integer | query | Page number of the results to fetch.|
| per_page | integer | query | Results per page.|

#### Example

`GET /api/v1/fleet/hosts/12/activities/upcoming`

##### Default response

`Status: 200`

```json
{
  "count": 2,
  "activities": [
    {
      "created_at": "2023-07-27T14:35:08Z",
      "uuid": "d6cffa75-b5b5-41ef-9230-15073c8a88cf",
      "actor_full_name": "Marko",
      "actor_id": 1,
      "actor_gravatar": "",
      "actor_email": "marko@example.com",
      "type": "ran_script",
      "details": {
        "host_id": 1,
        "host_display_name": "Steve's MacBook Pro",
        "script_name": "set-timezones.sh",
        "script_execution_id": "d6cffa75-b5b5-41ef-9230-15073c8a88cf",
        "async": true
      },
    },
    {
      "created_at": "2021-07-27T13:25:21Z",
      "uuid": "y3cffa75-b5b5-41ef-9230-15073c8a88cf",
      "actor_full_name": "Rachael",
      "actor_id": 1,
      "actor_gravatar": "",
      "actor_email": "rachael@example.com",
      "type": "ran_script",
      "details": {
        "host_id": 1,
        "host_display_name": "Steve's MacBook Pro",
        "script_name": "",
        "script_execution_id": "y3cffa75-b5b5-41ef-9230-15073c8a88cf",
        "async": false
      },
    },
  ],
  "meta": {
    "has_next_results": false,
    "has_previous_results": false
  }
}
```

### Add labels to host

Adds manual labels to a host. 

`POST /api/v1/fleet/hosts/:id/labels`

#### Parameters

| Name | Type    | In   | Description                  |
| ---- | ------- | ---- | ---------------------------- |
| labels   | list | body | The list of label names to add to the host. |


#### Example

`POST /api/v1/fleet/hosts/12/labels`

##### Request body

```json
{
  "labels": ["label1", "label2"]
}
```

##### Default response

`Status: 200`

### Remove labels from host

Removes manual labels from a host.

`DELETE /api/v1/fleet/hosts/:id/labels`

#### Parameters

| Name | Type    | In   | Description                  |
| ---- | ------- | ---- | ---------------------------- |
| labels   | list | body | The list of label names to delete from the host. |


#### Example

`DELETE /api/v1/fleet/hosts/12/labels`

##### Request body

```json
{
  "labels": ["label3", "label4"]
}
```

##### Default response

`Status: 200`

### Live query one host (ad-hoc)

Runs an ad-hoc live query against the specified host and responds with the results.

The live query will stop if the targeted host is offline, or if the query times out. Timeouts happen if the host hasn't responded after the configured `FLEET_LIVE_QUERY_REST_PERIOD` (default 25 seconds) or if the `distributed_interval` agent option (default 10 seconds) is higher than the `FLEET_LIVE_QUERY_REST_PERIOD`.


`POST /api/v1/fleet/hosts/:id/query`

#### Parameters

| Name      | Type  | In   | Description                                                                                                                                                        |
|-----------|-------|------|--------------------------------------------------------------------------------------------------------------------------------------------------------------------|
| id       | integer  | path | **Required**. The target host ID. |
| query            | string   | body | **Required**. The query SQL. |


#### Example

`POST /api/v1/fleet/hosts/123/query`

##### Request body

```json
{
  "query": "SELECT model, vendor FROM usb_devices;"
}
```

##### Default response

`Status: 200`

```json
{
  "host_id": 123,
  "query": "SELECT model, vendor FROM usb_devices;",
  "status": "online", // "online" or "offline"
  "error": null,
  "rows": [
    {
      "model": "USB2.0 Hub",
      "vendor": "VIA Labs, Inc."
    }
  ]
}
```

Note that if the host is online and the query times out, this endpoint will return an error and `rows` will be `null`. If the host is offline, no error will be returned, and `rows` will be`null`.

### Live query host by identifier (ad-hoc)

Runs an ad-hoc live query against a host identified using `uuid` and responds with the results.

The live query will stop if the targeted host is offline, or if the query times out. Timeouts happen if the host hasn't responded after the configured `FLEET_LIVE_QUERY_REST_PERIOD` (default 25 seconds) or if the `distributed_interval` agent option (default 10 seconds) is higher than the `FLEET_LIVE_QUERY_REST_PERIOD`.


`POST /api/v1/fleet/hosts/identifier/:identifier/query`

#### Parameters

| Name      | Type  | In   | Description                                                                                                                                                        |
|-----------|-------|------|--------------------------------------------------------------------------------------------------------------------------------------------------------------------|
| identifier       | integer or string   | path | **Required**. The host's `hardware_serial`, `uuid`, `osquery_host_id`, `hostname`, or `node_key`. |
| query            | string   | body | **Required**. The query SQL. |


#### Example

`POST /api/v1/fleet/hosts/identifier/392547dc-0000-0000-a87a-d701ff75bc65/query`

##### Request body

```json
{
  "query": "SELECT model, vendor FROM usb_devices;"
}
```

##### Default response

`Status: 200`

```json
{
  "host_id": 123,
  "query": "SELECT model, vendor FROM usb_devices;",
  "status": "online", // "online" or "offline"
  "error": null,
  "rows": [
    {
      "model": "USB2.0 Hub",
      "vendor": "VIA Labs, Inc."
    }
  ]
}
```

Note that if the host is online and the query times out, this endpoint will return an error and `rows` will be `null`. If the host is offline, no error will be returned, and `rows` will be `null`.

---


## Labels

- [Add label](#add-label)
- [Update label](#update-label)
- [Get label](#get-label)
- [Get labels summary](#get-labels-summary)
- [List labels](#list-labels)
- [List hosts in a label](#list-hosts-in-a-label)
- [Delete label](#delete-label)
- [Delete label by ID](#delete-label-by-id)

### Add label

Add a dynamic or manual label.

`POST /api/v1/fleet/labels`

#### Parameters

| Name        | Type   | In   | Description                                                                                                                                                                                                                                  |
| ----------- | ------ | ---- | -------------------------------------------------------------------------------------------------------------------------------------------------------------------------------------------------------------------------------------------- |
| name        | string | body | **Required**. The label's name.                                                                                                                                                                                                              |
| description | string | body | The label's description.                                                                                                                                                                                                                     |
| query       | string | body | The query in SQL syntax used to filter the hosts. Only one of either `query` (to create a dynamic label) or `hosts` (to create a manual label) can be included in the request.  |
| hosts       | array | body | The list of host identifiers (`hardware_serial`, `uuid`, `osquery_host_id`, `hostname`, or `name`) the label will apply to. Only one of either `query` (to create a dynamic label) or `hosts` (to create a manual label)  can be included in the request. |
| platform    | string | body | The specific platform for the label to target. Provides an additional filter. Choices for platform are `darwin`, `windows`, `ubuntu`, and `centos`. All platforms are included by default and this option is represented by an empty string. |

If both `query` and `hosts` aren't specified, a manual label with no hosts will be created.

#### Example

`POST /api/v1/fleet/labels`

##### Request body

```json
{
  "name": "Ubuntu hosts",
  "description": "Filters ubuntu hosts",
  "query": "SELECT 1 FROM os_version WHERE platform = 'ubuntu';",
  "platform": ""
}
```

##### Default response

`Status: 200`

```json
{
  "label": {
    "created_at": "0001-01-01T00:00:00Z",
    "updated_at": "0001-01-01T00:00:00Z",
    "id": 1,
    "name": "Ubuntu hosts",
    "description": "Filters ubuntu hosts",
    "query": "SELECT 1 FROM os_version WHERE platform = 'ubuntu';",
    "label_type": "regular",
    "label_membership_type": "dynamic",
    "display_text": "Ubuntu hosts",
    "count": 0,
    "host_ids": null
  }
}
```

### Update label

Updates the specified label. Note: Label queries and platforms are immutable. To change these, you must delete the label and create a new label.

`PATCH /api/v1/fleet/labels/:id`

#### Parameters

| Name        | Type    | In   | Description                   |
| ----------- | ------- | ---- | ----------------------------- |
| id          | integer | path | **Required**. The label's id. |
| name        | string  | body | The label's name.             |
| description | string  | body | The label's description.      |
| hosts       | array   | body | If updating a manual label: the list of host identifiers (`hardware_serial`, `uuid`, `osquery_host_id`, `hostname`, or `name`) the label will apply to. |


#### Example

`PATCH /api/v1/fleet/labels/1`

##### Request body

```json
{
  "name": "macOS label",
  "description": "Now this label only includes macOS machines",
  "platform": "darwin"
}
```

##### Default response

`Status: 200`

```json
{
  "label": {
    "created_at": "0001-01-01T00:00:00Z",
    "updated_at": "0001-01-01T00:00:00Z",
    "id": 1,
    "name": "Ubuntu hosts",
    "description": "Filters ubuntu hosts",
    "query": "SELECT 1 FROM os_version WHERE platform = 'ubuntu';",
    "platform": "darwin",
    "label_type": "regular",
    "label_membership_type": "dynamic",
    "display_text": "Ubuntu hosts",
    "count": 0,
    "host_ids": null
  }
}
```

### Get label

Returns the specified label.

`GET /api/v1/fleet/labels/:id`

#### Parameters

| Name | Type    | In   | Description                   |
| ---- | ------- | ---- | ----------------------------- |
| id   | integer | path | **Required**. The label's id. |

#### Example

`GET /api/v1/fleet/labels/1`

##### Default response

`Status: 200`

```json
{
  "label": {
    "created_at": "2021-02-09T22:09:43Z",
    "updated_at": "2021-02-09T22:15:58Z",
    "id": 12,
    "name": "Ubuntu",
    "description": "Filters ubuntu hosts",
    "query": "SELECT 1 FROM os_version WHERE platform = 'ubuntu';",
    "label_type": "regular",
    "label_membership_type": "dynamic",
    "display_text": "Ubuntu",
    "count": 0,
    "host_ids": null
  }
}
```

### Get labels summary

Returns a list of all the labels in Fleet.

`GET /api/v1/fleet/labels/summary`

#### Example

`GET /api/v1/fleet/labels/summary`

##### Default response

`Status: 200`

```json
{
  "labels": [
    {
      "id": 6,
      "name": "All Hosts",
      "description": "All hosts which have enrolled in Fleet",
      "label_type": "builtin"
    },
    {
      "id": 7,
      "name": "macOS",
      "description": "All macOS hosts",
      "label_type": "builtin"
    },
    {
      "id": 8,
      "name": "Ubuntu Linux",
      "description": "All Ubuntu hosts",
      "label_type": "builtin"
    },
    {
      "id": 9,
      "name": "CentOS Linux",
      "description": "All CentOS hosts",
      "label_type": "builtin"
    },
    {
      "id": 10,
      "name": "MS Windows",
      "description": "All Windows hosts",
      "label_type": "builtin"
    }
  ]
}
```

### List labels

Returns a list of all the labels in Fleet.

`GET /api/v1/fleet/labels`

#### Parameters

| Name            | Type    | In    | Description   |
| --------------- | ------- | ----- |------------------------------------- |
| order_key       | string  | query | What to order results by. Can be any column in the labels table.                                                  |
| order_direction | string  | query | **Requires `order_key`**. The direction of the order given the order key. Options include `asc` and `desc`. Default is `asc`. |

#### Example

`GET /api/v1/fleet/labels`

##### Default response

`Status: 200`

```json
{
  "labels": [
    {
      "created_at": "2021-02-02T23:55:25Z",
      "updated_at": "2021-02-02T23:55:25Z",
      "id": 6,
      "name": "All Hosts",
      "description": "All hosts which have enrolled in Fleet",
      "query": "SELECT 1;",
      "label_type": "builtin",
      "label_membership_type": "dynamic",
      "host_count": 7,
      "display_text": "All Hosts",
      "count": 7,
      "host_ids": null
    },
    {
      "created_at": "2021-02-02T23:55:25Z",
      "updated_at": "2021-02-02T23:55:25Z",
      "id": 7,
      "name": "macOS",
      "description": "All macOS hosts",
      "query": "SELECT 1 FROM os_version WHERE platform = 'darwin';",
      "platform": "darwin",
      "label_type": "builtin",
      "label_membership_type": "dynamic",
      "host_count": 1,
      "display_text": "macOS",
      "count": 1,
      "host_ids": null
    },
    {
      "created_at": "2021-02-02T23:55:25Z",
      "updated_at": "2021-02-02T23:55:25Z",
      "id": 8,
      "name": "Ubuntu Linux",
      "description": "All Ubuntu hosts",
      "query": "SELECT 1 FROM os_version WHERE platform = 'ubuntu';",
      "platform": "ubuntu",
      "label_type": "builtin",
      "label_membership_type": "dynamic",
      "host_count": 3,
      "display_text": "Ubuntu Linux",
      "count": 3,
      "host_ids": null
    },
    {
      "created_at": "2021-02-02T23:55:25Z",
      "updated_at": "2021-02-02T23:55:25Z",
      "id": 9,
      "name": "CentOS Linux",
      "description": "All CentOS hosts",
      "query": "SELECT 1 FROM os_version WHERE platform = 'centos' OR name LIKE '%centos%'",
      "label_type": "builtin",
      "label_membership_type": "dynamic",
      "host_count": 3,
      "display_text": "CentOS Linux",
      "count": 3,
      "host_ids": null
    },
    {
      "created_at": "2021-02-02T23:55:25Z",
      "updated_at": "2021-02-02T23:55:25Z",
      "id": 10,
      "name": "MS Windows",
      "description": "All Windows hosts",
      "query": "SELECT 1 FROM os_version WHERE platform = 'windows';",
      "platform": "windows",
      "label_type": "builtin",
      "label_membership_type": "dynamic",
      "display_text": "MS Windows",
      "count": 0,
      "host_ids": null
    }
  ]
}
```

### List hosts in a label

Returns a list of the hosts that belong to the specified label.

`GET /api/v1/fleet/labels/:id/hosts`

#### Parameters

| Name                     | Type    | In    | Description                                                                                                                                                                                                                |
| ---------------          | ------- | ----- | -----------------------------------------------------------------------------------------------------------------------------                                                                                              |
| id                       | integer | path  | **Required**. The label's id.                                                                                                                                                                                              |
| page                     | integer | query | Page number of the results to fetch.                                                                                                                                                                                       |
| per_page                 | integer | query | Results per page.                                                                                                                                                                                                          |
| order_key                | string  | query | What to order results by. Can be any column in the hosts table.                                                                                                                                                            |
| order_direction          | string  | query | **Requires `order_key`**. The direction of the order given the order key. Options include 'asc' and 'desc'. Default is 'asc'.                                                                                              |
| after                    | string  | query | The value to get results after. This needs `order_key` defined, as that's the column that would be used.                                                                                                                   |
| status                   | string  | query | Indicates the status of the hosts to return. Can either be 'new', 'online', 'offline', 'mia' or 'missing'.                                                                                                                 |
| query                    | string  | query | Search query keywords. Searchable fields include `hostname`, `hardware_serial`, `uuid`, and `ipv4`.                                                                                                                         |
| team_id                  | integer | query | _Available in Fleet Premium_. Filters the hosts to only include hosts in the specified team.                                                                                                                                |
| disable_failing_policies | boolean | query | If "true", hosts will return failing policies as 0 regardless of whether there are any that failed for the host. This is meant to be used when increased performance is needed in exchange for the extra information.      |
| mdm_id                   | integer | query | The ID of the _mobile device management_ (MDM) solution to filter hosts by (that is, filter hosts that use a specific MDM provider and URL).      |
| mdm_name                 | string  | query | The name of the _mobile device management_ (MDM) solution to filter hosts by (that is, filter hosts that use a specific MDM provider).      |
| mdm_enrollment_status    | string  | query | The _mobile device management_ (MDM) enrollment status to filter hosts by. Valid options are 'manual', 'automatic', 'enrolled', 'pending', or 'unenrolled'.                                                                                                                                                                                                             |
| macos_settings           | string  | query | Filters the hosts by the status of the _mobile device management_ (MDM) profiles applied to hosts. Valid options are 'verified', 'verifying', 'pending', or 'failed'. **Note: If this filter is used in Fleet Premium without a team ID filter, the results include only hosts that are not assigned to any team.**                                                                                                                                                                                                             |
| low_disk_space           | integer | query | _Available in Fleet Premium_. Filters the hosts to only include hosts with less GB of disk space available than this value. Must be a number between 1-100.                                                                 |
| macos_settings_disk_encryption | string | query | Filters the hosts by the status of the macOS disk encryption MDM profile on the host. Valid options are 'verified', 'verifying', 'action_required', 'enforcing', 'failed', or 'removing_enforcement'. |
| bootstrap_package       | string | query | _Available in Fleet Premium_. Filters the hosts by the status of the MDM bootstrap package on the host. Valid options are 'installed', 'pending', or 'failed'. **Note: If this filter is used in Fleet Premium without a team ID filter, the results include only hosts that are not assigned to any team.** |
| os_settings          | string  | query | Filters the hosts by the status of the operating system settings applied to the hosts. Valid options are 'verified', 'verifying', 'pending', or 'failed'. **Note: If this filter is used in Fleet Premium without a team ID filter, the results include only hosts that are not assigned to any team.** |
| os_settings_disk_encryption | string | query | Filters the hosts by the status of the disk encryption setting applied to the hosts. Valid options are 'verified', 'verifying', 'action_required', 'enforcing', 'failed', or 'removing_enforcement'.  **Note: If this filter is used in Fleet Premium without a team ID filter, the results include only hosts that are not assigned to any team.** |

If `mdm_id`, `mdm_name`, `mdm_enrollment_status`, `os_settings`, or `os_settings_disk_encryption` is specified, then Windows Servers are excluded from the results.

#### Example

`GET /api/v1/fleet/labels/6/hosts&query=floobar`

##### Default response

`Status: 200`

```json
{
  "hosts": [
    {
      "created_at": "2021-02-03T16:11:43Z",
      "updated_at": "2021-02-03T21:58:19Z",
      "id": 2,
      "detail_updated_at": "2021-02-03T21:58:10Z",
      "label_updated_at": "2021-02-03T21:58:10Z",
      "policy_updated_at": "2023-06-26T18:33:15Z",
      "last_enrolled_at": "2021-02-03T16:11:43Z",
      "software_updated_at": "2020-11-05T05:09:44Z",
      "seen_time": "2021-02-03T21:58:20Z",
      "refetch_requested": false,
      "hostname": "floobar42",
      "uuid": "a2064cef-0000-0000-afb9-283e3c1d487e",
      "platform": "ubuntu",
      "osquery_version": "4.5.1",
      "os_version": "Ubuntu 20.4.0",
      "build": "",
      "platform_like": "debian",
      "code_name": "",
      "uptime": 32688000000000,
      "memory": 2086899712,
      "cpu_type": "x86_64",
      "cpu_subtype": "142",
      "cpu_brand": "Intel(R) Core(TM) i5-8279U CPU @ 2.40GHz",
      "cpu_physical_cores": 4,
      "cpu_logical_cores": 4,
      "hardware_vendor": "",
      "hardware_model": "",
      "hardware_version": "",
      "hardware_serial": "",
      "computer_name": "e2e7f8d8983d",
      "display_name": "e2e7f8d8983d",
      "primary_ip": "172.20.0.2",
      "primary_mac": "02:42:ac:14:00:02",
      "distributed_interval": 10,
      "config_tls_refresh": 10,
      "logger_tls_period": 10,
      "team_id": null,
      "pack_stats": null,
      "team_name": null,
      "status": "offline",
      "display_text": "e2e7f8d8983d",
      "mdm": {
        "encryption_key_available": false,
        "enrollment_status": null,
        "name": "",
        "server_url": null
      }
    }
  ]
}
```

### Delete label

Deletes the label specified by name.

`DELETE /api/v1/fleet/labels/:name`

#### Parameters

| Name | Type   | In   | Description                     |
| ---- | ------ | ---- | ------------------------------- |
| name | string | path | **Required**. The label's name. |

#### Example

`DELETE /api/v1/fleet/labels/ubuntu_label`

##### Default response

`Status: 200`


### Delete label by ID

Deletes the label specified by ID.

`DELETE /api/v1/fleet/labels/id/:id`

#### Parameters

| Name | Type    | In   | Description                   |
| ---- | ------- | ---- | ----------------------------- |
| id   | integer | path | **Required**. The label's id. |

#### Example

`DELETE /api/v1/fleet/labels/id/13`

##### Default response

`Status: 200`


---

## OS settings

- [Add custom OS setting (configuration profile)](#add-custom-os-setting-configuration-profile)
- [List custom OS settings (configuration profiles)](#list-custom-os-settings-configuration-profiles)
- [Get or download custom OS setting (configuration profile)](#get-or-download-custom-os-setting-configuration-profile)
- [Delete custom OS setting (configuration profile)](#delete-custom-os-setting-configuration-profile)
- [Update disk encryption enforcement](#update-disk-encryption-enforcement)
- [Get disk encryption statistics](#get-disk-encryption-statistics)
- [Get OS settings status](#get-os-settings-status)


### Add custom OS setting (configuration profile)

> [Add custom macOS setting](https://github.com/fleetdm/fleet/blob/fleet-v4.40.0/docs/REST%20API/rest-api.md#add-custom-macos-setting-configuration-profile) (`POST /api/v1/fleet/mdm/apple/profiles`) API endpoint is deprecated as of Fleet 4.41. It is maintained for backwards compatibility. Please use the below API endpoint instead.

Add a configuration profile to enforce custom settings on macOS and Windows hosts.

`POST /api/v1/fleet/configuration_profiles`

#### Parameters

| Name                      | Type     | In   | Description                                                                                                   |
| ------------------------- | -------- | ---- | ------------------------------------------------------------------------------------------------------------- |
| profile                   | file     | form | **Required.** The .mobileconfig and JSON for macOS or XML for Windows file containing the profile. |
| team_id                   | string   | form | _Available in Fleet Premium_. The team ID for the profile. If specified, the profile is applied to only hosts that are assigned to the specified team. If not specified, the profile is applied to only to hosts that are not assigned to any team. |
| labels                    | array     | form | _Available in Fleet Premium_. An array of labels to filter hosts in a team (or no team) that should get a profile. |


#### Example

Add a new configuration profile to be applied to macOS hosts
assigned to a team. Note that in this example the form data specifies`team_id` in addition to
`profile`.

`POST /api/v1/fleet/configuration_profiles`

##### Request headers

```http
Content-Length: 850
Content-Type: multipart/form-data; boundary=------------------------f02md47480und42y
```

##### Request body

```http
--------------------------f02md47480und42y
Content-Disposition: form-data; name="team_id"

1
--------------------------f02md47480und42y
Content-Disposition: form-data; name="labels"

Label name 1
--------------------------f02md47480und42y
Content-Disposition: form-data; name="labels"

Label name 2
--------------------------f02md47480und42y
Content-Disposition: form-data; name="profile"; filename="Foo.mobileconfig"
Content-Type: application/octet-stream

<?xml version="1.0" encoding="UTF-8"?>
<!DOCTYPE plist PUBLIC "-//Apple//DTD PLIST 1.0//EN" "http://www.apple.com/DTDs/PropertyList-1.0.dtd">
<plist version="1.0">
<dict>
  <key>PayloadContent</key>
  <array/>
  <key>PayloadDisplayName</key>
  <string>Example profile</string>
  <key>PayloadIdentifier</key>
  <string>com.example.profile</string>
  <key>PayloadType</key>
  <string>Configuration</string>
  <key>PayloadUUID</key>
  <string>0BBF3E23-7F56-48FC-A2B6-5ACC598A4A69</string>
  <key>PayloadVersion</key>
  <integer>1</integer>
</dict>
</plist>
--------------------------f02md47480und42y--

```

##### Default response

`Status: 200`

```json
{
  "profile_uuid": "954ec5ea-a334-4825-87b3-937e7e381f24"
}
```

###### Additional notes
If the response is `Status: 409 Conflict`, the body may include additional error details in the case
of duplicate payload display name or duplicate payload identifier (macOS profiles).


### List custom OS settings (configuration profiles)

> [List custom macOS settings](https://github.com/fleetdm/fleet/blob/fleet-v4.40.0/docs/REST%20API/rest-api.md#list-custom-macos-settings-configuration-profiles) (`GET /api/v1/fleet/mdm/apple/profiles`) API endpoint is deprecated as of Fleet 4.41. It is maintained for backwards compatibility. Please use the below API endpoint instead.

Get a list of the configuration profiles in Fleet.

For Fleet Premium, the list can
optionally be filtered by team ID. If no team ID is specified, team profiles are excluded from the
results (i.e., only profiles that are associated with "No team" are listed).

`GET /api/v1/fleet/configuration_profiles`

#### Parameters

| Name                      | Type   | In    | Description                                                               |
| ------------------------- | ------ | ----- | ------------------------------------------------------------------------- |
| team_id                   | string | query | _Available in Fleet Premium_. The team id to filter profiles.              |
| page                      | integer | query | Page number of the results to fetch.                                     |
| per_page                  | integer | query | Results per page.                                                        |

#### Example

List all configuration profiles for macOS and Windows hosts enrolled to Fleet's MDM that are not assigned to any team.

`GET /api/v1/fleet/configuration_profiles`

##### Default response

`Status: 200`

```json
{
  "profiles": [
    {
      "profile_uuid": "39f6cbbc-fe7b-4adc-b7a9-542d1af89c63",
      "team_id": 0,
      "name": "Example macOS profile",
      "platform": "darwin",
      "identifier": "com.example.profile",
      "created_at": "2023-03-31T00:00:00Z",
      "updated_at": "2023-03-31T00:00:00Z",
      "checksum": "dGVzdAo=",
      "labels": [
       {
        "name": "Label name 1"
       }
      ]
    },
    {
      "profile_uuid": "f5ad01cc-f416-4b5f-88f3-a26da3b56a19",
      "team_id": 0,
      "name": "Example Windows profile",
      "platform": "windows",
      "created_at": "2023-04-31T00:00:00Z",
      "updated_at": "2023-04-31T00:00:00Z",
      "checksum": "aCLemVr)",
      "labels": [
       {
         "name": "Label name 1",
         "broken": true
       },
       {
         "name": "Label name 2"
       }
      ]
    }
  ],
  "meta": {
    "has_next_results": false,
    "has_previous_results": false
  }
}
```

If one or more assigned labels are deleted the profile is considered broken (`broken: true`). It won’t be applied to new hosts.

### Get or download custom OS setting (configuration profile)

> [Download custom macOS setting](https://github.com/fleetdm/fleet/blob/fleet-v4.40.0/docs/REST%20API/rest-api.md#download-custom-macos-setting-configuration-profile) (`GET /api/v1/fleet/mdm/apple/profiles/:profile_id`) API endpoint is deprecated as of Fleet 4.41. It is maintained for backwards compatibility. Please use the API endpoint below instead.

`GET /api/v1/fleet/configuration_profiles/:profile_uuid`

#### Parameters

| Name                      | Type    | In    | Description                                             |
| ------------------------- | ------- | ----- | ------------------------------------------------------- |
| profile_uuid              | string | url   | **Required** The UUID of the profile to download.  |
| alt                       | string  | query | If specified and set to "media", downloads the profile. |

#### Example (get a profile metadata)

`GET /api/v1/fleet/configuration_profiles/f663713f-04ee-40f0-a95a-7af428c351a9`

##### Default response

`Status: 200`

```json
{
  "profile_uuid": "f663713f-04ee-40f0-a95a-7af428c351a9",
  "team_id": 0,
  "name": "Example profile",
  "platform": "darwin",
  "identifier": "com.example.profile",
  "created_at": "2023-03-31T00:00:00Z",
  "updated_at": "2023-03-31T00:00:00Z",
  "checksum": "dGVzdAo=",
  "labels": [
    {
      "name": "Label name 1",
      "broken": true
    },
    {
      "name": "Label name 2",
    }
  ]
}
```

#### Example (download a profile)

`GET /api/v1/fleet/configuration_profiles/f663713f-04ee-40f0-a95a-7af428c351a9?alt=media`

##### Default response

`Status: 200`

**Note** To confirm success, it is important for clients to match content length with the response
header (this is done automatically by most clients, including the browser) rather than relying
solely on the response status code returned by this endpoint.

##### Example response headers

```http
  Content-Length: 542
  Content-Type: application/octet-stream
  Content-Disposition: attachment;filename="2023-03-31 Example profile.mobileconfig"
```

###### Example response body
```xml
<?xml version="1.0" encoding="UTF-8"?>
<!DOCTYPE plist PUBLIC "-//Apple//DTD PLIST 1.0//EN" "http://www.apple.com/DTDs/PropertyList-1.0.dtd">
<plist version="1.0">
<dict>
  <key>PayloadContent</key>
  <array/>
  <key>PayloadDisplayName</key>
  <string>Example profile</string>
  <key>PayloadIdentifier</key>
  <string>com.example.profile</string>
  <key>PayloadType</key>
  <string>Configuration</string>
  <key>PayloadUUID</key>
  <string>0BBF3E23-7F56-48FC-A2B6-5ACC598A4A69</string>
  <key>PayloadVersion</key>
  <integer>1</integer>
</dict>
</plist>
```

### Delete custom OS setting (configuration profile)

> [Delete custom macOS setting](https://github.com/fleetdm/fleet/blob/fleet-v4.40.0/docs/REST%20API/rest-api.md#delete-custom-macos-setting-configuration-profile) (`DELETE /api/v1/fleet/mdm/apple/profiles/:profile_id`) API endpoint is deprecated as of Fleet 4.41. It is maintained for backwards compatibility. Please use the below API endpoint instead.

`DELETE /api/v1/fleet/configuration_profiles/:profile_uuid`

#### Parameters

| Name                      | Type    | In    | Description                                                               |
| ------------------------- | ------- | ----- | ------------------------------------------------------------------------- |
| profile_uuid              | string  | url   | **Required** The UUID of the profile to delete. |

#### Example

`DELETE /api/v1/fleet/configuration_profiles/f663713f-04ee-40f0-a95a-7af428c351a9`

##### Default response

`Status: 200`


### Update disk encryption enforcement

> `PATCH /api/v1/fleet/mdm/apple/settings` API endpoint is deprecated as of Fleet 4.45. It is maintained for backward compatibility. Please use the new API endpoint below. See old API endpoint docs [here](https://github.com/fleetdm/fleet/blob/main/docs/REST%20API/rest-api.md?plain=1#L4296C29-L4296C29).

_Available in Fleet Premium_

`POST /api/v1/fleet/disk_encryption`

#### Parameters

| Name                   | Type    | In    | Description                                                                                 |
| -------------          | ------  | ----  | --------------------------------------------------------------------------------------      |
| team_id                | integer | body  | The team ID to apply the settings to. Settings applied to hosts in no team if absent.       |
| enable_disk_encryption | boolean | body  | Whether disk encryption should be enforced on devices that belong to the team (or no team). |

#### Example

`POST /api/v1/fleet/disk_encryption`

##### Default response

`204`


### Get disk encryption statistics

_Available in Fleet Premium_

Get aggregate status counts of disk encryption enforced on macOS and Windows hosts.

The summary can optionally be filtered by team ID.

`GET /api/v1/fleet/disk_encryption`

#### Parameters

| Name                      | Type   | In    | Description                                                               |
| ------------------------- | ------ | ----- | ------------------------------------------------------------------------- |
| team_id                   | string | query | _Available in Fleet Premium_. The team ID to filter the summary.           |

#### Example

Get aggregate disk encryption status counts of macOS and Windows hosts enrolled to Fleet's MDM that are not assigned to any team.

`GET /api/v1/fleet/disk_encryption`

##### Default response

`Status: 200`

```json
{
  "verified": {"macos": 123, "windows": 123},
  "verifying": {"macos": 123, "windows": 0},
  "action_required": {"macos": 123, "windows": 0},
  "enforcing": {"macos": 123, "windows": 123},
  "failed": {"macos": 123, "windows": 123},
  "removing_enforcement": {"macos": 123, "windows": 0},
}
```


### Get OS settings status

> [Get macOS settings statistics](https://github.com/fleetdm/fleet/blob/fleet-v4.40.0/docs/REST%20API/rest-api.md#get-macos-settings-statistics) (`GET /api/v1/fleet/mdm/apple/profiles/summary`) API endpoint is deprecated as of Fleet 4.41. It is maintained for backwards compatibility. Please use the below API endpoint instead.

Get aggregate status counts of all OS settings (configuration profiles and disk encryption) enforced on hosts.

For Fleet Premium users, the counts can
optionally be filtered by `team_id`. If no `team_id` is specified, team profiles are excluded from the results (i.e., only profiles that are associated with "No team" are listed).

`GET /api/v1/fleet/configuration_profiles/summary`

#### Parameters

| Name                      | Type   | In    | Description                                                               |
| ------------------------- | ------ | ----- | ------------------------------------------------------------------------- |
| team_id                   | string | query | _Available in Fleet Premium_. The team ID to filter profiles.              |

#### Example

Get aggregate status counts of profiles for to macOS and Windows hosts that are assigned to "No team".

`GET /api/v1/fleet/configuration_profiles/summary`

##### Default response

`Status: 200`

```json
{
  "verified": 123,
  "verifying": 123,
  "failed": 123,
  "pending": 123
}
```

---

## Setup experience

- [Set custom MDM setup enrollment profile](#set-custom-mdm-setup-enrollment-profile)
- [Get custom MDM setup enrollment profile](#get-custom-mdm-setup-enrollment-profile)
- [Delete custom MDM setup enrollment profile](#delete-custom-mdm-setup-enrollment-profile)
- [Get manual enrollment profile](#get-manual-enrollment-profile)
- [Upload a bootstrap package](#upload-a-bootstrap-package)
- [Get metadata about a bootstrap package](#get-metadata-about-a-bootstrap-package)
- [Delete a bootstrap package](#delete-a-bootstrap-package)
- [Download a bootstrap package](#download-a-bootstrap-package)
- [Get a summary of bootstrap package status](#get-a-summary-of-bootstrap-package-status)
- [Turn on end user authentication for macOS setup](#turn-on-end-user-authentication-for-macos-setup)
- [Upload an EULA file](#upload-an-eula-file)
- [Get metadata about an EULA file](#get-metadata-about-an-eula-file)
- [Delete an EULA file](#delete-an-eula-file)
- [Download an EULA file](#download-an-eula-file)



### Set custom MDM setup enrollment profile

_Available in Fleet Premium_

Sets the custom MDM setup enrollment profile for a team or no team.

`POST /api/v1/fleet/enrollment_profiles/automatic`

#### Parameters

| Name                      | Type    | In    | Description                                                                   |
| ------------------------- | ------  | ----- | -------------------------------------------------------------------------     |
| team_id                   | integer | json  | The team ID this custom enrollment profile applies to, or no team if omitted. |
| name                      | string  | json  | The filename of the uploaded custom enrollment profile.                       |
| enrollment_profile        | object  | json  | The custom enrollment profile's json, as documented in https://developer.apple.com/documentation/devicemanagement/profile. |

#### Example

`POST /api/v1/fleet/enrollment_profiles/automatic`

##### Default response

`Status: 200`

```json
{
  "team_id": 123,
  "name": "dep_profile.json",
  "uploaded_at": "2023-04-04:00:00Z",
  "enrollment_profile": {
    "is_mandatory": true,
    "is_mdm_removable": false
  }
}
```

### Get custom MDM setup enrollment profile

_Available in Fleet Premium_

Gets the custom MDM setup enrollment profile for a team or no team.

`GET /api/v1/fleet/enrollment_profiles/automatic`

#### Parameters

| Name                      | Type    | In    | Description                                                                           |
| ------------------------- | ------  | ----- | -------------------------------------------------------------------------             |
| team_id                   | integer | query | The team ID for which to return the custom enrollment profile, or no team if omitted. |

#### Example

`GET /api/v1/fleet/enrollment_profiles/automatic?team_id=123`

##### Default response

`Status: 200`

```json
{
  "team_id": 123,
  "name": "dep_profile.json",
  "uploaded_at": "2023-04-04:00:00Z",
  "enrollment_profile": {
    "is_mandatory": true,
    "is_mdm_removable": false
  }
}
```

### Delete custom MDM setup enrollment profile

_Available in Fleet Premium_

Deletes the custom MDM setup enrollment profile assigned to a team or no team.

`DELETE /api/v1/fleet/enrollment_profiles/automatic`

#### Parameters

| Name                      | Type    | In    | Description                                                                           |
| ------------------------- | ------  | ----- | -------------------------------------------------------------------------             |
| team_id                   | integer | query | The team ID for which to delete the custom enrollment profile, or no team if omitted. |

#### Example

`DELETE /api/v1/fleet/enrollment_profiles/automatic?team_id=123`

##### Default response

`Status: 204`


### Get manual enrollment profile

Retrieves an unsigned manual enrollment profile for macOS hosts. Install this profile on macOS hosts to turn on MDM features manually.

`GET /api/v1/fleet/enrollment_profiles/manual`

##### Example

`GET /api/v1/fleet/enrollment_profiles/manual`

##### Default response

`Status: 200`

```xml
<?xml version="1.0" encoding="UTF-8"?>
<!DOCTYPE plist PUBLIC "-//Apple//DTD PLIST 1.0//EN" "http://www.apple.com/DTDs/PropertyList-1.0.dtd">
<plist version="1.0">
<!-- ... -->
</plist>
```

### Upload a bootstrap package

_Available in Fleet Premium_

Upload a bootstrap package that will be automatically installed during DEP setup.

`POST /api/v1/fleet/bootstrap`

#### Parameters

| Name    | Type   | In   | Description                                                                                                                                                                                                            |
| ------- | ------ | ---- | ---------------------------------------------------------------------------------------------------------------------------------------------------------------------------------------------------------------------- |
| package | file   | form | **Required**. The bootstrap package installer. It must be a signed `pkg` file.                                                                                                                                         |
| team_id | string | form | The team ID for the package. If specified, the package will be installed to hosts that are assigned to the specified team. If not specified, the package will be installed to hosts that are not assigned to any team. |

#### Example

Upload a bootstrap package that will be installed to macOS hosts enrolled to MDM that are
assigned to a team. Note that in this example the form data specifies `team_id` in addition to
`package`.

`POST /api/v1/fleet/bootstrap`

##### Request headers

```http
Content-Length: 850
Content-Type: multipart/form-data; boundary=------------------------f02md47480und42y
```

##### Request body

```http
--------------------------f02md47480und42y
Content-Disposition: form-data; name="team_id"
1
--------------------------f02md47480und42y
Content-Disposition: form-data; name="package"; filename="bootstrap-package.pkg"
Content-Type: application/octet-stream
<BINARY_DATA>
--------------------------f02md47480und42y--
```

##### Default response

`Status: 200`


### Get metadata about a bootstrap package

_Available in Fleet Premium_

Get information about a bootstrap package that was uploaded to Fleet.

`GET /api/v1/fleet/bootstrap/:team_id/metadata`

#### Parameters

| Name       | Type    | In    | Description                                                                                                                                                                                                        |
| -------    | ------  | ---   | ---------------------------------------------------------------------------------------------------------------------------------------------------------                                                          |
| team_id    | string  | url   | **Required** The team ID for the package. Zero (0) can be specified to get information about the bootstrap package for hosts that don't belong to a team.                                                          |
| for_update | boolean | query | If set to `true`, the authorization will be for a `write` action instead of a `read`. Useful for the write-only `gitops` role when requesting the bootstrap metadata to check if the package needs to be replaced. |

#### Example

`GET /api/v1/fleet/bootstrap/0/metadata`

##### Default response

`Status: 200`

```json
{
  "name": "bootstrap-package.pkg",
  "team_id": 0,
  "sha256": "6bebb4433322fd52837de9e4787de534b4089ac645b0692dfb74d000438da4a3",
  "token": "AA598E2A-7952-46E3-B89D-526D45F7E233",
  "created_at": "2023-04-20T13:02:05Z"
}
```

In the response above:

- `token` is the value you can use to [download a bootstrap package](#download-a-bootstrap-package)
- `sha256` is the SHA256 digest of the bytes of the bootstrap package file.


### Delete a bootstrap package

_Available in Fleet Premium_

Delete a team's bootstrap package.

`DELETE /api/v1/fleet/bootstrap/:team_id`

#### Parameters

| Name    | Type   | In  | Description                                                                                                                                               |
| ------- | ------ | --- | --------------------------------------------------------------------------------------------------------------------------------------------------------- |
| team_id | string | url | **Required** The team ID for the package. Zero (0) can be specified to get information about the bootstrap package for hosts that don't belong to a team. |


#### Example

`DELETE /api/v1/fleet/bootstrap/1`

##### Default response

`Status: 200`


### Download a bootstrap package

_Available in Fleet Premium_

Download a bootstrap package.

`GET /api/v1/fleet/bootstrap`

#### Parameters

| Name  | Type   | In    | Description                                      |
| ----- | ------ | ----- | ------------------------------------------------ |
| token | string | query | **Required** The token of the bootstrap package. |

#### Example

`GET /api/v1/fleet/bootstrap?token=AA598E2A-7952-46E3-B89D-526D45F7E233`

##### Default response

`Status: 200`

```http
Status: 200
Content-Type: application/octet-stream
Content-Disposition: attachment
Content-Length: <length>
Body: <blob>
```

### Get a summary of bootstrap package status

_Available in Fleet Premium_

Get aggregate status counts of bootstrap packages delivered to DEP enrolled hosts.

The summary can optionally be filtered by team ID.

`GET /api/v1/fleet/bootstrap/summary`

#### Parameters

| Name                      | Type   | In    | Description                                                               |
| ------------------------- | ------ | ----- | ------------------------------------------------------------------------- |
| team_id                   | string | query | The team ID to filter the summary.                                        |

#### Example

`GET /api/v1/fleet/bootstrap/summary`

##### Default response

`Status: 200`

```json
{
  "installed": 10,
  "failed": 1,
  "pending": 4
}
```

### Turn on end user authentication for macOS setup

_Available in Fleet Premium_

`PATCH /api/v1/fleet/setup_experience`

#### Parameters

| Name                           | Type    | In    | Description                                                                                 |
| -------------          | ------  | ----  | --------------------------------------------------------------------------------------      |
| team_id                        | integer | body  | The team ID to apply the settings to. Settings applied to hosts in no team if absent.       |
| enable_end_user_authentication | boolean | body  | When enabled, require end users to authenticate with your identity provider (IdP) when they set up their new macOS hosts. |
| enable_release_device_manually | boolean | body  | When enabled, you're responsible for sending the DeviceConfigured command.|

#### Example

`PATCH /api/v1/fleet/setup_experience`

##### Request body

```json
{
  "team_id": 1,
  "enabled_end_user_authentication": true
}
```

##### Default response

`Status: 204`


### Upload an EULA file

_Available in Fleet Premium_

Upload an EULA that will be shown during the DEP flow.

`POST /api/v1/fleet/setup_experience/eula`

#### Parameters

| Name | Type | In   | Description                                       |
| ---- | ---- | ---- | ------------------------------------------------- |
| eula | file | form | **Required**. A PDF document containing the EULA. |

#### Example

`POST /api/v1/fleet/setup_experience/eula`

##### Request headers

```http
Content-Length: 850
Content-Type: multipart/form-data; boundary=------------------------f02md47480und42y
```

##### Request body

```http
--------------------------f02md47480und42y
Content-Disposition: form-data; name="eula"; filename="eula.pdf"
Content-Type: application/octet-stream
<BINARY_DATA>
--------------------------f02md47480und42y--
```

##### Default response

`Status: 200`


### Get metadata about an EULA file

_Available in Fleet Premium_

Get information about the EULA file that was uploaded to Fleet. If no EULA was previously uploaded, this endpoint returns a `404` status code.

`GET /api/v1/fleet/setup_experience/eula/metadata`

#### Example

`GET /api/v1/fleet/setup_experience/eula/metadata`

##### Default response

`Status: 200`

```json
{
  "name": "eula.pdf",
  "token": "AA598E2A-7952-46E3-B89D-526D45F7E233",
  "created_at": "2023-04-20T13:02:05Z"
}
```

In the response above:

- `token` is the value you can use to [download an EULA](#download-an-eula-file)


### Delete an EULA file

_Available in Fleet Premium_

Delete an EULA file.

`DELETE /api/v1/fleet/setup_experience/eula/:token`

#### Parameters

| Name  | Type   | In    | Description                              |
| ----- | ------ | ----- | ---------------------------------------- |
| token | string | path  | **Required** The token of the EULA file. |

#### Example

`DELETE /api/v1/fleet/setup_experience/eula/AA598E2A-7952-46E3-B89D-526D45F7E233`

##### Default response

`Status: 200`


### Download an EULA file

_Available in Fleet Premium_

Download an EULA file

`GET /api/v1/fleet/setup_experience/eula/:token`

#### Parameters

| Name  | Type   | In    | Description                              |
| ----- | ------ | ----- | ---------------------------------------- |
| token | string | path  | **Required** The token of the EULA file. |

#### Example

`GET /api/v1/fleet/setup_experience/eula/AA598E2A-7952-46E3-B89D-526D45F7E233`

##### Default response

`Status: 200`

```http
Status: 200
Content-Type: application/pdf
Content-Disposition: attachment
Content-Length: <length>
Body: <blob>
```

---

## Commands

- [Run custom MDM command](#run-custom-mdm-command)
- [Get custom MDM command results](#get-custom-mdm-command-results)
- [List custom MDM commands](#list-custom-mdm-commands)


### Run custom MDM command

> `POST /api/v1/fleet/mdm/apple/enqueue` API endpoint is deprecated as of Fleet 4.40. It is maintained for backward compatibility. Please use the new API endpoint below. See old API endpoint docs [here](https://github.com/fleetdm/fleet/blob/fleet-v4.39.0/docs/REST%20API/rest-api.md#run-custom-mdm-command).

This endpoint tells Fleet to run a custom MDM command, on the targeted macOS or Windows hosts, the next time they come online.

`POST /api/v1/fleet/commands/run`

#### Parameters

| Name                      | Type   | In    | Description                                                               |
| ------------------------- | ------ | ----- | ------------------------------------------------------------------------- |
| command                   | string | json  | A Base64 encoded MDM command as described in [Apple's documentation](https://developer.apple.com/documentation/devicemanagement/commands_and_queries) or [Windows's documentation](https://learn.microsoft.com/en-us/openspecs/windows_protocols/ms-mdm/0353f3d6-dbe2-42b6-b8d5-50db9333bba4). Supported formats are standard and raw (unpadded). You can paste your Base64 code to the [online decoder](https://devpal.co/base64-decode/) to check if you're using the valid format. |
| host_uuids                | array  | json  | An array of host UUIDs enrolled in Fleet on which the command should run. |

Note that the `EraseDevice` and `DeviceLock` commands are _available in Fleet Premium_ only.

#### Example

`POST /api/v1/fleet/commands/run`

##### Default response

`Status: 200`

```json
{
  "command_uuid": "a2064cef-0000-1234-afb9-283e3c1d487e",
  "request_type": "ProfileList"
}
```


### Get custom MDM command results

> `GET /api/v1/fleet/mdm/apple/commandresults` API endpoint is deprecated as of Fleet 4.40. It is maintained for backward compatibility. Please use the new API endpoint below. See old API endpoint docs [here](https://github.com/fleetdm/fleet/blob/fleet-v4.39.0/docs/REST%20API/rest-api.md#get-custom-mdm-command-results).

This endpoint returns the results for a specific custom MDM command.

`GET /api/v1/fleet/commands/results`

#### Parameters

| Name                      | Type   | In    | Description                                                               |
| ------------------------- | ------ | ----- | ------------------------------------------------------------------------- |
| command_uuid              | string | query | The unique identifier of the command.                                     |

#### Example

`GET /api/v1/fleet/commands/results?command_uuid=a2064cef-0000-1234-afb9-283e3c1d487e`

##### Default response

`Status: 200`

```json
{
  "results": [
    {
      "host_uuid": "145cafeb-87c7-4869-84d5-e4118a927746",
      "command_uuid": "a2064cef-0000-1234-afb9-283e3c1d487e",
      "status": "Acknowledged",
      "updated_at": "2023-04-04:00:00Z",
      "request_type": "ProfileList",
      "hostname": "mycomputer",
      "payload": "PD94bWwgdmVyc2lvbj0iMS4wIiBlbmNvZGluZz0iVVRGLTgiPz4NCjwhRE9DVFlQRSBwbGlzdCBQVUJMSUMgIi0vL0FwcGxlLy9EVEQgUExJU1QgMS4wLy9FTiIgImh0dHA6Ly93d3cuYXBwbGUuY29tL0RURHMvUHJvcGVydHlMaXN0LTEuMC5kdGQiPg0KPHBsaXN0IHZlcnNpb249IjEuMCI+DQo8ZGljdD4NCg0KCTxrZXk+UGF5bG9hZERlc2NyaXB0aW9uPC9rZXk+DQoJPHN0cmluZz5UaGlzIHByb2ZpbGUgY29uZmlndXJhdGlvbiBpcyBkZXNpZ25lZCB0byBhcHBseSB0aGUgQ0lTIEJlbmNobWFyayBmb3IgbWFjT1MgMTAuMTQgKHYyLjAuMCksIDEwLjE1ICh2Mi4wLjApLCAxMS4wICh2Mi4wLjApLCBhbmQgMTIuMCAodjEuMC4wKTwvc3RyaW5nPg0KCTxrZXk+UGF5bG9hZERpc3BsYXlOYW1lPC9rZXk+DQoJPHN0cmluZz5EaXNhYmxlIEJsdWV0b290aCBzaGFyaW5nPC9zdHJpbmc+DQoJPGtleT5QYXlsb2FkRW5hYmxlZDwva2V5Pg0KCTx0cnVlLz4NCgk8a2V5PlBheWxvYWRJZGVudGlmaWVyPC9rZXk+DQoJPHN0cmluZz5jaXMubWFjT1NCZW5jaG1hcmsuc2VjdGlvbjIuQmx1ZXRvb3RoU2hhcmluZzwvc3RyaW5nPg0KCTxrZXk+UGF5bG9hZFNjb3BlPC9rZXk+DQoJPHN0cmluZz5TeXN0ZW08L3N0cmluZz4NCgk8a2V5PlBheWxvYWRUeXBlPC9rZXk+DQoJPHN0cmluZz5Db25maWd1cmF0aW9uPC9zdHJpbmc+DQoJPGtleT5QYXlsb2FkVVVJRDwva2V5Pg0KCTxzdHJpbmc+NUNFQkQ3MTItMjhFQi00MzJCLTg0QzctQUEyOEE1QTM4M0Q4PC9zdHJpbmc+DQoJPGtleT5QYXlsb2FkVmVyc2lvbjwva2V5Pg0KCTxpbnRlZ2VyPjE8L2ludGVnZXI+DQogICAgPGtleT5QYXlsb2FkUmVtb3ZhbERpc2FsbG93ZWQ8L2tleT4NCiAgICA8dHJ1ZS8+DQoJPGtleT5QYXlsb2FkQ29udGVudDwva2V5Pg0KCTxhcnJheT4NCgkJPGRpY3Q+DQoJCQk8a2V5PlBheWxvYWRDb250ZW50PC9rZXk+DQoJCQk8ZGljdD4NCgkJCQk8a2V5PmNvbS5hcHBsZS5CbHVldG9vdGg8L2tleT4NCgkJCQk8ZGljdD4NCgkJCQkJPGtleT5Gb3JjZWQ8L2tleT4NCgkJCQkJPGFycmF5Pg0KCQkJCQkJPGRpY3Q+DQoJCQkJCQkJPGtleT5tY3hfcHJlZmVyZW5jZV9zZXR0aW5nczwva2V5Pg0KCQkJCQkJCTxkaWN0Pg0KCQkJCQkJCQk8a2V5PlByZWZLZXlTZXJ2aWNlc0VuYWJsZWQ8L2tleT4NCgkJCQkJCQkJPGZhbHNlLz4NCgkJCQkJCQk8L2RpY3Q+DQoJCQkJCQk8L2RpY3Q+DQoJCQkJCTwvYXJyYXk+DQoJCQkJPC9kaWN0Pg0KCQkJPC9kaWN0Pg0KCQkJPGtleT5QYXlsb2FkRGVzY3JpcHRpb248L2tleT4NCgkJCTxzdHJpbmc+RGlzYWJsZXMgQmx1ZXRvb3RoIFNoYXJpbmc8L3N0cmluZz4NCgkJCTxrZXk+UGF5bG9hZERpc3BsYXlOYW1lPC9rZXk+DQoJCQk8c3RyaW5nPkN1c3RvbTwvc3RyaW5nPg0KCQkJPGtleT5QYXlsb2FkRW5hYmxlZDwva2V5Pg0KCQkJPHRydWUvPg0KCQkJPGtleT5QYXlsb2FkSWRlbnRpZmllcjwva2V5Pg0KCQkJPHN0cmluZz4wMjQwREQxQy03MERDLTQ3NjYtOTAxOC0wNDMyMkJGRUVBRDE8L3N0cmluZz4NCgkJCTxrZXk+UGF5bG9hZFR5cGU8L2tleT4NCgkJCTxzdHJpbmc+Y29tLmFwcGxlLk1hbmFnZWRDbGllbnQucHJlZmVyZW5jZXM8L3N0cmluZz4NCgkJCTxrZXk+UGF5bG9hZFVVSUQ8L2tleT4NCgkJCTxzdHJpbmc+MDI0MEREMUMtNzBEQy00NzY2LTkwMTgtMDQzMjJCRkVFQUQxPC9zdHJpbmc+DQoJCQk8a2V5PlBheWxvYWRWZXJzaW9uPC9rZXk+DQoJCQk8aW50ZWdlcj4xPC9pbnRlZ2VyPg0KCQk8L2RpY3Q+DQoJPC9hcnJheT4NCjwvZGljdD4NCjwvcGxpc3Q+",
      "result": "PD94bWwgdmVyc2lvbj0iMS4wIiBlbmNvZGluZz0iVVRGLTgiPz4NCjwhRE9DVFlQRSBwbGlzdCBQVUJMSUMgIi0vL0FwcGxlLy9EVEQgUExJU1QgMS4wLy9FTiIgImh0dHA6Ly93d3cuYXBwbGUuY29tL0RURHMvUHJvcGVydHlMaXN0LTEuMC5kdGQiPg0KPHBsaXN0IHZlcnNpb249IjEuMCI+DQo8ZGljdD4NCiAgICA8a2V5PkNvbW1hbmRVVUlEPC9rZXk+DQogICAgPHN0cmluZz4wMDAxX0luc3RhbGxQcm9maWxlPC9zdHJpbmc+DQogICAgPGtleT5TdGF0dXM8L2tleT4NCiAgICA8c3RyaW5nPkFja25vd2xlZGdlZDwvc3RyaW5nPg0KICAgIDxrZXk+VURJRDwva2V5Pg0KICAgIDxzdHJpbmc+MDAwMDgwMjAtMDAwOTE1MDgzQzgwMDEyRTwvc3RyaW5nPg0KPC9kaWN0Pg0KPC9wbGlzdD4="
    }
  ]
}
```

> Note: If the server has not yet received a result for a command, it will return an empty object (`{}`).


### List custom MDM commands

> `GET /api/v1/fleet/mdm/apple/commands` API endpoint is deprecated as of Fleet 4.40. It is maintained for backward compatibility. Please use the new API endpoint below. See old API endpoint docs [here](https://github.com/fleetdm/fleet/blob/fleet-v4.39.0/docs/REST%20API/rest-api.md#list-custom-mdm-commands).

This endpoint returns the list of custom MDM commands that have been executed.

`GET /api/v1/fleet/commands`

#### Parameters

| Name                      | Type    | In    | Description                                                               |
| ------------------------- | ------  | ----- | ------------------------------------------------------------------------- |
| page                      | integer | query | Page number of the results to fetch.                                      |
| per_page                  | integer | query | Results per page.                                                         |
| order_key                 | string  | query | What to order results by. Can be any field listed in the `results` array example below. |
| order_direction           | string  | query | **Requires `order_key`**. The direction of the order given the order key. Options include `asc` and `desc`. Default is `asc`. |

#### Example

`GET /api/v1/fleet/commands?per_page=5`

##### Default response

`Status: 200`

```json
{
  "results": [
    {
      "host_uuid": "145cafeb-87c7-4869-84d5-e4118a927746",
      "command_uuid": "a2064cef-0000-1234-afb9-283e3c1d487e",
      "status": "Acknowledged",
      "updated_at": "2023-04-04:00:00Z",
      "request_type": "ProfileList",
      "hostname": "mycomputer"
    },
    {
      "host_uuid": "322vghee-12c7-8976-83a1-e2118a927342",
      "command_uuid": "d76d69b7-d806-45a9-8e49-9d6dc533485c",
      "status": "200",
      "updated_at": "2023-05-04:00:00Z",
      "request_type": "./Device/Vendor/MSFT/Reboot/RebootNow",
      "hostname": "myhost"
    }
  ]
}
```

---

## Integrations

- [Get Apple Push Notification service (APNs)](#get-apple-push-notification-service-apns)
- [Get Apple Business Manager (ABM)](#get-apple-business-manager-abm)
- [Get Volume Purchasing Program (VPP)](#get-volume-purchasing-program-vpp)

### Get Apple Push Notification service (APNs)

`GET /api/v1/fleet/apns`

#### Parameters

None.

#### Example

`GET /api/v1/fleet/apns`

##### Default response

`Status: 200`

```json
{
  "common_name": "APSP:04u52i98aewuh-xxxx-xxxx-xxxx-xxxx",
  "serial_number": "1234567890987654321",
  "issuer": "Apple Application Integration 2 Certification Authority",
  "renew_date": "2023-09-30T00:00:00Z"
}
```

### Get Apple Business Manager (ABM)

_Available in Fleet Premium_

`GET /api/v1/fleet/abm`

#### Parameters

None.

#### Example

`GET /api/v1/fleet/abm`

##### Default response

`Status: 200`

```json
{
  "apple_id": "apple@example.com",
  "org_name": "Fleet Device Management",
  "mdm_server_url": "https://example.com/mdm/apple/mdm",
  "renew_date": "2023-11-29T00:00:00Z",
  "default_team": ""
}
```

Get Volume Purchasing Program (VPP)

_Available in Fleet Premium_

`GET /api/v1/fleet/vpp`

#### Example

`GET /api/v1/fleet/vpp`

##### Default response

`Status: 200`

```json
{
  "org_name": "Acme Inc.",
  "renew_date": "2023-11-29T00:00:00Z",
  "location": "Acme Inc. Main Address"
}
```

---

## Policies

- [List policies](#list-policies)
- [Count policies](#count-policies)
- [Get policy by ID](#get-policy-by-id)
- [Add policy](#add-policy)
- [Remove policies](#remove-policies)
- [Edit policy](#edit-policy)
- [Run automation for all failing hosts of a policy](#run-automation-for-all-failing-hosts-of-a-policy)

Policies are yes or no questions you can ask about your hosts.

Policies in Fleet are defined by osquery queries.

A passing host answers "yes" to a policy if the host returns results for a policy's query.

A failing host answers "no" to a policy if the host does not return results for a policy's query.

For example, a policy might ask “Is Gatekeeper enabled on macOS devices?“ This policy's osquery query might look like the following: `SELECT 1 FROM gatekeeper WHERE assessments_enabled = 1;`

### List policies

`GET /api/v1/fleet/global/policies`

#### Parameters

| Name                    | Type    | In    | Description                                                                                                                                                                                                                                                                                                                                 |
| ----------------------- | ------- | ----- | ------------------------------------------------------------------------------------------------------------------------------------------------------------------------------------------------------------------------------------------------------------------------------------------------------------------------------------------- |
| page                    | integer | query | Page number of the results to fetch.                                                                                                                                                                                                                                                                                                        |
| per_page                | integer | query | Results per page.

#### Example

`GET /api/v1/fleet/global/policies`

##### Default response

`Status: 200`

```json
{
  "policies": [
    {
      "id": 1,
      "name": "Gatekeeper enabled",
      "query": "SELECT 1 FROM gatekeeper WHERE assessments_enabled = 1;",
      "description": "Checks if gatekeeper is enabled on macOS devices",
      "critical": false,
      "author_id": 42,
      "author_name": "John",
      "author_email": "john@example.com",
      "team_id": null,
      "resolution": "Resolution steps",
      "platform": "darwin",
      "created_at": "2021-12-15T15:23:57Z",
      "updated_at": "2021-12-15T15:23:57Z",
      "passing_host_count": 2000,
      "failing_host_count": 300,
      "host_count_updated_at": "2023-12-20T15:23:57Z"
    },
    {
      "id": 2,
      "name": "Windows machines with encrypted hard disks",
      "query": "SELECT 1 FROM bitlocker_info WHERE protection_status = 1;",
      "description": "Checks if the hard disk is encrypted on Windows devices",
      "critical": true,
      "author_id": 43,
      "author_name": "Alice",
      "author_email": "alice@example.com",
      "team_id": null,
      "resolution": "Resolution steps",
      "platform": "windows",
      "created_at": "2021-12-31T14:52:27Z",
      "updated_at": "2022-02-10T20:59:35Z",
      "passing_host_count": 2300,
      "failing_host_count": 0,
      "host_count_updated_at": "2023-12-20T15:23:57Z"
    }
  ]
}
```

---

### Count policies

`GET /api/v1/fleet/policies/count`


#### Parameters
| Name               | Type    | In   | Description                                                                                                   |
| ------------------ | ------- | ---- | ------------------------------------------------------------------------------------------------------------- |
| query                 | string | query | Search query keywords. Searchable fields include `name`.  |

#### Example

`GET /api/v1/fleet/policies/count`

##### Default response

`Status: 200`

```json
{
  "count": 43
}
```

---

### Get policy by ID

`GET /api/v1/fleet/global/policies/:id`

#### Parameters

| Name               | Type    | In   | Description                                                                                                   |
| ------------------ | ------- | ---- | ------------------------------------------------------------------------------------------------------------- |
| id                 | integer | path | **Required.** The policy's ID.                                                                                |

#### Example

`GET /api/v1/fleet/global/policies/1`

##### Default response

`Status: 200`

```json
{
  "policy": {
      "id": 1,
      "name": "Gatekeeper enabled",
      "query": "SELECT 1 FROM gatekeeper WHERE assessments_enabled = 1;",
      "description": "Checks if gatekeeper is enabled on macOS devices",
      "critical": false,
      "author_id": 42,
      "author_name": "John",
      "author_email": "john@example.com",
      "team_id": null,
      "resolution": "Resolution steps",
      "platform": "darwin",
      "created_at": "2021-12-15T15:23:57Z",
      "updated_at": "2021-12-15T15:23:57Z",
      "passing_host_count": 2000,
      "failing_host_count": 300,
      "host_count_updated_at": "2023-12-20T15:23:57Z"
    }
}
```

### Add policy

`POST /api/v1/fleet/global/policies`

#### Parameters

| Name        | Type    | In   | Description                          |
| ----------  | ------- | ---- | ------------------------------------ |
| name        | string  | body | The policy's name.                    |
| query       | string  | body | The policy's query in SQL.                    |
| description | string  | body | The policy's description.             |
| resolution  | string  | body | The resolution steps for the policy. |
| platform    | string  | body | Comma-separated target platforms, currently supported values are "windows", "linux", "darwin". The default, an empty string means target all platforms. |
| critical    | boolean | body | _Available in Fleet Premium_. Mark policy as critical/high impact. |

#### Example (preferred)

`POST /api/v1/fleet/global/policies`

#### Request body

```json
{
  "name": "Gatekeeper enabled",
  "query": "SELECT 1 FROM gatekeeper WHERE assessments_enabled = 1;",
  "description": "Checks if gatekeeper is enabled on macOS devices",
  "resolution": "Resolution steps",
  "platform": "darwin",
  "critical": true
}
```

##### Default response

`Status: 200`

```json
{
  "policy": {
    "id": 43,
    "name": "Gatekeeper enabled",
    "query": "SELECT 1 FROM gatekeeper WHERE assessments_enabled = 1;",
    "description": "Checks if gatekeeper is enabled on macOS devices",
    "critical": true,
    "author_id": 42,
    "author_name": "John",
    "author_email": "john@example.com",
    "team_id": null,
    "resolution": "Resolution steps",
    "platform": "darwin",
    "created_at": "2022-03-17T20:15:55Z",
    "updated_at": "2022-03-17T20:15:55Z",
    "passing_host_count": 0,
    "failing_host_count": 0,
    "host_count_updated_at": null
  }
}
```

### Remove policies

`POST /api/v1/fleet/global/policies/delete`

#### Parameters

| Name     | Type    | In   | Description                                       |
| -------- | ------- | ---- | ------------------------------------------------- |
| ids      | list    | body | **Required.** The IDs of the policies to delete.  |

#### Example

`POST /api/v1/fleet/global/policies/delete`

#### Request body

```json
{
  "ids": [ 1 ]
}
```

##### Default response

`Status: 200`

```json
{
  "deleted": 1
}
```

### Edit policy

`PATCH /api/v1/fleet/global/policies/:id`

#### Parameters

| Name        | Type    | In   | Description                          |
| ----------  | ------- | ---- | ------------------------------------ |
| id          | integer | path | The policy's ID.                     |
| name        | string  | body | The query's name.                    |
| query       | string  | body | The query in SQL.                    |
| description | string  | body | The query's description.             |
| resolution  | string  | body | The resolution steps for the policy. |
| platform    | string  | body | Comma-separated target platforms, currently supported values are "windows", "linux", "darwin". The default, an empty string means target all platforms. |
| critical    | boolean | body | _Available in Fleet Premium_. Mark policy as critical/high impact. |

#### Example

`PATCH /api/v1/fleet/global/policies/42`

##### Request body

```json
{
  "name": "Gatekeeper enabled",
  "query": "SELECT 1 FROM gatekeeper WHERE assessments_enabled = 1;",
  "description": "Checks if gatekeeper is enabled on macOS devices",
  "critical": true,
  "resolution": "Resolution steps",
  "platform": "darwin"
}
```

##### Default response

`Status: 200`

```json
{
  "policy": {
    "id": 42,
    "name": "Gatekeeper enabled",
    "query": "SELECT 1 FROM gatekeeper WHERE assessments_enabled = 1;",
    "description": "Checks if gatekeeper is enabled on macOS devices",
    "critical": true,
    "author_id": 43,
    "author_name": "John",
    "author_email": "john@example.com",
    "team_id": null,
    "resolution": "Resolution steps",
    "platform": "darwin",
    "created_at": "2022-03-17T20:15:55Z",
    "updated_at": "2022-03-17T20:15:55Z",
    "passing_host_count": 0,
    "failing_host_count": 0,
    "host_count_updated_at": null
  }
}
```

### Run automation for all failing hosts of a policy

Triggers [automations](https://fleetdm.com/docs/using-fleet/automations#policy-automations) for *all* hosts failing the specified policies, regardless of whether the policies were previously failing on those hosts.

`POST /api/v1/fleet/automations/reset`

#### Parameters

| Name        | Type     | In   | Description                                              |
| ----------  | -------- | ---- | -------------------------------------------------------- |
| policy_ids  | list     | body | Filters to only run policy automations for the specified policies. |
| team_ids    | list     | body | _Available in Fleet Premium_. Filters to only run policy automations for hosts in the specified teams. |


#### Example

`POST /api/v1/fleet/automations/reset`

##### Request body

```json
{
    "team_ids": [1],
    "policy_ids": [1, 2, 3]
}
```

##### Default response

`Status: 200`

```json
{}
```

---

## Team policies

- [List team policies](#list-team-policies)
- [Count team policies](#count-team-policies)
- [Get team policy by ID](#get-team-policy-by-id)
- [Add team policy](#add-team-policy)
- [Remove team policies](#remove-team-policies)
- [Edit team policy](#edit-team-policy)

_Available in Fleet Premium_

Team policies work the same as policies, but at the team level.

### List team policies

`GET /api/v1/fleet/teams/:id/policies`

#### Parameters

| Name               | Type    | In   | Description                                                                                                   |
| ------------------ | ------- | ---- | ------------------------------------------------------------------------------------------------------------- |
| id                 | integer | path  | **Required.** Defines what team ID to operate on                                                                            |
| merge_inherited  | boolean | query | If `true`, will return both team policies **and** inherited ("All teams") policies the `policies` list, and will not return a separate `inherited_policies` list. |
| query                 | string | query | Search query keywords. Searchable fields include `name`. |
| page                    | integer | query | Page number of the results to fetch.                                                                                                                                                                                                                                                                                                        |
| per_page                | integer | query | Results per page. |


#### Example (default usage)

`GET /api/v1/fleet/teams/1/policies`

##### Default response

`Status: 200`

```json
{
  "policies": [
    {
      "id": 1,
      "name": "Gatekeeper enabled",
      "query": "SELECT 1 FROM gatekeeper WHERE assessments_enabled = 1;",
      "description": "Checks if gatekeeper is enabled on macOS devices",
      "critical": true,
      "author_id": 42,
      "author_name": "John",
      "author_email": "john@example.com",
      "team_id": 1,
      "resolution": "Resolution steps",
      "platform": "darwin",
      "created_at": "2021-12-16T14:37:37Z",
      "updated_at": "2021-12-16T16:39:00Z",
      "passing_host_count": 2000,
      "failing_host_count": 300,
      "host_count_updated_at": "2023-12-20T15:23:57Z",
      "calendar_events_enabled": true
    },
    {
      "id": 2,
      "name": "Windows machines with encrypted hard disks",
      "query": "SELECT 1 FROM bitlocker_info WHERE protection_status = 1;",
      "description": "Checks if the hard disk is encrypted on Windows devices",
      "critical": false,
      "author_id": 43,
      "author_name": "Alice",
      "author_email": "alice@example.com",
      "team_id": 1,
      "resolution": "Resolution steps",
      "platform": "windows",
      "created_at": "2021-12-16T14:37:37Z",
      "updated_at": "2021-12-16T16:39:00Z",
      "passing_host_count": 2300,
      "failing_host_count": 0,
      "host_count_updated_at": "2023-12-20T15:23:57Z",
      "calendar_events_enabled": false
    }
  ],
  "inherited_policies": [
    {
      "id": 136,
      "name": "Arbitrary Test Policy (all platforms) (all teams)",
      "query": "SELECT 1 FROM osquery_info WHERE 1=1;",
      "description": "If you're seeing this, mostly likely this is because someone is testing out failing policies in dogfood. You can ignore this.",
      "critical": true,
      "author_id": 77,
      "author_name": "Test Admin",
      "author_email": "test@admin.com",
      "team_id": null,
      "resolution": "To make it pass, change \"1=0\" to \"1=1\". To make it fail, change \"1=1\" to \"1=0\".",
      "platform": "darwin,windows,linux",
      "created_at": "2022-08-04T19:30:18Z",
      "updated_at": "2022-08-30T15:08:26Z",
      "passing_host_count": 10,
      "failing_host_count": 9,
      "host_count_updated_at": "2023-12-20T15:23:57Z"
    }
  ]
}
```

#### Example (returns single list)

`GET /api/v1/fleet/teams/1/policies?merge_inherited=true`

##### Default response

`Status: 200`

```json
{
  "policies": [
    {
      "id": 1,
      "name": "Gatekeeper enabled",
      "query": "SELECT 1 FROM gatekeeper WHERE assessments_enabled = 1;",
      "description": "Checks if gatekeeper is enabled on macOS devices",
      "critical": true,
      "author_id": 42,
      "author_name": "John",
      "author_email": "john@example.com",
      "team_id": 1,
      "resolution": "Resolution steps",
      "platform": "darwin",
      "created_at": "2021-12-16T14:37:37Z",
      "updated_at": "2021-12-16T16:39:00Z",
      "passing_host_count": 2000,
      "failing_host_count": 300,
      "host_count_updated_at": "2023-12-20T15:23:57Z"
    },
    {
      "id": 2,
      "name": "Windows machines with encrypted hard disks",
      "query": "SELECT 1 FROM bitlocker_info WHERE protection_status = 1;",
      "description": "Checks if the hard disk is encrypted on Windows devices",
      "critical": false,
      "author_id": 43,
      "author_name": "Alice",
      "author_email": "alice@example.com",
      "team_id": 1,
      "resolution": "Resolution steps",
      "platform": "windows",
      "created_at": "2021-12-16T14:37:37Z",
      "updated_at": "2021-12-16T16:39:00Z",
      "passing_host_count": 2300,
      "failing_host_count": 0,
      "host_count_updated_at": "2023-12-20T15:23:57Z"
    },
    {
      "id": 136,
      "name": "Arbitrary Test Policy (all platforms) (all teams)",
      "query": "SELECT 1 FROM osquery_info WHERE 1=1;",
      "description": "If you're seeing this, mostly likely this is because someone is testing out failing policies in dogfood. You can ignore this.",
      "critical": true,
      "author_id": 77,
      "author_name": "Test Admin",
      "author_email": "test@admin.com",
      "team_id": null,
      "resolution": "To make it pass, change \"1=0\" to \"1=1\". To make it fail, change \"1=1\" to \"1=0\".",
      "platform": "darwin,windows,linux",
      "created_at": "2022-08-04T19:30:18Z",
      "updated_at": "2022-08-30T15:08:26Z",
      "passing_host_count": 10,
      "failing_host_count": 9,
      "host_count_updated_at": "2023-12-20T15:23:57Z"
    }
  ]
}
```

### Count team policies

`GET /api/v1/fleet/team/:team_id/policies/count`

#### Parameters
| Name               | Type    | In   | Description                                                                                                   |
| ------------------ | ------- | ---- | ------------------------------------------------------------------------------------------------------------- |
| team_id                 | integer | path  | **Required.** Defines what team ID to operate on
| query                 | string | query | Search query keywords. Searchable fields include `name`. |
| merge_inherited     | boolean | query | If `true`, will include inherited ("All teams") policies in the count. |

#### Example

`GET /api/v1/fleet/team/1/policies/count`

##### Default response

`Status: 200`

```json
{
  "count": 43
}
```

---

### Get team policy by ID

`GET /api/v1/fleet/teams/:team_id/policies/:policy_id`

#### Parameters

| Name               | Type    | In   | Description                                                                                                   |
| ------------------ | ------- | ---- | ------------------------------------------------------------------------------------------------------------- |
| team_id            | integer | path  | **Required.** Defines what team ID to operate on                                                                            |
| policy_id                 | integer | path | **Required.** The policy's ID.                                                                                |

#### Example

`GET /api/v1/fleet/teams/1/policies/43`

##### Default response

`Status: 200`

```json
{
  "policy": {
    "id": 43,
    "name": "Gatekeeper enabled",
    "query": "SELECT 1 FROM gatekeeper WHERE assessments_enabled = 1;",
    "description": "Checks if gatekeeper is enabled on macOS devices",
    "critical": true,
    "author_id": 42,
    "author_name": "John",
    "author_email": "john@example.com",
    "team_id": 1,
    "resolution": "Resolution steps",
    "platform": "darwin",
    "created_at": "2021-12-16T14:37:37Z",
    "updated_at": "2021-12-16T16:39:00Z",
    "passing_host_count": 0,
    "failing_host_count": 0,
    "host_count_updated_at": null,
    "calendar_events_enabled": true
  }
}
```

### Add team policy

The semantics for creating a team policy are the same as for global policies, see [Add policy](#add-policy).

`POST /api/v1/fleet/teams/:id/policies`

#### Parameters

| Name        | Type    | In   | Description                          |
| ----------  | ------- | ---- | ------------------------------------ |
| id         | integer | path | Defines what team ID to operate on.  |
| name        | string  | body | The policy's name.                    |
| query       | string  | body | The policy's query in SQL.                    |
| description | string  | body | The policy's description.             |
| resolution  | string  | body | The resolution steps for the policy. |
| platform    | string  | body | Comma-separated target platforms, currently supported values are "windows", "linux", "darwin". The default, an empty string means target all platforms. |
| critical    | boolean | body | _Available in Fleet Premium_. Mark policy as critical/high impact. |

Either `query` or `query_id` must be provided.

#### Example

`POST /api/v1/fleet/teams/1/policies`

##### Request body

```json
{
  "name": "Gatekeeper enabled",
  "query": "SELECT 1 FROM gatekeeper WHERE assessments_enabled = 1;",
  "description": "Checks if gatekeeper is enabled on macOS devices",
  "critical": true,
  "resolution": "Resolution steps",
  "platform": "darwin"
}
```

##### Default response

`Status: 200`

```json
{
  "policy": {
    "id": 43,
    "name": "Gatekeeper enabled",
    "query": "SELECT 1 FROM gatekeeper WHERE assessments_enabled = 1;",
    "description": "Checks if gatekeeper is enabled on macOS devices",
    "critical": true,
    "author_id": 42,
    "author_name": "John",
    "author_email": "john@example.com",
    "team_id": 1,
    "resolution": "Resolution steps",
    "platform": "darwin",
    "created_at": "2021-12-16T14:37:37Z",
    "updated_at": "2021-12-16T16:39:00Z",
    "passing_host_count": 0,
    "failing_host_count": 0,
    "host_count_updated_at": null,
    "calendar_events_enabled": false
  }
}
```

### Remove team policies

`POST /api/v1/fleet/teams/:team_id/policies/delete`

#### Parameters

| Name     | Type    | In   | Description                                       |
| -------- | ------- | ---- | ------------------------------------------------- |
| team_id  | integer | path  | **Required.** Defines what team ID to operate on                |
| ids      | list    | body | **Required.** The IDs of the policies to delete.  |

#### Example

`POST /api/v1/fleet/teams/1/policies/delete`

##### Request body

```json
{
  "ids": [ 1 ]
}
```

##### Default response

`Status: 200`

```json
{
  "deleted": 1
}
```

### Edit team policy

`PATCH /api/v1/fleet/teams/:team_id/policies/:policy_id`

#### Parameters

| Name        | Type    | In   | Description                          |
| ----------  | ------- | ---- | ------------------------------------ |
| team_id     | integer | path | The team's ID.                       |
| policy_id   | integer | path | The policy's ID.                     |
| name        | string  | body | The query's name.                    |
| query       | string  | body | The query in SQL.                    |
| description | string  | body | The query's description.             |
| resolution  | string  | body | The resolution steps for the policy. |
| platform    | string  | body | Comma-separated target platforms, currently supported values are "windows", "linux", "darwin". The default, an empty string means target all platforms. |
| critical    | boolean | body | _Available in Fleet Premium_. Mark policy as critical/high impact. |
| calendar_events_enabled    | boolean | body | _Available in Fleet Premium_. Whether to trigger calendar events when policy is failing. |

#### Example

`PATCH /api/v1/fleet/teams/2/policies/42`

##### Request body

```json
{
  "name": "Gatekeeper enabled",
  "query": "SELECT 1 FROM gatekeeper WHERE assessments_enabled = 1;",
  "description": "Checks if gatekeeper is enabled on macOS devices",
  "critical": true,
  "resolution": "Resolution steps",
  "platform": "darwin"
}
```

##### Default response

`Status: 200`

```json
{
  "policy": {
    "id": 42,
    "name": "Gatekeeper enabled",
    "query": "SELECT 1 FROM gatekeeper WHERE assessments_enabled = 1;",
    "description": "Checks if gatekeeper is enabled on macOS devices",
    "critical": true,
    "author_id": 43,
    "author_name": "John",
    "author_email": "john@example.com",
    "resolution": "Resolution steps",
    "platform": "darwin",
    "team_id": 2,
    "created_at": "2021-12-16T14:37:37Z",
    "updated_at": "2021-12-16T16:39:00Z",
    "passing_host_count": 0,
    "failing_host_count": 0,
    "host_count_updated_at": null,
    "calendar_events_enabled": true
  }
}
```

---

## Queries

- [List queries](#list-queries)
- [Get query](#get-query)
- [Get query report](#get-query-report)
- [Get query report for one host](#get-query-report-for-one-host)
- [Create query](#create-query)
- [Modify query](#modify-query)
- [Delete query by name](#delete-query-by-name)
- [Delete query by ID](#delete-query-by-id)
- [Delete queries](#delete-queries)
- [Run live query](#run-live-query)



### List queries

Returns a list of global queries or team queries.

`GET /api/v1/fleet/queries`

#### Parameters

| Name            | Type    | In    | Description                                                                                                                   |
| --------------- | ------- | ----- | ----------------------------------------------------------------------------------------------------------------------------- |
| order_key       | string  | query | What to order results by. Can be any column in the queries table.                                                             |
| order_direction | string  | query | **Requires `order_key`**. The direction of the order given the order key. Options include `asc` and `desc`. Default is `asc`. |
| team_id         | integer | query | _Available in Fleet Premium_. The ID of the parent team for the queries to be listed. When omitted, returns global queries.                  |
| query           | string  | query | Search query keywords. Searchable fields include `name`.                                                                      |
| merge_inherited | boolean | query | _Available in Fleet Premium_. If `true`, will include global queries in addition to team queries when filtering by `team_id`. (If no `team_id` is provided, this parameter is ignored.)

#### Example

`GET /api/v1/fleet/queries`

##### Default response

`Status: 200`

```json
{
"queries": [
  {
    "created_at": "2021-01-04T21:19:57Z",
    "updated_at": "2021-01-04T21:19:57Z",
    "id": 1,
    "name": "query1",
    "description": "query",
    "query": "SELECT * FROM osquery_info",
    "team_id": null,
    "interval": 3600,
    "platform": "darwin,windows,linux",
    "min_osquery_version": "",
    "automations_enabled": true,
    "logging": "snapshot",
    "saved": true,
    "observer_can_run": true,
    "discard_data": false,
    "author_id": 1,
    "author_name": "noah",
    "author_email": "noah@example.com",
    "packs": [
      {
        "created_at": "2021-01-05T21:13:04Z",
        "updated_at": "2021-01-07T19:12:54Z",
        "id": 1,
        "name": "Pack",
        "description": "Pack",
        "platform": "",
        "disabled": true
      }
    ],
    "stats": {
      "system_time_p50": 1.32,
      "system_time_p95": 4.02,
      "user_time_p50": 3.55,
      "user_time_p95": 3.00,
      "total_executions": 3920
    }
  },
  {
    "created_at": "2021-01-19T17:08:24Z",
    "updated_at": "2021-01-19T17:08:24Z",
    "id": 3,
    "name": "osquery_schedule",
    "description": "Report performance stats for each file in the query schedule.",
    "query": "select name, interval, executions, output_size, wall_time, (user_time/executions) as avg_user_time, (system_time/executions) as avg_system_time, average_memory, last_executed from osquery_schedule;",
    "team_id": null,
    "interval": 3600,
    "platform": "",
    "version": "",
    "automations_enabled": true,
    "logging": "differential",
    "saved": true,
    "observer_can_run": true,
    "discard_data": true,
    "author_id": 1,
    "author_name": "noah",
    "author_email": "noah@example.com",
    "packs": [
      {
        "created_at": "2021-01-19T17:08:31Z",
        "updated_at": "2021-01-19T17:08:31Z",
        "id": 14,
        "name": "test_pack",
        "description": "",
        "platform": "",
        "disabled": false
      }
    ],
    "stats": {
      "system_time_p50": null,
      "system_time_p95": null,
      "user_time_p50": null,
      "user_time_p95": null,
      "total_executions": null
    }
  }
]}
```

### Get query

Returns the query specified by ID.

`GET /api/v1/fleet/queries/:id`

#### Parameters

| Name | Type    | In   | Description                                |
| ---- | ------- | ---- | ------------------------------------------ |
| id   | integer | path | **Required**. The id of the desired query. |

#### Example

`GET /api/v1/fleet/queries/31`

##### Default response

`Status: 200`

```json
{
  "query": {
    "created_at": "2021-01-19T17:08:24Z",
    "updated_at": "2021-01-19T17:08:24Z",
    "id": 31,
    "name": "centos_hosts",
    "description": "",
    "query": "select 1 from os_version where platform = \"centos\";",
    "team_id": null,
    "interval": 3600,
    "platform": "",
    "min_osquery_version": "",
    "automations_enabled": true,
    "logging": "snapshot",
    "saved": true,
    "observer_can_run": true,
    "discard_data": false,
    "author_id": 1,
    "author_name": "John",
    "author_email": "john@example.com",
    "packs": [
      {
        "created_at": "2021-01-19T17:08:31Z",
        "updated_at": "2021-01-19T17:08:31Z",
        "id": 14,
        "name": "test_pack",
        "description": "",
        "platform": "",
        "disabled": false
      }
    ],
    "stats": {
      "system_time_p50": 1.32,
      "system_time_p95": 4.02,
      "user_time_p50": 3.55,
      "user_time_p95": 3.00,
      "total_executions": 3920
    }
  }
}
```

### Get query report

Returns the query report specified by ID.

`GET /api/v1/fleet/queries/:id/report`

#### Parameters

| Name      | Type    | In    | Description                                |
| --------- | ------- | ----- | ------------------------------------------ |
| id        | integer | path  | **Required**. The ID of the desired query. |

#### Example

`GET /api/v1/fleet/queries/31/report`

##### Default response

`Status: 200`

```json
{
  "query_id": 31,
  "results": [
    {
      "host_id": 1,
      "host_name": "foo",
      "last_fetched": "2021-01-19T17:08:31Z",
      "columns": {
        "model": "USB 2.0 Hub",
        "vendor": "VIA Labs, Inc."
      }
    },
    {
      "host_id": 1,
      "host_name": "foo",
      "last_fetched": "2021-01-19T17:08:31Z",
      "columns": {
        "model": "USB Keyboard",
        "vendor": "VIA Labs, Inc."
      }
    },
    {
      "host_id": 2,
      "host_name": "bar",
      "last_fetched": "2021-01-19T17:20:00Z",
      "columns": {
        "model": "USB Reciever",
        "vendor": "Logitech"
      }
    },
    {
      "host_id": 2,
      "host_name": "bar",
      "last_fetched": "2021-01-19T17:20:00Z",
      "columns": {
        "model": "USB Reciever",
        "vendor": "Logitech"
      }
    },
    {
      "host_id": 2,
      "host_name": "bar",
      "last_fetched": "2021-01-19T17:20:00Z",
      "columns": {
        "model": "Display Audio",
        "vendor": "Apple Inc."
      }
    }
  ]
}
```

If a query has no results stored, then `results` will be an empty array:

```json
{
  "query_id": 32,
  "results": []
}
```

> Note: osquery scheduled queries do not return errors, so only non-error results are included in the report. If you suspect a query may be running into errors, you can use the [live query](#run-live-query) endpoint to get diagnostics.

### Get query report for one host

Returns a query report for a single host.

`GET /api/v1/fleet/hosts/:id/queries/:query_id`

#### Parameters

| Name      | Type    | In    | Description                                |
| --------- | ------- | ----- | ------------------------------------------ |
| id        | integer | path  | **Required**. The ID of the desired host.          |
| query_id  | integer | path  | **Required**. The ID of the desired query.         |

#### Example

`GET /api/v1/fleet/hosts/123/queries/31`

##### Default response

`Status: 200`

```json
{
  "query_id": 31,
  "host_id": 1,
  "host_name": "foo",
  "last_fetched": "2021-01-19T17:08:31Z",
  "report_clipped": false,
  "results": [
    {
      "columns": {
        "model": "USB 2.0 Hub",
        "vendor": "VIA Labs, Inc."
      }
    },
    {
      "columns": {
        "model": "USB Keyboard",
        "vendor": "VIA Labs, Inc."
      }
    },
    {
      "columns": {
        "model": "USB Reciever",
        "vendor": "Logitech"
      }
    }
  ]
}
```

If a query has no results stored for the specified host, then `results` will be an empty array:

```json
{
  "query_id": 31,
  "host_id": 1,
  "host_name": "foo",
  "last_fetched": "2021-01-19T17:08:31Z",
  "report_clipped": false,
  "results": []
}
```

> Note: osquery scheduled queries do not return errors, so only non-error results are included in the report. If you suspect a query may be running into errors, you can use the [live query](#run-live-query) endpoint to get diagnostics.

### Create query

Creates a global query or team query.

`POST /api/v1/fleet/queries`

#### Parameters

| Name                            | Type    | In   | Description                                                                                                                                            |
| ------------------------------- | ------- | ---- | ------------------------------------------------------------------------------------------------------------------------------------------------------ |
| name                            | string  | body | **Required**. The name of the query.                                                                                                                   |
| query                           | string  | body | **Required**. The query in SQL syntax.                                                                                                                 |
| description                     | string  | body | The query's description.                                                                                                                               |
| observer_can_run                | bool    | body | Whether or not users with the `observer` role can run the query. In Fleet 4.0.0, 3 user roles were introduced (`admin`, `maintainer`, and `observer`). This field is only relevant for the `observer` role. The `observer_plus` role can run any query and is not limited by this flag (`observer_plus` role was added in Fleet 4.30.0). |
| team_id                         | integer | body | _Available in Fleet Premium_. The parent team to which the new query should be added. If omitted, the query will be global.                                           |
| interval                       | integer | body | The amount of time, in seconds, the query waits before running. Can be set to `0` to never run. Default: 0.       |
| platform                        | string  | body | The OS platforms where this query will run (other platforms ignored). Comma-separated string. If omitted, runs on all compatible platforms.                        |
| min_osquery_version             | string  | body | The minimum required osqueryd version installed on a host. If omitted, all osqueryd versions are acceptable.                                                                          |
| automations_enabled             | boolean | body | Whether to send data to the configured log destination according to the query's `interval`. |
| logging             | string  | body | The type of log output for this query. Valid values: `"snapshot"`(default), `"differential"`, or `"differential_ignore_removals"`.                        |
| discard_data        | bool    | body | Whether to skip saving the latest query results for each host. Default: `false`. |


#### Example

`POST /api/v1/fleet/queries`

##### Request body

```json
{
  "name": "new_query",
  "description": "This is a new query.",
  "query": "SELECT * FROM osquery_info",
  "interval": 3600, // Once per hour
  "platform": "darwin,windows,linux",
  "min_osquery_version": "",
  "automations_enabled": true,
  "logging": "snapshot",
  "discard_data": false
}
```

##### Default response

`Status: 200`

```json
{
  "query": {
    "created_at": "0001-01-01T00:00:00Z",
    "updated_at": "0001-01-01T00:00:00Z",
    "id": 288,
    "name": "new_query",
    "query": "SELECT * FROM osquery_info",
    "description": "This is a new query.",
    "team_id": null,
    "interval": 3600,
    "platform": "darwin,windows,linux",
    "min_osquery_version": "",
    "automations_enabled": true,
    "logging": "snapshot",
    "saved": true,
    "author_id": 1,
    "author_name": "",
    "author_email": "",
    "observer_can_run": true,
    "discard_data": false,
    "packs": []
  }
}
```

### Modify query

Modifies the query specified by ID.

`PATCH /api/v1/fleet/queries/:id`

#### Parameters

| Name                        | Type    | In   | Description                                                                                                                                            |
| --------------------------- | ------- | ---- | ------------------------------------------------------------------------------------------------------------------------------------------------------ |
| id                          | integer | path | **Required.** The ID of the query.                                                                                                                     |
| name                        | string  | body | The name of the query.                                                                                                                                 |
| query                       | string  | body | The query in SQL syntax.                                                                                                                               |
| description                 | string  | body | The query's description.                                                                                                                               |
| observer_can_run            | bool    | body | Whether or not users with the `observer` role can run the query. In Fleet 4.0.0, 3 user roles were introduced (`admin`, `maintainer`, and `observer`). This field is only relevant for the `observer` role. The `observer_plus` role can run any query and is not limited by this flag (`observer_plus` role was added in Fleet 4.30.0). |
| interval                   | integer | body | The amount of time, in seconds, the query waits before running. Can be set to `0` to never run. Default: 0.       |
| platform                    | string  | body | The OS platforms where this query will run (other platforms ignored). Comma-separated string. If set to "", runs on all compatible platforms.                    |
| min_osquery_version             | string  | body | The minimum required osqueryd version installed on a host. If omitted, all osqueryd versions are acceptable.                                                                          |
| automations_enabled             | boolean | body | Whether to send data to the configured log destination according to the query's `interval`. |
| logging             | string  | body | The type of log output for this query. Valid values: `"snapshot"`(default), `"differential"`, or `"differential_ignore_removals"`.                        |
| discard_data        | bool    | body | Whether to skip saving the latest query results for each host. |

> Note that any of the following conditions will cause the existing query report to be deleted:
> - Updating the `query` (SQL) field
> - Changing `discard_data` from `false` to `true`
> - Changing `logging` from `"snapshot"` to `"differential"` or `"differential_ignore_removals"`

#### Example

`PATCH /api/v1/fleet/queries/2`

##### Request body

```json
{
  "name": "new_title_for_my_query",
  "interval": 3600, // Once per hour,
  "platform": "",
  "min_osquery_version": "",
  "automations_enabled": false,
  "discard_data": true
}
```

##### Default response

`Status: 200`

```json
{
  "query": {
    "created_at": "2021-01-22T17:23:27Z",
    "updated_at": "2021-01-22T17:23:27Z",
    "id": 288,
    "name": "new_title_for_my_query",
    "description": "This is a new query.",
    "query": "SELECT * FROM osquery_info",
    "team_id": null,
    "interval": 3600,
    "platform": "",
    "min_osquery_version": "",
    "automations_enabled": false,
    "logging": "snapshot",
    "saved": true,
    "author_id": 1,
    "author_name": "noah",
    "observer_can_run": true,
    "discard_data": true,
    "packs": []
  }
}
```

### Delete query by name

Deletes the query specified by name.

`DELETE /api/v1/fleet/queries/:name`

#### Parameters

| Name | Type       | In   | Description                          |
| ---- | ---------- | ---- | ------------------------------------ |
| name | string     | path | **Required.** The name of the query. |
| team_id | integer | body | _Available in Fleet Premium_. The ID of the parent team of the query to be deleted. If omitted, Fleet will search among queries in the global context. |

#### Example

`DELETE /api/v1/fleet/queries/foo`

##### Default response

`Status: 200`


### Delete query by ID

Deletes the query specified by ID.

`DELETE /api/v1/fleet/queries/id/:id`

#### Parameters

| Name | Type    | In   | Description                        |
| ---- | ------- | ---- | ---------------------------------- |
| id   | integer | path | **Required.** The ID of the query. |

#### Example

`DELETE /api/v1/fleet/queries/id/28`

##### Default response

`Status: 200`


### Delete queries

Deletes the queries specified by ID. Returns the count of queries successfully deleted.

`POST /api/v1/fleet/queries/delete`

#### Parameters

| Name | Type | In   | Description                           |
| ---- | ---- | ---- | ------------------------------------- |
| ids  | list | body | **Required.** The IDs of the queries. |

#### Example

`POST /api/v1/fleet/queries/delete`

##### Request body

```json
{
  "ids": [
    2, 24, 25
  ]
}
```

##### Default response

`Status: 200`

```json
{
  "deleted": 3
}
```

### Run live query

> This updated API endpoint replaced `GET /api/v1/fleet/queries/run` in Fleet 4.43.0, for improved compatibility with many HTTP clients. The [deprecated endpoint](https://github.com/fleetdm/fleet/blob/fleet-v4.42.0/docs/REST%20API/rest-api.md#run-live-query) is maintained for backwards compatibility.

Runs a live query against the specified hosts and responds with the results.

The live query will stop if the request times out. Timeouts happen if targeted hosts haven't responded after the configured `FLEET_LIVE_QUERY_REST_PERIOD` (default 25 seconds) or if the `distributed_interval` agent option (default 10 seconds) is higher than the `FLEET_LIVE_QUERY_REST_PERIOD`.


`POST /api/v1/fleet/queries/:id/run`

#### Parameters

| Name      | Type  | In   | Description                                                                                                                                                        |
|-----------|-------|------|--------------------------------------------------------------------------------------------------------------------------------------------------------------------|
| query_id | integer | path | **Required**. The ID of the saved query to run. |
| host_ids  | array | body | **Required**. The IDs of the hosts to target. User must be authorized to target all of these hosts.                                                                |

#### Example

`POST /api/v1/fleet/queries/123/run`

##### Request body

```json
{
  "host_ids": [ 1, 4, 34, 27 ]
}
```

##### Default response

```json
{
  "query_id": 123,
  "targeted_host_count": 4,
  "responded_host_count": 2,
  "results": [
    {
      "host_id": 1,
      "rows": [
        {
          "build_distro": "10.12",
          "build_platform": "darwin",
          "config_hash": "7bb99fa2c8a998c9459ec71da3a84d66c592d6d3",
          "config_valid": "1",
          "extensions": "active",
          "instance_id": "9a2ec7bf-4946-46ea-93bf-455e0bcbd068",
          "pid": "23413",
          "platform_mask": "21",
          "start_time": "1635194306",
          "uuid": "4C182AC7-75F7-5AF4-A74B-1E165ED35742",
          "version": "4.9.0",
          "watcher": "23412"
        }
      ],
      "error": null
    },
    {
      "host_id": 2,
      "rows": [],
      "error": "no such table: os_version"
    }
  ]
}
```

---

## Schedule

> The schedule API endpoints are deprecated as of Fleet 4.35. They are maintained for backwards compatibility.
> Please use the [queries](#queries) endpoints, which as of 4.35 have attributes such as `interval` and `platform` that enable scheduling.

- [Get schedule (deprecated)](#get-schedule)
- [Add query to schedule (deprecated)](#add-query-to-schedule)
- [Edit query in schedule (deprecated)](#edit-query-in-schedule)
- [Remove query from schedule (deprecated)](#remove-query-from-schedule)
- [Team schedule](#team-schedule)

Scheduling queries in Fleet is the best practice for collecting data from hosts.

These API routes let you control your scheduled queries.

### Get schedule

> The schedule API endpoints are deprecated as of Fleet 4.35. They are maintained for backwards compatibility.
> Please use the [queries](#queries) endpoints, which as of 4.35 have attributes such as `interval` and `platform` that enable scheduling.

`GET /api/v1/fleet/global/schedule`

#### Parameters

None.

#### Example

`GET /api/v1/fleet/global/schedule`

##### Default response

`Status: 200`

```json
{
  "global_schedule": [
    {
      "created_at": "0001-01-01T00:00:00Z",
      "updated_at": "0001-01-01T00:00:00Z",
      "id": 4,
      "pack_id": 1,
      "name": "arp_cache",
      "query_id": 2,
      "query_name": "arp_cache",
      "query": "select * from arp_cache;",
      "interval": 120,
      "snapshot": true,
      "removed": null,
      "platform": "",
      "version": "",
      "shard": null,
      "denylist": null,
      "stats": {
        "system_time_p50": 1.32,
        "system_time_p95": 4.02,
        "user_time_p50": 3.55,
        "user_time_p95": 3.00,
        "total_executions": 3920
      }
    },
    {
      "created_at": "0001-01-01T00:00:00Z",
      "updated_at": "0001-01-01T00:00:00Z",
      "id": 5,
      "pack_id": 1,
      "name": "disk_encryption",
      "query_id": 7,
      "query_name": "disk_encryption",
      "query": "select * from disk_encryption;",
      "interval": 86400,
      "snapshot": true,
      "removed": null,
      "platform": "",
      "version": "",
      "shard": null,
      "denylist": null,
      "stats": {
        "system_time_p50": 1.32,
        "system_time_p95": 4.02,
        "user_time_p50": 3.55,
        "user_time_p95": 3.00,
        "total_executions": 3920
      }
    }
  ]
}
```

### Add query to schedule

> The schedule API endpoints are deprecated as of Fleet 4.35. They are maintained for backwards compatibility.
> Please use the [queries](#queries) endpoints, which as of 4.35 have attributes such as `interval` and `platform` that enable scheduling.

`POST /api/v1/fleet/global/schedule`

#### Parameters

| Name     | Type    | In   | Description                                                                                                                      |
| -------- | ------- | ---- | -------------------------------------------------------------------------------------------------------------------------------- |
| query_id | integer | body | **Required.** The query's ID.                                                                                                    |
| interval | integer | body | **Required.** The amount of time, in seconds, the query waits before running.                                                    |
| snapshot | boolean | body | **Required.** Whether the queries logs show everything in its current state.                                                     |
| removed  | boolean | body | Whether "removed" actions should be logged. Default is `null`.                                                                   |
| platform | string  | body | The computer platform where this query will run (other platforms ignored). Empty value runs on all platforms. Default is `null`. |
| shard    | integer | body | Restrict this query to a percentage (1-100) of target hosts. Default is `null`.                                                  |
| version  | string  | body | The minimum required osqueryd version installed on a host. Default is `null`.                                                    |

#### Example

`POST /api/v1/fleet/global/schedule`

##### Request body

```json
{
  "interval": 86400,
  "query_id": 2,
  "snapshot": true
}
```

##### Default response

`Status: 200`

```json
{
  "scheduled": {
    "created_at": "0001-01-01T00:00:00Z",
    "updated_at": "0001-01-01T00:00:00Z",
    "id": 1,
    "pack_id": 5,
    "name": "arp_cache",
    "query_id": 2,
    "query_name": "arp_cache",
    "query": "select * from arp_cache;",
    "interval": 86400,
    "snapshot": true,
    "removed": null,
    "platform": "",
    "version": "",
    "shard": null,
    "denylist": null
  }
}
```

> Note that the `pack_id` is included in the response object because Fleet's Schedule feature uses [osquery query packs](https://osquery.readthedocs.io/en/stable/deployment/configuration/#query-packs) under the hood.

### Edit query in schedule

> The schedule API endpoints are deprecated as of Fleet 4.35. They are maintained for backwards compatibility.
> Please use the [queries](#queries) endpoints, which as of 4.35 have attributes such as `interval` and `platform` that enable scheduling.

`PATCH /api/v1/fleet/global/schedule/:id`

#### Parameters

| Name     | Type    | In   | Description                                                                                                   |
| -------- | ------- | ---- | ------------------------------------------------------------------------------------------------------------- |
| id       | integer | path | **Required.** The scheduled query's ID.                                                                       |
| interval | integer | body | The amount of time, in seconds, the query waits before running.                                               |
| snapshot | boolean | body | Whether the queries logs show everything in its current state.                                                |
| removed  | boolean | body | Whether "removed" actions should be logged.                                                                   |
| platform | string  | body | The computer platform where this query will run (other platforms ignored). Empty value runs on all platforms. |
| shard    | integer | body | Restrict this query to a percentage (1-100) of target hosts.                                                  |
| version  | string  | body | The minimum required osqueryd version installed on a host.                                                    |

#### Example

`PATCH /api/v1/fleet/global/schedule/5`

##### Request body

```json
{
  "interval": 604800
}
```

##### Default response

`Status: 200`

```json
{
  "scheduled": {
    "created_at": "2021-07-16T14:40:15Z",
    "updated_at": "2021-07-16T14:40:15Z",
    "id": 5,
    "pack_id": 1,
    "name": "arp_cache",
    "query_id": 2,
    "query_name": "arp_cache",
    "query": "select * from arp_cache;",
    "interval": 604800,
    "snapshot": true,
    "removed": null,
    "platform": "",
    "shard": null,
    "denylist": null
  }
}
```

### Remove query from schedule

> The schedule API endpoints are deprecated as of Fleet 4.35. They are maintained for backwards compatibility.
> Please use the [queries](#queries) endpoints, which as of 4.35 have attributes such as `interval` and `platform` that enable scheduling.

`DELETE /api/v1/fleet/global/schedule/:id`

#### Parameters

None.

#### Example

`DELETE /api/v1/fleet/global/schedule/5`

##### Default response

`Status: 200`


---

### Team schedule

> The schedule API endpoints are deprecated as of Fleet 4.35. They are maintained for backwards compatibility.
> Please use the [queries](#queries) endpoints, which as of 4.35 have attributes such as `interval` and `platform` that enable scheduling.

- [Get team schedule (deprecated)](#get-team-schedule)
- [Add query to team schedule (deprecated)](#add-query-to-team-schedule)
- [Edit query in team schedule (deprecated)](#edit-query-in-team-schedule)
- [Remove query from team schedule (deprecated)](#remove-query-from-team-schedule)

This allows you to easily configure scheduled queries that will impact a whole team of devices.

#### Get team schedule

> The schedule API endpoints are deprecated as of Fleet 4.35. They are maintained for backwards compatibility.
> Please use the [queries](#queries) endpoints, which as of 4.35 have attributes such as `interval` and `platform` that enable scheduling.

`GET /api/v1/fleet/teams/:id/schedule`

#### Parameters

| Name            | Type    | In    | Description                                                                                                                   |
| --------------- | ------- | ----- | ----------------------------------------------------------------------------------------------------------------------------- |
| id              | integer | path  | **Required**. The team's ID.                                                                                                  |
| page            | integer | query | Page number of the results to fetch.                                                                                          |
| per_page        | integer | query | Results per page.                                                                                                             |
| order_key       | string  | query | What to order results by. Can be any column in the `activites` table.                                                         |
| order_direction | string  | query | **Requires `order_key`**. The direction of the order given the order key. Options include `asc` and `desc`. Default is `asc`. |

#### Example

`GET /api/v1/fleet/teams/2/schedule`

##### Default response

`Status: 200`

```json
{
  "scheduled": [
    {
      "created_at": "0001-01-01T00:00:00Z",
      "updated_at": "0001-01-01T00:00:00Z",
      "id": 4,
      "pack_id": 2,
      "name": "arp_cache",
      "query_id": 2,
      "query_name": "arp_cache",
      "query": "select * from arp_cache;",
      "interval": 120,
      "snapshot": true,
      "platform": "",
      "version": "",
      "removed": null,
      "shard": null,
      "denylist": null,
      "stats": {
        "system_time_p50": 1.32,
        "system_time_p95": 4.02,
        "user_time_p50": 3.55,
        "user_time_p95": 3.00,
        "total_executions": 3920
      }
    },
    {
      "created_at": "0001-01-01T00:00:00Z",
      "updated_at": "0001-01-01T00:00:00Z",
      "id": 5,
      "pack_id": 3,
      "name": "disk_encryption",
      "query_id": 7,
      "query_name": "disk_encryption",
      "query": "select * from disk_encryption;",
      "interval": 86400,
      "snapshot": true,
      "removed": null,
      "platform": "",
      "version": "",
      "shard": null,
      "denylist": null,
      "stats": {
        "system_time_p50": 1.32,
        "system_time_p95": 4.02,
        "user_time_p50": 3.55,
        "user_time_p95": 3.00,
        "total_executions": 3920
      }
    }
  ]
}
```

#### Add query to team schedule

> The schedule API endpoints are deprecated as of Fleet 4.35. They are maintained for backwards compatibility.
> Please use the [queries](#queries) endpoints, which as of 4.35 have attributes such as `interval` and `platform` that enable scheduling.

`POST /api/v1/fleet/teams/:id/schedule`

#### Parameters

| Name     | Type    | In   | Description                                                                                                                      |
| -------- | ------- | ---- | -------------------------------------------------------------------------------------------------------------------------------- |
| id       | integer | path | **Required.** The teams's ID.                                                                                                    |
| query_id | integer | body | **Required.** The query's ID.                                                                                                    |
| interval | integer | body | **Required.** The amount of time, in seconds, the query waits before running.                                                    |
| snapshot | boolean | body | **Required.** Whether the queries logs show everything in its current state.                                                     |
| removed  | boolean | body | Whether "removed" actions should be logged. Default is `null`.                                                                   |
| platform | string  | body | The computer platform where this query will run (other platforms ignored). Empty value runs on all platforms. Default is `null`. |
| shard    | integer | body | Restrict this query to a percentage (1-100) of target hosts. Default is `null`.                                                  |
| version  | string  | body | The minimum required osqueryd version installed on a host. Default is `null`.                                                    |

#### Example

`POST /api/v1/fleet/teams/2/schedule`

##### Request body

```json
{
  "interval": 86400,
  "query_id": 2,
  "snapshot": true
}
```

##### Default response

`Status: 200`

```json
{
  "scheduled": {
    "created_at": "0001-01-01T00:00:00Z",
    "updated_at": "0001-01-01T00:00:00Z",
    "id": 1,
    "pack_id": 5,
    "name": "arp_cache",
    "query_id": 2,
    "query_name": "arp_cache",
    "query": "select * from arp_cache;",
    "interval": 86400,
    "snapshot": true,
    "removed": null,
    "shard": null,
    "denylist": null
  }
}
```

#### Edit query in team schedule

> The schedule API endpoints are deprecated as of Fleet 4.35. They are maintained for backwards compatibility.
> Please use the [queries](#queries) endpoints, which as of 4.35 have attributes such as `interval` and `platform` that enable scheduling.

`PATCH /api/v1/fleet/teams/:team_id/schedule/:scheduled_query_id`

#### Parameters

| Name               | Type    | In   | Description                                                                                                   |
| ------------------ | ------- | ---- | ------------------------------------------------------------------------------------------------------------- |
| team_id            | integer | path | **Required.** The team's ID.                                                                                  |
| scheduled_query_id | integer | path | **Required.** The scheduled query's ID.                                                                       |
| interval           | integer | body | The amount of time, in seconds, the query waits before running.                                               |
| snapshot           | boolean | body | Whether the queries logs show everything in its current state.                                                |
| removed            | boolean | body | Whether "removed" actions should be logged.                                                                   |
| platform           | string  | body | The computer platform where this query will run (other platforms ignored). Empty value runs on all platforms. |
| shard              | integer | body | Restrict this query to a percentage (1-100) of target hosts.                                                  |
| version            | string  | body | The minimum required osqueryd version installed on a host.                                                    |

#### Example

`PATCH /api/v1/fleet/teams/2/schedule/5`

##### Request body

```json
{
  "interval": 604800
}
```

##### Default response

`Status: 200`

```json
{
  "scheduled": {
    "created_at": "2021-07-16T14:40:15Z",
    "updated_at": "2021-07-16T14:40:15Z",
    "id": 5,
    "pack_id": 1,
    "name": "arp_cache",
    "query_id": 2,
    "query_name": "arp_cache",
    "query": "select * from arp_cache;",
    "interval": 604800,
    "snapshot": true,
    "removed": null,
    "platform": "",
    "shard": null,
    "denylist": null
  }
}
```

#### Remove query from team schedule

> The schedule API endpoints are deprecated as of Fleet 4.35. They are maintained for backwards compatibility.
> Please use the [queries](#queries) endpoints, which as of 4.35 have attributes such as `interval` and `platform` that enable scheduling.

`DELETE /api/v1/fleet/teams/:team_id/schedule/:scheduled_query_id`

#### Parameters

| Name               | Type    | In   | Description                             |
| ------------------ | ------- | ---- | --------------------------------------- |
| team_id            | integer | path | **Required.** The team's ID.            |
| scheduled_query_id | integer | path | **Required.** The scheduled query's ID. |

#### Example

`DELETE /api/v1/fleet/teams/2/schedule/5`

##### Default response

`Status: 200`

---

## Scripts

- [Run script](#run-script)
- [Get script result](#get-script-result)
- [Run live script](#run-live-script)
- [Add script](#add-script)
- [Delete script](#delete-script)
- [List scripts](#list-scripts)
- [Get or download script](#get-or-download-script)
- [Get script details by host](#get-hosts-scripts)

### Run script

Run a script on a host.

The script will be added to the host's list of upcoming activities.

The new script will run after other activities finish. Failure of one activity won't cancel other activities.

`POST /api/v1/fleet/scripts/run`

#### Parameters

| Name            | Type    | In   | Description                                                                                    |
| ----            | ------- | ---- | --------------------------------------------                                                   |
| host_id         | integer | body | **Required**. The ID of the host to run the script on.                                                |
| script_id       | integer | body | The ID of the existing saved script to run. Only one of either `script_id` or `script_contents` can be included in the request; omit this parameter if using `script_contents`.  |
| script_contents | string  | body | The contents of the script to run. Only one of either `script_id` or `script_contents` can be included in the request; omit this parameter if using `script_id`. |

> Note that if both `script_id` and `script_contents` are included in the request, this endpoint will respond with an error.

#### Example

`POST /api/v1/fleet/scripts/run`

##### Default response

`Status: 202`

```json
{
  "host_id": 1227,
  "execution_id": "e797d6c6-3aae-11ee-be56-0242ac120002"
}
```

### Get script result

Gets the result of a script that was executed.

#### Parameters

| Name         | Type   | In   | Description                                   |
| ----         | ------ | ---- | --------------------------------------------  |
| execution_id | string | path | **Required**. The execution id of the script. |

#### Example

`GET /api/v1/fleet/scripts/results/:execution_id`

##### Default Response

`Status: 200`

```json
{
  "script_contents": "echo 'hello'",
  "exit_code": 0,
  "output": "hello",
  "message": "",
  "hostname": "Test Host",
  "host_timeout": false,
  "host_id": 1,
  "execution_id": "e797d6c6-3aae-11ee-be56-0242ac120002",
  "runtime": 20
}
```

> Note: `exit_code` can be `null` if Fleet hasn't heard back from the host yet.

### Run live script

Run a live script and get results back (5 minute timeout). Live scripts only runs on the host if it has no other scripts running.

`POST /api/v1/fleet/scripts/run/sync`

#### Parameters

| Name            | Type    | In   | Description                                      |
| ----            | ------- | ---- | --------------------------------------------     |
| host_id         | integer | body | **Required**. The host id to run the script on.  |
| script_id       | integer | body | The ID of the existing saved script to run. Only one of either `script_id`, `script_name` or `script_contents` can be included in the request; omit this parameter if using `script_contents` or `script_name`.  |
| script_contents | string  | body | The contents of the script to run. Only one of either `script_contents`, `script_id` or `script_name` can be included in the request; omit this parameter if using `script_id` or `script_name`. |
| script_name       | string | body | The name of the existing saved script to run. Only one of either `script_name`, `script_id` or `script_contents` can be included in the request; omit this parameter if using `script_contents` or `script_id`.  |
| team_id       | integer | body | ID of the team the saved script referenced by `script_name` belongs to. Default: `0` (hosts assigned to "No team") |


> Note that if both `script_id` and `script_contents` are included in the request, this endpoint will respond with an error.

#### Example

`POST /api/v1/fleet/scripts/run/sync`

##### Default response

`Status: 200`

```json
{
  "host_id": 1227,
  "execution_id": "e797d6c6-3aae-11ee-be56-0242ac120002",
  "script_contents": "echo 'hello'",
  "output": "hello",
  "message": "",
  "runtime": 1,
  "host_timeout": false,
  "exit_code": 0
}
```

### Add script

Uploads a script, making it available to run on hosts assigned to the specified team (or no team).

`POST /api/v1/fleet/scripts`

#### Parameters

| Name            | Type    | In   | Description                                      |
| ----            | ------- | ---- | --------------------------------------------     |
| script          | file    | form | **Required**. The file containing the script.    |
| team_id         | integer | form | _Available in Fleet Premium_. The team ID. If specified, the script will only be available to hosts assigned to this team. If not specified, the script will only be available to hosts on **no team**.  |

#### Example

`POST /api/v1/fleet/scripts`

##### Request headers

```http
Content-Length: 306
Content-Type: multipart/form-data; boundary=------------------------f02md47480und42y
```

##### Request body

```http
--------------------------f02md47480und42y
Content-Disposition: form-data; name="team_id"

1
--------------------------f02md47480und42y
Content-Disposition: form-data; name="script"; filename="myscript.sh"
Content-Type: application/octet-stream

echo "hello"
--------------------------f02md47480und42y--

```

##### Default response

`Status: 200`

```json
{
  "script_id": 1227
}
```

### Delete script

Deletes an existing script.

`DELETE /api/v1/fleet/scripts/:id`

#### Parameters

| Name            | Type    | In   | Description                                           |
| ----            | ------- | ---- | --------------------------------------------          |
| id              | integer | path | **Required**. The ID of the script to delete. |

#### Example

`DELETE /api/v1/fleet/scripts/1`

##### Default response

`Status: 204`

### List scripts

`GET /api/v1/fleet/scripts`

#### Parameters

| Name            | Type    | In    | Description                                                                                                                   |
| --------------- | ------- | ----- | ----------------------------------------------------------------------------------------------------------------------------- |
| team_id         | integer | query | _Available in Fleet Premium_. The ID of the team to filter scripts by. If not specified, it will filter only scripts that are available to hosts with no team. |
| page            | integer | query | Page number of the results to fetch.                                                                                          |
| per_page        | integer | query | Results per page.                                                                                                             |

#### Example

`GET /api/v1/fleet/scripts`

##### Default response

`Status: 200`

```json
{
  "scripts": [
    {
      "id": 1,
      "team_id": null,
      "name": "script_1.sh",
      "created_at": "2023-07-30T13:41:07Z",
      "updated_at": "2023-07-30T13:41:07Z"
    },
    {
      "id": 2,
      "team_id": null,
      "name": "script_2.sh",
      "created_at": "2023-08-30T13:41:07Z",
      "updated_at": "2023-08-30T13:41:07Z"
    }
  ],
  "meta": {
    "has_next_results": false,
    "has_previous_results": false
  }
}

```

### Get or download script

`GET /api/v1/fleet/scripts/:id`

#### Parameters

| Name | Type    | In    | Description                                                       |
| ---- | ------- | ----  | -------------------------------------                             |
| id   | integer | path  | **Required.** The desired script's ID.                            |
| alt  | string  | query | If specified and set to "media", downloads the script's contents. |

#### Example (get script)

`GET /api/v1/fleet/scripts/123`

##### Default response

`Status: 200`

```json
{
  "id": 123,
  "team_id": null,
  "name": "script_1.sh",
  "created_at": "2023-07-30T13:41:07Z",
  "updated_at": "2023-07-30T13:41:07Z"
}

```

#### Example (download script)

`GET /api/v1/fleet/scripts/123?alt=media`

##### Example response headers

```http
Content-Length: 13
Content-Type: application/octet-stream
Content-Disposition: attachment;filename="2023-09-27 script_1.sh"
```

###### Example response body

`Status: 200`

```
echo "hello"
```

## Sessions

- [Get session info](#get-session-info)
- [Delete session](#delete-session)

### Get session info

Returns the session information for the session specified by ID.

`GET /api/v1/fleet/sessions/:id`

#### Parameters

| Name | Type    | In   | Description                                  |
| ---- | ------- | ---- | -------------------------------------------- |
| id   | integer | path | **Required**. The ID of the desired session. |

#### Example

`GET /api/v1/fleet/sessions/1`

##### Default response

`Status: 200`

```json
{
  "session_id": 1,
  "user_id": 1,
  "created_at": "2021-03-02T18:41:34Z"
}
```

### Delete session

Deletes the session specified by ID. When the user associated with the session next attempts to access Fleet, they will be asked to log in.

`DELETE /api/v1/fleet/sessions/:id`

#### Parameters

| Name | Type    | In   | Description                                  |
| ---- | ------- | ---- | -------------------------------------------- |
| id   | integer | path | **Required**. The id of the desired session. |

#### Example

`DELETE /api/v1/fleet/sessions/1`

##### Default response

`Status: 200`


---

## Software

- [Add software package](#add-software)
- [Download software package](#download-software)
- [Delete software available for install](#delete-software)
- [Get installation result](#get-installation-result)
- [List software](#list-software)
- [List software versions](#list-software-versions)
- [Get software](#get-software)
- [Get software version](#get-software-version)
- [Get available App Store apps](#get-available-app-store-apps)
- [Add App Store app](#add-app-store-app)

### Add software package

_Available in Fleet Premium._

Add a software package to install on macOS, Windows, and Linux (Ubuntu) hosts.


`POST /api/v1/fleet/software/package`

#### Parameters

| Name            | Type    | In   | Description                                      |
| ----            | ------- | ---- | --------------------------------------------     |
| software        | file    | form | **Required**. Installer package file. Supported packages are PKG, MSI, EXE, and DEB.   |
| team_id         | integer | form | **Required**. The team ID. Adds a software package to the specified team. |
| install_script  | string | form | Command that Fleet runs to install software. If not specified Fleet runs [default install command](https://github.com/fleetdm/fleet/tree/f71a1f183cc6736205510580c8366153ea083a8d/pkg/file/scripts) for each package type. |
| pre_install_query  | string | form | Query that is pre-install condition. If the query doesn't return any result, Fleet won't proceed to install. |
| post_install_script | string | form | The contents of the script to run after install. If the specified script fails (exit code non-zero) software install will be marked as failed and rolled back. |
| self_service | boolean | form | Self-service software is optional and can be installed by the end user. |

#### Example

`POST /api/v1/fleet/software/package`

##### Request header

```http
Content-Length: 8500
Content-Type: multipart/form-data; boundary=------------------------d8c247122f594ba0
```

##### Request body

```http
--------------------------d8c247122f594ba0
Content-Disposition: form-data; name="team_id"
1
--------------------------d8c247122f594ba0
Content-Disposition: form-data; name="self_service"
true
--------------------------d8c247122f594ba0
Content-Disposition: form-data; name="install_script"
sudo installer -pkg /temp/FalconSensor-6.44.pkg -target /
--------------------------d8c247122f594ba0
Content-Disposition: form-data; name="pre_install_query"
SELECT 1 FROM macos_profiles WHERE uuid='c9f4f0d5-8426-4eb8-b61b-27c543c9d3db';
--------------------------d8c247122f594ba0
Content-Disposition: form-data; name="post_install_script"
sudo /Applications/Falcon.app/Contents/Resources/falconctl license 0123456789ABCDEFGHIJKLMNOPQRSTUV-WX
--------------------------d8c247122f594ba0
Content-Disposition: form-data; name="software"; filename="FalconSensor-6.44.pkg"
Content-Type: application/octet-stream
<BINARY_DATA>
--------------------------d8c247122f594ba0
```

##### Default response

`Status: 200`


### Download software available for install

_Available in Fleet Premium._

`GET /api/v1/fleet/software/titles/:software_title_id/package?alt=media`

#### Parameters

| Name            | Type    | In   | Description                                      |
| ----            | ------- | ---- | --------------------------------------------     |
| software_title_id   | integer | path | **Required**. The ID of the software title to download software package.|
| team_id | integer | query | **Required**. The team ID. Downloads a software package added to the specified team. |
| alt             | integer | query | **Required**. If specified and set to "media", downloads the specified software package. |

#### Example

`GET /api/v1/fleet/software/titles/123/package?alt=media?team_id=2`

##### Default response

`Status: 200`

```http
Status: 200
Content-Type: application/octet-stream
Content-Disposition: attachment
Content-Length: <length>
Body: <blob>
```

### Delete software available for install

_Available in Fleet Premium._

Deletes software that's available for install (package or App Store app).

`DELETE /api/v1/fleet/software/titles/:software_title_id/available_for_install`

#### Parameters

| Name            | Type    | In   | Description                                      |
| ----            | ------- | ---- | --------------------------------------------     |
<<<<<<< HEAD
| software_title_id              | integer | path | **Required**. The ID of the software title to delete software available for install. |
=======
| software_title_id  | integer | path | **Required**. The ID of the software title for the software package to delete. |
>>>>>>> e5188eaa
| team_id | integer | query | **Required**. The team ID. Deletes a software package added to the specified team. |

#### Example

`DELETE /api/v1/fleet/software/titles/24?team_id=2`

##### Default response

`Status: 204`

### Get installation results

_Available in Fleet Premium._

`GET /api/v1/fleet/software/install/results/:install_uuid`

Get the results of a software installation.

| Name            | Type    | In   | Description                                      |
| ----            | ------- | ---- | --------------------------------------------     |
| install_uuid | string | path | **Required**. The software installation UUID.|

#### Example

`GET /api/v1/fleet/software/install/results/b15ce221-e22e-4c6a-afe7-5b3400a017da`

##### Default response

`Status: 200`

```json
 {
   "install_uuid": "b15ce221-e22e-4c6a-afe7-5b3400a017da",
   "software_title": "Falcon.app",
   "software_title_id": 8353,
   "software_package": "FalconSensor-6.44.pkg",
   "host_id": 123,
   "host_display_name": "Marko's MacBook Pro",
   "status": "failed",
   "output": "Installing software...\nError: The operation can’t be completed because the item “Falcon” is in use.",
   "pre_install_query_output": "Query returned result\nSuccess",
   "post_install_script_output": "Running script...\nExit code: 1 (Failed)\nRolling back software install...\nSuccess"
 }
```

### List software

Get a list of all software.

`GET /api/v1/fleet/software/titles`

#### Parameters

| Name                    | Type    | In    | Description                                                                                                                                                                |
| ----------------------- | ------- | ----- | -------------------------------------------------------------------------------------------------------------------------------------------------------------------------- |
| page                    | integer | query | Page number of the results to fetch.                                                                                                                                       |
| per_page                | integer | query | Results per page.                                                                                                                                                          |
| order_key               | string  | query | What to order results by. Allowed fields are `name` and `hosts_count`. Default is `hosts_count` (descending).                                                              |
| order_direction         | string  | query | **Requires `order_key`**. The direction of the order given the order key. Options include `asc` and `desc`. Default is `asc`.                                              |
| query                   | string  | query | Search query keywords. Searchable fields include `title` and `cve`.                                                                                                        |
| team_id                 | integer | query | _Available in Fleet Premium_. Filters the software to only include the software installed on the hosts that are assigned to the specified team.                            |
| vulnerable              | bool    | query | If true or 1, only list software that has detected vulnerabilities. Default is `false`.                                                                                    |
<<<<<<< HEAD
| available_for_install   | bool    | query | If `true` or `1`, only list software that is available for install (added by the user). Default is `false`.                                                               |
=======
| available_for_install   | bool    | query | If `true` or `1`, only list software that is available for install (added by the user). Default is `false`.                                                                |
| self_service    | bool    | query | If `true` or `1`, only lists self-service software. Default is `false`.  |

>>>>>>> e5188eaa
#### Example

`GET /api/v1/fleet/software/titles?team_id=3`

##### Default response

`Status: 200`

```json
{
  "counts_updated_at": "2022-01-01 12:32:00",
  "count": 2,
  "software_titles": [
    {
      "id": 12,
      "name": "Firefox.app",
      "software_package": "FirefoxInstall.pkg",
      "self_service": true,
      "versions_count": 3,
      "source": "apps",
      "browser": "",
      "hosts_count": 48,
      "versions": [ 
        {
          "id": 123,
          "version": "1.12",
          "vulnerabilities": ["CVE-2023-1234","CVE-2023-4321","CVE-2023-7654"]
        }, 
        {
          "id": 124, 
          "version": "3.4",
          "vulnerabilities": ["CVE-2023-1234","CVE-2023-4321","CVE-2023-7654"]
        },
        {
          "id": 12
          "version": "1.13",
          "vulnerabilities": ["CVE-2023-1234","CVE-2023-4321","CVE-2023-7654"]
        }
      ]  
    },
    {
      "id": 22,
      "name": "Google Chrome.app",
      "software_package": null,
      "self_service": false,
      "versions_count": 5,
      "source": "apps",
      "browser": "",
      "hosts_count": 345,
      "versions": [
        {
          "id": 331,
          "version": "118.1",
          "vulnerabilities": ["CVE-2023-1234"]
        },
        {
          "id": 332,
          "version": "119.0",
          "vulnerabilities": ["CVE-2023-9876", "CVE-2023-2367"]
        },
        {
          "id": 334,
          "version": "119.4",
          "vulnerabilities": ["CVE-2023-1133", "CVE-2023-2224"]
        },
        {
          "id": 348,
          "version": "121.5",
          "vulnerabilities": ["CVE-2023-0987", "CVE-2023-5673", "CVE-2023-1334"]
        },
      ]
    },
    {
      "id": 32,
      "name": "1Password – Password Manager",
      "software_package": null,
      "self_service": false,
      "versions_count": 1,
      "source": "chrome_extensions",
      "browser": "chrome",
      "hosts_count": 345,
      "versions": [
        {
          "id": 4242,
          "version": "2.3.7",
          "vulnerabilities": []
        }
      ]
    }
  ],
  "meta": {
    "has_next_results": false,
    "has_previous_results": false
  }
}
```

### List software versions

Get a list of all software versions.

`GET /api/v1/fleet/software/versions`

#### Parameters

| Name                    | Type    | In    | Description                                                                                                                                                                |
| ----------------------- | ------- | ----- | -------------------------------------------------------------------------------------------------------------------------------------------------------------------------- |
| page                    | integer | query | Page number of the results to fetch.                                                                                                                                       |
| per_page                | integer | query | Results per page.                                                                                                                                                          |
| order_key               | string  | query | What to order results by. Allowed fields are `name`, `hosts_count`, `cve_published`, `cvss_score`, `epss_probability` and `cisa_known_exploit`. Default is `hosts_count` (descending).      |
| order_direction         | string  | query | **Requires `order_key`**. The direction of the order given the order key. Options include `asc` and `desc`. Default is `asc`.                                              |
| query                   | string  | query | Search query keywords. Searchable fields include `name`, `version`, and `cve`.                                                                                             |
| team_id                 | integer | query | _Available in Fleet Premium_. Filters the software to only include the software installed on the hosts that are assigned to the specified team.                             |
| vulnerable              | bool    | query | If true or 1, only list software that has detected vulnerabilities. Default is `false`.                                                                                    |

#### Example

`GET /api/v1/fleet/software/versions`

##### Default response

`Status: 200`

```json
{
    "counts_updated_at": "2022-01-01 12:32:00",
    "count": 1,
    "software": [
      {
        "id": 1,
        "name": "glibc",
        "version": "2.12",
        "source": "rpm_packages",
        "browser": "",
        "release": "1.212.el6",
        "vendor": "CentOS",
        "arch": "x86_64",
        "generated_cpe": "cpe:2.3:a:gnu:glibc:2.12:*:*:*:*:*:*:*",
        "vulnerabilities": [
          {
            "cve": "CVE-2009-5155",
            "details_link": "https://nvd.nist.gov/vuln/detail/CVE-2009-5155",
            "cvss_score": 7.5,
            "epss_probability": 0.01537,
            "cisa_known_exploit": false,
            "cve_published": "2022-01-01 12:32:00",
            "cve_description": "In the GNU C Library (aka glibc or libc6) before 2.28, parse_reg_exp in posix/regcomp.c misparses alternatives, which allows attackers to cause a denial of service (assertion failure and application exit) or trigger an incorrect result by attempting a regular-expression match.",
            "resolved_in_version": "2.28"
          }
        ],
        "hosts_count": 1
      },
      {
        "id": 2,
        "name": "1Password – Password Manager",
        "version": "2.10.0",
        "source": "chrome_extensions",
        "browser": "chrome",
        "extension_id": "aeblfdkhhhdcdjpifhhbdiojplfjncoa",
        "generated_cpe": "cpe:2.3:a:1password:1password:2.19.0:*:*:*:*:chrome:*:*",
        "hosts_count": 345,
        "vulnerabilities": null
      }
    ],
    "meta": {
      "has_next_results": false,
      "has_previous_results": false
    }
}
```

### Get software

Returns information about the specified software. By default, `versions` are sorted in descending order by the `hosts_count` field.

`GET /api/v1/fleet/software/titles/:id`

#### Parameters

| Name | Type | In | Description |
| ---- | ---- | -- | ----------- |
| id   | integer | path | **Required.** The software title's ID. |
| team_id             | integer | query | _Available in Fleet Premium_. Filters response data to the specified team.  |

#### Example

`GET /api/v1/fleet/software/titles/12`

##### Default response

`Status: 200`

```json
{
  "software_title": {
    "id": 12,
    "name": "Firefox.app",
    "bundle_identifier": "org.mozilla.firefox",
    "software_package": {
      "name": "FalconSensor-6.44.pkg",
      "version": "6.44",
      "installer_id": 23,
      "team_id": 3,
      "uploaded_at": "2024-04-01T14:22:58Z",
      "install_script": "sudo installer -pkg /temp/FalconSensor-6.44.pkg -target /",
      "pre_install_query": "SELECT 1 FROM macos_profiles WHERE uuid='c9f4f0d5-8426-4eb8-b61b-27c543c9d3db';",
      "post_install_script": "sudo /Applications/Falcon.app/Contents/Resources/falconctl license 0123456789ABCDEFGHIJKLMNOPQRSTUV-WX",
      "self_service": true,
      "status": {
        "installed": 3,
        "pending": 1,
        "failed": 2,
      }
    },
    "source": "apps",
    "browser": "",
    "hosts_count": 48,
    "versions": [ 
      {
        "id": 123,
        "version": "117.0",
        "vulnerabilities": ["CVE-2023-1234"],
        "hosts_count": 37
      },
      {
        "id": 124,
        "version": "116.0",
        "vulnerabilities": ["CVE-2023-4321"],
        "hosts_count": 7
      },
      {
        "id": 127,
        "version": "115.5",
        "vulnerabilities": ["CVE-2023-7654"],
        "hosts_count": 4
      }
    ]  
  }
}
```

### Get software version

Returns information about the specified software version.

`GET /api/v1/fleet/software/versions/:id`

#### Parameters

| Name | Type | In | Description |
| ---- | ---- | -- | ----------- |
| id   | integer | path | **Required.** The software version's ID. |
| team_id             | integer | query | _Available in Fleet Premium_. Filters response data to the specified team.  |

#### Example

`GET /api/v1/fleet/software/versions/12`

##### Default response

`Status: 200`

```json
{
  "software": {
    "id": 425224,
    "name": "Firefox.app",
    "version": "117.0",
    "bundle_identifier": "org.mozilla.firefox",
    "source": "apps",
    "browser": "",
    "generated_cpe": "cpe:2.3:a:mozilla:firefox:117.0:*:*:*:*:macos:*:*",
    "vulnerabilities": [
      {
        "cve": "CVE-2023-4863",
        "details_link": "https://nvd.nist.gov/vuln/detail/CVE-2023-4863",
        "created_at": "2024-07-01T00:15:00Z",
        "cvss_score": 8.8, // Available in Fleet Premium
        "epss_probability": 0.4101, // Available in Fleet Premium
        "cisa_known_exploit": true, // Available in Fleet Premium
        "cve_published": "2023-09-12T15:15:00Z", // Available in Fleet Premium
        "resolved_in_version": "" // Available in Fleet Premium
      },
      {
        "cve": "CVE-2023-5169",
        "details_link": "https://nvd.nist.gov/vuln/detail/CVE-2023-5169",
        "created_at": "2024-07-01T00:15:00Z",
        "cvss_score": 6.5, // Available in Fleet Premium
        "epss_probability": 0.00073, // Available in Fleet Premium
        "cisa_known_exploit": false, // Available in Fleet Premium
        "cve_published": "2023-09-27T15:19:00Z", // Available in Fleet Premium
        "resolved_in_version": "118" // Available in Fleet Premium
      }
    ]
  }
}
```

### Get available App Store apps

Returns the list of App Store (VPP) apps purchased in Apple Business Manager.

`GET /api/v1/fleet/software/app_store/:team_id`

#### Parameters

| Name    | Type | In | Description |
| ------- | ---- | -- | ----------- |
| team_id | integer | query | **Required**. The team ID. Lists available VPP software for specified team. |

#### Example

`GET /api/v1/fleet/software/app_store/3`

##### Default response

`Status: 200`

```json
{
  "app_store_apps": {
    {
      "name": "Xcode",
      "latest_version": "15.4",
      "app_store_id": 497799835,
      "added": true
    },
    {
      "name": "Logic Pro",
      "latest_version": "2.04",
      "app_store_id": 634148309,
      "added": false
    },
}
}
```

### Add App Store app

_Available in Fleet Premium._

Add App Store (VPP) app purchased in Apple Business Manager.

`POST /api/v1/fleet/software/app_store/:app_store_id`

#### Parameters

| Name | Type | In | Description |
| ---- | ---- | -- | ----------- |
| app_store_id   | integer | path | **Required.** The ID of App Store app. |
| team_id       | integer | query | **Required**. The team ID. Adds VPP software to the specified team.  |

#### Example

`POST /api/v1/fleet/software/app_store/2?team_id=3`

##### Default response

`Status: 200`

## Vulnerabilities

- [List vulnerabilities](#list-vulnerabilities)
- [Get vulnerability](#get-vulnerability)

### List vulnerabilities

Retrieves a list of all CVEs affecting software and/or OS versions.

`GET /api/v1/fleet/vulnerabilities`

#### Parameters

| Name                | Type     | In    | Description                                                                                                                          |
| ---      | ---      | ---   | ---                                                                                                                                  |
| team_id             | integer | query | _Available in Fleet Premium_. Filters only include vulnerabilities affecting the specified team.  |
| page                    | integer | query | Page number of the results to fetch.                                                                                                                                       |
| per_page                | integer | query | Results per page.                                                                                                                                                          |
| order_key               | string  | query | What to order results by. Allowed fields are: `cve`, `cvss_score`, `epss_probability`, `cve_published`, `created_at`, and `host_count`. Default is `created_at` (descending).      |
| order_direction | string | query | **Requires `order_key`**. The direction of the order given the order key. Options include `asc` and `desc`. Default is `asc`. |
| query | string | query | Search query keywords. Searchable fields include `cve`. |
| exploit | boolean | query | _Available in Fleet Premium_. If `true`, filters to only include vulnerabilities that have been actively exploited in the wild (`cisa_known_exploit: true`). Otherwise, includes vulnerabilities with any `cisa_known_exploit` value.  |



##### Default response

`Status: 200`

```json
{
  "vulnerabilities": [
    {
      "cve": "CVE-2022-30190",
      "created_at": "2022-06-01T00:15:00Z",
      "hosts_count": 1234,
      "hosts_count_updated_at": "2023-12-20T15:23:57Z",
      "details_link": "https://nvd.nist.gov/vuln/detail/CVE-2022-30190",
      "cvss_score": 7.8,// Available in Fleet Premium
      "epss_probability": 0.9729,// Available in Fleet Premium
      "cisa_known_exploit": false,// Available in Fleet Premium
      "cve_published": "2022-06-01T00:15:00Z",// Available in Fleet Premium
      "cve_description": "Microsoft Windows Support Diagnostic Tool (MSDT) Remote Code Execution Vulnerability.",// Available in Fleet Premium
    }
  ],
  "count": 123,
  "counts_updated_at": "2024-02-02T16:40:37Z",
  "meta": {
    "has_next_results": false,
    "has_previous_results": false
  }
}
```


### Get vulnerability

Retrieve details about a vulnerability and its affected software and OS versions.

#### Parameters

| Name     | Type     | In    | Description                                                                                     |
| ---      | ---      | ---   | ---                                                                                             |
| cve      | string  | path | The cve to get information about (including "cve-" prefix, case-insensitive).                       |
| team_id             | integer | query | _Available in Fleet Premium_. Filters response data to the specified team.  |

`GET /api/v1/fleet/vulnerabilities/:cve`

#### Example

`GET /api/v1/fleet/vulnerabilities/cve-2022-30190`

##### Default response

`Status: 200`

```json
"vulnerability": {
  "cve": "CVE-2022-30190",
  "created_at": "2022-06-01T00:15:00Z",
  "hosts_count": 1234,
  "hosts_count_updated_at": "2023-12-20T15:23:57Z",
  "details_link": "https://nvd.nist.gov/vuln/detail/CVE-2022-30190",
  "cvss_score": 7.8,// Available in Fleet Premium
  "epss_probability": 0.9729,// Available in Fleet Premium
  "cisa_known_exploit": false,// Available in Fleet Premium
  "cve_published": "2022-06-01T00:15:00Z",// Available in Fleet Premium
  "cve_description": "Microsoft Windows Support Diagnostic Tool (MSDT) Remote Code Execution Vulnerability.",// Available in Fleet Premium
  "os_versions" : [
    {
      "os_version_id": 6,
      "hosts_count": 200,
      "name": "macOS 14.1.2",
      "name_only": "macOS",
      "version": "14.1.2",
      "platform": "darwin",
      "resolved_in_version": "14.2",
      "generated_cpes": [
        "cpe:2.3:o:apple:macos:*:*:*:*:*:14.2:*:*",
        "cpe:2.3:o:apple:mac_os_x:*:*:*:*:*:14.2:*:*"
      ]
    }
  ],
  "software": [
    {
      "id": 2363,
      "name": "Docker Desktop",
      "version": "4.9.1",
      "source": "programs",
      "browser": "",
      "generated_cpe": "cpe:2.3:a:docker:docker_desktop:4.9.1:*:*:*:*:windows:*:*",
      "hosts_count": 50,
      "resolved_in_version": "5.0.0"
    }
  ]
}
```


---

## Targets

In Fleet, targets are used to run queries against specific hosts or groups of hosts. Labels are used to create groups in Fleet.

### Search targets

The search targets endpoint returns two lists. The first list includes the possible target hosts in Fleet given the search query provided and the hosts already selected as targets. The second list includes the possible target labels in Fleet given the search query provided and the labels already selected as targets.

The returned lists are filtered based on the hosts the requesting user has access to.

`POST /api/v1/fleet/targets`

#### Parameters

| Name     | Type    | In   | Description                                                                                                                                                                |
| -------- | ------- | ---- | -------------------------------------------------------------------------------------------------------------------------------------------------------------------------- |
| query    | string  | body | The search query. Searchable items include a host's hostname or IPv4 address and labels.                                                                                   |
| query_id | integer | body | The saved query (if any) that will be run. The `observer_can_run` property on the query and the user's roles effect which targets are included.                            |
| selected | object  | body | The targets already selected. The object includes a `hosts` property which contains a list of host IDs, a `labels` with label IDs and/or a `teams` property with team IDs. |

#### Example

`POST /api/v1/fleet/targets`

##### Request body

```json
{
  "query": "172",
  "selected": {
    "hosts": [],
    "labels": [7]
  },
  "include_observer": true
}
```

##### Default response

```json
{
  "targets": {
    "hosts": [
      {
        "created_at": "2021-02-03T16:11:43Z",
        "updated_at": "2021-02-03T21:58:19Z",
        "id": 3,
        "detail_updated_at": "2021-02-03T21:58:10Z",
        "label_updated_at": "2021-02-03T21:58:10Z",
        "policy_updated_at": "2023-06-26T18:33:15Z",
        "last_enrolled_at": "2021-02-03T16:11:43Z",
        "software_updated_at": "2020-11-05T05:09:44Z",
        "seen_time": "2021-02-03T21:58:20Z",
        "hostname": "7a2f41482833",
        "uuid": "a2064cef-0000-0000-afb9-283e3c1d487e",
        "platform": "rhel",
        "osquery_version": "4.5.1",
        "os_version": "CentOS 6.10.0",
        "build": "",
        "platform_like": "rhel",
        "code_name": "",
        "uptime": 32688000000000,
        "memory": 2086899712,
        "cpu_type": "x86_64",
        "cpu_subtype": "142",
        "cpu_brand": "Intel(R) Core(TM) i5-8279U CPU @ 2.40GHz",
        "cpu_physical_cores": 4,
        "cpu_logical_cores": 4,
        "hardware_vendor": "",
        "hardware_model": "",
        "hardware_version": "",
        "hardware_serial": "",
        "computer_name": "7a2f41482833",
        "display_name": "7a2f41482833",
        "primary_ip": "172.20.0.3",
        "primary_mac": "02:42:ac:14:00:03",
        "distributed_interval": 10,
        "config_tls_refresh": 10,
        "logger_tls_period": 10,
        "additional": {},
        "status": "offline",
        "display_text": "7a2f41482833"
      },
      {
        "created_at": "2021-02-03T16:11:43Z",
        "updated_at": "2021-02-03T21:58:19Z",
        "id": 4,
        "detail_updated_at": "2021-02-03T21:58:10Z",
        "label_updated_at": "2021-02-03T21:58:10Z",
        "policy_updated_at": "2023-06-26T18:33:15Z",
        "last_enrolled_at": "2021-02-03T16:11:43Z",
        "software_updated_at": "2020-11-05T05:09:44Z",
        "seen_time": "2021-02-03T21:58:20Z",
        "hostname": "78c96e72746c",
        "uuid": "a2064cef-0000-0000-afb9-283e3c1d487e",
        "platform": "ubuntu",
        "osquery_version": "4.5.1",
        "os_version": "Ubuntu 16.4.0",
        "build": "",
        "platform_like": "debian",
        "code_name": "",
        "uptime": 32688000000000,
        "memory": 2086899712,
        "cpu_type": "x86_64",
        "cpu_subtype": "142",
        "cpu_brand": "Intel(R) Core(TM) i5-8279U CPU @ 2.40GHz",
        "cpu_physical_cores": 4,
        "cpu_logical_cores": 4,
        "hardware_vendor": "",
        "hardware_model": "",
        "hardware_version": "",
        "hardware_serial": "",
        "computer_name": "78c96e72746c",
        "display_name": "78c96e72746c",
        "primary_ip": "172.20.0.7",
        "primary_mac": "02:42:ac:14:00:07",
        "distributed_interval": 10,
        "config_tls_refresh": 10,
        "logger_tls_period": 10,
        "additional": {},
        "status": "offline",
        "display_text": "78c96e72746c"
      }
    ],
    "labels": [
      {
        "created_at": "2021-02-02T23:55:25Z",
        "updated_at": "2021-02-02T23:55:25Z",
        "id": 6,
        "name": "All Hosts",
        "description": "All hosts which have enrolled in Fleet",
        "query": "SELECT 1;",
        "label_type": "builtin",
        "label_membership_type": "dynamic",
        "host_count": 5,
        "display_text": "All Hosts",
        "count": 5
      }
    ],
    "teams": [
      {
        "id": 1,
        "created_at": "2021-05-27T20:02:20Z",
        "name": "Client Platform Engineering",
        "description": "",
        "agent_options": null,
        "user_count": 4,
        "host_count": 2,
        "display_text": "Client Platform Engineering",
        "count": 2
      }
    ]
  },
  "targets_count": 1,
  "targets_online": 1,
  "targets_offline": 0,
  "targets_missing_in_action": 0
}
```

---

## Teams

- [List teams](#list-teams)
- [Get team](#get-team)
- [Create team](#create-team)
- [Modify team](#modify-team)
- [Modify team's agent options](#modify-teams-agent-options)
- [Delete team](#delete-team)

### List teams

_Available in Fleet Premium_

`GET /api/v1/fleet/teams`

#### Parameters

| Name            | Type    | In    | Description                                                                                                                   |
| --------------- | ------- | ----- | ----------------------------------------------------------------------------------------------------------------------------- |
| page            | integer | query | Page number of the results to fetch.                                                                                          |
| per_page        | integer | query | Results per page.                                                                                                             |
| order_key       | string  | query | What to order results by. Can be any column in the `teams` table.                                                             |
| order_direction | string  | query | **Requires `order_key`**. The direction of the order given the order key. Options include `asc` and `desc`. Default is `asc`. |
| query           | string  | query | Search query keywords. Searchable fields include `name`.                                                                      |

#### Example

`GET /api/v1/fleet/teams`

##### Default response

`Status: 200`

```json
{
  "teams": [
    {
      "id": 1,
      "created_at": "2021-07-28T15:58:21Z",
      "name": "workstations",
      "description": "",
      "agent_options": {
        "config": {
          "options": {
            "pack_delimiter": "/",
            "logger_tls_period": 10,
            "distributed_plugin": "tls",
            "disable_distributed": false,
            "logger_tls_endpoint": "/api/v1/osquery/log",
            "distributed_interval": 10,
            "distributed_tls_max_attempts": 3
          },
          "decorators": {
            "load": [
              "SELECT uuid AS host_uuid FROM system_info;",
              "SELECT hostname AS hostname FROM system_info;"
            ]
          }
        },
        "overrides": {},
        "command_line_flags": {}
      },
      "user_count": 0,
      "host_count": 0,
      "secrets": [
        {
          "secret": "",
          "created_at": "2021-07-28T15:58:21Z",
          "team_id": 10
        }
      ]
    },
    {
      "id": 2,
      "created_at": "2021-08-05T21:41:42Z",
      "name": "servers",
      "description": "",
      "agent_options": {
        "spec": {
          "config": {
            "options": {
              "pack_delimiter": "/",
              "logger_tls_period": 10,
              "distributed_plugin": "tls",
              "disable_distributed": false,
              "logger_tls_endpoint": "/api/v1/osquery/log",
              "distributed_interval": 10,
              "distributed_tls_max_attempts": 3
            },
            "decorators": {
              "load": [
                "SELECT uuid AS host_uuid FROM system_info;",
                "SELECT hostname AS hostname FROM system_info;"
              ]
            }
          },
          "overrides": {},
          "command_line_flags": {}
        },
        "user_count": 0,
        "host_count": 0,
        "secrets": [
          {
            "secret": "+ncixtnZB+IE0OrbrkCLeul3U8LMVITd",
            "created_at": "2021-08-05T21:41:42Z",
            "team_id": 15
          }
        ]
      }
    }
  ]
}
```

### Get team

_Available in Fleet Premium_

`GET /api/v1/fleet/teams/:id`

#### Parameters

| Name | Type    | In   | Description                          |
| ---- | ------  | ---- | ------------------------------------ |
| id   | integer | path | **Required.** The desired team's ID. |

#### Example

`GET /api/v1/fleet/teams/1`

##### Default response

`Status: 200`

```json
{
  "team": {
    "name": "Workstations",
    "id": 1,
    "user_count": 4,
    "host_count": 0,
    "agent_options": {
      "config": {
        "options": {
          "pack_delimiter": "/",
          "logger_tls_period": 10,
          "distributed_plugin": "tls",
          "disable_distributed": false,
          "logger_tls_endpoint": "/api/v1/osquery/log",
          "distributed_interval": 10,
          "distributed_tls_max_attempts": 3
        },
        "decorators": {
          "load": [
            "SELECT uuid AS host_uuid FROM system_info;",
            "SELECT hostname AS hostname FROM system_info;"
          ]
        }
      },
      "overrides": {},
      "command_line_flags": {}
    },
    "webhook_settings": {
      "failing_policies_webhook": {
        "enable_failing_policies_webhook": false,
        "destination_url": "",
        "policy_ids": null,
        "host_batch_size": 0
      }
    },
    "integrations": {
      "google_calendar": {
        "enable_calendar_events": true,
        "webhook_url": "https://server.com/example"
      }
    },
    "mdm": {
      "enable_disk_encryption": true,
      "macos_updates": {
        "minimum_version": "12.3.1",
        "deadline": "2022-01-01"
      },
      "windows_updates": {
        "deadline_days": 5,
        "grace_period_days": 1
      },
      "macos_settings": {
        "custom_settings": [
          {
            "path": "path/to/profile1.mobileconfig",
            "labels": ["Label 1", "Label 2"]
          }
        ]
      },
      "windows_settings": {
        "custom_settings": [
          {
            "path": "path/to/profile2.xml",
            "labels": ["Label 3", "Label 4"]
          }
        ],
      },
      "macos_setup": {
        "bootstrap_package": "",
        "enable_end_user_authentication": false,
        "macos_setup_assistant": "path/to/config.json"
      }
    }
  }
}
```

### Create team

_Available in Fleet Premium_

`POST /api/v1/fleet/teams`

#### Parameters

| Name | Type   | In   | Description                    |
| ---- | ------ | ---- | ------------------------------ |
| name | string | body | **Required.** The team's name. |

#### Example

`POST /api/v1/fleet/teams`

##### Request body

```json
{
  "name": "workstations"
}
```

##### Default response

`Status: 200`

```json
{
  "teams": [
    {
      "name": "workstations",
      "id": 1,
      "user_count": 0,
      "host_count": 0,
      "agent_options": {
        "config": {
          "options": {
            "pack_delimiter": "/",
            "logger_tls_period": 10,
            "distributed_plugin": "tls",
            "disable_distributed": false,
            "logger_tls_endpoint": "/api/v1/osquery/log",
            "distributed_interval": 10,
            "distributed_tls_max_attempts": 3
          },
          "decorators": {
            "load": [
              "SELECT uuid AS host_uuid FROM system_info;",
              "SELECT hostname AS hostname FROM system_info;"
            ]
          }
        },
        "overrides": {},
        "command_line_flags": {}
      },
      "webhook_settings": {
        "failing_policies_webhook": {
          "enable_failing_policies_webhook": false,
          "destination_url": "",
          "policy_ids": null,
          "host_batch_size": 0
        }
      }
    }
  ]
}
```

### Modify team

_Available in Fleet Premium_

`PATCH /api/v1/fleet/teams/:id`

#### Parameters

| Name                                                    | Type    | In   | Description                                                                                                                                                                                               |
| ------------------------------------------------------- | ------- | ---- | --------------------------------------------------------------------------------------------------------------------------------------------------------------------------------------------------------- |
| id                                                      | integer | path | **Required.** The desired team's ID.                                                                                                                                                                      |
| name                                                    | string  | body | The team's name.                                                                                                                                                                                          |
| host_ids                                                | list    | body | A list of hosts that belong to the team.                                                                                                                                                                  |
| user_ids                                                | list    | body | A list of users on the team.                                                                                                                                                             |
| webhook_settings                                        | object  | body | Webhook settings contains for the team.                                                                                                                                                                   |
| &nbsp;&nbsp;failing_policies_webhook                    | object  | body | Failing policies webhook settings.                                                                                                                                                                        |
| &nbsp;&nbsp;&nbsp;&nbsp;enable_failing_policies_webhook | boolean | body | Whether or not the failing policies webhook is enabled.                                                                                                                                                   |
| &nbsp;&nbsp;&nbsp;&nbsp;destination_url                 | string  | body | The URL to deliver the webhook requests to.                                                                                                                                                               |
| &nbsp;&nbsp;&nbsp;&nbsp;policy_ids                      | array   | body | List of policy IDs to enable failing policies webhook.                                                                                                                                                    |
| &nbsp;&nbsp;host_status_webhook                    | object  | body | Host status webhook settings. |
| &nbsp;&nbsp;&nbsp;&nbsp;enable_host_status_webhook | boolean | body | Whether or not the host status webhook is enabled. |
| &nbsp;&nbsp;&nbsp;&nbsp;destination_url            | string | body | The URL to deliver the webhook request to. |
| &nbsp;&nbsp;&nbsp;&nbsp;host_percentage            | integer | body | The minimum percentage of hosts that must fail to check in to Fleet in order to trigger the webhook request. |
| &nbsp;&nbsp;&nbsp;&nbsp;days_count | integer | body | The minimum number of days that the configured `host_percentage` must fail to check in to Fleet in order to trigger the webhook request. |
| &nbsp;&nbsp;&nbsp;&nbsp;host_batch_size                 | integer | body | Maximum number of hosts to batch on failing policy webhook requests. The default, 0, means no batching (all hosts failing a policy are sent on one request).                                              |
| integrations                                            | object  | body | Integrations settings for the team. Note that integrations referenced here must already exist globally, created by a call to [Modify configuration](#modify-configuration).                               |
| &nbsp;&nbsp;jira                                        | array   | body | Jira integrations configuration.                                                                                                                                                                          |
| &nbsp;&nbsp;&nbsp;&nbsp;url                             | string  | body | The URL of the Jira server to use.                                                                                                                                                                        |
| &nbsp;&nbsp;&nbsp;&nbsp;project_key                     | string  | body | The project key of the Jira integration to use. Jira tickets will be created in this project.                                                                                                             |
| &nbsp;&nbsp;&nbsp;&nbsp;enable_failing_policies         | boolean | body | Whether or not that Jira integration is enabled for failing policies. Only one failing policy automation can be enabled at a given time (enable_failing_policies_webhook and enable_failing_policies).    |
| &nbsp;&nbsp;zendesk                                     | array   | body | Zendesk integrations configuration.                                                                                                                                                                       |
| &nbsp;&nbsp;&nbsp;&nbsp;url                             | string  | body | The URL of the Zendesk server to use.                                                                                                                                                                     |
| &nbsp;&nbsp;&nbsp;&nbsp;group_id                        | integer | body | The Zendesk group id to use. Zendesk tickets will be created in this group.                                                                                                                               |
| &nbsp;&nbsp;&nbsp;&nbsp;enable_failing_policies         | boolean | body | Whether or not that Zendesk integration is enabled for failing policies. Only one failing policy automation can be enabled at a given time (enable_failing_policies_webhook and enable_failing_policies). |
| mdm                                                     | object  | body | MDM settings for the team.                                                                                                                                                                                |
| &nbsp;&nbsp;macos_updates                               | object  | body | macOS updates settings.                                                                                                                                                                                   |
| &nbsp;&nbsp;&nbsp;&nbsp;minimum_version                 | string  | body | Hosts that belong to this team and are enrolled into Fleet's MDM will be nudged until their macOS is at or above this version.                                                                            |
| &nbsp;&nbsp;&nbsp;&nbsp;deadline                        | string  | body | Hosts that belong to this team and are enrolled into Fleet's MDM won't be able to dismiss the Nudge window once this deadline is past.                                                                    |
| &nbsp;&nbsp;windows_updates                             | object  | body | Windows updates settings.                                                                                                                                                                                   |
| &nbsp;&nbsp;&nbsp;&nbsp;deadline_days                   | integer | body | Hosts that belong to this team and are enrolled into Fleet's MDM will have this number of days before updates are installed on Windows.                                                                   |
| &nbsp;&nbsp;&nbsp;&nbsp;grace_period_days               | integer | body | Hosts that belong to this team and are enrolled into Fleet's MDM will have this number of days before Windows restarts to install updates.                                                                    |
| &nbsp;&nbsp;macos_settings                              | object  | body | macOS-specific settings.                                                                                                                                                                                  |
| &nbsp;&nbsp;&nbsp;&nbsp;custom_settings                 | list    | body | The list of objects where each object includes .mobileconfig or JSON file (configuration profile) and label name to apply to macOS hosts that belong to this team and are members of the specified label.                                                                                                                                        |
| &nbsp;&nbsp;&nbsp;&nbsp;enable_disk_encryption          | boolean | body | Hosts that belong to this team and are enrolled into Fleet's MDM will have disk encryption enabled if set to true.                                                                                        |
| &nbsp;&nbsp;windows_settings                            | object  | body | Windows-specific settings.                                                                                                                                                                                |
| &nbsp;&nbsp;&nbsp;&nbsp;custom_settings                 | list    | body | The list of objects where each object includes XML file (configuration profile) and label name to apply to Windows hosts that belong to this team and are members of the specified label.                                                                                                                               |
| &nbsp;&nbsp;macos_setup                                 | object  | body | Setup for automatic MDM enrollment of macOS hosts.                                                                                                                                                      |
| &nbsp;&nbsp;&nbsp;&nbsp;enable_end_user_authentication  | boolean | body | If set to true, end user authentication will be required during automatic MDM enrollment of new macOS hosts. Settings for your IdP provider must also be [configured](https://fleetdm.com/docs/using-fleet/mdm-macos-setup-experience#end-user-authentication-and-eula).                                                                                      |
| integrations                                            | object  | body | Integration settings for this team.                                                                                                                                                                   |
| &nbsp;&nbsp;google_calendar                             | object  | body | Google Calendar integration settings.                                                                                                                                                                        |
| &nbsp;&nbsp;&nbsp;&nbsp;enable_calendar_events          | boolean | body | Whether or not calendar events are enabled for this team.                                                                                                                                                  |
| &nbsp;&nbsp;&nbsp;&nbsp;webhook_url                     | string | body | The URL to send a request to during calendar events, to trigger auto-remediation.                |
| host_expiry_settings                                    | object  | body | Host expiry settings for the team.                                                                                                                                                                         |
| &nbsp;&nbsp;host_expiry_enabled                         | boolean | body | When enabled, allows automatic cleanup of hosts that have not communicated with Fleet in some number of days. When disabled, defaults to the global setting.                                               |
| &nbsp;&nbsp;host_expiry_window                          | integer | body | If a host has not communicated with Fleet in the specified number of days, it will be removed.                                                                                                             |

#### Example (transfer hosts to a team)

`PATCH /api/v1/fleet/teams/1`

##### Request body

```json
{
  "host_ids": [3, 6, 7, 8, 9, 20, 32, 44]
}
```

##### Default response

`Status: 200`

```json
{
  "team": {
    "name": "Workstations",
    "id": 1,
    "user_count": 4,
    "host_count": 8,
    "agent_options": {
      "config": {
        "options": {
          "pack_delimiter": "/",
          "logger_tls_period": 10,
          "distributed_plugin": "tls",
          "disable_distributed": false,
          "logger_tls_endpoint": "/api/v1/osquery/log",
          "distributed_interval": 10,
          "distributed_tls_max_attempts": 3
        },
        "decorators": {
          "load": [
            "SELECT uuid AS host_uuid FROM system_info;",
            "SELECT hostname AS hostname FROM system_info;"
          ]
        }
      },
      "overrides": {},
      "command_line_flags": {}
    },
    "webhook_settings": {
      "failing_policies_webhook": {
        "enable_failing_policies_webhook": false,
        "destination_url": "",
        "policy_ids": null,
        "host_batch_size": 0
      }
    }
  }
}
```

### Add users to a team

_Available in Fleet Premium_

`PATCH /api/v1/fleet/teams/:id/users`

#### Parameters

| Name             | Type    | In   | Description                                  |
|------------------|---------|------|----------------------------------------------|
| id               | integer | path | **Required.** The desired team's ID.         |
| users            | string  | body | Array of users to add.                       |
| &nbsp;&nbsp;id   | integer | body | The id of the user.                          |
| &nbsp;&nbsp;role | string  | body | The team role that the user will be granted. Options are: "admin", "maintainer", "observer", "observer_plus", and "gitops". |

#### Example

`PATCH /api/v1/fleet/teams/1/users`

##### Request body

```json
{
  "users": [
    {
      "id": 1,
      "role": "admin"
    },
    {
      "id": 17,
      "role": "observer"
    }
  ]
}
```

##### Default response

`Status: 200`

```json
{
  "team": {
    "name": "Workstations",
    "id": 1,
    "user_count": 2,
    "host_count": 0,
    "agent_options": {
      "config": {
        "options": {
          "pack_delimiter": "/",
          "logger_tls_period": 10,
          "distributed_plugin": "tls",
          "disable_distributed": false,
          "logger_tls_endpoint": "/api/v1/osquery/log",
          "distributed_interval": 10,
          "distributed_tls_max_attempts": 3
        },
        "decorators": {
          "load": [
            "SELECT uuid AS host_uuid FROM system_info;",
            "SELECT hostname AS hostname FROM system_info;"
          ]
        }
      },
      "overrides": {},
      "command_line_flags": {}
    },
    "webhook_settings": {
      "failing_policies_webhook": {
        "enable_failing_policies_webhook": false,
        "destination_url": "",
        "policy_ids": null,
        "host_batch_size": 0
      }
    },
    "mdm": {
      "enable_disk_encryption": true,
      "macos_updates": {
        "minimum_version": "12.3.1",
        "deadline": "2022-01-01"
      },
      "windows_updates": {
        "deadline_days": 5,
        "grace_period_days": 1
      },
      "macos_settings": {
        "custom_settings": [
          {
           "path": "path/to/profile1.mobileconfig",
           "labels": ["Label 1", "Label 2"]
          }
        ]
      },
      "windows_settings": {
        "custom_settings": [
          {
           "path": "path/to/profile2.xml",
           "labels": ["Label 3", "Label 4"]
          }
        ],
      },
      "macos_setup": {
        "bootstrap_package": "",
        "enable_end_user_authentication": false,
        "macos_setup_assistant": "path/to/config.json"
      }
    },
    "users": [
      {
        "created_at": "0001-01-01T00:00:00Z",
        "updated_at": "0001-01-01T00:00:00Z",
        "id": 1,
        "name": "Example User1",
        "email": "user1@example.com",
        "force_password_reset": false,
        "gravatar_url": "",
        "sso_enabled": false,
        "global_role": null,
        "api_only": false,
        "teams": null,
        "role": "admin"
      },
      {
        "created_at": "0001-01-01T00:00:00Z",
        "updated_at": "0001-01-01T00:00:00Z",
        "id": 17,
        "name": "Example User2",
        "email": "user2@example.com",
        "force_password_reset": false,
        "gravatar_url": "",
        "sso_enabled": false,
        "global_role": null,
        "api_only": false,
        "teams": null,
        "role": "observer"
      }
    ]
  }
}
```

### Modify team's agent options

_Available in Fleet Premium_

`POST /api/v1/fleet/teams/:id/agent_options`

#### Parameters

| Name                             | Type    | In    | Description                                                                                                                                                  |
| ---                              | ---     | ---   | ---                                                                                                                                                          |
| id                               | integer | path  | **Required.** The desired team's ID.                                                                                                                         |
| force                            | bool    | query | Force apply the options even if there are validation errors.                                                                                                 |
| dry_run                          | bool    | query | Validate the options and return any validation errors, but do not apply the changes.                                                                         |
| _JSON data_                      | object  | body  | The JSON to use as agent options for this team. See [Agent options](https://fleetdm.com/docs/using-fleet/configuration-files#agent-options) for details.                              |

#### Example

`POST /api/v1/fleet/teams/1/agent_options`

##### Request body

```json
{
  "config": {
    "options": {
      "pack_delimiter": "/",
      "logger_tls_period": 20,
      "distributed_plugin": "tls",
      "disable_distributed": false,
      "logger_tls_endpoint": "/api/v1/osquery/log",
      "distributed_interval": 60,
      "distributed_tls_max_attempts": 3
    },
    "decorators": {
      "load": [
        "SELECT uuid AS host_uuid FROM system_info;",
        "SELECT hostname AS hostname FROM system_info;"
      ]
    }
  },
  "overrides": {},
  "command_line_flags": {}
}
```

##### Default response

`Status: 200`

```json
{
  "team": {
    "name": "Workstations",
    "id": 1,
    "user_count": 4,
    "host_count": 8,
    "agent_options": {
      "config": {
        "options": {
          "pack_delimiter": "/",
          "logger_tls_period": 20,
          "distributed_plugin": "tls",
          "disable_distributed": false,
          "logger_tls_endpoint": "/api/v1/osquery/log",
          "distributed_interval": 60,
          "distributed_tls_max_attempts": 3
        },
        "decorators": {
          "load": [
            "SELECT uuid AS host_uuid FROM system_info;",
            "SELECT hostname AS hostname FROM system_info;"
          ]
        }
      },
      "overrides": {},
      "command_line_flags": {}
    },
    "webhook_settings": {
      "failing_policies_webhook": {
        "enable_failing_policies_webhook": false,
        "destination_url": "",
        "policy_ids": null,
        "host_batch_size": 0
      }
    }
  }
}
```

### Delete team

_Available in Fleet Premium_

`DELETE /api/v1/fleet/teams/:id`

#### Parameters

| Name | Type    | In   | Description                          |
| ---- | ------  | ---- | ------------------------------------ |
| id   | integer | path | **Required.** The desired team's ID. |

#### Example

`DELETE /api/v1/fleet/teams/1`

#### Default response

`Status: 200`

---

## Translator

- [Translate IDs](#translate-ids)

### Translate IDs

Transforms a host name into a host id. For example, the Fleet UI use this endpoint when sending live queries to a set of hosts.

`POST /api/v1/fleet/translate`

#### Parameters

| Name | Type  | In   | Description                              |
| ---- | ----- | ---- | ---------------------------------------- |
| list | array | body | **Required** list of items to translate. |

#### Example

`POST /api/v1/fleet/translate`

##### Request body

```json
{
  "list": [
    {
      "type": "user",
      "payload": {
        "identifier": "some@email.com"
      }
    },
    {
      "type": "label",
      "payload": {
        "identifier": "labelA"
      }
    },
    {
      "type": "team",
      "payload": {
        "identifier": "team1"
      }
    },
    {
      "type": "host",
      "payload": {
        "identifier": "host-ABC"
      }
    }
  ]
}
```

##### Default response

`Status: 200`

```json
{
  "list": [
    {
      "type": "user",
      "payload": {
        "identifier": "some@email.com",
        "id": 32
      }
    },
    {
      "type": "label",
      "payload": {
        "identifier": "labelA",
        "id": 1
      }
    },
    {
      "type": "team",
      "payload": {
        "identifier": "team1",
        "id": 22
      }
    },
    {
      "type": "host",
      "payload": {
        "identifier": "host-ABC",
        "id": 45
      }
    }
  ]
}
```
---

## Users

- [List all users](#list-all-users)
- [Create a user account with an invitation](#create-a-user-account-with-an-invitation)
- [Create a user account without an invitation](#create-a-user-account-without-an-invitation)
- [Get user information](#get-user-information)
- [Modify user](#modify-user)
- [Delete user](#delete-user)
- [Require password reset](#require-password-reset)
- [List a user's sessions](#list-a-users-sessions)
- [Delete a user's sessions](#delete-a-users-sessions)

The Fleet server exposes a handful of API endpoints that handles common user management operations. All the following endpoints require prior authentication meaning you must first log in successfully before calling any of the endpoints documented below.

### List all users

Returns a list of all enabled users

`GET /api/v1/fleet/users`

#### Parameters

| Name            | Type    | In    | Description                                                                                                                   |
| --------------- | ------- | ----- | ----------------------------------------------------------------------------------------------------------------------------- |
| query           | string  | query | Search query keywords. Searchable fields include `name` and `email`.                                                          |
| order_key       | string  | query | What to order results by. Can be any column in the users table.                                                               |
| order_direction | string  | query | **Requires `order_key`**. The direction of the order given the order key. Options include `asc` and `desc`. Default is `asc`. |
| page            | integer | query | Page number of the results to fetch.                                                                                          |
| query           | string  | query | Search query keywords. Searchable fields include `name` and `email`.                                                          |
| per_page        | integer | query | Results per page.                                                                                                             |
| team_id         | integer | query | _Available in Fleet Premium_. Filters the users to only include users in the specified team.                                   |

#### Example

`GET /api/v1/fleet/users`

##### Request query parameters

None.

##### Default response

`Status: 200`

```json
{
  "users": [
    {
      "created_at": "2020-12-10T03:52:53Z",
      "updated_at": "2020-12-10T03:52:53Z",
      "id": 1,
      "name": "Jane Doe",
      "email": "janedoe@example.com",
      "force_password_reset": false,
      "gravatar_url": "",
      "sso_enabled": false,
      "global_role": null,
      "api_only": false,
      "teams": [
        {
          "id": 1,
          "created_at": "0001-01-01T00:00:00Z",
          "name": "workstations",
          "description": "",
          "role": "admin"
        }
      ]
    }
  ]
}
```

##### Failed authentication

`Status: 401 Authentication Failed`

```json
{
  "message": "Authentication Failed",
  "errors": [
    {
      "name": "base",
      "reason": "Authentication failed"
    }
  ]
}
```

### Create a user account with an invitation

Creates a user account after an invited user provides registration information and submits the form.

`POST /api/v1/fleet/users`

#### Parameters

| Name                  | Type   | In   | Description                                                                                                                                                                                                                                                                                                                                              |
| --------------------- | ------ | ---- | -------------------------------------------------------------------------------------------------------------------------------------------------------------------------------------------------------------------------------------------------------------------------------------------------------------------------------------------------------- |
| email                 | string | body | **Required**. The email address of the user.                                                                                                                                                                                                                                                                                                             |
| invite_token          | string | body | **Required**. Token provided to the user in the invitation email.                                                                                                                                                                                                                                                                                        |
| name                  | string | body | **Required**. The name of the user.                                                                                                                                                                                                                                                                                                                      |
| password              | string | body | The password chosen by the user (if not SSO user).                                                                                                                                                                                                                                                                                                       |
| password_confirmation | string | body | Confirmation of the password chosen by the user.                                                                                                                                                                                                                                                                                                         |
| global_role           | string | body | The role assigned to the user. In Fleet 4.0.0, 3 user roles were introduced (`admin`, `maintainer`, and `observer`). In Fleet 4.30.0 and 4.31.0, the `observer_plus` and `gitops` roles were introduced respectively. If `global_role` is specified, `teams` cannot be specified. For more information, see [manage access](https://fleetdm.com/docs/using-fleet/manage-access).                                                                                                                                                                        |
| teams                 | array  | body | _Available in Fleet Premium_. The teams and respective roles assigned to the user. Should contain an array of objects in which each object includes the team's `id` and the user's `role` on each team. In Fleet 4.0.0, 3 user roles were introduced (`admin`, `maintainer`, and `observer`). In Fleet 4.30.0 and 4.31.0, the `observer_plus` and `gitops` roles were introduced respectively. If `teams` is specified, `global_role` cannot be specified. For more information, see [manage access](https://fleetdm.com/docs/using-fleet/manage-access). |

#### Example

`POST /api/v1/fleet/users`

##### Request query parameters

```json
{
  "email": "janedoe@example.com",
  "invite_token": "SjdReDNuZW5jd3dCbTJtQTQ5WjJTc2txWWlEcGpiM3c=",
  "name": "janedoe",
  "password": "test-123",
  "password_confirmation": "test-123",
  "teams": [
    {
      "id": 2,
      "role": "observer"
    },
    {
      "id": 4,
      "role": "observer"
    }
  ]
}
```

##### Default response

`Status: 200`

```json
{
  "user": {
    "created_at": "0001-01-01T00:00:00Z",
    "updated_at": "0001-01-01T00:00:00Z",
    "id": 2,
    "name": "janedoe",
    "email": "janedoe@example.com",
    "enabled": true,
    "force_password_reset": false,
    "gravatar_url": "",
    "sso_enabled": false,
    "global_role": "admin",
    "teams": []
  }
}
```

##### Failed authentication

`Status: 401 Authentication Failed`

```json
{
  "message": "Authentication Failed",
  "errors": [
    {
      "name": "base",
      "reason": "Authentication failed"
    }
  ]
}
```

##### Expired or used invite code

`Status: 404 Resource Not Found`

```json
{
  "message": "Resource Not Found",
  "errors": [
    {
      "name": "base",
      "reason": "Invite with token SjdReDNuZW5jd3dCbTJtQTQ5WjJTc2txWWlEcGpiM3c= was not found in the datastore"
    }
  ]
}
```

##### Validation failed

`Status: 422 Validation Failed`

The same error will be returned whenever one of the required parameters fails the validation.

```json
{
  "message": "Validation Failed",
  "errors": [
    {
      "name": "name",
      "reason": "cannot be empty"
    }
  ]
}
```

### Create a user account without an invitation

Creates a user account without requiring an invitation, the user is enabled immediately.
By default, the user will be forced to reset its password upon first login.

`POST /api/v1/fleet/users/admin`

#### Parameters

| Name        | Type    | In   | Description                                                                                                                                                                                                                                                                                                                                              |
| ----------- | ------- | ---- | -------------------------------------------------------------------------------------------------------------------------------------------------------------------------------------------------------------------------------------------------------------------------------------------------------------------------------------------------------- |
| email       | string  | body | **Required**. The user's email address.                                                                                                                                                                                                                                                                                                                  |
| name        | string  | body | **Required**. The user's full name or nickname.                                                                                                                                                                                                                                                                                                          |
| password    | string  | body | The user's password (required for non-SSO users).                                                                                                                                                                                                                                                                                                        |
| sso_enabled | boolean | body | Whether or not SSO is enabled for the user.                                                                                                                                                                                                                                                                                                              |
| api_only    | boolean | body | User is an "API-only" user (cannot use web UI) if true.                                                                                                                                                                                                                                                                                                  |
| global_role | string | body | The role assigned to the user. In Fleet 4.0.0, 3 user roles were introduced (`admin`, `maintainer`, and `observer`). In Fleet 4.30.0 and 4.31.0, the `observer_plus` and `gitops` roles were introduced respectively. If `global_role` is specified, `teams` cannot be specified. For more information, see [manage access](https://fleetdm.com/docs/using-fleet/manage-access).                                                                                                                                                                        |
| admin_forced_password_reset    | boolean | body | Sets whether the user will be forced to reset its password upon first login (default=true) |
| teams                          | array   | body | _Available in Fleet Premium_. The teams and respective roles assigned to the user. Should contain an array of objects in which each object includes the team's `id` and the user's `role` on each team. In Fleet 4.0.0, 3 user roles were introduced (`admin`, `maintainer`, and `observer`). In Fleet 4.30.0 and 4.31.0, the `observer_plus` and `gitops` roles were introduced respectively. If `teams` is specified, `global_role` cannot be specified. For more information, see [manage access](https://fleetdm.com/docs/using-fleet/manage-access). |

#### Example

`POST /api/v1/fleet/users/admin`

##### Request body

```json
{
  "name": "Jane Doe",
  "email": "janedoe@example.com",
  "password": "test-123",
  "api_only": true,
  "teams": [
    {
      "id": 2,
      "role": "observer"
    },
    {
      "id": 3,
      "role": "maintainer"
    }
  ]
}
```

##### Default response

`Status: 200`

```json
{
  "user": {
    "created_at": "0001-01-01T00:00:00Z",
    "updated_at": "0001-01-01T00:00:00Z",
    "id": 5,
    "name": "Jane Doe",
    "email": "janedoe@example.com",
    "enabled": true,
    "force_password_reset": false,
    "gravatar_url": "",
    "sso_enabled": false,
    "api_only": true,
    "global_role": null,
    "teams": [
      {
        "id": 2,
        "role": "observer"
      },
      {
        "id": 3,
        "role": "maintainer"
      }
    ]
  },
  "token": "{API key}"
}
```

> Note: The new user's `token` (API key) is only included in the response after creating an api-only user (`api_only: true`).

##### User doesn't exist

`Status: 404 Resource Not Found`

```json
{
  "message": "Resource Not Found",
  "errors": [
    {
      "name": "base",
      "reason": "User with id=1 was not found in the datastore"
    }
  ]
}
```

### Get user information

Returns all information about a specific user.

`GET /api/v1/fleet/users/:id`

#### Parameters

| Name | Type    | In   | Description                  |
| ---- | ------- | ---- | ---------------------------- |
| id   | integer | path | **Required**. The user's id. |

#### Example

`GET /api/v1/fleet/users/2`

##### Request query parameters

```json
{
  "id": 1
}
```

##### Default response

`Status: 200`

```json
{
  "user": {
    "created_at": "2020-12-10T05:20:25Z",
    "updated_at": "2020-12-10T05:24:27Z",
    "id": 2,
    "name": "Jane Doe",
    "email": "janedoe@example.com",
    "force_password_reset": false,
    "gravatar_url": "",
    "sso_enabled": false,
    "global_role": "admin",
    "api_only": false,
    "teams": []
  }
}
```

##### User doesn't exist

`Status: 404 Resource Not Found`

```json
{
  "message": "Resource Not Found",
  "errors": [
    {
      "name": "base",
      "reason": "User with id=5 was not found in the datastore"
    }
  ]
}
```

### Modify user

`PATCH /api/v1/fleet/users/:id`

#### Parameters

| Name        | Type    | In   | Description                                                                                                                                                                                                                                                                                                                                              |
| ----------- | ------- | ---- | -------------------------------------------------------------------------------------------------------------------------------------------------------------------------------------------------------------------------------------------------------------------------------------------------------------------------------------------------------- |
| id          | integer | path | **Required**. The user's id.                                                                                                                                                                                                                                                                                                                             |
| name        | string  | body | The user's name.                                                                                                                                                                                                                                                                                                                                         |
| position    | string  | body | The user's position.                                                                                                                                                                                                                                                                                                                                     |
| email       | string  | body | The user's email.                                                                                                                                                                                                                                                                                                                                        |
| sso_enabled | boolean | body | Whether or not SSO is enabled for the user.                                                                                                                                                                                                                                                                                                              |
| api_only    | boolean | body | User is an "API-only" user (cannot use web UI) if true.                                                                                                                                                                                                                                                                                                  |
| password    | string  | body | The user's current password, required to change the user's own email or password (not required for an admin to modify another user).                                                                                                                                                                                                                     |
| new_password| string  | body | The user's new password. |
| global_role | string  | body | The role assigned to the user. In Fleet 4.0.0, 3 user roles were introduced (`admin`, `maintainer`, and `observer`). If `global_role` is specified, `teams` cannot be specified.                                                                                                                                                                         |
| teams       | array   | body | _Available in Fleet Premium_. The teams and respective roles assigned to the user. Should contain an array of objects in which each object includes the team's `id` and the user's `role` on each team. In Fleet 4.0.0, 3 user roles were introduced (`admin`, `maintainer`, and `observer`). If `teams` is specified, `global_role` cannot be specified. |

#### Example

`PATCH /api/v1/fleet/users/2`

##### Request body

```json
{
  "name": "Jane Doe",
  "global_role": "admin"
}
```

##### Default response

`Status: 200`

```json
{
  "user": {
    "created_at": "2021-02-03T16:11:06Z",
    "updated_at": "2021-02-03T16:11:06Z",
    "id": 2,
    "name": "Jane Doe",
    "email": "janedoe@example.com",
    "global_role": "admin",
    "force_password_reset": false,
    "gravatar_url": "",
    "sso_enabled": false,
    "api_only": false,
    "teams": []
  }
}
```

#### Example (modify a user's teams)

`PATCH /api/v1/fleet/users/2`

##### Request body

```json
{
  "teams": [
    {
      "id": 1,
      "role": "observer"
    },
    {
      "id": 2,
      "role": "maintainer"
    }
  ]
}
```

##### Default response

`Status: 200`

```json
{
  "user": {
    "created_at": "2021-02-03T16:11:06Z",
    "updated_at": "2021-02-03T16:11:06Z",
    "id": 2,
    "name": "Jane Doe",
    "email": "janedoe@example.com",
    "enabled": true,
    "force_password_reset": false,
    "gravatar_url": "",
    "sso_enabled": false,
    "global_role": "admin",
    "teams": [
      {
        "id": 2,
        "role": "observer"
      },
      {
        "id": 3,
        "role": "maintainer"
      }
    ]
  }
}
```

### Delete user

Delete the specified user from Fleet.

`DELETE /api/v1/fleet/users/:id`

#### Parameters

| Name | Type    | In   | Description                  |
| ---- | ------- | ---- | ---------------------------- |
| id   | integer | path | **Required**. The user's id. |

#### Example

`DELETE /api/v1/fleet/users/3`

##### Default response

`Status: 200`


### Require password reset

The selected user is logged out of Fleet and required to reset their password during the next attempt to log in. This also revokes all active Fleet API tokens for this user. Returns the user object.

`POST /api/v1/fleet/users/:id/require_password_reset`

#### Parameters

| Name  | Type    | In   | Description                                                                                    |
| ----- | ------- | ---- | ---------------------------------------------------------------------------------------------- |
| id    | integer | path | **Required**. The user's id.                                                                   |
| require | boolean | body | Whether or not the user is required to reset their password during the next attempt to log in. |

#### Example

`POST /api/v1/fleet/users/123/require_password_reset`

##### Request body

```json
{
  "require": true
}
```

##### Default response

`Status: 200`

```json
{
  "user": {
    "created_at": "2021-02-23T22:23:34Z",
    "updated_at": "2021-02-23T22:28:52Z",
    "id": 2,
    "name": "Jane Doe",
    "email": "janedoe@example.com",
    "force_password_reset": true,
    "gravatar_url": "",
    "sso_enabled": false,
    "global_role": "observer",
    "teams": []
  }
}
```

### List a user's sessions

Returns a list of the user's sessions in Fleet.

`GET /api/v1/fleet/users/:id/sessions`

#### Parameters

None.

#### Example

`GET /api/v1/fleet/users/1/sessions`

##### Default response

`Status: 200`

```json
{
  "sessions": [
    {
      "session_id": 2,
      "user_id": 1,
      "created_at": "2021-02-03T16:12:50Z"
    },
    {
      "session_id": 3,
      "user_id": 1,
      "created_at": "2021-02-09T23:40:23Z"
    },
    {
      "session_id": 6,
      "user_id": 1,
      "created_at": "2021-02-23T22:23:58Z"
    }
  ]
}
```

### Delete a user's sessions

Deletes the selected user's sessions in Fleet. Also deletes the user's API token.

`DELETE /api/v1/fleet/users/:id/sessions`

#### Parameters

| Name | Type    | In   | Description                               |
| ---- | ------- | ---- | ----------------------------------------- |
| id   | integer | path | **Required**. The ID of the desired user. |

#### Example

`DELETE /api/v1/fleet/users/1/sessions`

##### Default response

`Status: 200`

## Debug

- [Get a summary of errors](#get-a-summary-of-errors)
- [Get database information](#get-database-information)
- [Get profiling information](#get-profiling-information)

The Fleet server exposes a handful of API endpoints to retrieve debug information about the server itself in order to help troubleshooting. All the following endpoints require prior authentication meaning you must first log in successfully before calling any of the endpoints documented below.

### Get a summary of errors

Returns a set of all the errors that happened in the server during the interval of time defined by the [logging_error_retention_period](https://fleetdm.com/docs/deploying/configuration#logging-error-retention-period) configuration.

The server only stores and returns a single instance of each error.

`GET /debug/errors`

#### Parameters

| Name  | Type    | In    | Description                                                                       |
| ----- | ------- | ----- | --------------------------------------------------------------------------------- |
| flush | boolean | query | Whether or not clear the errors from Redis after reading them. Default is `false` |

#### Example

`GET /debug/errors?flush=true`

##### Default response

`Status: 200`

```json
[
  {
    "count": "3",
    "chain": [
      {
        "message": "Authorization header required"
      },
      {
        "message": "missing FleetError in chain",
        "data": {
          "timestamp": "2022-06-03T14:16:01-03:00"
        },
        "stack": [
          "github.com/fleetdm/fleet/v4/server/contexts/ctxerr.Handle (ctxerr.go:262)",
          "github.com/fleetdm/fleet/v4/server/service.encodeError (transport_error.go:80)",
          "github.com/go-kit/kit/transport/http.Server.ServeHTTP (server.go:124)"
        ]
      }
    ]
  }
]
```

### Get database information

Returns information about the current state of the database; valid keys are:

- `locks`: returns transaction locking information.
- `innodb-status`: returns InnoDB status information.
- `process-list`: returns running processes (queries, etc).

`GET /debug/db/:key`

#### Parameters

None.

### Get profiling information

Returns runtime profiling data of the server in the format expected by `go tools pprof`. The responses are equivalent to those returned by the Go `http/pprof` package.

Valid keys are: `cmdline`, `profile`, `symbol` and `trace`.

`GET /debug/pprof/:key`

#### Parameters
None.

## API errors

Fleet returns API errors as a JSON document with the following fields:
- `message`: This field contains the kind of error (bad request error, authorization error, etc.).
- `errors`: List of errors with `name` and `reason` keys.
- `uuid`: Unique identifier for the error. This identifier can be matched to Fleet logs which might contain more information about the cause of the error.

Sample of an error when trying to send an empty body on a request that expects a JSON body:
```sh
$ curl -k -H "Authorization: Bearer $TOKEN" -H 'Content-Type:application/json' "https://localhost:8080/api/v1/fleet/sso" -d ''
```
Response:
```json
{
  "message": "Bad request",
  "errors": [
    {
      "name": "base",
      "reason": "Expected JSON Body"
    }
  ],
  "uuid": "c0532a64-bec2-4cf9-aa37-96fe47ead814"
}
```

---

<meta name="description" value="Documentation for Fleet's REST API. See example requests and responses for each API endpoint.">
<meta name="pageOrderInSection" value="30"><|MERGE_RESOLUTION|>--- conflicted
+++ resolved
@@ -8686,11 +8686,7 @@
 
 | Name            | Type    | In   | Description                                      |
 | ----            | ------- | ---- | --------------------------------------------     |
-<<<<<<< HEAD
 | software_title_id              | integer | path | **Required**. The ID of the software title to delete software available for install. |
-=======
-| software_title_id  | integer | path | **Required**. The ID of the software title for the software package to delete. |
->>>>>>> e5188eaa
 | team_id | integer | query | **Required**. The team ID. Deletes a software package added to the specified team. |
 
 #### Example
@@ -8753,13 +8749,9 @@
 | query                   | string  | query | Search query keywords. Searchable fields include `title` and `cve`.                                                                                                        |
 | team_id                 | integer | query | _Available in Fleet Premium_. Filters the software to only include the software installed on the hosts that are assigned to the specified team.                            |
 | vulnerable              | bool    | query | If true or 1, only list software that has detected vulnerabilities. Default is `false`.                                                                                    |
-<<<<<<< HEAD
-| available_for_install   | bool    | query | If `true` or `1`, only list software that is available for install (added by the user). Default is `false`.                                                               |
-=======
 | available_for_install   | bool    | query | If `true` or `1`, only list software that is available for install (added by the user). Default is `false`.                                                                |
 | self_service    | bool    | query | If `true` or `1`, only lists self-service software. Default is `false`.  |
 
->>>>>>> e5188eaa
 #### Example
 
 `GET /api/v1/fleet/software/titles?team_id=3`
