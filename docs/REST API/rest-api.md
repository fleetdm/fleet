# REST API

- [Authentication](#authentication)
- [Activities](#activities)
- [Fleet configuration](#fleet-configuration)
- [File carving](#file-carving)
- [Hosts](#hosts)
- [Labels](#labels)
- [Mobile device management (MDM)](#mobile-device-management-mdm)
- [Policies](#policies)
- [Queries](#queries)
- [Schedule (deprecated)](#schedule)
- [Scripts](#scripts)
- [Sessions](#sessions)
- [Software](#software)
- [Targets](#targets)
- [Teams](#teams)
- [Translator](#translator)
- [Users](#users)
- [API errors](#api-responses)

Use the Fleet APIs to automate Fleet.

This page includes a list of available resources and their API routes.

## Authentication

- [Retrieve your API token](#retrieve-your-api-token)
- [Log in](#log-in)
- [Log out](#log-out)
- [Forgot password](#forgot-password)
- [Change password](#change-password)
- [Reset password](#reset-password)
- [Me](#me)
- [SSO config](#sso-config)
- [Initiate SSO](#initiate-sso)
- [SSO callback](#sso-callback)

### Retrieve your API token

All API requests to the Fleet server require API token authentication unless noted in the documentation. API tokens are tied to your Fleet user account.

To get an API token, retrieve it from "My account" > "Get API token" in the Fleet UI (`/profile`). Or, you can send a request to the [login API endpoint](#log-in) to get your token.

Then, use that API token to authenticate all subsequent API requests by sending it in the "Authorization" request header, prefixed with "Bearer ":

```http
Authorization: Bearer <your token>
```

> For SSO users, email/password login is disabled. The API token can instead be retrieved from the "My account" page in the UI (/profile). On this page, choose "Get API token".

### Log in

Authenticates the user with the specified credentials. Use the token returned from this endpoint to authenticate further API requests.

`POST /api/v1/fleet/login`

> This API endpoint is not available to SSO users, since email/password login is disabled for SSO users. To get an API token for an SSO user, you can use the Fleet UI.

#### Parameters

| Name     | Type   | In   | Description                                   |
| -------- | ------ | ---- | --------------------------------------------- |
| email    | string | body | **Required**. The user's email.               |
| password | string | body | **Required**. The user's plain text password. |

#### Example

`POST /api/v1/fleet/login`

##### Request body

```json
{
  "email": "janedoe@example.com",
  "password": "VArCjNW7CfsxGp67"
}
```

##### Default response

`Status: 200`

```json
{
  "user": {
    "created_at": "2020-11-13T22:57:12Z",
    "updated_at": "2020-11-13T22:57:12Z",
    "id": 1,
    "name": "Jane Doe",
    "email": "janedoe@example.com",
    "enabled": true,
    "force_password_reset": false,
    "gravatar_url": "",
    "sso_enabled": false,
    "global_role": "admin",
    "teams": []
  },
  "token": "{your token}"
}
```

##### Authentication failed

`Status: 401 Unauthorized`

```json
{
  "message": "Authentication failed",
  "errors": [
    {
      "name": "base",
      "reason": "Authentication failed"
    }
  ],
  "uuid": "1272014b-902b-4b36-bcdb-75fde5eac1fc"
}
```

##### Too many requests / Rate limiting

`Status: 429 Too Many Requests`
`Header: retry-after: N`

> This response includes a header `retry-after` that indicates how many more seconds you are blocked before you can try again.

```json
{
  "message": "limit exceeded, retry after: Ns",
  "errors": [
    {
      "name": "base",
      "reason": "limit exceeded, retry after: Ns"
    }
  ]
}
```

---

### Log out

Logs out the authenticated user.

`POST /api/v1/fleet/logout`

#### Example

`POST /api/v1/fleet/logout`

##### Default response

`Status: 200`

---

### Forgot password

Sends a password reset email to the specified email. Requires that SMTP or SES is configured for your Fleet server.

`POST /api/v1/fleet/forgot_password`

#### Parameters

| Name  | Type   | In   | Description                                                             |
| ----- | ------ | ---- | ----------------------------------------------------------------------- |
| email | string | body | **Required**. The email of the user requesting the reset password link. |

#### Example

`POST /api/v1/fleet/forgot_password`

##### Request body

```json
{
  "email": "janedoe@example.com"
}
```

##### Default response

`Status: 200`

##### Unknown error

`Status: 500`

```json
{
  "message": "Unknown Error",
  "errors": [
    {
      "name": "base",
      "reason": "email not configured"
    }
  ]
}
```

---

### Change password

`POST /api/v1/fleet/change_password`

Changes the password for the authenticated user.

#### Parameters

| Name         | Type   | In   | Description                            |
| ------------ | ------ | ---- | -------------------------------------- |
| old_password | string | body | **Required**. The user's old password. |
| new_password | string | body | **Required**. The user's new password. |

#### Example

`POST /api/v1/fleet/change_password`

##### Request body

```json
{
  "old_password": "VArCjNW7CfsxGp67",
  "new_password": "zGq7mCLA6z4PzArC"
}
```

##### Default response

`Status: 200`

##### Validation failed

`Status: 422 Unprocessable entity`

```json
{
  "message": "Validation Failed",
  "errors": [
    {
      "name": "old_password",
      "reason": "old password does not match"
    }
  ]
}
```

### Reset password

Resets a user's password. Which user is determined by the password reset token used. The password reset token can be found in the password reset email sent to the desired user.

`POST /api/v1/fleet/reset_password`

#### Parameters

| Name                      | Type   | In   | Description                                                               |
| ------------------------- | ------ | ---- | ------------------------------------------------------------------------- |
| new_password              | string | body | **Required**. The new password.                                           |
| new_password_confirmation | string | body | **Required**. Confirmation for the new password.                          |
| password_reset_token      | string | body | **Required**. The token provided to the user in the password reset email. |

#### Example

`POST /api/v1/fleet/reset_password`

##### Request body

```json
{
  "new_password": "abc123",
  "new_password_confirmation": "abc123",
  "password_reset_token": "UU5EK0JhcVpsRkY3NTdsaVliMEZDbHJ6TWdhK3oxQ1Q="
}
```

##### Default response

`Status: 200`


---

### Me

Retrieves the user data for the authenticated user.

`GET /api/v1/fleet/me`

#### Example

`GET /api/v1/fleet/me`

##### Default response

`Status: 200`

```json
{
  "user": {
    "created_at": "2020-11-13T22:57:12Z",
    "updated_at": "2020-11-16T23:49:41Z",
    "id": 1,
    "name": "Jane Doe",
    "email": "janedoe@example.com",
    "global_role": "admin",
    "enabled": true,
    "force_password_reset": false,
    "gravatar_url": "",
    "sso_enabled": false,
    "teams": []
  }
}
```

---

### Perform required password reset

Resets the password of the authenticated user. Requires that `force_password_reset` is set to `true` prior to the request.

`POST /api/v1/fleet/perform_required_password_reset`

#### Example

`POST /api/v1/fleet/perform_required_password_reset`

##### Request body

```json
{
  "new_password": "sdPz8CV5YhzH47nK"
}
```

##### Default response

`Status: 200`

```json
{
  "user": {
    "created_at": "2020-11-13T22:57:12Z",
    "updated_at": "2020-11-17T00:09:23Z",
    "id": 1,
    "name": "Jane Doe",
    "email": "janedoe@example.com",
    "enabled": true,
    "force_password_reset": false,
    "gravatar_url": "",
    "sso_enabled": false,
    "global_role": "admin",
    "teams": []
  }
}
```

---

### SSO config

Gets the current SSO configuration.

`GET /api/v1/fleet/sso`

#### Example

`GET /api/v1/fleet/sso`

##### Default response

`Status: 200`

```json
{
  "settings": {
    "idp_name": "IDP Vendor 1",
    "idp_image_url": "",
    "sso_enabled": false
  }
}
```

---

### Initiate SSO

`POST /api/v1/fleet/sso`

#### Parameters

| Name      | Type   | In   | Description                                                                 |
| --------- | ------ | ---- | --------------------------------------------------------------------------- |
| relay_url | string | body | **Required**. The relative url to be navigated to after successful sign in. |

#### Example

`POST /api/v1/fleet/sso`

##### Request body

```json
{
  "relay_url": "/hosts/manage"
}
```

##### Default response

`Status: 200`

##### Unknown error

`Status: 500`

```json
{
  "message": "Unknown Error",
  "errors": [
    {
      "name": "base",
      "reason": "InitiateSSO getting metadata: Get \"https://idp.example.org/idp-meta.xml\": dial tcp: lookup idp.example.org on [2001:558:feed::1]:53: no such host"
    }
  ]
}
```

### SSO callback

This is the callback endpoint that the identity provider will use to send security assertions to Fleet. This is where Fleet receives and processes the response from the identify provider.

`POST /api/v1/fleet/sso/callback`

#### Parameters

| Name         | Type   | In   | Description                                                 |
| ------------ | ------ | ---- | ----------------------------------------------------------- |
| SAMLResponse | string | body | **Required**. The SAML response from the identity provider. |

#### Example

`POST /api/v1/fleet/sso/callback`

##### Request body

```json
{
  "SAMLResponse": "<SAML response from IdP>"
}
```

##### Default response

`Status: 200`


---

## Activities

### List activities

Returns a list of the activities that have been performed in Fleet as well as additional metadata.
for pagination. For a comprehensive list of activity types and detailed information, please see the [audit logs](https://fleetdm.com/docs/using-fleet/audit-activities) page.

`GET /api/v1/fleet/activities`

#### Parameters

| Name            | Type    | In    | Description                                                 |
|:--------------- |:------- |:----- |:------------------------------------------------------------|
| page            | integer | query | Page number of the results to fetch.                                                                                          |
| per_page        | integer | query | Results per page.                                                                                                             |
| order_key       | string  | query | What to order results by. Can be any column in the `activites` table.                                                         |
| order_direction | string  | query | **Requires `order_key`**. The direction of the order given the order key. Options include `asc` and `desc`. Default is `asc`. |

#### Example

`GET /api/v1/fleet/activities?page=0&per_page=10&order_key=created_at&order_direction=desc`

##### Default response

```json
{
  "activities": [
    {
      "created_at": "2023-07-27T14:35:08Z",
      "id": 25,
      "actor_full_name": "Anna Chao",
      "actor_id": 3,
      "actor_gravatar": "",
      "actor_email": "",
      "type": "uninstalled_software",
      "details": {
        "host_id": 1,
        "host_display_name": "Marko's MacBook Pro",
        "software_title": "Adobe Acrobat.app",
<<<<<<< HEAD
        "script_execution_id": "eeeddb94-52d3-4071-8b18-7322cd382abb",
        "status": "failed"
=======
        "install_uuid": "eeeddb94-52d3-4071-8b18-7322cd382abb",
        "status": "failed_install"
>>>>>>> 605d5857
      }
    },
    {
      "created_at": "2021-07-29T14:40:27Z",
      "id": 21,
      "actor_full_name": "name",
      "actor_id": 1,
      "actor_gravatar": "",
      "actor_email": "name@example.com",
      "type": "created_team",
      "details": {
        "team_id": 2,
        "team_name": "Apples"
      }
    },
        {
      "created_at": "2021-07-30T13:41:07Z",
      "id": 24,
      "actor_full_name": "name",
      "actor_id": 1,
      "actor_gravatar": "",
      "actor_email": "name@example.com",
      "type": "live_query",
      "details": {
        "targets_count": 231
      }
    },
    {
      "created_at": "2021-07-29T15:35:33Z",
      "id": 23,
      "actor_full_name": "name",
      "actor_id": 1,
      "actor_gravatar": "",
      "actor_email": "name@example.com",
      "type": "deleted_multiple_saved_query",
      "details": {
        "query_ids": [
          2,
          24,
          25
        ]
      }
    },
    {
      "created_at": "2021-07-29T14:40:30Z",
      "id": 22,
      "actor_full_name": "name",
      "actor_id": 1,
      "actor_gravatar": "",
      "actor_email": "name@example.com",
      "type": "created_team",
      "details": {
        "team_id": 3,
        "team_name": "Oranges"
      }
    },
    {
      "created_at": "2021-07-26T17:27:08Z",
      "id": 15,
      "actor_full_name": "name",
      "actor_id": 1,
      "actor_gravatar": "",
      "actor_email": "name@example.com",
      "type": "live_query",
      "details": {
        "target_counts": 14
      }
    }
  ],
  "meta": {
    "has_next_results": true,
    "has_previous_results": false
  }
}

```

---

## File carving

- [List carves](#list-carves)
- [Get carve](#get-carve)
- [Get carve block](#get-carve-block)

Fleet supports osquery's file carving functionality as of Fleet 3.3.0. This allows the Fleet server to request files (and sets of files) from Fleet's agent (fleetd), returning the full contents to Fleet.

To initiate a file carve using the Fleet API, you can use the [live query](#run-live-query) endpoint to run a query against the `carves` table.

For more information on executing a file carve in Fleet, go to the [File carving with Fleet docs](https://github.com/fleetdm/fleet/blob/main/docs/Contributing/File-carving.md).

### List carves

Retrieves a list of the non expired carves. Carve contents remain available for 24 hours after the first data is provided from the osquery client.

`GET /api/v1/fleet/carves`

#### Parameters

| Name            | Type    | In    | Description                                                                                                                    |
|-----------------|---------|-------|--------------------------------------------------------------------------------------------------------------------------------|
| page            | integer | query | Page number of the results to fetch.                                                                                           |
| per_page        | integer | query | Results per page.                                                                                                              |
| order_key       | string  | query | What to order results by. Can be any field listed in the `results` array example below.                                        |
| order_direction | string  | query | **Requires `order_key`**. The direction of the order given the order key. Valid options are 'asc' or 'desc'. Default is 'asc'. |
| after           | string  | query | The value to get results after. This needs `order_key` defined, as that's the column that would be used.                       |
| expired         | boolean | query | Include expired carves (default: false)                                                                                        |

#### Example

`GET /api/v1/fleet/carves`

##### Default response

`Status: 200`

```json
{
  "carves": [
    {
      "id": 1,
      "created_at": "2021-02-23T22:52:01Z",
      "host_id": 7,
      "name": "macbook-pro.local-2021-02-23T22:52:01Z-fleet_distributed_query_30",
      "block_count": 1,
      "block_size": 2000000,
      "carve_size": 2048,
      "carve_id": "c6958b5f-4c10-4dc8-bc10-60aad5b20dc8",
      "request_id": "fleet_distributed_query_30",
      "session_id": "065a1dc3-40ad-441c-afff-80c2ad7dac28",
      "expired": false,
      "max_block": 0
    },
    {
      "id": 2,
      "created_at": "2021-02-23T22:53:03Z",
      "host_id": 7,
      "name": "macbook-pro.local-2021-02-23T22:53:03Z-fleet_distributed_query_31",
      "block_count": 2,
      "block_size": 2000000,
      "carve_size": 3400704,
      "carve_id": "2b9170b9-4e11-4569-a97c-2f18d18bec7a",
      "request_id": "fleet_distributed_query_31",
      "session_id": "f73922ed-40a4-4e98-a50a-ccda9d3eb755",
      "expired": false,
      "max_block": 1,
      "error": "S3 multipart carve upload: EntityTooSmall: Your proposed upload is smaller than the minimum allowed object size"
    }
  ]
}
```

### Get carve

Retrieves the specified carve.

`GET /api/v1/fleet/carves/:id`

#### Parameters

| Name | Type    | In   | Description                           |
| ---- | ------- | ---- | ------------------------------------- |
| id   | integer | path | **Required.** The desired carve's ID. |

#### Example

`GET /api/v1/fleet/carves/1`

##### Default response

`Status: 200`

```json
{
  "carve": {
    "id": 1,
    "created_at": "2021-02-23T22:52:01Z",
    "host_id": 7,
    "name": "macbook-pro.local-2021-02-23T22:52:01Z-fleet_distributed_query_30",
    "block_count": 1,
    "block_size": 2000000,
    "carve_size": 2048,
    "carve_id": "c6958b5f-4c10-4dc8-bc10-60aad5b20dc8",
    "request_id": "fleet_distributed_query_30",
    "session_id": "065a1dc3-40ad-441c-afff-80c2ad7dac28",
    "expired": false,
    "max_block": 0
  }
}
```

### Get carve block

Retrieves the specified carve block. This endpoint retrieves the data that was carved.

`GET /api/v1/fleet/carves/:id/block/:block_id`

#### Parameters

| Name     | Type    | In   | Description                                 |
| -------- | ------- | ---- | ------------------------------------------- |
| id       | integer | path | **Required.** The desired carve's ID.       |
| block_id | integer | path | **Required.** The desired carve block's ID. |

#### Example

`GET /api/v1/fleet/carves/1/block/0`

##### Default response

`Status: 200`

```json
{
    "data": "aG9zdHMAAAAAAAAAAAAAAAAAAAAAAAAAAAAAAAAAAAAAAAAAAAAAAAAAAAAAAAAA..."
}
```
---

## Fleet configuration

- [Get certificate](#get-certificate)
- [Get configuration](#get-configuration)
- [Modify configuration](#modify-configuration)
- [Get global enroll secrets](#get-global-enroll-secrets)
- [Modify global enroll secrets](#modify-global-enroll-secrets)
- [Get team enroll secrets](#get-team-enroll-secrets)
- [Modify team enroll secrets](#modify-team-enroll-secrets)
- [Create invite](#create-invite)
- [List invites](#list-invites)
- [Delete invite](#delete-invite)
- [Verify invite](#verify-invite)
- [Update invite](#update-invite)
- [Version](#version)

The Fleet server exposes a handful of API endpoints that handle the configuration of Fleet as well as endpoints that manage invitation and enroll secret operations. All the following endpoints require prior authentication meaning you must first log in successfully before calling any of the endpoints documented below.

### Get certificate

Returns the Fleet certificate.

`GET /api/v1/fleet/config/certificate`

#### Parameters

None.

#### Example

`GET /api/v1/fleet/config/certificate`

##### Default response

`Status: 200`

```json
{
  "certificate_chain": <certificate_chain>
}
```

### Get configuration

Returns all information about the Fleet's configuration.

> NOTE: The `agent_options`, `sso_settings` and `smtp_settings` fields are only returned to Global Admin users.

`GET /api/v1/fleet/config`

#### Parameters

None.

#### Example

`GET /api/v1/fleet/config`

##### Default response

`Status: 200`

```json
{
  "org_info": {
    "org_name": "fleet",
    "org_logo_url": "",
    "contact_url": "https://fleetdm.com/company/contact"
  },
  "server_settings": {
    "server_url": "https://instance.fleet.com",
    "enable_analytics": true,
    "live_query_disabled": false,
    "query_reports_disabled": false,
    "ai_features_disabled": false
  },
  "smtp_settings": {
    "enable_smtp": false,
    "configured": false,
    "sender_address": "",
    "server": "",
    "port": 587,
    "authentication_type": "authtype_username_password",
    "user_name": "",
    "password": "********",
    "enable_ssl_tls": true,
    "authentication_method": "authmethod_plain",
    "domain": "",
    "verify_ssl_certs": true,
    "enable_start_tls": true
  },
  "sso_settings": {
    "entity_id": "",
    "issuer_uri": "",
    "idp_image_url": "",
    "metadata": "",
    "metadata_url": "",
    "idp_name": "",
    "enable_sso": false,
    "enable_sso_idp_login": false,
    "enable_jit_provisioning": false
  },
  "host_expiry_settings": {
    "host_expiry_enabled": false,
    "host_expiry_window": 0
  },
  "activity_expiry_settings": {
    "activity_expiry_enabled": false,
    "activity_expiry_window": 0
  },
  "features": {
    "enable_host_users": true,
    "enable_software_inventory": true,
    "additional_queries": null
  },
  "mdm": {
    "windows_enabled_and_configured": true,
    "enable_disk_encryption": true,
    "macos_updates": {
      "minimum_version": "12.3.1",
      "deadline": "2022-01-01"
    },
    "ios_updates": {
      "minimum_version": "17.0.1",
      "deadline": "2024-08-01"
    },
    "ipados_updates": {
      "minimum_version": "17.0.1",
      "deadline": "2024-08-01"
    },
    "windows_updates": {
      "deadline_days": 5,
      "grace_period_days": 1
    },
    "macos_settings": {
      "custom_settings": [
        {
          "path": "path/to/profile1.mobileconfig",
          "labels": ["Label 1", "Label 2"]
        }
      ]
    },
    "windows_settings": {
      "custom_settings": [
        {
         "path": "path/to/profile2.xml",
         "labels": ["Label 3", "Label 4"]
        }
      ],
    },
    "scripts": ["path/to/script.sh"],
    "end_user_authentication": {
      "entity_id": "",
      "issuer_uri": "",
      "metadata": "",
      "metadata_url": "",
      "idp_name": ""
    },
    "macos_migration": {
      "enable": false,
      "mode": "voluntary",
      "webhook_url": "https://webhook.example.com"
    },
    "macos_setup": {
      "bootstrap_package": "",
      "enable_end_user_authentication": false,
      "macos_setup_assistant": "path/to/config.json",
      "enable_release_device_manually": true
    },
    "client_url": "https://instance.fleet.com"
  },
  "agent_options": {
    "spec": {
      "config": {
        "options": {
          "pack_delimiter": "/",
          "logger_tls_period": 10,
          "distributed_plugin": "tls",
          "disable_distributed": false,
          "logger_tls_endpoint": "/api/v1/osquery/log",
          "distributed_interval": 10,
          "distributed_tls_max_attempts": 3
        },
        "decorators": {
          "load": [
            "SELECT uuid AS host_uuid FROM system_info;",
            "SELECT hostname AS hostname FROM system_info;"
          ]
        }
      },
      "overrides": {},
      "command_line_flags": {}
    }
  },
  "license": {
     "tier": "free",
     "expiration": "0001-01-01T00:00:00Z"
   },
  "logging": {
      "debug": false,
      "json": false,
      "result": {
          "plugin": "firehose",
          "config": {
              "region": "us-east-1",
              "status_stream": "",
              "result_stream": "result-topic"
          }
      },
      "status": {
          "plugin": "filesystem",
          "config": {
              "status_log_file": "foo_status",
              "result_log_file": "",
              "enable_log_rotation": false,
              "enable_log_compression": false
          }
      }
  },
  "vulnerability_settings": {
    "databases_path": ""
  },
  "webhook_settings": {
    "host_status_webhook": {
      "enable_host_status_webhook": true,
      "destination_url": "https://server.com",
      "host_percentage": 5,
      "days_count": 7
    },
    "failing_policies_webhook":{
      "enable_failing_policies_webhook":true,
      "destination_url": "https://server.com",
      "policy_ids": [1, 2, 3],
      "host_batch_size": 1000
    },
    "vulnerabilities_webhook":{
      "enable_vulnerabilities_webhook":true,
      "destination_url": "https://server.com",
      "host_batch_size": 1000
    },
    "activities_webhook":{
      "enable_activities_webhook":true,
      "destination_url": "https://server.com"
    }
  },
  "integrations": {
    "google_calendar": [
      {
        "domain": "example.com",
        "api_key_json": {
           "type": "service_account",
           "project_id": "fleet-in-your-calendar",
           "private_key_id": "<private key id>",
           "private_key": "-----BEGIN PRIVATE KEY-----\n<private key>\n-----END PRIVATE KEY-----\n",
           "client_email": "fleet-calendar-events@fleet-in-your-calendar.iam.gserviceaccount.com",
           "client_id": "<client id>",
           "auth_uri": "https://accounts.google.com/o/oauth2/auth",
           "token_uri": "https://oauth2.googleapis.com/token",
           "auth_provider_x509_cert_url": "https://www.googleapis.com/oauth2/v1/certs",
           "client_x509_cert_url": "https://www.googleapis.com/robot/v1/metadata/x509/fleet-calendar-events%40fleet-in-your-calendar.iam.gserviceaccount.com",
           "universe_domain": "googleapis.com"
         }
      }
    ],
    "jira": [],
    "ndes_scep_proxy": {
      "admin_url": "https://example.com/certsrv/mscep_admin/",
      "password": "********",
      "url": "https://example.com/certsrv/mscep/mscep.dll",
      "username": "Administrator@example.com"
    },
    "zendesk": []
  },
  "logging": {
    "debug": false,
    "json": false,
    "result": {
        "plugin": "filesystem",
        "config": {
          "status_log_file": "/var/folders/xh/bxm1d2615tv3vrg4zrxq540h0000gn/T/osquery_status",
          "result_log_file": "/var/folders/xh/bxm1d2615tv3vrg4zrxq540h0000gn/T/osquery_result",
          "enable_log_rotation": false,
          "enable_log_compression": false
        }
      },
    "status": {
      "plugin": "filesystem",
      "config": {
        "status_log_file": "/var/folders/xh/bxm1d2615tv3vrg4zrxq540h0000gn/T/osquery_status",
        "result_log_file": "/var/folders/xh/bxm1d2615tv3vrg4zrxq540h0000gn/T/osquery_result",
        "enable_log_rotation": false,
        "enable_log_compression": false
      }
    }
  },
  "update_interval": {
    "osquery_detail": 3600000000000,
    "osquery_policy": 3600000000000
  },
  "vulnerabilities": {
    "cpe_database_url": "",
    "disable_schedule": false,
    "cve_feed_prefix_url": "",
    "databases_path": "",
    "disable_data_sync": false,
    "periodicity": 3600000000000,
    "recent_vulnerability_max_age": 2592000000000000
  }
}
```

### Modify configuration

Modifies the Fleet's configuration with the supplied information.

`PATCH /api/v1/fleet/config`

#### Parameters

| Name                     | Type    | In    | Description   |
| -----------------------  | ------- | ----  | ------------------------------------------------------------------------------------------------------------------------------------ |
| org_info                 | object  | body  | See [org_info](#org-info).                                                                                                           |
| server_settings          | object  | body  | See [server_settings](#server-settings).                                                                                             |
| smtp_settings            | object  | body  | See [smtp_settings](#smtp-settings).                                                                                                 |
| sso_settings             | object  | body  | See [sso_settings](#sso-settings).                                                                                                   |
| host_expiry_settings     | object  | body  | See [host_expiry_settings](#host-expiry-settings).                                                                                   |
| activity_expiry_settings | object  | body  | See [activity_expiry_settings](#activity-expiry-settings).                                                                           |
| agent_options            | objects | body  | The agent_options spec that is applied to all hosts. In Fleet 4.0.0 the `api/v1/fleet/spec/osquery_options` endpoints were removed.  |
| fleet_desktop            | object  | body  | See [fleet_desktop](#fleet-desktop).                                                                                                 |
| webhook_settings         | object  | body  | See [webhook_settings](#webhook-settings).                                                                                           |
| integrations             | object  | body  | Includes `ndes_scep_proxy` object and `jira`, `zendesk`, and `google_calendar` arrays. See [integrations](#integrations) for details.                             |
| mdm                      | object  | body  | See [mdm](#mdm).                                                                                                                     |
| features                 | object  | body  | See [features](#features).                                                                                                           |
| scripts                  | array   | body  | A list of script files to add so they can be executed at a later time.                                                               |
| force                    | boolean | query | Whether to force-apply the agent options even if there are validation errors.                                                        |
| dry_run                  | boolean | query | Whether to validate the configuration and return any validation errors **without** applying changes.                                 |


#### Example

`PATCH /api/v1/fleet/config`

##### Request body

```json
{
  "scripts": []
}
```

##### Default response

`Status: 200`

```json
{
  "org_info": {
    "org_name": "Fleet Device Management",
    "org_logo_url": "https://fleetdm.com/logo.png",
    "org_logo_url_light_background": "https://fleetdm.com/logo-light.png",
    "contact_url": "https://fleetdm.com/company/contact"
  },
  "server_settings": {
    "server_url": "https://instance.fleet.com",
    "enable_analytics": true,
    "live_query_disabled": false,
    "query_reports_disabled": false,
    "ai_features_disabled": false
  },
  "smtp_settings": {
    "enable_smtp": true,
    "configured": true,
    "sender_address": "",
    "server": "localhost",
    "port": 1025,
    "authentication_type": "authtype_username_none",
    "user_name": "",
    "password": "********",
    "enable_ssl_tls": true,
    "authentication_method": "authmethod_plain",
    "domain": "",
    "verify_ssl_certs": true,
    "enable_start_tls": true
  },
  "sso_settings": {
    "entity_id": "",
    "issuer_uri": "",
    "idp_image_url": "",
    "metadata": "",
    "metadata_url": "",
    "idp_name": "",
    "enable_sso": false,
    "enable_sso_idp_login": false,
    "enable_jit_provisioning": false
  },
  "host_expiry_settings": {
    "host_expiry_enabled": false,
    "host_expiry_window": 0
  },
  "activity_expiry_settings": {
    "activity_expiry_enabled": false,
    "activity_expiry_window": 0
  },
  "features": {
    "enable_host_users": true,
    "enable_software_inventory": true,
    "additional_queries": null
  },
  "license": {
    "tier": "free",
    "expiration": "0001-01-01T00:00:00Z"
  },
  "mdm": {
    "enabled_and_configured": false,
    "windows_enabled_and_configured": false,
    "enable_disk_encryption": true,
    "macos_updates": {
      "minimum_version": "12.3.1",
      "deadline": "2022-01-01"
    },
    "ios_updates": {
      "minimum_version": "17.0.1",
      "deadline": "2024-08-01"
    },
    "ipados_updates": {
      "minimum_version": "17.0.1",
      "deadline": "2024-08-01"
    },
    "windows_updates": {
      "deadline_days": 5,
      "grace_period_days": 1
    },
    "macos_settings": {
      "custom_settings": [
        {
          "path": "path/to/profile1.mobileconfig",
          "labels_exclude_any": ["Label 1", "Label 2"]
        },
        {
          "path": "path/to/profile2.json",
          "labels_include_all": ["Label 3", "Label 4"]
        },
      ]
    },
    "windows_settings": {
      "custom_settings": [
        {
          "path": "path/to/profile3.xml",
          "labels_exclude_any": ["Label 1", "Label 2"]
        }
      ]
    },
    "end_user_authentication": {
      "entity_id": "",
      "issuer_uri": "",
      "metadata": "",
      "metadata_url": "",
      "idp_name": ""
    },
    "macos_migration": {
      "enable": false,
      "mode": "voluntary",
      "webhook_url": "https://webhook.example.com"
    },
    "macos_setup": {
      "bootstrap_package": "",
      "enable_end_user_authentication": false,
      "macos_setup_assistant": "path/to/config.json"
    },
    "apple_server_url": "https://instance.fleet.com"
  },
  "agent_options": {
    "config": {
      "options": {
        "pack_delimiter": "/",
        "logger_tls_period": 10,
        "distributed_plugin": "tls",
        "disable_distributed": false,
        "logger_tls_endpoint": "/api/v1/osquery/log",
        "distributed_interval": 10,
        "distributed_tls_max_attempts": 3
      },
      "decorators": {
        "load": [
          "SELECT uuid AS host_uuid FROM system_info;",
          "SELECT hostname AS hostname FROM system_info;"
        ]
      }
    },
    "overrides": {},
    "command_line_flags": {}
  },
  "vulnerability_settings": {
    "databases_path": ""
  },
  "fleet_desktop": {
    "transparency_url": "https://fleetdm.com/better"
  },
  "webhook_settings": {
    "host_status_webhook": {
      "enable_host_status_webhook": true,
      "destination_url": "https://server.com",
      "host_percentage": 5,
      "days_count": 7
    },
    "failing_policies_webhook":{
      "enable_failing_policies_webhook":true,
      "destination_url": "https://server.com",
      "policy_ids": [1, 2, 3],
      "host_batch_size": 1000
    },
    "vulnerabilities_webhook":{
      "enable_vulnerabilities_webhook":true,
      "destination_url": "https://server.com",
      "host_batch_size": 1000
    },
    "activities_webhook":{
      "enable_activities_webhook":true,
      "destination_url": "https://server.com"
    }
  },
  "integrations": {
    "google_calendar": [
      {
        "domain": "",
        "api_key_json": null
      }
    ],
    "jira": [
      {
        "url": "https://jiraserver.com",
        "username": "some_user",
        "password": "sec4et!",
        "project_key": "jira_project",
        "enable_software_vulnerabilities": false
      }
    ],
    "ndes_scep_proxy": null,
    "zendesk": []
  },
  "logging": {
      "debug": false,
      "json": false,
      "result": {
          "plugin": "firehose",
          "config": {
            "region": "us-east-1",
            "status_stream": "",
            "result_stream": "result-topic"
          }
      },
      "status": {
          "plugin": "filesystem",
          "config": {
            "status_log_file": "foo_status",
            "result_log_file": "",
            "enable_log_rotation": false,
            "enable_log_compression": false
          }
      }
  },
  "scripts": []
}
```


#### org_info

| Name                              | Type    | Description   |
| ---------------------             | ------- | ----------------------------------------------------------------------------------- |
| org_name                          | string  | The organization name.                                                              |
| org_logo_url                      | string  | The URL for the organization logo.                                                  |
| org_logo_url_light_background     | string  | The URL for the organization logo displayed in Fleet on top of light backgrounds.   |
| contact_url                       | string  | A URL that can be used by end users to contact the organization.                    |

<br/>

##### Example request body

```json
{
  "org_info": {
    "org_name": "Fleet Device Management",
    "org_logo_url": "https://fleetdm.com/logo.png",
    "org_logo_url_light_background": "https://fleetdm.com/logo-light.png",
    "contact_url": "https://fleetdm.com/company/contact"
  }
}
```

#### server_settings

| Name                              | Type    | Description   |
| ---------------------             | ------- | ------------------------------------------------------------------------------------------- |
| server_url                        | string  | The Fleet server URL.                                                                       |
| enable_analytics                  | boolean | Whether to send anonymous usage statistics. Always enabled for Fleet Premium customers.     |
| live_query_disabled               | boolean | Whether the live query capabilities are disabled.                                           |
| query_reports_disabled            | boolean | Whether query report capabilities are disabled.                                             |
| ai_features_disabled              | boolean | Whether AI features are disabled.                                                           |
| query_report_cap                  | integer | The maximum number of results to store per query report before the report is clipped. If increasing this cap, we recommend enabling reports for one query at time and monitoring your infrastructure. (Default: `1000`) |

<br/>

##### Example request body

```json
{
  "server_settings": {
    "server_url": "https://localhost:8080",
    "enable_analytics": true, 
    "live_query_disabled": false,
    "query_reports_disabled": false,
    "ai_features_disabled": false
  }
}
```

#### smtp_settings

| Name                              | Type    | Description   |
| ---------------------             | ------- | --------------------------------------------------------------------------------------------------------------------------------------------------------------------- |
| enable_smtp                       | boolean | Whether SMTP is enabled for the Fleet app.                                                                                                                            |
| sender_address                    | string  | The sender email address for the Fleet app. An invitation email is an example of the emails that may use this sender address                                          |
| server                            | string  | The SMTP server for the Fleet app.                                                                                                                                    |
| port                              | integer | The SMTP port for the Fleet app.                                                                                                                                      |
| authentication_type               | string  | The authentication type used by the SMTP server. Options include `"authtype_username_and_password"` or `"none"`                                                       |
| user_name                         | string  | The username used to authenticate requests made to the SMTP server.                                                                                                   |
| password                          | string  | The password used to authenticate requests made to the SMTP server.                                                                                                   |
| enable_ssl_tls                    | boolean | Whether or not SSL and TLS are enabled for the SMTP server.                                                                                                           |
| authentication_method             | string  | The authentication method used to make authenticate requests to SMTP server. Options include `"authmethod_plain"`, `"authmethod_cram_md5"`, and `"authmethod_login"`. |
| domain                            | string  | The domain for the SMTP server.                                                                                                                                       |
| verify_ssl_certs                  | boolean | Whether or not SSL certificates are verified by the SMTP server. Turn this off (not recommended) if you use a self-signed certificate.                                |
| enabled_start_tls                 | boolean | Detects if STARTTLS is enabled in your SMTP server and starts to use it.                                                                                              |

<br/>

##### Example request body

```json
{
  "smtp_settings": {
    "enable_smtp": true,
    "sender_address": "",
    "server": "localhost",
    "port": 1025,
    "authentication_type": "authtype_username_none",
    "user_name": "",
    "password": "",
    "enable_ssl_tls": true,
    "authentication_method": "authmethod_plain",
    "domain": "",
    "verify_ssl_certs": true,
    "enable_start_tls": true
  }
}
```

#### sso_settings

| Name                              | Type    | Description   |
| ---------------------             | ------- | ---------------------------------------------------------------------------------------------------------------------------------------------------------------------- |
| enable_sso                        | boolean | Whether or not SSO is enabled for the Fleet application. If this value is true, you must also include most of the SSO settings parameters below.                       |
| entity_id                         | string  | The required entity ID is a URI that you use to identify Fleet when configuring the identity provider. Must be 5 or more characters.                                   |
| issuer_uri                        | string  | The URI you provide here must exactly match the Entity ID field used in the identity provider configuration.                                                           |
| idp_image_url                     | string  | An optional link to an image such as a logo for the identity provider.                                                                                                 |
| metadata_url                      | string  | A URL that references the identity provider metadata. If available from the identity provider, this is the preferred means of providing metadata. Must be either https or http |
| metadata                          | string  |  Metadata provided by the identity provider. Either `metadata` or a `metadata_url` must be provided.                                                                   |
| enable_sso_idp_login              | boolean | Determines whether Identity Provider (IdP) initiated login for Single sign-on (SSO) is enabled for the Fleet application.                                              |
| enable_jit_provisioning           | boolean | _Available in Fleet Premium._ When enabled, allows [just-in-time user provisioning](https://fleetdm.com/docs/deploy/single-sign-on-sso#just-in-time-jit-user-provisioning). |

<br/>

##### Example request body

```json
{
  "sso_settings": {
    "enable_sso": false,
    "entity_id": "",
    "issuer_uri": "",
    "idp_image_url": "",
    "metadata_url": "",
    "metadata": "",
    "idp_name": "",
    "enable_sso_idp_login": false,
    "enable_jit_provisioning": false
  }
}
```

#### host_expiry_settings

| Name                              | Type    | Description   |
| ---------------------             | ------- | -------------------------------------------------------------------------------------------------------------------------------------------------------------- |
| host_expiry_enabled               | boolean | When enabled, allows automatic cleanup of hosts that have not communicated with Fleet in some number of days.                                                  |
| host_expiry_window                | integer | If a host has not communicated with Fleet in the specified number of days, it will be removed. Must be greater than 0 if host_expiry_enabled is set to true.   |

<br/>

##### Example request body

```json
{
  "host_expiry_settings": {
    "host_expiry_enabled": true,
    "host_expiry_window": 7
  }
}
```

#### activity_expiry_settings

| Name                              | Type    | Description   |
| ---------------------             | ------- | --------------------------------------------------------------------------------------------------------------------------------- |
| activity_expiry_enabled           | boolean | When enabled, allows automatic cleanup of activities (and associated live query data) older than the specified number of days.    |
| activity_expiry_window            | integer | The number of days to retain activity records, if activity expiry is enabled.                                                     |

<br/>

##### Example request body

```json
{
  "activity_expiry_settings": {
    "activity_expiry_enabled": true,
    "activity_expiry_window": 90
  }
}
```

#### fleet_desktop

_Available in Fleet Premium._

| Name                              | Type    | Description   |
| ---------------------             | ------- | -------------------------------------------------------------------------------- |
| transparency_url                  | string  | The URL used to display transparency information to users of Fleet Desktop.      |

<br/>

##### Example request body

```json
{
  "fleet_desktop": {
    "transparency_url": "https://fleetdm.com/better"
  }
}
```

#### webhook_settings

<!--
+ [`webhook_settings.host_status_webhook`](#webhook-settings-host-status-webhook)
+ [`webhook_settings.failing_policies_webhook`](#webhook-settings-failing-policies-webhook)
+ [`webhook_settings.vulnerabilities_webhook`](#webhook-settings-vulnerabilities-webhook)
+ [`webhook_settings.activities_webhook`](#webhook-settings-activities-webhook)
-->

| Name                              | Type  | Description   |
| ---------------------             | ----- | ---------------------------------------------------------------------------------------------- |
| host_status_webhook               | array | See [`webhook_settings.host_status_webhook`](#webhook-settings-host-status-webhook).           |
| failing_policies_webhook          | array | See [`webhook_settings.failing_policies_webhook`](#webhook-settings-failing-policies-webhook). |
| vulnerabilities_webhook           | array | See [`webhook_settings.vulnerabilities_webhook`](#webhook-settings-vulnerabilities-webhook).   |
| activities_webhook                | array | See [`webhook_settings.activities_webhook`](#webhook-settings-activities-webhook).             |

<br/>

##### webhook_settings.host_status_webhook

`webhook_settings.host_status_webhook` is an object with the following structure:

| Name                              | Type    | Description   |
| ---------------------             | ------- | ------------------------------------------------------------------------------------------------------------------------------------------- |
| enable_host_status_webhook        | boolean | Whether or not the host status webhook is enabled.                                                                                          |
| destination_url                   | string  | The URL to deliver the webhook request to.                                                                                                  |
| host_percentage                   | integer | The minimum percentage of hosts that must fail to check in to Fleet in order to trigger the webhook request.                                |
| days_count                        | integer | The minimum number of days that the configured `host_percentage` must fail to check in to Fleet in order to trigger the webhook request.    |

<br/>

##### webhook_settings.failing_policies_webhook

`webhook_settings.failing_policies_webhook` is an object with the following structure:

| Name                              | Type    | Description   |
| ---------------------             | ------- | ------------------------------------------------------------------------------------------------------------------- |
| enable_failing_policies_webhook   | boolean | Whether or not the failing policies webhook is enabled.                                                             |
| destination_url                   | string  | The URL to deliver the webhook requests to.                                                                         |
| policy_ids                        | array   | List of policy IDs to enable failing policies webhook.                                                              |
| host_batch_size                   | integer | Maximum number of hosts to batch on failing policy webhook requests. The default, 0, means no batching (all hosts failing a policy are sent on one request). |

<br/>

##### webhook_settings.vulnerabilities_webhook

`webhook_settings.vulnerabilities_webhook` is an object with the following structure:

| Name                              | Type    | Description   |
| ---------------------             | ------- | ------------------------------------------------------------------------------------------------------------------------------------------------------- |
| enable_vulnerabilities_webhook    | boolean | Whether or not the vulnerabilities webhook is enabled.                                                                                                  |
| destination_url                   | string  | The URL to deliver the webhook requests to.                                                                                                             |
| host_batch_size                   | integer | Maximum number of hosts to batch on vulnerabilities webhook requests. The default, 0, means no batching (all vulnerable hosts are sent on one request). |

<br/>

##### webhook_settings.activities_webhook

`webhook_settings.activities_webhook` is an object with the following structure:

| Name                              | Type    | Description   |
| ---------------------             | ------- | --------------------------------------------------------- |
| enable_activities_webhook         | boolean | Whether or not the activity feed webhook is enabled.      |
| destination_url                   | string  | The URL to deliver the webhook requests to.               |

<br/>

##### Example request body

```json
{
  "webhook_settings": {
    "host_status_webhook": {
      "enable_host_status_webhook": true,
      "destination_url": "https://server.com",
      "host_percentage": 5,
      "days_count": 7
    },
    "failing_policies_webhook":{
      "enable_failing_policies_webhook": true,
      "destination_url": "https://server.com",
      "policy_ids": [1, 2, 3],
      "host_batch_size": 1000
    },
    "vulnerabilities_webhook":{
      "enable_vulnerabilities_webhook":true,
      "destination_url": "https://server.com",
      "host_batch_size": 1000
    },
    "activities_webhook":{
      "enable_activities_webhook":true,
      "destination_url": "https://server.com"
    }
  }
}
```

#### integrations

<!--
+ [`integrations.jira`](#integrations-jira)
+ [`integrations.zendesk`](#integrations-zendesk)
+ [`integrations.google_calendar`](#integrations-google-calendar)
+ [`integrations.ndes_scep_proxy`](#integrations-ndes_scep_proxy)
-->

| Name            | Type   | Description                                                          |
|-----------------|--------|----------------------------------------------------------------------|
| jira            | array  | See [`integrations.jira`](#integrations-jira).                       |
| zendesk         | array  | See [`integrations.zendesk`](#integrations-zendesk).                 |
| google_calendar | array  | See [`integrations.google_calendar`](#integrations-google-calendar). |
| ndes_scep_proxy | object | See [`integrations.ndes_scep_proxy`](#integrations-ndes-scep-proxy). |

<br/>

##### integrations.jira

`integrations.jira` is an array of objects with the following structure:

| Name                              | Type    | Description   |
| ---------------------             | ------- | -------------------------------------------------------------------------------------------------------------------------------------------------------------------------------------- |
| enable_software_vulnerabilities   | boolean | Whether or not Jira integration is enabled for software vulnerabilities. Only one vulnerability automation can be enabled at a given time (enable_vulnerabilities_webhook and enable_software_vulnerabilities). |
| enable_failing_policies           | boolean | Whether or not Jira integration is enabled for failing policies. Only one failing policy automation can be enabled at a given time (enable_failing_policies_webhook and enable_failing_policies). |
| url                               | string  | The URL of the Jira server to integrate with. |
| username                          | string  | The Jira username to use for this Jira integration. |
| api_token                         | string  | The API token of the Jira username to use for this Jira integration. |
| project_key                       | string  | The Jira project key to use for this integration. Jira tickets will be created in this project. |

<br/>

> Note that when making changes to the `integrations.jira` array, all integrations must be provided (not just the one being modified). This is because the endpoint will consider missing integrations as deleted.

##### integrations.zendesk

`integrations.zendesk` is an array of objects with the following structure:

| Name                              | Type    | Description   |
| ---------------------             | ------- | -------------------------------------------------------------------------------------------------------------------------------------------------------------------------------------- |
| enable_software_vulnerabilities   | boolean | Whether or not Zendesk integration is enabled for software vulnerabilities. Only one vulnerability automation can be enabled at a given time (enable_vulnerabilities_webhook and enable_software_vulnerabilities). |
| enable_failing_policies           | boolean | Whether or not Zendesk integration is enabled for failing policies. Only one failing policy automation can be enabled at a given time (enable_failing_policies_webhook and enable_failing_policies). |
| url                               | string  | The URL of the Zendesk server to integrate with. |
| email                             | string  | The Zendesk user email to use for this Zendesk integration. |
| api_token                         | string  | The Zendesk API token to use for this Zendesk integration. |
| group_id                          | integer | The Zendesk group id to use for this integration. Zendesk tickets will be created in this group. |

<br/>

> Note that when making changes to the `integrations.zendesk` array, all integrations must be provided (not just the one being modified). This is because the endpoint will consider missing integrations as deleted.

##### integrations.google_calendar

`integrations.google_calendar` is an array of objects with the following structure:

| Name                              | Type    | Description   |
| ---------------------             | ------- | --------------------------------------------------------------------------------------------------------------------- |
| domain                            | string  | The domain for the Google Workspace service account to be used for this calendar integration.                         |
| api_key_json                      | object  | The private key JSON downloaded when generating the service account API key to be used for this calendar integration. |

<br/>

##### integrations.ndes_scep_proxy

> **Experimental feature**. This feature is undergoing rapid improvement, which may result in breaking changes to the API or configuration surface. It is not recommended for use in automated workflows.
`integrations.ndes_scep_proxy` is an object with the following structure:

| Name      | Type   | Description                                             |
|-----------|--------|---------------------------------------------------------|
| url       | string | **Required**. The URL of the NDES SCEP endpoint.        |
| admin_url | string | **Required**. The URL of the NDES admin endpoint.       |
| password  | string | **Required**. The password for the NDES admin endpoint. |
| username  | string | **Required**. The username for the NDES admin endpoint. |

Setting `integrations.ndes_scep_proxy` to `null` will clear existing settings. Not specifying `integrations.ndes_scep_proxy` in the payload will not change the existing settings.



##### Example request body

```json
{
  "integrations": {
    "jira": [
      {
        "enable_software_vulnerabilities": false,
        "enable_failing_poilicies": true,
        "url": "https://jiraserver.com",
        "username": "some_user",
        "api_token": "<TOKEN>",
        "project_key": "jira_project",
      }
    ],
    "zendesk": [],
    "google_calendar": [
      {
        "domain": "https://domain.com",
        "api_key_json": "<API KEY JSON>"
      }
    ],
    "ndes_scep_proxy": {
      "admin_url": "https://example.com/certsrv/mscep_admin/",
      "password": "abc123",
      "url": "https://example.com/certsrv/mscep/mscep.dll",
      "username": "Administrator@example.com"
    }
  }
}
```

#### mdm

| Name                              | Type    | Description   |
| ---------------------             | ------- | -------------------------------------------------------------------------------------------------------------------------------------------------------------------------------------- |
| windows_enabled_and_configured    | boolean | Enables Windows MDM support. |
| enable_disk_encryption            | boolean | _Available in Fleet Premium._ Hosts that belong to no team will have disk encryption enabled if set to true. |
| macos_updates         | object  | See [`mdm.macos_updates`](#mdm-macos-updates). |
| ios_updates         | object  | See [`mdm.ios_updates`](#mdm-ios-updates). |
| ipados_updates         | object  | See [`mdm.ipados_updates`](#mdm-ipados-updates). |
| windows_updates         | object  | See [`mdm.window_updates`](#mdm-windows-updates). |
| macos_migration         | object  | See [`mdm.macos_migration`](#mdm-macos-migration). |
| macos_setup         | object  | See [`mdm.macos_setup`](#mdm-macos-setup). |
| macos_settings         | object  | See [`mdm.macos_settings`](#mdm-macos-settings). |
| windows_settings         | object  | See [`mdm.windows_settings`](#mdm-windows-settings). |
| apple_server_url         | string  | Update this URL if you're self-hosting Fleet and you want your hosts to talk to this URL for MDM features. (If not configured, hosts will use the base URL of the Fleet instance.)  |

> Note: If `apple_server_url` changes and Apple (macOS, iOS, iPadOS) hosts already have MDM turned on, the end users will have to turn MDM off and back on to use MDM features.

<br/>

##### mdm.macos_updates

_Available in Fleet Premium._

`mdm.macos_updates` is an object with the following structure:

| Name                              | Type    | Description   |
| ---------------------             | ------- | -------------------------------------------------------------------------------------------------------------------------------------------------------------------------------------- |
| minimum_version                   | string  | Hosts that belong to no team and are enrolled into Fleet's MDM will be prompted to update when their OS is below this version. |
| deadline                          | string  | Hosts that belong to no team and are enrolled into Fleet's MDM will be forced to update their OS after this deadline (noon local time for hosts already on macOS 14 or above, 20:00 UTC for hosts on earlier macOS versions). |

<br/>

##### mdm.ios_updates

_Available in Fleet Premium._

`mdm.ios_updates` is an object with the following structure:

| Name                              | Type    | Description   |
| ---------------------             | ------- | -------------------------------------------------------------------------------------------------------------------------------------------------------------------------------------- |
| minimum_version                   | string  | Hosts that belong to no team will be prompted to update when their OS is below this version. |
| deadline                          | string  | Hosts that belong to no team will be forced to update their OS after this deadline (noon local time). |

<br/>

##### mdm.ipados_updates

_Available in Fleet Premium._

`mdm.ipados_updates` is an object with the following structure:

| Name                              | Type    | Description   |
| ---------------------             | ------- | -------------------------------------------------------------------------------------------------------------------------------------------------------------------------------------- |
| minimum_version                   | string  | Hosts that belong to no team will be prompted to update when their OS is below this version. |
| deadline                          | string  | Hosts that belong to no team will be forced to update their OS after this deadline (noon local time). |

<br/>

##### mdm.windows_updates

_Available in Fleet Premium._

`mdm.windows_updates` is an object with the following structure:

| Name                              | Type    | Description   |
| ---------------------             | ------- | -------------------------------------------------------------------------------------------------------------------------------------------------------------------------------------- |
| deadline_days                     | integer | Hosts that belong to no team and are enrolled into Fleet's MDM will have this number of days before updates are installed on Windows. |
| grace_period_days                 | integer | Hosts that belong to no team and are enrolled into Fleet's MDM will have this number of days before Windows restarts to install updates. |

<br/>

##### mdm.macos_migration

_Available in Fleet Premium._

`mdm.macos_migration` is an object with the following structure:

| Name                              | Type    | Description   |
| ---------------------             | ------- | -------------------------------------------------------------------------------------------------------------------------------------------------------------------------------------- |
| enable                            | boolean | Whether to enable the end user migration workflow for devices migrating from your old MDM solution. |
| mode                              | string  | The end user migration workflow mode for devices migrating from your old MDM solution. Options are `"voluntary"` or `"forced"`. |
| webhook_url                       | string  | The webhook url configured to receive requests to unenroll devices migrating from your old MDM solution. |

<br/>

##### mdm.macos_setup

_Available in Fleet Premium._

`mdm.macos_setup` is an object with the following structure:

| Name                              | Type    | Description   |
| ---------------------             | ------- | -------------------------------------------------------------------------------------------------------------------------------------------------------------------------------------- |
| enable_end_user_authentication    | boolean | If set to true, end user authentication will be required during automatic MDM enrollment of new macOS devices. Settings for your IdP provider must also be [configured](https://fleetdm.com/docs/using-fleet/mdm-macos-setup-experience#end-user-authentication-and-eula). |

<br/>

##### mdm.macos_settings

`mdm.macos_settings` is an object with the following structure:

| Name                              | Type    | Description   |
| ---------------------             | ------- | -------------------------------------------------------------------------------------------------------------------------------------------------------------------------------------- |
| custom_settings                   | array   | macOS hosts that belong to no team will have custom profiles applied. |

<br/>

##### mdm.windows_settings

`mdm.windows_settings` is an object with the following structure:

| Name                              | Type    | Description   |
| ---------------------             | ------- | -------------------------------------------------------------------------------------------------------------------------------------------------------------------------------------- |
| custom_settings                   | array   | Windows hosts that belong to no team will have custom profiles applied. |

<br/>

##### Example request body

```json
{
  "mdm": {
    "windows_enabled_and_configured": false,
    "enable_disk_encryption": true,
    "macos_updates": {
      "minimum_version": "12.3.1",
      "deadline": "2022-01-01"
    },
    "windows_updates": {
      "deadline_days": 5,
      "grace_period_days": 1
    },
    "macos_settings": {
      "custom_settings": [
        {
          "path": "path/to/profile1.mobileconfig",
          "labels": ["Label 1", "Label 2"]
        },
        {
          "path": "path/to/profile2.json",
          "labels": ["Label 3", "Label 4"]
        },
      ]
    },
    "windows_settings": {
      "custom_settings": [
        {
          "path": "path/to/profile3.xml",
          "labels": ["Label 1", "Label 2"]
        }
      ]     
    },
    "end_user_authentication": {
      "entity_id": "",
      "issuer_uri": "",
      "metadata": "",
      "metadata_url": "",
      "idp_name": ""
    },
    "macos_migration": {
      "enable": false,
      "mode": "voluntary",
      "webhook_url": "https://webhook.example.com"
    },
    "macos_setup": {
      "bootstrap_package": "",
      "enable_end_user_authentication": false,
      "macos_setup_assistant": "path/to/config.json"
    }
  }
}
```

#### Features

| Name                              | Type    | Description   |
| ---------------------             | ------- | -------------------------------------------------------------------------------------------------------------------------------------------------------------------------------------- |
| enable_host_users                 | boolean | Whether to enable the users feature in Fleet. (Default: `true`)                                                                          |
| enable_software_inventory         | boolean | Whether to enable the software inventory feature in Fleet. (Default: `true`)                                                             |
| additional_queries                | boolean | Whether to enable additional queries on hosts. (Default: `null`)                                                                         |

<br/>

##### Example request body

```json
{
  "features": {
    "enable_host_users": true,
    "enable_software_inventory": true,
    "additional_queries": null
  }
}
```



### Get global enroll secrets

Returns the valid global enroll secrets.

`GET /api/v1/fleet/spec/enroll_secret`

#### Parameters

None.

#### Example

`GET /api/v1/fleet/spec/enroll_secret`

##### Default response

`Status: 200`

```json
{
  "spec": {
    "secrets": [
      {
        "secret": "vhPzPOnCMOMoqSrLxKxzSADyqncayacB",
        "created_at": "2021-11-12T20:24:57Z"
      },
      {
        "secret": "jZpexWGiXmXaFAKdrdttFHdJBqEnqlVF",
        "created_at": "2021-11-12T20:24:57Z"
      }
    ]
  }
}
```

### Modify global enroll secrets

Replaces all existing global enroll secrets.

`POST /api/v1/fleet/spec/enroll_secret`

#### Parameters

| Name      | Type    | In   | Description                                                        |
| --------- | ------- | ---- | ------------------------------------------------------------------ |
| spec      | object  | body | **Required**. Attribute "secrets" must be a list of enroll secrets |

#### Example

Replace all global enroll secrets with a new enroll secret.

`POST /api/v1/fleet/spec/enroll_secret`

##### Request body

```json
{
  "spec": {
    "secrets": [
      {
        "secret": "KuSkYFsHBQVlaFtqOLwoUIWniHhpvEhP"
      }
    ]
  }
}
```

##### Default response

`Status: 200`

```json
{}
```

#### Example

Delete all global enroll secrets.

`POST /api/v1/fleet/spec/enroll_secret`

##### Request body

```json
{
  "spec": {
    "secrets": []
  }
}
```

##### Default response

`Status: 200`

```json
{}
```

### Get team enroll secrets

Returns the valid team enroll secrets.

`GET /api/v1/fleet/teams/:id/secrets`

#### Parameters

None.

#### Example

`GET /api/v1/fleet/teams/1/secrets`

##### Default response

`Status: 200`

```json
{
  "secrets": [
    {
      "created_at": "2021-06-16T22:05:49Z",
      "secret": "aFtH2Nq09hrvi73ErlWNQfa7M53D3rPR",
      "team_id": 1
    }
  ]
}
```


### Modify team enroll secrets

Replaces all existing team enroll secrets.

`PATCH /api/v1/fleet/teams/:id/secrets`

#### Parameters

| Name      | Type    | In   | Description                            |
| --------- | ------- | ---- | -------------------------------------- |
| id        | integer | path | **Required**. The team's id.           |
| secrets   | array   | body | **Required**. A list of enroll secrets |

#### Example

Replace all of a team's existing enroll secrets with a new enroll secret

`PATCH /api/v1/fleet/teams/2/secrets`

##### Request body

```json
{
  "secrets": [
    {
      "secret": "n07v32y53c237734m3n201153c237"
    }
  ]
}
```

##### Default response

`Status: 200`

```json
{
  "secrets": [
    {
      "secret": "n07v32y53c237734m3n201153c237",
      "created_at": "0001-01-01T00:00:00Z"
    }
  ]
}
```

#### Example

Delete all of a team's existing enroll secrets

`PATCH /api/v1/fleet/teams/2/secrets`

##### Request body

```json
{
  "secrets": []
}
```

##### Default response

`Status: 200`

```json
{
  "secrets": null
}
```

### Create invite

`POST /api/v1/fleet/invites`

#### Parameters

| Name        | Type    | In   | Description                                                                                                                                           |
| ----------- | ------- | ---- | ----------------------------------------------------------------------------------------------------------------------------------------------------- |
| global_role | string  | body | Role the user will be granted. Either a global role is needed, or a team role.                                                                        |
| email       | string  | body | **Required.** The email of the invited user. This email will receive the invitation link.                                                             |
| name        | string  | body | **Required.** The name of the invited user.                                                                                                           |
| sso_enabled | boolean | body | **Required.** Whether or not SSO will be enabled for the invited user.                                                                                |
| teams       | array   | body | _Available in Fleet Premium_. A list of the teams the user is a member of. Each item includes the team's ID and the user's role in the specified team. |

#### Example

##### Request body

```json
{
  "email": "john_appleseed@example.com",
  "name": "John",
  "sso_enabled": false,
  "global_role": null,
  "teams": [
    {
      "id": 2,
      "role": "observer"
    },
    {
      "id": 3,
      "role": "maintainer"
    }
  ]
}
```

`POST /api/v1/fleet/invites`

##### Default response

`Status: 200`

```json
{
  "invite": {
    "created_at": "0001-01-01T00:00:00Z",
    "updated_at": "0001-01-01T00:00:00Z",
    "id": 3,
    "invited_by": 1,
    "email": "john_appleseed@example.com",
    "name": "John",
    "sso_enabled": false,
    "teams": [
      {
        "id": 10,
        "created_at": "0001-01-01T00:00:00Z",
        "name": "Apples",
        "description": "",
        "agent_options": null,
        "user_count": 0,
        "host_count": 0,
        "role": "observer"
      },
      {
        "id": 14,
        "created_at": "0001-01-01T00:00:00Z",
        "name": "Best of the Best Engineering",
        "description": "",
        "agent_options": null,
        "user_count": 0,
        "host_count": 0,
        "role": "maintainer"
      }
    ]
  }
}
```

### List invites

Returns a list of the active invitations in Fleet.

`GET /api/v1/fleet/invites`

#### Parameters

| Name            | Type   | In    | Description                                                                                                                   |
| --------------- | ------ | ----- | ----------------------------------------------------------------------------------------------------------------------------- |
| order_key       | string | query | What to order results by. Can be any column in the invites table.                                                             |
| order_direction | string | query | **Requires `order_key`**. The direction of the order given the order key. Options include `asc` and `desc`. Default is `asc`. |
| query           | string | query | Search query keywords. Searchable fields include `name` and `email`.                                                          |

#### Example

`GET /api/v1/fleet/invites`

##### Default response

`Status: 200`

```json
{
  "invites": [
    {
      "created_at": "0001-01-01T00:00:00Z",
      "updated_at": "0001-01-01T00:00:00Z",
      "id": 3,
      "email": "john_appleseed@example.com",
      "name": "John",
      "sso_enabled": false,
      "global_role": "admin",
      "teams": []
    },
    {
      "created_at": "0001-01-01T00:00:00Z",
      "updated_at": "0001-01-01T00:00:00Z",
      "id": 4,
      "email": "bob_marks@example.com",
      "name": "Bob",
      "sso_enabled": false,
      "global_role": "admin",
      "teams": []
    }
  ]
}
```

### Delete invite

Delete the specified invite from Fleet.

`DELETE /api/v1/fleet/invites/:id`

#### Parameters

| Name | Type    | In   | Description                  |
| ---- | ------- | ---- | ---------------------------- |
| id   | integer | path | **Required.** The user's id. |

#### Example

`DELETE /api/v1/fleet/invites/123`

##### Default response

`Status: 200`


### Verify invite

Verify the specified invite.

`GET /api/v1/fleet/invites/:token`

#### Parameters

| Name  | Type    | In   | Description                            |
| ----- | ------- | ---- | -------------------------------------- |
| token | integer | path | **Required.** The user's invite token. |

#### Example

`GET /api/v1/fleet/invites/abcdef012456789`

##### Default response

`Status: 200`

```json
{
  "invite": {
    "created_at": "2021-01-15T00:58:33Z",
    "updated_at": "2021-01-15T00:58:33Z",
    "id": 4,
    "email": "steve@example.com",
    "name": "Steve",
    "sso_enabled": false,
    "global_role": "admin",
    "teams": []
  }
}
```

##### Not found

`Status: 404`

```json
{
  "message": "Resource Not Found",
  "errors": [
    {
      "name": "base",
      "reason": "Invite with token <token> was not found in the datastore"
    }
  ]
}
```

### Update invite

`PATCH /api/v1/fleet/invites/:id`

#### Parameters

| Name        | Type    | In   | Description                                                                                                                                           |
| ----------- | ------- | ---- | ----------------------------------------------------------------------------------------------------------------------------------------------------- |
| global_role | string  | body | Role the user will be granted. Either a global role is needed, or a team role.                                                                        |
| email       | string  | body | The email of the invited user. Updates on the email won't resend the invitation.                                                             |
| name        | string  | body | The name of the invited user.                                                                                                           |
| sso_enabled | boolean | body | Whether or not SSO will be enabled for the invited user.                                                                                |
| teams       | array   | body | _Available in Fleet Premium_. A list of the teams the user is a member of. Each item includes the team's ID and the user's role in the specified team. |

#### Example

`PATCH /api/v1/fleet/invites/123`

##### Request body

```json
{
  "email": "john_appleseed@example.com",
  "name": "John",
  "sso_enabled": false,
  "global_role": null,
  "teams": [
    {
      "id": 2,
      "role": "observer"
    },
    {
      "id": 3,
      "role": "maintainer"
    }
  ]
}
```

##### Default response

`Status: 200`

```json
{
  "invite": {
    "created_at": "0001-01-01T00:00:00Z",
    "updated_at": "0001-01-01T00:00:00Z",
    "id": 3,
    "invited_by": 1,
    "email": "john_appleseed@example.com",
    "name": "John",
    "sso_enabled": false,
    "teams": [
      {
        "id": 10,
        "created_at": "0001-01-01T00:00:00Z",
        "name": "Apples",
        "description": "",
        "agent_options": null,
        "user_count": 0,
        "host_count": 0,
        "role": "observer"
      },
      {
        "id": 14,
        "created_at": "0001-01-01T00:00:00Z",
        "name": "Best of the Best Engineering",
        "description": "",
        "agent_options": null,
        "user_count": 0,
        "host_count": 0,
        "role": "maintainer"
      }
    ]
  }
}
```

### Version

Get version and build information from the Fleet server.

`GET /api/v1/fleet/version`

#### Parameters

None.

#### Example

`GET /api/v1/fleet/version`

##### Default response

`Status: 200`

```json
{
  "version": "3.9.0-93-g1b67826f-dirty",
  "branch": "version",
  "revision": "1b67826fe4bf40b2f45ec53e01db9bf467752e74",
  "go_version": "go1.15.7",
  "build_date": "2021-03-27T00:28:48Z",
  "build_user": "zwass"
}
```

---

## Hosts

- [On the different timestamps in the host data structure](#on-the-different-timestamps-in-the-host-data-structure)
- [List hosts](#list-hosts)
- [Count hosts](#count-hosts)
- [Get hosts summary](#get-hosts-summary)
- [Get host](#get-host)
- [Get host by identifier](#get-host-by-identifier)
- [Get host by device token](#get-host-by-device-token)
- [Delete host](#delete-host)
- [Refetch host](#refetch-host)
- [Transfer hosts to a team](#transfer-hosts-to-a-team)
- [Transfer hosts to a team by filter](#transfer-hosts-to-a-team-by-filter)
- [Turn off MDM for a host](#turn-off-mdm-for-a-host)
- [Bulk delete hosts by filter or ids](#bulk-delete-hosts-by-filter-or-ids)
- [Get human-device mapping](#get-human-device-mapping)
- [Update custom human-device mapping](#update-custom-human-device-mapping)
- [Get host's device health report](#get-hosts-device-health-report)
- [Get host's mobile device management (MDM) information](#get-hosts-mobile-device-management-mdm-information)
- [Get mobile device management (MDM) summary](#get-mobile-device-management-mdm-summary)
- [Get host's mobile device management (MDM) and Munki information](#get-hosts-mobile-device-management-mdm-and-munki-information)
- [Get aggregated host's mobile device management (MDM) and Munki information](#get-aggregated-hosts-macadmin-mobile-device-management-mdm-and-munki-information)
- [Get host's scripts](#get-hosts-scripts)
- [Get host's software](#get-hosts-software)
- [Get hosts report in CSV](#get-hosts-report-in-csv)
- [Get host's disk encryption key](#get-hosts-disk-encryption-key)
- [Lock host](#lock-host)
- [Unlock host](#unlock-host)
- [Wipe host](#wipe-host)
- [Get host's past activity](#get-hosts-past-activity)
- [Get host's upcoming activity](#get-hosts-upcoming-activity)
- [Add labels to host](#add-labels-to-host)
- [Remove labels from host](#remove-labels-from-host)
- [Live query one host (ad-hoc)](#live-query-one-host-ad-hoc)
- [Live query host by identifier (ad-hoc)](#live-query-host-by-identifier-ad-hoc)

### On the different timestamps in the host data structure

Hosts have a set of timestamps usually named with an "_at" suffix, such as created_at, enrolled_at, etc. Before we go
through each of them and what they mean, we need to understand a bit more about how the host data structure is
represented in the database.

The table `hosts` is the main one. It holds the core data for a host. A host doesn't exist if there is no row for it in
this table. This table also holds most of the timestamps, but it doesn't hold all of the host data. This is an important
detail as we'll see below.

There's adjacent tables to this one that usually follow the name convention `host_<extra data descriptor>`. Examples of
this are: `host_additional` that holds additional query results, `host_software` that links a host with many rows from
the `software` table.

- `created_at`: the time the row in the database was created, which usually corresponds to the first enrollment of the host.
- `updated_at`: the last time the row in the database for the `hosts` table was updated.
- `detail_updated_at`: the last time Fleet updated host data, based on the results from the detail queries (this includes updates to host associated tables, e.g. `host_users`).
- `label_updated_at`: the last time Fleet updated the label membership for the host based on the results from the queries ran.
- `last_enrolled_at`: the last time the host enrolled to Fleet.
- `policy_updated_at`: the last time we updated the policy results for the host based on the queries ran.
- `seen_time`: the last time the host contacted the fleet server, regardless of what operation it was for.
- `software_updated_at`: the last time software changed for the host in any way.
- `last_restarted_at`: the last time that the host was restarted.

### List hosts

`GET /api/v1/fleet/hosts`

#### Parameters

| Name                    | Type    | In    | Description                                                                                                                                                                                                                                                                                                                                 |
| ----------------------- | ------- | ----- | ------------------------------------------------------------------------------------------------------------------------------------------------------------------------------------------------------------------------------------------------------------------------------------------------------------------------------------------- |
| page                    | integer | query | Page number of the results to fetch.                                                                                                                                                                                                                                                                                                        |
| per_page                | integer | query | Results per page.                                                                                                                                                                                                                                                                                                                           |
| order_key               | string  | query | What to order results by. Can be any column in the hosts table.                                                                                                                                                                                                                                                                             |
| after                   | string  | query | The value to get results after. This needs `order_key` defined, as that's the column that would be used. **Note:** Use `page` instead of `after`                                                                                                                                                                                                                                    |
| order_direction         | string  | query | **Requires `order_key`**. The direction of the order given the order key. Options include 'asc' and 'desc'. Default is 'asc'.                                                                                                                                                                                                               |
| status                  | string  | query | Indicates the status of the hosts to return. Can either be 'new', 'online', 'offline', 'mia' or 'missing'.                                                                                                                                                                                                                                  |
| query                   | string  | query | Search query keywords. Searchable fields include `hostname`, `hardware_serial`, `uuid`, `ipv4` and the hosts' email addresses (only searched if the query looks like an email address, i.e. contains an '@', no space, etc.).                                                                                                                |
| additional_info_filters | string  | query | A comma-delimited list of fields to include in each host's `additional` object.                                              |
| team_id                 | integer | query | _Available in Fleet Premium_. Filters to only include hosts in the specified team. Use `0` to filter by hosts assigned to "No team".                                                                                                                                                                                                                                                |
| policy_id               | integer | query | The ID of the policy to filter hosts by.                                                                                                                                                                                                                                                                                                    |
| policy_response         | string  | query | **Requires `policy_id`**. Valid options are 'passing' or 'failing'.                                                                                                                                                                                                                                       |
| software_version_id     | integer | query | The ID of the software version to filter hosts by.                                                                                                                                                                                                                                                                                                  |
| software_title_id       | integer | query | The ID of the software title to filter hosts by.                                                                                                                                                                                                                                                                                                  |
| software_status       | string | query | The status of the software install to filter hosts by.                                                                                                                                                                                                                                                                                                  |
| os_version_id | integer | query | The ID of the operating system version to filter hosts by. |
| os_name                 | string  | query | The name of the operating system to filter hosts by. `os_version` must also be specified with `os_name`                                                                                                                                                                                                                                     |
| os_version              | string  | query | The version of the operating system to filter hosts by. `os_name` must also be specified with `os_version`                                                                                                                                                                                                                                  |
| vulnerability           | string  | query | The cve to filter hosts by (including "cve-" prefix, case-insensitive).                                                                                                                                                                                                                                                                     |
| device_mapping          | boolean | query | Indicates whether `device_mapping` should be included for each host. See ["Get host's Google Chrome profiles](#get-hosts-google-chrome-profiles) for more information about this feature.                                                                                                                                                  |
| mdm_id                  | integer | query | The ID of the _mobile device management_ (MDM) solution to filter hosts by (that is, filter hosts that use a specific MDM provider and URL).                                                                                                                                                                                                |
| mdm_name                | string  | query | The name of the _mobile device management_ (MDM) solution to filter hosts by (that is, filter hosts that use a specific MDM provider).                                                                                                                                                                                                |
| mdm_enrollment_status   | string  | query | The _mobile device management_ (MDM) enrollment status to filter hosts by. Valid options are 'manual', 'automatic', 'enrolled', 'pending', or 'unenrolled'.                                                                                                                                                                                                             |
| connected_to_fleet   | boolean  | query | Filter hosts that are talking to this Fleet server for MDM features. In rare cases, hosts can be enrolled to one Fleet server but talk to a different Fleet server for MDM features. In this case, the value would be `false`. Always `false` for Linux hosts.                                                                                                                           |
| macos_settings          | string  | query | Filters the hosts by the status of the _mobile device management_ (MDM) profiles applied to hosts. Valid options are 'verified', 'verifying', 'pending', or 'failed'. **Note: If this filter is used in Fleet Premium without a team ID filter, the results include only hosts that are not assigned to any team.**                                                                                                                                                                                                             |
| munki_issue_id          | integer | query | The ID of the _munki issue_ (a Munki-reported error or warning message) to filter hosts by (that is, filter hosts that are affected by that corresponding error or warning message).                                                                                                                                                        |
| low_disk_space          | integer | query | _Available in Fleet Premium_. Filters the hosts to only include hosts with less GB of disk space available than this value. Must be a number between 1-100.                                                                                                                                                                                  |
| disable_failing_policies| boolean | query | If `true`, hosts will return failing policies as 0 regardless of whether there are any that failed for the host. This is meant to be used when increased performance is needed in exchange for the extra information.                                                                                                                       |
| macos_settings_disk_encryption | string | query | Filters the hosts by the status of the macOS disk encryption MDM profile on the host. Valid options are 'verified', 'verifying', 'action_required', 'enforcing', 'failed', or 'removing_enforcement'. |
| bootstrap_package       | string | query | _Available in Fleet Premium_. Filters the hosts by the status of the MDM bootstrap package on the host. Valid options are 'installed', 'pending', or 'failed'. |
| os_settings          | string  | query | Filters the hosts by the status of the operating system settings applied to the hosts. Valid options are 'verified', 'verifying', 'pending', or 'failed'. **Note: If this filter is used in Fleet Premium without a team ID filter, the results include only hosts that are not assigned to any team.** |
| os_settings_disk_encryption | string | query | Filters the hosts by the status of the disk encryption setting applied to the hosts. Valid options are 'verified', 'verifying', 'action_required', 'enforcing', 'failed', or 'removing_enforcement'.  **Note: If this filter is used in Fleet Premium without a team ID filter, the results include only hosts that are not assigned to any team.** |
| populate_software     | string | query | If `false` (or omitted), omits installed software details for each host. If `"without_vulnerability_details"`, include a list of installed software for each host, including which CVEs apply to the installed software versions. `true` adds vulnerability description, CVSS score, and other details when using Fleet Premium. See notes below on performance. |
| populate_policies     | boolean | query | If `true`, the response will include policy data for each host. |
| populate_users     | boolean | query | If `true`, the response will include user data for each host. |
| populate_labels     | boolean | query | If `true`, the response will include labels for each host. |

> `software_id` is deprecated as of Fleet 4.42. It is maintained for backwards compatibility. Please use the `software_version_id` instead.

> `populate_software` returns a lot of data per host when set, and drastically more data when set to `true` on Fleet Premium. If you need vulnerability details for a large number of hosts, consider setting `populate_software` to `without_vulnerability_details` and pulling vulnerability details from the [Get vulnerability](#get-vulnerability) endpoint, as this returns details once per vulnerability rather than once per vulnerability per host.

If `software_title_id` is specified, an additional top-level key `"software_title"` is returned with the software title object corresponding to the `software_title_id`. See [List software](#list-software) response payload for details about this object.

If `software_version_id` is specified, an additional top-level key `"software"` is returned with the software object corresponding to the `software_version_id`. See [List software versions](#list-software-versions) response payload for details about this object.

If `additional_info_filters` is not specified, no `additional` information will be returned.

If `mdm_id` is specified, an additional top-level key `"mobile_device_management_solution"` is returned with the information corresponding to the `mdm_id`.

If `mdm_id`, `mdm_name`, `mdm_enrollment_status`, `os_settings`, or `os_settings_disk_encryption` is specified, then Windows Servers are excluded from the results.

If `munki_issue_id` is specified, an additional top-level key `munki_issue` is returned with the information corresponding to the `munki_issue_id`.

If `after` is being used with `created_at` or `updated_at`, the table must be specified in `order_key`. Those columns become `h.created_at` and `h.updated_at`.

#### Example

`GET /api/v1/fleet/hosts?page=0&per_page=100&order_key=hostname&query=2ce&populate_software=true&populate_policies=true&populate_users=true&populate_labels=true`

##### Request query parameters

```json
{
  "page": 0,
  "per_page": 100,
  "order_key": "hostname"
}
```

##### Default response

`Status: 200`

```json
{
  "hosts": [
    {
      "created_at": "2020-11-05T05:09:44Z",
      "updated_at": "2020-11-05T06:03:39Z",
      "id": 1,
      "detail_updated_at": "2020-11-05T05:09:45Z",
      "last_restarted_at": "2020-11-01T03:01:45Z",
      "software_updated_at": "2020-11-05T05:09:44Z",
      "label_updated_at": "2020-11-05T05:14:51Z",
      "policy_updated_at": "2023-06-26T18:33:15Z",
      "last_enrolled_at": "2023-02-26T22:33:12Z",
      "seen_time": "2020-11-05T06:03:39Z",
      "hostname": "2ceca32fe484",
      "uuid": "392547dc-0000-0000-a87a-d701ff75bc65",
      "platform": "centos",
      "osquery_version": "2.7.0",
      "os_version": "CentOS Linux 7",
      "build": "",
      "platform_like": "rhel fedora",
      "code_name": "",
      "uptime": 8305000000000,
      "memory": 2084032512,
      "cpu_type": "6",
      "cpu_subtype": "142",
      "cpu_brand": "Intel(R) Core(TM) i5-8279U CPU @ 2.40GHz",
      "cpu_physical_cores": 4,
      "cpu_logical_cores": 4,
      "hardware_vendor": "",
      "hardware_model": "",
      "hardware_version": "",
      "hardware_serial": "",
      "computer_name": "2ceca32fe484",
      "display_name": "2ceca32fe484",
      "public_ip": "",
      "primary_ip": "",
      "primary_mac": "",
      "distributed_interval": 10,
      "config_tls_refresh": 10,
      "logger_tls_period": 8,
      "additional": {},
      "status": "offline",
      "display_text": "2ceca32fe484",
      "team_id": null,
      "team_name": null,
      "gigs_disk_space_available": 174.98,
      "percent_disk_space_available": 71,
      "gigs_total_disk_space": 246,
      "pack_stats": [
        {
          "pack_id": 0,
          "pack_name": "Global",
          "type": "global",
          "query_stats": [
            {
            "scheduled_query_name": "Get recently added or removed USB drives",
            "scheduled_query_id": 5535,
            "query_name": "Get recently added or removed USB drives",
            "discard_data": false,
            "last_fetched": null,
            "automations_enabled": false,
            "description": "Returns a record every time a USB device is plugged in or removed",
            "pack_name": "Global",
            "average_memory": 434176,
            "denylisted": false,
            "executions": 2,
            "interval": 86400,
            "last_executed": "2023-11-28T00:02:07Z",
            "output_size": 891,
            "system_time": 10,
            "user_time": 6,
            "wall_time": 0
            }
          ]
        }
      ],
      "issues": {
        "failing_policies_count": 1,
        "critical_vulnerabilities_count": 2, // Fleet Premium only
        "total_issues_count": 3
      },
      "geolocation": {
        "country_iso": "US",
        "city_name": "New York",
        "geometry": {
          "type": "point",
          "coordinates": [40.6799, -74.0028]
        }
      },
      "mdm": {
        "encryption_key_available": false,
        "enrollment_status": "Pending",
        "dep_profile_error": true,
        "name": "Fleet",
        "server_url": "https://example.fleetdm.com/mdm/apple/mdm"
      },
      "software": [
        {
          "id": 1,
          "name": "glibc",
          "version": "2.12",
          "source": "rpm_packages",
          "generated_cpe": "cpe:2.3:a:gnu:glibc:2.12:*:*:*:*:*:*:*",
          "vulnerabilities": [
            {
              "cve": "CVE-2009-5155",
              "details_link": "https://nvd.nist.gov/vuln/detail/CVE-2009-5155",
              "cvss_score": 7.5, // Fleet Premium only
              "epss_probability": 0.01537, // Fleet Premium only
              "cisa_known_exploit": false, // Fleet Premium only
              "cve_published": "2022-01-01 12:32:00", // Fleet Premium only
              "cve_description": "In the GNU C Library (aka glibc or libc6) before 2.28, parse_reg_exp in posix/regcomp.c misparses alternatives, which allows attackers to cause a denial of service (assertion failure and application exit) or trigger an incorrect result by attempting a regular-expression match.", // Fleet Premium only
              "resolved_in_version": "2.28" // Fleet Premium only
            }
          ],
          "installed_paths": ["/usr/lib/some-path-1"]
        }
      ],
      "policies": [
        {
          "id": 1,
          "name": "Gatekeeper enabled",
          "query": "SELECT 1 FROM gatekeeper WHERE assessments_enabled = 1;",
          "description": "Checks if gatekeeper is enabled on macOS devices",
          "resolution": "Fix with these steps...",
          "platform": "darwin",
          "response": "fail",
          "critical": false
        }
      ],
      "users": [
        {
          "uid": 0,
          "username": "root",
          "type": "",
          "groupname": "root",
          "shell": "/bin/bash"
        },
        {
          "uid": 1,
          "username": "bin",
          "type": "",
          "groupname": "bin",
          "shell": "/sbin/nologin"
        }
      ],
      "labels": [
        {
          "created_at": "2021-08-19T02:02:17Z",
          "updated_at": "2021-08-19T02:02:17Z",
          "id": 6,
          "name": "All Hosts",
          "description": "All hosts which have enrolled in Fleet",
          "query": "SELECT 1;",
          "platform": "",
          "label_type": "builtin",
          "label_membership_type": "dynamic"
        },
        {
          "created_at": "2021-08-19T02:02:17Z",
          "updated_at": "2021-08-19T02:02:17Z",
          "id": 9,
          "name": "CentOS Linux",
          "description": "All CentOS hosts",
          "query": "SELECT 1 FROM os_version WHERE platform = 'centos' OR name LIKE '%centos%'",
          "platform": "",
          "label_type": "builtin",
          "label_membership_type": "dynamic"
        },
        {
          "created_at": "2021-08-19T02:02:17Z",
          "updated_at": "2021-08-19T02:02:17Z",
          "id": 12,
          "name": "All Linux",
          "description": "All Linux distributions",
          "query": "SELECT 1 FROM osquery_info WHERE build_platform LIKE '%ubuntu%' OR build_distro LIKE '%centos%';",
          "platform": "",
          "label_type": "builtin",
          "label_membership_type": "dynamic"
        }
      ]
    }
  ]
}
```

> Note: the response above assumes a [GeoIP database is configured](https://fleetdm.com/docs/deploying/configuration#geoip), otherwise the `geolocation` object won't be included.

Response payload with the `mdm_id` filter provided:

```json
{
  "hosts": [...],
  "mobile_device_management_solution": {
    "server_url": "http://some.url/mdm",
    "name": "MDM Vendor Name",
    "id": 999
  }
}
```

Response payload with the `munki_issue_id` filter provided:

```json
{
  "hosts": [...],
  "munki_issue": {
    "id": 1,
    "name": "Could not retrieve managed install primary manifest",
    "type": "error"
  }
}
```

### Count hosts

`GET /api/v1/fleet/hosts/count`

#### Parameters

| Name                    | Type    | In    | Description                                                                                                                                                                                                                                                                                                                                 |
| ----------------------- | ------- | ----- | ------------------------------------------------------------------------------------------------------------------------------------------------------------------------------------------------------------------------------------------------------------------------------------------------------------------------------------------- |
| order_key               | string  | query | What to order results by. Can be any column in the hosts table.                                                                                                                                                                                                                                                                             |
| order_direction         | string  | query | **Requires `order_key`**. The direction of the order given the order key. Options include 'asc' and 'desc'. Default is 'asc'.                                                                                                                                                                                                               |
| after                   | string  | query | The value to get results after. This needs `order_key` defined, as that's the column that would be used.                                                                                                                                                                                                                                    |
| status                  | string  | query | Indicates the status of the hosts to return. Can either be 'new', 'online', 'offline', 'mia' or 'missing'.                                                                                                                                                                                                                                  |
| query                   | string  | query | Search query keywords. Searchable fields include `hostname`, `hardware_serial`, `uuid`, `ipv4` and the hosts' email addresses (only searched if the query looks like an email address, i.e. contains an '@', no space, etc.).                                                                                                                |
| team_id                 | integer | query | _Available in Fleet Premium_. Filters the hosts to only include hosts in the specified team.                                                                                                                                                                                                                                                 |
| policy_id               | integer | query | The ID of the policy to filter hosts by.                                                                                                                                                                                                                                                                                                    |
| policy_response         | string  | query | **Requires `policy_id`**. Valid options are 'passing' or 'failing'.                                                                                                                                                                                                                                       |
| software_version_id     | integer | query | The ID of the software version to filter hosts by.                                                                                                            |
| software_title_id       | integer | query | The ID of the software title to filter hosts by.                                                                                                              |
| os_version_id | integer | query | The ID of the operating system version to filter hosts by. |
| os_name                 | string  | query | The name of the operating system to filter hosts by. `os_version` must also be specified with `os_name`                                                                                                                                                                                                                                     |
| os_version              | string  | query | The version of the operating system to filter hosts by. `os_name` must also be specified with `os_version`                                                                                                                                                                                                                                  |
| vulnerability           | string  | query | The cve to filter hosts by (including "cve-" prefix, case-insensitive).                                                                                                                                                                                                                                                                     |
| label_id                | integer | query | A valid label ID. Can only be used in combination with `order_key`, `order_direction`, `after`, `status`, `query` and `team_id`.                                                                                                                                                                                                            |
| mdm_id                  | integer | query | The ID of the _mobile device management_ (MDM) solution to filter hosts by (that is, filter hosts that use a specific MDM provider and URL).                                                                                                                                                                                                |
| mdm_name                | string  | query | The name of the _mobile device management_ (MDM) solution to filter hosts by (that is, filter hosts that use a specific MDM provider).                                                                                                                                                                                                |
| mdm_enrollment_status   | string  | query | The _mobile device management_ (MDM) enrollment status to filter hosts by. Valid options are 'manual', 'automatic', 'enrolled', 'pending', or 'unenrolled'.                                                                                                                                                                                                             |
| macos_settings          | string  | query | Filters the hosts by the status of the _mobile device management_ (MDM) profiles applied to hosts. Valid options are 'verified', 'verifying', 'pending', or 'failed'. **Note: If this filter is used in Fleet Premium without a team ID filter, the results include only hosts that are not assigned to any team.**                                                                                                                                                                                                             |
| munki_issue_id          | integer | query | The ID of the _munki issue_ (a Munki-reported error or warning message) to filter hosts by (that is, filter hosts that are affected by that corresponding error or warning message).                                                                                                                                                        |
| low_disk_space          | integer | query | _Available in Fleet Premium_. Filters the hosts to only include hosts with less GB of disk space available than this value. Must be a number between 1-100.                                                                                                                                                                                  |
| macos_settings_disk_encryption | string | query | Filters the hosts by the status of the macOS disk encryption MDM profile on the host. Valid options are 'verified', 'verifying', 'action_required', 'enforcing', 'failed', or 'removing_enforcement'. |
| bootstrap_package       | string | query | _Available in Fleet Premium_. Filters the hosts by the status of the MDM bootstrap package on the host. Valid options are 'installed', 'pending', or 'failed'. **Note: If this filter is used in Fleet Premium without a team ID filter, the results include only hosts that are not assigned to any team.** |
| os_settings          | string  | query | Filters the hosts by the status of the operating system settings applied to the hosts. Valid options are 'verified', 'verifying', 'pending', or 'failed'. **Note: If this filter is used in Fleet Premium without a team ID filter, the results include only hosts that are not assigned to any team.** |
| os_settings_disk_encryption | string | query | Filters the hosts by the status of the disk encryption setting applied to the hosts. Valid options are 'verified', 'verifying', 'action_required', 'enforcing', 'failed', or 'removing_enforcement'.  **Note: If this filter is used in Fleet Premium without a team ID filter, the results include only hosts that are not assigned to any team.** |

If `additional_info_filters` is not specified, no `additional` information will be returned.

If `mdm_id`, `mdm_name` or `mdm_enrollment_status` is specified, then Windows Servers are excluded from the results.

#### Example

`GET /api/v1/fleet/hosts/count?page=0&per_page=100&order_key=hostname&query=2ce`

##### Request query parameters

```json
{
  "page": 0,
  "per_page": 100,
  "order_key": "hostname"
}
```

##### Default response

`Status: 200`

```json
{
  "count": 123
}
```

### Get hosts summary

Returns the count of all hosts organized by status. `online_count` includes all hosts currently enrolled in Fleet. `offline_count` includes all hosts that haven't checked into Fleet recently. `mia_count` includes all hosts that haven't been seen by Fleet in more than 30 days. `new_count` includes the hosts that have been enrolled to Fleet in the last 24 hours.

`GET /api/v1/fleet/host_summary`

#### Parameters

| Name            | Type    | In    | Description                                                                     |
| --------------- | ------- | ----  | ------------------------------------------------------------------------------- |
| team_id         | integer | query | _Available in Fleet Premium_. The ID of the team whose host counts should be included. Defaults to all teams. |
| platform        | string  | query | Platform to filter by when counting. Defaults to all platforms.                 |
| low_disk_space  | integer | query | _Available in Fleet Premium_. Returns the count of hosts with less GB of disk space available than this value. Must be a number between 1-100. |

#### Example

`GET /api/v1/fleet/host_summary?team_id=1&low_disk_space=32`

##### Default response

`Status: 200`

```json
{
  "team_id": 1,
  "totals_hosts_count": 2408,
  "online_count": 2267,
  "offline_count": 141,
  "mia_count": 0,
  "missing_30_days_count": 0,
  "new_count": 0,
  "all_linux_count": 1204,
  "low_disk_space_count": 12,
  "builtin_labels": [
    {
      "id": 6,
      "name": "All Hosts",
      "description": "All hosts which have enrolled in Fleet",
      "label_type": "builtin"
    },
    {
      "id": 7,
      "name": "macOS",
      "description": "All macOS hosts",
      "label_type": "builtin"
    },
    {
      "id": 8,
      "name": "Ubuntu Linux",
      "description": "All Ubuntu hosts",
      "label_type": "builtin"
    },
    {
      "id": 9,
      "name": "CentOS Linux",
      "description": "All CentOS hosts",
      "label_type": "builtin"
    },
    {
      "id": 10,
      "name": "MS Windows",
      "description": "All Windows hosts",
      "label_type": "builtin"
    },
    {
      "id": 11,
      "name": "Red Hat Linux",
      "description": "All Red Hat Enterprise Linux hosts",
      "label_type": "builtin"
    },
    {
      "id": 12,
      "name": "All Linux",
      "description": "All Linux distributions",
      "label_type": "builtin"
    },
    {
      "id": 13,
      "name": "iOS",
      "description": "All iOS hosts",
      "label_type": "builtin"
    },
    {
      "id": 14,
      "name": "iPadOS",
      "description": "All iPadOS hosts",
      "label_type": "builtin"
    },
    {
      "id": 15,
      "name": "Fedora Linux",
      "description": "All Fedora hosts",
      "label_type": "builtin"
    }
  ],
  "platforms": [
    {
      "platform": "chrome",
      "hosts_count": 1234
    },
    {
      "platform": "darwin",
      "hosts_count": 1234
    },
    {
      "platform": "ios",
      "hosts_count": 1234
    },
    {
      "platform": "ipados",
      "hosts_count": 1234
    },
    {
      "platform": "rhel",
      "hosts_count": 1234
    },
    {
      "platform": "ubuntu",
      "hosts_count": 12044
    },
    {
      "platform": "windows",
      "hosts_count": 12044
    }

  ]
}
```

### Get host

Returns the information of the specified host.

`GET /api/v1/fleet/hosts/:id`

#### Parameters

| Name             | Type    | In    | Description                                                                         |
|------------------|---------|-------|-------------------------------------------------------------------------------------|
| id               | integer | path  | **Required**. The host's id.                                                        |
| exclude_software | boolean | query | If `true`, the response will not include a list of installed software for the host. |

#### Example

`GET /api/v1/fleet/hosts/121`

##### Default response

`Status: 200`

```json
{
  "host": {
    "created_at": "2021-08-19T02:02:22Z",
    "updated_at": "2021-08-19T21:14:58Z",
    "software": [
      {
        "id": 408,
        "name": "osquery",
        "version": "4.5.1",
        "source": "rpm_packages",
        "browser": "",
        "generated_cpe": "",
        "vulnerabilities": null,
        "installed_paths": ["/usr/lib/some-path-1"]
      },
      {
        "id": 1146,
        "name": "tar",
        "version": "1.30",
        "source": "rpm_packages",
        "browser": "",
        "generated_cpe": "",
        "vulnerabilities": null
      },
      {
        "id": 321,
        "name": "SomeApp.app",
        "version": "1.0",
        "source": "apps",
        "browser": "",
        "bundle_identifier": "com.some.app",
        "last_opened_at": "2021-08-18T21:14:00Z",
        "generated_cpe": "",
        "vulnerabilities": null,
        "installed_paths": ["/usr/lib/some-path-2"]
      }
    ],
    "id": 1,
    "detail_updated_at": "2021-08-19T21:07:53Z",
    "last_restarted_at": "2020-11-01T03:01:45Z",
    "software_updated_at": "2020-11-05T05:09:44Z",
    "label_updated_at": "2021-08-19T21:07:53Z",
    "policy_updated_at": "2023-06-26T18:33:15Z",
    "last_enrolled_at": "2021-08-19T02:02:22Z",
    "seen_time": "2021-08-19T21:14:58Z",
    "refetch_requested": false,
    "hostname": "23cfc9caacf0",
    "uuid": "309a4b7d-0000-0000-8e7f-26ae0815ede8",
    "platform": "rhel",
    "osquery_version": "5.12.0",
    "orbit_version": "1.22.0",
    "fleet_desktop_version": "1.22.0",
    "scripts_enabled": true,
    "os_version": "CentOS Linux 8.3.2011",
    "build": "",
    "platform_like": "rhel",
    "code_name": "",
    "uptime": 210671000000000,
    "memory": 16788398080,
    "cpu_type": "x86_64",
    "cpu_subtype": "158",
    "cpu_brand": "Intel(R) Core(TM) i9-9980HK CPU @ 2.40GHz",
    "cpu_physical_cores": 12,
    "cpu_logical_cores": 12,
    "hardware_vendor": "",
    "hardware_model": "",
    "hardware_version": "",
    "hardware_serial": "",
    "computer_name": "23cfc9caacf0",
    "display_name": "23cfc9caacf0",
    "public_ip": "",
    "primary_ip": "172.27.0.6",
    "primary_mac": "02:42:ac:1b:00:06",
    "distributed_interval": 10,
    "config_tls_refresh": 10,
    "logger_tls_period": 10,
    "team_id": null,
    "pack_stats": null,
    "team_name": null,
    "additional": {},
    "gigs_disk_space_available": 46.1,
    "percent_disk_space_available": 74,
    "gigs_total_disk_space": 160,
    "disk_encryption_enabled": true,
    "users": [
      {
        "uid": 0,
        "username": "root",
        "type": "",
        "groupname": "root",
        "shell": "/bin/bash"
      },
      {
        "uid": 1,
        "username": "bin",
        "type": "",
        "groupname": "bin",
        "shell": "/sbin/nologin"
      }
    ],
    "labels": [
      {
        "created_at": "2021-08-19T02:02:17Z",
        "updated_at": "2021-08-19T02:02:17Z",
        "id": 6,
        "name": "All Hosts",
        "description": "All hosts which have enrolled in Fleet",
        "query": "SELECT 1;",
        "platform": "",
        "label_type": "builtin",
        "label_membership_type": "dynamic"
      },
      {
        "created_at": "2021-08-19T02:02:17Z",
        "updated_at": "2021-08-19T02:02:17Z",
        "id": 9,
        "name": "CentOS Linux",
        "description": "All CentOS hosts",
        "query": "SELECT 1 FROM os_version WHERE platform = 'centos' OR name LIKE '%centos%'",
        "platform": "",
        "label_type": "builtin",
        "label_membership_type": "dynamic"
      },
      {
        "created_at": "2021-08-19T02:02:17Z",
        "updated_at": "2021-08-19T02:02:17Z",
        "id": 12,
        "name": "All Linux",
        "description": "All Linux distributions",
        "query": "SELECT 1 FROM osquery_info WHERE build_platform LIKE '%ubuntu%' OR build_distro LIKE '%centos%';",
        "platform": "",
        "label_type": "builtin",
        "label_membership_type": "dynamic"
      }
    ],
    "packs": [],
    "status": "online",
    "display_text": "23cfc9caacf0",
    "policies": [
      {
        "id": 2,
        "name": "SomeQuery2",
        "query": "SELECT * FROM bar;",
        "description": "this is another query",
        "resolution": "fix with these other steps...",
        "platform": "darwin",
        "response": "fail",
        "critical": false
      },
      {
        "id": 3,
        "name": "SomeQuery3",
        "query": "SELECT * FROM baz;",
        "description": "",
        "resolution": "",
        "platform": "",
        "response": "",
        "critical": false
      },
      {
        "id": 1,
        "name": "SomeQuery",
        "query": "SELECT * FROM foo;",
        "description": "this is a query",
        "resolution": "fix with these steps...",
        "platform": "windows,linux",
        "response": "pass",
        "critical": false
      }
    ],
    "issues": {
        "failing_policies_count": 1,
        "critical_vulnerabilities_count": 2, // Fleet Premium only
        "total_issues_count": 3
    },
    "batteries": [
      {
        "cycle_count": 999,
        "health": "Normal"
      }
    ],
    "geolocation": {
      "country_iso": "US",
      "city_name": "New York",
      "geometry": {
        "type": "point",
        "coordinates": [40.6799, -74.0028]
      }
    },
    "maintenance_window": {
      "starts_at": "2024-06-18T13:27:18−04:00",
      "timezone": "America/New_York"
    },
    "mdm": {
      "encryption_key_available": true,
      "enrollment_status": "On (manual)",
      "name": "Fleet",
      "connected_to_fleet": true,
      "server_url": "https://acme.com/mdm/apple/mdm",
      "device_status": "unlocked",
      "pending_action": "",
      "macos_settings": {
        "disk_encryption": null,
        "action_required": null
      },
      "macos_setup": {
        "bootstrap_package_status": "installed",
        "detail": "",
        "bootstrap_package_name": "test.pkg"
      },
      "os_settings": {
        "disk_encryption": {
          "status": null,
          "detail": ""
        }
      },
      "profiles": [
        {
          "profile_uuid": "954ec5ea-a334-4825-87b3-937e7e381f24",
          "name": "profile1",
          "status": "verifying",
          "operation_type": "install",
          "detail": ""
        }
      ]
    }
  }
}
```

> Note: the response above assumes a [GeoIP database is configured](https://fleetdm.com/docs/deploying/configuration#geoip), otherwise the `geolocation` object won't be included.

> Note: `installed_paths` may be blank depending on installer package. For example, on Linux, RPM-installed packages do not provide installed path information.

> Note: `signature_information` is only set for macOS (.app) applications.

> Note:
> - `orbit_version: null` means this agent is not a fleetd agent
> - `fleet_desktop_version: null` means this agent is not a fleetd agent, or this agent is version <=1.23.0 which is not collecting the desktop version
> - `fleet_desktop_version: ""` means this agent is a fleetd agent but does not have fleet desktop
> - `scripts_enabled: null` means this agent is not a fleetd agent, or this agent is version <=1.23.0 which is not collecting the scripts enabled info

### Get host by identifier

Returns the information of the host specified using the `hostname`, `uuid`, or `hardware_serial` as an identifier.

If `hostname` is specified when there is more than one host with the same hostname, the endpoint returns the first matching host. In Fleet, hostnames are fully qualified domain names (FQDNs). `hostname` (e.g. johns-macbook-air.local) is not the same as `display_name` (e.g. John's MacBook Air).

`GET /api/v1/fleet/hosts/identifier/:identifier`

#### Parameters

| Name       | Type              | In   | Description                                                        |
| ---------- | ----------------- | ---- | ------------------------------------------------------------------ |
| identifier | string | path | **Required**. The host's `hostname`, `uuid`, or `hardware_serial`. |
| exclude_software | boolean | query | If `true`, the response will not include a list of installed software for the host. |

#### Example

`GET /api/v1/fleet/hosts/identifier/392547dc-0000-0000-a87a-d701ff75bc65`

##### Default response

`Status: 200`

```json
{
  "host": {
    "created_at": "2022-02-10T02:29:13Z",
    "updated_at": "2022-10-14T17:07:11Z",
    "software": [
      {
        "id": 16923,
        "name": "Automat",
        "version": "0.8.0",
        "source": "python_packages",
        "browser": "",
        "generated_cpe": "",
        "vulnerabilities": null,
        "installed_paths": ["/usr/lib/some_path/"]
      }
    ],
    "id": 33,
    "detail_updated_at": "2022-10-14T17:07:12Z",
    "label_updated_at": "2022-10-14T17:07:12Z",
    "policy_updated_at": "2022-10-14T17:07:12Z",
    "last_enrolled_at": "2022-02-10T02:29:13Z",
    "software_updated_at": "2020-11-05T05:09:44Z",
    "seen_time": "2022-10-14T17:45:41Z",
    "refetch_requested": false,
    "hostname": "23cfc9caacf0",
    "uuid": "392547dc-0000-0000-a87a-d701ff75bc65",
    "platform": "ubuntu",
    "osquery_version": "5.5.1",
    "os_version": "Ubuntu 20.04.3 LTS",
    "build": "",
    "platform_like": "debian",
    "code_name": "focal",
    "uptime": 20807520000000000,
    "memory": 1024360448,
    "cpu_type": "x86_64",
    "cpu_subtype": "63",
    "cpu_brand": "DO-Regular",
    "cpu_physical_cores": 1,
    "cpu_logical_cores": 1,
    "hardware_vendor": "",
    "hardware_model": "",
    "hardware_version": "",
    "hardware_serial": "",
    "computer_name": "23cfc9caacf0",
    "public_ip": "",
    "primary_ip": "172.27.0.6",
    "primary_mac": "02:42:ac:1b:00:06",
    "distributed_interval": 10,
    "config_tls_refresh": 60,
    "logger_tls_period": 10,
    "team_id": 2,
    "pack_stats": [
      {
        "pack_id": 1,
        "pack_name": "Global",
        "type": "global",
        "query_stats": [
          {
            "scheduled_query_name": "Get running processes (with user_name)",
            "scheduled_query_id": 49,
            "query_name": "Get running processes (with user_name)",
            "pack_name": "Global",
            "pack_id": 1,
            "average_memory": 260000,
            "denylisted": false,
            "executions": 1,
            "interval": 86400,
            "last_executed": "2022-10-14T10:00:01Z",
            "output_size": 198,
            "system_time": 20,
            "user_time": 80,
            "wall_time": 0
          }
        ]
      }
    ],
    "team_name": null,
    "gigs_disk_space_available": 19.29,
    "percent_disk_space_available": 74,
    "gigs_total_disk_space": 192,
    "issues": {
        "failing_policies_count": 1,
        "critical_vulnerabilities_count": 2, // Fleet Premium only
        "total_issues_count": 3
    },
    "labels": [
      {
        "created_at": "2021-09-14T05:11:02Z",
        "updated_at": "2021-09-14T05:11:02Z",
        "id": 12,
        "name": "All Linux",
        "description": "All Linux distributions",
        "query": "SELECT 1 FROM osquery_info WHERE build_platform LIKE '%ubuntu%' OR build_distro LIKE '%centos%';",
        "platform": "",
        "label_type": "builtin",
        "label_membership_type": "dynamic"
      }
    ],
    "packs": [
      {
        "created_at": "2021-09-17T05:28:54Z",
        "updated_at": "2021-09-17T05:28:54Z",
        "id": 1,
        "name": "Global",
        "description": "Global pack",
        "disabled": false,
        "type": "global",
        "labels": null,
        "label_ids": null,
        "hosts": null,
        "host_ids": null,
        "teams": null,
        "team_ids": null
      }
    ],
    "policies": [
      {
        "id": 142,
        "name": "Full disk encryption enabled (macOS)",
        "query": "SELECT 1 FROM disk_encryption WHERE user_uuid IS NOT '' AND filevault_status = 'on' LIMIT 1;",
        "description": "Checks to make sure that full disk encryption (FileVault) is enabled on macOS devices.",
        "author_id": 31,
        "author_name": "",
        "author_email": "",
        "team_id": null,
        "resolution": "To enable full disk encryption, on the failing device, select System Preferences > Security & Privacy > FileVault > Turn On FileVault.",
        "platform": "darwin,linux",
        "created_at": "2022-09-02T18:52:19Z",
        "updated_at": "2022-09-02T18:52:19Z",
        "response": "fail",
        "critical": false
      }
    ],
    "batteries": [
      {
        "cycle_count": 999,
        "health": "Normal"
      }
    ],
    "geolocation": {
      "country_iso": "US",
      "city_name": "New York",
      "geometry": {
        "type": "point",
        "coordinates": [40.6799, -74.0028]
      }
    },
    "status": "online",
    "display_text": "dogfood-ubuntu-box",
    "display_name": "dogfood-ubuntu-box",
    "mdm": {
      "encryption_key_available": false,
      "enrollment_status": null,
      "name": "",
      "server_url": null,
      "device_status": "unlocked",
      "pending_action": "lock",
      "macos_settings": {
        "disk_encryption": null,
        "action_required": null
      },
      "macos_setup": {
        "bootstrap_package_status": "installed",
        "detail": ""
      },
      "os_settings": {
        "disk_encryption": {
          "status": null,
          "detail": ""
        }
      },
      "profiles": [
        {
          "profile_uuid": "954ec5ea-a334-4825-87b3-937e7e381f24",
          "name": "profile1",
          "status": "verifying",
          "operation_type": "install",
          "detail": ""
        }
      ]
    }
  }
}
```

> Note: the response above assumes a [GeoIP database is configured](https://fleetdm.com/docs/deploying/configuration#geoip), otherwise the `geolocation` object won't be included.

> Note: `installed_paths` may be blank depending on installer package. For example, on Linux, RPM-installed packages do not provide installed path information.

#### Get host by device token

Returns a subset of information about the host specified by `token`. To get all information about a host, use the "Get host" endpoint [here](#get-host).

This is the API route used by the **My device** page in Fleet desktop to display information about the host to the end user.

`GET /api/v1/fleet/device/:token`

##### Parameters

| Name  | Type   | In   | Description                        |
| ----- | ------ | ---- | ---------------------------------- |
| token | string | path | The device's authentication token. |

##### Example

`GET /api/v1/fleet/device/abcdef012456789`

##### Default response

`Status: 200`

```json
{
  "host": {
    "created_at": "2021-08-19T02:02:22Z",
    "updated_at": "2021-08-19T21:14:58Z",
    "software": [
      {
        "id": 408,
        "name": "osquery",
        "version": "4.5.1",
        "source": "rpm_packages",
        "browser": "",
        "generated_cpe": "",
        "vulnerabilities": null
      },
      {
        "id": 1146,
        "name": "tar",
        "version": "1.30",
        "source": "rpm_packages",
        "browser": "",
        "generated_cpe": "",
        "vulnerabilities": null
      },
      {
        "id": 321,
        "name": "SomeApp.app",
        "version": "1.0",
        "source": "apps",
        "browser": "",
        "bundle_identifier": "com.some.app",
        "last_opened_at": "2021-08-18T21:14:00Z",
        "generated_cpe": "",
        "vulnerabilities": null
      }
    ],
    "id": 1,
    "detail_updated_at": "2021-08-19T21:07:53Z",
    "label_updated_at": "2021-08-19T21:07:53Z",
    "last_enrolled_at": "2021-08-19T02:02:22Z",
    "seen_time": "2021-08-19T21:14:58Z",
    "refetch_requested": false,
    "hostname": "23cfc9caacf0",
    "uuid": "309a4b7d-0000-0000-8e7f-26ae0815ede8",
    "platform": "rhel",
    "osquery_version": "4.5.1",
    "os_version": "CentOS Linux 8.3.2011",
    "build": "",
    "platform_like": "rhel",
    "code_name": "",
    "uptime": 210671000000000,
    "memory": 16788398080,
    "cpu_type": "x86_64",
    "cpu_subtype": "158",
    "cpu_brand": "Intel(R) Core(TM) i9-9980HK CPU @ 2.40GHz",
    "cpu_physical_cores": 12,
    "cpu_logical_cores": 12,
    "hardware_vendor": "",
    "hardware_model": "",
    "hardware_version": "",
    "hardware_serial": "",
    "computer_name": "23cfc9caacf0",
    "display_name": "23cfc9caacf0",
    "public_ip": "",
    "primary_ip": "172.27.0.6",
    "primary_mac": "02:42:ac:1b:00:06",
    "distributed_interval": 10,
    "config_tls_refresh": 10,
    "logger_tls_period": 10,
    "team_id": null,
    "pack_stats": null,
    "team_name": null,
    "additional": {},
    "gigs_disk_space_available": 46.1,
    "percent_disk_space_available": 74,
    "gigs_total_disk_space": 160,
    "disk_encryption_enabled": true,
    "dep_assigned_to_fleet": false,
    "users": [
      {
        "uid": 0,
        "username": "root",
        "type": "",
        "groupname": "root",
        "shell": "/bin/bash"
      },
      {
        "uid": 1,
        "username": "bin",
        "type": "",
        "groupname": "bin",
        "shell": "/sbin/nologin"
      }
    ],
    "labels": [
      {
        "created_at": "2021-08-19T02:02:17Z",
        "updated_at": "2021-08-19T02:02:17Z",
        "id": 6,
        "name": "All Hosts",
        "description": "All hosts which have enrolled in Fleet",
        "query": "SELECT 1;",
        "platform": "",
        "label_type": "builtin",
        "label_membership_type": "dynamic"
      },
      {
        "created_at": "2021-08-19T02:02:17Z",
        "updated_at": "2021-08-19T02:02:17Z",
        "id": 9,
        "name": "CentOS Linux",
        "description": "All CentOS hosts",
        "query": "SELECT 1 FROM os_version WHERE platform = 'centos' OR name LIKE '%centos%'",
        "platform": "",
        "label_type": "builtin",
        "label_membership_type": "dynamic"
      },
      {
        "created_at": "2021-08-19T02:02:17Z",
        "updated_at": "2021-08-19T02:02:17Z",
        "id": 12,
        "name": "All Linux",
        "description": "All Linux distributions",
        "query": "SELECT 1 FROM osquery_info WHERE build_platform LIKE '%ubuntu%' OR build_distro LIKE '%centos%';",
        "platform": "",
        "label_type": "builtin",
        "label_membership_type": "dynamic"
      }
    ],
    "packs": [],
    "status": "online",
    "display_text": "23cfc9caacf0",
    "batteries": [
      {
        "cycle_count": 999,
        "health": "Good"
      }
    ],
    "mdm": {
      "encryption_key_available": true,
      "enrollment_status": "On (manual)",
      "name": "Fleet",
      "connected_to_fleet": true,
      "server_url": "https://acme.com/mdm/apple/mdm",
      "macos_settings": {
        "disk_encryption": null,
        "action_required": null
      },
      "macos_setup": {
        "bootstrap_package_status": "installed",
        "detail": "",
        "bootstrap_package_name": "test.pkg"
      },
      "os_settings": {
        "disk_encryption": {
          "status": null,
          "detail": ""
        }
      },
      "profiles": [
        {
          "profile_uuid": "954ec5ea-a334-4825-87b3-937e7e381f24",
          "name": "profile1",
          "status": "verifying",
          "operation_type": "install",
          "detail": ""
        }
      ]
    }
  },
  "self_service": true,
  "org_logo_url": "https://example.com/logo.jpg",
  "license": {
    "tier": "free",
    "expiration": "2031-01-01T00:00:00Z"
  },
  "global_config": {
    "mdm": {
      "enabled_and_configured": false
    }
  }
}
```

### Delete host

Deletes the specified host from Fleet. Note that a deleted host will fail authentication with the previous node key, and in most osquery configurations will attempt to re-enroll automatically. If the host still has a valid enroll secret, it will re-enroll successfully.

`DELETE /api/v1/fleet/hosts/:id`

#### Parameters

| Name | Type    | In   | Description                  |
| ---- | ------- | ---- | ---------------------------- |
| id   | integer | path | **Required**. The host's id. |

#### Example

`DELETE /api/v1/fleet/hosts/121`

##### Default response

`Status: 200`


### Refetch host

Flags the host details, labels and policies to be refetched the next time the host checks in for distributed queries. Note that we cannot be certain when the host will actually check in and update the query results. Further requests to the host APIs will indicate that the refetch has been requested through the `refetch_requested` field on the host object.

`POST /api/v1/fleet/hosts/:id/refetch`

#### Parameters

| Name | Type    | In   | Description                  |
| ---- | ------- | ---- | ---------------------------- |
| id   | integer | path | **Required**. The host's id. |

#### Example

`POST /api/v1/fleet/hosts/121/refetch`

##### Default response

`Status: 200`


### Transfer hosts to a team

_Available in Fleet Premium_

`POST /api/v1/fleet/hosts/transfer`

#### Parameters

| Name    | Type    | In   | Description                                                             |
| ------- | ------- | ---- | ----------------------------------------------------------------------- |
| team_id | integer | body | **Required**. The ID of the team you'd like to transfer the host(s) to. |
| hosts   | array   | body | **Required**. A list of host IDs.                                       |

#### Example

`POST /api/v1/fleet/hosts/transfer`

##### Request body

```json
{
  "team_id": 1,
  "hosts": [3, 2, 4, 6, 1, 5, 7]
}
```

##### Default response

`Status: 200`


### Transfer hosts to a team by filter

_Available in Fleet Premium_

`POST /api/v1/fleet/hosts/transfer/filter`

#### Parameters

| Name    | Type    | In   | Description                                                                                                                                                                                                                                                                                                                        |
| ------- | ------- | ---- | ---------------------------------------------------------------------------------------------------------------------------------------------------------------------------------------------------------------------------------------------------------------------------------------------------------------------------------- |
| team_id | integer | body | **Required**. The ID of the team you'd like to transfer the host(s) to.                                                                                                                                                                                                                                                            |
| filters | object  | body | **Required** Contains any of the following four properties: `query` for search query keywords. Searchable fields include `hostname`, `hardware_serial`, `uuid`, and `ipv4`. `status` to indicate the status of the hosts to return. Can either be `new`, `online`, `offline`, `mia` or `missing`. `label_id` to indicate the selected label. `team_id` to indicate the selected team. Note: `label_id` and `status` cannot be used at the same time. |

#### Example

`POST /api/v1/fleet/hosts/transfer/filter`

##### Request body

```json
{
  "team_id": 1,
  "filters": {
    "status": "online",
    "team_id": 2,
  }
}
```

##### Default response

`Status: 200`


### Turn off MDM for a host

Turns off MDM for the specified macOS host.

`DELETE /api/v1/fleet/hosts/:id/mdm`

#### Parameters

| Name | Type    | In   | Description                           |
| ---- | ------- | ---- | ------------------------------------- |
| id   | integer | path | **Required.** The host's ID in Fleet. |

#### Example

`DELETE /api/v1/fleet/hosts/42/mdm`

##### Default response

`Status: 200`


### Bulk delete hosts by filter or ids

`POST /api/v1/fleet/hosts/delete`

#### Parameters

| Name    | Type    | In   | Description                                                                                                                                                                                                                                                                                                                        |
| ------- | ------- | ---- | ---------------------------------------------------------------------------------------------------------------------------------------------------------------------------------------------------------------------------------------------------------------------------------------------------------------------------------- |
| ids     | array   | body | A list of the host IDs you'd like to delete. If `ids` is specified, `filters` cannot be specified.                                                                                                                                                                                                                                                           |
| filters | object  | body | Contains any of the following four properties: `query` for search query keywords. Searchable fields include `hostname`, `hardware_serial`, `uuid`, and `ipv4`. `status` to indicate the status of the hosts to return. Can either be `new`, `online`, `offline`, `mia` or `missing`. `label_id` to indicate the selected label. `team_id` to indicate the selected team. If `filters` is specified, `id` cannot be specified. `label_id` and `status` cannot be used at the same time. |

Either ids or filters are required.

Request (`ids` is specified):

```json
{
  "ids": [1]
}
```

Request (`filters` is specified):
```json
{
  "filters": {
    "status": "online",
    "label_id": 1,
    "team_id": 1,
    "query": "abc"
  }
}
```

Request (`filters` is specified and empty, to delete all hosts):
```json
{
  "filters": {}
}
```

#### Example

`POST /api/v1/fleet/hosts/delete`

##### Request body

```json
{
  "filters": {
    "status": "online",
    "team_id": 1
  }
}
```

##### Default response

`Status: 200`

### Get human-device mapping

Returns the end user's email(s) they use to log in to their Identity Provider (IdP) and Google Chrome profile.

Also returns the custom email that's set via the `PUT /api/v1/fleet/hosts/:id/device_mapping` endpoint (docs [here](#update-custom-human-device-mapping))

Note that IdP email is only supported on macOS hosts. It's collected once, during automatic enrollment (DEP), only if the end user authenticates with the IdP and the DEP profile has `await_device_configured` set to `true`.

`GET /api/v1/fleet/hosts/:id/device_mapping`

#### Parameters

| Name       | Type              | In   | Description                                                                   |
| ---------- | ----------------- | ---- | ----------------------------------------------------------------------------- |
| id         | integer           | path | **Required**. The host's `id`.                                                |

#### Example

`GET /api/v1/fleet/hosts/1/device_mapping`

##### Default response

`Status: 200`

```json
{
  "host_id": 1,
  "device_mapping": [
    {
      "email": "user@example.com",
      "source": "identity_provider"
    },
    {
      "email": "user@example.com",
      "source": "google_chrome_profiles"
    },
    {
      "email": "user@example.com",
      "source": "custom"
    }
  ]
}
```

---

### Update custom human-device mapping

`PUT /api/v1/fleet/hosts/:id/device_mapping`

Updates the email for the `custom` data source in the human-device mapping. This source can only have one email.

#### Parameters

| Name       | Type              | In   | Description                                                                   |
| ---------- | ----------------- | ---- | ----------------------------------------------------------------------------- |
| id         | integer           | path | **Required**. The host's `id`.                                                |
| email      | string            | body | **Required**. The custom email.                                               |

#### Example

`PUT /api/v1/fleet/hosts/1/device_mapping`

##### Request body

```json
{
  "email": "user@example.com"
}
```

##### Default response

`Status: 200`

```json
{
  "host_id": 1,
  "device_mapping": [
    {
      "email": "user@example.com",
      "source": "identity_provider"
    },
    {
      "email": "user@example.com",
      "source": "google_chrome_profiles"
    },
    {
      "email": "user@example.com",
      "source": "custom"
    }
  ]
}
```

### Get host's device health report

Retrieves information about a single host's device health.

This report includes a subset of host vitals, and simplified policy and vulnerable software information. Data is cached to preserve performance. To get all up-to-date information about a host, use the "Get host" endpoint [here](#get-host).


`GET /api/v1/fleet/hosts/:id/health`

#### Parameters

| Name       | Type              | In   | Description                                                                   |
| ---------- | ----------------- | ---- | ----------------------------------------------------------------------------- |
| id         | integer           | path | **Required**. The host's `id`.                                                |

#### Example

`GET /api/v1/fleet/hosts/1/health`

##### Default response

`Status: 200`

```json
{
  "host_id": 1,
  "health": {
    "updated_at": "2023-09-16T18:52:19Z",
    "os_version": "CentOS Linux 8.3.2011",
    "disk_encryption_enabled": true,
    "failing_policies_count": 1,
    "failing_critical_policies_count": 1, // Fleet Premium only
    "failing_policies": [
      {
        "id": 123,
        "name": "Google Chrome is up to date",
        "critical": true, // Fleet Premium only
        "resolution": "Follow the Update Google Chrome instructions here: https://support.google.com/chrome/answer/95414?sjid=6534253818042437614-NA"
      }
    ],
    "vulnerable_software": [
      {
        "id": 321,
        "name": "Firefox.app",
        "version": "116.0.3",
      }
    ]
  }
}
```

---

### Get host's mobile device management (MDM) information

Currently supports Windows and MacOS. On MacOS this requires the [macadmins osquery
extension](https://github.com/macadmins/osquery-extension) which comes bundled
in [Fleet's agent (fleetd)](https://fleetdm.com/docs/get-started/anatomy#fleetd).

Retrieves a host's MDM enrollment status and MDM server URL.

If the host exists but is not enrolled to an MDM server, then this API returns `null`.

`GET /api/v1/fleet/hosts/:id/mdm`

#### Parameters

| Name    | Type    | In   | Description                                                                                                                                                                                                                                                                                                                        |
| ------- | ------- | ---- | -------------------------------------------------------------------------------- |
| id      | integer | path | **Required** The id of the host to get the details for                           |

#### Example

`GET /api/v1/fleet/hosts/32/mdm`

##### Default response

`Status: 200`

```json
{
  "enrollment_status": "On (automatic)",
  "server_url": "some.mdm.com",
  "name": "Some MDM",
  "id": 3
}
```

---

### Get mobile device management (MDM) summary

Currently supports Windows and MacOS. On MacOS this requires the [macadmins osquery
extension](https://github.com/macadmins/osquery-extension) which comes bundled
in [Fleet's agent (fleetd)](https://fleetdm.com/docs/get-started/anatomy#fleetd).

Retrieves MDM enrollment summary. Windows servers are excluded from the aggregated data.

`GET /api/v1/fleet/hosts/summary/mdm`

#### Parameters

| Name     | Type    | In    | Description                                                                                                                                                                                                                                                                                                                        |
| -------- | ------- | ----- | -------------------------------------------------------------------------------- |
| team_id  | integer | query | _Available in Fleet Premium_. Filter by team                                      |
| platform | string  | query | Filter by platform ("windows" or "darwin")                                       |

A `team_id` of `0` returns the statistics for hosts that are not part of any team. A `null` or missing `team_id` returns statistics for all hosts regardless of the team.

#### Example

`GET /api/v1/fleet/hosts/summary/mdm?team_id=1&platform=windows`

##### Default response

`Status: 200`

```json
{
  "counts_updated_at": "2021-03-21T12:32:44Z",
  "mobile_device_management_enrollment_status": {
    "enrolled_manual_hosts_count": 0,
    "enrolled_automated_hosts_count": 2,
    "unenrolled_hosts_count": 0,
    "hosts_count": 2
  },
  "mobile_device_management_solution": [
    {
      "id": 2,
      "name": "Solution1",
      "server_url": "solution1.com",
      "hosts_count": 1
    },
    {
      "id": 3,
      "name": "Solution2",
      "server_url": "solution2.com",
      "hosts_count": 1
    }
  ]
}
```

---

### Get host's mobile device management (MDM) and Munki information

Retrieves a host's MDM enrollment status, MDM server URL, and Munki version.

`GET /api/v1/fleet/hosts/:id/macadmins`

#### Parameters

| Name    | Type    | In   | Description                                                                                                                                                                                                                                                                                                                        |
| ------- | ------- | ---- | -------------------------------------------------------------------------------- |
| id      | integer | path | **Required** The id of the host to get the details for                           |

#### Example

`GET /api/v1/fleet/hosts/32/macadmins`

##### Default response

`Status: 200`

```json
{
  "macadmins": {
    "munki": {
      "version": "1.2.3"
    },
    "munki_issues": [
      {
        "id": 1,
        "name": "Could not retrieve managed install primary manifest",
        "type": "error",
        "created_at": "2022-08-01T05:09:44Z"
      },
      {
        "id": 2,
        "name": "Could not process item Figma for optional install. No pkginfo found in catalogs: release",
        "type": "warning",
        "created_at": "2022-08-01T05:09:44Z"
      }
    ],
    "mobile_device_management": {
      "enrollment_status": "On (automatic)",
      "server_url": "http://some.url/mdm",
      "name": "MDM Vendor Name",
      "id": 999
    }
  }
}
```

---

### Get aggregated host's macadmin mobile device management (MDM) and Munki information

Requires the [macadmins osquery
extension](https://github.com/macadmins/osquery-extension) which comes bundled
in [Fleet's agent (fleetd)](https://fleetdm.com/docs/get-started/anatomy#fleetd).
Currently supported only on macOS.


Retrieves aggregated host's MDM enrollment status and Munki versions.

`GET /api/v1/fleet/macadmins`

#### Parameters

| Name    | Type    | In    | Description                                                                                                                                                                                                                                                                                                                        |
| ------- | ------- | ----- | ---------------------------------------------------------------------------------------------------------------- |
| team_id | integer | query | _Available in Fleet Premium_. Filters the aggregate host information to only include hosts in the specified team. |                           |

A `team_id` of `0` returns the statistics for hosts that are not part of any team. A `null` or missing `team_id` returns statistics for all hosts regardless of the team.

#### Example

`GET /api/v1/fleet/macadmins`

##### Default response

`Status: 200`

```json
{
  "macadmins": {
    "counts_updated_at": "2021-03-21T12:32:44Z",
    "munki_versions": [
      {
        "version": "5.5",
        "hosts_count": 8360
      },
      {
        "version": "5.4",
        "hosts_count": 1700
      },
      {
        "version": "5.3",
        "hosts_count": 400
      },
      {
        "version": "5.2.3",
        "hosts_count": 112
      },
      {
        "version": "5.2.2",
        "hosts_count": 50
      }
    ],
    "munki_issues": [
      {
        "id": 1,
        "name": "Could not retrieve managed install primary manifest",
        "type": "error",
        "hosts_count": 2851
      },
      {
        "id": 2,
        "name": "Could not process item Figma for optional install. No pkginfo found in catalogs: release",
        "type": "warning",
        "hosts_count": 1983
      }
    ],
    "mobile_device_management_enrollment_status": {
      "enrolled_manual_hosts_count": 124,
      "enrolled_automated_hosts_count": 124,
      "unenrolled_hosts_count": 112
    },
    "mobile_device_management_solution": [
      {
        "id": 1,
        "name": "SimpleMDM",
        "hosts_count": 8360,
        "server_url": "https://a.simplemdm.com/mdm"
      },
      {
        "id": 2,
        "name": "Intune",
        "hosts_count": 1700,
        "server_url": "https://enrollment.manage.microsoft.com"
      }
    ]
  }
}
```

### Resend host's configuration profile

Resends a configuration profile for the specified host.

`POST /api/v1/fleet/hosts/:id/configuration_profiles/resend/:profile_uuid`

#### Parameters

| Name | Type | In | Description |
| ---- | ---- | -- | ----------- |
| id   | integer | path | **Required.** The host's ID. |
| profile_uuid   | string | path | **Required.** The UUID of the configuration profile to resend to the host. |

#### Example

`POST /api/v1/fleet/hosts/233/configuration_profiles/resend/fc14a20-84a2-42d8-9257-a425f62bb54d`

##### Default response

`Status: 202`

### Get host's scripts

`GET /api/v1/fleet/hosts/:id/scripts`

#### Parameters

| Name | Type    | In   | Description                  |
| ---- | ------- | ---- | ---------------------------- |
| id   | integer | path | **Required**. The host's id. |
| page | integer | query | Page number of the results to fetch.|
| per_page | integer | query | Results per page.|

#### Example

`GET /api/v1/fleet/hosts/123/scripts`

##### Default response

`Status: 200`

```json
"scripts": [
  {
    "script_id": 3,
    "name": "remove-zoom-artifacts.sh",
    "last_execution": {
      "execution_id": "e797d6c6-3aae-11ee-be56-0242ac120002",
      "executed_at": "2021-12-15T15:23:57Z",
      "status": "error"
    }
  },
  {
    "script_id": 5,
    "name": "set-timezone.sh",
    "last_execution": {
      "id": "e797d6c6-3aae-11ee-be56-0242ac120002",
      "executed_at": "2021-12-15T15:23:57Z",
      "status": "pending"
    }
  },
  {
    "script_id": 8,
    "name": "uninstall-zoom.sh",
    "last_execution": {
      "id": "e797d6c6-3aae-11ee-be56-0242ac120002",
      "executed_at": "2021-12-15T15:23:57Z",
      "status": "ran"
    }
  }
],
"meta": {
  "has_next_results": false,
  "has_previous_results": false
}

```

### Get host's software

> **Experimental feature**. This feature is undergoing rapid improvement, which may result in breaking changes to the API or configuration surface. It is not recommended for use in automated workflows.

`GET /api/v1/fleet/hosts/:id/software`

#### Parameters

| Name | Type    | In   | Description                  |
| ---- | ------- | ---- | ---------------------------- |
| id   | integer | path | **Required**. The host's ID. |
| query   | string | query | Search query keywords. Searchable fields include `name`. |
| available_for_install | boolean | query | If `true` or `1`, only list software that is available for install (added by the user). Default is `false`. |
| page | integer | query | Page number of the results to fetch.|
| per_page | integer | query | Results per page.|

#### Example

`GET /api/v1/fleet/hosts/123/software`

##### Default response

`Status: 200`

```json
{
  "count": 3,
  "software": [
    {
      "id": 121,
      "name": "Google Chrome.app",
      "software_package": {
        "name": "GoogleChrome.pkg",
        "version": "125.12.0.3",
        "self_service": true,
        "last_install": {
          "install_uuid": "8bbb8ac2-b254-4387-8cba-4d8a0407368b",
          "installed_at": "2024-05-15T15:23:57Z"
        }
      },
      "app_store_app": null,
      "source": "apps",
      "status": "failed_install",
      "installed_versions": [
        {
          "version": "121.0",
          "bundle_identifier": "com.google.Chrome",
          "last_opened_at": "2024-04-01T23:03:07Z",
          "vulnerabilities": ["CVE-2023-1234","CVE-2023-4321","CVE-2023-7654"],
          "installed_paths": ["/Applications/Google Chrome.app"],
          "signature_information": [
            {
              "installed_path": "/Applications/Google Chrome.app",
              "team_identifier": "EQHXZ8M8AV"
            }
          ]
        }
      ]
    },
    {
      "id": 134,
      "name": "Falcon.app",
      "software_package": {
        "name": "FalconSensor-6.44.pkg",
        "self_service": false,
        "last_install": null,
        "last_uninstall": {
          "script_execution_id": "ed579e73-0f41-46c8-aaf4-3c1e5880ed27",
          "uninstalled_at": "2024-05-15T15:23:57Z"
        }
      },
      "app_store_app": null,    
      "source": "",
      "status": "pending_uninstall",
      "installed_versions": [],
    },
    {
      "id": 147,
      "name": "Logic Pro",
      "software_package": null,
      "app_store_app": {
        "app_store_id": "1091189122",
        "icon_url": "https://is1-ssl.mzstatic.com/image/thumb/Purple221/v4/f4/25/1f/f4251f60-e27a-6f05-daa7-9f3a63aac929/AppIcon-0-0-85-220-0-0-4-0-0-2x-0-0-0-0-0.png/512x512bb.png",
        "version": "2.04",
        "self_service": false,
        "last_install": {
          "command_uuid": "0aa14ae5-58fe-491a-ac9a-e4ee2b3aac40",
          "installed_at": "2024-05-15T15:23:57Z"
        },
      },
      "source": "apps",
      "status": "installed",
      "installed_versions": [
        {
          "version": "118.0",
          "bundle_identifier": "com.apple.logic10",
          "last_opened_at": "2024-04-01T23:03:07Z",
          "vulnerabilities": ["CVE-2023-1234"],
          "installed_paths": ["/Applications/Logic Pro.app"],
          "signature_information": [
            {
              "installed_path": "/Applications/Logic Pro.app",
              "team_identifier": ""
            }
          ]
        }
      ]
    },
  ],
  "meta": {
    "has_next_results": false,
    "has_previous_results": false
  }
}
```

### Get hosts report in CSV

Returns the list of hosts corresponding to the search criteria in CSV format, ready for download when
requested by a web browser.

`GET /api/v1/fleet/hosts/report`

#### Parameters

| Name                    | Type    | In    | Description                                                                                                                                                                                                                                                                                                                                 |
| ----------------------- | ------- | ----- | ------------------------------------------------------------------------------------------------------------------------------------------------------------------------------------------------------------------------------------------------------------------------------------------------------------------------------------------- |
| format                  | string  | query | **Required**, must be "csv" (only supported format for now).                                                                                                                                                                                                                                                                                |
| columns                 | string  | query | Comma-delimited list of columns to include in the report (returns all columns if none is specified).                                                                                                                                                                                                                                        |
| order_key               | string  | query | What to order results by. Can be any column in the hosts table.                                                                                                                                                                                                                                                                             |
| order_direction         | string  | query | **Requires `order_key`**. The direction of the order given the order key. Options include 'asc' and 'desc'. Default is 'asc'.                                                                                                                                                                                                               |
| status                  | string  | query | Indicates the status of the hosts to return. Can either be 'new', 'online', 'offline', 'mia' or 'missing'.                                                                                                                                                                                                                                  |
| query                   | string  | query | Search query keywords. Searchable fields include `hostname`, `hardware_serial`, `uuid`, `ipv4` and the hosts' email addresses (only searched if the query looks like an email address, i.e. contains an `@`, no space, etc.).                                                                                                               |
| team_id                 | integer | query | _Available in Fleet Premium_. Filters the hosts to only include hosts in the specified team.                                                                                                                                                                                                                                                |
| policy_id               | integer | query | The ID of the policy to filter hosts by.                                                                                                                                                                                                                                                                                                    |
| policy_response         | string  | query | **Requires `policy_id`**. Valid options are 'passing' or 'failing'. **Note: If `policy_id` is specified _without_ including `policy_response`, this will also return hosts where the policy is not configured to run or failed to run.** |
| software_version_id     | integer | query | The ID of the software version to filter hosts by.                                                                                                            |
| software_title_id       | integer | query | The ID of the software title to filter hosts by.                                                                                                              |
| os_version_id | integer | query | The ID of the operating system version to filter hosts by. |
| os_name                 | string  | query | The name of the operating system to filter hosts by. `os_version` must also be specified with `os_name`                                                                                                                                                                                                                                     |
| os_version              | string  | query | The version of the operating system to filter hosts by. `os_name` must also be specified with `os_version`                                                                                                                                                                                                                                  |
| vulnerability           | string  | query | The cve to filter hosts by (including "cve-" prefix, case-insensitive).                                                                                                                                                                                                                                                                     |
| mdm_id                  | integer | query | The ID of the _mobile device management_ (MDM) solution to filter hosts by (that is, filter hosts that use a specific MDM provider and URL).                                                                                                                                                                                                |
| mdm_name                | string  | query | The name of the _mobile device management_ (MDM) solution to filter hosts by (that is, filter hosts that use a specific MDM provider).                                                                                                                                                                                                      |
| mdm_enrollment_status   | string  | query | The _mobile device management_ (MDM) enrollment status to filter hosts by. Valid options are 'manual', 'automatic', 'enrolled', 'pending', or 'unenrolled'.                                                                                                                                                                                 |
| macos_settings          | string  | query | Filters the hosts by the status of the _mobile device management_ (MDM) profiles applied to hosts. Valid options are 'verified', 'verifying', 'pending', or 'failed'. **Note: If this filter is used in Fleet Premium without a team ID filter, the results include only hosts that are not assigned to any team.**                                                                                                                                                                                                             |
| munki_issue_id          | integer | query | The ID of the _munki issue_ (a Munki-reported error or warning message) to filter hosts by (that is, filter hosts that are affected by that corresponding error or warning message).                                                                                                                                                        |
| low_disk_space          | integer | query | _Available in Fleet Premium_. Filters the hosts to only include hosts with less GB of disk space available than this value. Must be a number between 1-100.                                                                                                                                                                                 |
| label_id                | integer | query | A valid label ID. Can only be used in combination with `order_key`, `order_direction`, `status`, `query` and `team_id`.                                                                                                                                                                                                                     |
| bootstrap_package       | string | query | _Available in Fleet Premium_. Filters the hosts by the status of the MDM bootstrap package on the host. Valid options are 'installed', 'pending', or 'failed'. **Note: If this filter is used in Fleet Premium without a team ID filter, the results include only hosts that are not assigned to any team.** |
| disable_failing_policies | boolean | query | If `true`, hosts will return failing policies as 0 (returned as the `issues` column) regardless of whether there are any that failed for the host. This is meant to be used when increased performance is needed in exchange for the extra information.      |

If `mdm_id`, `mdm_name` or `mdm_enrollment_status` is specified, then Windows Servers are excluded from the results.

#### Example

`GET /api/v1/fleet/hosts/report?software_id=123&format=csv&columns=hostname,primary_ip,platform`

##### Default response

`Status: 200`

```csv
created_at,updated_at,id,detail_updated_at,label_updated_at,policy_updated_at,last_enrolled_at,seen_time,refetch_requested,hostname,uuid,platform,osquery_version,os_version,build,platform_like,code_name,uptime,memory,cpu_type,cpu_subtype,cpu_brand,cpu_physical_cores,cpu_logical_cores,hardware_vendor,hardware_model,hardware_version,hardware_serial,computer_name,primary_ip_id,primary_ip,primary_mac,distributed_interval,config_tls_refresh,logger_tls_period,team_id,team_name,gigs_disk_space_available,percent_disk_space_available,gigs_total_disk_space,issues,device_mapping,status,display_text
2022-03-15T17:23:56Z,2022-03-15T17:23:56Z,1,2022-03-15T17:23:56Z,2022-03-15T17:23:56Z,2022-03-15T17:23:56Z,2022-03-15T17:23:56Z,2022-03-15T17:23:56Z,false,foo.local0,a4fc55a1-b5de-409c-a2f4-441f564680d3,debian,,,,,,0s,0,,,,0,0,,,,,,,,,0,0,0,,,0,0,0,0,,,,
2022-03-15T17:23:56Z,2022-03-15T17:23:56Z,2,2022-03-15T17:23:56Z,2022-03-15T17:23:56Z,2022-03-15T17:23:56Z,2022-03-15T17:23:56Z,2022-03-15T17:22:56Z,false,foo.local1,689539e5-72f0-4bf7-9cc5-1530d3814660,rhel,,,,,,0s,0,,,,0,0,,,,,,,,,0,0,0,,,0,0,0,0,,,,
2022-03-15T17:23:56Z,2022-03-15T17:23:56Z,3,2022-03-15T17:23:56Z,2022-03-15T17:23:56Z,2022-03-15T17:23:56Z,2022-03-15T17:23:56Z,2022-03-15T17:21:56Z,false,foo.local2,48ebe4b0-39c3-4a74-a67f-308f7b5dd171,linux,,,,,,0s,0,,,,0,0,,,,,,,,,0,0,0,,,0,0,0,0,,,,
```

### Get host's disk encryption key

Retrieves the disk encryption key for a host.

Requires that disk encryption is enforced and the host has MDM turned on.

`GET /api/v1/fleet/hosts/:id/encryption_key`

#### Parameters

| Name | Type    | In   | Description                                                        |
| ---- | ------- | ---- | ------------------------------------------------------------------ |
| id   | integer | path | **Required** The id of the host to get the disk encryption key for |


#### Example

`GET /api/v1/fleet/hosts/8/encryption_key`

##### Default response

`Status: 200`

```json
{
  "host_id": 8,
  "encryption_key": {
    "key": "5ADZ-HTZ8-LJJ4-B2F8-JWH3-YPBT",
    "updated_at": "2022-12-01T05:31:43Z"
  }
}
```

### Get configuration profiles assigned to a host

Requires Fleet's MDM properly [enabled and configured](https://fleetdm.com/docs/using-fleet/mdm-setup).

Retrieves a list of the configuration profiles assigned to a host.

`GET /api/v1/fleet/hosts/:id/configuration_profiles`

#### Parameters

| Name | Type    | In   | Description                      |
| ---- | ------- | ---- | -------------------------------- |
| id   | integer | path | **Required**. The ID of the host  |


#### Example

`GET /api/v1/fleet/hosts/8/configuration_profiles`

##### Default response

`Status: 200`

```json
{
  "host_id": 8,
  "profiles": [
    {
      "profile_uuid": "bc84dae7-396c-4e10-9d45-5768bce8b8bd",
      "team_id": 0,
      "name": "Example profile",
      "identifier": "com.example.profile",
      "created_at": "2023-03-31T00:00:00Z",
      "updated_at": "2023-03-31T00:00:00Z",
      "checksum": "dGVzdAo="
    }
  ]
}
```

### Lock host

_Available in Fleet Premium_

Sends a command to lock the specified macOS, Linux, or Windows host. The host is locked once it comes online.

To lock a macOS host, the host must have MDM turned on. To lock a Windows or Linux host, the host must have [scripts enabled](https://fleetdm.com/docs/using-fleet/scripts).


`POST /api/v1/fleet/hosts/:id/lock`

#### Parameters

| Name       | Type              | In   | Description                                                                   |
| ---------- | ----------------- | ---- | ----------------------------------------------------------------------------- |
| id | integer | path | **Required**. ID of the host to be locked. |
| view_pin | boolean | query | For macOS hosts, whether to return the unlock PIN. |

#### Example

`POST /api/v1/fleet/hosts/123/lock`

##### Default response

`Status: 204`

#### Example

`POST /api/v1/fleet/hosts/123/lock?view_pin=true`

##### Default response (macOS hosts)

`Status: 200`

```json
{
  "unlock_pin": "123456"
}
```

### Unlock host

_Available in Fleet Premium_

Sends a command to unlock the specified Windows or Linux host, or retrieves the unlock PIN for a macOS host.

To unlock a Windows or Linux host, the host must have [scripts enabled](https://fleetdm.com/docs/using-fleet/scripts).

`POST /api/v1/fleet/hosts/:id/unlock`

#### Parameters

| Name       | Type              | In   | Description                                                                   |
| ---------- | ----------------- | ---- | ----------------------------------------------------------------------------- |
| id | integer | path | **Required**. ID of the host to be unlocked. |

#### Example

`POST /api/v1/fleet/hosts/:id/unlock`

##### Default response (Windows or Linux hosts)

`Status: 204`

##### Default response (macOS hosts)

`Status: 200`

```json
{
  "host_id": 8,
  "unlock_pin": "123456"
}
```

### Wipe host

Sends a command to wipe the specified macOS, iOS, iPadOS, Windows, or Linux host. The host is wiped once it comes online.

To wipe a macOS, iOS, iPadOS, or Windows host, the host must have MDM turned on. To lock a Linux host, the host must have [scripts enabled](https://fleetdm.com/docs/using-fleet/scripts).

`POST /api/v1/fleet/hosts/:id/wipe`

#### Parameters

| Name       | Type              | In   | Description                                                                   |
| ---------- | ----------------- | ---- | ----------------------------------------------------------------------------- |
| id | integer | path | **Required**. ID of the host to be wiped. |

#### Example

`POST /api/v1/fleet/hosts/123/wipe`

##### Default response

`Status: 204`


### Get host's past activity

`GET /api/v1/fleet/hosts/:id/activities`

#### Parameters

| Name | Type    | In   | Description                  |
| ---- | ------- | ---- | ---------------------------- |
| id   | integer | path | **Required**. The host's ID. |
| page | integer | query | Page number of the results to fetch.|
| per_page | integer | query | Results per page.|

#### Example

`GET /api/v1/fleet/hosts/12/activities`

##### Default response

`Status: 200`

```json
{
  "activities": [
    {
      "created_at": "2023-07-27T14:35:08Z",
      "actor_id": 1,
      "actor_full_name": "Anna Chao",
      "id": 4,
      "actor_gravatar": "",
      "actor_email": "",
      "type": "uninstalled_software",
      "details": {
        "host_id": 1,
        "host_display_name": "Marko’s MacBook Pro",
        "software_title": "Adobe Acrobat.app",
        "script_execution_id": "ecf22dba-07dc-40a9-b122-5480e948b756",
        "status": "failed_uninstall"
      }
    }, 
    {
      "created_at": "2023-07-27T14:35:08Z",
      "actor_id": 1,
      "actor_full_name": "Anna Chao",
      "id": 3,
      "actor_gravatar": "",
      "actor_email": "",
      "type": "uninstalled_software",
      "details": {
        "host_id": 1,
        "host_display_name": "Marko’s MacBook Pro",
        "software_title": "Adobe Acrobat.app",
        "script_execution_id": "ecf22dba-07dc-40a9-b122-5480e948b756",
        "status": "uninstalled"
      }
    },
    {
      "created_at": "2023-07-27T14:35:08Z",
      "id": 2,
      "actor_full_name": "Anna",
      "actor_id": 1,
      "actor_gravatar": "",
      "actor_email": "anna@example.com",
      "type": "ran_script",
      "details": {
        "host_id": 1,
        "host_display_name": "Steve's MacBook Pro",
        "script_name": "set-timezones.sh",
        "script_execution_id": "d6cffa75-b5b5-41ef-9230-15073c8a88cf",
        "async": true
      },
    },
    {
      "created_at": "2021-07-27T13:25:21Z",
      "id": 1,
      "actor_full_name": "Bob",
      "actor_id": 2,
      "actor_gravatar": "",
      "actor_email": "bob@example.com",
      "type": "ran_script",
      "details": {
        "host_id": 1,
        "host_display_name": "Steve's MacBook Pro",
        "script_name": "",
        "script_execution_id": "y3cffa75-b5b5-41ef-9230-15073c8a88cf",
        "async": false
      },
    },
  ],
  "meta": {
    "has_next_results": false,
    "has_previous_results": false
  }
}
```

### Get host's upcoming activity

`GET /api/v1/fleet/hosts/:id/activities/upcoming`

#### Parameters

| Name | Type    | In   | Description                  |
| ---- | ------- | ---- | ---------------------------- |
| id   | integer | path | **Required**. The host's id. |
| page | integer | query | Page number of the results to fetch.|
| per_page | integer | query | Results per page.|

#### Example

`GET /api/v1/fleet/hosts/12/activities/upcoming`

##### Default response

`Status: 200`

```json
{
  "count": 3,
  "activities": [
    {
      "created_at": "2023-07-27T14:35:08Z",
      "actor_id": 1,
      "actor_full_name": "Anna Chao",
      "uuid": "cc081637-fdf9-4d44-929f-96dfaec00f67",
      "actor_gravatar": "",
      "actor_email": "",
      "type": "uninstalled_software",
      "fleet_initiated_activity": false,
      "details": {
        "host_id": 1,
        "host_display_name": "Marko's MacBook Pro",
        "software_title": "Adobe Acrobat.app",
        "script_execution_id": "ecf22dba-07dc-40a9-b122-5480e948b756",
        "status": "pending_uninstall",
      }
    },
    {
      "created_at": "2023-07-27T14:35:08Z",
      "uuid": "d6cffa75-b5b5-41ef-9230-15073c8a88cf",
      "actor_full_name": "Marko",
      "actor_id": 1,
      "actor_gravatar": "",
      "actor_email": "marko@example.com",
      "type": "ran_script",
      "details": {
        "host_id": 1,
        "host_display_name": "Steve's MacBook Pro",
        "script_name": "set-timezones.sh",
        "script_execution_id": "d6cffa75-b5b5-41ef-9230-15073c8a88cf",
        "async": true
      },
    },
    {
      "created_at": "2021-07-27T13:25:21Z",
      "uuid": "y3cffa75-b5b5-41ef-9230-15073c8a88cf",
      "actor_full_name": "Rachael",
      "actor_id": 1,
      "actor_gravatar": "",
      "actor_email": "rachael@example.com",
      "type": "ran_script",
      "details": {
        "host_id": 1,
        "host_display_name": "Steve's MacBook Pro",
        "script_name": "",
        "script_execution_id": "y3cffa75-b5b5-41ef-9230-15073c8a88cf",
        "async": false
      },
    },
  ],
  "meta": {
    "has_next_results": false,
    "has_previous_results": false
  }
}
```

### Add labels to host

Adds manual labels to a host.

`POST /api/v1/fleet/hosts/:id/labels`

#### Parameters

| Name   | Type    | In   | Description                  |
| ------ | ------- | ---- | ---------------------------- |
| labels | array   | body | The list of label names to add to the host. |


#### Example

`POST /api/v1/fleet/hosts/12/labels`

##### Request body

```json
{
  "labels": ["label1", "label2"]
}
```

##### Default response

`Status: 200`

### Remove labels from host

Removes manual labels from a host.

`DELETE /api/v1/fleet/hosts/:id/labels`

#### Parameters

| Name   | Type    | In   | Description                  |
| ------ | ------- | ---- | ---------------------------- |
| labels | array   | body | The list of label names to delete from the host. |


#### Example

`DELETE /api/v1/fleet/hosts/12/labels`

##### Request body

```json
{
  "labels": ["label3", "label4"]
}
```

##### Default response

`Status: 200`

### Live query one host (ad-hoc)

Runs an ad-hoc live query against the specified host and responds with the results.

The live query will stop if the targeted host is offline, or if the query times out. Timeouts happen if the host hasn't responded after the configured `FLEET_LIVE_QUERY_REST_PERIOD` (default 25 seconds) or if the `distributed_interval` agent option (default 10 seconds) is higher than the `FLEET_LIVE_QUERY_REST_PERIOD`.


`POST /api/v1/fleet/hosts/:id/query`

#### Parameters

| Name      | Type  | In   | Description                                                                                                                                                        |
|-----------|-------|------|--------------------------------------------------------------------------------------------------------------------------------------------------------------------|
| id        | integer  | path | **Required**. The target host ID. |
| query     | string   | body | **Required**. The query SQL. |


#### Example

`POST /api/v1/fleet/hosts/123/query`

##### Request body

```json
{
  "query": "SELECT model, vendor FROM usb_devices;"
}
```

##### Default response

`Status: 200`

```json
{
  "host_id": 123,
  "query": "SELECT model, vendor FROM usb_devices;",
  "status": "online", // "online" or "offline"
  "error": null,
  "rows": [
    {
      "model": "USB2.0 Hub",
      "vendor": "VIA Labs, Inc."
    }
  ]
}
```

Note that if the host is online and the query times out, this endpoint will return an error and `rows` will be `null`. If the host is offline, no error will be returned, and `rows` will be`null`.

### Live query host by identifier (ad-hoc)

Runs an ad-hoc live query against a host identified using `uuid` and responds with the results.

The live query will stop if the targeted host is offline, or if the query times out. Timeouts happen if the host hasn't responded after the configured `FLEET_LIVE_QUERY_REST_PERIOD` (default 25 seconds) or if the `distributed_interval` agent option (default 10 seconds) is higher than the `FLEET_LIVE_QUERY_REST_PERIOD`.


`POST /api/v1/fleet/hosts/identifier/:identifier/query`

#### Parameters

| Name      | Type  | In   | Description                                                                                                                                                        |
|-----------|-------|------|--------------------------------------------------------------------------------------------------------------------------------------------------------------------|
| identifier       | integer or string   | path | **Required**. The host's `hardware_serial`, `uuid`, `osquery_host_id`, `hostname`, or `node_key`. |
| query            | string   | body | **Required**. The query SQL. |


#### Example

`POST /api/v1/fleet/hosts/identifier/392547dc-0000-0000-a87a-d701ff75bc65/query`

##### Request body

```json
{
  "query": "SELECT model, vendor FROM usb_devices;"
}
```

##### Default response

`Status: 200`

```json
{
  "host_id": 123,
  "query": "SELECT model, vendor FROM usb_devices;",
  "status": "online", // "online" or "offline"
  "error": null,
  "rows": [
    {
      "model": "USB2.0 Hub",
      "vendor": "VIA Labs, Inc."
    }
  ]
}
```

Note that if the host is online and the query times out, this endpoint will return an error and `rows` will be `null`. If the host is offline, no error will be returned, and `rows` will be `null`.

---


## Labels

- [Add label](#add-label)
- [Update label](#update-label)
- [Get label](#get-label)
- [Get labels summary](#get-labels-summary)
- [List labels](#list-labels)
- [List hosts in a label](#list-hosts-in-a-label)
- [Delete label](#delete-label)
- [Delete label by ID](#delete-label-by-id)

### Add label

Add a dynamic or manual label.

`POST /api/v1/fleet/labels`

#### Parameters

| Name        | Type   | In   | Description                                                                                                                                                                                                                                  |
| ----------- | ------ | ---- | -------------------------------------------------------------------------------------------------------------------------------------------------------------------------------------------------------------------------------------------- |
| name        | string | body | **Required**. The label's name.                                                                                                                                                                                                              |
| description | string | body | The label's description.                                                                                                                                                                                                                     |
| query       | string | body | The query in SQL syntax used to filter the hosts. Only one of either `query` (to create a dynamic label) or `hosts` (to create a manual label) can be included in the request.  |
| hosts       | array | body | The list of host identifiers (`hardware_serial`, `uuid`, `osquery_host_id`, `hostname`, or `name`) the label will apply to. Only one of either `query` (to create a dynamic label) or `hosts` (to create a manual label)  can be included in the request. |
| platform    | string | body | The specific platform for the label to target. Provides an additional filter. Choices for platform are `darwin`, `windows`, `ubuntu`, and `centos`. All platforms are included by default and this option is represented by an empty string. |

If both `query` and `hosts` aren't specified, a manual label with no hosts will be created.

#### Example

`POST /api/v1/fleet/labels`

##### Request body

```json
{
  "name": "Ubuntu hosts",
  "description": "Filters ubuntu hosts",
  "query": "SELECT 1 FROM os_version WHERE platform = 'ubuntu';",
  "platform": ""
}
```

##### Default response

`Status: 200`

```json
{
  "label": {
    "created_at": "0001-01-01T00:00:00Z",
    "updated_at": "0001-01-01T00:00:00Z",
    "id": 1,
    "name": "Ubuntu hosts",
    "description": "Filters ubuntu hosts",
    "query": "SELECT 1 FROM os_version WHERE platform = 'ubuntu';",
    "label_type": "regular",
    "label_membership_type": "dynamic",
    "display_text": "Ubuntu hosts",
    "count": 0,
    "host_ids": null
  }
}
```

### Update label

Updates the specified label. Note: Label queries and platforms are immutable. To change these, you must delete the label and create a new label.

`PATCH /api/v1/fleet/labels/:id`

#### Parameters

| Name        | Type    | In   | Description                   |
| ----------- | ------- | ---- | ----------------------------- |
| id          | integer | path | **Required**. The label's id. |
| name        | string  | body | The label's name.             |
| description | string  | body | The label's description.      |
| hosts       | array   | body | If updating a manual label: the list of host identifiers (`hardware_serial`, `uuid`, `osquery_host_id`, `hostname`, or `name`) the label will apply to. |


#### Example

`PATCH /api/v1/fleet/labels/1`

##### Request body

```json
{
  "name": "macOS label",
  "description": "Now this label only includes macOS machines",
  "platform": "darwin"
}
```

##### Default response

`Status: 200`

```json
{
  "label": {
    "created_at": "0001-01-01T00:00:00Z",
    "updated_at": "0001-01-01T00:00:00Z",
    "id": 1,
    "name": "Ubuntu hosts",
    "description": "Filters ubuntu hosts",
    "query": "SELECT 1 FROM os_version WHERE platform = 'ubuntu';",
    "platform": "darwin",
    "label_type": "regular",
    "label_membership_type": "dynamic",
    "display_text": "Ubuntu hosts",
    "count": 0,
    "host_ids": null
  }
}
```

### Get label

Returns the specified label.

`GET /api/v1/fleet/labels/:id`

#### Parameters

| Name | Type    | In   | Description                   |
| ---- | ------- | ---- | ----------------------------- |
| id   | integer | path | **Required**. The label's id. |

#### Example

`GET /api/v1/fleet/labels/1`

##### Default response

`Status: 200`

```json
{
  "label": {
    "created_at": "2021-02-09T22:09:43Z",
    "updated_at": "2021-02-09T22:15:58Z",
    "id": 12,
    "name": "Ubuntu",
    "description": "Filters ubuntu hosts",
    "query": "SELECT 1 FROM os_version WHERE platform = 'ubuntu';",
    "label_type": "regular",
    "label_membership_type": "dynamic",
    "display_text": "Ubuntu",
    "count": 0,
    "host_ids": null
  }
}
```

### Get labels summary

Returns a list of all the labels in Fleet.

`GET /api/v1/fleet/labels/summary`

#### Example

`GET /api/v1/fleet/labels/summary`

##### Default response

`Status: 200`

```json
{
  "labels": [
    {
      "id": 6,
      "name": "All Hosts",
      "description": "All hosts which have enrolled in Fleet",
      "label_type": "builtin"
    },
    {
      "id": 7,
      "name": "macOS",
      "description": "All macOS hosts",
      "label_type": "builtin"
    },
    {
      "id": 8,
      "name": "Ubuntu Linux",
      "description": "All Ubuntu hosts",
      "label_type": "builtin"
    },
    {
      "id": 9,
      "name": "CentOS Linux",
      "description": "All CentOS hosts",
      "label_type": "builtin"
    },
    {
      "id": 10,
      "name": "MS Windows",
      "description": "All Windows hosts",
      "label_type": "builtin"
    }
  ]
}
```

### List labels

Returns a list of all the labels in Fleet.

`GET /api/v1/fleet/labels`

#### Parameters

| Name            | Type    | In    | Description   |
| --------------- | ------- | ----- |------------------------------------- |
| order_key       | string  | query | What to order results by. Can be any column in the labels table.                                                  |
| order_direction | string  | query | **Requires `order_key`**. The direction of the order given the order key. Options include `asc` and `desc`. Default is `asc`. |

#### Example

`GET /api/v1/fleet/labels`

##### Default response

`Status: 200`

```json
{
  "labels": [
    {
      "created_at": "2021-02-02T23:55:25Z",
      "updated_at": "2021-02-02T23:55:25Z",
      "id": 6,
      "name": "All Hosts",
      "description": "All hosts which have enrolled in Fleet",
      "query": "SELECT 1;",
      "label_type": "builtin",
      "label_membership_type": "dynamic",
      "host_count": 7,
      "display_text": "All Hosts",
      "count": 7,
      "host_ids": null
    },
    {
      "created_at": "2021-02-02T23:55:25Z",
      "updated_at": "2021-02-02T23:55:25Z",
      "id": 7,
      "name": "macOS",
      "description": "All macOS hosts",
      "query": "SELECT 1 FROM os_version WHERE platform = 'darwin';",
      "platform": "darwin",
      "label_type": "builtin",
      "label_membership_type": "dynamic",
      "host_count": 1,
      "display_text": "macOS",
      "count": 1,
      "host_ids": null
    },
    {
      "created_at": "2021-02-02T23:55:25Z",
      "updated_at": "2021-02-02T23:55:25Z",
      "id": 8,
      "name": "Ubuntu Linux",
      "description": "All Ubuntu hosts",
      "query": "SELECT 1 FROM os_version WHERE platform = 'ubuntu';",
      "platform": "ubuntu",
      "label_type": "builtin",
      "label_membership_type": "dynamic",
      "host_count": 3,
      "display_text": "Ubuntu Linux",
      "count": 3,
      "host_ids": null
    },
    {
      "created_at": "2021-02-02T23:55:25Z",
      "updated_at": "2021-02-02T23:55:25Z",
      "id": 9,
      "name": "CentOS Linux",
      "description": "All CentOS hosts",
      "query": "SELECT 1 FROM os_version WHERE platform = 'centos' OR name LIKE '%centos%'",
      "label_type": "builtin",
      "label_membership_type": "dynamic",
      "host_count": 3,
      "display_text": "CentOS Linux",
      "count": 3,
      "host_ids": null
    },
    {
      "created_at": "2021-02-02T23:55:25Z",
      "updated_at": "2021-02-02T23:55:25Z",
      "id": 10,
      "name": "MS Windows",
      "description": "All Windows hosts",
      "query": "SELECT 1 FROM os_version WHERE platform = 'windows';",
      "platform": "windows",
      "label_type": "builtin",
      "label_membership_type": "dynamic",
      "display_text": "MS Windows",
      "count": 0,
      "host_ids": null
    }
  ]
}
```

### List hosts in a label

Returns a list of the hosts that belong to the specified label.

`GET /api/v1/fleet/labels/:id/hosts`

#### Parameters

| Name                     | Type    | In    | Description                                                                                                                                                                                                                |
| ---------------          | ------- | ----- | -----------------------------------------------------------------------------------------------------------------------------                                                                                              |
| id                       | integer | path  | **Required**. The label's id.                                                                                                                                                                                              |
| page                     | integer | query | Page number of the results to fetch.                                                                                                                                                                                       |
| per_page                 | integer | query | Results per page.                                                                                                                                                                                                          |
| order_key                | string  | query | What to order results by. Can be any column in the hosts table.                                                                                                                                                            |
| order_direction          | string  | query | **Requires `order_key`**. The direction of the order given the order key. Options include 'asc' and 'desc'. Default is 'asc'.                                                                                              |
| after                    | string  | query | The value to get results after. This needs `order_key` defined, as that's the column that would be used.                                                                                                                   |
| status                   | string  | query | Indicates the status of the hosts to return. Can either be 'new', 'online', 'offline', 'mia' or 'missing'.                                                                                                                 |
| query                    | string  | query | Search query keywords. Searchable fields include `hostname`, `hardware_serial`, `uuid`, and `ipv4`.                                                                                                                         |
| team_id                  | integer | query | _Available in Fleet Premium_. Filters the hosts to only include hosts in the specified team.                                                                                                                                |
| disable_failing_policies | boolean | query | If "true", hosts will return failing policies as 0 regardless of whether there are any that failed for the host. This is meant to be used when increased performance is needed in exchange for the extra information.      |
| mdm_id                   | integer | query | The ID of the _mobile device management_ (MDM) solution to filter hosts by (that is, filter hosts that use a specific MDM provider and URL).      |
| mdm_name                 | string  | query | The name of the _mobile device management_ (MDM) solution to filter hosts by (that is, filter hosts that use a specific MDM provider).      |
| mdm_enrollment_status    | string  | query | The _mobile device management_ (MDM) enrollment status to filter hosts by. Valid options are 'manual', 'automatic', 'enrolled', 'pending', or 'unenrolled'.                                                                                                                                                                                                             |
| macos_settings           | string  | query | Filters the hosts by the status of the _mobile device management_ (MDM) profiles applied to hosts. Valid options are 'verified', 'verifying', 'pending', or 'failed'. **Note: If this filter is used in Fleet Premium without a team ID filter, the results include only hosts that are not assigned to any team.**                                                                                                                                                                                                             |
| low_disk_space           | integer | query | _Available in Fleet Premium_. Filters the hosts to only include hosts with less GB of disk space available than this value. Must be a number between 1-100.                                                                 |
| macos_settings_disk_encryption | string | query | Filters the hosts by the status of the macOS disk encryption MDM profile on the host. Valid options are 'verified', 'verifying', 'action_required', 'enforcing', 'failed', or 'removing_enforcement'. |
| bootstrap_package       | string | query | _Available in Fleet Premium_. Filters the hosts by the status of the MDM bootstrap package on the host. Valid options are 'installed', 'pending', or 'failed'. **Note: If this filter is used in Fleet Premium without a team ID filter, the results include only hosts that are not assigned to any team.** |
| os_settings          | string  | query | Filters the hosts by the status of the operating system settings applied to the hosts. Valid options are 'verified', 'verifying', 'pending', or 'failed'. **Note: If this filter is used in Fleet Premium without a team ID filter, the results include only hosts that are not assigned to any team.** |
| os_settings_disk_encryption | string | query | Filters the hosts by the status of the disk encryption setting applied to the hosts. Valid options are 'verified', 'verifying', 'action_required', 'enforcing', 'failed', or 'removing_enforcement'.  **Note: If this filter is used in Fleet Premium without a team ID filter, the results include only hosts that are not assigned to any team.** |

If `mdm_id`, `mdm_name`, `mdm_enrollment_status`, `os_settings`, or `os_settings_disk_encryption` is specified, then Windows Servers are excluded from the results.

#### Example

`GET /api/v1/fleet/labels/6/hosts&query=floobar`

##### Default response

`Status: 200`

```json
{
  "hosts": [
    {
      "created_at": "2021-02-03T16:11:43Z",
      "updated_at": "2021-02-03T21:58:19Z",
      "id": 2,
      "detail_updated_at": "2021-02-03T21:58:10Z",
      "label_updated_at": "2021-02-03T21:58:10Z",
      "policy_updated_at": "2023-06-26T18:33:15Z",
      "last_enrolled_at": "2021-02-03T16:11:43Z",
      "software_updated_at": "2020-11-05T05:09:44Z",
      "seen_time": "2021-02-03T21:58:20Z",
      "refetch_requested": false,
      "hostname": "floobar42",
      "uuid": "a2064cef-0000-0000-afb9-283e3c1d487e",
      "platform": "ubuntu",
      "osquery_version": "4.5.1",
      "os_version": "Ubuntu 20.4.0",
      "build": "",
      "platform_like": "debian",
      "code_name": "",
      "uptime": 32688000000000,
      "memory": 2086899712,
      "cpu_type": "x86_64",
      "cpu_subtype": "142",
      "cpu_brand": "Intel(R) Core(TM) i5-8279U CPU @ 2.40GHz",
      "cpu_physical_cores": 4,
      "cpu_logical_cores": 4,
      "hardware_vendor": "",
      "hardware_model": "",
      "hardware_version": "",
      "hardware_serial": "",
      "computer_name": "e2e7f8d8983d",
      "display_name": "e2e7f8d8983d",
      "primary_ip": "172.20.0.2",
      "primary_mac": "02:42:ac:14:00:02",
      "distributed_interval": 10,
      "config_tls_refresh": 10,
      "logger_tls_period": 10,
      "team_id": null,
      "pack_stats": null,
      "team_name": null,
      "status": "offline",
      "display_text": "e2e7f8d8983d",
      "mdm": {
        "encryption_key_available": false,
        "enrollment_status": null,
        "name": "",
        "server_url": null
      }
    }
  ]
}
```

### Delete label

Deletes the label specified by name.

`DELETE /api/v1/fleet/labels/:name`

#### Parameters

| Name | Type   | In   | Description                     |
| ---- | ------ | ---- | ------------------------------- |
| name | string | path | **Required**. The label's name. |

#### Example

`DELETE /api/v1/fleet/labels/ubuntu_label`

##### Default response

`Status: 200`


### Delete label by ID

Deletes the label specified by ID.

`DELETE /api/v1/fleet/labels/id/:id`

#### Parameters

| Name | Type    | In   | Description                   |
| ---- | ------- | ---- | ----------------------------- |
| id   | integer | path | **Required**. The label's id. |

#### Example

`DELETE /api/v1/fleet/labels/id/13`

##### Default response

`Status: 200`


---

## OS settings

- [Add custom OS setting (configuration profile)](#add-custom-os-setting-configuration-profile)
- [List custom OS settings (configuration profiles)](#list-custom-os-settings-configuration-profiles)
- [Get or download custom OS setting (configuration profile)](#get-or-download-custom-os-setting-configuration-profile)
- [Delete custom OS setting (configuration profile)](#delete-custom-os-setting-configuration-profile)
- [Update disk encryption enforcement](#update-disk-encryption-enforcement)
- [Get disk encryption statistics](#get-disk-encryption-statistics)
- [Get OS settings status](#get-os-settings-status)


### Add custom OS setting (configuration profile)

> [Add custom macOS setting](https://github.com/fleetdm/fleet/blob/fleet-v4.40.0/docs/REST%20API/rest-api.md#add-custom-macos-setting-configuration-profile) (`POST /api/v1/fleet/mdm/apple/profiles`) API endpoint is deprecated as of Fleet 4.41. It is maintained for backwards compatibility. Please use the below API endpoint instead.

Add a configuration profile to enforce custom settings on macOS and Windows hosts.

`POST /api/v1/fleet/configuration_profiles`

#### Parameters

| Name                      | Type     | In   | Description                                                                                                   |
| ------------------------- | -------- | ---- | ------------------------------------------------------------------------------------------------------------- |
| profile                   | file     | form | **Required.** The .mobileconfig and JSON for macOS or XML for Windows file containing the profile. |
| team_id                   | string   | form | _Available in Fleet Premium_. The team ID for the profile. If specified, the profile is applied to only hosts that are assigned to the specified team. If not specified, the profile is applied to only to hosts that are not assigned to any team. |
| labels_include_all        | array     | form | _Available in Fleet Premium_. Profile will only be applied to hosts that have all of these labels. Only one of either `labels_include_all` or `labels_exclude_any` can be included in the request. |
| labels_exclude_any | array | form | _Available in Fleet Premium_. Profile will be applied to hosts that don’t have any of these labels. Only one of either `labels_include_all` or `labels_exclude_any` can be included in the request. |

#### Example

Add a new configuration profile to be applied to macOS hosts
assigned to a team. Note that in this example the form data specifies`team_id` in addition to
`profile`.

`POST /api/v1/fleet/configuration_profiles`

##### Request headers

```http
Content-Length: 850
Content-Type: multipart/form-data; boundary=------------------------f02md47480und42y
```

##### Request body

```http
--------------------------f02md47480und42y
Content-Disposition: form-data; name="team_id"

1
--------------------------f02md47480und42y
Content-Disposition: form-data; name="labels_include_all"

Label name 1
--------------------------f02md47480und42y
Content-Disposition: form-data; name="labels_include_all"

Label name 2
--------------------------f02md47480und42y
Content-Disposition: form-data; name="profile"; filename="Foo.mobileconfig"
Content-Type: application/octet-stream

<?xml version="1.0" encoding="UTF-8"?>
<!DOCTYPE plist PUBLIC "-//Apple//DTD PLIST 1.0//EN" "http://www.apple.com/DTDs/PropertyList-1.0.dtd">
<plist version="1.0">
<dict>
  <key>PayloadContent</key>
  <array/>
  <key>PayloadDisplayName</key>
  <string>Example profile</string>
  <key>PayloadIdentifier</key>
  <string>com.example.profile</string>
  <key>PayloadType</key>
  <string>Configuration</string>
  <key>PayloadUUID</key>
  <string>0BBF3E23-7F56-48FC-A2B6-5ACC598A4A69</string>
  <key>PayloadVersion</key>
  <integer>1</integer>
</dict>
</plist>
--------------------------f02md47480und42y--

```

##### Default response

`Status: 200`

```json
{
  "profile_uuid": "954ec5ea-a334-4825-87b3-937e7e381f24"
}
```

###### Additional notes
If the response is `Status: 409 Conflict`, the body may include additional error details in the case
of duplicate payload display name or duplicate payload identifier (macOS profiles).


### List custom OS settings (configuration profiles)

> [List custom macOS settings](https://github.com/fleetdm/fleet/blob/fleet-v4.40.0/docs/REST%20API/rest-api.md#list-custom-macos-settings-configuration-profiles) (`GET /api/v1/fleet/mdm/apple/profiles`) API endpoint is deprecated as of Fleet 4.41. It is maintained for backwards compatibility. Please use the below API endpoint instead.

Get a list of the configuration profiles in Fleet.

For Fleet Premium, the list can
optionally be filtered by team ID. If no team ID is specified, team profiles are excluded from the
results (i.e., only profiles that are associated with "No team" are listed).

`GET /api/v1/fleet/configuration_profiles`

#### Parameters

| Name                      | Type   | In    | Description                                                               |
| ------------------------- | ------ | ----- | ------------------------------------------------------------------------- |
| team_id                   | string | query | _Available in Fleet Premium_. The team id to filter profiles.              |
| page                      | integer | query | Page number of the results to fetch.                                     |
| per_page                  | integer | query | Results per page.                                                        |

#### Example

List all configuration profiles for macOS and Windows hosts enrolled to Fleet's MDM that are not assigned to any team.

`GET /api/v1/fleet/configuration_profiles`

##### Default response

`Status: 200`

```json
{
  "profiles": [
    {
      "profile_uuid": "39f6cbbc-fe7b-4adc-b7a9-542d1af89c63",
      "team_id": 0,
      "name": "Example macOS profile",
      "platform": "darwin",
      "identifier": "com.example.profile",
      "created_at": "2023-03-31T00:00:00Z",
      "updated_at": "2023-03-31T00:00:00Z",
      "checksum": "dGVzdAo=",
      "labels_exclude_any": [
       {
        "name": "Label name 1",
        "id": 1
       }
      ]
    },
    {
      "profile_uuid": "f5ad01cc-f416-4b5f-88f3-a26da3b56a19",
      "team_id": 0,
      "name": "Example Windows profile",
      "platform": "windows",
      "created_at": "2023-04-31T00:00:00Z",
      "updated_at": "2023-04-31T00:00:00Z",
      "checksum": "aCLemVr)",
      "labels_include_all": [
        {
          "name": "Label name 2",
          "broken": true,
        },
        {
          "name": "Label name 3",
          "id": 3
        }
      ]
    }
  ],
  "meta": {
    "has_next_results": false,
    "has_previous_results": false
  }
}
```

If one or more assigned labels are deleted the profile is considered broken (`broken: true`). It won’t be applied to new hosts.

### Get or download custom OS setting (configuration profile)

> [Download custom macOS setting](https://github.com/fleetdm/fleet/blob/fleet-v4.40.0/docs/REST%20API/rest-api.md#download-custom-macos-setting-configuration-profile) (`GET /api/v1/fleet/mdm/apple/profiles/:profile_id`) API endpoint is deprecated as of Fleet 4.41. It is maintained for backwards compatibility. Please use the API endpoint below instead.

`GET /api/v1/fleet/configuration_profiles/:profile_uuid`

#### Parameters

| Name                      | Type    | In    | Description                                             |
| ------------------------- | ------- | ----- | ------------------------------------------------------- |
| profile_uuid              | string | url   | **Required** The UUID of the profile to download.  |
| alt                       | string  | query | If specified and set to "media", downloads the profile. |

#### Example (get a profile metadata)

`GET /api/v1/fleet/configuration_profiles/f663713f-04ee-40f0-a95a-7af428c351a9`

##### Default response

`Status: 200`

```json
{
  "profile_uuid": "f663713f-04ee-40f0-a95a-7af428c351a9",
  "team_id": 0,
  "name": "Example profile",
  "platform": "darwin",
  "identifier": "com.example.profile",
  "created_at": "2023-03-31T00:00:00Z",
  "updated_at": "2023-03-31T00:00:00Z",
  "checksum": "dGVzdAo=",
  "labels_include_all": [
    {
      "name": "Label name 1",
      "id": 1,
      "broken": true
    },
    {
      "name": "Label name 2",
      "id": 2
    }
  ]
}
```

#### Example (download a profile)

`GET /api/v1/fleet/configuration_profiles/f663713f-04ee-40f0-a95a-7af428c351a9?alt=media`

##### Default response

`Status: 200`

**Note** To confirm success, it is important for clients to match content length with the response
header (this is done automatically by most clients, including the browser) rather than relying
solely on the response status code returned by this endpoint.

##### Example response headers

```http
  Content-Length: 542
  Content-Type: application/octet-stream
  Content-Disposition: attachment;filename="2023-03-31 Example profile.mobileconfig"
```

###### Example response body

```xml
<?xml version="1.0" encoding="UTF-8"?>
<!DOCTYPE plist PUBLIC "-//Apple//DTD PLIST 1.0//EN" "http://www.apple.com/DTDs/PropertyList-1.0.dtd">
<plist version="1.0">
<dict>
  <key>PayloadContent</key>
  <array/>
  <key>PayloadDisplayName</key>
  <string>Example profile</string>
  <key>PayloadIdentifier</key>
  <string>com.example.profile</string>
  <key>PayloadType</key>
  <string>Configuration</string>
  <key>PayloadUUID</key>
  <string>0BBF3E23-7F56-48FC-A2B6-5ACC598A4A69</string>
  <key>PayloadVersion</key>
  <integer>1</integer>
</dict>
</plist>
```

### Delete custom OS setting (configuration profile)

> [Delete custom macOS setting](https://github.com/fleetdm/fleet/blob/fleet-v4.40.0/docs/REST%20API/rest-api.md#delete-custom-macos-setting-configuration-profile) (`DELETE /api/v1/fleet/mdm/apple/profiles/:profile_id`) API endpoint is deprecated as of Fleet 4.41. It is maintained for backwards compatibility. Please use the below API endpoint instead.

`DELETE /api/v1/fleet/configuration_profiles/:profile_uuid`

#### Parameters

| Name                      | Type    | In    | Description                                                               |
| ------------------------- | ------- | ----- | ------------------------------------------------------------------------- |
| profile_uuid              | string  | url   | **Required** The UUID of the profile to delete. |

#### Example

`DELETE /api/v1/fleet/configuration_profiles/f663713f-04ee-40f0-a95a-7af428c351a9`

##### Default response

`Status: 200`


### Update disk encryption enforcement

> `PATCH /api/v1/fleet/mdm/apple/settings` API endpoint is deprecated as of Fleet 4.45. It is maintained for backward compatibility. Please use the new API endpoint below. See old API endpoint docs [here](https://github.com/fleetdm/fleet/blob/main/docs/REST%20API/rest-api.md?plain=1#L4296C29-L4296C29).

_Available in Fleet Premium_

`POST /api/v1/fleet/disk_encryption`

#### Parameters

| Name                   | Type    | In    | Description                                                                                 |
| -------------          | ------  | ----  | --------------------------------------------------------------------------------------      |
| team_id                | integer | body  | The team ID to apply the settings to. Settings applied to hosts in no team if absent.       |
| enable_disk_encryption | boolean | body  | Whether disk encryption should be enforced on devices that belong to the team (or no team). |

#### Example

`POST /api/v1/fleet/disk_encryption`

##### Default response

`204`


### Get disk encryption statistics

_Available in Fleet Premium_

Get aggregate status counts of disk encryption enforced on macOS and Windows hosts.

The summary can optionally be filtered by team ID.

`GET /api/v1/fleet/disk_encryption`

#### Parameters

| Name                      | Type   | In    | Description                                                               |
| ------------------------- | ------ | ----- | ------------------------------------------------------------------------- |
| team_id                   | string | query | _Available in Fleet Premium_. The team ID to filter the summary.           |

#### Example

Get aggregate disk encryption status counts of macOS and Windows hosts enrolled to Fleet's MDM that are not assigned to any team.

`GET /api/v1/fleet/disk_encryption`

##### Default response

`Status: 200`

```json
{
  "verified": {"macos": 123, "windows": 123},
  "verifying": {"macos": 123, "windows": 0},
  "action_required": {"macos": 123, "windows": 0},
  "enforcing": {"macos": 123, "windows": 123},
  "failed": {"macos": 123, "windows": 123},
  "removing_enforcement": {"macos": 123, "windows": 0},
}
```


### Get OS settings status

> [Get macOS settings statistics](https://github.com/fleetdm/fleet/blob/fleet-v4.40.0/docs/REST%20API/rest-api.md#get-macos-settings-statistics) (`GET /api/v1/fleet/mdm/apple/profiles/summary`) API endpoint is deprecated as of Fleet 4.41. It is maintained for backwards compatibility. Please use the below API endpoint instead.

Get aggregate status counts of all OS settings (configuration profiles and disk encryption) enforced on hosts.

For Fleet Premium users, the counts can
optionally be filtered by `team_id`. If no `team_id` is specified, team profiles are excluded from the results (i.e., only profiles that are associated with "No team" are listed).

`GET /api/v1/fleet/configuration_profiles/summary`

#### Parameters

| Name                      | Type   | In    | Description                                                               |
| ------------------------- | ------ | ----- | ------------------------------------------------------------------------- |
| team_id                   | string | query | _Available in Fleet Premium_. The team ID to filter profiles.              |

#### Example

Get aggregate status counts of profiles for to macOS and Windows hosts that are assigned to "No team".

`GET /api/v1/fleet/configuration_profiles/summary`

##### Default response

`Status: 200`

```json
{
  "verified": 123,
  "verifying": 123,
  "failed": 123,
  "pending": 123
}
```

---

## Setup experience

- [Set custom MDM setup enrollment profile](#set-custom-mdm-setup-enrollment-profile)
- [Get custom MDM setup enrollment profile](#get-custom-mdm-setup-enrollment-profile)
- [Delete custom MDM setup enrollment profile](#delete-custom-mdm-setup-enrollment-profile)
- [Get Over-the-Air (OTA) enrollment profile](#get-over-the-air-ota-enrollment-profile) 
- [Get manual enrollment profile](#get-manual-enrollment-profile)
- [Upload a bootstrap package](#upload-a-bootstrap-package)
- [Get metadata about a bootstrap package](#get-metadata-about-a-bootstrap-package)
- [Delete a bootstrap package](#delete-a-bootstrap-package)
- [Download a bootstrap package](#download-a-bootstrap-package)
- [Get a summary of bootstrap package status](#get-a-summary-of-bootstrap-package-status)
- [Configure setup experience](#configure-setup-experience)
- [Upload an EULA file](#upload-an-eula-file)
- [Get metadata about an EULA file](#get-metadata-about-an-eula-file)
- [Delete an EULA file](#delete-an-eula-file)
- [Download an EULA file](#download-an-eula-file)
- [List software (setup experience)](#list-software-setup-experience)
- [Update software (setup experience)](#update-software-setup-experience)
- [Add script (setup experience)](#add-script-setup-experience)
- [Get or download script (setup experience)](#get-or-download-script-setup-experience)
- [Delete script (setup experience)](#delete-script-setup-experience)



### Set custom MDM setup enrollment profile

_Available in Fleet Premium_

Sets the custom MDM setup enrollment profile for a team or no team.

`POST /api/v1/fleet/enrollment_profiles/automatic`

#### Parameters

| Name                      | Type    | In    | Description                                                                   |
| ------------------------- | ------  | ----- | -------------------------------------------------------------------------     |
| team_id                   | integer | json  | The team ID this custom enrollment profile applies to, or no team if omitted. |
| name                      | string  | json  | The filename of the uploaded custom enrollment profile.                       |
| enrollment_profile        | object  | json  | The custom enrollment profile's json, as documented in https://developer.apple.com/documentation/devicemanagement/profile. |

#### Example

`POST /api/v1/fleet/enrollment_profiles/automatic`

##### Default response

`Status: 200`

```json
{
  "team_id": 123,
  "name": "dep_profile.json",
  "uploaded_at": "2023-04-04:00:00Z",
  "enrollment_profile": {
    "is_mandatory": true,
    "is_mdm_removable": false
  }
}
```

### Get custom MDM setup enrollment profile

_Available in Fleet Premium_

Gets the custom MDM setup enrollment profile for a team or no team.

`GET /api/v1/fleet/enrollment_profiles/automatic`

#### Parameters

| Name                      | Type    | In    | Description                                                                           |
| ------------------------- | ------  | ----- | -------------------------------------------------------------------------             |
| team_id                   | integer | query | The team ID for which to return the custom enrollment profile, or no team if omitted. |

#### Example

`GET /api/v1/fleet/enrollment_profiles/automatic?team_id=123`

##### Default response

`Status: 200`

```json
{
  "team_id": 123,
  "name": "dep_profile.json",
  "uploaded_at": "2023-04-04:00:00Z",
  "enrollment_profile": {
    "is_mandatory": true,
    "is_mdm_removable": false
  }
}
```

### Delete custom MDM setup enrollment profile

_Available in Fleet Premium_

Deletes the custom MDM setup enrollment profile assigned to a team or no team.

`DELETE /api/v1/fleet/enrollment_profiles/automatic`

#### Parameters

| Name                      | Type    | In    | Description                                                                           |
| ------------------------- | ------  | ----- | -------------------------------------------------------------------------             |
| team_id                   | integer | query | The team ID for which to delete the custom enrollment profile, or no team if omitted. |

#### Example

`DELETE /api/v1/fleet/enrollment_profiles/automatic?team_id=123`

##### Default response

`Status: 204`


### Get Over-the-Air (OTA) enrollment profile

`GET /api/v1/fleet/enrollment_profiles/ota`

The returned value is a signed `.mobileconfig` OTA enrollment profile. Install this profile on macOS, iOS, or iPadOS hosts to enroll them to a specific team in Fleet and turn on MDM features.

To enroll macOS hosts, turn on MDM features, and add [human-device mapping](#get-human-device-mapping), install the [manual enrollment profile](#get-manual-enrollment-profile) instead.

Learn more about OTA profiles [here](https://developer.apple.com/library/archive/documentation/NetworkingInternet/Conceptual/iPhoneOTAConfiguration/OTASecurity/OTASecurity.html).

#### Parameters

| Name              | Type    | In    | Description                                                                      |
|-------------------|---------|-------|----------------------------------------------------------------------------------|
| enroll_secret     | string  | query | **Required**. The enroll secret of the team this host will be assigned to.       |

#### Example

`GET /api/v1/fleet/enrollment_profiles/ota?enroll_secret=foobar`

##### Default response

`Status: 200`

> **Note:** To confirm success, it is important for clients to match content length with the response header (this is done automatically by most clients, including the browser) rather than relying solely on the response status code returned by this endpoint.

##### Example response headers

```http
  Content-Length: 542
  Content-Type: application/x-apple-aspen-config; charset=utf-8
  Content-Disposition: attachment;filename="fleet-mdm-enrollment-profile.mobileconfig"
  X-Content-Type-Options: nosniff
```

###### Example response body

```xml
<?xml version="1.0" encoding="UTF-8"?>
<!DOCTYPE plist PUBLIC "-//Apple Inc//DTD PLIST 1.0//EN" "http://www.apple.com/DTDs/PropertyList-1.0.dtd">
<plist version="1.0">
  <dict>
    <key>PayloadContent</key>
    <dict>
      <key>URL</key>
      <string>https://foo.example.com/api/fleet/ota_enrollment?enroll_secret=foobar</string>
      <key>DeviceAttributes</key>
      <array>
        <string>UDID</string>
        <string>VERSION</string>
        <string>PRODUCT</string>
	      <string>SERIAL</string>
      </array>
    </dict>
    <key>PayloadOrganization</key>
    <string>Acme Inc.</string>
    <key>PayloadDisplayName</key>
    <string>Acme Inc. enrollment</string>
    <key>PayloadVersion</key>
    <integer>1</integer>
    <key>PayloadUUID</key>
    <string>fdb376e5-b5bb-4d8c-829e-e90865f990c9</string>
    <key>PayloadIdentifier</key>
    <string>com.fleetdm.fleet.mdm.apple.ota</string>
    <key>PayloadType</key>
    <string>Profile Service</string>
  </dict>
</plist>
```


### Get manual enrollment profile

Retrieves an unsigned manual enrollment profile for macOS hosts. Install this profile on macOS hosts to turn on MDM features manually.

To add [human-device mapping](#get-human-device-mapping), add the end user's email to the enrollment profle. Learn how [here](https://fleetdm.com/guides/config-less-fleetd-agent-deployment#basic-article).

`GET /api/v1/fleet/enrollment_profiles/manual`

##### Example

`GET /api/v1/fleet/enrollment_profiles/manual`

##### Default response

`Status: 200`

```xml
<?xml version="1.0" encoding="UTF-8"?>
<!DOCTYPE plist PUBLIC "-//Apple//DTD PLIST 1.0//EN" "http://www.apple.com/DTDs/PropertyList-1.0.dtd">
<plist version="1.0">
<!-- ... -->
</plist>
```

### Upload a bootstrap package

_Available in Fleet Premium_

Upload a bootstrap package that will be automatically installed during DEP setup.

`POST /api/v1/fleet/bootstrap`

#### Parameters

| Name    | Type   | In   | Description                                                                                                                                                                                                            |
| ------- | ------ | ---- | ---------------------------------------------------------------------------------------------------------------------------------------------------------------------------------------------------------------------- |
| package | file   | form | **Required**. The bootstrap package installer. It must be a signed `pkg` file.                                                                                                                                         |
| team_id | string | form | The team ID for the package. If specified, the package will be installed to hosts that are assigned to the specified team. If not specified, the package will be installed to hosts that are not assigned to any team. |

#### Example

Upload a bootstrap package that will be installed to macOS hosts enrolled to MDM that are
assigned to a team. Note that in this example the form data specifies `team_id` in addition to
`package`.

`POST /api/v1/fleet/bootstrap`

##### Request headers

```http
Content-Length: 850
Content-Type: multipart/form-data; boundary=------------------------f02md47480und42y
```

##### Request body

```http
--------------------------f02md47480und42y
Content-Disposition: form-data; name="team_id"
1
--------------------------f02md47480und42y
Content-Disposition: form-data; name="package"; filename="bootstrap-package.pkg"
Content-Type: application/octet-stream
<BINARY_DATA>
--------------------------f02md47480und42y--
```

##### Default response

`Status: 200`


### Get metadata about a bootstrap package

_Available in Fleet Premium_

Get information about a bootstrap package that was uploaded to Fleet.

`GET /api/v1/fleet/bootstrap/:team_id/metadata`

#### Parameters

| Name       | Type    | In    | Description                                                                                                                                                                                                        |
| -------    | ------  | ---   | ---------------------------------------------------------------------------------------------------------------------------------------------------------                                                          |
| team_id    | string  | url   | **Required** The team ID for the package. Zero (0) can be specified to get information about the bootstrap package for hosts that don't belong to a team.                                                          |
| for_update | boolean | query | If set to `true`, the authorization will be for a `write` action instead of a `read`. Useful for the write-only `gitops` role when requesting the bootstrap metadata to check if the package needs to be replaced. |

#### Example

`GET /api/v1/fleet/bootstrap/0/metadata`

##### Default response

`Status: 200`

```json
{
  "name": "bootstrap-package.pkg",
  "team_id": 0,
  "sha256": "6bebb4433322fd52837de9e4787de534b4089ac645b0692dfb74d000438da4a3",
  "token": "AA598E2A-7952-46E3-B89D-526D45F7E233",
  "created_at": "2023-04-20T13:02:05Z"
}
```

In the response above:

- `token` is the value you can use to [download a bootstrap package](#download-a-bootstrap-package)
- `sha256` is the SHA256 digest of the bytes of the bootstrap package file.


### Delete a bootstrap package

_Available in Fleet Premium_

Delete a team's bootstrap package.

`DELETE /api/v1/fleet/bootstrap/:team_id`

#### Parameters

| Name    | Type   | In  | Description                                                                                                                                               |
| ------- | ------ | --- | --------------------------------------------------------------------------------------------------------------------------------------------------------- |
| team_id | string | url | **Required** The team ID for the package. Zero (0) can be specified to get information about the bootstrap package for hosts that don't belong to a team. |


#### Example

`DELETE /api/v1/fleet/bootstrap/1`

##### Default response

`Status: 200`


### Download a bootstrap package

_Available in Fleet Premium_

Download a bootstrap package.

`GET /api/v1/fleet/bootstrap`

#### Parameters

| Name  | Type   | In    | Description                                      |
| ----- | ------ | ----- | ------------------------------------------------ |
| token | string | query | **Required** The token of the bootstrap package. |

#### Example

`GET /api/v1/fleet/bootstrap?token=AA598E2A-7952-46E3-B89D-526D45F7E233`

##### Default response

`Status: 200`

```http
Status: 200
Content-Type: application/octet-stream
Content-Disposition: attachment
Content-Length: <length>
Body: <blob>
```

### Get a summary of bootstrap package status

_Available in Fleet Premium_

Get aggregate status counts of bootstrap packages delivered to DEP enrolled hosts.

The summary can optionally be filtered by team ID.

`GET /api/v1/fleet/bootstrap/summary`

#### Parameters

| Name                      | Type   | In    | Description                                                               |
| ------------------------- | ------ | ----- | ------------------------------------------------------------------------- |
| team_id                   | string | query | The team ID to filter the summary.                                        |

#### Example

`GET /api/v1/fleet/bootstrap/summary`

##### Default response

`Status: 200`

```json
{
  "installed": 10,
  "failed": 1,
  "pending": 4
}
```

### Configure setup experience

_Available in Fleet Premium_

`PATCH /api/v1/fleet/setup_experience`

#### Parameters

| Name                           | Type    | In    | Description                                                                                 |
| -------------          | ------  | ----  | --------------------------------------------------------------------------------------      |
| team_id                        | integer | body  | The team ID to apply the settings to. Settings applied to hosts in no team if absent.       |
| enable_end_user_authentication | boolean | body  | When enabled, require end users to authenticate with your identity provider (IdP) when they set up their new macOS hosts. |
| enable_release_device_manually | boolean | body  | When enabled, you're responsible for sending the DeviceConfigured command.|

#### Example

`PATCH /api/v1/fleet/setup_experience`

##### Request body

```json
{
  "team_id": 1,
  "enable_end_user_authentication": true,
  "enable_release_device_manually": true
}
```

##### Default response

`Status: 204`


### Upload an EULA file

_Available in Fleet Premium_

Upload an EULA that will be shown during the DEP flow.

`POST /api/v1/fleet/setup_experience/eula`

#### Parameters

| Name | Type | In   | Description                                       |
| ---- | ---- | ---- | ------------------------------------------------- |
| eula | file | form | **Required**. A PDF document containing the EULA. |

#### Example

`POST /api/v1/fleet/setup_experience/eula`

##### Request headers

```http
Content-Length: 850
Content-Type: multipart/form-data; boundary=------------------------f02md47480und42y
```

##### Request body

```http
--------------------------f02md47480und42y
Content-Disposition: form-data; name="eula"; filename="eula.pdf"
Content-Type: application/octet-stream
<BINARY_DATA>
--------------------------f02md47480und42y--
```

##### Default response

`Status: 200`


### Get metadata about an EULA file

_Available in Fleet Premium_

Get information about the EULA file that was uploaded to Fleet. If no EULA was previously uploaded, this endpoint returns a `404` status code.

`GET /api/v1/fleet/setup_experience/eula/metadata`

#### Example

`GET /api/v1/fleet/setup_experience/eula/metadata`

##### Default response

`Status: 200`

```json
{
  "name": "eula.pdf",
  "token": "AA598E2A-7952-46E3-B89D-526D45F7E233",
  "created_at": "2023-04-20T13:02:05Z"
}
```

In the response above:

- `token` is the value you can use to [download an EULA](#download-an-eula-file)


### Delete an EULA file

_Available in Fleet Premium_

Delete an EULA file.

`DELETE /api/v1/fleet/setup_experience/eula/:token`

#### Parameters

| Name  | Type   | In    | Description                              |
| ----- | ------ | ----- | ---------------------------------------- |
| token | string | path  | **Required** The token of the EULA file. |

#### Example

`DELETE /api/v1/fleet/setup_experience/eula/AA598E2A-7952-46E3-B89D-526D45F7E233`

##### Default response

`Status: 200`


### Download an EULA file

_Available in Fleet Premium_

Download an EULA file

`GET /api/v1/fleet/setup_experience/eula/:token`

#### Parameters

| Name  | Type   | In    | Description                              |
| ----- | ------ | ----- | ---------------------------------------- |
| token | string | path  | **Required** The token of the EULA file. |

#### Example

`GET /api/v1/fleet/setup_experience/eula/AA598E2A-7952-46E3-B89D-526D45F7E233`

##### Default response

`Status: 200`

```http
Status: 200
Content-Type: application/pdf
Content-Disposition: attachment
Content-Length: <length>
Body: <blob>
```

### List software (setup experience)

_Available in Fleet Premium_

List software that can or will be automatically installed during macOS setup. If `install_during_setup` is `true` it will be installed during setup.

`GET /api/v1/fleet/setup_experience/software`

| Name  | Type   | In    | Description                              |
| ----- | ------ | ----- | ---------------------------------------- |
| team_id | integer | query | _Available in Fleet Premium_. The ID of the team to filter software by. If not specified, it will filter only software that's available to hosts with no team. |
| page | integer | query | Page number of the results to fetch. |
| per_page | integer | query | Results per page. |


#### Example

`GET /api/v1/fleet/setup_experience/software?team_id=3`

##### Default response

`Status: 200`

```json
{
  "software_titles": [
    {
      "id": 12,
      "name": "Firefox.app",
      "software_package": {
        "name": "FirefoxInsall.pkg",
        "version": "125.6",
        "self_service": true,
        "install_during_setup": true
      },
      "app_store_app": null,
      "versions_count": 3,
      "source": "apps",
      "browser": "",
      "hosts_count": 48,
      "versions": [
        {
          "id": 123,
          "version": "1.12",
          "vulnerabilities": ["CVE-2023-1234","CVE-2023-4321","CVE-2023-7654"]
        },
        {
          "id": 124,
          "version": "3.4",
          "vulnerabilities": ["CVE-2023-1234","CVE-2023-4321","CVE-2023-7654"]
        },
        {
          "id": 12
          "version": "1.13",
          "vulnerabilities": ["CVE-2023-1234","CVE-2023-4321","CVE-2023-7654"]
        }
      ]
    }
  ],
  {
    "count": 2,
    "counts_updated_at": "2024-10-04T10:00:00Z",
    "meta": {
      "has_next_results": false,
      "has_previous_results": false
    }
  },
}
```

### Update software (setup experience)

_Available in Fleet Premium_

Set software that will be automatically installed during macOS setup. Software that isn't included in the request will be unset.

`PUT /api/v1/fleet/setup_experience/software`

| Name  | Type   | In    | Description                              |
| ----- | ------ | ----- | ---------------------------------------- |
| team_id | integer | query | _Available in Fleet Premium_. The ID of the team to set the software for. If not specified, it will set the software for hosts with no team. |
| software_title_ids | array | body | The ID of software titles to install during macOS setup. |

#### Example

`PUT /api/v1/fleet/setup_experience/software?team_id=3`

##### Default response

`Status: 200`

```json
{
  "software_title_ids": [23,3411,5032]
}
```

### Add script (setup experience)

_Available in Fleet Premium_

Add a script that will automatically run during macOS setup.

`POST /api/v1/fleet/setup_experience/script`

| Name  | Type   | In    | Description                              |
| ----- | ------ | ----- | ---------------------------------------- |
| team_id | integer | form | _Available in Fleet Premium_. The ID of the team to add the script to. If not specified, a script will be added for hosts with no team. |
| script | file | form | The ID of software titles to install during macOS setup. |

#### Example

`POST /api/v1/fleet/setup_experience/script`

##### Default response

`Status: 200`

##### Request headers

```http
Content-Length: 306
Content-Type: multipart/form-data; boundary=------------------------f02md47480und42y
```

##### Request body

```http
--------------------------f02md47480und42y
Content-Disposition: form-data; name="team_id"

1
--------------------------f02md47480und42y
Content-Disposition: form-data; name="script"; filename="myscript.sh"
Content-Type: application/octet-stream

echo "hello"
--------------------------f02md47480und42y--

```

### Get or download script (setup experience)

_Available in Fleet Premium_

Get a script that will automatically run during macOS setup.

`GET /api/v1/fleet/setup_experience/script`

| Name  | Type   | In    | Description                              |
| ----- | ------ | ----- | ---------------------------------------- |
| team_id | integer | query | _Available in Fleet Premium_. The ID of the team to get the script for. If not specified, script will be returned for hosts with no team. |
| alt  | string | query | If specified and set to "media", downloads the script's contents. |


#### Example (get script)

`GET /api/v1/fleet/setup_experience/script?team_id=3`

##### Default response

`Status: 200`

```json
{
  "id": 1,
  "team_id": 3,
  "name": "setup-experience-script.sh",
  "created_at": "2023-07-30T13:41:07Z",
  "updated_at": "2023-07-30T13:41:07Z"
}
```

#### Example (download script)

`GET /api/v1/fleet/setup_experience/script?team_id=3?alt=media`

##### Example response headers

```http
Content-Length: 13
Content-Type: application/octet-stream
Content-Disposition: attachment;filename="2023-09-27 script_1.sh"
```

###### Example response body

`Status: 200`

```
echo "hello"
```

### Delete script (setup experience)

_Available in Fleet Premium_

Delete a script that will automatically run during macOS setup.

`DELETE /api/v1/fleet/setup_experience/script`

| Name  | Type   | In    | Description                              |
| ----- | ------ | ----- | ---------------------------------------- |
| team_id | integer | query | _Available in Fleet Premium_. The ID of the team to get the script for. If not specified, script will be returned for hosts with no team. |

#### Example

`DELETE /api/v1/fleet/setup_experience/script?team_id=3`

##### Default response

`Status: 200`

---

## Commands

- [Run MDM command](#run-mdm-command)
- [Get MDM command results](#get-mdm-command-results)
- [List MDM commands](#list-mdm-commands)


### Run MDM command

> `POST /api/v1/fleet/mdm/apple/enqueue` API endpoint is deprecated as of Fleet 4.40. It is maintained for backward compatibility. Please use the new API endpoint below. See old API endpoint docs [here](https://github.com/fleetdm/fleet/blob/fleet-v4.39.0/docs/REST%20API/rest-api.md#run-custom-mdm-command).

This endpoint tells Fleet to run a custom MDM command, on the targeted macOS or Windows hosts, the next time they come online.

`POST /api/v1/fleet/commands/run`

#### Parameters

| Name                      | Type   | In    | Description                                                               |
| ------------------------- | ------ | ----- | ------------------------------------------------------------------------- |
| command                   | string | json  | A Base64 encoded MDM command as described in [Apple's documentation](https://developer.apple.com/documentation/devicemanagement/commands_and_queries) or [Windows's documentation](https://learn.microsoft.com/en-us/openspecs/windows_protocols/ms-mdm/0353f3d6-dbe2-42b6-b8d5-50db9333bba4). Supported formats are standard and raw (unpadded). You can paste your Base64 code to the [online decoder](https://devpal.co/base64-decode/) to check if you're using the valid format. |
| host_uuids                | array  | json  | An array of host UUIDs enrolled in Fleet on which the command should run. |

Note that the `EraseDevice` and `DeviceLock` commands are _available in Fleet Premium_ only.

#### Example

`POST /api/v1/fleet/commands/run`

##### Default response

`Status: 200`

```json
{
  "command_uuid": "a2064cef-0000-1234-afb9-283e3c1d487e",
  "request_type": "ProfileList"
}
```


### Get MDM command results

> `GET /api/v1/fleet/mdm/apple/commandresults` API endpoint is deprecated as of Fleet 4.40. It is maintained for backward compatibility. Please use the new API endpoint below. See old API endpoint docs [here](https://github.com/fleetdm/fleet/blob/fleet-v4.39.0/docs/REST%20API/rest-api.md#get-custom-mdm-command-results).

This endpoint returns the results for a specific custom MDM command.

In the reponse, the possible `status` values for macOS, iOS, and iPadOS hosts are the following:

* Pending: the command has yet to run on the host. The host will run the command the next time it comes online.
* NotNow: the host responded with "NotNow" status via the MDM protocol: the host received the command, but couldn’t execute it. The host will try to run the command the next time it comes online.
* Acknowledged: the host responded with "Acknowledged" status via the MDM protocol: the host processed the command successfully.
* Error: the host responded with "Error" status via the MDM protocol: an error occurred. Run the `fleetctl get mdm-command-results --id=<insert-command-id` to view the error.
* CommandFormatError: the host responded with "CommandFormatError" status via the MDM protocol: a protocol error occurred, which can result from a malformed command. Run the `fleetctl get mdm-command-results --id=<insert-command-id` to view the error.

The possible `status` values for Windows hosts are documented in Microsoft's documentation [here](https://learn.microsoft.com/en-us/windows/client-management/oma-dm-protocol-support#syncml-response-status-codes).

`GET /api/v1/fleet/commands/results`

#### Parameters

| Name                      | Type   | In    | Description                                                               |
| ------------------------- | ------ | ----- | ------------------------------------------------------------------------- |
| command_uuid              | string | query | The unique identifier of the command.                                     |

#### Example

`GET /api/v1/fleet/commands/results?command_uuid=a2064cef-0000-1234-afb9-283e3c1d487e`

##### Default response

`Status: 200`

```json
{
  "results": [
    {
      "host_uuid": "145cafeb-87c7-4869-84d5-e4118a927746",
      "command_uuid": "a2064cef-0000-1234-afb9-283e3c1d487e",
      "status": "Acknowledged",
      "updated_at": "2023-04-04:00:00Z",
      "request_type": "ProfileList",
      "hostname": "mycomputer",
      "payload": "PD94bWwgdmVyc2lvbj0iMS4wIiBlbmNvZGluZz0iVVRGLTgiPz4NCjwhRE9DVFlQRSBwbGlzdCBQVUJMSUMgIi0vL0FwcGxlLy9EVEQgUExJU1QgMS4wLy9FTiIgImh0dHA6Ly93d3cuYXBwbGUuY29tL0RURHMvUHJvcGVydHlMaXN0LTEuMC5kdGQiPg0KPHBsaXN0IHZlcnNpb249IjEuMCI+DQo8ZGljdD4NCg0KCTxrZXk+UGF5bG9hZERlc2NyaXB0aW9uPC9rZXk+DQoJPHN0cmluZz5UaGlzIHByb2ZpbGUgY29uZmlndXJhdGlvbiBpcyBkZXNpZ25lZCB0byBhcHBseSB0aGUgQ0lTIEJlbmNobWFyayBmb3IgbWFjT1MgMTAuMTQgKHYyLjAuMCksIDEwLjE1ICh2Mi4wLjApLCAxMS4wICh2Mi4wLjApLCBhbmQgMTIuMCAodjEuMC4wKTwvc3RyaW5nPg0KCTxrZXk+UGF5bG9hZERpc3BsYXlOYW1lPC9rZXk+DQoJPHN0cmluZz5EaXNhYmxlIEJsdWV0b290aCBzaGFyaW5nPC9zdHJpbmc+DQoJPGtleT5QYXlsb2FkRW5hYmxlZDwva2V5Pg0KCTx0cnVlLz4NCgk8a2V5PlBheWxvYWRJZGVudGlmaWVyPC9rZXk+DQoJPHN0cmluZz5jaXMubWFjT1NCZW5jaG1hcmsuc2VjdGlvbjIuQmx1ZXRvb3RoU2hhcmluZzwvc3RyaW5nPg0KCTxrZXk+UGF5bG9hZFNjb3BlPC9rZXk+DQoJPHN0cmluZz5TeXN0ZW08L3N0cmluZz4NCgk8a2V5PlBheWxvYWRUeXBlPC9rZXk+DQoJPHN0cmluZz5Db25maWd1cmF0aW9uPC9zdHJpbmc+DQoJPGtleT5QYXlsb2FkVVVJRDwva2V5Pg0KCTxzdHJpbmc+NUNFQkQ3MTItMjhFQi00MzJCLTg0QzctQUEyOEE1QTM4M0Q4PC9zdHJpbmc+DQoJPGtleT5QYXlsb2FkVmVyc2lvbjwva2V5Pg0KCTxpbnRlZ2VyPjE8L2ludGVnZXI+DQogICAgPGtleT5QYXlsb2FkUmVtb3ZhbERpc2FsbG93ZWQ8L2tleT4NCiAgICA8dHJ1ZS8+DQoJPGtleT5QYXlsb2FkQ29udGVudDwva2V5Pg0KCTxhcnJheT4NCgkJPGRpY3Q+DQoJCQk8a2V5PlBheWxvYWRDb250ZW50PC9rZXk+DQoJCQk8ZGljdD4NCgkJCQk8a2V5PmNvbS5hcHBsZS5CbHVldG9vdGg8L2tleT4NCgkJCQk8ZGljdD4NCgkJCQkJPGtleT5Gb3JjZWQ8L2tleT4NCgkJCQkJPGFycmF5Pg0KCQkJCQkJPGRpY3Q+DQoJCQkJCQkJPGtleT5tY3hfcHJlZmVyZW5jZV9zZXR0aW5nczwva2V5Pg0KCQkJCQkJCTxkaWN0Pg0KCQkJCQkJCQk8a2V5PlByZWZLZXlTZXJ2aWNlc0VuYWJsZWQ8L2tleT4NCgkJCQkJCQkJPGZhbHNlLz4NCgkJCQkJCQk8L2RpY3Q+DQoJCQkJCQk8L2RpY3Q+DQoJCQkJCTwvYXJyYXk+DQoJCQkJPC9kaWN0Pg0KCQkJPC9kaWN0Pg0KCQkJPGtleT5QYXlsb2FkRGVzY3JpcHRpb248L2tleT4NCgkJCTxzdHJpbmc+RGlzYWJsZXMgQmx1ZXRvb3RoIFNoYXJpbmc8L3N0cmluZz4NCgkJCTxrZXk+UGF5bG9hZERpc3BsYXlOYW1lPC9rZXk+DQoJCQk8c3RyaW5nPkN1c3RvbTwvc3RyaW5nPg0KCQkJPGtleT5QYXlsb2FkRW5hYmxlZDwva2V5Pg0KCQkJPHRydWUvPg0KCQkJPGtleT5QYXlsb2FkSWRlbnRpZmllcjwva2V5Pg0KCQkJPHN0cmluZz4wMjQwREQxQy03MERDLTQ3NjYtOTAxOC0wNDMyMkJGRUVBRDE8L3N0cmluZz4NCgkJCTxrZXk+UGF5bG9hZFR5cGU8L2tleT4NCgkJCTxzdHJpbmc+Y29tLmFwcGxlLk1hbmFnZWRDbGllbnQucHJlZmVyZW5jZXM8L3N0cmluZz4NCgkJCTxrZXk+UGF5bG9hZFVVSUQ8L2tleT4NCgkJCTxzdHJpbmc+MDI0MEREMUMtNzBEQy00NzY2LTkwMTgtMDQzMjJCRkVFQUQxPC9zdHJpbmc+DQoJCQk8a2V5PlBheWxvYWRWZXJzaW9uPC9rZXk+DQoJCQk8aW50ZWdlcj4xPC9pbnRlZ2VyPg0KCQk8L2RpY3Q+DQoJPC9hcnJheT4NCjwvZGljdD4NCjwvcGxpc3Q+",
      "result": "PD94bWwgdmVyc2lvbj0iMS4wIiBlbmNvZGluZz0iVVRGLTgiPz4NCjwhRE9DVFlQRSBwbGlzdCBQVUJMSUMgIi0vL0FwcGxlLy9EVEQgUExJU1QgMS4wLy9FTiIgImh0dHA6Ly93d3cuYXBwbGUuY29tL0RURHMvUHJvcGVydHlMaXN0LTEuMC5kdGQiPg0KPHBsaXN0IHZlcnNpb249IjEuMCI+DQo8ZGljdD4NCiAgICA8a2V5PkNvbW1hbmRVVUlEPC9rZXk+DQogICAgPHN0cmluZz4wMDAxX0luc3RhbGxQcm9maWxlPC9zdHJpbmc+DQogICAgPGtleT5TdGF0dXM8L2tleT4NCiAgICA8c3RyaW5nPkFja25vd2xlZGdlZDwvc3RyaW5nPg0KICAgIDxrZXk+VURJRDwva2V5Pg0KICAgIDxzdHJpbmc+MDAwMDgwMjAtMDAwOTE1MDgzQzgwMDEyRTwvc3RyaW5nPg0KPC9kaWN0Pg0KPC9wbGlzdD4="
    }
  ]
}
```

> Note: If the server has not yet received a result for a command, it will return an empty object (`{}`).

### List MDM commands

> `GET /api/v1/fleet/mdm/apple/commands` API endpoint is deprecated as of Fleet 4.40. It is maintained for backward compatibility. Please use the new API endpoint below. See old API endpoint docs [here](https://github.com/fleetdm/fleet/blob/fleet-v4.39.0/docs/REST%20API/rest-api.md#list-custom-mdm-commands).

This endpoint returns the list of custom MDM commands that have been executed.

`GET /api/v1/fleet/commands`

#### Parameters

| Name                      | Type    | In    | Description                                                               |
| ------------------------- | ------  | ----- | ------------------------------------------------------------------------- |
| page                      | integer | query | Page number of the results to fetch.                                      |
| per_page                  | integer | query | Results per page.                                                         |
| order_key                 | string  | query | What to order results by. Can be any field listed in the `results` array example below. |
| order_direction           | string  | query | **Requires `order_key`**. The direction of the order given the order key. Options include `asc` and `desc`. Default is `asc`. |
| host_identifier           | string  | query | The host's `hostname`, `uuid`, or `hardware_serial`. |
| request_type              | string  | query | The request type to filter commands by. |

#### Example

`GET /api/v1/fleet/commands?per_page=5`

##### Default response

`Status: 200`

```json
{
  "results": [
    {
      "host_uuid": "145cafeb-87c7-4869-84d5-e4118a927746",
      "command_uuid": "a2064cef-0000-1234-afb9-283e3c1d487e",
      "status": "Acknowledged",
      "updated_at": "2023-04-04:00:00Z",
      "request_type": "ProfileList",
      "hostname": "mycomputer"
    },
    {
      "host_uuid": "322vghee-12c7-8976-83a1-e2118a927342",
      "command_uuid": "d76d69b7-d806-45a9-8e49-9d6dc533485c",
      "status": "200",
      "updated_at": "2023-05-04:00:00Z",
      "request_type": "./Device/Vendor/MSFT/Reboot/RebootNow",
      "hostname": "myhost"
    }
  ]
}
```

---

## Integrations

- [Get Apple Push Notification service (APNs)](#get-apple-push-notification-service-apns)
- [List Apple Business Manager (ABM) tokens](#list-apple-business-manager-abm-tokens)
- [List Volume Purchasing Program (VPP) tokens](#list-volume-purchasing-program-vpp-tokens)

### Get Apple Push Notification service (APNs)

`GET /api/v1/fleet/apns`

#### Parameters

None.

#### Example

`GET /api/v1/fleet/apns`

##### Default response

`Status: 200`

```json
{
  "common_name": "APSP:04u52i98aewuh-xxxx-xxxx-xxxx-xxxx",
  "serial_number": "1234567890987654321",
  "issuer": "Apple Application Integration 2 Certification Authority",
  "renew_date": "2023-09-30T00:00:00Z"
}
```

### List Apple Business Manager (ABM) tokens

_Available in Fleet Premium_

`GET /api/v1/fleet/abm_tokens`

#### Parameters

None.

#### Example

`GET /api/v1/fleet/abm_tokens`

##### Default response

`Status: 200`

```json
"abm_tokens": [
  {
    "id": 1,
    "apple_id": "apple@example.com",
    "org_name": "Fleet Device Management Inc.",
    "mdm_server_url": "https://example.com/mdm/apple/mdm",
    "renew_date": "2023-11-29T00:00:00Z",
    "terms_expired": false,
    "macos_team": {
      "name": "💻 Workstations",
      "id": 1
    },
    "ios_team": {
      "name": "📱🏢 Company-owned iPhones",
      "id": 2
    },
    "ipados_team": {
      "name": "🔳🏢 Company-owned iPads",
      "id": 3
    }
  }
]
```

### List Volume Purchasing Program (VPP) tokens

_Available in Fleet Premium_

`GET /api/v1/fleet/vpp_tokens`

#### Parameters

None.

#### Example

`GET /api/v1/fleet/vpp_tokens`

##### Default response

`Status: 200`

```json
"vpp_tokens": [
  {
    "id": 1,
    "org_name": "Fleet Device Management Inc.",
    "location": "https://example.com/mdm/apple/mdm",
    "renew_date": "2023-11-29T00:00:00Z",
    "teams": [
      {
        "name": "💻 Workstations",
        "id": 1
      },
      {
        "name": "💻🐣 Workstations (canary)",
        "id": 2
      },
      {
        "name": "📱🏢 Company-owned iPhones",
        "id": 3
      },
      {
        "name": "🔳🏢 Company-owned iPads",
        "id": 4
      }
    ],
  }
]
```

### Get Volume Purchasing Program (VPP)


> **Experimental feature**. This feature is undergoing rapid improvement, which may result in breaking changes to the API or configuration surface. It is not recommended for use in automated workflows.

_Available in Fleet Premium_

`GET /api/v1/fleet/vpp`

#### Example

`GET /api/v1/fleet/vpp`

##### Default response

`Status: 200`

```json
{
  "org_name": "Acme Inc.",
  "renew_date": "2023-11-29T00:00:00Z",
  "location": "Acme Inc. Main Address"
}
```

---

## Policies

- [List policies](#list-policies)
- [Count policies](#count-policies)
- [Get policy by ID](#get-policy-by-id)
- [Add policy](#add-policy)
- [Remove policies](#remove-policies)
- [Edit policy](#edit-policy)
- [Run automation for all failing hosts of a policy](#run-automation-for-all-failing-hosts-of-a-policy)

Policies are yes or no questions you can ask about your hosts.

Policies in Fleet are defined by osquery queries.

A passing host answers "yes" to a policy if the host returns results for a policy's query.

A failing host answers "no" to a policy if the host does not return results for a policy's query.

For example, a policy might ask “Is Gatekeeper enabled on macOS devices?“ This policy's osquery query might look like the following: `SELECT 1 FROM gatekeeper WHERE assessments_enabled = 1;`

### List policies

`GET /api/v1/fleet/global/policies`

#### Parameters

| Name                    | Type    | In    | Description                                                                                                                                                                                                                                                                                                                                 |
| ----------------------- | ------- | ----- | ------------------------------------------------------------------------------------------------------------------------------------------------------------------------------------------------------------------------------------------------------------------------------------------------------------------------------------------- |
| page                    | integer | query | Page number of the results to fetch.                                                                                                                                                                                                                                                                                                        |
| per_page                | integer | query | Results per page.

#### Example

`GET /api/v1/fleet/global/policies`

##### Default response

`Status: 200`

```json
{
  "policies": [
    {
      "id": 1,
      "name": "Gatekeeper enabled",
      "query": "SELECT 1 FROM gatekeeper WHERE assessments_enabled = 1;",
      "description": "Checks if gatekeeper is enabled on macOS devices",
      "critical": false,
      "author_id": 42,
      "author_name": "John",
      "author_email": "john@example.com",
      "team_id": null,
      "resolution": "Resolution steps",
      "platform": "darwin",
      "created_at": "2021-12-15T15:23:57Z",
      "updated_at": "2021-12-15T15:23:57Z",
      "passing_host_count": 2000,
      "failing_host_count": 300,
      "host_count_updated_at": "2023-12-20T15:23:57Z"
    },
    {
      "id": 2,
      "name": "Windows machines with encrypted hard disks",
      "query": "SELECT 1 FROM bitlocker_info WHERE protection_status = 1;",
      "description": "Checks if the hard disk is encrypted on Windows devices",
      "critical": true,
      "author_id": 43,
      "author_name": "Alice",
      "author_email": "alice@example.com",
      "team_id": null,
      "resolution": "Resolution steps",
      "platform": "windows",
      "created_at": "2021-12-31T14:52:27Z",
      "updated_at": "2022-02-10T20:59:35Z",
      "passing_host_count": 2300,
      "failing_host_count": 0,
      "host_count_updated_at": "2023-12-20T15:23:57Z"
    }
  ]
}
```

---

### Count policies

`GET /api/v1/fleet/policies/count`


#### Parameters
| Name               | Type    | In   | Description                                                                                                   |
| ------------------ | ------- | ---- | ------------------------------------------------------------------------------------------------------------- |
| query                 | string | query | Search query keywords. Searchable fields include `name`.  |

#### Example

`GET /api/v1/fleet/policies/count`

##### Default response

`Status: 200`

```json
{
  "count": 43
}
```

---

### Get policy by ID

`GET /api/v1/fleet/global/policies/:id`

#### Parameters

| Name               | Type    | In   | Description                                                                                                   |
| ------------------ | ------- | ---- | ------------------------------------------------------------------------------------------------------------- |
| id                 | integer | path | **Required.** The policy's ID.                                                                                |

#### Example

`GET /api/v1/fleet/global/policies/1`

##### Default response

`Status: 200`

```json
{
  "policy": {
      "id": 1,
      "name": "Gatekeeper enabled",
      "query": "SELECT 1 FROM gatekeeper WHERE assessments_enabled = 1;",
      "description": "Checks if gatekeeper is enabled on macOS devices",
      "critical": false,
      "author_id": 42,
      "author_name": "John",
      "author_email": "john@example.com",
      "team_id": null,
      "resolution": "Resolution steps",
      "platform": "darwin",
      "created_at": "2021-12-15T15:23:57Z",
      "updated_at": "2021-12-15T15:23:57Z",
      "passing_host_count": 2000,
      "failing_host_count": 300,
      "host_count_updated_at": "2023-12-20T15:23:57Z"
    }
}
```

### Add policy

`POST /api/v1/fleet/global/policies`

#### Parameters

| Name        | Type    | In   | Description                          |
| ----------  | ------- | ---- | ------------------------------------ |
| name        | string  | body | The policy's name.                    |
| query       | string  | body | The policy's query in SQL.                    |
| description | string  | body | The policy's description.             |
| resolution  | string  | body | The resolution steps for the policy. |
| platform    | string  | body | Comma-separated target platforms, currently supported values are "windows", "linux", "darwin". The default, an empty string means target all platforms. |
| critical    | boolean | body | _Available in Fleet Premium_. Mark policy as critical/high impact. |

#### Example (preferred)

`POST /api/v1/fleet/global/policies`

#### Request body

```json
{
  "name": "Gatekeeper enabled",
  "query": "SELECT 1 FROM gatekeeper WHERE assessments_enabled = 1;",
  "description": "Checks if gatekeeper is enabled on macOS devices",
  "resolution": "Resolution steps",
  "platform": "darwin",
  "critical": true
}
```

##### Default response

`Status: 200`

```json
{
  "policy": {
    "id": 43,
    "name": "Gatekeeper enabled",
    "query": "SELECT 1 FROM gatekeeper WHERE assessments_enabled = 1;",
    "description": "Checks if gatekeeper is enabled on macOS devices",
    "critical": true,
    "author_id": 42,
    "author_name": "John",
    "author_email": "john@example.com",
    "team_id": null,
    "resolution": "Resolution steps",
    "platform": "darwin",
    "created_at": "2022-03-17T20:15:55Z",
    "updated_at": "2022-03-17T20:15:55Z",
    "passing_host_count": 0,
    "failing_host_count": 0,
    "host_count_updated_at": null
  }
}
```

### Remove policies

`POST /api/v1/fleet/global/policies/delete`

#### Parameters

| Name     | Type    | In   | Description                                       |
| -------- | ------- | ---- | ------------------------------------------------- |
| ids      | array   | body | **Required.** The IDs of the policies to delete.  |

#### Example

`POST /api/v1/fleet/global/policies/delete`

#### Request body

```json
{
  "ids": [ 1 ]
}
```

##### Default response

`Status: 200`

```json
{
  "deleted": 1
}
```

### Edit policy

`PATCH /api/v1/fleet/global/policies/:id`

#### Parameters

| Name        | Type    | In   | Description                          |
| ----------  | ------- | ---- | ------------------------------------ |
| id          | integer | path | The policy's ID.                     |
| name        | string  | body | The query's name.                    |
| query       | string  | body | The query in SQL.                    |
| description | string  | body | The query's description.             |
| resolution  | string  | body | The resolution steps for the policy. |
| platform    | string  | body | Comma-separated target platforms, currently supported values are "windows", "linux", "darwin". The default, an empty string means target all platforms. |
| critical    | boolean | body | _Available in Fleet Premium_. Mark policy as critical/high impact. |

#### Example

`PATCH /api/v1/fleet/global/policies/42`

##### Request body

```json
{
  "name": "Gatekeeper enabled",
  "query": "SELECT 1 FROM gatekeeper WHERE assessments_enabled = 1;",
  "description": "Checks if gatekeeper is enabled on macOS devices",
  "critical": true,
  "resolution": "Resolution steps",
  "platform": "darwin"
}
```

##### Default response

`Status: 200`

```json
{
  "policy": {
    "id": 42,
    "name": "Gatekeeper enabled",
    "query": "SELECT 1 FROM gatekeeper WHERE assessments_enabled = 1;",
    "description": "Checks if gatekeeper is enabled on macOS devices",
    "critical": true,
    "author_id": 43,
    "author_name": "John",
    "author_email": "john@example.com",
    "team_id": null,
    "resolution": "Resolution steps",
    "platform": "darwin",
    "created_at": "2022-03-17T20:15:55Z",
    "updated_at": "2022-03-17T20:15:55Z",
    "passing_host_count": 0,
    "failing_host_count": 0,
    "host_count_updated_at": null
  }
}
```

### Run automation for all failing hosts of a policy

Triggers [automations](https://fleetdm.com/docs/using-fleet/automations#policy-automations) for *all* hosts failing the specified policies, regardless of whether the policies were previously failing on those hosts.

`POST /api/v1/fleet/automations/reset`

#### Parameters

| Name        | Type     | In   | Description                                              |
| ----------  | -------- | ---- | -------------------------------------------------------- |
| policy_ids  | array    | body | Filters to only run policy automations for the specified policies. |
| team_ids    | array    | body | _Available in Fleet Premium_. Filters to only run policy automations for hosts in the specified teams. |


#### Example

`POST /api/v1/fleet/automations/reset`

##### Request body

```json
{
    "team_ids": [1],
    "policy_ids": [1, 2, 3]
}
```

##### Default response

`Status: 200`

```json
{}
```

---

## Team policies

- [List team policies](#list-team-policies)
- [Count team policies](#count-team-policies)
- [Get team policy by ID](#get-team-policy-by-id)
- [Add team policy](#add-team-policy)
- [Remove team policies](#remove-team-policies)
- [Edit team policy](#edit-team-policy)

_Available in Fleet Premium_

Team policies work the same as policies, but at the team level.

### List team policies

`GET /api/v1/fleet/teams/:id/policies`

#### Parameters

| Name               | Type    | In   | Description                                                                                                   |
| ------------------ | ------- | ---- | ------------------------------------------------------------------------------------------------------------- |
| id                 | integer | path  | **Required.** Defines what team ID to operate on                                                                            |
| merge_inherited  | boolean | query | If `true`, will return both team policies **and** inherited ("All teams") policies the `policies` list, and will not return a separate `inherited_policies` list. |
| query                 | string | query | Search query keywords. Searchable fields include `name`. |
| page                    | integer | query | Page number of the results to fetch.                                                                                                                                                                                                                                                                                                        |
| per_page                | integer | query | Results per page. |


#### Example (default usage)

`GET /api/v1/fleet/teams/1/policies`

##### Default response

`Status: 200`

```json
{
  "policies": [
    {
      "id": 1,
      "name": "Gatekeeper enabled",
      "query": "SELECT 1 FROM gatekeeper WHERE assessments_enabled = 1;",
      "description": "Checks if gatekeeper is enabled on macOS devices",
      "critical": true,
      "author_id": 42,
      "author_name": "John",
      "author_email": "john@example.com",
      "team_id": 1,
      "resolution": "Resolution steps",
      "platform": "darwin",
      "created_at": "2021-12-16T14:37:37Z",
      "updated_at": "2021-12-16T16:39:00Z",
      "passing_host_count": 2000,
      "failing_host_count": 300,
      "host_count_updated_at": "2023-12-20T15:23:57Z",
      "calendar_events_enabled": true
    },
    {
      "id": 2,
      "name": "Windows machines with encrypted hard disks",
      "query": "SELECT 1 FROM bitlocker_info WHERE protection_status = 1;",
      "description": "Checks if the hard disk is encrypted on Windows devices",
      "critical": false,
      "author_id": 43,
      "author_name": "Alice",
      "author_email": "alice@example.com",
      "team_id": 1,
      "resolution": "Resolution steps",
      "platform": "windows",
      "created_at": "2021-12-16T14:37:37Z",
      "updated_at": "2021-12-16T16:39:00Z",
      "passing_host_count": 2300,
      "failing_host_count": 0,
      "host_count_updated_at": "2023-12-20T15:23:57Z",
      "calendar_events_enabled": false,
      "run_script": {
        "name": "Encrypt Windows disk with BitLocker",
        "id": 234
      }
    },
    {
      "id": 3,
      "name": "macOS - install/update Adobe Acrobat",
      "query": "SELECT 1 FROM apps WHERE name = \"Adobe Acrobat.app\" AND bundle_short_version != \"24.002.21005\";",
      "description": "Checks if the hard disk is encrypted on Windows devices",
      "critical": false,
      "author_id": 43,
      "author_name": "Alice",
      "author_email": "alice@example.com",
      "team_id": 1,
      "resolution": "Resolution steps",
      "platform": "darwin",
      "created_at": "2021-12-16T14:37:37Z",
      "updated_at": "2021-12-16T16:39:00Z",
      "passing_host_count": 2300,
      "failing_host_count": 3,
      "host_count_updated_at": "2023-12-20T15:23:57Z",
      "calendar_events_enabled": false,
      "install_software": {
        "name": "Adobe Acrobat.app",
        "software_title_id": 1234
      }
    }
  ],
  "inherited_policies": [
    {
      "id": 136,
      "name": "Arbitrary Test Policy (all platforms) (all teams)",
      "query": "SELECT 1 FROM osquery_info WHERE 1=1;",
      "description": "If you're seeing this, mostly likely this is because someone is testing out failing policies in dogfood. You can ignore this.",
      "critical": true,
      "author_id": 77,
      "author_name": "Test Admin",
      "author_email": "test@admin.com",
      "team_id": null,
      "resolution": "To make it pass, change \"1=0\" to \"1=1\". To make it fail, change \"1=1\" to \"1=0\".",
      "platform": "darwin,windows,linux",
      "created_at": "2022-08-04T19:30:18Z",
      "updated_at": "2022-08-30T15:08:26Z",
      "passing_host_count": 10,
      "failing_host_count": 9,
      "host_count_updated_at": "2023-12-20T15:23:57Z"
    }
  ]
}
```

#### Example (returns single list)

`GET /api/v1/fleet/teams/1/policies?merge_inherited=true`

##### Default response

`Status: 200`

```json
{
  "policies": [
    {
      "id": 1,
      "name": "Gatekeeper enabled",
      "query": "SELECT 1 FROM gatekeeper WHERE assessments_enabled = 1;",
      "description": "Checks if gatekeeper is enabled on macOS devices",
      "critical": true,
      "author_id": 42,
      "author_name": "John",
      "author_email": "john@example.com",
      "team_id": 1,
      "resolution": "Resolution steps",
      "platform": "darwin",
      "created_at": "2021-12-16T14:37:37Z",
      "updated_at": "2021-12-16T16:39:00Z",
      "passing_host_count": 2000,
      "failing_host_count": 300,
      "host_count_updated_at": "2023-12-20T15:23:57Z"
    },
    {
      "id": 2,
      "name": "Windows machines with encrypted hard disks",
      "query": "SELECT 1 FROM bitlocker_info WHERE protection_status = 1;",
      "description": "Checks if the hard disk is encrypted on Windows devices",
      "critical": false,
      "author_id": 43,
      "author_name": "Alice",
      "author_email": "alice@example.com",
      "team_id": 1,
      "resolution": "Resolution steps",
      "platform": "windows",
      "created_at": "2021-12-16T14:37:37Z",
      "updated_at": "2021-12-16T16:39:00Z",
      "passing_host_count": 2300,
      "failing_host_count": 0,
      "host_count_updated_at": "2023-12-20T15:23:57Z"
    },
    {
      "id": 136,
      "name": "Arbitrary Test Policy (all platforms) (all teams)",
      "query": "SELECT 1 FROM osquery_info WHERE 1=1;",
      "description": "If you're seeing this, mostly likely this is because someone is testing out failing policies in dogfood. You can ignore this.",
      "critical": true,
      "author_id": 77,
      "author_name": "Test Admin",
      "author_email": "test@admin.com",
      "team_id": null,
      "resolution": "To make it pass, change \"1=0\" to \"1=1\". To make it fail, change \"1=1\" to \"1=0\".",
      "platform": "darwin,windows,linux",
      "created_at": "2022-08-04T19:30:18Z",
      "updated_at": "2022-08-30T15:08:26Z",
      "passing_host_count": 10,
      "failing_host_count": 9,
      "host_count_updated_at": "2023-12-20T15:23:57Z"
    }
  ]
}
```

### Count team policies

`GET /api/v1/fleet/team/:team_id/policies/count`

#### Parameters
| Name               | Type    | In   | Description                                                                                                   |
| ------------------ | ------- | ---- | ------------------------------------------------------------------------------------------------------------- |
| team_id                 | integer | path  | **Required.** Defines what team ID to operate on
| query                 | string | query | Search query keywords. Searchable fields include `name`. |
| merge_inherited     | boolean | query | If `true`, will include inherited ("All teams") policies in the count. |

#### Example

`GET /api/v1/fleet/team/1/policies/count`

##### Default response

`Status: 200`

```json
{
  "count": 43
}
```

---

### Get team policy by ID

`GET /api/v1/fleet/teams/:team_id/policies/:policy_id`

#### Parameters

| Name               | Type    | In   | Description                                                                                                   |
| ------------------ | ------- | ---- | ------------------------------------------------------------------------------------------------------------- |
| team_id            | integer | path  | **Required.** Defines what team ID to operate on                                                                            |
| policy_id                 | integer | path | **Required.** The policy's ID.                                                                                |

#### Example

`GET /api/v1/fleet/teams/1/policies/43`

##### Default response

`Status: 200`

```json
{
  "policy": {
    "id": 43,
    "name": "Gatekeeper enabled",
    "query": "SELECT 1 FROM gatekeeper WHERE assessments_enabled = 1;",
    "description": "Checks if gatekeeper is enabled on macOS devices",
    "critical": true,
    "author_id": 42,
    "author_name": "John",
    "author_email": "john@example.com",
    "team_id": 1,
    "resolution": "Resolution steps",
    "platform": "darwin",
    "created_at": "2021-12-16T14:37:37Z",
    "updated_at": "2021-12-16T16:39:00Z",
    "passing_host_count": 0,
    "failing_host_count": 0,
    "host_count_updated_at": null,
    "calendar_events_enabled": true,
    "install_software": {
      "name": "Adobe Acrobat.app",
      "software_title_id": 1234
    },
    "run_script": {
      "name": "Enable gatekeeper",
      "id": 1337
    }
  }
}
```

### Add team policy

> **Experimental feature**. Software related features (like install software policy automation) are undergoing rapid improvement, which may result in breaking changes to the API or configuration surface. It is not recommended for use in automated workflows.

The semantics for creating a team policy are the same as for global policies, see [Add policy](#add-policy).

`POST /api/v1/fleet/teams/:id/policies`

#### Parameters

| Name              | Type    | In   | Description                                                                                                                                            |
|-------------------| ------- | ---- |--------------------------------------------------------------------------------------------------------------------------------------------------------|
| id                | integer | path | Defines what team ID to operate on.                                                                                                                    |
| name              | string  | body | The policy's name.                                                                                                                                     |
| query             | string  | body | The policy's query in SQL.                                                                                                                             |
| description       | string  | body | The policy's description.                                                                                                                              |
| resolution        | string  | body | The resolution steps for the policy.                                                                                                                   |
| platform          | string  | body | Comma-separated target platforms, currently supported values are "windows", "linux", "darwin". The default, an empty string means target all platforms. |
| critical          | boolean | body | _Available in Fleet Premium_. Mark policy as critical/high impact.                                                                                     |
| software_title_id | integer | body | _Available in Fleet Premium_. ID of software title to install if the policy fails.                                                                     |
| script_id         | integer | body | _Available in Fleet Premium_. ID of script to run if the policy fails.                                                                 |

Either `query` or `query_id` must be provided.

#### Example

`POST /api/v1/fleet/teams/1/policies`

##### Request body

```json
{
  "name": "Gatekeeper enabled",
  "query": "SELECT 1 FROM gatekeeper WHERE assessments_enabled = 1;",
  "description": "Checks if gatekeeper is enabled on macOS devices",
  "critical": true,
  "resolution": "Resolution steps",
  "platform": "darwin"
}
```

##### Default response

`Status: 200`

```json
{
  "policy": {
    "id": 43,
    "name": "Gatekeeper enabled",
    "query": "SELECT 1 FROM gatekeeper WHERE assessments_enabled = 1;",
    "description": "Checks if gatekeeper is enabled on macOS devices",
    "critical": true,
    "author_id": 42,
    "author_name": "John",
    "author_email": "john@example.com",
    "team_id": 1,
    "resolution": "Resolution steps",
    "platform": "darwin",
    "created_at": "2021-12-16T14:37:37Z",
    "updated_at": "2021-12-16T16:39:00Z",
    "passing_host_count": 0,
    "failing_host_count": 0,
    "host_count_updated_at": null,
    "calendar_events_enabled": false,
    "install_software": {
      "name": "Adobe Acrobat.app",
      "software_title_id": 1234
    },
    "run_script": {
      "name": "Enable gatekeeper",
      "id": 1337
    }
  }
}
```

### Remove team policies

`POST /api/v1/fleet/teams/:team_id/policies/delete`

#### Parameters

| Name     | Type    | In   | Description                                       |
| -------- | ------- | ---- | ------------------------------------------------- |
| team_id  | integer | path  | **Required.** Defines what team ID to operate on                |
| ids      | array   | body | **Required.** The IDs of the policies to delete.  |

#### Example

`POST /api/v1/fleet/teams/1/policies/delete`

##### Request body

```json
{
  "ids": [ 1 ]
}
```

##### Default response

`Status: 200`

```json
{
  "deleted": 1
}
```

### Edit team policy

> **Experimental feature**. Software related features (like install software policy automation) are undergoing rapid improvement, which may result in breaking changes to the API or configuration surface. It is not recommended for use in automated workflows.

`PATCH /api/v1/fleet/teams/:team_id/policies/:policy_id`

#### Parameters

| Name                    | Type    | In   | Description                                                                                                                                             |
|-------------------------| ------- | ---- |---------------------------------------------------------------------------------------------------------------------------------------------------------|
| team_id                 | integer | path | The team's ID.                                                                                                                                          |
| policy_id               | integer | path | The policy's ID.                                                                                                                                        |
| name                    | string  | body | The query's name.                                                                                                                                       |
| query                   | string  | body | The query in SQL.                                                                                                                                       |
| description             | string  | body | The query's description.                                                                                                                                |
| resolution              | string  | body | The resolution steps for the policy.                                                                                                                    |
| platform                | string  | body | Comma-separated target platforms, currently supported values are "windows", "linux", "darwin". The default, an empty string means target all platforms. |
| critical                | boolean | body | _Available in Fleet Premium_. Mark policy as critical/high impact.                                                                                      |
| calendar_events_enabled | boolean | body | _Available in Fleet Premium_. Whether to trigger calendar events when policy is failing.                                                                |
| software_title_id       | integer | body | _Available in Fleet Premium_. ID of software title to install if the policy fails. Set to `0` to remove the automation.                                   |
| script_id               | integer | body | _Available in Fleet Premium_. ID of script to run if the policy fails. Set to `0` to remove the automation.                                               |

#### Example

`PATCH /api/v1/fleet/teams/2/policies/42`

##### Request body

```json
{
  "name": "Gatekeeper enabled",
  "query": "SELECT 1 FROM gatekeeper WHERE assessments_enabled = 1;",
  "description": "Checks if gatekeeper is enabled on macOS devices",
  "critical": true,
  "resolution": "Resolution steps",
  "platform": "darwin",
  "script_id": 1337
}
```

##### Default response

`Status: 200`

```json
{
  "policy": {
    "id": 42,
    "name": "Gatekeeper enabled",
    "query": "SELECT 1 FROM gatekeeper WHERE assessments_enabled = 1;",
    "description": "Checks if gatekeeper is enabled on macOS devices",
    "critical": true,
    "author_id": 43,
    "author_name": "John",
    "author_email": "john@example.com",
    "resolution": "Resolution steps",
    "platform": "darwin",
    "team_id": 2,
    "created_at": "2021-12-16T14:37:37Z",
    "updated_at": "2021-12-16T16:39:00Z",
    "passing_host_count": 0,
    "failing_host_count": 0,
    "host_count_updated_at": null,
    "calendar_events_enabled": true,
    "install_software": {
      "name": "Adobe Acrobat.app",
      "software_title_id": 1234
    },
    "run_script": {
      "name": "Enable gatekeeper",
      "id": 1337
    }
  }
}
```

---

## Queries

- [List queries](#list-queries)
- [Get query](#get-query)
- [Get query report](#get-query-report)
- [Get query report for one host](#get-query-report-for-one-host)
- [Create query](#create-query)
- [Modify query](#modify-query)
- [Delete query by name](#delete-query-by-name)
- [Delete query by ID](#delete-query-by-id)
- [Delete queries](#delete-queries)
- [Run live query](#run-live-query)



### List queries

Returns a list of global queries or team queries.

`GET /api/v1/fleet/queries`

#### Parameters

| Name            | Type    | In    | Description                                                                                                                   |
| --------------- | ------- | ----- | ----------------------------------------------------------------------------------------------------------------------------- |
| order_key       | string  | query | What to order results by. Can be any column in the queries table.                                                             |
| order_direction | string  | query | **Requires `order_key`**. The direction of the order given the order key. Options include `asc` and `desc`. Default is `asc`. |
| team_id         | integer | query | _Available in Fleet Premium_. The ID of the parent team for the queries to be listed. When omitted, returns global queries.                  |
| query           | string  | query | Search query keywords. Searchable fields include `name`.                                                                      |
| merge_inherited | boolean | query | _Available in Fleet Premium_. If `true`, will include global queries in addition to team queries when filtering by `team_id`. (If no `team_id` is provided, this parameter is ignored.) |
| compatible_platform | string | query | Return queries that only reference tables compatible with this platform (not a strict compatibility check). One of: `"macos"`, `"windows"`, `"linux"`, `"chrome"` (case-insensitive). |
| page                    | integer | query | Page number of the results to fetch. |
| per_page                | integer | query | Results per page. |

#### Example

`GET /api/v1/fleet/queries`

##### Default response

`Status: 200`

```json
{
  "queries": [
    {
      "created_at": "2021-01-04T21:19:57Z",
      "updated_at": "2021-01-04T21:19:57Z",
      "id": 1,
      "name": "query1",
      "description": "query",
      "query": "SELECT * FROM osquery_info",
      "team_id": null,
      "interval": 3600,
      "platform": "darwin,windows,linux",
      "min_osquery_version": "",
      "automations_enabled": true,
      "logging": "snapshot",
      "saved": true,
      "observer_can_run": true,
      "discard_data": false,
      "author_id": 1,
      "author_name": "noah",
      "author_email": "noah@example.com",
      "packs": [
        {
          "created_at": "2021-01-05T21:13:04Z",
          "updated_at": "2021-01-07T19:12:54Z",
          "id": 1,
          "name": "Pack",
          "description": "Pack",
          "platform": "",
          "disabled": true
        }
      ],
      "stats": {
        "system_time_p50": 1.32,
        "system_time_p95": 4.02,
        "user_time_p50": 3.55,
        "user_time_p95": 3.00,
        "total_executions": 3920
      }
    },
    {
      "created_at": "2021-01-19T17:08:24Z",
      "updated_at": "2021-01-19T17:08:24Z",
      "id": 3,
      "name": "osquery_schedule",
      "description": "Report performance stats for each file in the query schedule.",
      "query": "select name, interval, executions, output_size, wall_time, (user_time/executions) as avg_user_time, (system_time/executions) as avg_system_time, average_memory, last_executed from osquery_schedule;",
      "team_id": null,
      "interval": 3600,
      "platform": "",
      "version": "",
      "automations_enabled": true,
      "logging": "differential",
      "saved": true,
      "observer_can_run": true,
      "discard_data": true,
      "author_id": 1,
      "author_name": "noah",
      "author_email": "noah@example.com",
      "packs": [
        {
          "created_at": "2021-01-19T17:08:31Z",
          "updated_at": "2021-01-19T17:08:31Z",
          "id": 14,
          "name": "test_pack",
          "description": "",
          "platform": "",
          "disabled": false
        }
      ],
      "stats": {
        "system_time_p50": null,
        "system_time_p95": null,
        "user_time_p50": null,
        "user_time_p95": null,
        "total_executions": null
      }
    }
  ],
  "meta": {
    "has_next_results": true,
    "has_previous_results": false
  },
  "count": 200
}
```

### Get query

Returns the query specified by ID.

`GET /api/v1/fleet/queries/:id`

#### Parameters

| Name | Type    | In   | Description                                |
| ---- | ------- | ---- | ------------------------------------------ |
| id   | integer | path | **Required**. The id of the desired query. |

#### Example

`GET /api/v1/fleet/queries/31`

##### Default response

`Status: 200`

```json
{
  "query": {
    "created_at": "2021-01-19T17:08:24Z",
    "updated_at": "2021-01-19T17:08:24Z",
    "id": 31,
    "name": "centos_hosts",
    "description": "",
    "query": "select 1 from os_version where platform = \"centos\";",
    "team_id": null,
    "interval": 3600,
    "platform": "",
    "min_osquery_version": "",
    "automations_enabled": true,
    "logging": "snapshot",
    "saved": true,
    "observer_can_run": true,
    "discard_data": false,
    "author_id": 1,
    "author_name": "John",
    "author_email": "john@example.com",
    "packs": [
      {
        "created_at": "2021-01-19T17:08:31Z",
        "updated_at": "2021-01-19T17:08:31Z",
        "id": 14,
        "name": "test_pack",
        "description": "",
        "platform": "",
        "disabled": false
      }
    ],
    "stats": {
      "system_time_p50": 1.32,
      "system_time_p95": 4.02,
      "user_time_p50": 3.55,
      "user_time_p95": 3.00,
      "total_executions": 3920
    }
  }
}
```

### Get query report

Returns the query report specified by ID.

`GET /api/v1/fleet/queries/:id/report`

#### Parameters

| Name      | Type    | In    | Description                                |
| --------- | ------- | ----- | ------------------------------------------ |
| id        | integer | path  | **Required**. The ID of the desired query. |

#### Example

`GET /api/v1/fleet/queries/31/report`

##### Default response

`Status: 200`

```json
{
  "query_id": 31,
  "report_clipped": false,
  "results": [
    {
      "host_id": 1,
      "host_name": "foo",
      "last_fetched": "2021-01-19T17:08:31Z",
      "columns": {
        "model": "USB 2.0 Hub",
        "vendor": "VIA Labs, Inc."
      }
    },
    {
      "host_id": 1,
      "host_name": "foo",
      "last_fetched": "2021-01-19T17:08:31Z",
      "columns": {
        "model": "USB Keyboard",
        "vendor": "VIA Labs, Inc."
      }
    },
    {
      "host_id": 2,
      "host_name": "bar",
      "last_fetched": "2021-01-19T17:20:00Z",
      "columns": {
        "model": "USB Reciever",
        "vendor": "Logitech"
      }
    },
    {
      "host_id": 2,
      "host_name": "bar",
      "last_fetched": "2021-01-19T17:20:00Z",
      "columns": {
        "model": "USB Reciever",
        "vendor": "Logitech"
      }
    },
    {
      "host_id": 2,
      "host_name": "bar",
      "last_fetched": "2021-01-19T17:20:00Z",
      "columns": {
        "model": "Display Audio",
        "vendor": "Apple Inc."
      }
    }
  ]
}
```

If a query has no results stored, then `results` will be an empty array:

```json
{
  "query_id": 32,
  "results": []
}
```

> Note: osquery scheduled queries do not return errors, so only non-error results are included in the report. If you suspect a query may be running into errors, you can use the [live query](#run-live-query) endpoint to get diagnostics.

### Get query report for one host

Returns a query report for a single host.

`GET /api/v1/fleet/hosts/:id/queries/:query_id`

#### Parameters

| Name      | Type    | In    | Description                                |
| --------- | ------- | ----- | ------------------------------------------ |
| id        | integer | path  | **Required**. The ID of the desired host.          |
| query_id  | integer | path  | **Required**. The ID of the desired query.         |

#### Example

`GET /api/v1/fleet/hosts/123/queries/31`

##### Default response

`Status: 200`

```json
{
  "query_id": 31,
  "host_id": 1,
  "host_name": "foo",
  "last_fetched": "2021-01-19T17:08:31Z",
  "report_clipped": false,
  "results": [
    {
      "columns": {
        "model": "USB 2.0 Hub",
        "vendor": "VIA Labs, Inc."
      }
    },
    {
      "columns": {
        "model": "USB Keyboard",
        "vendor": "VIA Labs, Inc."
      }
    },
    {
      "columns": {
        "model": "USB Reciever",
        "vendor": "Logitech"
      }
    }
  ]
}
```

If a query has no results stored for the specified host, then `results` will be an empty array:

```json
{
  "query_id": 31,
  "host_id": 1,
  "host_name": "foo",
  "last_fetched": "2021-01-19T17:08:31Z",
  "report_clipped": false,
  "results": []
}
```

> Note: osquery scheduled queries do not return errors, so only non-error results are included in the report. If you suspect a query may be running into errors, you can use the [live query](#run-live-query) endpoint to get diagnostics.

### Create query

Creates a global query or team query.

`POST /api/v1/fleet/queries`

#### Parameters

| Name                            | Type    | In   | Description                                                                                                                                            |
| ------------------------------- | ------- | ---- | ------------------------------------------------------------------------------------------------------------------------------------------------------ |
| name                            | string  | body | **Required**. The name of the query.                                                                                                                   |
| query                           | string  | body | **Required**. The query in SQL syntax.                                                                                                                 |
| description                     | string  | body | The query's description.                                                                                                                               |
| observer_can_run                | boolean | body | Whether or not users with the `observer` role can run the query. In Fleet 4.0.0, 3 user roles were introduced (`admin`, `maintainer`, and `observer`). This field is only relevant for the `observer` role. The `observer_plus` role can run any query and is not limited by this flag (`observer_plus` role was added in Fleet 4.30.0). |
| team_id                         | integer | body | _Available in Fleet Premium_. The parent team to which the new query should be added. If omitted, the query will be global.                                           |
| interval                        | integer | body | The amount of time, in seconds, the query waits before running. Can be set to `0` to never run. Default: 0.       |
| platform                        | string  | body | The OS platforms where this query will run (other platforms ignored). Comma-separated string. If omitted, runs on all compatible platforms.                        |
| min_osquery_version             | string  | body | The minimum required osqueryd version installed on a host. If omitted, all osqueryd versions are acceptable.                                                                          |
| automations_enabled             | boolean | body | Whether to send data to the configured log destination according to the query's `interval`. |
| logging                         | string  | body | The type of log output for this query. Valid values: `"snapshot"`(default), `"differential"`, or `"differential_ignore_removals"`.                        |
| discard_data                    | boolean | body | Whether to skip saving the latest query results for each host. Default: `false`. |


#### Example

`POST /api/v1/fleet/queries`

##### Request body

```json
{
  "name": "new_query",
  "description": "This is a new query.",
  "query": "SELECT * FROM osquery_info",
  "interval": 3600, // Once per hour
  "platform": "darwin,windows,linux",
  "min_osquery_version": "",
  "automations_enabled": true,
  "logging": "snapshot",
  "discard_data": false
}
```

##### Default response

`Status: 200`

```json
{
  "query": {
    "created_at": "0001-01-01T00:00:00Z",
    "updated_at": "0001-01-01T00:00:00Z",
    "id": 288,
    "name": "new_query",
    "query": "SELECT * FROM osquery_info",
    "description": "This is a new query.",
    "team_id": null,
    "interval": 3600,
    "platform": "darwin,windows,linux",
    "min_osquery_version": "",
    "automations_enabled": true,
    "logging": "snapshot",
    "saved": true,
    "author_id": 1,
    "author_name": "",
    "author_email": "",
    "observer_can_run": true,
    "discard_data": false,
    "packs": []
  }
}
```

### Modify query

Modifies the query specified by ID.

`PATCH /api/v1/fleet/queries/:id`

#### Parameters

| Name                        | Type    | In   | Description                                                                                                                                            |
| --------------------------- | ------- | ---- | ------------------------------------------------------------------------------------------------------------------------------------------------------ |
| id                          | integer | path | **Required.** The ID of the query.                                                                                                                     |
| name                        | string  | body | The name of the query.                                                                                                                                 |
| query                       | string  | body | The query in SQL syntax.                                                                                                                               |
| description                 | string  | body | The query's description.                                                                                                                               |
| observer_can_run            | boolean | body | Whether or not users with the `observer` role can run the query. In Fleet 4.0.0, 3 user roles were introduced (`admin`, `maintainer`, and `observer`). This field is only relevant for the `observer` role. The `observer_plus` role can run any query and is not limited by this flag (`observer_plus` role was added in Fleet 4.30.0). |
| interval                   | integer | body | The amount of time, in seconds, the query waits before running. Can be set to `0` to never run. Default: 0.       |
| platform                    | string  | body | The OS platforms where this query will run (other platforms ignored). Comma-separated string. If set to "", runs on all compatible platforms.                    |
| min_osquery_version             | string  | body | The minimum required osqueryd version installed on a host. If omitted, all osqueryd versions are acceptable.                                                                          |
| automations_enabled             | boolean | body | Whether to send data to the configured log destination according to the query's `interval`. |
| logging             | string  | body | The type of log output for this query. Valid values: `"snapshot"`(default), `"differential"`, or `"differential_ignore_removals"`.                        |
| discard_data        | boolean  | body | Whether to skip saving the latest query results for each host. |

> Note that any of the following conditions will cause the existing query report to be deleted:
> - Updating the `query` (SQL) field
> - Changing `discard_data` from `false` to `true`
> - Changing `logging` from `"snapshot"` to `"differential"` or `"differential_ignore_removals"`

#### Example

`PATCH /api/v1/fleet/queries/2`

##### Request body

```json
{
  "name": "new_title_for_my_query",
  "interval": 3600, // Once per hour,
  "platform": "",
  "min_osquery_version": "",
  "automations_enabled": false,
  "discard_data": true
}
```

##### Default response

`Status: 200`

```json
{
  "query": {
    "created_at": "2021-01-22T17:23:27Z",
    "updated_at": "2021-01-22T17:23:27Z",
    "id": 288,
    "name": "new_title_for_my_query",
    "description": "This is a new query.",
    "query": "SELECT * FROM osquery_info",
    "team_id": null,
    "interval": 3600,
    "platform": "",
    "min_osquery_version": "",
    "automations_enabled": false,
    "logging": "snapshot",
    "saved": true,
    "author_id": 1,
    "author_name": "noah",
    "observer_can_run": true,
    "discard_data": true,
    "packs": []
  }
}
```

### Delete query by name

Deletes the query specified by name.

`DELETE /api/v1/fleet/queries/:name`

#### Parameters

| Name | Type       | In   | Description                          |
| ---- | ---------- | ---- | ------------------------------------ |
| name | string     | path | **Required.** The name of the query. |
| team_id | integer | body | _Available in Fleet Premium_. The ID of the parent team of the query to be deleted. If omitted, Fleet will search among queries in the global context. |

#### Example

`DELETE /api/v1/fleet/queries/foo`

##### Default response

`Status: 200`


### Delete query by ID

Deletes the query specified by ID.

`DELETE /api/v1/fleet/queries/id/:id`

#### Parameters

| Name | Type    | In   | Description                        |
| ---- | ------- | ---- | ---------------------------------- |
| id   | integer | path | **Required.** The ID of the query. |

#### Example

`DELETE /api/v1/fleet/queries/id/28`

##### Default response

`Status: 200`


### Delete queries

Deletes the queries specified by ID. Returns the count of queries successfully deleted.

`POST /api/v1/fleet/queries/delete`

#### Parameters

| Name | Type  | In   | Description                           |
| ---- | ----- | ---- | ------------------------------------- |
| ids  | array | body | **Required.** The IDs of the queries. |

#### Example

`POST /api/v1/fleet/queries/delete`

##### Request body

```json
{
  "ids": [
    2, 24, 25
  ]
}
```

##### Default response

`Status: 200`

```json
{
  "deleted": 3
}
```

### Run live query

> This updated API endpoint replaced `GET /api/v1/fleet/queries/run` in Fleet 4.43.0, for improved compatibility with many HTTP clients. The [deprecated endpoint](https://github.com/fleetdm/fleet/blob/fleet-v4.42.0/docs/REST%20API/rest-api.md#run-live-query) is maintained for backwards compatibility.

Runs a live query against the specified hosts and responds with the results.

The live query will stop if the request times out. Timeouts happen if targeted hosts haven't responded after the configured `FLEET_LIVE_QUERY_REST_PERIOD` (default 25 seconds) or if the `distributed_interval` agent option (default 10 seconds) is higher than the `FLEET_LIVE_QUERY_REST_PERIOD`.


`POST /api/v1/fleet/queries/:id/run`

#### Parameters

| Name      | Type  | In   | Description                                                                                                                                                        |
|-----------|-------|------|--------------------------------------------------------------------------------------------------------------------------------------------------------------------|
| query_id | integer | path | **Required**. The ID of the saved query to run. |
| host_ids  | array | body | **Required**. The IDs of the hosts to target. User must be authorized to target all of these hosts.                                                                |

#### Example

`POST /api/v1/fleet/queries/123/run`

##### Request body

```json
{
  "host_ids": [ 1, 4, 34, 27 ]
}
```

##### Default response

```json
{
  "query_id": 123,
  "targeted_host_count": 4,
  "responded_host_count": 2,
  "results": [
    {
      "host_id": 1,
      "rows": [
        {
          "build_distro": "10.12",
          "build_platform": "darwin",
          "config_hash": "7bb99fa2c8a998c9459ec71da3a84d66c592d6d3",
          "config_valid": "1",
          "extensions": "active",
          "instance_id": "9a2ec7bf-4946-46ea-93bf-455e0bcbd068",
          "pid": "23413",
          "platform_mask": "21",
          "start_time": "1635194306",
          "uuid": "4C182AC7-75F7-5AF4-A74B-1E165ED35742",
          "version": "4.9.0",
          "watcher": "23412"
        }
      ],
      "error": null
    },
    {
      "host_id": 2,
      "rows": [],
      "error": "no such table: os_version"
    }
  ]
}
```

---

## Schedule

> The schedule API endpoints are deprecated as of Fleet 4.35. They are maintained for backwards compatibility.
> Please use the [queries](#queries) endpoints, which as of 4.35 have attributes such as `interval` and `platform` that enable scheduling.

- [Get schedule (deprecated)](#get-schedule)
- [Add query to schedule (deprecated)](#add-query-to-schedule)
- [Edit query in schedule (deprecated)](#edit-query-in-schedule)
- [Remove query from schedule (deprecated)](#remove-query-from-schedule)
- [Team schedule](#team-schedule)

Scheduling queries in Fleet is the best practice for collecting data from hosts.

These API routes let you control your scheduled queries.

### Get schedule

> The schedule API endpoints are deprecated as of Fleet 4.35. They are maintained for backwards compatibility.
> Please use the [queries](#queries) endpoints, which as of 4.35 have attributes such as `interval` and `platform` that enable scheduling.

`GET /api/v1/fleet/global/schedule`

#### Parameters

None.

#### Example

`GET /api/v1/fleet/global/schedule`

##### Default response

`Status: 200`

```json
{
  "global_schedule": [
    {
      "created_at": "0001-01-01T00:00:00Z",
      "updated_at": "0001-01-01T00:00:00Z",
      "id": 4,
      "pack_id": 1,
      "name": "arp_cache",
      "query_id": 2,
      "query_name": "arp_cache",
      "query": "select * from arp_cache;",
      "interval": 120,
      "snapshot": true,
      "removed": null,
      "platform": "",
      "version": "",
      "shard": null,
      "denylist": null,
      "stats": {
        "system_time_p50": 1.32,
        "system_time_p95": 4.02,
        "user_time_p50": 3.55,
        "user_time_p95": 3.00,
        "total_executions": 3920
      }
    },
    {
      "created_at": "0001-01-01T00:00:00Z",
      "updated_at": "0001-01-01T00:00:00Z",
      "id": 5,
      "pack_id": 1,
      "name": "disk_encryption",
      "query_id": 7,
      "query_name": "disk_encryption",
      "query": "select * from disk_encryption;",
      "interval": 86400,
      "snapshot": true,
      "removed": null,
      "platform": "",
      "version": "",
      "shard": null,
      "denylist": null,
      "stats": {
        "system_time_p50": 1.32,
        "system_time_p95": 4.02,
        "user_time_p50": 3.55,
        "user_time_p95": 3.00,
        "total_executions": 3920
      }
    }
  ]
}
```

### Add query to schedule

> The schedule API endpoints are deprecated as of Fleet 4.35. They are maintained for backwards compatibility.
> Please use the [queries](#queries) endpoints, which as of 4.35 have attributes such as `interval` and `platform` that enable scheduling.

`POST /api/v1/fleet/global/schedule`

#### Parameters

| Name     | Type    | In   | Description                                                                                                                      |
| -------- | ------- | ---- | -------------------------------------------------------------------------------------------------------------------------------- |
| query_id | integer | body | **Required.** The query's ID.                                                                                                    |
| interval | integer | body | **Required.** The amount of time, in seconds, the query waits before running.                                                    |
| snapshot | boolean | body | **Required.** Whether the queries logs show everything in its current state.                                                     |
| removed  | boolean | body | Whether "removed" actions should be logged. Default is `null`.                                                                   |
| platform | string  | body | The computer platform where this query will run (other platforms ignored). Empty value runs on all platforms. Default is `null`. |
| shard    | integer | body | Restrict this query to a percentage (1-100) of target hosts. Default is `null`.                                                  |
| version  | string  | body | The minimum required osqueryd version installed on a host. Default is `null`.                                                    |

#### Example

`POST /api/v1/fleet/global/schedule`

##### Request body

```json
{
  "interval": 86400,
  "query_id": 2,
  "snapshot": true
}
```

##### Default response

`Status: 200`

```json
{
  "scheduled": {
    "created_at": "0001-01-01T00:00:00Z",
    "updated_at": "0001-01-01T00:00:00Z",
    "id": 1,
    "pack_id": 5,
    "name": "arp_cache",
    "query_id": 2,
    "query_name": "arp_cache",
    "query": "select * from arp_cache;",
    "interval": 86400,
    "snapshot": true,
    "removed": null,
    "platform": "",
    "version": "",
    "shard": null,
    "denylist": null
  }
}
```

> Note that the `pack_id` is included in the response object because Fleet's Schedule feature uses [osquery query packs](https://osquery.readthedocs.io/en/stable/deployment/configuration/#query-packs) under the hood.

### Edit query in schedule

> The schedule API endpoints are deprecated as of Fleet 4.35. They are maintained for backwards compatibility.
> Please use the [queries](#queries) endpoints, which as of 4.35 have attributes such as `interval` and `platform` that enable scheduling.

`PATCH /api/v1/fleet/global/schedule/:id`

#### Parameters

| Name     | Type    | In   | Description                                                                                                   |
| -------- | ------- | ---- | ------------------------------------------------------------------------------------------------------------- |
| id       | integer | path | **Required.** The scheduled query's ID.                                                                       |
| interval | integer | body | The amount of time, in seconds, the query waits before running.                                               |
| snapshot | boolean | body | Whether the queries logs show everything in its current state.                                                |
| removed  | boolean | body | Whether "removed" actions should be logged.                                                                   |
| platform | string  | body | The computer platform where this query will run (other platforms ignored). Empty value runs on all platforms. |
| shard    | integer | body | Restrict this query to a percentage (1-100) of target hosts.                                                  |
| version  | string  | body | The minimum required osqueryd version installed on a host.                                                    |

#### Example

`PATCH /api/v1/fleet/global/schedule/5`

##### Request body

```json
{
  "interval": 604800
}
```

##### Default response

`Status: 200`

```json
{
  "scheduled": {
    "created_at": "2021-07-16T14:40:15Z",
    "updated_at": "2021-07-16T14:40:15Z",
    "id": 5,
    "pack_id": 1,
    "name": "arp_cache",
    "query_id": 2,
    "query_name": "arp_cache",
    "query": "select * from arp_cache;",
    "interval": 604800,
    "snapshot": true,
    "removed": null,
    "platform": "",
    "shard": null,
    "denylist": null
  }
}
```

### Remove query from schedule

> The schedule API endpoints are deprecated as of Fleet 4.35. They are maintained for backwards compatibility.
> Please use the [queries](#queries) endpoints, which as of 4.35 have attributes such as `interval` and `platform` that enable scheduling.

`DELETE /api/v1/fleet/global/schedule/:id`

#### Parameters

None.

#### Example

`DELETE /api/v1/fleet/global/schedule/5`

##### Default response

`Status: 200`


---

### Team schedule

> The schedule API endpoints are deprecated as of Fleet 4.35. They are maintained for backwards compatibility.
> Please use the [queries](#queries) endpoints, which as of 4.35 have attributes such as `interval` and `platform` that enable scheduling.

- [Get team schedule (deprecated)](#get-team-schedule)
- [Add query to team schedule (deprecated)](#add-query-to-team-schedule)
- [Edit query in team schedule (deprecated)](#edit-query-in-team-schedule)
- [Remove query from team schedule (deprecated)](#remove-query-from-team-schedule)

This allows you to easily configure scheduled queries that will impact a whole team of devices.

#### Get team schedule

> The schedule API endpoints are deprecated as of Fleet 4.35. They are maintained for backwards compatibility.
> Please use the [queries](#queries) endpoints, which as of 4.35 have attributes such as `interval` and `platform` that enable scheduling.

`GET /api/v1/fleet/teams/:id/schedule`

#### Parameters

| Name            | Type    | In    | Description                                                                                                                   |
| --------------- | ------- | ----- | ----------------------------------------------------------------------------------------------------------------------------- |
| id              | integer | path  | **Required**. The team's ID.                                                                                                  |
| page            | integer | query | Page number of the results to fetch.                                                                                          |
| per_page        | integer | query | Results per page.                                                                                                             |
| order_key       | string  | query | What to order results by. Can be any column in the `activites` table.                                                         |
| order_direction | string  | query | **Requires `order_key`**. The direction of the order given the order key. Options include `asc` and `desc`. Default is `asc`. |

#### Example

`GET /api/v1/fleet/teams/2/schedule`

##### Default response

`Status: 200`

```json
{
  "scheduled": [
    {
      "created_at": "0001-01-01T00:00:00Z",
      "updated_at": "0001-01-01T00:00:00Z",
      "id": 4,
      "pack_id": 2,
      "name": "arp_cache",
      "query_id": 2,
      "query_name": "arp_cache",
      "query": "select * from arp_cache;",
      "interval": 120,
      "snapshot": true,
      "platform": "",
      "version": "",
      "removed": null,
      "shard": null,
      "denylist": null,
      "stats": {
        "system_time_p50": 1.32,
        "system_time_p95": 4.02,
        "user_time_p50": 3.55,
        "user_time_p95": 3.00,
        "total_executions": 3920
      }
    },
    {
      "created_at": "0001-01-01T00:00:00Z",
      "updated_at": "0001-01-01T00:00:00Z",
      "id": 5,
      "pack_id": 3,
      "name": "disk_encryption",
      "query_id": 7,
      "query_name": "disk_encryption",
      "query": "select * from disk_encryption;",
      "interval": 86400,
      "snapshot": true,
      "removed": null,
      "platform": "",
      "version": "",
      "shard": null,
      "denylist": null,
      "stats": {
        "system_time_p50": 1.32,
        "system_time_p95": 4.02,
        "user_time_p50": 3.55,
        "user_time_p95": 3.00,
        "total_executions": 3920
      }
    }
  ]
}
```

#### Add query to team schedule

> The schedule API endpoints are deprecated as of Fleet 4.35. They are maintained for backwards compatibility.
> Please use the [queries](#queries) endpoints, which as of 4.35 have attributes such as `interval` and `platform` that enable scheduling.

`POST /api/v1/fleet/teams/:id/schedule`

#### Parameters

| Name     | Type    | In   | Description                                                                                                                      |
| -------- | ------- | ---- | -------------------------------------------------------------------------------------------------------------------------------- |
| id       | integer | path | **Required.** The teams's ID.                                                                                                    |
| query_id | integer | body | **Required.** The query's ID.                                                                                                    |
| interval | integer | body | **Required.** The amount of time, in seconds, the query waits before running.                                                    |
| snapshot | boolean | body | **Required.** Whether the queries logs show everything in its current state.                                                     |
| removed  | boolean | body | Whether "removed" actions should be logged. Default is `null`.                                                                   |
| platform | string  | body | The computer platform where this query will run (other platforms ignored). Empty value runs on all platforms. Default is `null`. |
| shard    | integer | body | Restrict this query to a percentage (1-100) of target hosts. Default is `null`.                                                  |
| version  | string  | body | The minimum required osqueryd version installed on a host. Default is `null`.                                                    |

#### Example

`POST /api/v1/fleet/teams/2/schedule`

##### Request body

```json
{
  "interval": 86400,
  "query_id": 2,
  "snapshot": true
}
```

##### Default response

`Status: 200`

```json
{
  "scheduled": {
    "created_at": "0001-01-01T00:00:00Z",
    "updated_at": "0001-01-01T00:00:00Z",
    "id": 1,
    "pack_id": 5,
    "name": "arp_cache",
    "query_id": 2,
    "query_name": "arp_cache",
    "query": "select * from arp_cache;",
    "interval": 86400,
    "snapshot": true,
    "removed": null,
    "shard": null,
    "denylist": null
  }
}
```

#### Edit query in team schedule

> The schedule API endpoints are deprecated as of Fleet 4.35. They are maintained for backwards compatibility.
> Please use the [queries](#queries) endpoints, which as of 4.35 have attributes such as `interval` and `platform` that enable scheduling.

`PATCH /api/v1/fleet/teams/:team_id/schedule/:scheduled_query_id`

#### Parameters

| Name               | Type    | In   | Description                                                                                                   |
| ------------------ | ------- | ---- | ------------------------------------------------------------------------------------------------------------- |
| team_id            | integer | path | **Required.** The team's ID.                                                                                  |
| scheduled_query_id | integer | path | **Required.** The scheduled query's ID.                                                                       |
| interval           | integer | body | The amount of time, in seconds, the query waits before running.                                               |
| snapshot           | boolean | body | Whether the queries logs show everything in its current state.                                                |
| removed            | boolean | body | Whether "removed" actions should be logged.                                                                   |
| platform           | string  | body | The computer platform where this query will run (other platforms ignored). Empty value runs on all platforms. |
| shard              | integer | body | Restrict this query to a percentage (1-100) of target hosts.                                                  |
| version            | string  | body | The minimum required osqueryd version installed on a host.                                                    |

#### Example

`PATCH /api/v1/fleet/teams/2/schedule/5`

##### Request body

```json
{
  "interval": 604800
}
```

##### Default response

`Status: 200`

```json
{
  "scheduled": {
    "created_at": "2021-07-16T14:40:15Z",
    "updated_at": "2021-07-16T14:40:15Z",
    "id": 5,
    "pack_id": 1,
    "name": "arp_cache",
    "query_id": 2,
    "query_name": "arp_cache",
    "query": "select * from arp_cache;",
    "interval": 604800,
    "snapshot": true,
    "removed": null,
    "platform": "",
    "shard": null,
    "denylist": null
  }
}
```

#### Remove query from team schedule

> The schedule API endpoints are deprecated as of Fleet 4.35. They are maintained for backwards compatibility.
> Please use the [queries](#queries) endpoints, which as of 4.35 have attributes such as `interval` and `platform` that enable scheduling.

`DELETE /api/v1/fleet/teams/:team_id/schedule/:scheduled_query_id`

#### Parameters

| Name               | Type    | In   | Description                             |
| ------------------ | ------- | ---- | --------------------------------------- |
| team_id            | integer | path | **Required.** The team's ID.            |
| scheduled_query_id | integer | path | **Required.** The scheduled query's ID. |

#### Example

`DELETE /api/v1/fleet/teams/2/schedule/5`

##### Default response

`Status: 200`

---

## Scripts

- [Run script](#run-script)
- [Get script result](#get-script-result)
- [Add script](#add-script)
- [Delete script](#delete-script)
- [List scripts](#list-scripts)
- [Get or download script](#get-or-download-script)
- [Get script details by host](#get-hosts-scripts)

### Run script

Run a script on a host.

The script will be added to the host's list of upcoming activities.

The new script will run after other activities finish. Failure of one activity won't cancel other activities.

By default, script runs time out after 5 minutes. You can modify this default in your [agent configuration](https://fleetdm.com/docs/configuration/agent-configuration#script-execution-timeout).

`POST /api/v1/fleet/scripts/run`

#### Parameters

| Name            | Type    | In   | Description                                                                                    |
| ----            | ------- | ---- | --------------------------------------------                                                   |
| host_id         | integer | body | **Required**. The ID of the host to run the script on.                                                |
| script_id       | integer | body | The ID of the existing saved script to run. Only one of either `script_id` or `script_contents` can be included in the request; omit this parameter if using `script_contents`.  |
| script_contents | string  | body | The contents of the script to run. Only one of either `script_id` or `script_contents` can be included in the request; omit this parameter if using `script_id`. |

> Note that if both `script_id` and `script_contents` are included in the request, this endpoint will respond with an error.

#### Example

`POST /api/v1/fleet/scripts/run`

##### Default response

`Status: 202`

```json
{
  "host_id": 1227,
  "execution_id": "e797d6c6-3aae-11ee-be56-0242ac120002"
}
```

### Get script result

Gets the result of a script that was executed.

#### Parameters

| Name         | Type   | In   | Description                                   |
| ----         | ------ | ---- | --------------------------------------------  |
| execution_id | string | path | **Required**. The execution id of the script. |

#### Example

`GET /api/v1/fleet/scripts/results/:execution_id`

##### Default Response

`Status: 200`

```json
{
  "script_contents": "echo 'hello'",
  "exit_code": 0,
  "output": "hello",
  "message": "",
  "hostname": "Test Host",
  "host_timeout": false,
  "host_id": 1,
  "execution_id": "e797d6c6-3aae-11ee-be56-0242ac120002",
  "runtime": 20,
  "created_at": "2024-09-11T20:30:24Z"
}
```

> Note: `exit_code` can be `null` if Fleet hasn't heard back from the host yet.

> Note: `created_at` is the creation timestamp of the script execution request.

### Add script

Uploads a script, making it available to run on hosts assigned to the specified team (or no team).

`POST /api/v1/fleet/scripts`

#### Parameters

| Name            | Type    | In   | Description                                      |
| ----            | ------- | ---- | --------------------------------------------     |
| script          | file    | form | **Required**. The file containing the script.    |
| team_id         | integer | form | _Available in Fleet Premium_. The team ID. If specified, the script will only be available to hosts assigned to this team. If not specified, the script will only be available to hosts on **no team**.  |

#### Example

`POST /api/v1/fleet/scripts`

##### Request headers

```http
Content-Length: 306
Content-Type: multipart/form-data; boundary=------------------------f02md47480und42y
```

##### Request body

```http
--------------------------f02md47480und42y
Content-Disposition: form-data; name="team_id"

1
--------------------------f02md47480und42y
Content-Disposition: form-data; name="script"; filename="myscript.sh"
Content-Type: application/octet-stream

echo "hello"
--------------------------f02md47480und42y--

```

##### Default response

`Status: 200`

```json
{
  "script_id": 1227
}
```

### Delete script

Deletes an existing script.

`DELETE /api/v1/fleet/scripts/:id`

#### Parameters

| Name            | Type    | In   | Description                                           |
| ----            | ------- | ---- | --------------------------------------------          |
| id              | integer | path | **Required**. The ID of the script to delete. |

#### Example

`DELETE /api/v1/fleet/scripts/1`

##### Default response

`Status: 204`

### List scripts

`GET /api/v1/fleet/scripts`

#### Parameters

| Name            | Type    | In    | Description                                                                                                                   |
| --------------- | ------- | ----- | ----------------------------------------------------------------------------------------------------------------------------- |
| team_id         | integer | query | _Available in Fleet Premium_. The ID of the team to filter scripts by. If not specified, it will filter only scripts that are available to hosts with no team. |
| page            | integer | query | Page number of the results to fetch.                                                                                          |
| per_page        | integer | query | Results per page.                                                                                                             |

#### Example

`GET /api/v1/fleet/scripts`

##### Default response

`Status: 200`

```json
{
  "scripts": [
    {
      "id": 1,
      "team_id": null,
      "name": "script_1.sh",
      "created_at": "2023-07-30T13:41:07Z",
      "updated_at": "2023-07-30T13:41:07Z"
    },
    {
      "id": 2,
      "team_id": null,
      "name": "script_2.sh",
      "created_at": "2023-08-30T13:41:07Z",
      "updated_at": "2023-08-30T13:41:07Z"
    }
  ],
  "meta": {
    "has_next_results": false,
    "has_previous_results": false
  }
}

```

### Get or download script

`GET /api/v1/fleet/scripts/:id`

#### Parameters

| Name | Type    | In    | Description                                                       |
| ---- | ------- | ----  | -------------------------------------                             |
| id   | integer | path  | **Required.** The desired script's ID.                            |
| alt  | string  | query | If specified and set to "media", downloads the script's contents. |

#### Example (get script)

`GET /api/v1/fleet/scripts/123`

##### Default response

`Status: 200`

```json
{
  "id": 123,
  "team_id": null,
  "name": "script_1.sh",
  "created_at": "2023-07-30T13:41:07Z",
  "updated_at": "2023-07-30T13:41:07Z"
}

```

#### Example (download script)

`GET /api/v1/fleet/scripts/123?alt=media`

##### Example response headers

```http
Content-Length: 13
Content-Type: application/octet-stream
Content-Disposition: attachment;filename="2023-09-27 script_1.sh"
```

###### Example response body

`Status: 200`

```
echo "hello"
```

## Sessions

- [Get session info](#get-session-info)
- [Delete session](#delete-session)

### Get session info

Returns the session information for the session specified by ID.

`GET /api/v1/fleet/sessions/:id`

#### Parameters

| Name | Type    | In   | Description                                  |
| ---- | ------- | ---- | -------------------------------------------- |
| id   | integer | path | **Required**. The ID of the desired session. |

#### Example

`GET /api/v1/fleet/sessions/1`

##### Default response

`Status: 200`

```json
{
  "session_id": 1,
  "user_id": 1,
  "created_at": "2021-03-02T18:41:34Z"
}
```

### Delete session

Deletes the session specified by ID. When the user associated with the session next attempts to access Fleet, they will be asked to log in.

`DELETE /api/v1/fleet/sessions/:id`

#### Parameters

| Name | Type    | In   | Description                                  |
| ---- | ------- | ---- | -------------------------------------------- |
| id   | integer | path | **Required**. The id of the desired session. |

#### Example

`DELETE /api/v1/fleet/sessions/1`

##### Default response

`Status: 200`


---

## Software

- [List software](#list-software)
- [List software versions](#list-software-versions)
- [List operating systems](#list-operating-systems)
- [Get software](#get-software)
- [Get software version](#get-software-version)
- [Get operating system version](#get-operating-system-version)
- [Add package](#add-package)
- [Modify package](#modify-package)
- [List App Store apps](#list-app-store-apps)
- [Add App Store app](#add-app-store-app)
- [List Fleet-maintained apps](#list-fleet-maintained-apps)
- [Get Fleet-maintained app](#get-fleet-maintained-app)
- [Add Fleet-maintained app](#add-fleet-maintained-app)
- [Install package or App Store app](#install-package-or-app-store-app)
- [Get package install result](#get-package-install-result)
- [Download package](#download-package)
- [Delete package or App Store app](#delete-package-or-app-store-app)

### List software

Get a list of all software.

`GET /api/v1/fleet/software/titles`

> **Experimental feature**. This feature is undergoing rapid improvement, which may result in breaking changes to the API or configuration surface. It is not recommended for use in automated workflows.

#### Parameters

| Name                    | Type    | In    | Description                                                                                                                                                                |
| ----------------------- | ------- | ----- | -------------------------------------------------------------------------------------------------------------------------------------------------------------------------- |
| page                    | integer | query | Page number of the results to fetch.                                                                                                                                       |
| per_page                | integer | query | Results per page.                                                                                                                                                          |
| order_key               | string  | query | What to order results by. Allowed fields are `name` and `hosts_count`. Default is `hosts_count` (descending).                                                              |
| order_direction         | string  | query | **Requires `order_key`**. The direction of the order given the order key. Options include `asc` and `desc`. Default is `asc`.                                              |
| query                   | string  | query | Search query keywords. Searchable fields include `title` and `cve`.                                                                                                        |
| team_id                 | integer | query | _Available in Fleet Premium_. Filters the software to only include the software installed on the hosts that are assigned to the specified team. Use `0` to filter by hosts assigned to "No team".                            |
| vulnerable              | boolean | query | If true or 1, only list software that has detected vulnerabilities. Default is `false`.                                                                                    |
| available_for_install   | boolean | query | If `true` or `1`, only list software that is available for install (added by the user). Default is `false`.                                                                |
| self_service            | boolean | query | If `true` or `1`, only lists self-service software. Default is `false`.  |
| packages_only           | boolean | query | If `true` or `1`, only lists packages available for install (without App Store apps).  |
| min_cvss_score | integer | query | _Available in Fleet Premium_. Filters to include only software with vulnerabilities that have a CVSS version 3.x base score higher than the specified value.   |
| max_cvss_score | integer | query | _Available in Fleet Premium_. Filters to only include software with vulnerabilities that have a CVSS version 3.x base score lower than what's specified.   |
| exploit | boolean | query | _Available in Fleet Premium_. If `true`, filters to only include software with vulnerabilities that have been actively exploited in the wild (`cisa_known_exploit: true`). Default is `false`.  |
| platform | string | query | Filter software by platform. Supported values are `darwin`, `windows`, and `linux`.  |

#### Example

`GET /api/v1/fleet/software/titles?team_id=3`

##### Default response

`Status: 200`

```json
{
  "counts_updated_at": "2022-01-01 12:32:00",
  "count": 2,
  "software_titles": [
    {
      "id": 12,
      "name": "Firefox.app",
      "software_package": {
        "name": "FirefoxInsall.pkg",
        "version": "125.6",
        "self_service": true
      },
      "app_store_app": null,
      "versions_count": 3,
      "source": "apps",
      "browser": "",
      "hosts_count": 48,
      "versions": [
        {
          "id": 123,
          "version": "1.12",
          "vulnerabilities": ["CVE-2023-1234","CVE-2023-4321","CVE-2023-7654"]
        },
        {
          "id": 124,
          "version": "3.4",
          "vulnerabilities": ["CVE-2023-1234","CVE-2023-4321","CVE-2023-7654"]
        },
        {
          "id": 12,
          "version": "1.13",
          "vulnerabilities": ["CVE-2023-1234","CVE-2023-4321","CVE-2023-7654"]
        }
      ]
    },
    {
      "id": 22,
      "name": "Google Chrome.app",
      "software_package": null,
      "app_store_app": null,
      "versions_count": 5,
      "source": "apps",
      "browser": "",
      "hosts_count": 345,
      "versions": [
        {
          "id": 331,
          "version": "118.1",
          "vulnerabilities": ["CVE-2023-1234"]
        },
        {
          "id": 332,
          "version": "119.0",
          "vulnerabilities": ["CVE-2023-9876", "CVE-2023-2367"]
        },
        {
          "id": 334,
          "version": "119.4",
          "vulnerabilities": ["CVE-2023-1133", "CVE-2023-2224"]
        },
        {
          "id": 348,
          "version": "121.5",
          "vulnerabilities": ["CVE-2023-0987", "CVE-2023-5673", "CVE-2023-1334"]
        },
      ]
    },
    {
      "id": 32,
      "name": "1Password – Password Manager",
      "software_package": null,
      "app_store_app": null,
      "versions_count": 1,
      "source": "chrome_extensions",
      "browser": "chrome",
      "hosts_count": 345,
      "versions": [
        {
          "id": 4242,
          "version": "2.3.7",
          "vulnerabilities": []
        }
      ]
    }
  ],
  "meta": {
    "has_next_results": false,
    "has_previous_results": false
  }
}
```

### List software versions

Get a list of all software versions.

`GET /api/v1/fleet/software/versions`

#### Parameters

| Name                    | Type    | In    | Description                                                                                                                                                                |
| ----------------------- | ------- | ----- | -------------------------------------------------------------------------------------------------------------------------------------------------------------------------- |
| page                    | integer | query | Page number of the results to fetch.                                                                                                                                       |
| per_page                | integer | query | Results per page.                                                                                                                                                          |
| order_key               | string  | query | What to order results by. Allowed fields are `name`, `hosts_count`, `cve_published`, `cvss_score`, `epss_probability` and `cisa_known_exploit`. Default is `hosts_count` (descending).      |
| order_direction         | string  | query | **Requires `order_key`**. The direction of the order given the order key. Options include `asc` and `desc`. Default is `asc`.                                              |
| query                   | string  | query | Search query keywords. Searchable fields include `name`, `version`, and `cve`.                                                                                             |
| team_id                 | integer | query | _Available in Fleet Premium_. Filters the software to only include the software installed on the hosts that are assigned to the specified team. Use `0` to filter by hosts assigned to "No team".                             |
| vulnerable              | boolean    | query | If true or 1, only list software that has detected vulnerabilities. Default is `false`.                                                                                    |
| min_cvss_score | integer | query | _Available in Fleet Premium_. Filters to include only software with vulnerabilities that have a CVSS version 3.x base score higher than the specified value.   |
| max_cvss_score | integer | query | _Available in Fleet Premium_. Filters to only include software with vulnerabilities that have a CVSS version 3.x base score lower than what's specified.   |
| exploit | boolean | query | _Available in Fleet Premium_. If `true`, filters to only include software with vulnerabilities that have been actively exploited in the wild (`cisa_known_exploit: true`). Default is `false`.  |

#### Example

`GET /api/v1/fleet/software/versions`

##### Default response

`Status: 200`

```json
{
    "counts_updated_at": "2022-01-01 12:32:00",
    "count": 1,
    "software": [
      {
        "id": 1,
        "name": "glibc",
        "version": "2.12",
        "source": "rpm_packages",
        "browser": "",
        "release": "1.212.el6",
        "vendor": "CentOS",
        "arch": "x86_64",
        "generated_cpe": "cpe:2.3:a:gnu:glibc:2.12:*:*:*:*:*:*:*",
        "vulnerabilities": [
          {
            "cve": "CVE-2009-5155",
            "details_link": "https://nvd.nist.gov/vuln/detail/CVE-2009-5155",
            "cvss_score": 7.5,
            "epss_probability": 0.01537,
            "cisa_known_exploit": false,
            "cve_published": "2022-01-01 12:32:00",
            "cve_description": "In the GNU C Library (aka glibc or libc6) before 2.28, parse_reg_exp in posix/regcomp.c misparses alternatives, which allows attackers to cause a denial of service (assertion failure and application exit) or trigger an incorrect result by attempting a regular-expression match.",
            "resolved_in_version": "2.28"
          }
        ],
        "hosts_count": 1
      },
      {
        "id": 2,
        "name": "1Password – Password Manager",
        "version": "2.10.0",
        "source": "chrome_extensions",
        "browser": "chrome",
        "extension_id": "aeblfdkhhhdcdjpifhhbdiojplfjncoa",
        "generated_cpe": "cpe:2.3:a:1password:1password:2.19.0:*:*:*:*:chrome:*:*",
        "hosts_count": 345,
        "vulnerabilities": null
      }
    ],
    "meta": {
      "has_next_results": false,
      "has_previous_results": false
    }
}
```

### List operating systems

Returns a list of all operating systems.

`GET /api/v1/fleet/os_versions`

#### Parameters

| Name                | Type     | In    | Description                                                                                                                          |
| ---      | ---      | ---   | ---                                                                                                                                  |
| team_id             | integer | query | _Available in Fleet Premium_. Filters response data to the specified team. Use `0` to filter by hosts assigned to "No team".  |
| platform            | string   | query | Filters the hosts to the specified platform |
| os_name     | string | query | The name of the operating system to filter hosts by. `os_version` must also be specified with `os_name`                                                 |
| os_version    | string | query | The version of the operating system to filter hosts by. `os_name` must also be specified with `os_version`                                                 |
| page                    | integer | query | Page number of the results to fetch.                                                                                                                                       |
| per_page                | integer | query | Results per page.                                                                                                                                                          |
| order_key               | string  | query | What to order results by. Allowed fields are: `hosts_count`. Default is `hosts_count` (descending).      |
| order_direction | string | query | **Requires `order_key`**. The direction of the order given the order key. Options include `asc` and `desc`. Default is `asc`. |


##### Default response

`Status: 200`

```json
{
  "count": 1,
  "counts_updated_at": "2023-12-06T22:17:30Z",
  "os_versions": [
    {
      "os_version_id": 123,
      "hosts_count": 21,
      "name": "Microsoft Windows 11 Pro 23H2 10.0.22621.1234",
      "name_only": "Microsoft Windows 11 Pro 23H2",
      "version": "10.0.22621.1234",
      "platform": "windows",
      "generated_cpes": [],
      "vulnerabilities": [
        {
          "cve": "CVE-2022-30190",
          "details_link": "https://nvd.nist.gov/vuln/detail/CVE-2022-30190",
          "cvss_score": 7.8,// Available in Fleet Premium
          "epss_probability": 0.9729,// Available in Fleet Premium
          "cisa_known_exploit": false,// Available in Fleet Premium
          "cve_published": "2022-06-01T00:15:00Z",// Available in Fleet Premium
          "cve_description": "Microsoft Windows Support Diagnostic Tool (MSDT) Remote Code Execution Vulnerability.",// Available in Fleet Premium
          "resolved_in_version": ""// Available in Fleet Premium
        }
      ]
    }
  ],
  "meta": {
    "has_next_results": false,
    "has_previous_results": false
  }
}
```

OS vulnerability data is currently available for Windows and macOS. For other platforms, `vulnerabilities` will be an empty array:

```json
{
  "hosts_count": 1,
  "name": "CentOS Linux 7.9.2009",
  "name_only": "CentOS",
  "version": "7.9.2009",
  "platform": "rhel",
  "generated_cpes": [],
  "vulnerabilities": []
}
```

### Get software

> **Experimental feature**. This feature is undergoing rapid improvement, which may result in breaking changes to the API or configuration surface. It is not recommended for use in automated workflows.

Returns information about the specified software. By default, `versions` are sorted in descending order by the `hosts_count` field.

`GET /api/v1/fleet/software/titles/:id`

#### Parameters

| Name | Type | In | Description |
| ---- | ---- | -- | ----------- |
| id   | integer | path | **Required.** The software title's ID. |
| team_id             | integer | query | _Available in Fleet Premium_. Filters response data to the specified team. Use `0` to filter by hosts assigned to "No team".  |

#### Example

`GET /api/v1/fleet/software/titles/12`

##### Default response

`Status: 200`

```json
{
  "software_title": {
    "id": 12,
    "name": "Firefox.app",
    "bundle_identifier": "org.mozilla.firefox",
    "software_package": {
      "name": "FalconSensor-6.44.pkg",
      "version": "6.44",
      "installer_id": 23,
      "team_id": 3,
      "uploaded_at": "2024-04-01T14:22:58Z",
      "install_script": "sudo installer -pkg '$INSTALLER_PATH' -target /",
      "pre_install_query": "SELECT 1 FROM macos_profiles WHERE uuid='c9f4f0d5-8426-4eb8-b61b-27c543c9d3db';",
      "post_install_script": "sudo /Applications/Falcon.app/Contents/Resources/falconctl license 0123456789ABCDEFGHIJKLMNOPQRSTUV-WX",
      "uninstall_script": "/Library/CS/falconctl uninstall",
      "self_service": true,
      "status": {
        "installed": 3,
        "pending_install": 1,
        "failed_install": 0,
        "pending_uninstall": 2,
        "failed_uninstall": 1
      }
    },
    "app_store_app": null,
    "counts_updated_at": "2024-11-03T22:39:36Z",
    "source": "apps",
    "browser": "",
    "hosts_count": 48,
    "versions": [
      {
        "id": 123,
        "version": "117.0",
        "vulnerabilities": ["CVE-2023-1234"],
        "hosts_count": 37
      },
      {
        "id": 124,
        "version": "116.0",
        "vulnerabilities": ["CVE-2023-4321"],
        "hosts_count": 7
      },
      {
        "id": 127,
        "version": "115.5",
        "vulnerabilities": ["CVE-2023-7654"],
        "hosts_count": 4
      }
    ]
  }
}
```

#### Example (App Store app)

`GET /api/v1/fleet/software/titles/15`

##### Default response

`Status: 200`

```json
{
  "software_title": {
    "id": 15,
    "name": "Logic Pro",
    "bundle_identifier": "com.apple.logic10",
    "software_package": null,
    "app_store_app": {
      "name": "Logic Pro",
      "app_store_id": 1091189122,
      "latest_version": "2.04",
      "icon_url": "https://is1-ssl.mzstatic.com/image/thumb/Purple211/v4/f1/65/1e/a4844ccd-486d-455f-bb31-67336fe46b14/AppIcon-1x_U007emarketing-0-7-0-85-220-0.png/512x512bb.jpg",
      "self_service": true,
      "status": {
        "installed": 3,
        "pending": 1,
        "failed": 2,
      }
    },
    "source": "apps",
    "browser": "",
    "hosts_count": 48,
    "versions": [
      {
        "id": 123,
        "version": "2.04",
        "vulnerabilities": [],
        "hosts_count": 24
      }
    ]
  }
}
```

### Get software version

Returns information about the specified software version.

`GET /api/v1/fleet/software/versions/:id`

#### Parameters

| Name | Type | In | Description |
| ---- | ---- | -- | ----------- |
| id   | integer | path | **Required.** The software version's ID. |
| team_id             | integer | query | _Available in Fleet Premium_. Filters response data to the specified team. Use `0` to filter by hosts assigned to "No team".  |

#### Example

`GET /api/v1/fleet/software/versions/12`

##### Default response

`Status: 200`

```json
{
  "software": {
    "id": 425224,
    "name": "Firefox.app",
    "version": "117.0",
    "bundle_identifier": "org.mozilla.firefox",
    "source": "apps",
    "browser": "",
    "generated_cpe": "cpe:2.3:a:mozilla:firefox:117.0:*:*:*:*:macos:*:*",
    "vulnerabilities": [
      {
        "cve": "CVE-2023-4863",
        "details_link": "https://nvd.nist.gov/vuln/detail/CVE-2023-4863",
        "created_at": "2024-07-01T00:15:00Z",
        "cvss_score": 8.8, // Available in Fleet Premium
        "epss_probability": 0.4101, // Available in Fleet Premium
        "cisa_known_exploit": true, // Available in Fleet Premium
        "cve_published": "2023-09-12T15:15:00Z", // Available in Fleet Premium
        "resolved_in_version": "" // Available in Fleet Premium
      },
      {
        "cve": "CVE-2023-5169",
        "details_link": "https://nvd.nist.gov/vuln/detail/CVE-2023-5169",
        "created_at": "2024-07-01T00:15:00Z",
        "cvss_score": 6.5, // Available in Fleet Premium
        "epss_probability": 0.00073, // Available in Fleet Premium
        "cisa_known_exploit": false, // Available in Fleet Premium
        "cve_published": "2023-09-27T15:19:00Z", // Available in Fleet Premium
        "resolved_in_version": "118" // Available in Fleet Premium
      }
    ]
  }
}
```


### Get operating system version

Retrieves information about the specified operating system (OS) version.

`GET /api/v1/fleet/os_versions/:id`

#### Parameters

| Name | Type | In | Description |
| ---- | ---- | -- | ----------- |
| id   | integer | path | **Required.** The OS version's ID. |
| team_id             | integer | query | _Available in Fleet Premium_. Filters response data to the specified team. Use `0` to filter by hosts assigned to "No team".  |

##### Default response

`Status: 200`

```json
{
  "counts_updated_at": "2023-12-06T22:17:30Z",
  "os_version": {
    "id": 123,
    "hosts_count": 21,
    "name": "Microsoft Windows 11 Pro 23H2 10.0.22621.1234",
    "name_only": "Microsoft Windows 11 Pro 23H2",
    "version": "10.0.22621.1234",
    "platform": "windows",
    "generated_cpes": [],
    "vulnerabilities": [
      {
        "cve": "CVE-2022-30190",
        "details_link": "https://nvd.nist.gov/vuln/detail/CVE-2022-30190",
        "created_at": "2024-07-01T00:15:00Z",
        "cvss_score": 7.8,// Available in Fleet Premium
        "epss_probability": 0.9729,// Available in Fleet Premium
        "cisa_known_exploit": false,// Available in Fleet Premium
        "cve_published": "2022-06-01T00:15:00Z",// Available in Fleet Premium
        "cve_description": "Microsoft Windows Support Diagnostic Tool (MSDT) Remote Code Execution Vulnerability.",// Available in Fleet Premium
        "resolved_in_version": ""// Available in Fleet Premium
      }
    ]
  }
}
```

OS vulnerability data is currently available for Windows and macOS. For other platforms, `vulnerabilities` will be an empty array:

```json
{
  "id": 321,
  "hosts_count": 1,
  "name": "CentOS Linux 7.9.2009",
  "name_only": "CentOS",
  "version": "7.9.2009",
  "platform": "rhel",
  "generated_cpes": [],
  "vulnerabilities": []
}
```

### Add package

> **Experimental feature**. This feature is undergoing rapid improvement, which may result in breaking changes to the API or configuration surface. It is not recommended for use in automated workflows.

_Available in Fleet Premium._

Add a package (.pkg, .msi, .exe, .deb, .rpm) to install on macOS, Windows, or Linux hosts.


`POST /api/v1/fleet/software/package`

#### Parameters

| Name            | Type    | In   | Description                                      |
| ----            | ------- | ---- | --------------------------------------------     |
| software        | file    | form | **Required**. Installer package file. Supported packages are .pkg, .msi, .exe, .deb, and .rpm.   |
| team_id         | integer | form | **Required**. The team ID. Adds a software package to the specified team. |
| install_script  | string | form | Script that Fleet runs to install software. If not specified Fleet runs [default install script](https://github.com/fleetdm/fleet/tree/f71a1f183cc6736205510580c8366153ea083a8d/pkg/file/scripts) for each package type. |
| pre_install_query  | string | form | Query that is pre-install condition. If the query doesn't return any result, Fleet won't proceed to install. |
| post_install_script | string | form | The contents of the script to run after install. If the specified script fails (exit code non-zero) software install will be marked as failed and rolled back. |
| self_service | boolean | form | Self-service software is optional and can be installed by the end user. |


#### Example

`POST /api/v1/fleet/software/package`

##### Request header

```http
Content-Length: 8500
Content-Type: multipart/form-data; boundary=------------------------d8c247122f594ba0
```

##### Request body

```http
--------------------------d8c247122f594ba0
Content-Disposition: form-data; name="team_id"
1
--------------------------d8c247122f594ba0
Content-Disposition: form-data; name="self_service"
true
--------------------------d8c247122f594ba0
Content-Disposition: form-data; name="install_script"
sudo installer -pkg /temp/FalconSensor-6.44.pkg -target /
--------------------------d8c247122f594ba0
Content-Disposition: form-data; name="pre_install_query"
SELECT 1 FROM macos_profiles WHERE uuid='c9f4f0d5-8426-4eb8-b61b-27c543c9d3db';
--------------------------d8c247122f594ba0
Content-Disposition: form-data; name="post_install_script"
sudo /Applications/Falcon.app/Contents/Resources/falconctl license 0123456789ABCDEFGHIJKLMNOPQRSTUV-WX
--------------------------d8c247122f594ba0
Content-Disposition: form-data; name="software"; filename="FalconSensor-6.44.pkg"
Content-Type: application/octet-stream
<BINARY_DATA>
--------------------------d8c247122f594ba0
```

##### Default response

`Status: 200`

### Modify package

> **Experimental feature**. This feature is undergoing rapid improvement, which may result in breaking changes to the API or configuration surface. It is not recommended for use in automated workflows.

_Available in Fleet Premium._

Update a package to install on macOS, Windows, or Linux (Ubuntu) hosts.

`PATCH /api/v1/fleet/software/titles/:title_id/package`

#### Parameters

| Name            | Type    | In   | Description                                      |
| ----            | ------- | ---- | --------------------------------------------     |
| software        | file    | form | Installer package file. Supported packages are .pkg, .msi, .exe, .deb, and .rpm.   |
| team_id         | integer | form | **Required**. The team ID. Updates a software package in the specified team. |
| install_script  | string | form | Command that Fleet runs to install software. If not specified Fleet runs the [default install command](https://github.com/fleetdm/fleet/tree/f71a1f183cc6736205510580c8366153ea083a8d/pkg/file/scripts) for each package type. |
| pre_install_query  | string | form | Query that is pre-install condition. If the query doesn't return any result, the package will not be installed. |
| post_install_script | string | form | The contents of the script to run after install. If the specified script fails (exit code non-zero) software install will be marked as failed and rolled back. |
| self_service | boolean | form | Whether this is optional self-service software that can be installed by the end user. |

> Changes to the installer package will reset installation counts. Changes to any field other than `self_service` will cancel pending installs for the old package.
#### Example

`PATCH /api/v1/fleet/software/titles/1/package`

##### Request header

```http
Content-Length: 8500
Content-Type: multipart/form-data; boundary=------------------------d8c247122f594ba0
```

##### Request body

```http
--------------------------d8c247122f594ba0
Content-Disposition: form-data; name="team_id"
1
--------------------------d8c247122f594ba0
Content-Disposition: form-data; name="self_service"
true
--------------------------d8c247122f594ba0
Content-Disposition: form-data; name="install_script"
sudo installer -pkg /temp/FalconSensor-6.44.pkg -target /
--------------------------d8c247122f594ba0
Content-Disposition: form-data; name="pre_install_query"
SELECT 1 FROM macos_profiles WHERE uuid='c9f4f0d5-8426-4eb8-b61b-27c543c9d3db';
--------------------------d8c247122f594ba0
Content-Disposition: form-data; name="post_install_script"
sudo /Applications/Falcon.app/Contents/Resources/falconctl license 0123456789ABCDEFGHIJKLMNOPQRSTUV-WX
--------------------------d8c247122f594ba0
Content-Disposition: form-data; name="software"; filename="FalconSensor-6.44.pkg"
Content-Type: application/octet-stream
<BINARY_DATA>
--------------------------d8c247122f594ba0
```

##### Default response

`Status: 200`

```json
{
  "software_package": {
    "name": "FalconSensor-6.44.pkg",
    "version": "6.44",
    "installer_id": 23,
    "team_id": 3,
    "uploaded_at": "2024-04-01T14:22:58Z",
    "install_script": "sudo installer -pkg /temp/FalconSensor-6.44.pkg -target /",
    "pre_install_query": "SELECT 1 FROM macos_profiles WHERE uuid='c9f4f0d5-8426-4eb8-b61b-27c543c9d3db';",
    "post_install_script": "sudo /Applications/Falcon.app/Contents/Resources/falconctl license 0123456789ABCDEFGHIJKLMNOPQRSTUV-WX",
    "self_service": true,
    "status": {
      "installed": 0,
      "pending": 0,
      "failed": 0
    }
  }
}
```

### List App Store apps

> **Experimental feature**. This feature is undergoing rapid improvement, which may result in breaking changes to the API or configuration surface. It is not recommended for use in automated workflows.

Returns the list of Apple App Store (VPP) that can be added to the specified team. If an app is already added to the team, it's excluded from the list.

`GET /api/v1/fleet/software/app_store_apps`

#### Parameters

| Name    | Type | In | Description |
| ------- | ---- | -- | ----------- |
| team_id | integer | query | **Required**. The team ID. |

#### Example

`GET /api/v1/fleet/software/app_store_apps/?team_id=3`

##### Default response

`Status: 200`

```json
{
  "app_store_apps": [
    {
      "name": "Xcode",
      "icon_url": "https://is1-ssl.mzstatic.com/image/thumb/Purple211/v4/f1/65/1e/a4844ccd-486d-455f-bb31-67336fe46b14/AppIcon-1x_U007emarketing-0-7-0-85-220-0.png/512x512bb.jpg",
      "latest_version": "15.4",
      "app_store_id": "497799835",
      "platform": "darwin"
    },
    {
      "name": "Logic Pro",
      "icon_url": "https://is1-ssl.mzstatic.com/image/thumb/Purple211/v4/f1/65/1e/a4844ccd-486d-455f-bb31-67336fe46b14/AppIcon-1x_U007emarketing-0-7-0-85-220-0.png/512x512bb.jpg",
      "latest_version": "2.04",
      "app_store_id": "634148309",
      "platform": "ios"
    },
    {
      "name": "Logic Pro",
      "icon_url": "https://is1-ssl.mzstatic.com/image/thumb/Purple211/v4/f1/65/1e/a4844ccd-486d-455f-bb31-67336fe46b14/AppIcon-1x_U007emarketing-0-7-0-85-220-0.png/512x512bb.jpg",
      "latest_version": "2.04",
      "app_store_id": "634148309",
      "platform": "ipados"
    },
  ]
}
```

### Add App Store app

> **Experimental feature**. This feature is undergoing rapid improvement, which may result in breaking changes to the API or configuration surface. It is not recommended for use in automated workflows.

_Available in Fleet Premium._

Add App Store (VPP) app purchased in Apple Business Manager.

`POST /api/v1/fleet/software/app_store_apps`

#### Parameters

| Name | Type | In | Description |
| ---- | ---- | -- | ----------- |
| app_store_id   | string | body | **Required.** The ID of App Store app. |
| team_id       | integer | body | **Required**. The team ID. Adds VPP software to the specified team.  |
| platform | string | body | The platform of the app (`darwin`, `ios`, or `ipados`). Default is `darwin`. |
| self_service | boolean | body | Self-service software is optional and can be installed by the end user. |

#### Example

`POST /api/v1/fleet/software/app_store_apps`

##### Request body

```json
{
  "app_store_id": "497799835",
  "team_id": 2,
  "platform": "ipados",
  "self_service": true
}
```

##### Default response

`Status: 200`

### List Fleet-maintained apps

> **Experimental feature**. This feature is undergoing rapid improvement, which may result in breaking changes to the API or configuration surface. It is not recommended for use in automated workflows.

List available Fleet-maintained apps.

`GET /api/v1/fleet/software/fleet_maintained_apps`

#### Parameters

| Name | Type | In | Description |
| ---- | ---- | -- | ----------- |
| team_id       | integer | query | **Required**. The team ID. Filters Fleet-maintained apps to only include apps available for the specified team.  |
| page            | integer | query | Page number of the results to fetch.  |
| per_page        | integer | query | Results per page.  |

#### Example

`GET /api/v1/fleet/software/fleet_maintained_apps?team_id=3`

##### Default response

`Status: 200`

```json
{
  "fleet_maintained_apps": [
    {
      "id": 1,
      "name": "1Password",
      "version": "8.10.40",
      "platform": "darwin"
    },
    {
      "id": 2,
      "name": "Adobe Acrobat Reader",
      "version": "24.002.21005",
      "platform": "darwin"
    },
    {
      "id": 3,
      "name": "Box Drive",
      "version": "2.39.179",
      "platform": "darwin"
    },
  ],
  "meta": {
    "has_next_results": false,
    "has_previous_results": false
  }
}
```

### Get Fleet-maintained app

> **Experimental feature**. This feature is undergoing rapid improvement, which may result in breaking changes to the API or configuration surface. It is not recommended for use in automated workflows.
Returns information about the specified Fleet-maintained app.

`GET /api/v1/fleet/software/fleet_maintained_apps/:id`

#### Parameters

| Name | Type | In | Description |
| ---- | ---- | -- | ----------- |
| id   | integer | path | **Required.** The Fleet-maintained app's ID. |


#### Example

`GET /api/v1/fleet/software/fleet_maintained_apps/1`

##### Default response

`Status: 200`

```json
{
  "fleet_maintained_app": {
    "id": 1,
    "name": "1Password",
    "filename": "1Password-8.10.44-aarch64.zip",
    "version": "8.10.40",
    "platform": "darwin",
    "install_script": "#!/bin/sh\ninstaller -pkg \"$INSTALLER_PATH\" -target /",
    "uninstall_script": "#!/bin/sh\npkg_ids=$PACKAGE_ID\nfor pkg_id in '${pkg_ids[@]}'...",
  }
}
```

### Add Fleet-maintained app

> **Experimental feature**. This feature is undergoing rapid improvement, which may result in breaking changes to the API or configuration surface. It is not recommended for use in automated workflows.
_Available in Fleet Premium._

Add Fleet-maintained app so it's available for install.

`POST /api/v1/fleet/software/fleet_maintained_apps`

#### Parameters

| Name | Type | In | Description |
| ---- | ---- | -- | ----------- |
| fleet_maintained_app_id   | integer | body | **Required.** The ID of Fleet-maintained app. |
| team_id       | integer | body | **Required**. The team ID. Adds Fleet-maintained app to the specified team.  |
| install_script  | string | body | Command that Fleet runs to install software. If not specified Fleet runs default install command for each Fleet-maintained app. |
| pre_install_query  | string | body | Query that is pre-install condition. If the query doesn't return any result, Fleet won't proceed to install. |
| post_install_script | string | body | The contents of the script to run after install. If the specified script fails (exit code non-zero) software install will be marked as failed and rolled back. |
| self_service | boolean | body | Self-service software is optional and can be installed by the end user. |

#### Example

`POST /api/v1/fleet/software/fleet_maintained_apps`

##### Request body

```json
{
  "fleet_maintained_app_id": 3,
  "team_id": 2
}
```

##### Default response

`Status: 204`

### Download package

> **Experimental feature**. This feature is undergoing rapid improvement, which may result in breaking changes to the API or configuration surface. It is not recommended for use in automated workflows.

_Available in Fleet Premium._

`GET /api/v1/fleet/software/titles/:software_title_id/package?alt=media`

#### Parameters

| Name            | Type    | In   | Description                                      |
| ----            | ------- | ---- | --------------------------------------------     |
| software_title_id   | integer | path | **Required**. The ID of the software title to download software package.|
| team_id | integer | query | **Required**. The team ID. Downloads a software package added to the specified team. |
| alt             | integer | query | **Required**. If specified and set to "media", downloads the specified software package. |

#### Example

`GET /api/v1/fleet/software/titles/123/package?alt=media?team_id=2`

##### Default response

`Status: 200`

```http
Status: 200
Content-Type: application/octet-stream
Content-Disposition: attachment
Content-Length: <length>
Body: <blob>
```

### Install package or App Store app

> **Experimental feature**. This feature is undergoing rapid improvement, which may result in breaking changes to the API or configuration surface. It is not recommended for use in automated workflows.

_Available in Fleet Premium._

Install software (package or App Store app) on a macOS, iOS, iPadOS, Windows, or Linux (Ubuntu) host. Software title must have a `software_package` or `app_store_app` to be installed.

Package installs time out after 1 hour.

`POST /api/v1/fleet/hosts/:id/software/:software_title_id/install`

#### Parameters

| Name              | Type       | In   | Description                                      |
| ---------         | ---------- | ---- | --------------------------------------------     |
| id                | integer    | path | **Required**. The host's ID.                     |
| software_title_id | integer    | path | **Required**. The software title's ID.           |

#### Example

`POST /api/v1/fleet/hosts/123/software/3435/install`

##### Default response

`Status: 202`

### Uninstall package

> **Experimental feature**. This feature is undergoing rapid improvement, which may result in breaking changes to the API or configuration surface. It is not recommended for use in automated workflows.
_Available in Fleet Premium._

Uninstall software (package) on a macOS, Windows, or Linux (Ubuntu) host. Software title must have a `software_package` added to be uninstalled.

`POST /api/v1/fleet/hosts/:id/software/:software_title_id/uninstall`

#### Parameters

| Name              | Type       | In   | Description                                      |
| ---------         | ---------- | ---- | --------------------------------------------     |
| id                | integer    | path | **Required**. The host's ID.                     |
| software_title_id | integer    | path | **Required**. The software title's ID.           |

#### Example

`POST /api/v1/fleet/hosts/123/software/3435/uninstall`

##### Default response

`Status: 202`

### Get package install result

> **Experimental feature**. This feature is undergoing rapid improvement, which may result in breaking changes to the API or configuration surface. It is not recommended for use in automated workflows.

_Available in Fleet Premium._

`GET /api/v1/fleet/software/install/:install_uuid/results`

Get the results of a software package install.

To get the results of an App Store app install, use the [List MDM commands](#list-mdm-commands) and [Get MDM command results](#get-mdm-command-results) API enpoints. Fleet uses an MDM command to install App Store apps.

| Name            | Type    | In   | Description                                      |
| ----            | ------- | ---- | --------------------------------------------     |
| install_uuid | string | path | **Required**. The software installation UUID.|

#### Example

`GET /api/v1/fleet/software/install/b15ce221-e22e-4c6a-afe7-5b3400a017da/results`

##### Default response

`Status: 200`

```json
 {
   "install_uuid": "b15ce221-e22e-4c6a-afe7-5b3400a017da",
   "software_title": "Falcon.app",
   "software_title_id": 8353,
   "software_package": "FalconSensor-6.44.pkg",
   "host_id": 123,
   "host_display_name": "Marko's MacBook Pro",
   "status": "failed_install",
   "output": "Installing software...\nError: The operation can’t be completed because the item “Falcon” is in use.",
   "pre_install_query_output": "Query returned result\nSuccess",
   "post_install_script_output": "Running script...\nExit code: 1 (Failed)\nRolling back software install...\nSuccess"
 }
```

### Download package

> **Experimental feature**. This feature is undergoing rapid improvement, which may result in breaking changes to the API or configuration surface. It is not recommended for use in automated workflows.

_Available in Fleet Premium._

`GET /api/v1/fleet/software/titles/:software_title_id/package?alt=media`

#### Parameters

| Name            | Type    | In   | Description                                      |
| ----            | ------- | ---- | --------------------------------------------     |
| software_title_id   | integer | path | **Required**. The ID of the software title to download software package.|
| team_id | integer | query | **Required**. The team ID. Downloads a software package added to the specified team. |
| alt             | integer | query | **Required**. If specified and set to "media", downloads the specified software package. |

#### Example

`GET /api/v1/fleet/software/titles/123/package?alt=media?team_id=2`

##### Default response

`Status: 200`

```http
Status: 200
Content-Type: application/octet-stream
Content-Disposition: attachment
Content-Length: <length>
Body: <blob>
```

### Delete package or App Store app

> **Experimental feature**. This feature is undergoing rapid improvement, which may result in breaking changes to the API or configuration surface. It is not recommended for use in automated workflows.

_Available in Fleet Premium._

Deletes software that's available for install (package or App Store app).

`DELETE /api/v1/fleet/software/titles/:software_title_id/available_for_install`

#### Parameters

| Name            | Type    | In   | Description                                      |
| ----            | ------- | ---- | --------------------------------------------     |
| software_title_id              | integer | path | **Required**. The ID of the software title to delete software available for install. |
| team_id | integer | query | **Required**. The team ID. Deletes a software package added to the specified team. |

#### Example

`DELETE /api/v1/fleet/software/titles/24/available_for_install?team_id=2`

##### Default response

`Status: 204`

## Vulnerabilities

- [List vulnerabilities](#list-vulnerabilities)
- [Get vulnerability](#get-vulnerability)

### List vulnerabilities

Retrieves a list of all CVEs affecting software and/or OS versions.

`GET /api/v1/fleet/vulnerabilities`

#### Parameters

| Name                | Type     | In    | Description                                                                                                                          |
| ---      | ---      | ---   | ---                                                                                                                                  |
| team_id             | integer | query | _Available in Fleet Premium_. Filters only include vulnerabilities affecting the specified team. Use `0` to filter by hosts assigned to "No team".  |
| page                    | integer | query | Page number of the results to fetch.                                                                                                                                       |
| per_page                | integer | query | Results per page.                                                                                                                                                          |
| order_key               | string  | query | What to order results by. Allowed fields are: `cve`, `cvss_score`, `epss_probability`, `cve_published`, `created_at`, and `host_count`. Default is `created_at` (descending).      |
| order_direction | string | query | **Requires `order_key`**. The direction of the order given the order key. Options include `asc` and `desc`. Default is `asc`. |
| query | string | query | Search query keywords. Searchable fields include `cve`. |
| exploit | boolean | query | _Available in Fleet Premium_. If `true`, filters to only include vulnerabilities that have been actively exploited in the wild (`cisa_known_exploit: true`). Otherwise, includes vulnerabilities with any `cisa_known_exploit` value.  |


##### Default response

`Status: 200`

```json
{
  "vulnerabilities": [
    {
      "cve": "CVE-2022-30190",
      "created_at": "2022-06-01T00:15:00Z",
      "hosts_count": 1234,
      "hosts_count_updated_at": "2023-12-20T15:23:57Z",
      "details_link": "https://nvd.nist.gov/vuln/detail/CVE-2022-30190",
      "cvss_score": 7.8,// Available in Fleet Premium
      "epss_probability": 0.9729,// Available in Fleet Premium
      "cisa_known_exploit": false,// Available in Fleet Premium
      "cve_published": "2022-06-01T00:15:00Z",// Available in Fleet Premium
      "cve_description": "Microsoft Windows Support Diagnostic Tool (MSDT) Remote Code Execution Vulnerability.",// Available in Fleet Premium
    }
  ],
  "count": 123,
  "counts_updated_at": "2024-02-02T16:40:37Z",
  "meta": {
    "has_next_results": false,
    "has_previous_results": false
  }
}
```


### Get vulnerability

Retrieve details about a vulnerability and its affected software and OS versions.

If no vulnerable OS versions or software were found, but Fleet is aware of the vulnerability, a 204 status code is returned.

#### Parameters

| Name    | Type    | In    | Description                                                                                                                  |
|---------|---------|-------|------------------------------------------------------------------------------------------------------------------------------|
| cve     | string  | path  | The cve to get information about (format must be CVE-YYYY-<4 or more digits>, case-insensitive).                             |
| team_id | integer | query | _Available in Fleet Premium_. Filters response data to the specified team. Use `0` to filter by hosts assigned to "No team". |

`GET /api/v1/fleet/vulnerabilities/:cve`

#### Example

`GET /api/v1/fleet/vulnerabilities/cve-2022-30190`

##### Default response

`Status: 200`

```json
"vulnerability": {
  "cve": "CVE-2022-30190",
  "created_at": "2022-06-01T00:15:00Z",
  "hosts_count": 1234,
  "hosts_count_updated_at": "2023-12-20T15:23:57Z",
  "details_link": "https://nvd.nist.gov/vuln/detail/CVE-2022-30190",
  "cvss_score": 7.8,// Available in Fleet Premium
  "epss_probability": 0.9729,// Available in Fleet Premium
  "cisa_known_exploit": false,// Available in Fleet Premium
  "cve_published": "2022-06-01T00:15:00Z",// Available in Fleet Premium
  "cve_description": "Microsoft Windows Support Diagnostic Tool (MSDT) Remote Code Execution Vulnerability.",// Available in Fleet Premium
  "os_versions" : [
    {
      "os_version_id": 6,
      "hosts_count": 200,
      "name": "macOS 14.1.2",
      "name_only": "macOS",
      "version": "14.1.2",

      "resolved_in_version": "14.2",
      "generated_cpes": [
        "cpe:2.3:o:apple:macos:*:*:*:*:*:14.2:*:*",
        "cpe:2.3:o:apple:mac_os_x:*:*:*:*:*:14.2:*:*"
      ]
    }
  ],
  "software": [
    {
      "id": 2363,
      "name": "Docker Desktop",
      "version": "4.9.1",
      "source": "programs",
      "browser": "",
      "generated_cpe": "cpe:2.3:a:docker:docker_desktop:4.9.1:*:*:*:*:windows:*:*",
      "hosts_count": 50,
      "resolved_in_version": "5.0.0"
    }
  ]
}
```


---

## Targets

In Fleet, targets are used to run queries against specific hosts or groups of hosts. Labels are used to create groups in Fleet.

### Search targets

The search targets endpoint returns two lists. The first list includes the possible target hosts in Fleet given the search query provided and the hosts already selected as targets. The second list includes the possible target labels in Fleet given the search query provided and the labels already selected as targets.

The returned lists are filtered based on the hosts the requesting user has access to.

`POST /api/v1/fleet/targets`

#### Parameters

| Name     | Type    | In   | Description                                                                                                                                                                |
| -------- | ------- | ---- | -------------------------------------------------------------------------------------------------------------------------------------------------------------------------- |
| query    | string  | body | The search query. Searchable items include a host's hostname or IPv4 address and labels.                                                                                   |
| query_id | integer | body | The saved query (if any) that will be run. The `observer_can_run` property on the query and the user's roles effect which targets are included.                            |
| selected | object  | body | The targets already selected. The object includes a `hosts` property which contains a list of host IDs, a `labels` with label IDs and/or a `teams` property with team IDs. |

#### Example

`POST /api/v1/fleet/targets`

##### Request body

```json
{
  "query": "172",
  "selected": {
    "hosts": [],
    "labels": [7]
  },
  "include_observer": true
}
```

##### Default response

```json
{
  "targets": {
    "hosts": [
      {
        "created_at": "2021-02-03T16:11:43Z",
        "updated_at": "2021-02-03T21:58:19Z",
        "id": 3,
        "detail_updated_at": "2021-02-03T21:58:10Z",
        "label_updated_at": "2021-02-03T21:58:10Z",
        "policy_updated_at": "2023-06-26T18:33:15Z",
        "last_enrolled_at": "2021-02-03T16:11:43Z",
        "software_updated_at": "2020-11-05T05:09:44Z",
        "seen_time": "2021-02-03T21:58:20Z",
        "hostname": "7a2f41482833",
        "uuid": "a2064cef-0000-0000-afb9-283e3c1d487e",
        "platform": "rhel",
        "osquery_version": "4.5.1",
        "os_version": "CentOS 6.10.0",
        "build": "",
        "platform_like": "rhel",
        "code_name": "",
        "uptime": 32688000000000,
        "memory": 2086899712,
        "cpu_type": "x86_64",
        "cpu_subtype": "142",
        "cpu_brand": "Intel(R) Core(TM) i5-8279U CPU @ 2.40GHz",
        "cpu_physical_cores": 4,
        "cpu_logical_cores": 4,
        "hardware_vendor": "",
        "hardware_model": "",
        "hardware_version": "",
        "hardware_serial": "",
        "computer_name": "7a2f41482833",
        "display_name": "7a2f41482833",
        "primary_ip": "172.20.0.3",
        "primary_mac": "02:42:ac:14:00:03",
        "distributed_interval": 10,
        "config_tls_refresh": 10,
        "logger_tls_period": 10,
        "additional": {},
        "status": "offline",
        "display_text": "7a2f41482833"
      },
      {
        "created_at": "2021-02-03T16:11:43Z",
        "updated_at": "2021-02-03T21:58:19Z",
        "id": 4,
        "detail_updated_at": "2021-02-03T21:58:10Z",
        "label_updated_at": "2021-02-03T21:58:10Z",
        "policy_updated_at": "2023-06-26T18:33:15Z",
        "last_enrolled_at": "2021-02-03T16:11:43Z",
        "software_updated_at": "2020-11-05T05:09:44Z",
        "seen_time": "2021-02-03T21:58:20Z",
        "hostname": "78c96e72746c",
        "uuid": "a2064cef-0000-0000-afb9-283e3c1d487e",
        "platform": "ubuntu",
        "osquery_version": "4.5.1",
        "os_version": "Ubuntu 16.4.0",
        "build": "",
        "platform_like": "debian",
        "code_name": "",
        "uptime": 32688000000000,
        "memory": 2086899712,
        "cpu_type": "x86_64",
        "cpu_subtype": "142",
        "cpu_brand": "Intel(R) Core(TM) i5-8279U CPU @ 2.40GHz",
        "cpu_physical_cores": 4,
        "cpu_logical_cores": 4,
        "hardware_vendor": "",
        "hardware_model": "",
        "hardware_version": "",
        "hardware_serial": "",
        "computer_name": "78c96e72746c",
        "display_name": "78c96e72746c",
        "primary_ip": "172.20.0.7",
        "primary_mac": "02:42:ac:14:00:07",
        "distributed_interval": 10,
        "config_tls_refresh": 10,
        "logger_tls_period": 10,
        "additional": {},
        "status": "offline",
        "display_text": "78c96e72746c"
      }
    ],
    "labels": [
      {
        "created_at": "2021-02-02T23:55:25Z",
        "updated_at": "2021-02-02T23:55:25Z",
        "id": 6,
        "name": "All Hosts",
        "description": "All hosts which have enrolled in Fleet",
        "query": "SELECT 1;",
        "label_type": "builtin",
        "label_membership_type": "dynamic",
        "host_count": 5,
        "display_text": "All Hosts",
        "count": 5
      }
    ],
    "teams": [
      {
        "id": 1,
        "created_at": "2021-05-27T20:02:20Z",
        "name": "Client Platform Engineering",
        "description": "",
        "agent_options": null,
        "user_count": 4,
        "host_count": 2,
        "display_text": "Client Platform Engineering",
        "count": 2
      }
    ]
  },
  "targets_count": 1,
  "targets_online": 1,
  "targets_offline": 0,
  "targets_missing_in_action": 0
}
```

---

## Teams

- [List teams](#list-teams)
- [Get team](#get-team)
- [Create team](#create-team)
- [Modify team](#modify-team)
- [Modify team's agent options](#modify-teams-agent-options)
- [Delete team](#delete-team)

### List teams

_Available in Fleet Premium_

`GET /api/v1/fleet/teams`

#### Parameters

| Name            | Type    | In    | Description                                                                                                                   |
| --------------- | ------- | ----- | ----------------------------------------------------------------------------------------------------------------------------- |
| page            | integer | query | Page number of the results to fetch.                                                                                          |
| per_page        | integer | query | Results per page.                                                                                                             |
| order_key       | string  | query | What to order results by. Can be any column in the `teams` table.                                                             |
| order_direction | string  | query | **Requires `order_key`**. The direction of the order given the order key. Options include `asc` and `desc`. Default is `asc`. |
| query           | string  | query | Search query keywords. Searchable fields include `name`.                                                                      |

#### Example

`GET /api/v1/fleet/teams`

##### Default response

`Status: 200`

```json
{
  "teams": [
    {
      "id": 1,
      "created_at": "2021-07-28T15:58:21Z",
      "name": "workstations",
      "description": "",
      "agent_options": {
        "config": {
          "options": {
            "pack_delimiter": "/",
            "logger_tls_period": 10,
            "distributed_plugin": "tls",
            "disable_distributed": false,
            "logger_tls_endpoint": "/api/v1/osquery/log",
            "distributed_interval": 10,
            "distributed_tls_max_attempts": 3
          },
          "decorators": {
            "load": [
              "SELECT uuid AS host_uuid FROM system_info;",
              "SELECT hostname AS hostname FROM system_info;"
            ]
          }
        },
        "overrides": {},
        "command_line_flags": {}
      },
      "user_count": 0,
      "host_count": 0,
      "secrets": [
        {
          "secret": "",
          "created_at": "2021-07-28T15:58:21Z",
          "team_id": 10
        }
      ]
    },
    {
      "id": 2,
      "created_at": "2021-08-05T21:41:42Z",
      "name": "servers",
      "description": "",
      "agent_options": {
        "spec": {
          "config": {
            "options": {
              "pack_delimiter": "/",
              "logger_tls_period": 10,
              "distributed_plugin": "tls",
              "disable_distributed": false,
              "logger_tls_endpoint": "/api/v1/osquery/log",
              "distributed_interval": 10,
              "distributed_tls_max_attempts": 3
            },
            "decorators": {
              "load": [
                "SELECT uuid AS host_uuid FROM system_info;",
                "SELECT hostname AS hostname FROM system_info;"
              ]
            }
          },
          "overrides": {},
          "command_line_flags": {}
        },
        "user_count": 0,
        "host_count": 0,
        "secrets": [
          {
            "secret": "+ncixtnZB+IE0OrbrkCLeul3U8LMVITd",
            "created_at": "2021-08-05T21:41:42Z",
            "team_id": 15
          }
        ]
      }
    }
  ]
}
```

### Get team

_Available in Fleet Premium_

`GET /api/v1/fleet/teams/:id`

#### Parameters

| Name | Type    | In   | Description                          |
| ---- | ------  | ---- | ------------------------------------ |
| id   | integer | path | **Required.** The desired team's ID. |

#### Example

`GET /api/v1/fleet/teams/1`

##### Default response

`Status: 200`

```json
{
  "team": {
    "name": "Workstations",
    "id": 1,
    "user_count": 4,
    "host_count": 0,
    "agent_options": {
      "config": {
        "options": {
          "pack_delimiter": "/",
          "logger_tls_period": 10,
          "distributed_plugin": "tls",
          "disable_distributed": false,
          "logger_tls_endpoint": "/api/v1/osquery/log",
          "distributed_interval": 10,
          "distributed_tls_max_attempts": 3
        },
        "decorators": {
          "load": [
            "SELECT uuid AS host_uuid FROM system_info;",
            "SELECT hostname AS hostname FROM system_info;"
          ]
        }
      },
      "overrides": {},
      "command_line_flags": {}
    },
    "webhook_settings": {
      "failing_policies_webhook": {
        "enable_failing_policies_webhook": false,
        "destination_url": "",
        "policy_ids": null,
        "host_batch_size": 0
      }
    },
    "integrations": {
      "google_calendar": {
        "enable_calendar_events": true,
        "webhook_url": "https://server.com/example"
      }
    },
    "mdm": {
      "enable_disk_encryption": true,
      "macos_updates": {
        "minimum_version": "12.3.1",
        "deadline": "2022-01-01"
      },
      "windows_updates": {
        "deadline_days": 5,
        "grace_period_days": 1
      },
      "macos_settings": {
        "custom_settings": [
          {
            "path": "path/to/profile1.mobileconfig",
            "labels": ["Label 1", "Label 2"]
          }
        ]
      },
      "windows_settings": {
        "custom_settings": [
          {
            "path": "path/to/profile2.xml",
            "labels": ["Label 3", "Label 4"]
          }
        ],
      },
      "macos_setup": {
        "bootstrap_package": "",
        "enable_end_user_authentication": false,
        "macos_setup_assistant": "path/to/config.json"
      }
    }
  }
}
```

### Create team

_Available in Fleet Premium_

`POST /api/v1/fleet/teams`

#### Parameters

| Name | Type   | In   | Description                    |
| ---- | ------ | ---- | ------------------------------ |
| name | string | body | **Required.** The team's name. |

#### Example

`POST /api/v1/fleet/teams`

##### Request body

```json
{
  "name": "workstations"
}
```

##### Default response

`Status: 200`

```json
{
  "teams": [
    {
      "name": "workstations",
      "id": 1,
      "user_count": 0,
      "host_count": 0,
      "agent_options": {
        "config": {
          "options": {
            "pack_delimiter": "/",
            "logger_tls_period": 10,
            "distributed_plugin": "tls",
            "disable_distributed": false,
            "logger_tls_endpoint": "/api/v1/osquery/log",
            "distributed_interval": 10,
            "distributed_tls_max_attempts": 3
          },
          "decorators": {
            "load": [
              "SELECT uuid AS host_uuid FROM system_info;",
              "SELECT hostname AS hostname FROM system_info;"
            ]
          }
        },
        "overrides": {},
        "command_line_flags": {}
      },
      "webhook_settings": {
        "failing_policies_webhook": {
          "enable_failing_policies_webhook": false,
          "destination_url": "",
          "policy_ids": null,
          "host_batch_size": 0
        }
      }
    }
  ]
}
```

### Modify team

_Available in Fleet Premium_

`PATCH /api/v1/fleet/teams/:id`

#### Parameters

| Name                                                    | Type    | In   | Description                                                                                                                                                                                               |
| ------------------------------------------------------- | ------- | ---- | --------------------------------------------------------------------------------------------------------------------------------------------------------------------------------------------------------- |
| id                                                      | integer | path | **Required.** The desired team's ID.                                                                                                                                                                      |
| name                                                    | string  | body | The team's name.                                                                                                                                                                                          |
| host_ids                                                | array    | body | A list of hosts that belong to the team.                                                                                                                                                                  |
| user_ids                                                | array    | body | A list of users on the team.                                                                                                                                                             |
| webhook_settings                                        | object  | body | Webhook settings contains for the team.                                                                                                                                                                   |
| &nbsp;&nbsp;failing_policies_webhook                    | object  | body | Failing policies webhook settings.                                                                                                                                                                        |
| &nbsp;&nbsp;&nbsp;&nbsp;enable_failing_policies_webhook | boolean | body | Whether or not the failing policies webhook is enabled.                                                                                                                                                   |
| &nbsp;&nbsp;&nbsp;&nbsp;destination_url                 | string  | body | The URL to deliver the webhook requests to.                                                                                                                                                               |
| &nbsp;&nbsp;&nbsp;&nbsp;policy_ids                      | array   | body | List of policy IDs to enable failing policies webhook.                                                                                                                                                    |
| &nbsp;&nbsp;host_status_webhook                    | object  | body | Host status webhook settings. |
| &nbsp;&nbsp;&nbsp;&nbsp;enable_host_status_webhook | boolean | body | Whether or not the host status webhook is enabled. |
| &nbsp;&nbsp;&nbsp;&nbsp;destination_url            | string | body | The URL to deliver the webhook request to. |
| &nbsp;&nbsp;&nbsp;&nbsp;host_percentage            | integer | body | The minimum percentage of hosts that must fail to check in to Fleet in order to trigger the webhook request. |
| &nbsp;&nbsp;&nbsp;&nbsp;days_count | integer | body | The minimum number of days that the configured `host_percentage` must fail to check in to Fleet in order to trigger the webhook request. |
| &nbsp;&nbsp;&nbsp;&nbsp;host_batch_size                 | integer | body | Maximum number of hosts to batch on failing policy webhook requests. The default, 0, means no batching (all hosts failing a policy are sent on one request).                                              |
| integrations                                            | object  | body | Integrations settings for the team. Note that integrations referenced here must already exist globally, created by a call to [Modify configuration](#modify-configuration).                               |
| &nbsp;&nbsp;jira                                        | array   | body | Jira integrations configuration.                                                                                                                                                                          |
| &nbsp;&nbsp;&nbsp;&nbsp;url                             | string  | body | The URL of the Jira server to use.                                                                                                                                                                        |
| &nbsp;&nbsp;&nbsp;&nbsp;project_key                     | string  | body | The project key of the Jira integration to use. Jira tickets will be created in this project.                                                                                                             |
| &nbsp;&nbsp;&nbsp;&nbsp;enable_failing_policies         | boolean | body | Whether or not that Jira integration is enabled for failing policies. Only one failing policy automation can be enabled at a given time (enable_failing_policies_webhook and enable_failing_policies).    |
| &nbsp;&nbsp;zendesk                                     | array   | body | Zendesk integrations configuration.                                                                                                                                                                       |
| &nbsp;&nbsp;&nbsp;&nbsp;url                             | string  | body | The URL of the Zendesk server to use.                                                                                                                                                                     |
| &nbsp;&nbsp;&nbsp;&nbsp;group_id                        | integer | body | The Zendesk group id to use. Zendesk tickets will be created in this group.                                                                                                                               |
| &nbsp;&nbsp;&nbsp;&nbsp;enable_failing_policies         | boolean | body | Whether or not that Zendesk integration is enabled for failing policies. Only one failing policy automation can be enabled at a given time (enable_failing_policies_webhook and enable_failing_policies). |
| mdm                                                     | object  | body | MDM settings for the team.                                                                                                                                                                                |
| &nbsp;&nbsp;macos_updates                               | object  | body | macOS updates settings.                                                                                                                                                                                   |
| &nbsp;&nbsp;&nbsp;&nbsp;minimum_version                 | string  | body | Hosts that belong to this team and are enrolled into Fleet's MDM will be prompted to update when their OS is below this version.                                                                           |
| &nbsp;&nbsp;&nbsp;&nbsp;deadline                        | string  | body | Hosts that belong to this team and are enrolled into Fleet's MDM will be forced to update their OS after this deadline (noon local time for hosts already on macOS 14 or above, 20:00 UTC for hosts on earlier macOS versions).                                                                    |
| &nbsp;&nbsp;ios_updates                               | object  | body | iOS updates settings.                                                                                                                                                                                   |
| &nbsp;&nbsp;&nbsp;&nbsp;minimum_version                 | string  | body | Hosts that belong to this team will be prompted to update when their OS is below this version.                                                                            |
| &nbsp;&nbsp;&nbsp;&nbsp;deadline                        | string  | body | Hosts that belong to this team will be forced to update their OS after this deadline (noon local time).                                                                    |
| &nbsp;&nbsp;ipados_updates                               | object  | body | iPadOS updates settings.                                                                                                                                                                                   |
| &nbsp;&nbsp;&nbsp;&nbsp;minimum_version                 | string  | body | Hosts that belong to this team will be prompted to update when their OS is below this version.                                                                            |
| &nbsp;&nbsp;&nbsp;&nbsp;deadline                        | string  | body | Hosts that belong to this team will be forced to update their OS after this deadline (noon local time).                                                                    |
| &nbsp;&nbsp;windows_updates                             | object  | body | Windows updates settings.                                                                                                                                                                                   |
| &nbsp;&nbsp;&nbsp;&nbsp;deadline_days                   | integer | body | Hosts that belong to this team and are enrolled into Fleet's MDM will have this number of days before updates are installed on Windows.                                                                   |
| &nbsp;&nbsp;&nbsp;&nbsp;grace_period_days               | integer | body | Hosts that belong to this team and are enrolled into Fleet's MDM will have this number of days before Windows restarts to install updates.                                                                    |
| &nbsp;&nbsp;macos_settings                              | object  | body | macOS-specific settings.                                                                                                                                                                                  |
| &nbsp;&nbsp;&nbsp;&nbsp;custom_settings                 | array    | body | The list of objects where each object includes .mobileconfig or JSON file (configuration profile) and label name to apply to macOS hosts that belong to this team and are members of the specified label.                                                                                                                                        |
| &nbsp;&nbsp;&nbsp;&nbsp;enable_disk_encryption          | boolean | body | Hosts that belong to this team and are enrolled into Fleet's MDM will have disk encryption enabled if set to true.                                                                                        |
| &nbsp;&nbsp;windows_settings                            | object  | body | Windows-specific settings.                                                                                                                                                                                |
| &nbsp;&nbsp;&nbsp;&nbsp;custom_settings                 | array    | body | The list of objects where each object includes XML file (configuration profile) and label name to apply to Windows hosts that belong to this team and are members of the specified label.                                                                                                                               |
| &nbsp;&nbsp;macos_setup                                 | object  | body | Setup for automatic MDM enrollment of macOS hosts.                                                                                                                                                      |
| &nbsp;&nbsp;&nbsp;&nbsp;enable_end_user_authentication  | boolean | body | If set to true, end user authentication will be required during automatic MDM enrollment of new macOS hosts. Settings for your IdP provider must also be [configured](https://fleetdm.com/docs/using-fleet/mdm-macos-setup-experience#end-user-authentication-and-eula).                                                                                      |
| integrations                                            | object  | body | Integration settings for this team.                                                                                                                                                                   |
| &nbsp;&nbsp;google_calendar                             | object  | body | Google Calendar integration settings.                                                                                                                                                                        |
| &nbsp;&nbsp;&nbsp;&nbsp;enable_calendar_events          | boolean | body | Whether or not calendar events are enabled for this team.                                                                                                                                                  |
| &nbsp;&nbsp;&nbsp;&nbsp;webhook_url                     | string | body | The URL to send a request to during calendar events, to trigger auto-remediation.                |
| host_expiry_settings                                    | object  | body | Host expiry settings for the team.                                                                                                                                                                         |
| &nbsp;&nbsp;host_expiry_enabled                         | boolean | body | When enabled, allows automatic cleanup of hosts that have not communicated with Fleet in some number of days. When disabled, defaults to the global setting.                                               |
| &nbsp;&nbsp;host_expiry_window                          | integer | body | If a host has not communicated with Fleet in the specified number of days, it will be removed.                                                                                                             |

#### Example (transfer hosts to a team)

`PATCH /api/v1/fleet/teams/1`

##### Request body

```json
{
  "host_ids": [3, 6, 7, 8, 9, 20, 32, 44]
}
```

##### Default response

`Status: 200`

```json
{
  "team": {
    "name": "Workstations",
    "id": 1,
    "user_count": 4,
    "host_count": 8,
    "agent_options": {
      "config": {
        "options": {
          "pack_delimiter": "/",
          "logger_tls_period": 10,
          "distributed_plugin": "tls",
          "disable_distributed": false,
          "logger_tls_endpoint": "/api/v1/osquery/log",
          "distributed_interval": 10,
          "distributed_tls_max_attempts": 3
        },
        "decorators": {
          "load": [
            "SELECT uuid AS host_uuid FROM system_info;",
            "SELECT hostname AS hostname FROM system_info;"
          ]
        }
      },
      "overrides": {},
      "command_line_flags": {}
    },
    "webhook_settings": {
      "failing_policies_webhook": {
        "enable_failing_policies_webhook": false,
        "destination_url": "",
        "policy_ids": null,
        "host_batch_size": 0
      }
    }
  }
}
```

### Add users to a team

_Available in Fleet Premium_

`PATCH /api/v1/fleet/teams/:id/users`

#### Parameters

| Name             | Type    | In   | Description                                  |
|------------------|---------|------|----------------------------------------------|
| id               | integer | path | **Required.** The desired team's ID.         |
| users            | string  | body | Array of users to add.                       |
| &nbsp;&nbsp;id   | integer | body | The id of the user.                          |
| &nbsp;&nbsp;role | string  | body | The team role that the user will be granted. Options are: "admin", "maintainer", "observer", "observer_plus", and "gitops". |

#### Example

`PATCH /api/v1/fleet/teams/1/users`

##### Request body

```json
{
  "users": [
    {
      "id": 1,
      "role": "admin"
    },
    {
      "id": 17,
      "role": "observer"
    }
  ]
}
```

##### Default response

`Status: 200`

```json
{
  "team": {
    "name": "Workstations",
    "id": 1,
    "user_count": 2,
    "host_count": 0,
    "agent_options": {
      "config": {
        "options": {
          "pack_delimiter": "/",
          "logger_tls_period": 10,
          "distributed_plugin": "tls",
          "disable_distributed": false,
          "logger_tls_endpoint": "/api/v1/osquery/log",
          "distributed_interval": 10,
          "distributed_tls_max_attempts": 3
        },
        "decorators": {
          "load": [
            "SELECT uuid AS host_uuid FROM system_info;",
            "SELECT hostname AS hostname FROM system_info;"
          ]
        }
      },
      "overrides": {},
      "command_line_flags": {}
    },
    "webhook_settings": {
      "failing_policies_webhook": {
        "enable_failing_policies_webhook": false,
        "destination_url": "",
        "policy_ids": null,
        "host_batch_size": 0
      }
    },
    "mdm": {
      "enable_disk_encryption": true,
      "macos_updates": {
        "minimum_version": "12.3.1",
        "deadline": "2022-01-01"
      },
      "windows_updates": {
        "deadline_days": 5,
        "grace_period_days": 1
      },
      "macos_settings": {
        "custom_settings": [
          {
           "path": "path/to/profile1.mobileconfig",
           "labels": ["Label 1", "Label 2"]
          }
        ]
      },
      "windows_settings": {
        "custom_settings": [
          {
           "path": "path/to/profile2.xml",
           "labels": ["Label 3", "Label 4"]
          }
        ],
      },
      "macos_setup": {
        "bootstrap_package": "",
        "enable_end_user_authentication": false,
        "macos_setup_assistant": "path/to/config.json"
      }
    },
    "users": [
      {
        "created_at": "0001-01-01T00:00:00Z",
        "updated_at": "0001-01-01T00:00:00Z",
        "id": 1,
        "name": "Example User1",
        "email": "user1@example.com",
        "force_password_reset": false,
        "gravatar_url": "",
        "sso_enabled": false,
        "global_role": null,
        "api_only": false,
        "teams": null,
        "role": "admin"
      },
      {
        "created_at": "0001-01-01T00:00:00Z",
        "updated_at": "0001-01-01T00:00:00Z",
        "id": 17,
        "name": "Example User2",
        "email": "user2@example.com",
        "force_password_reset": false,
        "gravatar_url": "",
        "sso_enabled": false,
        "global_role": null,
        "api_only": false,
        "teams": null,
        "role": "observer"
      }
    ]
  }
}
```

### Modify team's agent options

_Available in Fleet Premium_

`POST /api/v1/fleet/teams/:id/agent_options`

#### Parameters

| Name                             | Type    | In    | Description                                                                                                                                                  |
| ---                              | ---     | ---   | ---                                                                                                                                                          |
| id                               | integer | path  | **Required.** The desired team's ID.                                                                                                                         |
| force                            | boolean | query | Force apply the options even if there are validation errors.                                                                                                 |
| dry_run                          | boolean | query | Validate the options and return any validation errors, but do not apply the changes.                                                                         |
| _JSON data_                      | object  | body  | The JSON to use as agent options for this team. See [Agent options](https://fleetdm.com/docs/using-fleet/configuration-files#agent-options) for details.                              |

#### Example

`POST /api/v1/fleet/teams/1/agent_options`

##### Request body

```json
{
  "config": {
    "options": {
      "pack_delimiter": "/",
      "logger_tls_period": 20,
      "distributed_plugin": "tls",
      "disable_distributed": false,
      "logger_tls_endpoint": "/api/v1/osquery/log",
      "distributed_interval": 60,
      "distributed_tls_max_attempts": 3
    },
    "decorators": {
      "load": [
        "SELECT uuid AS host_uuid FROM system_info;",
        "SELECT hostname AS hostname FROM system_info;"
      ]
    }
  },
  "overrides": {},
  "command_line_flags": {}
}
```

##### Default response

`Status: 200`

```json
{
  "team": {
    "name": "Workstations",
    "id": 1,
    "user_count": 4,
    "host_count": 8,
    "agent_options": {
      "config": {
        "options": {
          "pack_delimiter": "/",
          "logger_tls_period": 20,
          "distributed_plugin": "tls",
          "disable_distributed": false,
          "logger_tls_endpoint": "/api/v1/osquery/log",
          "distributed_interval": 60,
          "distributed_tls_max_attempts": 3
        },
        "decorators": {
          "load": [
            "SELECT uuid AS host_uuid FROM system_info;",
            "SELECT hostname AS hostname FROM system_info;"
          ]
        }
      },
      "overrides": {},
      "command_line_flags": {}
    },
    "webhook_settings": {
      "failing_policies_webhook": {
        "enable_failing_policies_webhook": false,
        "destination_url": "",
        "policy_ids": null,
        "host_batch_size": 0
      }
    }
  }
}
```

### Delete team

_Available in Fleet Premium_

`DELETE /api/v1/fleet/teams/:id`

#### Parameters

| Name | Type    | In   | Description                          |
| ---- | ------  | ---- | ------------------------------------ |
| id   | integer | path | **Required.** The desired team's ID. |

#### Example

`DELETE /api/v1/fleet/teams/1`

#### Default response

`Status: 200`

---

## Translator

- [Translate IDs](#translate-ids)

### Translate IDs

Transforms a host name into a host id. For example, the Fleet UI use this endpoint when sending live queries to a set of hosts.

`POST /api/v1/fleet/translate`

#### Parameters

| Name  | Type  | In   | Description                              |
| ----- | ----- | ---- | ---------------------------------------- |
| array | array | body | **Required** list of items to translate. |

#### Example

`POST /api/v1/fleet/translate`

##### Request body

```json
{
  "list": [
    {
      "type": "user",
      "payload": {
        "identifier": "some@email.com"
      }
    },
    {
      "type": "label",
      "payload": {
        "identifier": "labelA"
      }
    },
    {
      "type": "team",
      "payload": {
        "identifier": "team1"
      }
    },
    {
      "type": "host",
      "payload": {
        "identifier": "host-ABC"
      }
    }
  ]
}
```

##### Default response

`Status: 200`

```json
{
  "list": [
    {
      "type": "user",
      "payload": {
        "identifier": "some@email.com",
        "id": 32
      }
    },
    {
      "type": "label",
      "payload": {
        "identifier": "labelA",
        "id": 1
      }
    },
    {
      "type": "team",
      "payload": {
        "identifier": "team1",
        "id": 22
      }
    },
    {
      "type": "host",
      "payload": {
        "identifier": "host-ABC",
        "id": 45
      }
    }
  ]
}
```
---

## Users

- [List all users](#list-all-users)
- [Create a user account with an invitation](#create-a-user-account-with-an-invitation)
- [Create a user account without an invitation](#create-a-user-account-without-an-invitation)
- [Get user information](#get-user-information)
- [Modify user](#modify-user)
- [Delete user](#delete-user)
- [Require password reset](#require-password-reset)
- [List a user's sessions](#list-a-users-sessions)
- [Delete a user's sessions](#delete-a-users-sessions)

The Fleet server exposes a handful of API endpoints that handles common user management operations. All the following endpoints require prior authentication meaning you must first log in successfully before calling any of the endpoints documented below.

### List all users

Returns a list of all enabled users

`GET /api/v1/fleet/users`

#### Parameters

| Name            | Type    | In    | Description                                                                                                                   |
| --------------- | ------- | ----- | ----------------------------------------------------------------------------------------------------------------------------- |
| query           | string  | query | Search query keywords. Searchable fields include `name` and `email`.                                                          |
| order_key       | string  | query | What to order results by. Can be any column in the users table.                                                               |
| order_direction | string  | query | **Requires `order_key`**. The direction of the order given the order key. Options include `asc` and `desc`. Default is `asc`. |
| page            | integer | query | Page number of the results to fetch.                                                                                          |
| query           | string  | query | Search query keywords. Searchable fields include `name` and `email`.                                                          |
| per_page        | integer | query | Results per page.                                                                                                             |
| team_id         | integer | query | _Available in Fleet Premium_. Filters the users to only include users in the specified team.                                   |

#### Example

`GET /api/v1/fleet/users`

##### Request query parameters

None.

##### Default response

`Status: 200`

```json
{
  "users": [
    {
      "created_at": "2020-12-10T03:52:53Z",
      "updated_at": "2020-12-10T03:52:53Z",
      "id": 1,
      "name": "Jane Doe",
      "email": "janedoe@example.com",
      "force_password_reset": false,
      "gravatar_url": "",
      "sso_enabled": false,
      "global_role": null,
      "api_only": false,
      "teams": [
        {
          "id": 1,
          "created_at": "0001-01-01T00:00:00Z",
          "name": "workstations",
          "description": "",
          "role": "admin"
        }
      ]
    }
  ]
}
```

##### Failed authentication

`Status: 401 Authentication Failed`

```json
{
  "message": "Authentication Failed",
  "errors": [
    {
      "name": "base",
      "reason": "Authentication failed"
    }
  ]
}
```

### Create a user account with an invitation

Creates a user account after an invited user provides registration information and submits the form.

`POST /api/v1/fleet/users`

#### Parameters

| Name                  | Type   | In   | Description                                                                                                                                                                                                                                                                                                                                              |
| --------------------- | ------ | ---- | -------------------------------------------------------------------------------------------------------------------------------------------------------------------------------------------------------------------------------------------------------------------------------------------------------------------------------------------------------- |
| email                 | string | body | **Required**. The email address of the user.                                                                                                                                                                                                                                                                                                             |
| invite_token          | string | body | **Required**. Token provided to the user in the invitation email.                                                                                                                                                                                                                                                                                        |
| name                  | string | body | **Required**. The name of the user.                                                                                                                                                                                                                                                                                                                      |
| password              | string | body | The password chosen by the user (if not SSO user).                                                                                                                                                                                                                                                                                                       |
| password_confirmation | string | body | Confirmation of the password chosen by the user.                                                                                                                                                                                                                                                                                                         |
| global_role           | string | body | The role assigned to the user. In Fleet 4.0.0, 3 user roles were introduced (`admin`, `maintainer`, and `observer`). In Fleet 4.30.0 and 4.31.0, the `observer_plus` and `gitops` roles were introduced respectively. If `global_role` is specified, `teams` cannot be specified. For more information, see [manage access](https://fleetdm.com/docs/using-fleet/manage-access).                                                                                                                                                                        |
| teams                 | array  | body | _Available in Fleet Premium_. The teams and respective roles assigned to the user. Should contain an array of objects in which each object includes the team's `id` and the user's `role` on each team. In Fleet 4.0.0, 3 user roles were introduced (`admin`, `maintainer`, and `observer`). In Fleet 4.30.0 and 4.31.0, the `observer_plus` and `gitops` roles were introduced respectively. If `teams` is specified, `global_role` cannot be specified. For more information, see [manage access](https://fleetdm.com/docs/using-fleet/manage-access). |

#### Example

`POST /api/v1/fleet/users`

##### Request query parameters

```json
{
  "email": "janedoe@example.com",
  "invite_token": "SjdReDNuZW5jd3dCbTJtQTQ5WjJTc2txWWlEcGpiM3c=",
  "name": "janedoe",
  "password": "test-123",
  "password_confirmation": "test-123",
  "teams": [
    {
      "id": 2,
      "role": "observer"
    },
    {
      "id": 4,
      "role": "observer"
    }
  ]
}
```

##### Default response

`Status: 200`

```json
{
  "user": {
    "created_at": "0001-01-01T00:00:00Z",
    "updated_at": "0001-01-01T00:00:00Z",
    "id": 2,
    "name": "janedoe",
    "email": "janedoe@example.com",
    "enabled": true,
    "force_password_reset": false,
    "gravatar_url": "",
    "sso_enabled": false,
    "global_role": "admin",
    "teams": []
  }
}
```

##### Failed authentication

`Status: 401 Authentication Failed`

```json
{
  "message": "Authentication Failed",
  "errors": [
    {
      "name": "base",
      "reason": "Authentication failed"
    }
  ]
}
```

##### Expired or used invite code

`Status: 404 Resource Not Found`

```json
{
  "message": "Resource Not Found",
  "errors": [
    {
      "name": "base",
      "reason": "Invite with token SjdReDNuZW5jd3dCbTJtQTQ5WjJTc2txWWlEcGpiM3c= was not found in the datastore"
    }
  ]
}
```

##### Validation failed

`Status: 422 Validation Failed`

The same error will be returned whenever one of the required parameters fails the validation.

```json
{
  "message": "Validation Failed",
  "errors": [
    {
      "name": "name",
      "reason": "cannot be empty"
    }
  ]
}
```

### Create a user account without an invitation

Creates a user account without requiring an invitation, the user is enabled immediately.
By default, the user will be forced to reset its password upon first login.

`POST /api/v1/fleet/users/admin`

#### Parameters

| Name        | Type    | In   | Description                                                                                                                                                                                                                                                                                                                                              |
| ----------- | ------- | ---- | -------------------------------------------------------------------------------------------------------------------------------------------------------------------------------------------------------------------------------------------------------------------------------------------------------------------------------------------------------- |
| email       | string  | body | **Required**. The user's email address.                                                                                                                                                                                                                                                                                                                  |
| name        | string  | body | **Required**. The user's full name or nickname.                                                                                                                                                                                                                                                                                                          |
| password    | string  | body | The user's password (required for non-SSO users).                                                                                                                                                                                                                                                                                                        |
| sso_enabled | boolean | body | Whether or not SSO is enabled for the user.                                                                                                                                                                                                                                                                                                              |
| api_only    | boolean | body | User is an "API-only" user (cannot use web UI) if true.                                                                                                                                                                                                                                                                                                  |
| global_role | string | body | The role assigned to the user. In Fleet 4.0.0, 3 user roles were introduced (`admin`, `maintainer`, and `observer`). In Fleet 4.30.0 and 4.31.0, the `observer_plus` and `gitops` roles were introduced respectively. If `global_role` is specified, `teams` cannot be specified. For more information, see [manage access](https://fleetdm.com/docs/using-fleet/manage-access).                                                                                                                                                                        |
| admin_forced_password_reset    | boolean | body | Sets whether the user will be forced to reset its password upon first login (default=true) |
| teams                          | array   | body | _Available in Fleet Premium_. The teams and respective roles assigned to the user. Should contain an array of objects in which each object includes the team's `id` and the user's `role` on each team. In Fleet 4.0.0, 3 user roles were introduced (`admin`, `maintainer`, and `observer`). In Fleet 4.30.0 and 4.31.0, the `observer_plus` and `gitops` roles were introduced respectively. If `teams` is specified, `global_role` cannot be specified. For more information, see [manage access](https://fleetdm.com/docs/using-fleet/manage-access). |

#### Example

`POST /api/v1/fleet/users/admin`

##### Request body

```json
{
  "name": "Jane Doe",
  "email": "janedoe@example.com",
  "password": "test-123",
  "api_only": true,
  "teams": [
    {
      "id": 2,
      "role": "observer"
    },
    {
      "id": 3,
      "role": "maintainer"
    }
  ]
}
```

##### Default response

`Status: 200`

```json
{
  "user": {
    "created_at": "0001-01-01T00:00:00Z",
    "updated_at": "0001-01-01T00:00:00Z",
    "id": 5,
    "name": "Jane Doe",
    "email": "janedoe@example.com",
    "enabled": true,
    "force_password_reset": false,
    "gravatar_url": "",
    "sso_enabled": false,
    "api_only": true,
    "global_role": null,
    "teams": [
      {
        "id": 2,
        "role": "observer"
      },
      {
        "id": 3,
        "role": "maintainer"
      }
    ]
  },
  "token": "{API key}"
}
```

> Note: The new user's `token` (API key) is only included in the response after creating an api-only user (`api_only: true`).

##### User doesn't exist

`Status: 404 Resource Not Found`

```json
{
  "message": "Resource Not Found",
  "errors": [
    {
      "name": "base",
      "reason": "User with id=1 was not found in the datastore"
    }
  ]
}
```

### Get user information

Returns all information about a specific user.

`GET /api/v1/fleet/users/:id`

#### Parameters

| Name | Type    | In   | Description                  |
| ---- | ------- | ---- | ---------------------------- |
| id   | integer | path | **Required**. The user's id. |

#### Example

`GET /api/v1/fleet/users/2`

##### Request query parameters

```json
{
  "id": 1
}
```

##### Default response

`Status: 200`

```json
{
  "user": {
    "created_at": "2020-12-10T05:20:25Z",
    "updated_at": "2020-12-10T05:24:27Z",
    "id": 2,
    "name": "Jane Doe",
    "email": "janedoe@example.com",
    "force_password_reset": false,
    "gravatar_url": "",
    "sso_enabled": false,
    "global_role": "admin",
    "api_only": false,
    "teams": []
  }
}
```

##### User doesn't exist

`Status: 404 Resource Not Found`

```json
{
  "message": "Resource Not Found",
  "errors": [
    {
      "name": "base",
      "reason": "User with id=5 was not found in the datastore"
    }
  ]
}
```

### Modify user

`PATCH /api/v1/fleet/users/:id`

#### Parameters

| Name        | Type    | In   | Description                                                                                                                                                                                                                                                                                                                                              |
| ----------- | ------- | ---- | -------------------------------------------------------------------------------------------------------------------------------------------------------------------------------------------------------------------------------------------------------------------------------------------------------------------------------------------------------- |
| id          | integer | path | **Required**. The user's id.                                                                                                                                                                                                                                                                                                                             |
| name        | string  | body | The user's name.                                                                                                                                                                                                                                                                                                                                         |
| position    | string  | body | The user's position.                                                                                                                                                                                                                                                                                                                                     |
| email       | string  | body | The user's email.                                                                                                                                                                                                                                                                                                                                        |
| sso_enabled | boolean | body | Whether or not SSO is enabled for the user.                                                                                                                                                                                                                                                                                                              |
| api_only    | boolean | body | User is an "API-only" user (cannot use web UI) if true.                                                                                                                                                                                                                                                                                                  |
| password    | string  | body | The user's current password, required to change the user's own email or password (not required for an admin to modify another user).                                                                                                                                                                                                                     |
| new_password| string  | body | The user's new password. |
| global_role | string  | body | The role assigned to the user. In Fleet 4.0.0, 3 user roles were introduced (`admin`, `maintainer`, and `observer`). If `global_role` is specified, `teams` cannot be specified.                                                                                                                                                                         |
| teams       | array   | body | _Available in Fleet Premium_. The teams and respective roles assigned to the user. Should contain an array of objects in which each object includes the team's `id` and the user's `role` on each team. In Fleet 4.0.0, 3 user roles were introduced (`admin`, `maintainer`, and `observer`). If `teams` is specified, `global_role` cannot be specified. |

#### Example

`PATCH /api/v1/fleet/users/2`

##### Request body

```json
{
  "name": "Jane Doe",
  "global_role": "admin"
}
```

##### Default response

`Status: 200`

```json
{
  "user": {
    "created_at": "2021-02-03T16:11:06Z",
    "updated_at": "2021-02-03T16:11:06Z",
    "id": 2,
    "name": "Jane Doe",
    "email": "janedoe@example.com",
    "global_role": "admin",
    "force_password_reset": false,
    "gravatar_url": "",
    "sso_enabled": false,
    "api_only": false,
    "teams": []
  }
}
```

#### Example (modify a user's teams)

`PATCH /api/v1/fleet/users/2`

##### Request body

```json
{
  "teams": [
    {
      "id": 1,
      "role": "observer"
    },
    {
      "id": 2,
      "role": "maintainer"
    }
  ]
}
```

##### Default response

`Status: 200`

```json
{
  "user": {
    "created_at": "2021-02-03T16:11:06Z",
    "updated_at": "2021-02-03T16:11:06Z",
    "id": 2,
    "name": "Jane Doe",
    "email": "janedoe@example.com",
    "enabled": true,
    "force_password_reset": false,
    "gravatar_url": "",
    "sso_enabled": false,
    "global_role": "admin",
    "teams": [
      {
        "id": 2,
        "role": "observer"
      },
      {
        "id": 3,
        "role": "maintainer"
      }
    ]
  }
}
```

### Delete user

Delete the specified user from Fleet.

`DELETE /api/v1/fleet/users/:id`

#### Parameters

| Name | Type    | In   | Description                  |
| ---- | ------- | ---- | ---------------------------- |
| id   | integer | path | **Required**. The user's id. |

#### Example

`DELETE /api/v1/fleet/users/3`

##### Default response

`Status: 200`


### Require password reset

The selected user is logged out of Fleet and required to reset their password during the next attempt to log in. This also revokes all active Fleet API tokens for this user. Returns the user object.

`POST /api/v1/fleet/users/:id/require_password_reset`

#### Parameters

| Name  | Type    | In   | Description                                                                                    |
| ----- | ------- | ---- | ---------------------------------------------------------------------------------------------- |
| id    | integer | path | **Required**. The user's id.                                                                   |
| require | boolean | body | Whether or not the user is required to reset their password during the next attempt to log in. |

#### Example

`POST /api/v1/fleet/users/123/require_password_reset`

##### Request body

```json
{
  "require": true
}
```

##### Default response

`Status: 200`

```json
{
  "user": {
    "created_at": "2021-02-23T22:23:34Z",
    "updated_at": "2021-02-23T22:28:52Z",
    "id": 2,
    "name": "Jane Doe",
    "email": "janedoe@example.com",
    "force_password_reset": true,
    "gravatar_url": "",
    "sso_enabled": false,
    "global_role": "observer",
    "teams": []
  }
}
```

### List a user's sessions

Returns a list of the user's sessions in Fleet.

`GET /api/v1/fleet/users/:id/sessions`

#### Parameters

None.

#### Example

`GET /api/v1/fleet/users/1/sessions`

##### Default response

`Status: 200`

```json
{
  "sessions": [
    {
      "session_id": 2,
      "user_id": 1,
      "created_at": "2021-02-03T16:12:50Z"
    },
    {
      "session_id": 3,
      "user_id": 1,
      "created_at": "2021-02-09T23:40:23Z"
    },
    {
      "session_id": 6,
      "user_id": 1,
      "created_at": "2021-02-23T22:23:58Z"
    }
  ]
}
```

### Delete a user's sessions

Deletes the selected user's sessions in Fleet. Also deletes the user's API token.

`DELETE /api/v1/fleet/users/:id/sessions`

#### Parameters

| Name | Type    | In   | Description                               |
| ---- | ------- | ---- | ----------------------------------------- |
| id   | integer | path | **Required**. The ID of the desired user. |

#### Example

`DELETE /api/v1/fleet/users/1/sessions`

##### Default response

`Status: 200`

## Debug

- [Get a summary of errors](#get-a-summary-of-errors)
- [Get database information](#get-database-information)
- [Get profiling information](#get-profiling-information)

The Fleet server exposes a handful of API endpoints to retrieve debug information about the server itself in order to help troubleshooting. All the following endpoints require prior authentication meaning you must first log in successfully before calling any of the endpoints documented below.

### Get a summary of errors

Returns a set of all the errors that happened in the server during the interval of time defined by the [logging_error_retention_period](https://fleetdm.com/docs/deploying/configuration#logging-error-retention-period) configuration.

The server only stores and returns a single instance of each error.

`GET /debug/errors`

#### Parameters

| Name  | Type    | In    | Description                                                                       |
| ----- | ------- | ----- | --------------------------------------------------------------------------------- |
| flush | boolean | query | Whether or not clear the errors from Redis after reading them. Default is `false` |

#### Example

`GET /debug/errors?flush=true`

##### Default response

`Status: 200`

```json
[
  {
    "count": "3",
    "chain": [
      {
        "message": "Authorization header required"
      },
      {
        "message": "missing FleetError in chain",
        "data": {
          "timestamp": "2022-06-03T14:16:01-03:00"
        },
        "stack": [
          "github.com/fleetdm/fleet/v4/server/contexts/ctxerr.Handle (ctxerr.go:262)",
          "github.com/fleetdm/fleet/v4/server/service.encodeError (transport_error.go:80)",
          "github.com/go-kit/kit/transport/http.Server.ServeHTTP (server.go:124)"
        ]
      }
    ]
  }
]
```

### Get database information

Returns information about the current state of the database; valid keys are:

- `locks`: returns transaction locking information.
- `innodb-status`: returns InnoDB status information.
- `process-list`: returns running processes (queries, etc).

`GET /debug/db/:key`

#### Parameters

None.

### Get profiling information

Returns runtime profiling data of the server in the format expected by `go tools pprof`. The responses are equivalent to those returned by the Go `http/pprof` package.

Valid keys are: `cmdline`, `profile`, `symbol` and `trace`.

`GET /debug/pprof/:key`

#### Parameters
None.

## API errors

Fleet returns API errors as a JSON document with the following fields:
- `message`: This field contains the kind of error (bad request error, authorization error, etc.).
- `errors`: List of errors with `name` and `reason` keys.
- `uuid`: Unique identifier for the error. This identifier can be matched to Fleet logs which might contain more information about the cause of the error.

Sample of an error when trying to send an empty body on a request that expects a JSON body:
```sh
$ curl -k -H "Authorization: Bearer $TOKEN" -H 'Content-Type:application/json' "https://localhost:8080/api/v1/fleet/sso" -d ''
```
Response:
```json
{
  "message": "Bad request",
  "errors": [
    {
      "name": "base",
      "reason": "Expected JSON Body"
    }
  ],
  "uuid": "c0532a64-bec2-4cf9-aa37-96fe47ead814"
}
```

---

<meta name="description" value="Documentation for Fleet's REST API. See example requests and responses for each API endpoint.">
<meta name="pageOrderInSection" value="30"><|MERGE_RESOLUTION|>--- conflicted
+++ resolved
@@ -496,13 +496,8 @@
         "host_id": 1,
         "host_display_name": "Marko's MacBook Pro",
         "software_title": "Adobe Acrobat.app",
-<<<<<<< HEAD
         "script_execution_id": "eeeddb94-52d3-4071-8b18-7322cd382abb",
-        "status": "failed"
-=======
-        "install_uuid": "eeeddb94-52d3-4071-8b18-7322cd382abb",
         "status": "failed_install"
->>>>>>> 605d5857
       }
     },
     {
