# REST API

- [Authentication](#authentication)
- [Activities](#activities)
- [Fleet configuration](#fleet-configuration)
- [File carving](#file-carving)
- [Hosts](#hosts)
- [Labels](#labels)
- [Mobile device management (MDM)](#mobile-device-management-mdm)
- [Policies](#policies)
- [Queries](#queries)
- [Schedule (deprecated)](#schedule)
- [Scripts](#scripts)
- [Sessions](#sessions)
- [Software](#software)
- [Targets](#targets)
- [Teams](#teams)
- [Translator](#translator)
- [Users](#users)
- [API errors](#api-responses)

Use the Fleet APIs to automate Fleet.

This page includes a list of available resources and their API routes.

## Authentication

- [Retrieve your API token](#retrieve-your-api-token)
- [Log in](#log-in)
- [Log out](#log-out)
- [Forgot password](#forgot-password)
- [Change password](#change-password)
- [Reset password](#reset-password)
- [Me](#me)
- [SSO config](#sso-config)
- [Initiate SSO](#initiate-sso)
- [SSO callback](#sso-callback)

### Retrieve your API token

All API requests to the Fleet server require API token authentication unless noted in the documentation. API tokens are tied to your Fleet user account.

To get an API token, retrieve it from "My account" > "Get API token" in the Fleet UI (`/profile`). Or, you can send a request to the [login API endpoint](#log-in) to get your token.

Then, use that API token to authenticate all subsequent API requests by sending it in the "Authorization" request header, prefixed with "Bearer ":

```http
Authorization: Bearer <your token>
```

> For SSO and MFA users, email/password login is disabled. The API token can instead be retrieved from the "My account" page in the UI (/profile). On this page, choose "Get API token".

### Log in

Authenticates the user with the specified credentials. Use the token returned from this endpoint to authenticate further API requests.

`POST /api/v1/fleet/login`

> Logging in via the API is not supported for SSO and MFA users. The API token can instead be retrieved from the "My account" page in the UI (/profile). On this page, choose "Get API token".

#### Parameters

| Name     | Type   | In   | Description                                   |
| -------- | ------ | ---- | --------------------------------------------- |
| email    | string | body | **Required**. The user's email.               |
| password | string | body | **Required**. The user's plain text password. |

#### Example

`POST /api/v1/fleet/login`

##### Request body

```json
{
  "email": "janedoe@example.com",
  "password": "VArCjNW7CfsxGp67"
}
```

##### Default response

`Status: 200`

```json
{
  "user": {
    "created_at": "2020-11-13T22:57:12Z",
    "updated_at": "2020-11-13T22:57:12Z",
    "id": 1,
    "name": "Jane Doe",
    "email": "janedoe@example.com",
    "enabled": true,
    "force_password_reset": false,
    "gravatar_url": "",
    "sso_enabled": false,
    "mfa_enabled": false,
    "global_role": "admin",
    "teams": []
  },
  "token": "{your token}"
}
```

##### Authentication failed

`Status: 401 Unauthorized`

```json
{
  "message": "Authentication failed",
  "errors": [
    {
      "name": "base",
      "reason": "Authentication failed"
    }
  ],
  "uuid": "1272014b-902b-4b36-bcdb-75fde5eac1fc"
}
```

##### MFA Required

`Status: 202 Accepted`

```json
{
  "message": "We sent an email to you. Please click the magic link in the email to sign in.",
}
```

##### Too many requests / Rate limiting

`Status: 429 Too Many Requests`
`Header: retry-after: N`

> This response includes a header `retry-after` that indicates how many more seconds you are blocked before you can try again.

```json
{
  "message": "limit exceeded, retry after: Ns",
  "errors": [
    {
      "name": "base",
      "reason": "limit exceeded, retry after: Ns"
    }
  ]
}
```

---

### Log out

Logs out the authenticated user.

`POST /api/v1/fleet/logout`

#### Example

`POST /api/v1/fleet/logout`

##### Default response

`Status: 200`

---

### Forgot password

Sends a password reset email to the specified email. Requires that SMTP or SES is configured for your Fleet server.

`POST /api/v1/fleet/forgot_password`

#### Parameters

| Name  | Type   | In   | Description                                                             |
| ----- | ------ | ---- | ----------------------------------------------------------------------- |
| email | string | body | **Required**. The email of the user requesting the reset password link. |

#### Example

`POST /api/v1/fleet/forgot_password`

##### Request body

```json
{
  "email": "janedoe@example.com"
}
```

##### Default response

`Status: 200`

##### Unknown error

`Status: 500`

```json
{
  "message": "Unknown Error",
  "errors": [
    {
      "name": "base",
      "reason": "email not configured"
    }
  ]
}
```

---

### Change password

`POST /api/v1/fleet/change_password`

Changes the password for the authenticated user.

#### Parameters

| Name         | Type   | In   | Description                            |
| ------------ | ------ | ---- | -------------------------------------- |
| old_password | string | body | **Required**. The user's old password. |
| new_password | string | body | **Required**. The user's new password. |

#### Example

`POST /api/v1/fleet/change_password`

##### Request body

```json
{
  "old_password": "VArCjNW7CfsxGp67",
  "new_password": "zGq7mCLA6z4PzArC"
}
```

##### Default response

`Status: 200`

##### Validation failed

`Status: 422 Unprocessable entity`

```json
{
  "message": "Validation Failed",
  "errors": [
    {
      "name": "old_password",
      "reason": "old password does not match"
    }
  ]
}
```

### Reset password

Resets a user's password. Which user is determined by the password reset token used. The password reset token can be found in the password reset email sent to the desired user.

`POST /api/v1/fleet/reset_password`

#### Parameters

| Name                      | Type   | In   | Description                                                               |
| ------------------------- | ------ | ---- | ------------------------------------------------------------------------- |
| new_password              | string | body | **Required**. The new password.                                           |
| new_password_confirmation | string | body | **Required**. Confirmation for the new password.                          |
| password_reset_token      | string | body | **Required**. The token provided to the user in the password reset email. |

#### Example

`POST /api/v1/fleet/reset_password`

##### Request body

```json
{
  "new_password": "abc123",
  "new_password_confirmation": "abc123",
  "password_reset_token": "UU5EK0JhcVpsRkY3NTdsaVliMEZDbHJ6TWdhK3oxQ1Q="
}
```

##### Default response

`Status: 200`


---

### Me

Retrieves the user data for the authenticated user.

`GET /api/v1/fleet/me`

#### Example

`GET /api/v1/fleet/me`

##### Default response

`Status: 200`

```json
{
  "user": {
    "created_at": "2020-11-13T22:57:12Z",
    "updated_at": "2020-11-16T23:49:41Z",
    "id": 1,
    "name": "Jane Doe",
    "email": "janedoe@example.com",
    "global_role": "admin",
    "enabled": true,
    "force_password_reset": false,
    "gravatar_url": "",
    "sso_enabled": false,
    "teams": []
  },
  "available_teams" : [
    {
      "id": 1,
      "name": "Workstations",
      "description": "Employee workstations"
    }
  ],
}
```

---

### Perform required password reset

Resets the password of the authenticated user. Requires that `force_password_reset` is set to `true` prior to the request.

`POST /api/v1/fleet/perform_required_password_reset`

#### Example

`POST /api/v1/fleet/perform_required_password_reset`

##### Request body

```json
{
  "new_password": "sdPz8CV5YhzH47nK"
}
```

##### Default response

`Status: 200`

```json
{
  "user": {
    "created_at": "2020-11-13T22:57:12Z",
    "updated_at": "2020-11-17T00:09:23Z",
    "id": 1,
    "name": "Jane Doe",
    "email": "janedoe@example.com",
    "enabled": true,
    "force_password_reset": false,
    "gravatar_url": "",
    "sso_enabled": false,
    "global_role": "admin",
    "teams": []
  }
}
```

---

### SSO config

Gets the current SSO configuration.

`GET /api/v1/fleet/sso`

#### Example

`GET /api/v1/fleet/sso`

##### Default response

`Status: 200`

```json
{
  "settings": {
    "idp_name": "IDP Vendor 1",
    "idp_image_url": "",
    "sso_enabled": false
  }
}
```

---

### Initiate SSO

`POST /api/v1/fleet/sso`

#### Parameters

| Name      | Type   | In   | Description                                                                 |
| --------- | ------ | ---- | --------------------------------------------------------------------------- |
| relay_url | string | body | **Required**. The relative url to be navigated to after successful sign in. |

#### Example

`POST /api/v1/fleet/sso`

##### Request body

```json
{
  "relay_url": "/hosts/manage"
}
```

##### Default response

`Status: 200`

##### Unknown error

`Status: 500`

```json
{
  "message": "Unknown Error",
  "errors": [
    {
      "name": "base",
      "reason": "InitiateSSO getting metadata: Get \"https://idp.example.org/idp-meta.xml\": dial tcp: lookup idp.example.org on [2001:558:feed::1]:53: no such host"
    }
  ]
}
```

### SSO callback

This is the callback endpoint that the identity provider will use to send security assertions to Fleet. This is where Fleet receives and processes the response from the identify provider.

`POST /api/v1/fleet/sso/callback`

#### Parameters

| Name         | Type   | In   | Description                                                 |
| ------------ | ------ | ---- | ----------------------------------------------------------- |
| SAMLResponse | string | body | **Required**. The SAML response from the identity provider. |

#### Example

`POST /api/v1/fleet/sso/callback`

##### Request body

```json
{
  "SAMLResponse": "<SAML response from IdP>"
}
```

##### Default response

`Status: 200`


---

## Activities

### List activities

Returns a list of the activities that have been performed in Fleet. For a comprehensive list of activity types and detailed information, please see the [audit logs](https://fleetdm.com/docs/using-fleet/audit-activities) page.

`GET /api/v1/fleet/activities`

#### Parameters

| Name            | Type    | In    | Description                                                 |
|:--------------- |:------- |:----- |:------------------------------------------------------------|
| page            | integer | query | Page number of the results to fetch.                                                                                          |
| per_page        | integer | query | Results per page.                                                                                                             |
| order_key       | string  | query | What to order results by. Can be any column in the `activites` table.                                                         |
| order_direction | string  | query | **Requires `order_key`**. The direction of the order given the order key. Options include `"asc"` and `"desc"`. Default is `"asc"`. |

#### Example

`GET /api/v1/fleet/activities?page=0&per_page=10&order_key=created_at&order_direction=desc`

##### Default response

```json
{
  "activities": [
    {
      "created_at": "2023-07-27T14:35:08Z",
      "id": 25,
      "actor_full_name": "Anna Chao",
      "actor_id": 3,
      "actor_gravatar": "",
      "actor_email": "",
      "type": "installed_software",
      "fleet_initiated": false,
      "details": {
        "status": "installed",
        "host_id": 1272,
        "host_display_name": "MacBook Pro",
        "policy_id": null,
        "policy_name": null,
        "install_uuid": "23c18ea1-8cd7-4af4-a1d8-f2666993a66b",
        "self_service": false,
        "software_title": "zoom.us.app",
        "software_package": "ZoomInstallerIT.pkg",
	    }
    },
    {
      "created_at": "2021-07-29T14:40:27Z",
      "id": 21,
      "actor_full_name": "name",
      "actor_id": 1,
      "actor_gravatar": "",
      "actor_email": "name@example.com",
      "type": "created_team",
      "fleet_initiated": false,
      "details": {
        "team_id": 2,
        "team_name": "Apples"
      }
    },
    {
      "created_at": "2023-07-27T14:35:08Z",
      "id": 25,
      "type": "installed_software",
      "fleet_initiated": true,
      "details": {
        "status": "installed",
        "host_id": 1272,
        "host_display_name": "MacBook Pro",
        "policy_id": 24,
        "policy_name": "[Install software] Zoom",
        "install_uuid": "077970ab-0ed6-4573-9cdc-ca9ef9015283",
        "self_service": false,
        "software_title": "zoom.us.app",
        "software_package": "ZoomInstallerIT.pkg",
	    }
    }
  ],
  "meta": {
    "has_next_results": false,
    "has_previous_results": false
  }
}

```

---

## File carving

- [List carves](#list-carves)
- [Get carve](#get-carve)
- [Get carve block](#get-carve-block)

Fleet supports osquery's file carving functionality as of Fleet 3.3.0. This allows the Fleet server to request files (and sets of files) from Fleet's agent (fleetd), returning the full contents to Fleet.

To initiate a file carve using the Fleet API, you can use the [live query](#run-live-query) endpoint to run a query against the `carves` table.

For more information on executing a file carve in Fleet, go to the [File carving with Fleet docs](https://github.com/fleetdm/fleet/blob/main/docs/Contributing/product-groups/orchestration/file-carving.md).

### List carves

Retrieves a list of the non expired carves. Carve contents remain available for 24 hours after the first data is provided from the osquery client.

`GET /api/v1/fleet/carves`

#### Parameters

| Name            | Type    | In    | Description                                                                                                                    |
|-----------------|---------|-------|--------------------------------------------------------------------------------------------------------------------------------|
| page            | integer | query | Page number of the results to fetch.                                                                                           |
| per_page        | integer | query | Results per page.                                                                                                              |
| order_key       | string  | query | What to order results by. Can be any field listed in the `results` array example below.                                        |
| order_direction | string  | query | **Requires `order_key`**. The direction of the order given the order key. Valid options are `"asc"` or `"desc"`. Default is `"asc"`. |
| after           | string  | query | The value to get results after. This needs `order_key` defined, as that's the column that would be used.                       |
| expired         | boolean | query | Include expired carves (default: false)                                                                                        |

#### Example

`GET /api/v1/fleet/carves`

##### Default response

`Status: 200`

```json
{
  "carves": [
    {
      "id": 1,
      "created_at": "2021-02-23T22:52:01Z",
      "host_id": 7,
      "name": "macbook-pro.local-2021-02-23T22:52:01Z-fleet_distributed_query_30",
      "block_count": 1,
      "block_size": 2000000,
      "carve_size": 2048,
      "carve_id": "c6958b5f-4c10-4dc8-bc10-60aad5b20dc8",
      "request_id": "fleet_distributed_query_30",
      "session_id": "065a1dc3-40ad-441c-afff-80c2ad7dac28",
      "expired": false,
      "max_block": 0
    },
    {
      "id": 2,
      "created_at": "2021-02-23T22:53:03Z",
      "host_id": 7,
      "name": "macbook-pro.local-2021-02-23T22:53:03Z-fleet_distributed_query_31",
      "block_count": 2,
      "block_size": 2000000,
      "carve_size": 3400704,
      "carve_id": "2b9170b9-4e11-4569-a97c-2f18d18bec7a",
      "request_id": "fleet_distributed_query_31",
      "session_id": "f73922ed-40a4-4e98-a50a-ccda9d3eb755",
      "expired": false,
      "max_block": 1,
      "error": "S3 multipart carve upload: EntityTooSmall: Your proposed upload is smaller than the minimum allowed object size"
    }
  ]
}
```

### Get carve

Retrieves the specified carve.

`GET /api/v1/fleet/carves/:id`

#### Parameters

| Name | Type    | In   | Description                           |
| ---- | ------- | ---- | ------------------------------------- |
| id   | integer | path | **Required.** The desired carve's ID. |

#### Example

`GET /api/v1/fleet/carves/1`

##### Default response

`Status: 200`

```json
{
  "carve": {
    "id": 1,
    "created_at": "2021-02-23T22:52:01Z",
    "host_id": 7,
    "name": "macbook-pro.local-2021-02-23T22:52:01Z-fleet_distributed_query_30",
    "block_count": 1,
    "block_size": 2000000,
    "carve_size": 2048,
    "carve_id": "c6958b5f-4c10-4dc8-bc10-60aad5b20dc8",
    "request_id": "fleet_distributed_query_30",
    "session_id": "065a1dc3-40ad-441c-afff-80c2ad7dac28",
    "expired": false,
    "max_block": 0
  }
}
```

### Get carve block

Retrieves the specified carve block. This endpoint retrieves the data that was carved.

`GET /api/v1/fleet/carves/:id/block/:block_id`

#### Parameters

| Name     | Type    | In   | Description                                 |
| -------- | ------- | ---- | ------------------------------------------- |
| id       | integer | path | **Required.** The desired carve's ID.       |
| block_id | integer | path | **Required.** The desired carve block's ID. |

#### Example

`GET /api/v1/fleet/carves/1/block/0`

##### Default response

`Status: 200`

```json
{
    "data": "aG9zdHMAAAAAAAAAAAAAAAAAAAAAAAAAAAAAAAAAAAAAAAAAAAAAAAAAAAAAAAAA..."
}
```
---

## Fleet configuration

- [Get certificate](#get-certificate)
- [Get configuration](#get-configuration)
- [Modify configuration](#modify-configuration)
- [Get global enroll secrets](#get-global-enroll-secrets)
- [Modify global enroll secrets](#modify-global-enroll-secrets)
- [Get team enroll secrets](#get-team-enroll-secrets)
- [Modify team enroll secrets](#modify-team-enroll-secrets)
- [Version](#version)

The Fleet server exposes API endpoints that handle the configuration of Fleet as well as endpoints that manage enroll secret operations. These endpoints require prior authentication, you so you'll need to log in before calling any of the endpoints documented below.


### Get certificate

Returns the Fleet certificate.

`GET /api/v1/fleet/config/certificate`

#### Parameters

None.

#### Example

`GET /api/v1/fleet/config/certificate`

##### Default response

`Status: 200`

```json
{
  "certificate_chain": "<certificate_chain>"
}
```

### Get configuration

Returns all information about the Fleet's configuration.

The `agent_options`, `sso_settings` and `smtp_settings` fields are only returned for admin and GitOps users with global access (see the [Role-based access guide](https://fleetdm.com/guides/role-based-access)).

`mdm.macos_settings.custom_settings`, `mdm.windows_settings.custom_settings`, `scripts`, and `mdm.macos_setup` only include the configuration profiles, scripts, and setup experience settings applied using [Fleet's YAML](https://fleetdm.com/docs/configuration/yaml-files). To list profiles, scripts, or setup experience settings added in the UI or API, use the [List configuration profiles](https://fleetdm.com/docs/rest-api/rest-api#list-custom-os-settings-configuration-profiles), [List scripts](https://fleetdm.com/docs/rest-api/rest-api#list-scripts), or GET endpoints from [Setup experience](https://fleetdm.com/docs/rest-api/rest-api#setup-experience) instead.

`GET /api/v1/fleet/config`

#### Parameters

None.

#### Example

`GET /api/v1/fleet/config`

##### Default response

`Status: 200`

```json
{
  "org_info": {
    "org_name": "fleet",
    "org_logo_url": "",
    "contact_url": "https://fleetdm.com/company/contact"
  },
  "server_settings": {
    "server_url": "https://instance.fleet.com",
    "enable_analytics": true,
    "live_query_disabled": false,
    "query_reports_disabled": false,
    "ai_features_disabled": false
  },
  "smtp_settings": {
    "enable_smtp": false,
    "configured": false,
    "sender_address": "",
    "server": "",
    "port": 587,
    "authentication_type": "authtype_username_password",
    "user_name": "",
    "password": "********",
    "enable_ssl_tls": true,
    "authentication_method": "authmethod_plain",
    "domain": "",
    "verify_ssl_certs": true,
    "enable_start_tls": true
  },
  "sso_settings": {
    "entity_id": "",
    "issuer_uri": "",
    "idp_image_url": "",
    "metadata": "",
    "metadata_url": "",
    "idp_name": "",
    "enable_sso": false,
    "enable_sso_idp_login": false,
    "enable_jit_provisioning": false,
    "sso_url": ""
  },
  "conditional_access": {
    "microsoft_entra_tenant_id": "<TENANT ID>",
    "microsoft_entra_connection_configured": true
  },
  "host_expiry_settings": {
    "host_expiry_enabled": false,
    "host_expiry_window": 0
  },
  "activity_expiry_settings": {
    "activity_expiry_enabled": false,
    "activity_expiry_window": 0
  },
  "features": {
    "enable_host_users": true,
    "enable_software_inventory": true,
    "additional_queries": null
  },
  "mdm": {
    "android_enabled_and_configured": true,
    "windows_enabled_and_configured": true,
    "enable_disk_encryption": true,
    "macos_updates": {
      "minimum_version": "12.3.1",
      "deadline": "2022-01-01"
    },
    "ios_updates": {
      "minimum_version": "17.0.1",
      "deadline": "2024-08-01"
    },
    "ipados_updates": {
      "minimum_version": "17.0.1",
      "deadline": "2024-08-01"
    },
    "windows_updates": {
      "deadline_days": 5,
      "grace_period_days": 1
    },
    "macos_settings": {
      "custom_settings": [
        {
          "path": "path/to/profile1.mobileconfig",
          "labels": ["Label 1", "Label 2"]
        }
      ]
    },
    "windows_settings": {
      "custom_settings": [
        {
         "path": "path/to/profile2.xml",
         "labels": ["Label 3", "Label 4"]
        }
      ],
    },
    "scripts": ["path/to/script.sh"],
    "end_user_authentication": {
      "entity_id": "",
      "metadata": "",
      "metadata_url": "",
      "idp_name": ""
    },
    "macos_migration": {
      "enable": false,
      "mode": "voluntary",
      "webhook_url": "https://webhook.example.com"
    },
    "macos_setup": {
      "bootstrap_package": "",
      "enable_end_user_authentication": false,
      "macos_setup_assistant": "path/to/config.json",
      "enable_release_device_manually": false,
      "manual_agent_install": false
    },
    "client_url": "https://instance.fleet.com"
  },
  "agent_options": {
    "spec": {
      "config": {
        "options": {
          "pack_delimiter": "/",
          "logger_tls_period": 10,
          "distributed_plugin": "tls",
          "disable_distributed": false,
          "logger_tls_endpoint": "/api/v1/osquery/log",
          "distributed_interval": 10,
          "distributed_tls_max_attempts": 3
        },
        "decorators": {
          "load": [
            "SELECT uuid AS host_uuid FROM system_info;",
            "SELECT hostname AS hostname FROM system_info;"
          ]
        }
      },
      "overrides": {},
      "command_line_flags": {}
    }
  },
  "license": {
    "tier": "premium",
    "organization": "fleet",
    "device_count": 500000,
    "managed_cloud": false,
    "expiration": "2031-10-16T00:00:00Z",
    "note": ""
  },
  "logging": {
    "debug": false,
    "json": false,
    "result": {
      "plugin": "firehose",
      "config": {
        "region": "us-east-1",
        "status_stream": "",
        "result_stream": "result-topic"
      }
    },
    "status": {
      "plugin": "filesystem",
      "config": {
        "status_log_file": "foo_status",
        "result_log_file": "",
        "enable_log_rotation": false,
        "enable_log_compression": false
      }
    }
  },
  "vulnerability_settings": {
    "databases_path": ""
  },
  "gitops": {
    "gitops_mode_enabled": false,
    "repository_url": "",
  },
  "webhook_settings": {
    "host_status_webhook": {
      "enable_host_status_webhook": true,
      "destination_url": "https://server.com",
      "host_percentage": 5,
      "days_count": 7
    },
    "failing_policies_webhook":{
      "enable_failing_policies_webhook":true,
      "destination_url": "https://server.com",
      "policy_ids": [1, 2, 3],
      "host_batch_size": 1000
    },
    "vulnerabilities_webhook":{
      "enable_vulnerabilities_webhook":true,
      "destination_url": "https://server.com",
      "host_batch_size": 1000
    },
    "activities_webhook":{
      "enable_activities_webhook":true,
      "destination_url": "https://server.com"
    }
  },
  "integrations": {
    "google_calendar": [
      {
        "domain": "example.com",
        "api_key_json": {
           "type": "service_account",
           "project_id": "fleet-in-your-calendar",
           "private_key_id": "<private key id>",
           "private_key": "-----BEGIN PRIVATE KEY-----\n<private key>\n-----END PRIVATE KEY-----\n",
           "client_email": "fleet-calendar-events@fleet-in-your-calendar.iam.gserviceaccount.com",
           "client_id": "<client id>",
           "auth_uri": "https://accounts.google.com/o/oauth2/auth",
           "token_uri": "https://oauth2.googleapis.com/token",
           "auth_provider_x509_cert_url": "https://www.googleapis.com/oauth2/v1/certs",
           "client_x509_cert_url": "https://www.googleapis.com/robot/v1/metadata/x509/fleet-calendar-events%40fleet-in-your-calendar.iam.gserviceaccount.com",
           "universe_domain": "googleapis.com"
         }
      }
    ],
    "jira": [],
    "digicert": [
      {
        "name": "DIGICERT_WIFI",
        "url": "https://one.digicert.com",
        "api_token": "********",
        "profile_id": "7ed77396-9186-4bfa-9fa7-63dddc46b8a3",
        "certificate_common_name": "$FLEET_VAR_HOST_HARDWARE_SERIAL@example.com",
        "certificate_user_principal_names": [
          "$FLEET_VAR_HOST_HARDWARE_SERIAL@example.com",
        ],
        "certificate_seat_id": "$FLEET_VAR_HOST_HARDWARE_SERIAL@example.com"
      }
    ],
    "ndes_scep_proxy": {
      "admin_url": "https://example.com/certsrv/mscep_admin/",
      "password": "********",
      "url": "https://example.com/certsrv/mscep/mscep.dll",
      "username": "Administrator@example.com"
    },
    "custom_scep_proxy": [
      {
        "name": "SCEP_WIFI",
        "url": "https://example.com/scep",
        "challenge": "********",
      },
      {
        "name": "SCEP_VPN",
        "url": "https://example.com/scep",
        "challenge": "********",
      }
    ],
    "zendesk": []
  },
  "logging": {
    "debug": false,
    "json": false,
    "result": {
        "plugin": "filesystem",
        "config": {
          "status_log_file": "/var/folders/xh/bxm1d2615tv3vrg4zrxq540h0000gn/T/osquery_status",
          "result_log_file": "/var/folders/xh/bxm1d2615tv3vrg4zrxq540h0000gn/T/osquery_result",
          "enable_log_rotation": false,
          "enable_log_compression": false
        }
      },
    "status": {
      "plugin": "filesystem",
      "config": {
        "status_log_file": "/var/folders/xh/bxm1d2615tv3vrg4zrxq540h0000gn/T/osquery_status",
        "result_log_file": "/var/folders/xh/bxm1d2615tv3vrg4zrxq540h0000gn/T/osquery_result",
        "enable_log_rotation": false,
        "enable_log_compression": false
      }
    }
  },
  "update_interval": {
    "osquery_detail": 3600000000000,
    "osquery_policy": 3600000000000
  },
  "vulnerabilities": {
    "cpe_database_url": "",
    "disable_schedule": false,
    "cve_feed_prefix_url": "",
    "databases_path": "",
    "disable_data_sync": false,
    "periodicity": 3600000000000,
    "recent_vulnerability_max_age": 2592000000000000
  }
}
```

### Modify configuration

Modifies the Fleet's configuration with the supplied information.

`PATCH /api/v1/fleet/config`

#### Parameters

| Name                     | Type    | In    | Description   |
| -----------------------  | ------- | ----  | ------------------------------------------------------------------------------------------------------------------------------------ |
| org_info                 | object  | body  | See [org_info](#org-info).                                                                                                           |
| server_settings          | object  | body  | See [server_settings](#server-settings).                                                                                             |
| smtp_settings            | object  | body  | See [smtp_settings](#smtp-settings).                                                                                                 |
| sso_settings             | object  | body  | See [sso_settings](#sso-settings).                                                                                                   |
| host_expiry_settings     | object  | body  | See [host_expiry_settings](#host-expiry-settings).                                                                                   |
| activity_expiry_settings | object  | body  | See [activity_expiry_settings](#activity-expiry-settings).                                                                           |
| agent_options            | objects | body  | The agent_options spec that is applied to all hosts. In Fleet 4.0.0 the `api/v1/fleet/spec/osquery_options` endpoints were removed.  |
| fleet_desktop            | object  | body  | See [fleet_desktop](#fleet-desktop).                                                                                                 |
| webhook_settings         | object  | body  | See [webhook_settings](#webhook-settings).                                                                                           |
| gitops                   | object  | body  | See [gitops](#gitops).                                                                                                               |
| integrations             | object  | body  | Includes `ndes_scep_proxy` object and `jira`, `zendesk`, `digicert`, `custom_scep_proxy`, and `google_calendar` arrays. See [integrations](#integrations) for details.                             |
| mdm                      | object  | body  | See [mdm](#mdm).                                                                                                                     |
| features                 | object  | body  | See [features](#features).                                                                                                           |
| scripts                  | array   | body  | A list of script files to add so they can be executed at a later time.                                                               |
| yara_rules               | array   | body  | A list of YARA rule files to add.                                                                                                    |
| force                    | boolean | query | Whether to force-apply the agent options even if there are validation errors.                                                        |
| dry_run                  | boolean | query | Whether to validate the configuration and return any validation errors **without** applying changes.                                 |


#### Example

`PATCH /api/v1/fleet/config`

##### Request body

```json
{
  "scripts": []
}
```

##### Default response

`Status: 200`

```json
{
  "org_info": {
    "org_name": "Fleet Device Management",
    "org_logo_url": "https://fleetdm.com/logo.png",
    "org_logo_url_light_background": "https://fleetdm.com/logo-light.png",
    "contact_url": "https://fleetdm.com/company/contact"
  },
  "server_settings": {
    "server_url": "https://instance.fleet.com",
    "enable_analytics": true,
    "live_query_disabled": false,
    "query_reports_disabled": false,
    "ai_features_disabled": false
  },
  "smtp_settings": {
    "enable_smtp": true,
    "configured": true,
    "sender_address": "",
    "server": "localhost",
    "port": 1025,
    "authentication_type": "authtype_username_none",
    "user_name": "",
    "password": "********",
    "enable_ssl_tls": true,
    "authentication_method": "authmethod_plain",
    "domain": "",
    "verify_ssl_certs": true,
    "enable_start_tls": true
  },
  "sso_settings": {
    "entity_id": "",
    "issuer_uri": "",
    "idp_image_url": "",
    "metadata": "",
    "metadata_url": "",
    "idp_name": "",
    "enable_sso": false,
    "enable_sso_idp_login": false,
    "enable_jit_provisioning": false,
<<<<<<< HEAD
    "sso_url": ""
=======
    "sso_server_url": "https://instance.fleet.com"
>>>>>>> e2340385
  },
  "conditional_access": {
    "microsoft_entra_tenant_id": "<TENANT ID>",
    "microsoft_entra_connection_configured": true
  },
  "host_expiry_settings": {
    "host_expiry_enabled": false,
    "host_expiry_window": 0
  },
  "activity_expiry_settings": {
    "activity_expiry_enabled": false,
    "activity_expiry_window": 0
  },
  "features": {
    "enable_host_users": true,
    "enable_software_inventory": true,
    "additional_queries": null
  },
  "license": {
    "tier": "free",
    "expiration": "0001-01-01T00:00:00Z"
  },
  "mdm": {
    "enabled_and_configured": false,
    "android_enabled_and_configured": false,
    "windows_enabled_and_configured": false,
    "enable_disk_encryption": true,
    "macos_updates": {
      "minimum_version": "12.3.1",
      "deadline": "2022-01-01"
    },
    "ios_updates": {
      "minimum_version": "17.0.1",
      "deadline": "2024-08-01"
    },
    "ipados_updates": {
      "minimum_version": "17.0.1",
      "deadline": "2024-08-01"
    },
    "windows_updates": {
      "deadline_days": 5,
      "grace_period_days": 1
    },
    "macos_settings": {
      "custom_settings": [
        {
          "path": "path/to/profile1.mobileconfig",
          "labels_exclude_any": ["Label 1", "Label 2"]
        },
        {
          "path": "path/to/profile2.json",
          "labels_include_all": ["Label 3", "Label 4"]
        },
	      {
          "path": "path/to/profile3.json",
          "labels_include_any": ["Label 5", "Label 6"]
        },
      ]
    },
    "windows_settings": {
      "custom_settings": [
        {
          "path": "path/to/profile3.xml",
          "labels_exclude_any": ["Label 1", "Label 2"]
        }
      ]
    },
    "end_user_authentication": {
      "entity_id": "",
      "metadata": "",
      "metadata_url": "",
      "idp_name": ""
    },
    "macos_migration": {
      "enable": false,
      "mode": "voluntary",
      "webhook_url": "https://webhook.example.com"
    },
    "macos_setup": {
      "bootstrap_package": "",
      "enable_end_user_authentication": false,
      "macos_setup_assistant": "path/to/config.json"
    },
    "apple_server_url": "https://instance.fleet.com"
  },
  "agent_options": {
    "config": {
      "options": {
        "pack_delimiter": "/",
        "logger_tls_period": 10,
        "distributed_plugin": "tls",
        "disable_distributed": false,
        "logger_tls_endpoint": "/api/v1/osquery/log",
        "distributed_interval": 10,
        "distributed_tls_max_attempts": 3
      },
      "decorators": {
        "load": [
          "SELECT uuid AS host_uuid FROM system_info;",
          "SELECT hostname AS hostname FROM system_info;"
        ]
      }
    },
    "overrides": {},
    "command_line_flags": {}
  },
  "vulnerability_settings": {
    "databases_path": ""
  },
  "fleet_desktop": {
    "transparency_url": "https://fleetdm.com/better"
  },
  "gitops": {
    "gitops_mode_enabled": false,
    "repository_url": "",
  },
  "webhook_settings": {
    "host_status_webhook": {
      "enable_host_status_webhook": true,
      "destination_url": "https://server.com",
      "host_percentage": 5,
      "days_count": 7
    },
    "failing_policies_webhook":{
      "enable_failing_policies_webhook":true,
      "destination_url": "https://server.com",
      "policy_ids": [1, 2, 3],
      "host_batch_size": 1000
    },
    "vulnerabilities_webhook":{
      "enable_vulnerabilities_webhook":true,
      "destination_url": "https://server.com",
      "host_batch_size": 1000
    },
    "activities_webhook":{
      "enable_activities_webhook":true,
      "destination_url": "https://server.com"
    }
  },
  "integrations": {
    "google_calendar": [
      {
        "domain": "",
        "api_key_json": null
      }
    ],
    "jira": [
      {
        "url": "https://jiraserver.com",
        "username": "some_user",
        "password": "sec4et!",
        "project_key": "jira_project",
        "enable_software_vulnerabilities": false
      }
    ],
    "ndes_scep_proxy": null,
    "zendesk": []
  },
  "logging": {
      "debug": false,
      "json": false,
      "result": {
          "plugin": "firehose",
          "config": {
            "region": "us-east-1",
            "status_stream": "",
            "result_stream": "result-topic"
          }
      },
      "status": {
          "plugin": "filesystem",
          "config": {
            "status_log_file": "foo_status",
            "result_log_file": "",
            "enable_log_rotation": false,
            "enable_log_compression": false
          }
      }
  },
  "scripts": []
}
```


#### org_info

| Name                              | Type    | Description   |
| ---------------------             | ------- | ----------------------------------------------------------------------------------- |
| org_name                          | string  | The organization name.                                                              |
| org_logo_url                      | string  | The URL for the organization logo.                                                  |
| org_logo_url_light_background     | string  | The URL for the organization logo displayed in Fleet on top of light backgrounds.   |
| contact_url                       | string  | A URL that can be used by end users to contact the organization.                    |

<br/>

##### Example request body

```json
{
  "org_info": {
    "org_name": "Fleet Device Management",
    "org_logo_url": "https://fleetdm.com/logo.png",
    "org_logo_url_light_background": "https://fleetdm.com/logo-light.png",
    "contact_url": "https://fleetdm.com/company/contact"
  }
}
```

#### server_settings

| Name                              | Type    | Description   |
| ---------------------             | ------- | ------------------------------------------------------------------------------------------- |
| server_url                        | string  | The Fleet server URL.                                                                       |
| enable_analytics                  | boolean | Whether to send anonymous usage statistics. Always enabled for Fleet Premium customers.     |
| live_query_disabled               | boolean | Whether the live query capabilities are disabled.                                           |
| query_reports_disabled            | boolean | Whether query report capabilities are disabled.                                             |
| ai_features_disabled              | boolean | Whether AI features are disabled.                                                           |
| query_report_cap                  | integer | The maximum number of results to store per query report before the report is clipped. If increasing this cap, we recommend enabling reports for one query at time and monitoring your infrastructure. (Default: `1000`) |

> Note: If `server_url` changes, hosts that enrolled to the old URL will need to re-enroll, or they will no longer communicate with Fleet. Before re-enrolling Android hosts, you'll need to turn Android MDM off and back on to point Google to the new `server_url`.

<br/>

##### Example request body

```json
{
  "server_settings": {
    "server_url": "https://localhost:8080",
    "enable_analytics": true,
    "live_query_disabled": false,
    "query_reports_disabled": false,
    "ai_features_disabled": false
  }
}
```

#### smtp_settings

| Name                              | Type    | Description   |
| ---------------------             | ------- | --------------------------------------------------------------------------------------------------------------------------------------------------------------------- |
| enable_smtp                       | boolean | Whether SMTP is enabled for the Fleet app.                                                                                                                            |
| sender_address                    | string  | The sender email address for the Fleet app. An invitation email is an example of the emails that may use this sender address                                          |
| server                            | string  | The SMTP server for the Fleet app.                                                                                                                                    |
| port                              | integer | The SMTP port for the Fleet app.                                                                                                                                      |
| authentication_type               | string  | The authentication type used by the SMTP server. Options include `"authtype_username_and_password"` or `"none"`                                                       |
| user_name                         | string  | The username used to authenticate requests made to the SMTP server.                                                                                                   |
| password                          | string  | The password used to authenticate requests made to the SMTP server.                                                                                                   |
| enable_ssl_tls                    | boolean | Whether or not SSL and TLS are enabled for the SMTP server.                                                                                                           |
| authentication_method             | string  | The authentication method used to make authenticate requests to SMTP server. Options include `"authmethod_plain"`, `"authmethod_cram_md5"`, and `"authmethod_login"`. |
| domain                            | string  | The domain for the SMTP server.                                                                                                                                       |
| verify_ssl_certs                  | boolean | Whether or not SSL certificates are verified by the SMTP server. Turn this off (not recommended) if you use a self-signed certificate.                                |
| enabled_start_tls                 | boolean | Detects if STARTTLS is enabled in your SMTP server and starts to use it.                                                                                              |

<br/>

##### Example request body

```json
{
  "smtp_settings": {
    "enable_smtp": true,
    "sender_address": "",
    "server": "localhost",
    "port": 1025,
    "authentication_type": "authtype_username_none",
    "user_name": "",
    "password": "",
    "enable_ssl_tls": true,
    "authentication_method": "authmethod_plain",
    "domain": "",
    "verify_ssl_certs": true,
    "enable_start_tls": true
  }
}
```

#### sso_settings

| Name                              | Type    | Description   |
| ---------------------             | ------- | ---------------------------------------------------------------------------------------------------------------------------------------------------------------------- |
| enable_sso                        | boolean | Whether or not SSO is enabled for the Fleet application. If this value is true, you must also include most of the SSO settings parameters below.                       |
| entity_id                         | string  | The required entity ID is a URI that you use to identify Fleet when configuring the identity provider. Must be 5 or more characters.                                   |
| issuer_uri                        | string  | The URI you provide here must exactly match the Entity ID field used in the identity provider configuration.                                                           |
| idp_image_url                     | string  | An optional link to an image such as a logo for the identity provider.                                                                                                 |
| metadata_url                      | string  | A URL that references the identity provider metadata. If available from the identity provider, this is the preferred means of providing metadata. Must be either https or http |
| metadata                          | string  |  Metadata provided by the identity provider. Either `metadata` or a `metadata_url` must be provided.                                                                   |
| enable_sso_idp_login              | boolean | Determines whether Identity Provider (IdP) initiated login for Single sign-on (SSO) is enabled for the Fleet application.                                              |
| enable_jit_provisioning           | boolean | _Available in Fleet Premium._ When enabled, allows [just-in-time user provisioning](https://fleetdm.com/docs/deploy/single-sign-on-sso#just-in-time-jit-user-provisioning). |
<<<<<<< HEAD
| sso_url                           | string  | An optional URL to use for SSO authentication. When set, SSO will only work from this URL. This is useful for organizations with separate URLs for admin access vs agent/API access. |
=======
| sso_server_url           | boolean | Update this URL if you want your Fleet users (admins, maintainers, observers) to login via SSO using a URL that's different than the base URL of your Fleet instance. If not configured, login via SSO will use the base URL of the Fleet instance. |
>>>>>>> e2340385

<br/>

##### Example request body

```json
{
  "sso_settings": {
    "enable_sso": false,
    "entity_id": "",
    "issuer_uri": "",
    "idp_image_url": "",
    "metadata_url": "",
    "metadata": "",
    "idp_name": "",
    "enable_sso_idp_login": false,
    "enable_jit_provisioning": false,
    "sso_url": ""
  }
}
```

#### host_expiry_settings

| Name                              | Type    | Description   |
| ---------------------             | ------- | -------------------------------------------------------------------------------------------------------------------------------------------------------------- |
| host_expiry_enabled               | boolean | When enabled, allows automatic cleanup of hosts that have not communicated with Fleet in some number of days.                                                  |
| host_expiry_window                | integer | If a host has not communicated with Fleet in the specified number of days, it will be removed. Must be greater than 0 if host_expiry_enabled is set to true.   |

<br/>

##### Example request body

```json
{
  "host_expiry_settings": {
    "host_expiry_enabled": true,
    "host_expiry_window": 7
  }
}
```

#### activity_expiry_settings

| Name                              | Type    | Description   |
| ---------------------             | ------- | --------------------------------------------------------------------------------------------------------------------------------- |
| activity_expiry_enabled           | boolean | When enabled, allows automatic cleanup of activities (and associated live query data) older than the specified number of days.    |
| activity_expiry_window            | integer | The number of days to retain activity records, if activity expiry is enabled.                                                     |

<br/>

##### Example request body

```json
{
  "activity_expiry_settings": {
    "activity_expiry_enabled": true,
    "activity_expiry_window": 90
  }
}
```

#### fleet_desktop

_Available in Fleet Premium._

| Name                              | Type    | Description   |
| ---------------------             | ------- | -------------------------------------------------------------------------------- |
| transparency_url                  | string  | The URL used to display transparency information to users of Fleet Desktop.      |

<br/>

##### Example request body

```json
{
  "fleet_desktop": {
    "transparency_url": "https://fleetdm.com/better"
  }
}
```

#### gitops

_Available in Fleet Premium._

| Name                              | Type    | Description   |
| ---------------------             | ------- | --------------------------------------------------------------------------------------------------------------------------------- |
| gitops_mode_enabled               | boolean | Whether to enable "GitOps mode", which restricts making changes via the UI that would be overridden by running `fleetctl-gitops`. (Default: `false`) |
| repository_url                    | string  | The URL for the repository where changes are managed, for Fleet instances using GitOps. Users will be sent here when GitOps mode is enabled. |

<br/>

##### Example request body

```json
{
  "gitops": {
    "gitops_mode_enabled": true,
    "repository_url": "https://github.com/exampleorg/it-and-security"
  }
}
```

#### webhook_settings

<!--
+ [`webhook_settings.host_status_webhook`](#webhook-settings-host-status-webhook)
+ [`webhook_settings.failing_policies_webhook`](#webhook-settings-failing-policies-webhook)
+ [`webhook_settings.vulnerabilities_webhook`](#webhook-settings-vulnerabilities-webhook)
+ [`webhook_settings.activities_webhook`](#webhook-settings-activities-webhook)
-->

| Name                              | Type  | Description   |
| ---------------------             | ----- | ---------------------------------------------------------------------------------------------- |
| host_status_webhook               | array | See [`webhook_settings.host_status_webhook`](#webhook-settings-host-status-webhook).           |
| failing_policies_webhook          | array | See [`webhook_settings.failing_policies_webhook`](#webhook-settings-failing-policies-webhook). |
| vulnerabilities_webhook           | array | See [`webhook_settings.vulnerabilities_webhook`](#webhook-settings-vulnerabilities-webhook).   |
| activities_webhook                | array | See [`webhook_settings.activities_webhook`](#webhook-settings-activities-webhook).             |

<br/>

##### webhook_settings.host_status_webhook

`webhook_settings.host_status_webhook` is an object with the following structure:

| Name                              | Type    | Description   |
| ---------------------             | ------- | ------------------------------------------------------------------------------------------------------------------------------------------- |
| enable_host_status_webhook        | boolean | Whether or not the host status webhook is enabled.                                                                                          |
| destination_url                   | string  | The URL to deliver the webhook request to.                                                                                                  |
| host_percentage                   | integer | The minimum percentage of hosts that must fail to check in to Fleet in order to trigger the webhook request.                                |
| days_count                        | integer | The minimum number of days that the configured `host_percentage` must fail to check in to Fleet in order to trigger the webhook request.    |

<br/>

##### webhook_settings.failing_policies_webhook

`webhook_settings.failing_policies_webhook` is an object with the following structure:

| Name                              | Type    | Description   |
| ---------------------             | ------- | ------------------------------------------------------------------------------------------------------------------- |
| enable_failing_policies_webhook   | boolean | Whether or not the failing policies webhook is enabled.                                                             |
| destination_url                   | string  | The URL to deliver the webhook requests to.                                                                         |
| policy_ids                        | array   | List of policy IDs to enable failing policies webhook.                                                              |
| host_batch_size                   | integer | Maximum number of hosts to batch on failing policy webhook requests. The default, 0, means no batching (all hosts failing a policy are sent on one request). |

<br/>

##### webhook_settings.vulnerabilities_webhook

`webhook_settings.vulnerabilities_webhook` is an object with the following structure:

| Name                              | Type    | Description   |
| ---------------------             | ------- | ------------------------------------------------------------------------------------------------------------------------------------------------------- |
| enable_vulnerabilities_webhook    | boolean | Whether or not the vulnerabilities webhook is enabled.                                                                                                  |
| destination_url                   | string  | The URL to deliver the webhook requests to.                                                                                                             |
| host_batch_size                   | integer | Maximum number of hosts to batch on vulnerabilities webhook requests. The default, 0, means no batching (all vulnerable hosts are sent on one request). |

<br/>

##### webhook_settings.activities_webhook

`webhook_settings.activities_webhook` is an object with the following structure:

| Name                              | Type    | Description   |
| ---------------------             | ------- | --------------------------------------------------------- |
| enable_activities_webhook         | boolean | Whether or not the activity feed webhook is enabled.      |
| destination_url                   | string  | The URL to deliver the webhook requests to.               |

<br/>

##### Example request body

```json
{
  "webhook_settings": {
    "host_status_webhook": {
      "enable_host_status_webhook": true,
      "destination_url": "https://server.com",
      "host_percentage": 5,
      "days_count": 7
    },
    "failing_policies_webhook":{
      "enable_failing_policies_webhook": true,
      "destination_url": "https://server.com",
      "policy_ids": [1, 2, 3],
      "host_batch_size": 1000
    },
    "vulnerabilities_webhook":{
      "enable_vulnerabilities_webhook":true,
      "destination_url": "https://server.com",
      "host_batch_size": 1000
    },
    "activities_webhook":{
      "enable_activities_webhook":true,
      "destination_url": "https://server.com"
    }
  }
}
```

#### integrations

<!--
+ [`integrations.jira`](#integrations-jira)
+ [`integrations.zendesk`](#integrations-zendesk)
+ [`integrations.google_calendar`](#integrations-google-calendar)
+ [`integrations.ndes_scep_proxy`](#integrations-ndes_scep_proxy)
-->

| Name            | Type   | Description                                                          |
|-----------------|--------|----------------------------------------------------------------------|
| jira            | array  | See [`integrations.jira`](#integrations-jira).                       |
| zendesk         | array  | See [`integrations.zendesk`](#integrations-zendesk).                 |
| google_calendar | array  | See [`integrations.google_calendar`](#integrations-google-calendar). |
| digicert | array | _Available in Fleet Premium._ See [`integrations.digicert`](#integrations-digicert). |
| ndes_scep_proxy | object | _Available in Fleet Premium._ See [`integrations.ndes_scep_proxy`](#integrations-ndes-scep-proxy). |
| custom_scep_proxy | array | _Available in Fleet Premium._ See [`integrations.custom_scep_proxy`](#integrations-scep-proxy). |


<br/>

##### integrations.jira

`integrations.jira` is an array of objects with the following structure:

| Name                              | Type    | Description   |
| ---------------------             | ------- | -------------------------------------------------------------------------------------------------------------------------------------------------------------------------------------- |
| enable_software_vulnerabilities   | boolean | Whether or not Jira integration is enabled for software vulnerabilities. Only one vulnerability automation can be enabled at a given time (enable_vulnerabilities_webhook and enable_software_vulnerabilities). |
| enable_failing_policies           | boolean | Whether or not Jira integration is enabled for failing policies. Only one failing policy automation can be enabled at a given time (enable_failing_policies_webhook and enable_failing_policies). |
| url                               | string  | The URL of the Jira server to integrate with. |
| username                          | string  | The Jira username to use for this Jira integration. |
| api_token                         | string  | The API token of the Jira username to use for this Jira integration. |
| project_key                       | string  | The Jira project key to use for this integration. Jira tickets will be created in this project. |

<br/>

> Note that when making changes to the `integrations.jira` array, all integrations must be provided (not just the one being modified). This is because the endpoint will consider missing integrations as deleted.

##### integrations.zendesk

`integrations.zendesk` is an array of objects with the following structure:

| Name                              | Type    | Description   |
| ---------------------             | ------- | -------------------------------------------------------------------------------------------------------------------------------------------------------------------------------------- |
| enable_software_vulnerabilities   | boolean | Whether or not Zendesk integration is enabled for software vulnerabilities. Only one vulnerability automation can be enabled at a given time (enable_vulnerabilities_webhook and enable_software_vulnerabilities). |
| enable_failing_policies           | boolean | Whether or not Zendesk integration is enabled for failing policies. Only one failing policy automation can be enabled at a given time (enable_failing_policies_webhook and enable_failing_policies). |
| url                               | string  | The URL of the Zendesk server to integrate with. |
| email                             | string  | The Zendesk user email to use for this Zendesk integration. |
| api_token                         | string  | The Zendesk API token to use for this Zendesk integration. |
| group_id                          | integer | The Zendesk group id to use for this integration. Zendesk tickets will be created in this group. |

<br/>

> Note that when making changes to the `integrations.zendesk` array, all integrations must be provided (not just the one being modified). This is because the endpoint will consider missing integrations as deleted.

##### integrations.google_calendar

`integrations.google_calendar` is an array of objects with the following structure:

| Name                              | Type    | Description   |
| ---------------------             | ------- | --------------------------------------------------------------------------------------------------------------------- |
| domain                            | string  | The domain for the Google Workspace service account to be used for this calendar integration.                         |
| api_key_json                      | object  | The private key JSON downloaded when generating the service account API key to be used for this calendar integration. |

<br/>

##### integrations.digicert

> **Experimental feature**. This feature is undergoing rapid improvement, which may result in breaking changes to the API or configuration surface. It is not recommended for use in automated workflows.

`integrations.digicert` is an array of objects with the following structure:

| Name                              | Type    | Description   |
| ---------------------             | ------- | -------------------------------------------------------------------------------------------------------------------------------------------------------------------------------------- |
| name   | string | Name of the certificate authority that will be used in variables in configuration profiles. Only letters, numbers, and underscores are allowed. |
| url   | string | DigiCert instance URL, used as base URL for DigiCert API requests. |
| api_token        | string | API token used to authenticate requests to DigiCert. |
| profile_id       | string  | The ID of certificate profile in DigiCert. |
| certificate_common_name      | string  | The certificate's common name. |
| certificate_user_principal_names    | array  | The certificate's user principal names (UPN) attribute in Subject Alternative Name (SAN). |
| certificate_seat_id     | string  | The ID of the DigiCert seat. Seats are license units in DigiCert. |

<br/>

> Note that when making changes to the `integrations.digicert` array, all integrations must be provided (not just the one being modified). This is because the endpoint will consider missing integrations as deleted.

##### integrations.ndes_scep_proxy

> **Experimental feature**. This feature is undergoing rapid improvement, which may result in breaking changes to the API or configuration surface. It is not recommended for use in automated workflows.

`integrations.ndes_scep_proxy` is an object with the following structure:

| Name      | Type   | Description                                             |
|-----------|--------|---------------------------------------------------------|
| url       | string | **Required**. The URL of the NDES SCEP endpoint.        |
| admin_url | string | **Required**. The URL of the NDES admin endpoint.       |
| password  | string | **Required**. The password for the NDES admin endpoint. |
| username  | string | **Required**. The username for the NDES admin endpoint. |

Setting `integrations.ndes_scep_proxy` to `null` will clear existing settings. Not specifying `integrations.ndes_scep_proxy` in the payload will not change the existing settings.

##### integrations.custom_scep_proxy

> **Experimental feature**. This feature is undergoing rapid improvement, which may result in breaking changes to the API or configuration surface. It is not recommended for use in automated workflows.

`integrations.custom_scep_proxy` is an array of objects with the following structure:

| Name                              | Type    | Description   |
| ---------------------             | ------- | -------------------------------------------------------------------------------------------------------------------------------------------------------------------------------------- |
| name   | string | Name of the certificate authority that will be used in variables in configuration profiles. Only letters, numbers, and underscores are allowed. |
| url        | boolean | URL of the Simple Certificate Enrollment Protocol (SCEP) server |
| challenge         | string  | Static challenge password used to authenticate requests to SCEP server. |

<br/>

> Note that when making changes to the `integrations.custom_scep_proxy` array, all integrations must be provided (not just the one being modified). This is because the endpoint will consider missing integrations as deleted.


##### Example request body

```json
{
  "integrations": {
    "jira": [
      {
        "enable_software_vulnerabilities": false,
        "enable_failing_poilicies": true,
        "url": "https://jiraserver.com",
        "username": "some_user",
        "api_token": "<TOKEN>",
        "project_key": "jira_project",
      }
    ],
    "zendesk": [],
    "google_calendar": [
      {
        "domain": "https://domain.com",
        "api_key_json": "<API KEY JSON>"
      }
    ],
    "digicert": [
      {
        "name": "DIGICERT_WIFI",
        "url": "https://one.digicert.com",
        "api_token": "********",
        "profile_id": "7ed77396-9186-4bfa-9fa7-63dddc46b8a3",
        "certificate_common_name": "$FLEET_VAR_HOST_HARDWARE_SERIAL@example.com",
        "certificate_subject_alternative_name": "$FLEET_VAR_HOST_HARDWARE_SERIAL@example.com",
        "certificate_seat_id": "$FLEET_VAR_HOST_HARDWARE_SERIAL@example.com"
      }
    ],
    "ndes_scep_proxy": {
      "admin_url": "https://example.com/certsrv/mscep_admin/",
      "password": "abc123",
      "url": "https://example.com/certsrv/mscep/mscep.dll",
      "username": "Administrator@example.com"
    },
    "custom_scep_proxy": [
      {
        "name": "SCEP_WIFI",
        "url": "https://example.com/scep",
        "challenge": "********"
      },
      {
        "name": "SCEP_VPN",
        "url": "https://example.com/scep",
        "challenge": "********"
      }
    ]
  }
}
```

#### mdm

| Name                              | Type    | Description   |
| ---------------------             | ------- | -------------------------------------------------------------------------------------------------------------------------------------------------------------------------------------- |
| windows_enabled_and_configured    | boolean | Enables Windows MDM support. |
| enable_disk_encryption            | boolean | _Available in Fleet Premium._ Hosts that belong to no team will have disk encryption enabled if set to true. |
| macos_updates         | object  | See [`mdm.macos_updates`](#mdm-macos-updates). |
| ios_updates         | object  | See [`mdm.ios_updates`](#mdm-ios-updates). |
| ipados_updates         | object  | See [`mdm.ipados_updates`](#mdm-ipados-updates). |
| windows_updates         | object  | See [`mdm.window_updates`](#mdm-windows-updates). |
| macos_migration         | object  | See [`mdm.macos_migration`](#mdm-macos-migration). |
| macos_setup         | object  | See [`mdm.macos_setup`](#mdm-macos-setup). |
| macos_settings         | object  | See [`mdm.macos_settings`](#mdm-macos-settings). |
| windows_settings         | object  | See [`mdm.windows_settings`](#mdm-windows-settings). |
| apple_server_url         | string  | Update this URL if you're self-hosting Fleet and you want your hosts to talk to this URL for MDM features. (If not configured, hosts will use the base URL of the Fleet instance.)  |

> Note: If `apple_server_url` changes and Apple (macOS, iOS, iPadOS) hosts already have MDM turned on, the end users will have to turn MDM off and back on to use MDM features.

<br/>

##### mdm.macos_updates

_Available in Fleet Premium._

`mdm.macos_updates` is an object with the following structure:

| Name                              | Type    | Description   |
| ---------------------             | ------- | -------------------------------------------------------------------------------------------------------------------------------------------------------------------------------------- |
| minimum_version                   | string  | Hosts that belong to no team and are enrolled into Fleet's MDM will be prompted to update when their OS is below this version. |
| deadline                          | string  | Hosts that belong to no team and are enrolled into Fleet's MDM will be forced to update their OS after this deadline (noon local time for hosts already on macOS 14 or above, 20:00 UTC for hosts on earlier macOS versions). |

<br/>

##### mdm.ios_updates

_Available in Fleet Premium._

`mdm.ios_updates` is an object with the following structure:

| Name                              | Type    | Description   |
| ---------------------             | ------- | -------------------------------------------------------------------------------------------------------------------------------------------------------------------------------------- |
| minimum_version                   | string  | Hosts that belong to no team will be prompted to update when their OS is below this version. |
| deadline                          | string  | Hosts that belong to no team will be forced to update their OS after this deadline (noon local time). |

<br/>

##### mdm.ipados_updates

_Available in Fleet Premium._

`mdm.ipados_updates` is an object with the following structure:

| Name                              | Type    | Description   |
| ---------------------             | ------- | -------------------------------------------------------------------------------------------------------------------------------------------------------------------------------------- |
| minimum_version                   | string  | Hosts that belong to no team will be prompted to update when their OS is below this version. |
| deadline                          | string  | Hosts that belong to no team will be forced to update their OS after this deadline (noon local time). |

<br/>

##### mdm.windows_updates

_Available in Fleet Premium._

`mdm.windows_updates` is an object with the following structure:

| Name                              | Type    | Description   |
| ---------------------             | ------- | -------------------------------------------------------------------------------------------------------------------------------------------------------------------------------------- |
| deadline_days                     | integer | Hosts that belong to no team and are enrolled into Fleet's MDM will have this number of days before updates are installed on Windows. |
| grace_period_days                 | integer | Hosts that belong to no team and are enrolled into Fleet's MDM will have this number of days before Windows restarts to install updates. |

<br/>

##### mdm.macos_migration

_Available in Fleet Premium._

`mdm.macos_migration` is an object with the following structure:

| Name                              | Type    | Description   |
| ---------------------             | ------- | -------------------------------------------------------------------------------------------------------------------------------------------------------------------------------------- |
| enable                            | boolean | Whether to enable the end user migration workflow for devices migrating from your old MDM solution. |
| mode                              | string  | The end user migration workflow mode for devices migrating from your old MDM solution. Options are `"voluntary"` or `"forced"`. |
| webhook_url                       | string  | The webhook url configured to receive requests to unenroll devices migrating from your old MDM solution. |

<br/>

##### mdm.macos_setup

_Available in Fleet Premium._

`mdm.macos_setup` is an object with the following structure:

| Name                              | Type    | Description   |
| ---------------------             | ------- | -------------------------------------------------------------------------------------------------------------------------------------------------------------------------------------- |
| enable_end_user_authentication    | boolean | If set to true, end user authentication will be required during automatic MDM enrollment of new macOS devices. Settings for your IdP provider must also be [configured](https://fleetdm.com/docs/using-fleet/mdm-macos-setup-experience#end-user-authentication-and-eula). |

<br/>

##### mdm.macos_settings

`mdm.macos_settings` is an object with the following structure:

| Name                              | Type    | Description   |
| ---------------------             | ------- | -------------------------------------------------------------------------------------------------------------------------------------------------------------------------------------- |
| custom_settings                   | array   | Only intended to be used by [Fleet's YAML](https://fleetdm.com/docs/configuration/yaml-files). To add macOS configuration profiles using Fleet's API, use the [Add configuration profile endpoint](https://fleetdm.com/docs/rest-api/rest-api#add-custom-os-setting-configuration-profile) instead. |

<br/>

##### mdm.windows_settings

`mdm.windows_settings` is an object with the following structure:

| Name                              | Type    | Description   |
| ---------------------             | ------- | -------------------------------------------------------------------------------------------------------------------------------------------------------------------------------------- |
| custom_settings                   | array   | Only intended to be used by [Fleet's YAML](https://fleetdm.com/docs/configuration/yaml-files). To add Windows configuration profiles using Fleet's API, use the [Add configuration profile endpoint](https://fleetdm.com/docs/rest-api/rest-api#add-custom-os-setting-configuration-profile) instead. |

<br/>

##### mdm.end_user_authentication

`mdm.end_user_authentication` is an object with the following structure:

| Name                              | Type    | Description   |
| ---------------------             | ------- | ---------------------------------------------------------------------------------------------------------------------------------------------------------------------- |
| entity_id                         | string  | **Required**. The entity ID is a URI that you use to identify Fleet when configuring the identity provider. Must be 5 or more characters.                                   |
| idp_name                          | string  | **Required.** A human friendly name for the identity provider that will provide single sign-on authentication.                                                              |
| metadata_url                      | string  | A URL that references the identity provider metadata. If available from the identity provider, this is the preferred means of providing metadata. Must be either https or http. |
| metadata                          | string  | Metadata provided by the identity provider. Either `metadata` or a `metadata_url` must be provided.                                                                   |

<br/>

##### Example request body

```json
{
  "mdm": {
    "windows_enabled_and_configured": false,
    "enable_disk_encryption": true,
    "macos_updates": {
      "minimum_version": "12.3.1",
      "deadline": "2022-01-01"
    },
    "windows_updates": {
      "deadline_days": 5,
      "grace_period_days": 1
    },
    "macos_settings": {
      "custom_settings": [
        {
          "path": "path/to/profile1.mobileconfig",
          "labels": ["Label 1", "Label 2"]
        },
        {
          "path": "path/to/profile2.json",
          "labels": ["Label 3", "Label 4"]
        },
      ]
    },
    "windows_settings": {
      "custom_settings": [
        {
          "path": "path/to/profile3.xml",
          "labels": ["Label 1", "Label 2"]
        }
      ]
    },
    "end_user_authentication": {
      "entity_id": "",
      "metadata": "",
      "metadata_url": "",
      "idp_name": ""
    },
    "macos_migration": {
      "enable": false,
      "mode": "voluntary",
      "webhook_url": "https://webhook.example.com"
    },
    "macos_setup": {
      "bootstrap_package": "",
      "enable_end_user_authentication": false,
      "macos_setup_assistant": "path/to/config.json"
    }
  }
}
```

#### Features

| Name                              | Type    | Description   |
| ---------------------             | ------- | -------------------------------------------------------------------------------------------------------------------------------------------------------------------------------------- |
| enable_host_users                 | boolean | Whether to enable the users feature in Fleet. (Default: `true`)                                                                          |
| enable_software_inventory         | boolean | Whether to enable the software inventory feature in Fleet. (Default: `true`)                                                             |
| additional_queries                | object | `additional_queries` adds extra host details. This information will be updated at the same time as other host details and is returned by the API when host objects are returned. (Default: `null`)                                                                         |

<br/>

##### Example request body

```json
{
  "features": {
    "enable_host_users": true,
    "enable_software_inventory": true,
    "additional_queries": {
      "time": "SELECT * FROM time",
      "macs": "SELECT mac FROM interface_details"
    }
  }
}
```



### Get global enroll secrets

Returns the valid global enroll secrets.

`GET /api/v1/fleet/spec/enroll_secret`

#### Parameters

None.

#### Example

`GET /api/v1/fleet/spec/enroll_secret`

##### Default response

`Status: 200`

```json
{
  "spec": {
    "secrets": [
      {
        "secret": "vhPzPOnCMOMoqSrLxKxzSADyqncayacB",
        "created_at": "2021-11-12T20:24:57Z"
      },
      {
        "secret": "jZpexWGiXmXaFAKdrdttFHdJBqEnqlVF",
        "created_at": "2021-11-12T20:24:57Z"
      }
    ]
  }
}
```

### Modify global enroll secrets

Replaces all existing global enroll secrets.

`POST /api/v1/fleet/spec/enroll_secret`

#### Parameters

| Name      | Type    | In   | Description                                                        |
| --------- | ------- | ---- | ------------------------------------------------------------------ |
| spec      | object  | body | **Required**. Attribute "secrets" must be a list of enroll secrets |

#### Example

Replace all global enroll secrets with a new enroll secret.

`POST /api/v1/fleet/spec/enroll_secret`

##### Request body

```json
{
  "spec": {
    "secrets": [
      {
        "secret": "KuSkYFsHBQVlaFtqOLwoUIWniHhpvEhP"
      }
    ]
  }
}
```

##### Default response

`Status: 200`

```json
{}
```

#### Example

Delete all global enroll secrets.

`POST /api/v1/fleet/spec/enroll_secret`

##### Request body

```json
{
  "spec": {
    "secrets": []
  }
}
```

##### Default response

`Status: 200`

```json
{}
```

### Get team enroll secrets

Returns the valid team enroll secrets.

`GET /api/v1/fleet/teams/:id/secrets`

#### Parameters

None.

#### Example

`GET /api/v1/fleet/teams/1/secrets`

##### Default response

`Status: 200`

```json
{
  "secrets": [
    {
      "created_at": "2021-06-16T22:05:49Z",
      "secret": "aFtH2Nq09hrvi73ErlWNQfa7M53D3rPR",
      "team_id": 1
    }
  ]
}
```


### Modify team enroll secrets

Replaces all existing team enroll secrets.

`PATCH /api/v1/fleet/teams/:id/secrets`

#### Parameters

| Name      | Type    | In   | Description                            |
| --------- | ------- | ---- | -------------------------------------- |
| id        | integer | path | **Required**. The team's id.           |
| secrets   | array   | body | **Required**. A list of enroll secrets |

#### Example

Replace all of a team's existing enroll secrets with a new enroll secret

`PATCH /api/v1/fleet/teams/2/secrets`

##### Request body

```json
{
  "secrets": [
    {
      "secret": "n07v32y53c237734m3n201153c237"
    }
  ]
}
```

##### Default response

`Status: 200`

```json
{
  "secrets": [
    {
      "secret": "n07v32y53c237734m3n201153c237",
      "created_at": "0001-01-01T00:00:00Z"
    }
  ]
}
```

#### Example

Delete all of a team's existing enroll secrets

`PATCH /api/v1/fleet/teams/2/secrets`

##### Request body

```json
{
  "secrets": []
}
```

##### Default response

`Status: 200`

```json
{
  "secrets": null
}
```

### Version

Get version and build information from the Fleet server.

`GET /api/v1/fleet/version`

#### Parameters

None.

#### Example

`GET /api/v1/fleet/version`

##### Default response

`Status: 200`

```json
{
  "version": "3.9.0-93-g1b67826f-dirty",
  "branch": "version",
  "revision": "1b67826fe4bf40b2f45ec53e01db9bf467752e74",
  "go_version": "go1.15.7",
  "build_date": "2021-03-27",
  "build_user": "zwass"
}
```

---

## Hosts

- [On the different timestamps in the host data structure](#on-the-different-timestamps-in-the-host-data-structure)
- [List hosts](#list-hosts)
- [Count hosts](#count-hosts)
- [Get hosts summary](#get-hosts-summary)
- [Get host](#get-host)
- [Get host by identifier](#get-host-by-identifier)
- [Get host by device token](#get-host-by-device-token)
- [Delete host](#delete-host)
- [Refetch host](#refetch-host)
- [Transfer hosts to a team](#transfer-hosts-to-a-team)
- [Transfer hosts to a team by filter](#transfer-hosts-to-a-team-by-filter)
- [Turn off MDM for a host](#turn-off-mdm-for-a-host)
- [Batch-delete hosts by filter or ids](#batch-delete-hosts-by-filter-or-ids)
- [Update custom human-device mapping](#update-custom-human-device-mapping)
- [Get host's device health report](#get-hosts-device-health-report)
- [Get host's mobile device management (MDM) information](#get-hosts-mobile-device-management-mdm-information)
- [Get mobile device management (MDM) summary](#get-mobile-device-management-mdm-summary)
- [Get host's mobile device management (MDM) and Munki information](#get-hosts-mobile-device-management-mdm-and-munki-information)
- [Get aggregated host's mobile device management (MDM) and Munki information](#get-aggregated-hosts-macadmin-mobile-device-management-mdm-and-munki-information)
- [Resend host's configuration profile](#resend-hosts-configuration-profile)
- [Get host's software](#get-hosts-software)
- [Get hosts report in CSV](#get-hosts-report-in-csv)
- [Get host's disk encryption key](#get-hosts-disk-encryption-key)
- [Get host's certificates](#get-hosts-certificates)
- [Lock host](#lock-host)
- [Unlock host](#unlock-host)
- [Wipe host](#wipe-host)
- [Get host's past activity](#get-hosts-past-activity)
- [Get host's upcoming activity](#get-hosts-upcoming-activity)
- [Cancel host's upcoming activity](#cancel-hosts-upcoming-activity)
- [Add labels to host](#add-labels-to-host)
- [Remove labels from host](#remove-labels-from-host)
- [Live query one host (ad-hoc)](#live-query-one-host-ad-hoc)
- [Live query host by identifier (ad-hoc)](#live-query-host-by-identifier-ad-hoc)

### On the different timestamps in the host data structure

Hosts have a set of timestamps usually named with an "_at" suffix, such as created_at, enrolled_at, etc. Before we go
through each of them and what they mean, we need to understand a bit more about how the host data structure is
represented in the database.

The table `hosts` is the main one. It holds the core data for a host. A host doesn't exist if there is no row for it in
this table. This table also holds most of the timestamps, but it doesn't hold all of the host data. This is an important
detail as we'll see below.

There's adjacent tables to this one that usually follow the name convention `host_<extra data descriptor>`. Examples of
this are: `host_additional` that holds additional query results, `host_software` that links a host with many rows from
the `software` table.

- `created_at`: the time the row in the database was created, which usually corresponds to the first enrollment of the host.
- `updated_at`: the last time the row in the database for the `hosts` table was updated.
- `detail_updated_at`: the last time Fleet updated host data, based on the results from the detail queries (this includes updates to host associated tables, e.g. `host_users`).
- `label_updated_at`: the last time Fleet updated the label membership for the host based on the results from the queries ran.
- `last_enrolled_at`: the last time the host enrolled to Fleet.
- `policy_updated_at`: the last time we updated the policy results for the host based on the queries ran.
- `seen_time`: the last time the host contacted the fleet server, regardless of what operation it was for.
- `software_updated_at`: the last time software changed for the host in any way.
- `last_restarted_at`: the last time that the host was restarted.

### List hosts

`GET /api/v1/fleet/hosts`

#### Parameters

| Name                    | Type    | In    | Description                                                                                                                                                                                                                                                                                                                                 |
| ----------------------- | ------- | ----- | ------------------------------------------------------------------------------------------------------------------------------------------------------------------------------------------------------------------------------------------------------------------------------------------------------------------------------------------- |
| page                    | integer | query | Page number of the results to fetch.                                                                                                                                                                                                                                                                                                        |
| per_page                | integer | query | Results per page.                                                                                                                                                                                                                                                                                                                           |
| order_key               | string  | query | What to order results by. Can be any column in the hosts table.                                                                                                                                                                                                                                                                             |
| after                   | string  | query | The value to get results after. This needs `order_key` defined, as that's the column that would be used. **Note:** Use `page` instead of `after`                                                                                                                                                                                                                                    |
| order_direction         | string  | query | **Requires `order_key`**. The direction of the order given the order key. Options include `"asc"` and `"desc"`. Default is `"asc"`.                                                                                                                                                                                                               |
| status                  | string  | query | Indicates the status of the hosts to return. Can either be 'new', 'online', 'offline', 'mia' or 'missing'.                                                                                                                                                                                                                                  |
| query                   | string  | query | Search query keywords. Searchable fields include `hostname`, `hardware_serial`, `uuid`, `ipv4` and the hosts' email addresses (only searched if the query looks like an email address, i.e. contains an '@', no space, etc.).                                                                                                                |
| additional_info_filters | string  | query | A comma-delimited list of fields to include in each host's `additional` object. This query is populated by the `additional_queries` in the `features` section of the configuration YAML.                                              |
| team_id                 | integer | query | _Available in Fleet Premium_. Filters to only include hosts in the specified team. Use `0` to filter by hosts assigned to "No team".                                                                                                                                                                                                                                                |
| policy_id               | integer | query | The ID of the policy to filter hosts by.                                                                                                                                                                                                                                                                                                    |
| policy_response         | string  | query | **Requires `policy_id`**. Valid options are 'passing' or 'failing'.                                                                                                                                                                                                                                       |
| software_version_id     | integer | query | The ID of the software version to filter hosts by.                                                                                                                                                                                                                                                                                                  |
| software_title_id       | integer | query | The ID of the software title to filter hosts by.                                                                                                                                                                                                                                                                                                  |
| software_status       | string | query | The status of the software install to filter hosts by. One of: `pending_install`, `failed_install`, `installed`, `pending_uninstall`, `failed_uninstall`, `pending`, or `failed`. Mutually exclusive with `software_version_id`, and must be supplied if `software_title_id` is set.   |
| os_version_id | integer | query | The ID of the operating system version to filter hosts by. |
| os_name                 | string  | query | The name of the operating system to filter hosts by. `os_version` must also be specified with `os_name`                                                                                                                                                                                                                                     |
| os_version              | string  | query | The version of the operating system to filter hosts by. `os_name` must also be specified with `os_version`                                                                                                                                                                                                                                  |
| vulnerability           | string  | query | The cve to filter hosts by (including "cve-" prefix, case-insensitive).                                                                                                                                                                                                                                                                     |
| device_mapping          | boolean | query | Indicates whether `device_mapping` should be included for each host. See ["Get host's Google Chrome profiles](#get-hosts-google-chrome-profiles) for more information about this feature.                                                                                                                                                  |
| mdm_id                  | integer | query | The ID of the _mobile device management_ (MDM) solution to filter hosts by (that is, filter hosts that use a specific MDM provider and URL).                                                                                                                                                                                                |
| mdm_name                | string  | query | The name of the _mobile device management_ (MDM) solution to filter hosts by (that is, filter hosts that use a specific MDM provider).                                                                                                                                                                                                |
| mdm_enrollment_status   | string  | query | The _mobile device management_ (MDM) enrollment status to filter hosts by. Valid options are 'manual', 'automatic', 'enrolled', 'pending', or 'unenrolled'.                                                                                                                                                                                                             |
| connected_to_fleet   | boolean  | query | Filter hosts that are talking to this Fleet server for MDM features. In rare cases, hosts can be enrolled to one Fleet server but talk to a different Fleet server for MDM features. In this case, the value would be `false`. Always `false` for Linux hosts.                                                                                                                           |
| macos_settings          | string  | query | Filters the hosts by the status of the _mobile device management_ (MDM) profiles applied to hosts. Valid options are 'verified', 'verifying', 'pending', or 'failed'. **Note: If this filter is used in Fleet Premium without a team ID filter, the results include only hosts that are not assigned to any team.**                                                                                                                                                                                                             |
| munki_issue_id          | integer | query | The ID of the _munki issue_ (a Munki-reported error or warning message) to filter hosts by (that is, filter hosts that are affected by that corresponding error or warning message).                                                                                                                                                        |
| low_disk_space          | integer | query | _Available in Fleet Premium_. Filters the hosts to only include hosts with less GB of disk space available than this value. Must be a number between 1-100.                                                                                                                                                                                  |
| disable_failing_policies| boolean | query | If `true`, hosts will return failing policies as 0 regardless of whether there are any that failed for the host. This is meant to be used when increased performance is needed in exchange for the extra information.                                                                                                                       |
| macos_settings_disk_encryption | string | query | Filters the hosts by disk encryption status. Valid options are 'verified', 'verifying', 'action_required', 'enforcing', 'failed', or 'removing_enforcement'. |
| bootstrap_package       | string | query | _Available in Fleet Premium_. Filters the hosts by the status of the MDM bootstrap package on the host. Valid options are 'installed', 'pending', or 'failed'. |
| os_settings          | string  | query | Filters the hosts by the status of the operating system settings applied to the hosts. Valid options are 'verified', 'verifying', 'pending', or 'failed'. **Note: If this filter is used in Fleet Premium without a team ID filter, the results include only hosts that are not assigned to any team.** |
| os_settings_disk_encryption | string | query | Filters the hosts by disk encryption status. Valid options are 'verified', 'verifying', 'action_required', 'enforcing', 'failed', or 'removing_enforcement'.  **Note: If this filter is used in Fleet Premium without a team ID filter, the results include only hosts that are not assigned to any team.** |
| populate_software     | string | query | If `false` (or omitted), omits installed software details for each host. If `"without_vulnerability_details"`, include a list of installed software for each host, including which CVEs apply to the installed software versions. `true` adds vulnerability description, CVSS score, and other details when using Fleet Premium. See notes below on performance. |
| populate_policies     | boolean | query | If `true`, the response will include policy data for each host, including Fleet-maintained policies. |
| populate_users     | boolean | query | If `true`, the response will include user data for each host. |
| populate_labels     | boolean | query | If `true`, the response will include labels for each host. |
| profile_uuid | string | query |  **Requires `profile_status`**. The UUID of the profile to download. |
| profile_status | string | query | **Requires `profile_uuid`**. Valid options are 'verified', 'verifying', 'pending', or 'failed'. |

> `software_id` is deprecated as of Fleet 4.42. It is maintained for backwards compatibility. Please use the `software_version_id` instead.

> `populate_software` returns a lot of data per host when set, and drastically more data when set to `true` on Fleet Premium. If you need vulnerability details for a large number of hosts, consider setting `populate_software` to `without_vulnerability_details` and pulling vulnerability details from the [Get vulnerability](#get-vulnerability) endpoint, as this returns details once per vulnerability rather than once per vulnerability per host.

If `software_title_id` is specified, an additional top-level key `"software_title"` is returned with the software title object corresponding to the `software_title_id`. See [List software](#list-software) response payload for details about this object.

If `software_version_id` is specified, an additional top-level key `"software"` is returned with the software object corresponding to the `software_version_id`. See [List software versions](#list-software-versions) response payload for details about this object.

If `additional_info_filters` is not specified, no `additional` information will be returned.

If `mdm_id` is specified, an additional top-level key `"mobile_device_management_solution"` is returned with the information corresponding to the `mdm_id`.

If `mdm_id`, `mdm_name`, `mdm_enrollment_status`, `os_settings`, or `os_settings_disk_encryption` is specified, then Windows Servers are excluded from the results.

If `munki_issue_id` is specified, an additional top-level key `munki_issue` is returned with the information corresponding to the `munki_issue_id`.

If `after` is being used with `created_at` or `updated_at`, the table must be specified in `order_key`. Those columns become `h.created_at` and `h.updated_at`.

#### Example

`GET /api/v1/fleet/hosts?page=0&per_page=100&order_key=hostname&query=2ce&populate_software=true&populate_policies=true&populate_users=true&populate_labels=true`

##### Request query parameters

```json
{
  "page": 0,
  "per_page": 100,
  "order_key": "hostname"
}
```

##### Default response

`Status: 200`

```json
{
  "hosts": [
    {
      "created_at": "2020-11-05T05:09:44Z",
      "updated_at": "2020-11-05T06:03:39Z",
      "id": 1,
      "detail_updated_at": "2020-11-05T05:09:45Z",
      "last_restarted_at": "2020-11-01T03:01:45Z",
      "software_updated_at": "2020-11-05T05:09:44Z",
      "label_updated_at": "2020-11-05T05:14:51Z",
      "policy_updated_at": "2023-06-26T18:33:15Z",
      "last_enrolled_at": "2023-02-26T22:33:12Z",
      "seen_time": "2020-11-05T06:03:39Z",
      "hostname": "Annas-MacBook-Pro.local",
      "uuid": "392547dc-0000-0000-a87a-d701ff75bc65",
      "platform": "darwin",
      "osquery_version": "5.15.0",
      "os_version": "macOS 15.2",
      "build": "24C101",
      "platform_like": "darwin",
      "code_name": "",
      "uptime": 8305000000000,
      "memory": 2084032512,
      "cpu_type": "arm64e",
      "cpu_subtype": "ARM64E",
      "cpu_brand": "Apple M1",
      "cpu_physical_cores": 8,
      "cpu_logical_cores": 8,
      "hardware_vendor": "Apple Inc.",
      "hardware_model": "MacBookPro17,1",
      "hardware_version": "",
      "hardware_serial": "C0124FXASD6G",
      "computer_name": "Anna's MacBook Pro",
      "display_name": "Anna's MacBook Pro",
      "public_ip": "123.45.678.910",
      "primary_ip": "192.12.345.678",
      "primary_mac": "36:34:a5:6b:7b:5c",
      "distributed_interval": 10,
      "config_tls_refresh": 10,
      "logger_tls_period": 8,
      "status": "offline",
      "display_text": "Annas-MacBook-Pro.local",
      "team_id": null,
      "team_name": null,
      "gigs_disk_space_available": 174.98,
      "percent_disk_space_available": 71,
      "gigs_total_disk_space": 246,
      "additional": {},
      "pack_stats": [
        {
          "pack_id": 0,
          "pack_name": "Global",
          "type": "global",
          "query_stats": [
            {
            "scheduled_query_name": "Get recently added or removed USB drives",
            "scheduled_query_id": 5535,
            "query_name": "Get recently added or removed USB drives",
            "discard_data": false,
            "last_fetched": null,
            "automations_enabled": false,
            "description": "Returns a record every time a USB device is plugged in or removed",
            "pack_name": "Global",
            "average_memory": 434176,
            "denylisted": false,
            "executions": 2,
            "interval": 86400,
            "last_executed": "2023-11-28T00:02:07Z",
            "output_size": 891,
            "system_time": 10,
            "user_time": 6,
            "wall_time": 0
            }
          ]
        }
      ],
      "issues": {
        "failing_policies_count": 1,
        "critical_vulnerabilities_count": 2, // Fleet Premium only
        "total_issues_count": 3
      },
      "geolocation": {
        "country_iso": "US",
        "city_name": "New York",
        "geometry": {
          "type": "point",
          "coordinates": [40.6799, -74.0028]
        }
      },
      "mdm": {
        "encryption_key_available": false,
        "enrollment_status": "Pending",
        "dep_profile_error": true,
        "name": "Fleet",
        "server_url": "https://example.fleetdm.com/mdm/apple/mdm"
      },
      "software": [
        {
          "id": 1,
          "name": "glibc",
          "version": "2.12",
          "source": "rpm_packages",
          "generated_cpe": "cpe:2.3:a:gnu:glibc:2.12:*:*:*:*:*:*:*",
          "vulnerabilities": [
            {
              "cve": "CVE-2009-5155",
              "details_link": "https://nvd.nist.gov/vuln/detail/CVE-2009-5155",
              "cvss_score": 7.5, // Fleet Premium only
              "epss_probability": 0.01537, // Fleet Premium only
              "cisa_known_exploit": false, // Fleet Premium only
              "cve_published": "2022-01-01 12:32:00", // Fleet Premium only
              "cve_description": "In the GNU C Library (aka glibc or libc6) before 2.28, parse_reg_exp in posix/regcomp.c misparses alternatives, which allows attackers to cause a denial of service (assertion failure and application exit) or trigger an incorrect result by attempting a regular-expression match.", // Fleet Premium only
              "resolved_in_version": "2.28" // Fleet Premium only
            }
          ],
          "installed_paths": ["/usr/lib/some-path-1"]
        }
      ],
      "policies": [
        {
          "id": 1,
          "name": "Gatekeeper enabled",
          "query": "SELECT 1 FROM gatekeeper WHERE assessments_enabled = 1;",
          "description": "Checks if gatekeeper is enabled on macOS devices",
          "resolution": "Fix with these steps...",
          "platform": "darwin",
          "response": "fail",
          "fleet_maintained": true,
          "critical": false
        }
      ],
      "users": [
        {
          "uid": 0,
          "username": "root",
          "type": "",
          "groupname": "root",
          "shell": "/bin/bash"
        },
        {
          "uid": 1,
          "username": "bin",
          "type": "",
          "groupname": "bin",
          "shell": "/sbin/nologin"
        }
      ],
      "labels": [
        {
          "created_at": "2021-08-19T02:02:17Z",
          "updated_at": "2021-08-19T02:02:17Z",
          "id": 6,
          "name": "All Hosts",
          "description": "All hosts which have enrolled in Fleet",
          "query": "SELECT 1;",
          "platform": "",
          "label_type": "builtin",
          "label_membership_type": "dynamic"
        },
        {
          "created_at": "2021-08-19T02:02:17Z",
          "updated_at": "2021-08-19T02:02:17Z",
          "id": 9,
          "name": "CentOS Linux",
          "description": "All CentOS hosts",
          "query": "SELECT 1 FROM os_version WHERE platform = 'centos' OR name LIKE '%centos%'",
          "platform": "",
          "label_type": "builtin",
          "label_membership_type": "dynamic"
        },
        {
          "created_at": "2021-08-19T02:02:17Z",
          "updated_at": "2021-08-19T02:02:17Z",
          "id": 12,
          "name": "All Linux",
          "description": "All Linux distributions",
          "query": "SELECT 1 FROM osquery_info WHERE build_platform LIKE '%ubuntu%' OR build_distro LIKE '%centos%';",
          "platform": "",
          "label_type": "builtin",
          "label_membership_type": "dynamic"
        }
      ]
    }
  ]
}
```

> Note: the response above assumes a [GeoIP database is configured](https://fleetdm.com/docs/deploying/configuration#geoip), otherwise the `geolocation` object won't be included.

Response payload with the `mdm_id` filter provided:

```json
{
  "hosts": [...],
  "mobile_device_management_solution": {
    "server_url": "http://some.url/mdm",
    "name": "MDM Vendor Name",
    "id": 999
  }
}
```

Response payload with the `munki_issue_id` filter provided:

```json
{
  "hosts": [...],
  "munki_issue": {
    "id": 1,
    "name": "Could not retrieve managed install primary manifest",
    "type": "error"
  }
}
```

### Count hosts

`GET /api/v1/fleet/hosts/count`

#### Parameters

| Name                    | Type    | In    | Description                                                                                                                                                                                                                                                                                                                                 |
| ----------------------- | ------- | ----- | ------------------------------------------------------------------------------------------------------------------------------------------------------------------------------------------------------------------------------------------------------------------------------------------------------------------------------------------- |
| order_key               | string  | query | What to order results by. Can be any column in the hosts table.                                                                                                                                                                                                                                                                             |
| order_direction         | string  | query | **Requires `order_key`**. The direction of the order given the order key. Options include `"asc"` and `"desc"`. Default is `"asc"`.                                                                                                                                                                                                               |
| after                   | string  | query | The value to get results after. This needs `order_key` defined, as that's the column that would be used.                                                                                                                                                                                                                                    |
| status                  | string  | query | Indicates the status of the hosts to return. Can either be 'new', 'online', 'offline', 'mia' or 'missing'.                                                                                                                                                                                                                                  |
| query                   | string  | query | Search query keywords. Searchable fields include `hostname`, `hardware_serial`, `uuid`, `ipv4` and the hosts' email addresses (only searched if the query looks like an email address, i.e. contains an '@', no space, etc.).                                                                                                                |
| team_id                 | integer | query | _Available in Fleet Premium_. Filters the hosts to only include hosts in the specified team.                                                                                                                                                                                                                                                 |
| policy_id               | integer | query | The ID of the policy to filter hosts by.                                                                                                                                                                                                                                                                                                    |
| policy_response         | string  | query | **Requires `policy_id`**. Valid options are 'passing' or 'failing'.                                                                                                                                                                                                                                       |
| software_version_id     | integer | query | The ID of the software version to filter hosts by.                                                                                                            |
| software_title_id       | integer | query | The ID of the software title to filter hosts by.                                                                                                              |
| os_version_id | integer | query | The ID of the operating system version to filter hosts by. |
| os_name                 | string  | query | The name of the operating system to filter hosts by. `os_version` must also be specified with `os_name`                                                                                                                                                                                                                                     |
| os_version              | string  | query | The version of the operating system to filter hosts by. `os_name` must also be specified with `os_version`                                                                                                                                                                                                                                  |
| vulnerability           | string  | query | The cve to filter hosts by (including "cve-" prefix, case-insensitive).                                                                                                                                                                                                                                                                     |
| label_id                | integer | query | A valid label ID. Can only be used in combination with `order_key`, `order_direction`, `after`, `status`, `query` and `team_id`.                                                                                                                                                                                                            |
| mdm_id                  | integer | query | The ID of the _mobile device management_ (MDM) solution to filter hosts by (that is, filter hosts that use a specific MDM provider and URL).                                                                                                                                                                                                |
| mdm_name                | string  | query | The name of the _mobile device management_ (MDM) solution to filter hosts by (that is, filter hosts that use a specific MDM provider).                                                                                                                                                                                                |
| mdm_enrollment_status   | string  | query | The _mobile device management_ (MDM) enrollment status to filter hosts by. Valid options are 'manual', 'automatic', 'enrolled', 'pending', or 'unenrolled'.                                                                                                                                                                                                             |
| macos_settings          | string  | query | Filters the hosts by the status of the _mobile device management_ (MDM) profiles applied to hosts. Valid options are 'verified', 'verifying', 'pending', or 'failed'. **Note: If this filter is used in Fleet Premium without a team ID filter, the results include only hosts that are not assigned to any team.**                                                                                                                                                                                                             |
| munki_issue_id          | integer | query | The ID of the _munki issue_ (a Munki-reported error or warning message) to filter hosts by (that is, filter hosts that are affected by that corresponding error or warning message).                                                                                                                                                        |
| low_disk_space          | integer | query | _Available in Fleet Premium_. Filters the hosts to only include hosts with less GB of disk space available than this value. Must be a number between 1-100.                                                                                                                                                                                  |
| macos_settings_disk_encryption | string | query | Filters the hosts by disk encryption status. Valid options are 'verified', 'verifying', 'action_required', 'enforcing', 'failed', or 'removing_enforcement'. |
| bootstrap_package       | string | query | _Available in Fleet Premium_. Filters the hosts by the status of the MDM bootstrap package on the host. Valid options are 'installed', 'pending', or 'failed'. **Note: If this filter is used in Fleet Premium without a team ID filter, the results include only hosts that are not assigned to any team.** |
| os_settings          | string  | query | Filters the hosts by the status of the operating system settings applied to the hosts. Valid options are 'verified', 'verifying', 'pending', or 'failed'. **Note: If this filter is used in Fleet Premium without a team ID filter, the results include only hosts that are not assigned to any team.** |
| os_settings_disk_encryption | string | query | Filters the hosts by disk encryption status. Valid options are 'verified', 'verifying', 'action_required', 'enforcing', 'failed', or 'removing_enforcement'.  **Note: If this filter is used in Fleet Premium without a team ID filter, the results include only hosts that are not assigned to any team.** |

If `additional_info_filters` is not specified, no `additional` information will be returned.

If `mdm_id`, `mdm_name` or `mdm_enrollment_status` is specified, then Windows Servers are excluded from the results.

#### Example

`GET /api/v1/fleet/hosts/count?page=0&per_page=100&order_key=hostname&query=2ce`

##### Request query parameters

```json
{
  "page": 0,
  "per_page": 100,
  "order_key": "hostname"
}
```

##### Default response

`Status: 200`

```json
{
  "count": 123
}
```

### Get hosts summary

Returns the count of all hosts organized by status. `online_count` includes all hosts currently enrolled in Fleet. `offline_count` includes all hosts that haven't checked into Fleet recently. `mia_count` includes all hosts that haven't been seen by Fleet in more than 30 days. `new_count` includes the hosts that have been enrolled to Fleet in the last 24 hours.

`GET /api/v1/fleet/host_summary`

#### Parameters

| Name            | Type    | In    | Description                                                                     |
| --------------- | ------- | ----  | ------------------------------------------------------------------------------- |
| team_id         | integer | query | _Available in Fleet Premium_. The ID of the team whose host counts should be included. Defaults to all teams. |
| platform        | string  | query | Platform to filter by when counting. Defaults to all platforms.                 |
| low_disk_space  | integer | query | _Available in Fleet Premium_. Returns the count of hosts with less GB of disk space available than this value. Must be a number between 1-100. |

#### Example

`GET /api/v1/fleet/host_summary?team_id=1&low_disk_space=32`

##### Default response

`Status: 200`

```json
{
  "team_id": 1,
  "totals_hosts_count": 2408,
  "online_count": 2267,
  "offline_count": 141,
  "mia_count": 0,
  "missing_30_days_count": 0,
  "new_count": 0,
  "all_linux_count": 1204,
  "low_disk_space_count": 12,
  "builtin_labels": [
    {
      "id": 6,
      "name": "All Hosts",
      "description": "All hosts which have enrolled in Fleet",
      "label_type": "builtin"
    },
    {
      "id": 7,
      "name": "macOS",
      "description": "All macOS hosts",
      "label_type": "builtin"
    },
    {
      "id": 8,
      "name": "Ubuntu Linux",
      "description": "All Ubuntu hosts",
      "label_type": "builtin"
    },
    {
      "id": 9,
      "name": "CentOS Linux",
      "description": "All CentOS hosts",
      "label_type": "builtin"
    },
    {
      "id": 10,
      "name": "MS Windows",
      "description": "All Windows hosts",
      "label_type": "builtin"
    },
    {
      "id": 11,
      "name": "Red Hat Linux",
      "description": "All Red Hat Enterprise Linux hosts",
      "label_type": "builtin"
    },
    {
      "id": 12,
      "name": "All Linux",
      "description": "All Linux distributions",
      "label_type": "builtin"
    },
    {
      "id": 13,
      "name": "iOS",
      "description": "All iOS hosts",
      "label_type": "builtin"
    },
    {
      "id": 14,
      "name": "iPadOS",
      "description": "All iPadOS hosts",
      "label_type": "builtin"
    },
    {
      "id": 15,
      "name": "Fedora Linux",
      "description": "All Fedora hosts",
      "label_type": "builtin"
    },
    {
      "id": 16,
      "name": "Android",
      "description": "All Android hosts",
      "label_type": "builtin"
    }
  ],
  "platforms": [
    {
      "platform": "chrome",
      "hosts_count": 1234
    },
    {
      "platform": "darwin",
      "hosts_count": 1234
    },
    {
      "platform": "ios",
      "hosts_count": 1234
    },
    {
      "platform": "ipados",
      "hosts_count": 1234
    },
    {
      "platform": "rhel",
      "hosts_count": 1234
    },
    {
      "platform": "ubuntu",
      "hosts_count": 12044
    },
    {
      "platform": "windows",
      "hosts_count": 12044
    },
    {
      "platform": "Android",
      "hosts_count": 200
    }
  ]
}
```

### Get host

Returns the information of the specified host.

`GET /api/v1/fleet/hosts/:id`

#### Parameters

| Name             | Type    | In    | Description                                                                             |
|------------------|---------|-------|-----------------------------------------------------------------------------------------|
| id               | integer | path  | **Required**. The host's id.                                                            |
| exclude_software | boolean | query | If `true`, the response will not include a list of installed software for the host.     |
| exclude_fleet_maintained_policies | boolean | query | If `true`, will omit Fleet-maintained policies from the policies list. |

#### Example

`GET /api/v1/fleet/hosts/121`

##### Default response

`Status: 200`

```json
{
  "host": {
    "created_at": "2021-08-19T02:02:22Z",
    "updated_at": "2021-08-19T21:14:58Z",
    "id": 1,
    "detail_updated_at": "2021-08-19T21:07:53Z",
    "last_restarted_at": "2020-11-01T03:01:45Z",
    "software_updated_at": "2020-11-05T05:09:44Z",
    "label_updated_at": "2021-08-19T21:07:53Z",
    "policy_updated_at": "2023-06-26T18:33:15Z",
    "last_enrolled_at": "2021-08-19T02:02:22Z",
    "last_mdm_checked_in_at": "2023-02-26T22:33:12Z",
    "last_mdm_enrolled_at": "2023-02-26T22:33:12Z",
    "seen_time": "2021-08-19T21:14:58Z",
    "refetch_requested": false,
    "hostname": "Annas-MacBook-Pro.local",
    "uuid": "309a4b7d-0000-0000-8e7f-26ae0815ede8",
    "platform": "darwin",
    "osquery_version": "5.15.0",
    "orbit_version": "1.22.0",
    "fleet_desktop_version": "1.22.0",
    "scripts_enabled": true,
    "os_version": "macOS 15.2",
    "build": "24C101",
    "platform_like": "darwin",
    "code_name": "",
    "uptime": 210671000000000,
    "memory": 16788398080,
    "cpu_type": "arm64e",
    "cpu_subtype": "ARM64E",
    "cpu_brand": "Apple M1",
    "cpu_physical_cores": 8,
    "cpu_logical_cores": 8,
    "hardware_vendor": "Apple Inc.",
    "hardware_model": "MacBookPro17,1",
    "hardware_version": "",
    "hardware_serial": "C0124FXASD6G",
    "computer_name": "Anna's MacBook Pro",
    "display_name": "Anna's MacBook Pro",
    "public_ip": "123.45.678.910",
    "primary_ip": "172.27.0.6",
    "primary_mac": "02:42:ac:1b:00:06",
    "distributed_interval": 10,
    "config_tls_refresh": 10,
    "logger_tls_period": 10,
    "team_id": null,
    "pack_stats": null,
    "team_name": null,
    "gigs_disk_space_available": 174.98,
    "percent_disk_space_available": 71,
    "gigs_total_disk_space": 246,
    "disk_encryption_enabled": true,
    "status": "online",
    "display_text": "Annas-MacBook-Pro.local",
    "additional": {},
    "issues": {
      "failing_policies_count": 1,
      "critical_vulnerabilities_count": 2, // Available in Fleet Premium
      "total_issues_count": 3
    },
    "batteries": [
      {
        "cycle_count": 999,
        "health": "Normal"
      }
    ],
    "geolocation": {
      "country_iso": "US",
      "city_name": "New York",
      "geometry": {
        "type": "point",
        "coordinates": [40.6799, -74.0028]
      }
    },
    "maintenance_window": {
      "starts_at": "2024-06-18T13:27:18−04:00",
      "timezone": "America/New_York"
    },
    "users": [
      {
        "uid": 0,
        "username": "root",
        "type": "",
        "groupname": "root",
        "shell": "/bin/sh"
      },
      {
        "uid": 1,
        "username": "annachao",
        "type": "",
        "groupname": "staff",
        "shell": "/bin/zsh"
      }
    ],
    "end_users": [
      {
        "idp_info_updated_at": "2025-03-20T02:02:17Z",
        "idp_id": "f26f8649-1e25-42c5-be71-1b1e6de56d3d",
        "idp_username": "anna@acme.com",
        "idp_full_name": "Anna Chao",
        "idp_groups": [
          "Product",
          "Designers"
        ],
        "other_emails": [
          {
            "email": "anna@example.com",
            "source": "google_chrome_profiles"
          },
          {
            "email": "anna@example.com",
            "source": "custom"
          }
        ]
      }
    ],
    "labels": [
      {
        "created_at": "2021-08-19T02:02:17Z",
        "updated_at": "2021-08-19T02:02:17Z",
        "id": 6,
        "name": "All Hosts",
        "description": "All hosts which have enrolled in Fleet",
        "query": "SELECT 1;",
        "platform": "",
        "label_type": "builtin",
        "label_membership_type": "dynamic"
      },
      {
        "created_at": "2021-08-19T02:02:17Z",
        "updated_at": "2021-08-19T02:02:17Z",
        "id": 9,
        "name": "macOS",
        "description": "All macOS hosts",
        "query": "select 1 from os_version where platform = 'darwin';",
        "platform": "",
        "label_type": "builtin",
        "label_membership_type": "dynamic"
      },
      {
        "created_at": "2021-08-19T02:02:17Z",
        "updated_at": "2021-08-19T02:02:17Z",
        "id": 12,
        "name": "Hosts with Chrome installed",
        "description": "",
        "query": "SELECT * FROM apps WHERE name LIKE \"%Chrome%\"",
        "platform": "",
        "label_type": "regular",
        "label_membership_type": "dynamic"
      }
    ],
    "packs": [],
    "policies": [
      {
        "id": 2,
        "name": "SomeQuery2",
        "query": "SELECT * FROM bar;",
        "description": "this is another query",
        "resolution": "fix with these other steps...",
        "platform": "darwin",
        "response": "fail",
        "critical": false,
        "fleet_maintained": false
      },
      {
        "id": 3,
        "name": "SomeQuery3",
        "query": "SELECT * FROM baz;",
        "description": "",
        "resolution": "",
        "platform": "",
        "response": "",
        "critical": false,
        "fleet_maintained": false
      },
      {
        "id": 1,
        "name": "SomeQuery",
        "query": "SELECT * FROM foo;",
        "description": "this is a query",
        "resolution": "fix with these steps...",
        "platform": "windows,linux",
        "response": "pass",
        "critical": false,
        "fleet_maintained": false
      }
    ],
    "software": [
      {
        "id": 321,
        "name": "SomeApp.app",
        "version": "1.0",
        "source": "apps",
        "bundle_identifier": "com.some.app",
        "last_opened_at": "2021-08-18T21:14:00Z",
        "generated_cpe": "",
        "vulnerabilities": null,
        "installed_paths": ["/usr/lib/some-path-2"]
      }
    ],
    "mdm": {
      "encryption_key_available": true,
      "enrollment_status": "On (manual)",
      "name": "Fleet",
      "connected_to_fleet": true,
      "server_url": "https://acme.com/mdm/apple/mdm",
      "device_status": "unlocked",
      "pending_action": "",
      "macos_settings": {
        "disk_encryption": "verified",
        "action_required": null
      },
      "macos_setup": {
        "bootstrap_package_status": "installed",
        "detail": "",
        "bootstrap_package_name": "test.pkg"
      },
      "os_settings": {
        "disk_encryption": {
          "status": "verified",
          "detail": ""
        }
      },
      "profiles": [
        {
          "profile_uuid": "954ec5ea-a334-4825-87b3-937e7e381f24",
          "name": "profile1",
          "status": "verifying",
          "operation_type": "install",
          "detail": ""
        }
      ]
    }
  }
}
```

> Note: the response above assumes a [GeoIP database is configured](https://fleetdm.com/docs/deploying/configuration#geoip), otherwise the `geolocation` object won't be included.

> Note: `installed_paths` may be blank depending on installer package. For example, on Linux, RPM-installed packages do not provide installed path information.

> Note: `signature_information` is only set for macOS (.app) applications.

> Note:
> - `orbit_version: null` means this agent is not a fleetd agent
> - `fleet_desktop_version: null` means this agent is not a fleetd agent, or this agent is version <=1.23.0 which is not collecting the desktop version
> - `fleet_desktop_version: ""` means this agent is a fleetd agent but does not have fleet desktop
> - `scripts_enabled: null` means this agent is not a fleetd agent, or this agent is version <=1.23.0 which is not collecting the scripts enabled info

> Note: [Get human-device mapping](https://github.com/fleetdm/fleet/blob/62dc32454f6a40e81fe229abdfc370d3bf7a56c6/docs/REST%20API/rest-api.md?plain=1#L3518) is deprecated as of Fleet 4.67.0. It is maintained for backwards compatibility. Please use the [Get host](#get-host) endpoint to get human-device mapping.

### Get host by identifier

Returns the information of the host specified using the `hostname`, `uuid`, or `hardware_serial` as an identifier.

If `hostname` is specified when there is more than one host with the same hostname, the endpoint returns the first matching host. In Fleet, hostnames are fully qualified domain names (FQDNs). `hostname` (e.g. johns-macbook-air.local) is not the same as `display_name` (e.g. John's MacBook Air).

`GET /api/v1/fleet/hosts/identifier/:identifier`

#### Parameters

| Name       | Type              | In   | Description                                                        |
| ---------- | ----------------- | ---- | ------------------------------------------------------------------ |
| identifier | string | path | **Required**. The host's `hostname`, `uuid`, or `hardware_serial`. |
| exclude_software | boolean | query | If `true`, the response will not include a list of installed software for the host. |
| exclude_fleet_maintained_policies | boolean | query | If `true`, will omit Fleet-maintained policies from the policies list. |


#### Example

`GET /api/v1/fleet/hosts/identifier/392547dc-0000-0000-a87a-d701ff75bc65`

##### Default response

`Status: 200`

```json
{
  "host": {
    "created_at": "2022-02-10T02:29:13Z",
    "updated_at": "2022-10-14T17:07:11Z",
    "id": 33,
    "detail_updated_at": "2022-10-14T17:07:12Z",
    "label_updated_at": "2022-10-14T17:07:12Z",
    "policy_updated_at": "2022-10-14T17:07:12Z",
    "last_enrolled_at": "2022-02-10T02:29:13Z",
    "last_mdm_checked_in_at": "2023-02-26T22:33:12Z",
    "last_mdm_enrolled_at": "2023-02-26T22:33:12Z",
    "software_updated_at": "2020-11-05T05:09:44Z",
    "seen_time": "2022-10-14T17:45:41Z",
    "refetch_requested": false,
    "hostname": "23cfc9caacf0",
    "uuid": "392547dc-0000-0000-a87a-d701ff75bc65",
    "platform": "ubuntu",
    "osquery_version": "5.5.1",
    "os_version": "Ubuntu 20.04.3 LTS",
    "build": "",
    "platform_like": "debian",
    "code_name": "focal",
    "uptime": 20807520000000000,
    "memory": 1024360448,
    "cpu_type": "x86_64",
    "cpu_subtype": "63",
    "cpu_brand": "DO-Regular",
    "cpu_physical_cores": 1,
    "cpu_logical_cores": 1,
    "hardware_vendor": "",
    "hardware_model": "",
    "hardware_version": "",
    "hardware_serial": "",
    "computer_name": "23cfc9caacf0",
    "public_ip": "",
    "primary_ip": "172.27.0.6",
    "primary_mac": "02:42:ac:1b:00:06",
    "distributed_interval": 10,
    "config_tls_refresh": 60,
    "logger_tls_period": 10,
    "team_id": 2,
    "team_name": null,
    "gigs_disk_space_available": 19.29,
    "percent_disk_space_available": 74,
    "gigs_total_disk_space": 192,
    "issues": {
      "failing_policies_count": 1,
      "critical_vulnerabilities_count": 2, // Fleet Premium only
      "total_issues_count": 3
    },
    "batteries": [
      {
        "cycle_count": 999,
        "health": "Normal"
      }
    ],
    "geolocation": {
      "country_iso": "US",
      "city_name": "New York",
      "geometry": {
        "type": "point",
        "coordinates": [40.6799, -74.0028]
      }
    },
    "pack_stats": [
      {
        "pack_id": 1,
        "pack_name": "Global",
        "type": "global",
        "query_stats": [
          {
            "scheduled_query_name": "Get running processes (with user_name)",
            "scheduled_query_id": 49,
            "query_name": "Get running processes (with user_name)",
            "pack_name": "Global",
            "pack_id": 1,
            "average_memory": 260000,
            "denylisted": false,
            "executions": 1,
            "interval": 86400,
            "last_executed": "2022-10-14T10:00:01Z",
            "output_size": 198,
            "system_time": 20,
            "user_time": 80,
            "wall_time": 0
          }
        ]
      }
    ],
    "labels": [
      {
        "created_at": "2021-09-14T05:11:02Z",
        "updated_at": "2021-09-14T05:11:02Z",
        "id": 12,
        "name": "All Linux",
        "description": "All Linux distributions",
        "query": "SELECT 1 FROM osquery_info WHERE build_platform LIKE '%ubuntu%' OR build_distro LIKE '%centos%';",
        "platform": "",
        "label_type": "builtin",
        "label_membership_type": "dynamic"
      }
    ],
    "packs": [
      {
        "created_at": "2021-09-17T05:28:54Z",
        "updated_at": "2021-09-17T05:28:54Z",
        "id": 1,
        "name": "Global",
        "description": "Global pack",
        "disabled": false,
        "type": "global",
        "labels": null,
        "label_ids": null,
        "hosts": null,
        "host_ids": null,
        "teams": null,
        "team_ids": null
      }
    ],
    "policies": [
      {
        "id": 142,
        "name": "Full disk encryption enabled (macOS)",
        "query": "SELECT 1 FROM disk_encryption WHERE user_uuid IS NOT '' AND filevault_status = 'on' LIMIT 1;",
        "description": "Checks to make sure that full disk encryption (FileVault) is enabled on macOS devices.",
        "author_id": 31,
        "author_name": "",
        "author_email": "",
        "team_id": null,
        "resolution": "To enable full disk encryption, on the failing device, select System Preferences > Security & Privacy > FileVault > Turn On FileVault.",
        "platform": "darwin,linux",
        "created_at": "2022-09-02T18:52:19Z",
        "updated_at": "2022-09-02T18:52:19Z",
        "response": "fail",
        "critical": false,
        "fleet_maintained": false
      }
    ],
    "software": [
      {
        "id": 16923,
        "name": "Automat",
        "version": "0.8.0",
        "source": "python_packages",
        "generated_cpe": "",
        "vulnerabilities": null,
        "installed_paths": ["/usr/lib/some_path/"]
      }
    ],
    "mdm": {
      "encryption_key_available": false,
      "enrollment_status": null,
      "name": "",
      "server_url": null,
      "device_status": "unlocked",
      "pending_action": "lock",
      "macos_settings": {
        "disk_encryption": null,
        "action_required": null
      },
      "macos_setup": {
        "bootstrap_package_status": "installed",
        "detail": ""
      },
      "os_settings": {
        "disk_encryption": {
          "status": null,
          "detail": ""
        }
      },
      "profiles": [
        {
          "profile_uuid": "954ec5ea-a334-4825-87b3-937e7e381f24",
          "name": "profile1",
          "status": "verifying",
          "operation_type": "install",
          "detail": ""
        }
      ]
    }
  }
}
```

> Note: the response above assumes a [GeoIP database is configured](https://fleetdm.com/docs/deploying/configuration#geoip), otherwise the `geolocation` object won't be included.

> Note: `installed_paths` may be blank depending on installer package. For example, on Linux, RPM-installed packages do not provide installed path information.

#### Get host by device token

Returns a subset of information about the host specified by `token`. To get all information about a host, use the ["Get host"](#get-host) endpoint.

This is the API route used by the **My device** page in Fleet desktop to display information about the host to the end user.

`GET /api/v1/fleet/device/:token`

##### Parameters

| Name  | Type   | In   | Description                        |
| ----- | ------ | ---- | ---------------------------------- |
| token | string | path | The device's authentication token. |

##### Example

`GET /api/v1/fleet/device/abcdef012456789`

##### Default response

`Status: 200`

```json
{
  "host": {
    "created_at": "2021-08-19T02:02:22Z",
    "updated_at": "2021-08-19T21:14:58Z",
    "id": 1,
    "detail_updated_at": "2021-08-19T21:07:53Z",
    "label_updated_at": "2021-08-19T21:07:53Z",
    "last_enrolled_at": "2021-08-19T02:02:22Z",
    "last_mdm_checked_in_at": "2023-02-26T22:33:12Z",
    "last_mdm_enrolled_at": "2023-02-26T22:33:12Z",
    "seen_time": "2021-08-19T21:14:58Z",
    "refetch_requested": false,
    "hostname": "Annas-MacBook-Pro.local",
    "uuid": "309a4b7d-0000-0000-8e7f-26ae0815ede8",
    "platform": "darwin",
    "osquery_version": "5.15.0",
    "os_version": "macOS 15.2",
    "build": "24C101",
    "platform_like": "darwin",
    "code_name": "",
    "uptime": 210671000000000,
    "memory": 16788398080,
    "cpu_type": "arm64e",
    "cpu_subtype": "ARM64E",
    "cpu_brand": "Apple M1",
    "cpu_physical_cores": 8,
    "cpu_logical_cores": 8,
    "hardware_vendor": "Apple Inc.",
    "hardware_model": "MacBookPro17,1",
    "hardware_version": "",
    "hardware_serial": "",
    "computer_name": "Anna's MacBook Pro",
    "display_name": "Anna's MacBook Pro",
    "public_ip": "123.45.678.910",
    "primary_ip": "192.12.345.678",
    "primary_mac": "36:34:a5:6b:7b:5c",
    "distributed_interval": 10,
    "config_tls_refresh": 10,
    "logger_tls_period": 10,
    "team_id": null,
    "pack_stats": null,
    "team_name": null,
    "additional": {},
    "gigs_disk_space_available": 174.98,
    "percent_disk_space_available": 71,
    "gigs_total_disk_space": 246,
    "disk_encryption_enabled": true,
    "dep_assigned_to_fleet": false,
    "status": "online",
    "display_text": "Annas-MacBook-Pro.local",
    "self_service": true,
    "org_logo_url": "https://example.com/logo.jpg",
    "license": {
      "tier": "free",
      "expiration": "2031-01-01T00:00:00Z"
    },
    "global_config": {
      "mdm": {
        "enabled_and_configured": false
      }
    },
    "batteries": [
      {
        "cycle_count": 999,
        "health": "Good"
      }
    ],
    "users": [
      {
        "uid": 0,
        "username": "root",
        "type": "",
        "groupname": "root",
        "shell": "/bin/sh"
      },
      {
        "uid": 1,
        "username": "annachao",
        "type": "",
        "groupname": "staff",
        "shell": "/bin/zsh"
      }
    ],
    "labels": [
      {
        "created_at": "2021-08-19T02:02:17Z",
        "updated_at": "2021-08-19T02:02:17Z",
        "id": 6,
        "name": "All Hosts",
        "description": "All hosts which have enrolled in Fleet",
        "query": "SELECT 1;",
        "platform": "",
        "label_type": "builtin",
        "label_membership_type": "dynamic"
      },
      {
        "created_at": "2021-08-19T02:02:17Z",
        "updated_at": "2021-08-19T02:02:17Z",
        "id": 9,
        "name": "macOS",
        "description": "All macOS hosts",
        "query": "select 1 from os_version where platform = 'darwin';",
        "platform": "",
        "label_type": "builtin",
        "label_membership_type": "dynamic"
      },
      {
        "created_at": "2021-08-19T02:02:17Z",
        "updated_at": "2021-08-19T02:02:17Z",
        "id": 12,
        "name": "Hosts with Chrome installed",
        "description": "",
        "query": "SELECT * FROM apps WHERE name LIKE \"%Chrome%\"",
        "platform": "",
        "label_type": "regular",
        "label_membership_type": "dynamic"
      }
    ],
    "software": [
      {
        "id": 321,
        "name": "SomeApp.app",
        "version": "1.0",
        "source": "apps",
        "bundle_identifier": "com.some.app",
        "last_opened_at": "2021-08-18T21:14:00Z",
        "generated_cpe": "",
        "vulnerabilities": null
      }
    ],
    "packs": [],
    "mdm": {
      "encryption_key_available": true,
      "enrollment_status": "On (manual)",
      "name": "Fleet",
      "connected_to_fleet": true,
      "server_url": "https://acme.com/mdm/apple/mdm",
      "macos_settings": {
        "disk_encryption": "verified",
        "action_required": null
      },
      "macos_setup": {
        "bootstrap_package_status": "installed",
        "detail": "",
        "bootstrap_package_name": "test.pkg"
      },
      "os_settings": {
        "disk_encryption": {
          "status": "verified",
          "detail": ""
        }
      },
      "profiles": [
        {
          "profile_uuid": "954ec5ea-a334-4825-87b3-937e7e381f24",
          "name": "profile1",
          "status": "verifying",
          "operation_type": "install",
          "detail": ""
        }
      ]
    }
  }
}
```

### Delete host

Deletes the specified host from Fleet. Note that a deleted host will fail authentication with the previous node key, and in most osquery configurations will attempt to re-enroll automatically. If the host still has a valid enroll secret, it will re-enroll successfully.

`DELETE /api/v1/fleet/hosts/:id`

#### Parameters

| Name | Type    | In   | Description                  |
| ---- | ------- | ---- | ---------------------------- |
| id   | integer | path | **Required**. The host's id. |

#### Example

`DELETE /api/v1/fleet/hosts/121`

##### Default response

`Status: 200`


### Refetch host

Flags the host details, labels and policies to be refetched the next time the host checks in for distributed queries. Note that we cannot be certain when the host will actually check in and update the query results. Further requests to the host APIs will indicate that the refetch has been requested through the `refetch_requested` field on the host object.

`POST /api/v1/fleet/hosts/:id/refetch`

#### Parameters

| Name | Type    | In   | Description                  |
| ---- | ------- | ---- | ---------------------------- |
| id   | integer | path | **Required**. The host's id. |

#### Example

`POST /api/v1/fleet/hosts/121/refetch`

##### Default response

`Status: 200`


### Transfer hosts to a team

_Available in Fleet Premium_

`POST /api/v1/fleet/hosts/transfer`

#### Parameters

| Name    | Type    | In   | Description                                                             |
| ------- | ------- | ---- | ----------------------------------------------------------------------- |
| team_id | integer | body | **Required**. The ID of the team you'd like to transfer the host(s) to. |
| hosts   | array   | body | **Required**. A list of host IDs.                                       |

#### Example

`POST /api/v1/fleet/hosts/transfer`

##### Request body

```json
{
  "team_id": 1,
  "hosts": [3, 2, 4, 6, 1, 5, 7]
}
```

##### Default response

`Status: 200`


### Transfer hosts to a team by filter

_Available in Fleet Premium_

`POST /api/v1/fleet/hosts/transfer/filter`

#### Parameters

| Name    | Type    | In   | Description                                                                                                                                                                                                                                                                                                                        |
| ------- | ------- | ---- | ---------------------------------------------------------------------------------------------------------------------------------------------------------------------------------------------------------------------------------------------------------------------------------------------------------------------------------- |
| team_id | integer | body | **Required**. The ID of the team you'd like to transfer the host(s) to. |
| filters | object  | body | **Required**. See [filters](#filters)  |


##### Filters

| Name                              | Type    | Description   |
| ---------------------             | ------- | ----------------------------------------------------------------------------------- |
| query                             | string  | Search query keywords. Searchable fields include `hostname`, `hardware_serial`, `uuid`, and `ipv4`. |
| status                            | string  | Host status. Can either be `new`, `online`, `offline`, `mia` or `missing`. |
| label_id                          | number  | ID of a label to filter by.  |
| team_id                           | number  | ID of the team to filter by. |

> Note: `label_id` and `status` filters cannot be used at the same time.


#### Example

`POST /api/v1/fleet/hosts/transfer/filter`

##### Request body

```json
{
  "team_id": 1,
  "filters": {
    "status": "online",
    "team_id": 2,
  }
}
```

##### Default response

`Status: 200`


### Turn off MDM for a host

Turns off MDM for the specified macOS, iOS, or iPadOS host.

`DELETE /api/v1/fleet/hosts/:id/mdm`

#### Parameters

| Name | Type    | In   | Description                           |
| ---- | ------- | ---- | ------------------------------------- |
| id   | integer | path | **Required.** The host's ID in Fleet. |

#### Example

`DELETE /api/v1/fleet/hosts/42/mdm`

##### Default response

`Status: 204`


### Batch-delete hosts by filter or ids

`POST /api/v1/fleet/hosts/delete`

#### Parameters

| Name    | Type    | In   | Description                                                                                                                                                                                                                                                                                                                        |
| ------- | ------- | ---- | ---------------------------------------------------------------------------------------------------------------------------------------------------------------------------------------------------------------------------------------------------------------------------------------------------------------------------------- |
| ids     | array   | body | A list of the host IDs you'd like to delete. Required if `filters` not specified. Only one of `ids` or `filters` may be included in the request. |
| filters | object  | body | **Required**. See [filters](#filters2). Required if `ids` not specified. Only one of `ids` or `filters` may be included in the request.   |


##### Filters

| Name                              | Type    | Description   |
| ---------------------             | ------- | ----------------------------------------------------------------------------------- |
| query                             | string  | Search query keywords. Searchable fields include `hostname`, `hardware_serial`, `uuid`, and `ipv4`. |
| status                            | string  | Host status. Can either be `new`, `online`, `offline`, `mia` or `missing`. |
| label_id                          | number  | ID of a label to filter by.  |
| team_id                           | number  | ID of the team to filter by. |

> Notes: `label_id` and `status` filters cannot be used at the same time.


Request (using `ids`):

```json
{
  "ids": [1]
}
```

Request (using `filters`):
```json
{
  "filters": {
    "status": "online",
    "label_id": 1,
    "team_id": 1,
    "query": "abc"
  }
}
```

Request (`filters` is specified and empty, to delete all hosts):
```json
{
  "filters": {}
}
```

#### Example

`POST /api/v1/fleet/hosts/delete`

##### Request body

```json
{
  "filters": {
    "status": "online",
    "team_id": 1
  }
}
```

##### Default response

`Status: 200`

### Update custom human-device mapping

`PUT /api/v1/fleet/hosts/:id/device_mapping`

Updates the email for the `custom` data source in the human-device mapping. This source can only have one email.

#### Parameters

| Name       | Type              | In   | Description                                                                   |
| ---------- | ----------------- | ---- | ----------------------------------------------------------------------------- |
| id         | integer           | path | **Required**. The host's `id`.                                                |
| email      | string            | body | **Required**. The custom email.                                               |

#### Example

`PUT /api/v1/fleet/hosts/1/device_mapping`

##### Request body

```json
{
	"email": "user@example.com"
}
```

##### Default response

`Status: 200`

```json
{
	"host_id": 1,
	"device_mapping": [
	  {
  		"email": "user@example.com",
  		"source": "mdm_idp_accounts"
		},
		{
  		"email": "user@example.com",
  		"source": "google_chrome_profiles"
		},
		{
  		"email": "user@example.com",
  		"source": "custom"
		}
	]
}
```


### Get host's device health report

Retrieves information about a single host's device health.

This report includes a subset of host vitals, and simplified policy and vulnerable software information. Data is cached to preserve performance. To get all up-to-date information about a host, use the ["Get host"](#get-host) endpoint.


`GET /api/v1/fleet/hosts/:id/health`

#### Parameters

| Name       | Type              | In   | Description                                                                   |
| ---------- | ----------------- | ---- | ----------------------------------------------------------------------------- |
| id         | integer           | path | **Required**. The host's `id`.                                                |

#### Example

`GET /api/v1/fleet/hosts/1/health`

##### Default response

`Status: 200`

```json
{
  "host_id": 1,
  "health": {
    "updated_at": "2023-09-16T18:52:19Z",
    "os_version": "CentOS Linux 8.3.2011",
    "disk_encryption_enabled": true,
    "failing_policies_count": 1,
    "failing_critical_policies_count": 1, // Fleet Premium only
    "failing_policies": [
      {
        "id": 123,
        "name": "Google Chrome is up to date",
        "critical": true, // Fleet Premium only
        "resolution": "Follow the Update Google Chrome instructions here: https://support.google.com/chrome/answer/95414?sjid=6534253818042437614-NA",
        "fleet_maintained": false
      }
    ],
    "vulnerable_software": [
      {
        "id": 321,
        "name": "Firefox.app",
        "version": "116.0.3",
      }
    ]
  }
}
```

---

### Get host's mobile device management (MDM) information

Currently supports Windows and MacOS. On MacOS this requires the [macadmins osquery
extension](https://github.com/macadmins/osquery-extension) which comes bundled
in [Fleet's agent (fleetd)](https://fleetdm.com/docs/get-started/anatomy#fleetd).

Retrieves a host's MDM enrollment status and MDM server URL.

If the host exists but is not enrolled to an MDM server, then this API returns `null`.

`GET /api/v1/fleet/hosts/:id/mdm`

#### Parameters

| Name    | Type    | In   | Description                                                                                                                                                                                                                                                                                                                        |
| ------- | ------- | ---- | -------------------------------------------------------------------------------- |
| id      | integer | path | **Required** The id of the host to get the details for                           |

#### Example

`GET /api/v1/fleet/hosts/32/mdm`

##### Default response

`Status: 200`

```json
{
  "enrollment_status": "On (automatic)",
  "server_url": "some.mdm.com",
  "name": "Some MDM",
  "id": 3
}
```

---

### Get mobile device management (MDM) summary

Currently supports Windows and MacOS. On MacOS this requires the [macadmins osquery
extension](https://github.com/macadmins/osquery-extension) which comes bundled
in [Fleet's agent (fleetd)](https://fleetdm.com/docs/get-started/anatomy#fleetd).

Retrieves MDM enrollment summary. Windows servers are excluded from the aggregated data.

`GET /api/v1/fleet/hosts/summary/mdm`

#### Parameters

| Name     | Type    | In    | Description                                                                                                                                                                                                                                                                                                                        |
| -------- | ------- | ----- | -------------------------------------------------------------------------------- |
| team_id  | integer | query | _Available in Fleet Premium_. Filter by team                                      |
| platform | string  | query | Filter by platform ("windows" or "darwin")                                       |

A `team_id` of `0` returns the statistics for hosts that are not part of any team. A `null` or missing `team_id` returns statistics for all hosts regardless of the team.

#### Example

`GET /api/v1/fleet/hosts/summary/mdm?team_id=1&platform=windows`

##### Default response

`Status: 200`

```json
{
  "counts_updated_at": "2021-03-21T12:32:44Z",
  "mobile_device_management_enrollment_status": {
    "enrolled_manual_hosts_count": 0,
    "enrolled_automated_hosts_count": 2,
    "unenrolled_hosts_count": 0,
    "hosts_count": 2
  },
  "mobile_device_management_solution": [
    {
      "id": 2,
      "name": "Solution1",
      "server_url": "solution1.com",
      "hosts_count": 1
    },
    {
      "id": 3,
      "name": "Solution2",
      "server_url": "solution2.com",
      "hosts_count": 1
    }
  ]
}
```

---

### Get host's mobile device management (MDM) and Munki information

Retrieves a host's MDM enrollment status, MDM server URL, and Munki version.

`GET /api/v1/fleet/hosts/:id/macadmins`

#### Parameters

| Name    | Type    | In   | Description                                                                                                                                                                                                                                                                                                                        |
| ------- | ------- | ---- | -------------------------------------------------------------------------------- |
| id      | integer | path | **Required** The id of the host to get the details for                           |

#### Example

`GET /api/v1/fleet/hosts/32/macadmins`

##### Default response

`Status: 200`

```json
{
  "macadmins": {
    "munki": {
      "version": "1.2.3"
    },
    "munki_issues": [
      {
        "id": 1,
        "name": "Could not retrieve managed install primary manifest",
        "type": "error",
        "created_at": "2022-08-01T05:09:44Z"
      },
      {
        "id": 2,
        "name": "Could not process item Figma for optional install. No pkginfo found in catalogs: release",
        "type": "warning",
        "created_at": "2022-08-01T05:09:44Z"
      }
    ],
    "mobile_device_management": {
      "enrollment_status": "On (automatic)",
      "server_url": "http://some.url/mdm",
      "name": "MDM Vendor Name",
      "id": 999
    }
  }
}
```

---

### Get aggregated host's macadmin mobile device management (MDM) and Munki information

Requires the [macadmins osquery
extension](https://github.com/macadmins/osquery-extension) which comes bundled
in [Fleet's agent (fleetd)](https://fleetdm.com/docs/get-started/anatomy#fleetd).
Currently supported only on macOS.


Retrieves aggregated host's MDM enrollment status and Munki versions.

`GET /api/v1/fleet/macadmins`

#### Parameters

| Name    | Type    | In    | Description                                                                                                                                                                                                                                                                                                                        |
| ------- | ------- | ----- | ---------------------------------------------------------------------------------------------------------------- |
| team_id | integer | query | _Available in Fleet Premium_. Filters the aggregate host information to only include hosts in the specified team. |                           |

A `team_id` of `0` returns the statistics for hosts that are not part of any team. A `null` or missing `team_id` returns statistics for all hosts regardless of the team.

#### Example

`GET /api/v1/fleet/macadmins`

##### Default response

`Status: 200`

```json
{
  "macadmins": {
    "counts_updated_at": "2021-03-21T12:32:44Z",
    "munki_versions": [
      {
        "version": "5.5",
        "hosts_count": 8360
      },
      {
        "version": "5.4",
        "hosts_count": 1700
      },
      {
        "version": "5.3",
        "hosts_count": 400
      },
      {
        "version": "5.2.3",
        "hosts_count": 112
      },
      {
        "version": "5.2.2",
        "hosts_count": 50
      }
    ],
    "munki_issues": [
      {
        "id": 1,
        "name": "Could not retrieve managed install primary manifest",
        "type": "error",
        "hosts_count": 2851
      },
      {
        "id": 2,
        "name": "Could not process item Figma for optional install. No pkginfo found in catalogs: release",
        "type": "warning",
        "hosts_count": 1983
      }
    ],
    "mobile_device_management_enrollment_status": {
      "enrolled_manual_hosts_count": 124,
      "enrolled_automated_hosts_count": 124,
      "unenrolled_hosts_count": 112
    },
    "mobile_device_management_solution": [
      {
        "id": 1,
        "name": "SimpleMDM",
        "hosts_count": 8360,
        "server_url": "https://a.simplemdm.com/mdm"
      },
      {
        "id": 2,
        "name": "Intune",
        "hosts_count": 1700,
        "server_url": "https://enrollment.manage.microsoft.com"
      }
    ]
  }
}
```

### Get host's software

> **Experimental feature**. This feature is undergoing rapid improvement, which may result in breaking changes to the API or configuration surface. It is not recommended for use in automated workflows.

`GET /api/v1/fleet/hosts/:id/software`

#### Parameters

| Name | Type    | In   | Description                  |
| ---- | ------- | ---- | ---------------------------- |
| id   | integer | path | **Required**. The host's ID. |
| query   | string | query | Search query keywords. Searchable fields include `name`. |
| available_for_install | boolean | query | If `true` or `1`, only list software that is available for install (added by the user). Default is `false`. |
| self_service            | boolean | query | If `true` or `1`, only lists self-service software. Default is `false`. |
| vulnerable | boolean | query | If `true` or `1`, only list software that have vulnerabilities. Default is `false`. |
| page | integer | query | Page number of the results to fetch.|
| per_page | integer | query | Results per page.|
| order_key | string | query | What to order results by. Options include `"name"`. Default is `"name"`. |
| order_direction | string | query | **Requires `order_key`**. The direction of the order given the order key. Options include `"asc"` and `"desc"`. Default is `"asc"`. |
| min_cvss_score | integer | query | _Available in Fleet Premium_. Filters to include only software with vulnerabilities that have a CVSS version 3.x base score higher than the specified value.   |
| max_cvss_score | integer | query | _Available in Fleet Premium_. Filters to only include software with vulnerabilities that have a CVSS version 3.x base score lower than what's specified.   |
| exploit | boolean | query | _Available in Fleet Premium_. If `true`, filters to only include software with vulnerabilities that have been actively exploited in the wild (`cisa_known_exploit: true`). Default is `false`.  |

#### Example

`GET /api/v1/fleet/hosts/123/software`

##### Default response

`Status: 200`

```json
{
  "count": 3,
  "software": [
    {
      "id": 121,
      "name": "Google Chrome.app",
      "software_package": {
        "name": "GoogleChrome.pkg",
        "platform": "darwin",
        "version": "125.12.0.3",
        "self_service": true,
        "last_install": {
          "install_uuid": "8bbb8ac2-b254-4387-8cba-4d8a0407368b",
          "installed_at": "2024-05-15T15:23:57Z"
        }
      },
      "app_store_app": null,
      "source": "apps",
      "status": "failed_install",
      "installed_versions": [
        {
          "version": "121.0",
          "bundle_identifier": "com.google.Chrome",
          "last_opened_at": "2024-04-01T23:03:07Z",
          "vulnerabilities": ["CVE-2023-1234","CVE-2023-4321","CVE-2023-7654"],
          "installed_paths": ["/Applications/Google Chrome.app"],
          "signature_information": [
            {
              "installed_path": "/Applications/Google Chrome.app",
              "team_identifier": "EQHXZ8M8AV"
            }
          ]
        }
      ]
    },
    {
      "id": 134,
      "name": "Falcon.app",
      "software_package": {
        "name": "FalconSensor-6.44.pkg",
        "platform": "darwin",
        "self_service": false,
        "last_install": null,
        "last_uninstall": {
          "script_execution_id": "ed579e73-0f41-46c8-aaf4-3c1e5880ed27",
          "uninstalled_at": "2024-05-15T15:23:57Z"
        }
      },
      "app_store_app": null,
      "source": "",
      "status": "pending_uninstall",
      "installed_versions": [],
    },
    {
      "id": 147,
      "name": "Logic Pro",
      "software_package": null,
      "app_store_app": {
        "app_store_id": "1091189122",
        "platform": "darwin",
        "icon_url": "https://is1-ssl.mzstatic.com/image/thumb/Purple221/v4/f4/25/1f/f4251f60-e27a-6f05-daa7-9f3a63aac929/AppIcon-0-0-85-220-0-0-4-0-0-2x-0-0-0-0-0.png/512x512bb.png",
        "version": "2.04",
        "self_service": false,
        "last_install": {
          "command_uuid": "0aa14ae5-58fe-491a-ac9a-e4ee2b3aac40",
          "installed_at": "2024-05-15T15:23:57Z"
        },
      },
      "source": "apps",
      "status": "installed",
      "installed_versions": [
        {
          "version": "118.0",
          "bundle_identifier": "com.apple.logic10",
          "last_opened_at": "2024-04-01T23:03:07Z",
          "vulnerabilities": ["CVE-2023-1234"],
          "installed_paths": ["/Applications/Logic Pro.app"],
          "signature_information": [
            {
              "installed_path": "/Applications/Logic Pro.app",
              "team_identifier": ""
            }
          ]
        }
      ]
    },
  ],
  "meta": {
    "has_next_results": false,
    "has_previous_results": false
  }
}
```

### Get hosts report in CSV

Returns the list of hosts corresponding to the search criteria in CSV format, ready for download when
requested by a web browser.

`GET /api/v1/fleet/hosts/report`

#### Parameters

| Name                    | Type    | In    | Description                                                                                                                                                                                                                                                                                                                                 |
| ----------------------- | ------- | ----- | ------------------------------------------------------------------------------------------------------------------------------------------------------------------------------------------------------------------------------------------------------------------------------------------------------------------------------------------- |
| format                  | string  | query | **Required**, must be "csv" (only supported format for now).                                                                                                                                                                                                                                                                                |
| columns                 | string  | query | Comma-delimited list of columns to include in the report (returns all columns if none is specified).                                                                                                                                                                                                                                        |
| order_key               | string  | query | What to order results by. Can be any column in the hosts table.                                                                                                                                                                                                                                                                             |
| order_direction         | string  | query | **Requires `order_key`**. The direction of the order given the order key. Options include `"asc"` and `"desc"`. Default is `"asc"`.                                                                                                                                                                                                               |
| status                  | string  | query | Indicates the status of the hosts to return. Can either be 'new', 'online', 'offline', 'mia' or 'missing'.                                                                                                                                                                                                                                  |
| query                   | string  | query | Search query keywords. Searchable fields include `hostname`, `hardware_serial`, `uuid`, `ipv4` and the hosts' email addresses (only searched if the query looks like an email address, i.e. contains an `@`, no space, etc.).                                                                                                               |
| team_id                 | integer | query | _Available in Fleet Premium_. Filters the hosts to only include hosts in the specified team.                                                                                                                                                                                                                                                |
| policy_id               | integer | query | The ID of the policy to filter hosts by.                                                                                                                                                                                                                                                                                                    |
| policy_response         | string  | query | **Requires `policy_id`**. Valid options are 'passing' or 'failing'. **Note: If `policy_id` is specified _without_ including `policy_response`, this will also return hosts where the policy is not configured to run or failed to run.** |
| software_version_id     | integer | query | The ID of the software version to filter hosts by.                                                                                                            |
| software_title_id       | integer | query | The ID of the software title to filter hosts by.                                                                                                              |
| os_version_id | integer | query | The ID of the operating system version to filter hosts by. |
| os_name                 | string  | query | The name of the operating system to filter hosts by. `os_version` must also be specified with `os_name`                                                                                                                                                                                                                                     |
| os_version              | string  | query | The version of the operating system to filter hosts by. `os_name` must also be specified with `os_version`                                                                                                                                                                                                                                  |
| vulnerability           | string  | query | The cve to filter hosts by (including "cve-" prefix, case-insensitive).                                                                                                                                                                                                                                                                     |
| mdm_id                  | integer | query | The ID of the _mobile device management_ (MDM) solution to filter hosts by (that is, filter hosts that use a specific MDM provider and URL).                                                                                                                                                                                                |
| mdm_name                | string  | query | The name of the _mobile device management_ (MDM) solution to filter hosts by (that is, filter hosts that use a specific MDM provider).                                                                                                                                                                                                      |
| mdm_enrollment_status   | string  | query | The _mobile device management_ (MDM) enrollment status to filter hosts by. Valid options are 'manual', 'automatic', 'enrolled', 'pending', or 'unenrolled'.                                                                                                                                                                                 |
| macos_settings          | string  | query | Filters the hosts by the status of the _mobile device management_ (MDM) profiles applied to hosts. Valid options are 'verified', 'verifying', 'pending', or 'failed'. **Note: If this filter is used in Fleet Premium without a team ID filter, the results include only hosts that are not assigned to any team.**                                                                                                                                                                                                             |
| munki_issue_id          | integer | query | The ID of the _munki issue_ (a Munki-reported error or warning message) to filter hosts by (that is, filter hosts that are affected by that corresponding error or warning message).                                                                                                                                                        |
| low_disk_space          | integer | query | _Available in Fleet Premium_. Filters the hosts to only include hosts with less GB of disk space available than this value. Must be a number between 1-100.                                                                                                                                                                                 |
| label_id                | integer | query | A valid label ID. Can only be used in combination with `order_key`, `order_direction`, `status`, `query` and `team_id`.                                                                                                                                                                                                                     |
| bootstrap_package       | string | query | _Available in Fleet Premium_. Filters the hosts by the status of the MDM bootstrap package on the host. Valid options are 'installed', 'pending', or 'failed'. **Note: If this filter is used in Fleet Premium without a team ID filter, the results include only hosts that are not assigned to any team.** |
| disable_failing_policies | boolean | query | If `true`, hosts will return failing policies as 0 (returned as the `issues` column) regardless of whether there are any that failed for the host. This is meant to be used when increased performance is needed in exchange for the extra information.      |

If `mdm_id`, `mdm_name` or `mdm_enrollment_status` is specified, then Windows Servers are excluded from the results.

#### Example

`GET /api/v1/fleet/hosts/report?software_id=123&format=csv&columns=hostname,primary_ip,platform`

##### Default response

`Status: 200`

```csv
created_at,updated_at,id,detail_updated_at,label_updated_at,policy_updated_at,last_enrolled_at,seen_time,refetch_requested,hostname,uuid,platform,osquery_version,os_version,build,platform_like,code_name,uptime,memory,cpu_type,cpu_subtype,cpu_brand,cpu_physical_cores,cpu_logical_cores,hardware_vendor,hardware_model,hardware_version,hardware_serial,computer_name,primary_ip_id,primary_ip,primary_mac,distributed_interval,config_tls_refresh,logger_tls_period,team_id,team_name,gigs_disk_space_available,percent_disk_space_available,gigs_total_disk_space,issues,device_mapping,status,display_text
2022-03-15T17:23:56Z,2022-03-15T17:23:56Z,1,2022-03-15T17:23:56Z,2022-03-15T17:23:56Z,2022-03-15T17:23:56Z,2022-03-15T17:23:56Z,2022-03-15T17:23:56Z,false,foo.local0,a4fc55a1-b5de-409c-a2f4-441f564680d3,debian,,,,,,0s,0,,,,0,0,,,,,,,,,0,0,0,,,0,0,0,0,,,,
2022-03-15T17:23:56Z,2022-03-15T17:23:56Z,2,2022-03-15T17:23:56Z,2022-03-15T17:23:56Z,2022-03-15T17:23:56Z,2022-03-15T17:23:56Z,2022-03-15T17:22:56Z,false,foo.local1,689539e5-72f0-4bf7-9cc5-1530d3814660,rhel,,,,,,0s,0,,,,0,0,,,,,,,,,0,0,0,,,0,0,0,0,,,,
2022-03-15T17:23:56Z,2022-03-15T17:23:56Z,3,2022-03-15T17:23:56Z,2022-03-15T17:23:56Z,2022-03-15T17:23:56Z,2022-03-15T17:23:56Z,2022-03-15T17:21:56Z,false,foo.local2,48ebe4b0-39c3-4a74-a67f-308f7b5dd171,linux,,,,,,0s,0,,,,0,0,,,,,,,,,0,0,0,,,0,0,0,0,,,,
```

### Get host's disk encryption key

Retrieves the disk encryption key for a host.

The host will only return a key if its disk encryption status is "Verified." Get hosts' disk encryption statuses using the [List hosts endpoint](#list-hosts) and `os_settings_disk_encryption` parameter.

`GET /api/v1/fleet/hosts/:id/encryption_key`

#### Parameters

| Name | Type    | In   | Description                                                        |
| ---- | ------- | ---- | ------------------------------------------------------------------ |
| id   | integer | path | **Required** The id of the host to get the disk encryption key for. |


#### Example

`GET /api/v1/fleet/hosts/8/encryption_key`

##### Default response

`Status: 200`

```json
{
  "host_id": 8,
  "encryption_key": {
    "key": "5ADZ-HTZ8-LJJ4-B2F8-JWH3-YPBT",
    "updated_at": "2022-12-01T05:31:43Z"
  }
}
```

### Get host's certificates

Available for macOS, iOS, and iPadOS hosts only. Requires Fleet's MDM properly [enabled and configured](https://fleetdm.com/docs/using-fleet/mdm-setup).

Retrieves the certificates installed on a host.

`GET /api/v1/fleet/hosts/:id/certificates`

#### Parameters

| Name | Type    | In   | Description                  |
| ---- | ------- | ---- | ---------------------------- |
| id   | integer | path | **Required**. The host's id. |
| page | integer | query | Page number of the results to fetch.|
| per_page | integer | query | Results per page.|
| order_key | string | query | What to order results by. Options include `common_name` and `not_valid_after`. Default is `common_name` |
| order_direction | string | query | **Requires `order_key`**. The direction of the order given the order key. Options include `"asc"` and `"desc"`. Default is `"asc"`. |

#### Example

`GET /api/v1/fleet/hosts/8/certificates`

#### Default response

`Status: 200`

```json
{
  "certificates": [
    {
      "id": 3,
      "not_valid_after": "2021-08-19T02:02:17Z",
      "not_valid_before": "2021-08-19T02:02:17Z",
      "certificate_authority": true,
      "common_name": "FleetDM",
      "key_algorithm": "rsaEncryption",
      "key_strength": 2048,
      "key_usage": "CRL Sign, Key Cert Sign",
      "serial": 1,
      "signing_algorithm": "sha256WithRSAEncryption",
      "subject": {
        "country": "US",
        "organization": "Fleet Device Management Inc.",
        "organizational_unit": "Fleet Device Management Inc.",
        "common_name": "FleetDM"
      },
      "issuer": {
        "country": "US",
        "organization": "Fleet Device Management Inc.",
        "organizational_unit": "Fleet Device Management Inc.",
        "common_name": "FleetDM"
      },
      "source": "system",
      "username": ""
    }
  ],
  "meta": {
    "has_next_results": false,
    "has_previous_results": false
  }
}
```

### Get configuration profiles assigned to a host

Requires Fleet's MDM properly [enabled and configured](https://fleetdm.com/docs/using-fleet/mdm-setup).

Retrieves a list of the configuration profiles assigned to a host.

`GET /api/v1/fleet/hosts/:id/configuration_profiles`

#### Parameters

| Name | Type    | In   | Description                      |
| ---- | ------- | ---- | -------------------------------- |
| id   | integer | path | **Required**. The ID of the host  |


#### Example

`GET /api/v1/fleet/hosts/8/configuration_profiles`

##### Default response

`Status: 200`

```json
{
  "host_id": 8,
  "profiles": [
    {
      "profile_uuid": "bc84dae7-396c-4e10-9d45-5768bce8b8bd",
      "team_id": 0,
      "name": "Example profile",
      "identifier": "com.example.profile",
      "created_at": "2023-03-31T00:00:00Z",
      "updated_at": "2023-03-31T00:00:00Z",
      "checksum": "dGVzdAo="
    }
  ]
}
```

### Lock host

_Available in Fleet Premium_

Sends a command to lock the specified macOS, Linux, or Windows host. The host is locked once it comes online.

To lock a macOS host, the host must have MDM turned on. To lock a Windows or Linux host, the host must have [scripts enabled](https://fleetdm.com/docs/using-fleet/scripts).


`POST /api/v1/fleet/hosts/:id/lock`

#### Parameters

| Name       | Type              | In   | Description                                                                   |
| ---------- | ----------------- | ---- | ----------------------------------------------------------------------------- |
| id | integer | path | **Required**. ID of the host to be locked. |
| view_pin | boolean | query | For macOS hosts, whether to return the unlock PIN. |

#### Example

`POST /api/v1/fleet/hosts/123/lock`

##### Default response

`Status: 200`

```json
{
  "device_status": "unlocked",
  "pending_action": "lock"
}
```

#### Example

`POST /api/v1/fleet/hosts/123/lock?view_pin=true`

##### Default response (macOS hosts)

`Status: 200`

```json
{
  "unlock_pin": "123456",
  "device_status": "unlocked",
  "pending_action": "lock"
}
```

> To verify the host successfully locked, you can use the [Get host](https://fleetdm.com/docs/rest-api/rest-api#get-host) endpoint to retrieve the host's `mdm.device_status`.

### Unlock host

_Available in Fleet Premium_

Sends a command to unlock the specified Windows or Linux host, or retrieves the unlock PIN for a macOS host.

To unlock a Windows or Linux host, the host must have [scripts enabled](https://fleetdm.com/docs/using-fleet/scripts).

`POST /api/v1/fleet/hosts/:id/unlock`

#### Parameters

| Name       | Type              | In   | Description                                                                   |
| ---------- | ----------------- | ---- | ----------------------------------------------------------------------------- |
| id | integer | path | **Required**. ID of the host to be unlocked. |

#### Example

`POST /api/v1/fleet/hosts/:id/unlock`

##### Default response (Windows or Linux hosts)

`Status: 200`

```json
{
  "host_id": 8,
  "device_status": "locked",
  "pending_action": "unlock"
}
```

##### Default response (macOS hosts)

`Status: 200`

```json
{
  "host_id": 8,
  "unlock_pin": "123456",
  "device_status": "locked",
  "pending_action": "unlock"
}
```

> To verify the host successfully unlocked, you can use the [Get host](https://fleetdm.com/docs/rest-api/rest-api#get-host) endpoint to retrieve the host's `mdm.device_status`. macOS hosts require entering `unlock_pin` to unlock.

### Wipe host

Sends a command to wipe the specified macOS, iOS, iPadOS, Windows, or Linux host. The host is wiped once it comes online.

To wipe a macOS, iOS, iPadOS, or Windows host, the host must have MDM turned on. To lock a Linux host, the host must have [scripts enabled](https://fleetdm.com/docs/using-fleet/scripts).

`POST /api/v1/fleet/hosts/:id/wipe`

#### Parameters

| Name     | Type              | In   | Description                                                                                                                                                                                                          |
|----------| ----------------- | ---- |----------------------------------------------------------------------------------------------------------------------------------------------------------------------------------------------------------------------|
| id       | integer | path | **Required**. ID of the host to be wiped.                                                                                                                                                                            |
| windows  | object | body | Optional metadata used when wiping Windows hosts. The object includes a `wipe_type` property that can be used for specifying what type of remote wipe to perform. Allowed values are `"doWipe"` and `"doWipeProtected"`. |

#### Example

`POST /api/v1/fleet/hosts/123/wipe`

##### Optional request body

```json
{ "windows": { "wipe_type": "doWipe" } }
```


##### Default response

`Status: 200`

```json
{
  "device_status": "unlocked",
  "pending_action": "wipe"
}
```

> To verify the host was successfully wiped, you can use the [Get host](https://fleetdm.com/docs/rest-api/rest-api#get-host) endpoint to retrieve the host's `mdm.device_status`.

### Get host's past activity

`GET /api/v1/fleet/hosts/:id/activities`

#### Parameters

| Name | Type    | In   | Description                  |
| ---- | ------- | ---- | ---------------------------- |
| id   | integer | path | **Required**. The host's ID. |
| page | integer | query | Page number of the results to fetch.|
| per_page | integer | query | Results per page.|

#### Example

`GET /api/v1/fleet/hosts/12/activities`

##### Default response

`Status: 200`

```json
{
  "activities": [
    {
      "created_at": "2025-02-20T10:09:48.551757Z",
      "id": 123,
      "actor_full_name": "Anna Chao",
      "actor_id": 12,
      "actor_gravatar": "",
      "actor_email": "anna@example.com",
      "type": "installed_software",
      "fleet_initiated": false,
      "details": {
          "status": "installed",
          "host_id": 934,
          "policy_id": null,
          "policy_name": null,
          "install_uuid": "2fddb3d3-d553-4334-89a3-235da50d0ee7",
          "self_service": false,
          "software_title": "Notion.app",
          "software_package": "Notion-4.5.0-arm64.dmg",
          "host_display_name": "Marko's MacBook Pro"
      }
    },
    {
      "created_at": "2023-07-27T14:35:08Z",
      "id": 2,
      "actor_full_name": "Anna Chao",
      "actor_id": 12,
      "actor_gravatar": "",
      "actor_email": "anna@example.com",
      "type": "ran_script",
      "fleet_initiated": true,
      "details": {
        "host_id": 1,
        "host_display_name": "Steve's MacBook Pro",
        "script_name": "set-timezones.sh",
        "script_execution_id": "d6cffa75-b5b5-41ef-9230-15073c8a88cf",
        "async": true
      },
    },
  ],
  "meta": {
    "has_next_results": false,
    "has_previous_results": false
  }
}
```

### Get host's upcoming activity

`GET /api/v1/fleet/hosts/:id/activities/upcoming`

#### Parameters

| Name | Type    | In   | Description                  |
| ---- | ------- | ---- | ---------------------------- |
| id   | integer | path | **Required**. The host's id. |
| page | integer | query | Page number of the results to fetch.|
| per_page | integer | query | Results per page.|

#### Example

`GET /api/v1/fleet/hosts/12/activities/upcoming`

##### Default response

`Status: 200`

```json
{
  "count": 3,
  "activities": [
    {
      "created_at": "2025-02-20T10:05:43.013218Z",
      "uuid": "ce8ed8b1-8e77-413f-936c-4ef2f9b665f8",
      "actor_full_name": "Anna Chao",
      "actor_id": 12,
      "actor_gravatar": "",
      "actor_email": "anna@example.com",
      "type": "installed_software",
      "fleet_initiated": false,
      "details": {
          "status": "pending_install",
          "host_id": 934,
          "policy_id": null,
          "policy_name": null,
          "install_uuid": "2fddb3d3-d553-4334-89a3-235da50d0ee7",
          "self_service": false,
          "software_title": "Notion.app",
          "software_package": "Notion-4.5.0-arm64.dmg",
          "host_display_name": "Marko's MacBook Pro"
      }
    },
    {
      "created_at": "2023-07-27T14:35:08Z",
      "uuid": "d6cffa75-b5b5-41ef-9230-15073c8a88cf",
      "actor_full_name": "Marko",
      "actor_id": 1,
      "actor_gravatar": "",
      "actor_email": "marko@example.com",
      "type": "ran_script",
      "fleet_initiated": false,
      "details": {
        "host_id": 1,
        "host_display_name": "Steve's MacBook Pro",
        "script_name": "set-timezones.sh",
        "script_execution_id": "d6cffa75-b5b5-41ef-9230-15073c8a88cf",
        "async": true
      },
    },
    {
      "created_at": "2021-07-27T13:25:21Z",
      "uuid": "y3cffa75-b5b5-41ef-9230-15073c8a88cf",
      "actor_full_name": "Rachael",
      "actor_id": 1,
      "actor_gravatar": "",
      "actor_email": "rachael@example.com",
      "type": "ran_script",
      "fleet_initiated": false,
      "details": {
        "host_id": 1,
        "host_display_name": "Steve's MacBook Pro",
        "script_name": "",
        "script_execution_id": "y3cffa75-b5b5-41ef-9230-15073c8a88cf",
        "async": false
      },
    },
  ],
  "meta": {
    "has_next_results": false,
    "has_previous_results": false
  }
}
```

### Cancel host's upcoming activity

`DELETE /api/v1/fleet/hosts/:id/activities/upcoming/:activity_id`

#### Parameters

| Name | Type    | In   | Description                  |
| ---- | ------- | ---- | ---------------------------- |
| id   | integer | path | **Required**. The host's ID. |
| activity_id   | string | path | **Required**. The ID of the host's upcoming activity. |

#### Example

`DELETE /api/v1/fleet/hosts/12/activities/upcoming/81e10a70-730b-4c45-9b40-b14373e04757`

##### Default response

`Status: 204`

### Add labels to host

Adds manual labels to a host.

`POST /api/v1/fleet/hosts/:id/labels`

#### Parameters

| Name   | Type    | In   | Description                  |
| ------ | ------- | ---- | ---------------------------- |
| labels | array   | body | The list of label names to add to the host. |


#### Example

`POST /api/v1/fleet/hosts/12/labels`

##### Request body

```json
{
  "labels": ["label1", "label2"]
}
```

##### Default response

`Status: 200`

### Remove labels from host

Removes manual labels from a host.

`DELETE /api/v1/fleet/hosts/:id/labels`

#### Parameters

| Name   | Type    | In   | Description                  |
| ------ | ------- | ---- | ---------------------------- |
| labels | array   | body | The list of label names to delete from the host. |


#### Example

`DELETE /api/v1/fleet/hosts/12/labels`

##### Request body

```json
{
  "labels": ["label3", "label4"]
}
```

##### Default response

`Status: 200`

### Live query one host (ad-hoc)

Runs an ad-hoc live query against the specified host and responds with the results.

The live query will stop if the targeted host is offline, or if the query times out. Timeouts happen if the host hasn't responded after the configured `FLEET_LIVE_QUERY_REST_PERIOD` (default 25 seconds) or if the `distributed_interval` agent option (default 10 seconds) is higher than the `FLEET_LIVE_QUERY_REST_PERIOD`.


`POST /api/v1/fleet/hosts/:id/query`

#### Parameters

| Name      | Type  | In   | Description                                                                                                                                                        |
|-----------|-------|------|--------------------------------------------------------------------------------------------------------------------------------------------------------------------|
| id        | integer  | path | **Required**. The target host ID. |
| query     | string   | body | **Required**. The query SQL. |


#### Example

`POST /api/v1/fleet/hosts/123/query`

##### Request body

```json
{
  "query": "SELECT model, vendor FROM usb_devices;"
}
```

##### Default response

`Status: 200`

```json
{
  "host_id": 123,
  "query": "SELECT model, vendor FROM usb_devices;",
  "status": "online", // "online" or "offline"
  "error": null,
  "rows": [
    {
      "model": "USB2.0 Hub",
      "vendor": "VIA Labs, Inc."
    }
  ]
}
```

Note that if the host is online and the query times out, this endpoint will return an error and `rows` will be `null`. If the host is offline, no error will be returned, and `rows` will be`null`.

### Live query host by identifier (ad-hoc)

Runs an ad-hoc live query against a host identified using `uuid` and responds with the results.

The live query will stop if the targeted host is offline, or if the query times out. Timeouts happen if the host hasn't responded after the configured `FLEET_LIVE_QUERY_REST_PERIOD` (default 25 seconds) or if the `distributed_interval` agent option (default 10 seconds) is higher than the `FLEET_LIVE_QUERY_REST_PERIOD`.


`POST /api/v1/fleet/hosts/identifier/:identifier/query`

#### Parameters

| Name      | Type  | In   | Description                                                                                                                                                        |
|-----------|-------|------|--------------------------------------------------------------------------------------------------------------------------------------------------------------------|
| identifier       | integer or string   | path | **Required**. The host's `hardware_serial`, `uuid`, `osquery_host_id`, `hostname`, or `node_key`. |
| query            | string   | body | **Required**. The query SQL. |


#### Example

`POST /api/v1/fleet/hosts/identifier/392547dc-0000-0000-a87a-d701ff75bc65/query`

##### Request body

```json
{
  "query": "SELECT model, vendor FROM usb_devices;"
}
```

##### Default response

`Status: 200`

```json
{
  "host_id": 123,
  "query": "SELECT model, vendor FROM usb_devices;",
  "status": "online", // "online" or "offline"
  "error": null,
  "rows": [
    {
      "model": "USB2.0 Hub",
      "vendor": "VIA Labs, Inc."
    }
  ]
}
```

Note that if the host is online and the query times out, this endpoint will return an error and `rows` will be `null`. If the host is offline, no error will be returned, and `rows` will be `null`.

---


## Labels

- [Add label](#add-label)
- [Update label](#update-label)
- [Get label](#get-label)
- [Get labels summary](#get-labels-summary)
- [List labels](#list-labels)
- [List hosts in a label](#list-hosts-in-a-label)
- [Delete label](#delete-label)
- [Delete label by ID](#delete-label-by-id)

### Add label

Add a dynamic or manual label.

`POST /api/v1/fleet/labels`

#### Parameters

| Name        | Type   | In   | Description                                                                                                                                                                                                                                  |
| ----------- | ------ | ---- | -------------------------------------------------------------------------------------------------------------------------------------------------------------------------------------------------------------------------------------------- |
| name        | string | body | **Required**. The label's name.                                                                                                                                                                                                              |
| description | string | body | The label's description.                                                                                                                                                                                                                     |
| query       | string | body | The query in SQL syntax used to filter the hosts. Only one of either `query` (to create a dynamic label) or `hosts` (to create a manual label) can be included in the request.  |
| hosts       | array | body | The list of host identifiers (`hardware_serial`, `uuid`, or `hostname`) the label will apply to. Only one of either `query` (to create a dynamic label), `hosts` (to create a manual label), or `host_ids` (to create a manual label)  can be included in the request. |
| host_ids    | array | body | The list of Fleet host IDs the label will apply to.  Only one of either `query` (to create a dynamic label) or `hosts`/`host_ids` (to create a manual label)  can be included in the request.
| platform    | string | body | The specific platform for the label to target. Provides an additional filter. Choices for platform are `darwin`, `windows`, `ubuntu`, and `centos`. All platforms are included by default and this option is represented by an empty string. |

If both `query` and `hosts` aren't specified, a manual label with no hosts will be created.

#### Example

`POST /api/v1/fleet/labels`

##### Request body

```json
{
  "name": "macOS hosts (x86_64)",
  "description": "Filters macOS hosts with x86_64 architecture",
  "query": "SELECT 1 FROM os_version WHERE platform = 'darwin' AND instr(arch, 'x86_64')",
  "platform": "darwin"
}
```

##### Default response

`Status: 200`

```json
{
  "label": {
    "created_at": "0001-01-01T00:00:00Z",
    "updated_at": "0001-01-01T00:00:00Z",
    "id": 42,
    "name": "macOS hosts (x86_64)",
    "description": "Filters macOS hosts with x86_64 architecture",
    "query": "SELECT 1 FROM os_version WHERE platform = 'darwin' AND instr(arch, 'x86_64')",
    "label_type": "regular",
    "label_membership_type": "dynamic",
    "display_text": "macOS hosts (x86_64)",
    "count": 0,
    "host_ids": null,
    "author_id": 1
  }
}
```

### Update label

Updates the specified label. Note: Label queries and platforms are immutable. To change these, you must delete the label and create a new label.

`PATCH /api/v1/fleet/labels/:id`

#### Parameters

| Name        | Type    | In   | Description                   |
| ----------- | ------- | ---- | ----------------------------- |
| id          | integer | path | **Required**. The label's id. |
| name        | string  | body | The label's name.             |
| description | string  | body | The label's description.      |
| hosts       | array   | body | If updating a manual label: the list of host identifiers (`hardware_serial`, `uuid`, or `hostname`) the label will apply to. The provided list fully replaces the previous list.  Only one of either `hosts` or `host_ids` can be included in the request.  |
| host_ids    | array   | body | If updating a manual label: the list of Fleet host IDs the label will apply to. The provided list fully replaces the previous list. Only one of either `hosts` or `host_ids` can be included in the request.



#### Example

`PATCH /api/v1/fleet/labels/21`

##### Request body

```json
{
  "hosts": ["ABC1234", "XYZ5678"]
}
```

##### Default response

`Status: 200`

```json
{
  "label": {
    "created_at": "0001-01-01T00:00:00Z",
    "updated_at": "0001-01-01T00:00:00Z",
    "id": 21,
    "name": "My label",
    "description": "Some hosts that I want to manually group together",
    "query": "",
    "platform": "",
    "label_type": "regular",
    "label_membership_type": "manual",
    "display_text": "My label",
    "count": 2,
    "host_ids": [42, 43],
    "author_id": 1
  }
}
```

### Get label

Returns the specified label.

`GET /api/v1/fleet/labels/:id`

#### Parameters

| Name | Type    | In   | Description                   |
| ---- | ------- | ---- | ----------------------------- |
| id   | integer | path | **Required**. The label's id. |

#### Example

`GET /api/v1/fleet/labels/1`

##### Default response

`Status: 200`

```json
{
  "label": {
    "created_at": "2021-02-09T22:09:43Z",
    "updated_at": "2021-02-09T22:15:58Z",
    "id": 12,
    "name": "Ubuntu",
    "description": "Filters ubuntu hosts",
    "query": "SELECT 1 FROM os_version WHERE platform = 'ubuntu';",
    "label_type": "regular",
    "label_membership_type": "dynamic",
    "display_text": "Ubuntu",
    "count": 0,
    "host_ids": null,
    "author_id": 1
  }
}
```

### Get labels summary

Returns a list of all the labels in Fleet.

`GET /api/v1/fleet/labels/summary`

#### Example

`GET /api/v1/fleet/labels/summary`

##### Default response

`Status: 200`

```json
{
  "labels": [
    {
      "id": 6,
      "name": "All Hosts",
      "description": "All hosts which have enrolled in Fleet",
      "label_type": "builtin"
    },
    {
      "id": 7,
      "name": "macOS",
      "description": "All macOS hosts",
      "label_type": "builtin"
    },
    {
      "id": 8,
      "name": "Ubuntu Linux",
      "description": "All Ubuntu hosts",
      "label_type": "builtin"
    },
    {
      "id": 9,
      "name": "CentOS Linux",
      "description": "All CentOS hosts",
      "label_type": "builtin"
    },
    {
      "id": 10,
      "name": "MS Windows",
      "description": "All Windows hosts",
      "label_type": "builtin"
    }
  ]
}
```

### List labels

Returns a list of all the labels in Fleet.

`GET /api/v1/fleet/labels`

#### Parameters

| Name            | Type    | In    | Description   |
| --------------- | ------- | ----- |------------------------------------- |
| order_key       | string  | query | What to order results by. Can be any column in the labels table.                                                  |
| order_direction | string  | query | **Requires `order_key`**. The direction of the order given the order key. Options include `"asc"` and `"desc"`. Default is `"asc"`. |

#### Example

`GET /api/v1/fleet/labels`

##### Default response

`Status: 200`

```json
{
  "labels": [
    {
      "created_at": "2021-02-02T23:55:25Z",
      "updated_at": "2021-02-02T23:55:25Z",
      "id": 6,
      "name": "All Hosts",
      "description": "All hosts which have enrolled in Fleet",
      "query": "SELECT 1;",
      "label_type": "builtin",
      "label_membership_type": "dynamic",
      "host_count": 7,
      "display_text": "All Hosts",
      "count": 7,
      "host_ids": null,
      "author_id": 1
    },
    {
      "created_at": "2021-02-02T23:55:25Z",
      "updated_at": "2021-02-02T23:55:25Z",
      "id": 7,
      "name": "macOS",
      "description": "All macOS hosts",
      "query": "SELECT 1 FROM os_version WHERE platform = 'darwin';",
      "platform": "darwin",
      "label_type": "builtin",
      "label_membership_type": "dynamic",
      "host_count": 1,
      "display_text": "macOS",
      "count": 1,
      "host_ids": null,
      "author_id": 1
    },
    {
      "created_at": "2021-02-02T23:55:25Z",
      "updated_at": "2021-02-02T23:55:25Z",
      "id": 8,
      "name": "Ubuntu Linux",
      "description": "All Ubuntu hosts",
      "query": "SELECT 1 FROM os_version WHERE platform = 'ubuntu';",
      "platform": "ubuntu",
      "label_type": "builtin",
      "label_membership_type": "dynamic",
      "host_count": 3,
      "display_text": "Ubuntu Linux",
      "count": 3,
      "host_ids": null,
      "author_id": 1
    },
    {
      "created_at": "2021-02-02T23:55:25Z",
      "updated_at": "2021-02-02T23:55:25Z",
      "id": 9,
      "name": "CentOS Linux",
      "description": "All CentOS hosts",
      "query": "SELECT 1 FROM os_version WHERE platform = 'centos' OR name LIKE '%centos%'",
      "label_type": "builtin",
      "label_membership_type": "dynamic",
      "host_count": 3,
      "display_text": "CentOS Linux",
      "count": 3,
      "host_ids": null,
      "author_id": 1
    },
    {
      "created_at": "2021-02-02T23:55:25Z",
      "updated_at": "2021-02-02T23:55:25Z",
      "id": 10,
      "name": "MS Windows",
      "description": "All Windows hosts",
      "query": "SELECT 1 FROM os_version WHERE platform = 'windows';",
      "platform": "windows",
      "label_type": "builtin",
      "label_membership_type": "dynamic",
      "display_text": "MS Windows",
      "count": 0,
      "host_ids": null,
      "author_id": 1
    }
  ]
}
```

### List hosts in a label

Returns a list of the hosts that belong to the specified label.

`GET /api/v1/fleet/labels/:id/hosts`

#### Parameters

| Name                     | Type    | In    | Description                                                                                                                                                                                                                |
| ---------------          | ------- | ----- | -----------------------------------------------------------------------------------------------------------------------------                                                                                              |
| id                       | integer | path  | **Required**. The label's id.                                                                                                                                                                                              |
| page                     | integer | query | Page number of the results to fetch.                                                                                                                                                                                       |
| per_page                 | integer | query | Results per page.                                                                                                                                                                                                          |
| order_key                | string  | query | What to order results by. Can be any column in the hosts table.                                                                                                                                                            |
| order_direction          | string  | query | **Requires `order_key`**. The direction of the order given the order key. Options include `"asc"` and `"desc"`. Default is `"asc"`.                                                                                              |
| after                    | string  | query | The value to get results after. This needs `order_key` defined, as that's the column that would be used.                                                                                                                   |
| status                   | string  | query | Indicates the status of the hosts to return. Can either be 'new', 'online', 'offline', 'mia' or 'missing'.                                                                                                                 |
| query                    | string  | query | Search query keywords. Searchable fields include `hostname`, `hardware_serial`, `uuid`, and `ipv4`.                                                                                                                         |
| team_id                  | integer | query | _Available in Fleet Premium_. Filters the hosts to only include hosts in the specified team.                                                                                                                                |
| disable_failing_policies | boolean | query | If "true", hosts will return failing policies as 0 regardless of whether there are any that failed for the host. This is meant to be used when increased performance is needed in exchange for the extra information.      |
| mdm_id                   | integer | query | The ID of the _mobile device management_ (MDM) solution to filter hosts by (that is, filter hosts that use a specific MDM provider and URL).      |
| mdm_name                 | string  | query | The name of the _mobile device management_ (MDM) solution to filter hosts by (that is, filter hosts that use a specific MDM provider).      |
| mdm_enrollment_status    | string  | query | The _mobile device management_ (MDM) enrollment status to filter hosts by. Valid options are 'manual', 'automatic', 'enrolled', 'pending', or 'unenrolled'.                                                                                                                                                                                                             |
| macos_settings           | string  | query | Filters the hosts by the status of the _mobile device management_ (MDM) profiles applied to hosts. Valid options are 'verified', 'verifying', 'pending', or 'failed'. **Note: If this filter is used in Fleet Premium without a team ID filter, the results include only hosts that are not assigned to any team.**                                                                                                                                                                                                             |
| low_disk_space           | integer | query | _Available in Fleet Premium_. Filters the hosts to only include hosts with less GB of disk space available than this value. Must be a number between 1-100.                                                                 |
| macos_settings_disk_encryption | string | query | Filters the hosts by disk encryption status. Valid options are 'verified', 'verifying', 'action_required', 'enforcing', 'failed', or 'removing_enforcement'. |
| bootstrap_package       | string | query | _Available in Fleet Premium_. Filters the hosts by the status of the MDM bootstrap package on the host. Valid options are 'installed', 'pending', or 'failed'. **Note: If this filter is used in Fleet Premium without a team ID filter, the results include only hosts that are not assigned to any team.** |
| os_settings          | string  | query | Filters the hosts by the status of the operating system settings applied to the hosts. Valid options are 'verified', 'verifying', 'pending', or 'failed'. **Note: If this filter is used in Fleet Premium without a team ID filter, the results include only hosts that are not assigned to any team.** |
| os_settings_disk_encryption | string | query | Filters the hosts by disk encryption status. Valid options are 'verified', 'verifying', 'action_required', 'enforcing', 'failed', or 'removing_enforcement'.  **Note: If this filter is used in Fleet Premium without a team ID filter, the results include only hosts that are not assigned to any team.** |

If `mdm_id`, `mdm_name`, `mdm_enrollment_status`, `os_settings`, or `os_settings_disk_encryption` is specified, then Windows Servers are excluded from the results.

#### Example

`GET /api/v1/fleet/labels/6/hosts&query=floobar`

##### Default response

`Status: 200`

```json
{
  "hosts": [
    {
      "created_at": "2021-02-03T16:11:43Z",
      "updated_at": "2021-02-03T21:58:19Z",
      "id": 2,
      "detail_updated_at": "2021-02-03T21:58:10Z",
      "label_updated_at": "2021-02-03T21:58:10Z",
      "policy_updated_at": "2023-06-26T18:33:15Z",
      "last_enrolled_at": "2021-02-03T16:11:43Z",
      "software_updated_at": "2020-11-05T05:09:44Z",
      "seen_time": "2021-02-03T21:58:20Z",
      "refetch_requested": false,
      "hostname": "floobar42",
      "uuid": "a2064cef-0000-0000-afb9-283e3c1d487e",
      "platform": "ubuntu",
      "osquery_version": "4.5.1",
      "os_version": "Ubuntu 20.4.0",
      "build": "",
      "platform_like": "debian",
      "code_name": "",
      "uptime": 32688000000000,
      "memory": 2086899712,
      "cpu_type": "x86_64",
      "cpu_subtype": "142",
      "cpu_brand": "Intel(R) Core(TM) i5-8279U CPU @ 2.40GHz",
      "cpu_physical_cores": 4,
      "cpu_logical_cores": 4,
      "hardware_vendor": "",
      "hardware_model": "",
      "hardware_version": "",
      "hardware_serial": "",
      "computer_name": "e2e7f8d8983d",
      "display_name": "e2e7f8d8983d",
      "primary_ip": "172.20.0.2",
      "primary_mac": "02:42:ac:14:00:02",
      "distributed_interval": 10,
      "config_tls_refresh": 10,
      "logger_tls_period": 10,
      "team_id": null,
      "pack_stats": null,
      "team_name": null,
      "status": "offline",
      "display_text": "e2e7f8d8983d",
      "mdm": {
        "encryption_key_available": false,
        "enrollment_status": null,
        "name": "",
        "server_url": null
      }
    }
  ]
}
```

### Delete label

Deletes the label specified by name.

`DELETE /api/v1/fleet/labels/:name`

#### Parameters

| Name | Type   | In   | Description                     |
| ---- | ------ | ---- | ------------------------------- |
| name | string | path | **Required**. The label's name. |

#### Example

`DELETE /api/v1/fleet/labels/ubuntu_label`

##### Default response

`Status: 200`


### Delete label by ID

Deletes the label specified by ID.

`DELETE /api/v1/fleet/labels/id/:id`

#### Parameters

| Name | Type    | In   | Description                   |
| ---- | ------- | ---- | ----------------------------- |
| id   | integer | path | **Required**. The label's id. |

#### Example

`DELETE /api/v1/fleet/labels/id/13`

##### Default response

`Status: 200`


---

## OS settings

- [Add custom OS setting (configuration profile)](#add-custom-os-setting-configuration-profile)
- [List custom OS settings (configuration profiles)](#list-custom-os-settings-configuration-profiles)
- [Get or download custom OS setting (configuration profile)](#get-or-download-custom-os-setting-configuration-profile)
- [Delete custom OS setting (configuration profile)](#delete-custom-os-setting-configuration-profile)
- [Update disk encryption enforcement](#update-disk-encryption-enforcement)
- [Get disk encryption statistics](#get-disk-encryption-statistics)
- [Get OS settings summary](#get-os-settings-summary)
- [Get OS setting (configuration profile) status](#get-os-setting-configuration-profile-status)
- [Resend custom OS setting (configuration profile)](resend-custom-os-setting-configuration-profile)
- [Batch-resend custom OS setting (configuration profile)](batch-resend-custom-os-setting-configuration-profile)


### Add custom OS setting (configuration profile)

> [Add custom macOS setting](https://github.com/fleetdm/fleet/blob/fleet-v4.40.0/docs/REST%20API/rest-api.md#add-custom-macos-setting-configuration-profile) (`POST /api/v1/fleet/mdm/apple/profiles`) API endpoint is deprecated as of Fleet 4.41. It is maintained for backwards compatibility. Please use the below API endpoint instead.

Add a configuration profile to enforce custom settings on macOS and Windows hosts.

`POST /api/v1/fleet/configuration_profiles`

#### Parameters

| Name                      | Type     | In   | Description                                                                                                   |
| ------------------------- | -------- | ---- | ------------------------------------------------------------------------------------------------------------- |
| profile                   | file     | form | **Required.** The .mobileconfig and JSON for macOS or XML for Windows file containing the profile. |
| team_id                   | string   | form | _Available in Fleet Premium_. The team ID for the profile. If specified, the profile is applied to only hosts that are assigned to the specified team. If not specified, the profile is applied to only to hosts that are not assigned to any team. |
| labels_include_all        | array     | form | _Available in Fleet Premium_. Target hosts that have all labels in the array. |
| labels_include_any      | array     | form | _Available in Fleet Premium_. Target hosts that have any label in the array. |
| labels_exclude_any | array | form | _Available in Fleet Premium_. Target hosts that that don’t have any label in the array. |

Only one of `labels_include_all`, `labels_include_any`, or `labels_exclude_any` can be specified. If none are specified, all hosts are targeted.

#### Example

Add a new configuration profile to be applied to macOS hosts
assigned to a team. Note that in this example the form data specifies`team_id` in addition to
`profile`.

`POST /api/v1/fleet/configuration_profiles`

##### Request headers

```http
Content-Length: 850
Content-Type: multipart/form-data; boundary=------------------------f02md47480und42y
```

##### Request body

```http
--------------------------f02md47480und42y
Content-Disposition: form-data; name="team_id"

1
--------------------------f02md47480und42y
Content-Disposition: form-data; name="labels_include_all"

Label name 1
--------------------------f02md47480und42y
Content-Disposition: form-data; name="labels_include_all"

Label name 2
--------------------------f02md47480und42y
Content-Disposition: form-data; name="profile"; filename="Foo.mobileconfig"
Content-Type: application/octet-stream

<?xml version="1.0" encoding="UTF-8"?>
<!DOCTYPE plist PUBLIC "-//Apple//DTD PLIST 1.0//EN" "http://www.apple.com/DTDs/PropertyList-1.0.dtd">
<plist version="1.0">
<dict>
  <key>PayloadContent</key>
  <array/>
  <key>PayloadDisplayName</key>
  <string>Example profile</string>
  <key>PayloadIdentifier</key>
  <string>com.example.profile</string>
  <key>PayloadType</key>
  <string>Configuration</string>
  <key>PayloadUUID</key>
  <string>0BBF3E23-7F56-48FC-A2B6-5ACC598A4A69</string>
  <key>PayloadVersion</key>
  <integer>1</integer>
</dict>
</plist>
--------------------------f02md47480und42y--

```

##### Default response

`Status: 200`

```json
{
  "profile_uuid": "954ec5ea-a334-4825-87b3-937e7e381f24"
}
```

###### Additional notes
If the response is `Status: 409 Conflict`, the body may include additional error details in the case
of duplicate payload display name or duplicate payload identifier (macOS profiles).


### List custom OS settings (configuration profiles)

> [List custom macOS settings](https://github.com/fleetdm/fleet/blob/fleet-v4.40.0/docs/REST%20API/rest-api.md#list-custom-macos-settings-configuration-profiles) (`GET /api/v1/fleet/mdm/apple/profiles`) API endpoint is deprecated as of Fleet 4.41. It is maintained for backwards compatibility. Please use the below API endpoint instead.

Get a list of the configuration profiles in Fleet.

For Fleet Premium, the list can
optionally be filtered by team ID. If no team ID is specified, team profiles are excluded from the
results (i.e., only profiles that are associated with "No team" are listed).

`GET /api/v1/fleet/configuration_profiles`

#### Parameters

| Name                      | Type   | In    | Description                                                               |
| ------------------------- | ------ | ----- | ------------------------------------------------------------------------- |
| team_id                   | string | query | _Available in Fleet Premium_. The team id to filter profiles.              |
| page                      | integer | query | Page number of the results to fetch.                                     |
| per_page                  | integer | query | Results per page.                                                        |

#### Example

List all configuration profiles for macOS and Windows hosts enrolled to Fleet's MDM that are not assigned to any team.

`GET /api/v1/fleet/configuration_profiles`

##### Default response

`Status: 200`

```json
{
  "profiles": [
    {
      "profile_uuid": "39f6cbbc-fe7b-4adc-b7a9-542d1af89c63",
      "team_id": 0,
      "name": "Example macOS profile",
      "platform": "darwin",
      "identifier": "com.example.profile",
      "created_at": "2023-03-31T00:00:00Z",
      "updated_at": "2023-03-31T00:00:00Z",
      "checksum": "dGVzdAo=",
      "labels_exclude_any": [
       {
        "name": "Label name 1",
        "id": 1
       }
      ]
    },
    {
      "profile_uuid": "f5ad01cc-f416-4b5f-88f3-a26da3b56a19",
      "team_id": 0,
      "name": "Example Windows profile",
      "platform": "windows",
      "created_at": "2023-04-31T00:00:00Z",
      "updated_at": "2023-04-31T00:00:00Z",
      "checksum": "aCLemVr)",
      "labels_include_all": [
        {
          "name": "Label name 2",
          "broken": true,
        },
        {
          "name": "Label name 3",
          "id": 3
        }
      ]
    }
  ],
  "meta": {
    "has_next_results": false,
    "has_previous_results": false
  }
}
```

If one or more assigned labels are deleted the profile is considered broken (`broken: true`). It won’t be applied to new hosts.

### Get or download custom OS setting (configuration profile)

> [Download custom macOS setting](https://github.com/fleetdm/fleet/blob/fleet-v4.40.0/docs/REST%20API/rest-api.md#download-custom-macos-setting-configuration-profile) (`GET /api/v1/fleet/mdm/apple/profiles/:profile_id`) API endpoint is deprecated as of Fleet 4.41. It is maintained for backwards compatibility. Please use the API endpoint below instead.

`GET /api/v1/fleet/configuration_profiles/:profile_uuid`

#### Parameters

| Name                      | Type    | In    | Description                                             |
| ------------------------- | ------- | ----- | ------------------------------------------------------- |
| profile_uuid              | string | url   | **Required** The UUID of the profile to download.  |
| alt                       | string  | query | If specified and set to "media", downloads the profile. |

#### Example (get a profile metadata)

`GET /api/v1/fleet/configuration_profiles/f663713f-04ee-40f0-a95a-7af428c351a9`

##### Default response

`Status: 200`

```json
{
  "profile_uuid": "f663713f-04ee-40f0-a95a-7af428c351a9",
  "team_id": 0,
  "name": "Example profile",
  "platform": "darwin",
  "identifier": "com.example.profile",
  "created_at": "2023-03-31T00:00:00Z",
  "updated_at": "2023-03-31T00:00:00Z",
  "checksum": "dGVzdAo=",
  "labels_include_all": [
    {
      "name": "Label name 1",
      "id": 1,
      "broken": true
    },
    {
      "name": "Label name 2",
      "id": 2
    }
  ]
}
```

#### Example (download a profile)

`GET /api/v1/fleet/configuration_profiles/f663713f-04ee-40f0-a95a-7af428c351a9?alt=media`

##### Default response

`Status: 200`

**Note** To confirm success, it is important for clients to match content length with the response
header (this is done automatically by most clients, including the browser) rather than relying
solely on the response status code returned by this endpoint.

##### Example response headers

```http
  Content-Length: 542
  Content-Type: application/octet-stream
  Content-Disposition: attachment;filename="2023-03-31 Example profile.mobileconfig"
```

###### Example response body

```xml
<?xml version="1.0" encoding="UTF-8"?>
<!DOCTYPE plist PUBLIC "-//Apple//DTD PLIST 1.0//EN" "http://www.apple.com/DTDs/PropertyList-1.0.dtd">
<plist version="1.0">
<dict>
  <key>PayloadContent</key>
  <array/>
  <key>PayloadDisplayName</key>
  <string>Example profile</string>
  <key>PayloadIdentifier</key>
  <string>com.example.profile</string>
  <key>PayloadType</key>
  <string>Configuration</string>
  <key>PayloadUUID</key>
  <string>0BBF3E23-7F56-48FC-A2B6-5ACC598A4A69</string>
  <key>PayloadVersion</key>
  <integer>1</integer>
</dict>
</plist>
```

### Delete custom OS setting (configuration profile)

> [Delete custom macOS setting](https://github.com/fleetdm/fleet/blob/fleet-v4.40.0/docs/REST%20API/rest-api.md#delete-custom-macos-setting-configuration-profile) (`DELETE /api/v1/fleet/mdm/apple/profiles/:profile_id`) API endpoint is deprecated as of Fleet 4.41. It is maintained for backwards compatibility. Please use the below API endpoint instead.

`DELETE /api/v1/fleet/configuration_profiles/:profile_uuid`

#### Parameters

| Name                      | Type    | In    | Description                                                               |
| ------------------------- | ------- | ----- | ------------------------------------------------------------------------- |
| profile_uuid              | string  | url   | **Required** The UUID of the profile to delete. |

#### Example

`DELETE /api/v1/fleet/configuration_profiles/f663713f-04ee-40f0-a95a-7af428c351a9`

##### Default response

`Status: 200`

### Resend custom OS setting (configuration profile)

Resends a configuration profile for the specified host.

`POST /api/v1/fleet/hosts/:id/configuration_profiles/:profile_uuid/resend`

#### Parameters

| Name | Type | In | Description |
| ---- | ---- | -- | ----------- |
| id   | integer | path | **Required.** The host's ID. |
| profile_uuid   | string | path | **Required.** The UUID of the configuration profile to resend to the host. |

#### Example

`POST /api/v1/fleet/hosts/233/configuration_profiles/fc14a20-84a2-42d8-9257-a425f62bb54d/resend`

##### Default response

`Status: 202`


### Batch-resend custom OS setting (configuration profile)


`POST /api/v1/fleet/configuration_profiles/resend/batch`

#### Parameters

| Name    | Type    | In   | Description                                                                                                                                                                                                                                                                                                                        |
| ------- | ------- | ---- | ---------------------------------------------------------------------------------------------------------------------------------------------------------------------------------------------------------------------------------------------------------------------------------------------------------------------------------- |
| profile_uuid | integer | body | **Required**. The UUID of the existing configuration profile you'd like to resend.|
| filters | object  | body | **Required**. See [filters](#filters)  |

##### Filters

| Name                              | Type    | Description   |
| -----------------------| ------- | ----------------------------------------------------------------------------------- |
| profile_status                | string   | Profile status. Currently, `"failed"` is supported. |

#### Example

`POST /api/v1/fleet/configuration_profiles/batch/resend`

##### Request body

```json
{
  "profile_uuid": "f663713f-04ee-40f0-a95a-7af428c351a9",
  "filters": {
    "profile_status": "failed"
  }
}
```

##### Default response

`Status: 202`


### Update disk encryption enforcement

> The `PATCH /api/v1/fleet/mdm/apple/settings` API endpoint is deprecated as of Fleet 4.45. It is maintained for backward compatibility. Please use the new API endpoint below. You can view [archived docuementation for the deprecated endpoint](https://github.com/iansltx/fleet/blob/d1791518a43c9d290192dbf992bcea290c8158a3/docs/REST%20API/rest-api.md#update-disk-encryption-enforcement).

_Available in Fleet Premium_

`POST /api/v1/fleet/disk_encryption`

#### Parameters

| Name                   | Type    | In    | Description                                                                                 |
| -------------          | ------  | ----  | --------------------------------------------------------------------------------------      |
| team_id                | integer | body  | The team ID to apply the settings to. Settings applied to hosts in no team if absent.       |
| enable_disk_encryption | boolean | body  | Whether disk encryption should be enforced on devices that belong to the team (or no team). |

#### Example

`POST /api/v1/fleet/disk_encryption`

##### Default response

`204`


### Get disk encryption statistics

_Available in Fleet Premium_

Get aggregate status counts of disk encryption enforced on macOS and Windows hosts.

The summary can optionally be filtered by team ID.

`GET /api/v1/fleet/disk_encryption`

#### Parameters

| Name                      | Type   | In    | Description                                                               |
| ------------------------- | ------ | ----- | ------------------------------------------------------------------------- |
| team_id                   | string | query | _Available in Fleet Premium_. The team ID to filter the summary.           |

#### Example

`GET /api/v1/fleet/disk_encryption`

##### Default response

`Status: 200`

```json
{
  "verified": {"macos": 123, "windows": 123, "linux": 13},
  "verifying": {"macos": 123, "windows": 0, "linux": 0},
  "action_required": {"macos": 123, "windows": 0, "linux": 37},
  "enforcing": {"macos": 123, "windows": 123, "linux": 0},
  "failed": {"macos": 123, "windows": 123, "linux": 0},
  "removing_enforcement": {"macos": 123, "windows": 0, "linux": 0}
}
```


### Get OS settings summary

> [Get macOS settings statistics](https://github.com/fleetdm/fleet/blob/fleet-v4.40.0/docs/REST%20API/rest-api.md#get-macos-settings-statistics) (`GET /api/v1/fleet/mdm/apple/profiles/summary`) API endpoint is deprecated as of Fleet 4.41. It is maintained for backwards compatibility. Please use the below API endpoint instead.

Get aggregate status counts of all OS settings (configuration profiles and disk encryption) enforced on hosts.

For Fleet Premium users, the counts can
optionally be filtered by `team_id`. If no `team_id` is specified, team profiles are excluded from the results (i.e., only profiles that are associated with "No team" are listed).

`GET /api/v1/fleet/configuration_profiles/summary`

#### Parameters

| Name                      | Type   | In    | Description                                                               |
| ------------------------- | ------ | ----- | ------------------------------------------------------------------------- |
| team_id                   | string | query | _Available in Fleet Premium_. The team ID to filter profiles.              |

#### Example

Get aggregate status counts of profiles for to macOS and Windows hosts that are assigned to "No team".

`GET /api/v1/fleet/configuration_profiles/summary`

##### Default response

`Status: 200`

```json
{
  "verified": 123,
  "verifying": 123,
  "failed": 123,
  "pending": 123
}
```

### Get OS setting (configuration profile) status

Get status counts of a single OS settings (configuration profile) enforced on hosts.

`GET /api/v1/fleet/configuration_profile/:profile_uuid/status`

#### Parameters

| Name                      | Type   | In    | Description                                                               |
| ------------------------- | ------ | ----- | ------------------------------------------------------------------------- |
| profile_uuid                   | string | query | **Required**. The UUID of configuration profile.             |

#### Example

`GET /api/v1/fleet/configuration_profile/f663713f-04ee-40f0-a95a-7af428c351a9/status`

##### Default response

`Status: 200`

```json
{
  "verified": 123,
  "verifying": 123,
  "failed": 123,
  "pending": 123,
}
```

---

## Setup experience

- [Set custom MDM setup enrollment profile](#set-custom-mdm-setup-enrollment-profile)
- [Get custom MDM setup enrollment profile](#get-custom-mdm-setup-enrollment-profile)
- [Delete custom MDM setup enrollment profile](#delete-custom-mdm-setup-enrollment-profile)
- [Get Over-the-Air (OTA) enrollment profile](#get-over-the-air-ota-enrollment-profile)
- [Get manual enrollment profile](#get-manual-enrollment-profile)
- [Upload a bootstrap package](#upload-a-bootstrap-package)
- [Get metadata about a bootstrap package](#get-metadata-about-a-bootstrap-package)
- [Delete a bootstrap package](#delete-a-bootstrap-package)
- [Download a bootstrap package](#download-a-bootstrap-package)
- [Get a summary of bootstrap package status](#get-a-summary-of-bootstrap-package-status)
- [Configure setup experience](#configure-setup-experience)
- [Upload an EULA file](#upload-an-eula-file)
- [Get metadata about an EULA file](#get-metadata-about-an-eula-file)
- [Delete an EULA file](#delete-an-eula-file)
- [Download an EULA file](#download-an-eula-file)
- [List software (setup experience)](#list-software-setup-experience)
- [Update software (setup experience)](#update-software-setup-experience)
- [Add script (setup experience)](#add-script-setup-experience)
- [Get or download script (setup experience)](#get-or-download-script-setup-experience)
- [Delete script (setup experience)](#delete-script-setup-experience)



### Set custom MDM setup enrollment profile

_Available in Fleet Premium_

Sets the custom MDM setup enrollment profile for a team or no team.

`POST /api/v1/fleet/enrollment_profiles/automatic`

#### Parameters

| Name                      | Type    | In    | Description                                                                   |
| ------------------------- | ------  | ----- | -------------------------------------------------------------------------     |
| team_id                   | integer | json  | The team ID this custom enrollment profile applies to, or no team if omitted. |
| name                      | string  | json  | The filename of the uploaded custom enrollment profile.                       |
| enrollment_profile        | object  | json  | The custom enrollment profile's json, as documented in https://developer.apple.com/documentation/devicemanagement/profile. |

#### Example

`POST /api/v1/fleet/enrollment_profiles/automatic`

##### Default response

`Status: 200`

```json
{
  "team_id": 123,
  "name": "dep_profile.json",
  "uploaded_at": "2023-04-04:00:00Z",
  "enrollment_profile": {
    "is_mandatory": true,
    "is_mdm_removable": false
  }
}
```

> NOTE: The `ConfigurationWebURL` and `URL` values in the custom MDM setup enrollment profile are automatically populated. Attempting to populate them with custom values may generate server response errors.

### Get custom MDM setup enrollment profile

_Available in Fleet Premium_

Gets the custom MDM setup enrollment profile for a team or no team.

`GET /api/v1/fleet/enrollment_profiles/automatic`

#### Parameters

| Name                      | Type    | In    | Description                                                                           |
| ------------------------- | ------  | ----- | -------------------------------------------------------------------------             |
| team_id                   | integer | query | The team ID for which to return the custom enrollment profile, or no team if omitted. |

#### Example

`GET /api/v1/fleet/enrollment_profiles/automatic?team_id=123`

##### Default response

`Status: 200`

```json
{
  "team_id": 123,
  "name": "dep_profile.json",
  "uploaded_at": "2023-04-04:00:00Z",
  "enrollment_profile": {
    "is_mandatory": true,
    "is_mdm_removable": false
  }
}
```

### Delete custom MDM setup enrollment profile

_Available in Fleet Premium_

Deletes the custom MDM setup enrollment profile assigned to a team or no team.

`DELETE /api/v1/fleet/enrollment_profiles/automatic`

#### Parameters

| Name                      | Type    | In    | Description                                                                           |
| ------------------------- | ------  | ----- | -------------------------------------------------------------------------             |
| team_id                   | integer | query | The team ID for which to delete the custom enrollment profile, or no team if omitted. |

#### Example

`DELETE /api/v1/fleet/enrollment_profiles/automatic?team_id=123`

##### Default response

`Status: 204`


### Get Over-the-Air (OTA) enrollment profile

`GET /api/v1/fleet/enrollment_profiles/ota`

The returned value is a signed `.mobileconfig` OTA enrollment profile (see [Apple enrollment profile docs](https://developer.apple.com/library/archive/documentation/NetworkingInternet/Conceptual/iPhoneOTAConfiguration/OTASecurity/OTASecurity.html)). Install this profile on macOS, iOS, or iPadOS hosts to enroll them to a specific team in Fleet and turn on MDM features.

To enroll macOS hosts, turn on MDM features, and add [human-device mapping](#get-human-device-mapping), install the [manual enrollment profile](#get-manual-enrollment-profile) instead.

#### Parameters

| Name              | Type    | In    | Description                                                                      |
|-------------------|---------|-------|----------------------------------------------------------------------------------|
| enroll_secret     | string  | query | **Required**. The enroll secret of the team this host will be assigned to.       |

#### Example

`GET /api/v1/fleet/enrollment_profiles/ota?enroll_secret=foobar`

##### Default response

`Status: 200`

> **Note:** To confirm success, it is important for clients to match content length with the response header (this is done automatically by most clients, including the browser) rather than relying solely on the response status code returned by this endpoint.

##### Example response headers

```http
  Content-Length: 542
  Content-Type: application/x-apple-aspen-config; charset=utf-8
  Content-Disposition: attachment;filename="fleet-mdm-enrollment-profile.mobileconfig"
  X-Content-Type-Options: nosniff
```

###### Example response body

```xml
<?xml version="1.0" encoding="UTF-8"?>
<!DOCTYPE plist PUBLIC "-//Apple Inc//DTD PLIST 1.0//EN" "http://www.apple.com/DTDs/PropertyList-1.0.dtd">
<plist version="1.0">
  <dict>
    <key>PayloadContent</key>
    <dict>
      <key>URL</key>
      <string>https://foo.example.com/api/fleet/ota_enrollment?enroll_secret=foobar</string>
      <key>DeviceAttributes</key>
      <array>
        <string>UDID</string>
        <string>VERSION</string>
        <string>PRODUCT</string>
	      <string>SERIAL</string>
      </array>
    </dict>
    <key>PayloadOrganization</key>
    <string>Acme Inc.</string>
    <key>PayloadDisplayName</key>
    <string>Acme Inc. enrollment</string>
    <key>PayloadVersion</key>
    <integer>1</integer>
    <key>PayloadUUID</key>
    <string>fdb376e5-b5bb-4d8c-829e-e90865f990c9</string>
    <key>PayloadIdentifier</key>
    <string>com.fleetdm.fleet.mdm.apple.ota</string>
    <key>PayloadType</key>
    <string>Profile Service</string>
  </dict>
</plist>
```


### Get manual enrollment profile

Retrieves an unsigned manual enrollment profile for macOS hosts. Install this profile on macOS hosts to turn on MDM features manually.

To add [human-device mapping](#get-human-device-mapping), [add the end user's email to the enrollment profle](https://fleetdm.com/guides/config-less-fleetd-agent-deployment#using-human-device-mapping).

`GET /api/v1/fleet/enrollment_profiles/manual`

##### Example

`GET /api/v1/fleet/enrollment_profiles/manual`

##### Default response

`Status: 200`

```xml
<?xml version="1.0" encoding="UTF-8"?>
<!DOCTYPE plist PUBLIC "-//Apple//DTD PLIST 1.0//EN" "http://www.apple.com/DTDs/PropertyList-1.0.dtd">
<plist version="1.0">
<!-- ... -->
</plist>
```

### Upload a bootstrap package

_Available in Fleet Premium_

Upload a bootstrap package that will be automatically installed during DEP setup.

`POST /api/v1/fleet/bootstrap`

#### Parameters

| Name    | Type   | In   | Description                                                                                                                                                                                                            |
| ------- | ------ | ---- | ---------------------------------------------------------------------------------------------------------------------------------------------------------------------------------------------------------------------- |
| package | file   | form | **Required**. The bootstrap package installer. It must be a signed `pkg` file.                                                                                                                                         |
| team_id | string | form | The team ID for the package. If specified, the package will be installed to hosts that are assigned to the specified team. If not specified, the package will be installed to hosts that are not assigned to any team. |
| manual_agent_install | boolean | form | If set to `true` Fleet's agent (fleetd) won't be installed as part of automatic enrollment (ADE) on macOS hosts. (Default: `false`) |

#### Example

Upload a bootstrap package that will be installed to macOS hosts enrolled to MDM that are
assigned to a team. Note that in this example the form data specifies `team_id` in addition to
`package`.

`POST /api/v1/fleet/bootstrap`

##### Request headers

```http
Content-Length: 850
Content-Type: multipart/form-data; boundary=------------------------f02md47480und42y
```

##### Request body

```http
--------------------------f02md47480und42y
Content-Disposition: form-data; name="team_id"
1
--------------------------f02md47480und42y
Content-Disposition: form-data; name="package"; filename="bootstrap-package.pkg"
Content-Type: application/octet-stream
<BINARY_DATA>
--------------------------f02md47480und42y--
```

##### Default response

`Status: 200`


### Get metadata about a bootstrap package

_Available in Fleet Premium_

Get information about a bootstrap package that was uploaded to Fleet.

`GET /api/v1/fleet/bootstrap/:team_id/metadata`

#### Parameters

| Name       | Type    | In    | Description                                                                                                                                                                                                        |
| -------    | ------  | ---   | ---------------------------------------------------------------------------------------------------------------------------------------------------------                                                          |
| team_id    | string  | url   | **Required** The team ID for the package. Zero (0) can be specified to get information about the bootstrap package for hosts that don't belong to a team.                                                          |
| for_update | boolean | query | If set to `true`, the authorization will be for a `write` action instead of a `read`. Useful for the write-only `gitops` role when requesting the bootstrap metadata to check if the package needs to be replaced. |

#### Example

`GET /api/v1/fleet/bootstrap/0/metadata`

##### Default response

`Status: 200`

```json
{
  "name": "bootstrap-package.pkg",
  "team_id": 0,
  "sha256": "6bebb4433322fd52837de9e4787de534b4089ac645b0692dfb74d000438da4a3",
  "token": "AA598E2A-7952-46E3-B89D-526D45F7E233",
  "created_at": "2023-04-20T13:02:05Z"
}
```

In the response above:

- `token` is the value you can use to [download a bootstrap package](#download-a-bootstrap-package)
- `sha256` is the SHA256 digest of the bytes of the bootstrap package file.


### Delete a bootstrap package

_Available in Fleet Premium_

Delete a team's bootstrap package.

`DELETE /api/v1/fleet/bootstrap/:team_id`

#### Parameters

| Name    | Type   | In  | Description                                                                                                                                               |
| ------- | ------ | --- | --------------------------------------------------------------------------------------------------------------------------------------------------------- |
| team_id | string | url | **Required** The team ID for the package. Zero (0) can be specified to get information about the bootstrap package for hosts that don't belong to a team. |


#### Example

`DELETE /api/v1/fleet/bootstrap/1`

##### Default response

`Status: 200`


### Download a bootstrap package

_Available in Fleet Premium_

Download a bootstrap package.

`GET /api/v1/fleet/bootstrap`

#### Parameters

| Name  | Type   | In    | Description                                      |
| ----- | ------ | ----- | ------------------------------------------------ |
| token | string | query | **Required** The token of the bootstrap package. |

#### Example

`GET /api/v1/fleet/bootstrap?token=AA598E2A-7952-46E3-B89D-526D45F7E233`

##### Default response

`Status: 200`

```http
Status: 200
Content-Type: application/octet-stream
Content-Disposition: attachment
Content-Length: <length>
Body: <blob>
```

### Get a summary of bootstrap package status

_Available in Fleet Premium_

Get aggregate status counts of bootstrap packages delivered to DEP enrolled hosts.

The summary can optionally be filtered by team ID.

`GET /api/v1/fleet/bootstrap/summary`

#### Parameters

| Name                      | Type   | In    | Description                                                               |
| ------------------------- | ------ | ----- | ------------------------------------------------------------------------- |
| team_id                   | string | query | The team ID to filter the summary.                                        |

#### Example

`GET /api/v1/fleet/bootstrap/summary`

##### Default response

`Status: 200`

```json
{
  "installed": 10,
  "failed": 1,
  "pending": 4
}
```

### Configure setup experience

> **Experimental feature.** The `manual_agent_install` feature is undergoing rapid improvement, which may result in breaking changes to the API or configuration surface. It is not recommended for use in automated workflows.

_Available in Fleet Premium_

`PATCH /api/v1/fleet/setup_experience`

#### Parameters

| Name                           | Type    | In    | Description                                                                                 |
| -------------          | ------  | ----  | --------------------------------------------------------------------------------------      |
| team_id                        | integer | body  | The team ID to apply the settings to. Settings applied to hosts in no team if absent.       |
| enable_end_user_authentication | boolean | body  | When enabled, require end users to authenticate with your identity provider (IdP) when they set up their new macOS hosts. |
| enable_release_device_manually | boolean | body  | When enabled, you're responsible for sending the DeviceConfigured command.|
| manual_agent_install | boolean | body  | If set to `true` Fleet's agent (fleetd) won't be installed as part of automatic enrollment (ADE) on macOS hosts. (Default: `false`) |

#### Example

`PATCH /api/v1/fleet/setup_experience`

##### Request body

```json
{
  "team_id": 1,
  "enable_end_user_authentication": true,
  "enable_release_device_manually": true
}
```

##### Default response

`Status: 204`


### Upload an EULA file

_Available in Fleet Premium_

Upload an EULA that will be shown during the DEP flow.

`POST /api/v1/fleet/setup_experience/eula`

#### Parameters

| Name | Type | In   | Description                                       |
| ---- | ---- | ---- | ------------------------------------------------- |
| eula | file | form | **Required**. A PDF document containing the EULA. |

#### Example

`POST /api/v1/fleet/setup_experience/eula`

##### Request headers

```http
Content-Length: 850
Content-Type: multipart/form-data; boundary=------------------------f02md47480und42y
```

##### Request body

```http
--------------------------f02md47480und42y
Content-Disposition: form-data; name="eula"; filename="eula.pdf"
Content-Type: application/octet-stream
<BINARY_DATA>
--------------------------f02md47480und42y--
```

##### Default response

`Status: 200`


### Get metadata about an EULA file

_Available in Fleet Premium_

Get information about the EULA file that was uploaded to Fleet. If no EULA was previously uploaded, this endpoint returns a `404` status code.

`GET /api/v1/fleet/setup_experience/eula/metadata`

#### Example

`GET /api/v1/fleet/setup_experience/eula/metadata`

##### Default response

`Status: 200`

```json
{
  "name": "eula.pdf",
  "token": "AA598E2A-7952-46E3-B89D-526D45F7E233",
  "created_at": "2023-04-20T13:02:05Z"
}
```

In the response above:

- `token` is the value you can use to [download an EULA](#download-an-eula-file)


### Delete an EULA file

_Available in Fleet Premium_

Delete an EULA file.

`DELETE /api/v1/fleet/setup_experience/eula/:token`

#### Parameters

| Name  | Type   | In    | Description                              |
| ----- | ------ | ----- | ---------------------------------------- |
| token | string | path  | **Required** The token of the EULA file. |

#### Example

`DELETE /api/v1/fleet/setup_experience/eula/AA598E2A-7952-46E3-B89D-526D45F7E233`

##### Default response

`Status: 200`


### Download an EULA file

_Available in Fleet Premium_

Download an EULA file

`GET /api/v1/fleet/setup_experience/eula/:token`

#### Parameters

| Name  | Type   | In    | Description                              |
| ----- | ------ | ----- | ---------------------------------------- |
| token | string | path  | **Required** The token of the EULA file. |

#### Example

`GET /api/v1/fleet/setup_experience/eula/AA598E2A-7952-46E3-B89D-526D45F7E233`

##### Default response

`Status: 200`

```http
Status: 200
Content-Type: application/pdf
Content-Disposition: attachment
Content-Length: <length>
Body: <blob>
```

### List software (setup experience)

_Available in Fleet Premium_

List software that can or will be automatically installed during macOS setup. If `install_during_setup` is `true` it will be installed during setup.

`GET /api/v1/fleet/setup_experience/software`

| Name  | Type   | In    | Description                              |
| ----- | ------ | ----- | ---------------------------------------- |
| team_id | integer | query | _Available in Fleet Premium_. The ID of the team to filter software by. If not specified, it will filter only software that's available to hosts with no team. |
| page | integer | query | Page number of the results to fetch. |
| per_page | integer | query | Results per page. |


#### Example

`GET /api/v1/fleet/setup_experience/software?team_id=3`

##### Default response

`Status: 200`

```json
{
  "software_titles": [
    {
      "id": 12,
      "name": "Firefox.app",
      "software_package": {
        "name": "FirefoxInsall.pkg",
        "platform": "darwin",
        "version": "125.6",
        "self_service": true,
        "install_during_setup": true
      },
      "app_store_app": null,
      "versions_count": 3,
      "source": "apps",
      "hosts_count": 48,
      "versions": [
        {
          "id": 123,
          "version": "1.12",
          "vulnerabilities": ["CVE-2023-1234","CVE-2023-4321","CVE-2023-7654"]
        },
        {
          "id": 124,
          "version": "3.4",
          "vulnerabilities": ["CVE-2023-1234","CVE-2023-4321","CVE-2023-7654"]
        },
        {
          "id": 12,
          "version": "1.13",
          "vulnerabilities": ["CVE-2023-1234","CVE-2023-4321","CVE-2023-7654"]
        }
      ]
    }
  ],
  "count": 2,
  "counts_updated_at": "2024-10-04T10:00:00Z",
  "meta": {
    "has_next_results": false,
    "has_previous_results": false
  }
}
```

### Update software (setup experience)

_Available in Fleet Premium_

Set software that will be automatically installed during macOS setup. Software that isn't included in the request will be unset.

`PUT /api/v1/fleet/setup_experience/software`

| Name  | Type   | In    | Description                              |
| ----- | ------ | ----- | ---------------------------------------- |
| team_id | integer | query | _Available in Fleet Premium_. The ID of the team to set the software for. If not specified, it will set the software for hosts with no team. |
| software_title_ids | array | body | The ID of software titles to install during macOS setup. |

#### Example

`PUT /api/v1/fleet/setup_experience/software?team_id=3`

##### Default response

`Status: 200`

```json
{
  "software_title_ids": [23,3411,5032]
}
```

### Add script (setup experience)

_Available in Fleet Premium_

Add a script that will automatically run during macOS setup.

`POST /api/v1/fleet/setup_experience/script`

| Name  | Type   | In    | Description                              |
| ----- | ------ | ----- | ---------------------------------------- |
| team_id | integer | form | _Available in Fleet Premium_. The ID of the team to add the script to. If not specified, a script will be added for hosts with no team. |
| script | file | form | The ID of software titles to install during macOS setup. |

#### Example

`POST /api/v1/fleet/setup_experience/script`

##### Default response

`Status: 200`

##### Request headers

```http
Content-Length: 306
Content-Type: multipart/form-data; boundary=------------------------f02md47480und42y
```

##### Request body

```http
--------------------------f02md47480und42y
Content-Disposition: form-data; name="team_id"

1
--------------------------f02md47480und42y
Content-Disposition: form-data; name="script"; filename="myscript.sh"
Content-Type: application/octet-stream

echo "hello"
--------------------------f02md47480und42y--

```

### Get or download script (setup experience)

_Available in Fleet Premium_

Get a script that will automatically run during macOS setup.

`GET /api/v1/fleet/setup_experience/script`

| Name  | Type   | In    | Description                              |
| ----- | ------ | ----- | ---------------------------------------- |
| team_id | integer | query | _Available in Fleet Premium_. The ID of the team to get the script for. If not specified, script will be returned for hosts with no team. |
| alt  | string | query | If specified and set to "media", downloads the script's contents. |


#### Example (get script)

`GET /api/v1/fleet/setup_experience/script?team_id=3`

##### Default response

`Status: 200`

```json
{
  "id": 1,
  "team_id": 3,
  "name": "setup-experience-script.sh",
  "created_at": "2023-07-30T13:41:07Z",
  "updated_at": "2023-07-30T13:41:07Z"
}
```

#### Example (download script)

`GET /api/v1/fleet/setup_experience/script?team_id=3?alt=media`

##### Example response headers

```http
Content-Length: 13
Content-Type: application/octet-stream
Content-Disposition: attachment;filename="2023-09-27 script_1.sh"
```

###### Example response body

`Status: 200`

```
echo "hello"
```

### Delete script (setup experience)

_Available in Fleet Premium_

Delete a script that will automatically run during macOS setup.

`DELETE /api/v1/fleet/setup_experience/script`

| Name  | Type   | In    | Description                              |
| ----- | ------ | ----- | ---------------------------------------- |
| team_id | integer | query | _Available in Fleet Premium_. The ID of the team to get the script for. If not specified, script will be returned for hosts with no team. |

#### Example

`DELETE /api/v1/fleet/setup_experience/script?team_id=3`

##### Default response

`Status: 200`

---

## Commands

- [Run MDM command](#run-mdm-command)
- [Get MDM command results](#get-mdm-command-results)
- [List MDM commands](#list-mdm-commands)


### Run MDM command

> `POST /api/v1/fleet/mdm/apple/enqueue` API endpoint is deprecated as of Fleet 4.40. It is maintained for backward compatibility. Please use the new API endpoint below. [Archived documentation](https://github.com/fleetdm/fleet/blob/fleet-v4.39.0/docs/REST%20API/rest-api.md#run-custom-mdm-command) is available for the deprecated endpoint.

This endpoint tells Fleet to run a custom MDM command, on the targeted macOS or Windows hosts, the next time they come online.

`POST /api/v1/fleet/commands/run`

#### Parameters

| Name                      | Type   | In    | Description                                                               |
| ------------------------- | ------ | ----- | ------------------------------------------------------------------------- |
| command                   | string | json  | A Base64 encoded MDM command as described in [Apple's documentation](https://developer.apple.com/documentation/devicemanagement/commands_and_queries) or [Windows's documentation](https://learn.microsoft.com/en-us/openspecs/windows_protocols/ms-mdm/0353f3d6-dbe2-42b6-b8d5-50db9333bba4). Supported formats are standard and raw (unpadded). You can paste your Base64 code to the [online decoder](https://devpal.co/base64-decode/) to check if you're using the valid format. |
| host_uuids                | array  | json  | An array of host UUIDs enrolled in Fleet on which the command should run. |

Note that the `EraseDevice` and `DeviceLock` commands are _available in Fleet Premium_ only.

#### Example

`POST /api/v1/fleet/commands/run`

##### Default response

`Status: 200`

```json
{
  "command_uuid": "a2064cef-0000-1234-afb9-283e3c1d487e",
  "request_type": "ProfileList"
}
```


### Get MDM command results

> `GET /api/v1/fleet/mdm/apple/commandresults` API endpoint is deprecated as of Fleet 4.40. It is maintained for backward compatibility. Please use the new API endpoint below. [[Archived docuemntation](https://github.com/fleetdm/fleet/blob/fleet-v4.39.0/docs/REST%20API/rest-api.md#get-custom-mdm-command-results) is available for the deprecated endpoint.

This endpoint returns the results for a specific custom MDM command.

In the reponse, the possible `status` values for macOS, iOS, and iPadOS hosts are the following:

* Pending: the command has yet to run on the host. The host will run the command the next time it comes online.
* NotNow: the host responded with "NotNow" status via the MDM protocol: the host received the command, but couldn’t execute it. The host will try to run the command the next time it comes online.
* Acknowledged: the host responded with "Acknowledged" status via the MDM protocol: the host processed the command successfully.
* Error: the host responded with "Error" status via the MDM protocol: an error occurred. Run the `fleetctl get mdm-command-results --id=<insert-command-id` to view the error.
* CommandFormatError: the host responded with "CommandFormatError" status via the MDM protocol: a protocol error occurred, which can result from a malformed command. Run the `fleetctl get mdm-command-results --id=<insert-command-id` to view the error.

The possible `status` values for Windows hosts are listed in [Microsoft's OMA DM documentation](https://learn.microsoft.com/en-us/windows/client-management/oma-dm-protocol-support#syncml-response-status-codes).

`GET /api/v1/fleet/commands/results`

#### Parameters

| Name                      | Type   | In    | Description                                                               |
| ------------------------- | ------ | ----- | ------------------------------------------------------------------------- |
| command_uuid              | string | query | The unique identifier of the command.                                     |

#### Example

`GET /api/v1/fleet/commands/results?command_uuid=a2064cef-0000-1234-afb9-283e3c1d487e`

##### Default response

`Status: 200`

```json
{
  "results": [
    {
      "host_uuid": "145cafeb-87c7-4869-84d5-e4118a927746",
      "command_uuid": "a2064cef-0000-1234-afb9-283e3c1d487e",
      "status": "Acknowledged",
      "updated_at": "2023-04-04:00:00Z",
      "request_type": "ProfileList",
      "hostname": "mycomputer",
      "payload": "PD94bWwgdmVyc2lvbj0iMS4wIiBlbmNvZGluZz0iVVRGLTgiPz4NCjwhRE9DVFlQRSBwbGlzdCBQVUJMSUMgIi0vL0FwcGxlLy9EVEQgUExJU1QgMS4wLy9FTiIgImh0dHA6Ly93d3cuYXBwbGUuY29tL0RURHMvUHJvcGVydHlMaXN0LTEuMC5kdGQiPg0KPHBsaXN0IHZlcnNpb249IjEuMCI+DQo8ZGljdD4NCg0KCTxrZXk+UGF5bG9hZERlc2NyaXB0aW9uPC9rZXk+DQoJPHN0cmluZz5UaGlzIHByb2ZpbGUgY29uZmlndXJhdGlvbiBpcyBkZXNpZ25lZCB0byBhcHBseSB0aGUgQ0lTIEJlbmNobWFyayBmb3IgbWFjT1MgMTAuMTQgKHYyLjAuMCksIDEwLjE1ICh2Mi4wLjApLCAxMS4wICh2Mi4wLjApLCBhbmQgMTIuMCAodjEuMC4wKTwvc3RyaW5nPg0KCTxrZXk+UGF5bG9hZERpc3BsYXlOYW1lPC9rZXk+DQoJPHN0cmluZz5EaXNhYmxlIEJsdWV0b290aCBzaGFyaW5nPC9zdHJpbmc+DQoJPGtleT5QYXlsb2FkRW5hYmxlZDwva2V5Pg0KCTx0cnVlLz4NCgk8a2V5PlBheWxvYWRJZGVudGlmaWVyPC9rZXk+DQoJPHN0cmluZz5jaXMubWFjT1NCZW5jaG1hcmsuc2VjdGlvbjIuQmx1ZXRvb3RoU2hhcmluZzwvc3RyaW5nPg0KCTxrZXk+UGF5bG9hZFNjb3BlPC9rZXk+DQoJPHN0cmluZz5TeXN0ZW08L3N0cmluZz4NCgk8a2V5PlBheWxvYWRUeXBlPC9rZXk+DQoJPHN0cmluZz5Db25maWd1cmF0aW9uPC9zdHJpbmc+DQoJPGtleT5QYXlsb2FkVVVJRDwva2V5Pg0KCTxzdHJpbmc+NUNFQkQ3MTItMjhFQi00MzJCLTg0QzctQUEyOEE1QTM4M0Q4PC9zdHJpbmc+DQoJPGtleT5QYXlsb2FkVmVyc2lvbjwva2V5Pg0KCTxpbnRlZ2VyPjE8L2ludGVnZXI+DQogICAgPGtleT5QYXlsb2FkUmVtb3ZhbERpc2FsbG93ZWQ8L2tleT4NCiAgICA8dHJ1ZS8+DQoJPGtleT5QYXlsb2FkQ29udGVudDwva2V5Pg0KCTxhcnJheT4NCgkJPGRpY3Q+DQoJCQk8a2V5PlBheWxvYWRDb250ZW50PC9rZXk+DQoJCQk8ZGljdD4NCgkJCQk8a2V5PmNvbS5hcHBsZS5CbHVldG9vdGg8L2tleT4NCgkJCQk8ZGljdD4NCgkJCQkJPGtleT5Gb3JjZWQ8L2tleT4NCgkJCQkJPGFycmF5Pg0KCQkJCQkJPGRpY3Q+DQoJCQkJCQkJPGtleT5tY3hfcHJlZmVyZW5jZV9zZXR0aW5nczwva2V5Pg0KCQkJCQkJCTxkaWN0Pg0KCQkJCQkJCQk8a2V5PlByZWZLZXlTZXJ2aWNlc0VuYWJsZWQ8L2tleT4NCgkJCQkJCQkJPGZhbHNlLz4NCgkJCQkJCQk8L2RpY3Q+DQoJCQkJCQk8L2RpY3Q+DQoJCQkJCTwvYXJyYXk+DQoJCQkJPC9kaWN0Pg0KCQkJPC9kaWN0Pg0KCQkJPGtleT5QYXlsb2FkRGVzY3JpcHRpb248L2tleT4NCgkJCTxzdHJpbmc+RGlzYWJsZXMgQmx1ZXRvb3RoIFNoYXJpbmc8L3N0cmluZz4NCgkJCTxrZXk+UGF5bG9hZERpc3BsYXlOYW1lPC9rZXk+DQoJCQk8c3RyaW5nPkN1c3RvbTwvc3RyaW5nPg0KCQkJPGtleT5QYXlsb2FkRW5hYmxlZDwva2V5Pg0KCQkJPHRydWUvPg0KCQkJPGtleT5QYXlsb2FkSWRlbnRpZmllcjwva2V5Pg0KCQkJPHN0cmluZz4wMjQwREQxQy03MERDLTQ3NjYtOTAxOC0wNDMyMkJGRUVBRDE8L3N0cmluZz4NCgkJCTxrZXk+UGF5bG9hZFR5cGU8L2tleT4NCgkJCTxzdHJpbmc+Y29tLmFwcGxlLk1hbmFnZWRDbGllbnQucHJlZmVyZW5jZXM8L3N0cmluZz4NCgkJCTxrZXk+UGF5bG9hZFVVSUQ8L2tleT4NCgkJCTxzdHJpbmc+MDI0MEREMUMtNzBEQy00NzY2LTkwMTgtMDQzMjJCRkVFQUQxPC9zdHJpbmc+DQoJCQk8a2V5PlBheWxvYWRWZXJzaW9uPC9rZXk+DQoJCQk8aW50ZWdlcj4xPC9pbnRlZ2VyPg0KCQk8L2RpY3Q+DQoJPC9hcnJheT4NCjwvZGljdD4NCjwvcGxpc3Q+",
      "result": "PD94bWwgdmVyc2lvbj0iMS4wIiBlbmNvZGluZz0iVVRGLTgiPz4NCjwhRE9DVFlQRSBwbGlzdCBQVUJMSUMgIi0vL0FwcGxlLy9EVEQgUExJU1QgMS4wLy9FTiIgImh0dHA6Ly93d3cuYXBwbGUuY29tL0RURHMvUHJvcGVydHlMaXN0LTEuMC5kdGQiPg0KPHBsaXN0IHZlcnNpb249IjEuMCI+DQo8ZGljdD4NCiAgICA8a2V5PkNvbW1hbmRVVUlEPC9rZXk+DQogICAgPHN0cmluZz4wMDAxX0luc3RhbGxQcm9maWxlPC9zdHJpbmc+DQogICAgPGtleT5TdGF0dXM8L2tleT4NCiAgICA8c3RyaW5nPkFja25vd2xlZGdlZDwvc3RyaW5nPg0KICAgIDxrZXk+VURJRDwva2V5Pg0KICAgIDxzdHJpbmc+MDAwMDgwMjAtMDAwOTE1MDgzQzgwMDEyRTwvc3RyaW5nPg0KPC9kaWN0Pg0KPC9wbGlzdD4="
    }
  ]
}
```

> Note: If the server has not yet received a result for a command, it will return an empty object (`{}`).

### List MDM commands

> `GET /api/v1/fleet/mdm/apple/commands` API endpoint is deprecated as of Fleet 4.40. It is maintained for backward compatibility. Please use the new API endpoint below.  [Archived documentation](https://github.com/fleetdm/fleet/blob/fleet-v4.39.0/docs/REST%20API/rest-api.md#list-custom-mdm-commands) is available for the deprecated endpoint.

This endpoint returns the list of custom MDM commands that have been executed.

`GET /api/v1/fleet/commands`

#### Parameters

| Name                      | Type    | In    | Description                                                               |
| ------------------------- | ------  | ----- | ------------------------------------------------------------------------- |
| page                      | integer | query | Page number of the results to fetch.                                      |
| per_page                  | integer | query | Results per page.                                                         |
| order_key                 | string  | query | What to order results by. Can be any field listed in the `results` array example below. |
| order_direction           | string  | query | **Requires `order_key`**. The direction of the order given the order key. Options include `"asc"` and `"desc"`. Default is `"asc"`. |
| host_identifier           | string  | query | The host's `hostname`, `uuid`, or `hardware_serial`. |
| request_type              | string  | query | The request type to filter commands by. |

#### Example

`GET /api/v1/fleet/commands?per_page=5`

##### Default response

`Status: 200`

```json
{
  "results": [
    {
      "host_uuid": "145cafeb-87c7-4869-84d5-e4118a927746",
      "command_uuid": "a2064cef-0000-1234-afb9-283e3c1d487e",
      "status": "Acknowledged",
      "updated_at": "2023-04-04:00:00Z",
      "request_type": "ProfileList",
      "hostname": "mycomputer"
    },
    {
      "host_uuid": "322vghee-12c7-8976-83a1-e2118a927342",
      "command_uuid": "d76d69b7-d806-45a9-8e49-9d6dc533485c",
      "status": "200",
      "updated_at": "2023-05-04:00:00Z",
      "request_type": "./Device/Vendor/MSFT/Reboot/RebootNow",
      "hostname": "myhost"
    }
  ]
}
```

---

## Integrations

- [Get Apple Push Notification service (APNs)](#get-apple-push-notification-service-apns)
- [List Apple Business Manager (ABM) tokens](#list-apple-business-manager-abm-tokens)
- [List Volume Purchasing Program (VPP) tokens](#list-volume-purchasing-program-vpp-tokens)
- [Get identity provider (IdP) details](#get-identity-provider-idp-details)
- [Get Android Enterprise](#get-android-enterprise)

### Get Apple Push Notification service (APNs)

`GET /api/v1/fleet/apns`

#### Parameters

None.

#### Example

`GET /api/v1/fleet/apns`

##### Default response

`Status: 200`

```json
{
  "common_name": "APSP:04u52i98aewuh-xxxx-xxxx-xxxx-xxxx",
  "serial_number": "1234567890987654321",
  "issuer": "Apple Application Integration 2 Certification Authority",
  "renew_date": "2023-09-30T00:00:00Z"
}
```

### List Apple Business Manager (ABM) tokens

_Available in Fleet Premium_

`GET /api/v1/fleet/abm_tokens`

#### Parameters

None.

#### Example

`GET /api/v1/fleet/abm_tokens`

##### Default response

`Status: 200`

```json
"abm_tokens": [
  {
    "id": 1,
    "apple_id": "apple@example.com",
    "org_name": "Fleet Device Management Inc.",
    "mdm_server_url": "https://example.com/mdm/apple/mdm",
    "renew_date": "2023-11-29T00:00:00Z",
    "terms_expired": false,
    "macos_team": {
      "name": "💻 Workstations",
      "id": 1
    },
    "ios_team": {
      "name": "📱🏢 Company-owned iPhones",
      "id": 2
    },
    "ipados_team": {
      "name": "🔳🏢 Company-owned iPads",
      "id": 3
    }
  }
]
```

### List Volume Purchasing Program (VPP) tokens

_Available in Fleet Premium_

`GET /api/v1/fleet/vpp_tokens`

#### Parameters

None.

#### Example

`GET /api/v1/fleet/vpp_tokens`

##### Default response

`Status: 200`

```json
"vpp_tokens": [
  {
    "id": 1,
    "org_name": "Fleet Device Management Inc.",
    "location": "https://example.com/mdm/apple/mdm",
    "renew_date": "2023-11-29T00:00:00Z",
    "teams": [
      {
        "name": "💻 Workstations",
        "id": 1
      },
      {
        "name": "💻🐣 Workstations (canary)",
        "id": 2
      },
      {
        "name": "📱🏢 Company-owned iPhones",
        "id": 3
      },
      {
        "name": "🔳🏢 Company-owned iPads",
        "id": 4
      }
    ],
  }
]
```

### Get identity provider (IdP) details

Get details about SCIM (System for Cross-domain Identity Management (SCIM)) integration with your identity provider (IdP).

`GET /api/v1/fleet/scim/details`


#### Parameters

None.


#### Example

`GET /api/v1/fleet/scim/details`


##### Default response

`Status: 200`

```json
{
  "last_request": {
    "requested_at": "2025-03-11T02:02:17Z",
    "status": "success",
    "details": "",
  }
}
```



### Get Android Enterprise

> **Experimental feature.** This feature is undergoing rapid improvement, which may result in breaking changes to the API or configuration surface. It is not recommended for use in automated workflows.

Get info about Android Enterprise that's connected to Fleet.

`GET /api/v1/fleet/android_enterprise`


#### Parameters

None.

#### Example

`GET /api/v1/fleet/android_enterprise`


##### Default response

`Status: 200`

```json
{
  "android_enterprise_id": "LC0445szuv"
}
```

---

## Policies

- [List policies](#list-policies)
- [List team policies](#list-team-policies)
- [Count policies](#count-policies)
- [Count team policies](#count-team-policies)
- [Get policy by ID](#get-policy-by-id)
- [Get team policy by ID](#get-team-policy-by-id)
- [Add policy](#add-policy)
- [Add team policy](#add-team-policy)
- [Delete policies](#delete-policies)
- [Delete team policies](#delete-team-policies)
- [Edit policy](#edit-policy)
- [Edit team policy](#edit-team-policy)
- [Reset automations for all hosts failing policies](#reset-automations-for-all-hosts-failing-policies)

Policies are yes or no questions you can ask about your hosts.

Policies in Fleet are defined by osquery queries.

A passing host answers "yes" to a policy if the host returns results for a policy's query.

A failing host answers "no" to a policy if the host does not return results for a policy's query.

For example, a policy might ask “Is Gatekeeper enabled on macOS devices?“ This policy's osquery query might look like the following: `SELECT 1 FROM gatekeeper WHERE assessments_enabled = 1;`

### List policies

`GET /api/v1/fleet/global/policies`

#### Parameters

| Name                    | Type    | In    | Description                                                                                                                                                                                                                                                                                                                                 |
| ----------------------- | ------- | ----- | ------------------------------------------------------------------------------------------------------------------------------------------------------------------------------------------------------------------------------------------------------------------------------------------------------------------------------------------- |
| page                    | integer | query | Page number of the results to fetch.                                                                                                                                                                                                                                                                                                        |
| per_page                | integer | query | Results per page.

#### Example

`GET /api/v1/fleet/global/policies`

##### Default response

`Status: 200`

```json
{
  "policies": [
    {
      "id": 1,
      "name": "Gatekeeper enabled",
      "query": "SELECT 1 FROM gatekeeper WHERE assessments_enabled = 1;",
      "description": "Checks if gatekeeper is enabled on macOS devices",
      "critical": false,
      "author_id": 42,
      "author_name": "John",
      "author_email": "john@example.com",
      "team_id": null,
      "resolution": "Resolution steps",
      "platform": "darwin",
      "created_at": "2021-12-15T15:23:57Z",
      "updated_at": "2021-12-15T15:23:57Z",
      "passing_host_count": 2000,
      "failing_host_count": 300,
      "host_count_updated_at": "2023-12-20T15:23:57Z",
      "labels_include_any": ["Macs on Sonoma"]
    },
    {
      "id": 2,
      "name": "Windows machines with encrypted hard disks",
      "query": "SELECT 1 FROM bitlocker_info WHERE protection_status = 1;",
      "description": "Checks if the hard disk is encrypted on Windows devices",
      "critical": true,
      "author_id": 43,
      "author_name": "Alice",
      "author_email": "alice@example.com",
      "team_id": null,
      "resolution": "Resolution steps",
      "platform": "windows",
      "created_at": "2021-12-31T14:52:27Z",
      "updated_at": "2022-02-10T20:59:35Z",
      "passing_host_count": 2300,
      "failing_host_count": 0,
      "host_count_updated_at": "2023-12-20T15:23:57Z",
      "labels_exclude_any": ["Compliance exclusions", "Workstations (Canary)"]
    }
  ]
}
```

---

### List team policies

_Available in Fleet Premium_

`GET /api/v1/fleet/teams/:id/policies`

#### Parameters

| Name               | Type    | In   | Description                                                                                                   |
| ------------------ | ------- | ---- | ------------------------------------------------------------------------------------------------------------- |
| id                 | integer | path  | **Required.** Defines what team ID to operate on                                                                            |
| merge_inherited  | boolean | query | If `true`, will return both team policies **and** inherited ("All teams") policies the `policies` list, and will not return a separate `inherited_policies` list. |
| query                 | string | query | Search query keywords. Searchable fields include `name`. |
| page                    | integer | query | Page number of the results to fetch.                                                                                                                                                                                                                                                                                                        |
| per_page                | integer | query | Results per page. |


#### Example (default usage)

`GET /api/v1/fleet/teams/1/policies`

##### Default response

`Status: 200`

```json
{
  "policies": [
    {
      "id": 1,
      "name": "Gatekeeper enabled",
      "query": "SELECT 1 FROM gatekeeper WHERE assessments_enabled = 1;",
      "description": "Checks if gatekeeper is enabled on macOS devices",
      "critical": true,
      "author_id": 42,
      "author_name": "John",
      "author_email": "john@example.com",
      "team_id": 1,
      "resolution": "Resolution steps",
      "platform": "darwin",
      "created_at": "2021-12-16T14:37:37Z",
      "updated_at": "2021-12-16T16:39:00Z",
      "passing_host_count": 2000,
      "failing_host_count": 300,
      "host_count_updated_at": "2023-12-20T15:23:57Z",
      "calendar_events_enabled": true,
      "conditional_access_enabled": true,
      "fleet_maintained": false,
      "labels_include_any": ["Macs on Sonoma"]
    },
    {
      "id": 2,
      "name": "Windows machines with encrypted hard disks",
      "query": "SELECT 1 FROM bitlocker_info WHERE protection_status = 1;",
      "description": "Checks if the hard disk is encrypted on Windows devices",
      "critical": false,
      "author_id": 43,
      "author_name": "Alice",
      "author_email": "alice@example.com",
      "team_id": 1,
      "resolution": "Resolution steps",
      "platform": "windows",
      "created_at": "2021-12-16T14:37:37Z",
      "updated_at": "2021-12-16T16:39:00Z",
      "passing_host_count": 2300,
      "failing_host_count": 0,
      "host_count_updated_at": "2023-12-20T15:23:57Z",
      "calendar_events_enabled": false,
      "conditional_access_enabled": false,
      "fleet_maintained": false,
      "labels_exclude_any": ["Compliance exclusions", "Workstations (Canary)"],
      "run_script": {
        "name": "Encrypt Windows disk with BitLocker",
        "id": 234
      }
    },
    {
      "id": 3,
      "name": "macOS - install/update Adobe Acrobat",
      "query": "SELECT 1 FROM apps WHERE name = \"Adobe Acrobat.app\" AND bundle_short_version != \"24.002.21005\";",
      "description": "Checks if the hard disk is encrypted on Windows devices",
      "critical": false,
      "author_id": 43,
      "author_name": "Alice",
      "author_email": "alice@example.com",
      "team_id": 1,
      "resolution": "Resolution steps",
      "platform": "darwin",
      "created_at": "2021-12-16T14:37:37Z",
      "updated_at": "2021-12-16T16:39:00Z",
      "passing_host_count": 2300,
      "failing_host_count": 3,
      "host_count_updated_at": "2023-12-20T15:23:57Z",
      "calendar_events_enabled": false,
      "conditional_access_enabled": false,
      "fleet_maintained": false,
      "install_software": {
        "name": "Adobe Acrobat.app",
        "software_title_id": 1234
      }
    }
  ],
  "inherited_policies": [
    {
      "id": 136,
      "name": "Arbitrary Test Policy (all platforms) (all teams)",
      "query": "SELECT 1 FROM osquery_info WHERE 1=1;",
      "description": "If you're seeing this, mostly likely this is because someone is testing out failing policies in dogfood. You can ignore this.",
      "critical": true,
      "author_id": 77,
      "author_name": "Test Admin",
      "author_email": "test@admin.com",
      "team_id": null,
      "resolution": "To make it pass, change \"1=0\" to \"1=1\". To make it fail, change \"1=1\" to \"1=0\".",
      "platform": "darwin,windows,linux",
      "created_at": "2022-08-04T19:30:18Z",
      "updated_at": "2022-08-30T15:08:26Z",
      "passing_host_count": 10,
      "failing_host_count": 9,
      "host_count_updated_at": "2023-12-20T15:23:57Z"
    }
  ]
}
```

#### Example (returns single list)

`GET /api/v1/fleet/teams/1/policies?merge_inherited=true`

##### Default response

`Status: 200`

```json
{
  "policies": [
    {
      "id": 1,
      "name": "Gatekeeper enabled",
      "query": "SELECT 1 FROM gatekeeper WHERE assessments_enabled = 1;",
      "description": "Checks if gatekeeper is enabled on macOS devices",
      "critical": true,
      "author_id": 42,
      "author_name": "John",
      "author_email": "john@example.com",
      "team_id": 1,
      "resolution": "Resolution steps",
      "platform": "darwin",
      "created_at": "2021-12-16T14:37:37Z",
      "updated_at": "2021-12-16T16:39:00Z",
      "passing_host_count": 2000,
      "failing_host_count": 300,
      "host_count_updated_at": "2023-12-20T15:23:57Z",
      "calendar_events_enabled": false,
      "conditional_access_enabled": false,
      "fleet_maintained": false,
      "labels_include_any": ["Macs on Sonoma"]
    },
    {
      "id": 2,
      "name": "Windows machines with encrypted hard disks",
      "query": "SELECT 1 FROM bitlocker_info WHERE protection_status = 1;",
      "description": "Checks if the hard disk is encrypted on Windows devices",
      "critical": false,
      "author_id": 43,
      "author_name": "Alice",
      "author_email": "alice@example.com",
      "team_id": 1,
      "resolution": "Resolution steps",
      "platform": "windows",
      "created_at": "2021-12-16T14:37:37Z",
      "updated_at": "2021-12-16T16:39:00Z",
      "passing_host_count": 2300,
      "failing_host_count": 0,
      "host_count_updated_at": "2023-12-20T15:23:57Z",
      "calendar_events_enabled": false,
      "conditional_access_enabled": false,
      "fleet_maintained": false
    },
    {
      "id": 136,
      "name": "Arbitrary Test Policy (all platforms) (all teams)",
      "query": "SELECT 1 FROM osquery_info WHERE 1=1;",
      "description": "If you're seeing this, mostly likely this is because someone is testing out failing policies in dogfood. You can ignore this.",
      "critical": true,
      "author_id": 77,
      "author_name": "Test Admin",
      "author_email": "test@admin.com",
      "team_id": null,
      "resolution": "To make it pass, change \"1=0\" to \"1=1\". To make it fail, change \"1=1\" to \"1=0\".",
      "platform": "darwin,windows,linux",
      "created_at": "2022-08-04T19:30:18Z",
      "updated_at": "2022-08-30T15:08:26Z",
      "passing_host_count": 10,
      "failing_host_count": 9,
      "host_count_updated_at": "2023-12-20T15:23:57Z",
      "fleet_maintained": false
    }
  ]
}
```

---

### Count policies

`GET /api/v1/fleet/policies/count`


#### Parameters
| Name               | Type    | In   | Description                                                                                                   |
| ------------------ | ------- | ---- | ------------------------------------------------------------------------------------------------------------- |
| query                 | string | query | Search query keywords. Searchable fields include `name`.  |

#### Example

`GET /api/v1/fleet/policies/count`

##### Default response

`Status: 200`

```json
{
  "count": 43
}
```

---

### Count team policies

_Available in Fleet Premium_

`GET /api/v1/fleet/team/:team_id/policies/count`

#### Parameters
| Name               | Type    | In   | Description                                                                                                   |
| ------------------ | ------- | ---- | ------------------------------------------------------------------------------------------------------------- |
| team_id                 | integer | path  | **Required.** Defines what team ID to operate on
| query                 | string | query | Search query keywords. Searchable fields include `name`. |
| merge_inherited     | boolean | query | If `true`, will include inherited ("All teams") policies in the count. |

#### Example

`GET /api/v1/fleet/team/1/policies/count`

##### Default response

`Status: 200`

```json
{
  "count": 43
}
```

---

### Get policy by ID

`GET /api/v1/fleet/global/policies/:id`

#### Parameters

| Name               | Type    | In   | Description                                                                                                   |
| ------------------ | ------- | ---- | ------------------------------------------------------------------------------------------------------------- |
| id                 | integer | path | **Required.** The policy's ID.                                                                                |

#### Example

`GET /api/v1/fleet/global/policies/1`

##### Default response

`Status: 200`

```json
{
  "policy": {
    "id": 1,
    "name": "Gatekeeper enabled",
    "query": "SELECT 1 FROM gatekeeper WHERE assessments_enabled = 1;",
    "description": "Checks if gatekeeper is enabled on macOS devices",
    "critical": false,
    "author_id": 42,
    "author_name": "John",
    "author_email": "john@example.com",
    "team_id": null,
    "resolution": "Resolution steps",
    "platform": "darwin",
    "created_at": "2021-12-15T15:23:57Z",
    "updated_at": "2021-12-15T15:23:57Z",
    "passing_host_count": 2000,
    "failing_host_count": 300,
    "host_count_updated_at": "2023-12-20T15:23:57Z"
  }
}
```

---

### Get team policy by ID

_Available in Fleet Premium_

`GET /api/v1/fleet/teams/:team_id/policies/:policy_id`

#### Parameters

| Name               | Type    | In   | Description                                                                                                   |
| ------------------ | ------- | ---- | ------------------------------------------------------------------------------------------------------------- |
| team_id            | integer | path  | **Required.** Defines what team ID to operate on                                                                            |
| policy_id                 | integer | path | **Required.** The policy's ID.                                                                                |

#### Example

`GET /api/v1/fleet/teams/1/policies/43`

##### Default response

`Status: 200`

```json
{
  "policy": {
    "id": 43,
    "name": "Gatekeeper enabled",
    "query": "SELECT 1 FROM gatekeeper WHERE assessments_enabled = 1;",
    "description": "Checks if gatekeeper is enabled on macOS devices",
    "critical": true,
    "author_id": 42,
    "author_name": "John",
    "author_email": "john@example.com",
    "team_id": 1,
    "resolution": "Resolution steps",
    "platform": "darwin",
    "created_at": "2021-12-16T14:37:37Z",
    "updated_at": "2021-12-16T16:39:00Z",
    "passing_host_count": 0,
    "failing_host_count": 0,
    "host_count_updated_at": null,
    "calendar_events_enabled": true,
    "conditional_access_enabled": false,
    "fleet_maintained": false,
    "labels_include_any": ["Macs on Sonoma"],
    "install_software": {
      "name": "Adobe Acrobat.app",
      "software_title_id": 1234
    },
    "run_script": {
      "name": "Enable gatekeeper",
      "id": 1337
    }
  }
}
```

---


### Add policy

`POST /api/v1/fleet/global/policies`

#### Parameters

| Name        | Type    | In   | Description                          |
| ----------  | ------- | ---- | ------------------------------------ |
| name        | string  | body | The policy's name.                    |
| query       | string  | body | The policy's query in SQL.                    |
| description | string  | body | The policy's description.             |
| resolution  | string  | body | The resolution steps for the policy. |
| platform    | string  | body | Comma-separated target platforms, currently supported values are "windows", "linux", "darwin". The default, an empty string means target all platforms. |
| critical    | boolean | body | _Available in Fleet Premium_. Mark policy as critical/high impact. |
| labels_include_any      | array     | form | _Available in Fleet Premium_. Target hosts that have any label in the array. |
| labels_exclude_any | array | form | _Available in Fleet Premium_. Target hosts that that don’t have any label in the array. |

Only one of `labels_include_any` or `labels_exclude_any` can be specified. If neither is set, all hosts on the specified `platform` are targeted.

#### Example (preferred)

`POST /api/v1/fleet/global/policies`

#### Request body

```json
{
  "name": "Gatekeeper enabled",
  "query": "SELECT 1 FROM gatekeeper WHERE assessments_enabled = 1;",
  "description": "Checks if gatekeeper is enabled on macOS devices",
  "resolution": "Resolution steps",
  "platform": "darwin",
  "critical": true
}
```

##### Default response

`Status: 200`

```json
{
  "policy": {
    "id": 43,
    "name": "Gatekeeper enabled",
    "query": "SELECT 1 FROM gatekeeper WHERE assessments_enabled = 1;",
    "description": "Checks if gatekeeper is enabled on macOS devices",
    "critical": true,
    "author_id": 42,
    "author_name": "John",
    "author_email": "john@example.com",
    "team_id": null,
    "resolution": "Resolution steps",
    "platform": "darwin",
    "created_at": "2022-03-17T20:15:55Z",
    "updated_at": "2022-03-17T20:15:55Z",
    "passing_host_count": 0,
    "failing_host_count": 0,
    "host_count_updated_at": null,
    "labels_include_any": ["Macs on Sonoma"]
  }
}
```

---

### Add team policy

_Available in Fleet Premium_

> **Experimental feature**. Software related features (like install software policy automation) are undergoing rapid improvement, which may result in breaking changes to the API or configuration surface. It is not recommended for use in automated workflows.

The semantics for creating a team policy are the same as for global policies, see [Add policy](#add-policy).

`POST /api/v1/fleet/teams/:id/policies`

#### Parameters

| Name              | Type    | In   | Description                                                                                                                                            |
|-------------------| ------- | ---- |--------------------------------------------------------------------------------------------------------------------------------------------------------|
| id                | integer | path | Defines what team ID to operate on.                                                                                                                    |
| name              | string  | body | The policy's name.                                                                                                                                     |
| query             | string  | body | The policy's query in SQL.                                                                                                                             |
| description       | string  | body | The policy's description.                                                                                                                              |
| resolution        | string  | body | The resolution steps for the policy.                                                                                                                   |
| platform          | string  | body | Comma-separated target platforms, currently supported values are "windows", "linux", "darwin". The default, an empty string means target all platforms. |
| critical          | boolean | body | _Available in Fleet Premium_. Mark policy as critical/high impact.                                                                                     |
| software_title_id | integer | body | _Available in Fleet Premium_. ID of software title to install if the policy fails. If `software_title_id` is specified and the software has `labels_include_any` or `labels_exclude_any` defined, the policy will inherit this target in addition to specified `platform`.                                                                     |
| script_id         | integer | body | _Available in Fleet Premium_. ID of script to run if the policy fails.                                                                 |
| labels_include_any      | array     | form | _Available in Fleet Premium_. Target hosts that have any label in the array. |
| labels_exclude_any | array | form | _Available in Fleet Premium_. Target hosts that that don’t have any label in the array. |

Either `query` or `query_id` must be provided.

Only one of `labels_include_any` or `labels_exclude_any` can be specified. If neither is set, all hosts on the specified `platform` are targeted.

#### Example

`POST /api/v1/fleet/teams/1/policies`

##### Request body

```json
{
  "name": "Gatekeeper enabled",
  "query": "SELECT 1 FROM gatekeeper WHERE assessments_enabled = 1;",
  "description": "Checks if gatekeeper is enabled on macOS devices",
  "critical": true,
  "resolution": "Resolution steps",
  "platform": "darwin"
}
```

##### Default response

`Status: 200`

```json
{
  "policy": {
    "id": 43,
    "name": "Gatekeeper enabled",
    "query": "SELECT 1 FROM gatekeeper WHERE assessments_enabled = 1;",
    "description": "Checks if gatekeeper is enabled on macOS devices",
    "critical": true,
    "author_id": 42,
    "author_name": "John",
    "author_email": "john@example.com",
    "team_id": 1,
    "resolution": "Resolution steps",
    "platform": "darwin",
    "created_at": "2021-12-16T14:37:37Z",
    "updated_at": "2021-12-16T16:39:00Z",
    "passing_host_count": 0,
    "failing_host_count": 0,
    "host_count_updated_at": null,
    "calendar_events_enabled": false,
    "fleet_maintained": false,
    "labels_include_any": ["Macs on Sonoma"],
    "install_software": {
      "name": "Adobe Acrobat.app",
      "software_title_id": 1234
    },
    "run_script": {
      "name": "Enable gatekeeper",
      "id": 1337
    }
  }
}
```

---

### Delete policies

`POST /api/v1/fleet/global/policies/delete`

#### Parameters

| Name     | Type    | In   | Description                                       |
| -------- | ------- | ---- | ------------------------------------------------- |
| ids      | array   | body | **Required.** The IDs of the policies to delete.  |

#### Example

`POST /api/v1/fleet/global/policies/delete`

#### Request body

```json
{
  "ids": [ 1 ]
}
```

##### Default response

`Status: 200`

```json
{
  "deleted": 1
}
```

---

### Delete team policies

_Available in Fleet Premium_

`POST /api/v1/fleet/teams/:team_id/policies/delete`

#### Parameters

| Name     | Type    | In   | Description                                       |
| -------- | ------- | ---- | ------------------------------------------------- |
| team_id  | integer | path  | **Required.** Defines what team ID to operate on                |
| ids      | array   | body | **Required.** The IDs of the policies to delete.  |

#### Example

`POST /api/v1/fleet/teams/1/policies/delete`

##### Request body

```json
{
  "ids": [ 1 ]
}
```

##### Default response

`Status: 200`

```json
{
  "deleted": 1
}
```

---

### Edit team policy

_Available in Fleet Premium_

> **Experimental feature**. Software related features (like install software policy automation) are undergoing rapid improvement, which may result in breaking changes to the API or configuration surface. It is not recommended for use in automated workflows.

`PATCH /api/v1/fleet/teams/:team_id/policies/:policy_id`

#### Parameters

| Name                    | Type    | In   | Description                                                                                                                                             |
|-------------------------| ------- | ---- |---------------------------------------------------------------------------------------------------------------------------------------------------------|
| team_id                 | integer | path | The team's ID.                                                                                                                                          |
| policy_id               | integer | path | The policy's ID.                                                                                                                                        |
| name                    | string  | body | The query's name.                                                                                                                                       |
| query                   | string  | body | The query in SQL.                                                                                                                                       |
| description             | string  | body | The query's description.                                                                                                                                |
| resolution              | string  | body | The resolution steps for the policy.                                                                                                                    |
| platform                | string  | body | Comma-separated target platforms, currently supported values are "windows", "linux", "darwin". The default, an empty string means target all platforms. |
| critical                | boolean | body | _Available in Fleet Premium_. Mark policy as critical/high impact.                                                                                      |
| calendar_events_enabled | boolean | body | _Available in Fleet Premium_. Whether to trigger calendar events when policy is failing.                                                                |
| conditional_access_enabled | boolean | body | _Available in Fleet Premium_. Whether to block single sign-on for end users whose hosts fail this policy.                                              |
| software_title_id       | integer | body | _Available in Fleet Premium_. ID of software title to install if the policy fails. Set to `null` to remove the automation.                              |
| script_id               | integer | body | _Available in Fleet Premium_. ID of script to run if the policy fails. Set to `null` to remove the automation.                                          |
| labels_include_any      | array     | form | _Available in Fleet Premium_. Target hosts that have any label in the array. |
| labels_exclude_any | array | form | _Available in Fleet Premium_. Target hosts that that don’t have any label in the array. |

Only one of `labels_include_any` or `labels_exclude_any` can be specified. If neither is set, all hosts on the specified `platform` are targeted.

#### Example

`PATCH /api/v1/fleet/teams/2/policies/42`

##### Request body

```json
{
  "name": "Gatekeeper enabled",
  "query": "SELECT 1 FROM gatekeeper WHERE assessments_enabled = 1;",
  "description": "Checks if gatekeeper is enabled on macOS devices",
  "critical": true,
  "resolution": "Resolution steps",
  "platform": "darwin",
  "script_id": 1337
}
```

##### Default response

`Status: 200`

```json
{
  "policy": {
    "id": 42,
    "name": "Gatekeeper enabled",
    "query": "SELECT 1 FROM gatekeeper WHERE assessments_enabled = 1;",
    "description": "Checks if gatekeeper is enabled on macOS devices",
    "critical": true,
    "author_id": 43,
    "author_name": "John",
    "author_email": "john@example.com",
    "resolution": "Resolution steps",
    "platform": "darwin",
    "team_id": 2,
    "created_at": "2021-12-16T14:37:37Z",
    "updated_at": "2021-12-16T16:39:00Z",
    "passing_host_count": 0,
    "failing_host_count": 0,
    "host_count_updated_at": null,
    "calendar_events_enabled": true,
    "conditional_access_enabled": false,
    "fleet_maintained": false,
    "install_software": {
      "name": "Adobe Acrobat.app",
      "software_title_id": 1234
    },
    "run_script": {
      "name": "Enable gatekeeper",
      "id": 1337
    }
  }
}
```

### Edit policy

`PATCH /api/v1/fleet/global/policies/:id`

#### Parameters

| Name        | Type    | In   | Description                          |
| ----------  | ------- | ---- | ------------------------------------ |
| id          | integer | path | The policy's ID.                     |
| name        | string  | body | The query's name.                    |
| query       | string  | body | The query in SQL.                    |
| description | string  | body | The query's description.             |
| resolution  | string  | body | The resolution steps for the policy. |
| platform    | string  | body | Comma-separated target platforms, currently supported values are "windows", "linux", "darwin". The default, an empty string means target all platforms. |
| critical    | boolean | body | _Available in Fleet Premium_. Mark policy as critical/high impact. |
| labels_include_any      | array     | form | _Available in Fleet Premium_. Target hosts that have any label in the array. |
| labels_exclude_any | array | form | _Available in Fleet Premium_. Target hosts that that don’t have any label in the array. |

Only one of `labels_include_any` or `labels_exclude_any` can be specified. If neither is set, all hosts on the specified `platform` are targeted.

#### Example

`PATCH /api/v1/fleet/global/policies/42`

##### Request body

```json
{
  "name": "Gatekeeper enabled",
  "query": "SELECT 1 FROM gatekeeper WHERE assessments_enabled = 1;",
  "description": "Checks if gatekeeper is enabled on macOS devices",
  "critical": true,
  "resolution": "Resolution steps",
  "platform": "darwin"
}
```

##### Default response

`Status: 200`

```json
{
  "policy": {
    "id": 42,
    "name": "Gatekeeper enabled",
    "query": "SELECT 1 FROM gatekeeper WHERE assessments_enabled = 1;",
    "description": "Checks if gatekeeper is enabled on macOS devices",
    "critical": true,
    "author_id": 43,
    "author_name": "John",
    "author_email": "john@example.com",
    "team_id": null,
    "resolution": "Resolution steps",
    "platform": "darwin",
    "created_at": "2022-03-17T20:15:55Z",
    "updated_at": "2022-03-17T20:15:55Z",
    "passing_host_count": 0,
    "failing_host_count": 0,
    "host_count_updated_at": null
  }
}
```

### Reset automations for all hosts failing policies

Resets [automation](https://fleetdm.com/docs/using-fleet/automations#policy-automations) status for *all* hosts failing the specified policies. On the next automation run, any failing host will be considered newly failing.

Currently, this API endpoint only resets ticket and webhook automations.

`POST /api/v1/fleet/automations/reset`

#### Parameters

| Name        | Type     | In   | Description                                              |
| ----------  | -------- | ---- | -------------------------------------------------------- |
| policy_ids  | array    | body | Filters to only run policy automations for the specified policies. |
| team_ids    | array    | body | _Available in Fleet Premium_. Filters to only run policy automations for hosts in the specified teams. |


#### Example

`POST /api/v1/fleet/automations/reset`

##### Request body

```json
{
    "team_ids": [1],
    "policy_ids": [1, 2, 3]
}
```

##### Default response

`Status: 200`

```json
{}
```



---

## Queries

- [List queries](#list-queries)
- [Get query](#get-query)
- [Get query report](#get-query-report)
- [Get query report for one host](#get-query-report-for-one-host)
- [Create query](#create-query)
- [Modify query](#modify-query)
- [Delete query by name](#delete-query-by-name)
- [Delete query by ID](#delete-query-by-id)
- [Delete queries](#delete-queries)
- [Run live query](#run-live-query)



### List queries

Returns a list of global queries or team queries.

`GET /api/v1/fleet/queries`

#### Parameters

| Name            | Type    | In    | Description                                                                                                                   |
| --------------- | ------- | ----- | ----------------------------------------------------------------------------------------------------------------------------- |
| order_key       | string  | query | What to order results by. Can be any column in the queries table.                                                             |
| order_direction | string  | query | **Requires `order_key`**. The direction of the order given the order key. Options include `"asc"` and `"desc"`. Default is `"asc"`. |
| team_id         | integer | query | _Available in Fleet Premium_. The ID of the parent team for the queries to be listed. When omitted, returns global queries.                  |
| query           | string  | query | Search query keywords. Searchable fields include `name`.                                                                      |
| merge_inherited | boolean | query | _Available in Fleet Premium_. If `true`, will include global queries in addition to team queries when filtering by `team_id`. (If no `team_id` is provided, this parameter is ignored.) |
| platform        | string  | query | Return queries that are scheduled to run on this platform. One of: `"macos"`, `"windows"`, `"linux"` (case-insensitive). (Since queries cannot be scheduled to run on `"chrome"` hosts, it's not a valid value here) |
| page                    | integer | query | Page number of the results to fetch. |
| per_page                | integer | query | Results per page. |

#### Example

`GET /api/v1/fleet/queries`

##### Default response

`Status: 200`

```json
{
  "queries": [
    {
      "created_at": "2021-01-04T21:19:57Z",
      "updated_at": "2021-01-04T21:19:57Z",
      "id": 1,
      "name": "query1",
      "description": "query",
      "query": "SELECT * FROM osquery_info",
      "team_id": null,
      "interval": 3600,
      "platform": "darwin,windows,linux",
      "min_osquery_version": "",
      "automations_enabled": true,
      "logging": "snapshot",
      "saved": true,
      "observer_can_run": true,
      "discard_data": false,
      "author_id": 1,
      "author_name": "noah",
      "author_email": "noah@example.com",
      "labels_include_any": [],
      "packs": [
        {
          "created_at": "2021-01-05T21:13:04Z",
          "updated_at": "2021-01-07T19:12:54Z",
          "id": 1,
          "name": "Pack",
          "description": "Pack",
          "platform": "",
          "disabled": true
        }
      ],
      "stats": {
        "system_time_p50": 1.32,
        "system_time_p95": 4.02,
        "user_time_p50": 3.55,
        "user_time_p95": 3.00,
        "total_executions": 3920
      }
    },
    {
      "created_at": "2021-01-19T17:08:24Z",
      "updated_at": "2021-01-19T17:08:24Z",
      "id": 3,
      "name": "osquery_schedule",
      "description": "Report performance stats for each file in the query schedule.",
      "query": "select name, interval, executions, output_size, wall_time, (user_time/executions) as avg_user_time, (system_time/executions) as avg_system_time, average_memory, last_executed from osquery_schedule;",
      "team_id": null,
      "interval": 3600,
      "platform": "",
      "version": "",
      "automations_enabled": true,
      "logging": "differential",
      "saved": true,
      "observer_can_run": true,
      "discard_data": true,
      "author_id": 1,
      "author_name": "noah",
      "author_email": "noah@example.com",
      "labels_include_any": ["macOS 13+"],
      "packs": [
        {
          "created_at": "2021-01-19T17:08:31Z",
          "updated_at": "2021-01-19T17:08:31Z",
          "id": 14,
          "name": "test_pack",
          "description": "",
          "platform": "",
          "disabled": false
        }
      ],
      "stats": {
        "system_time_p50": null,
        "system_time_p95": null,
        "user_time_p50": null,
        "user_time_p95": null,
        "total_executions": null
      }
    }
  ],
  "meta": {
    "has_next_results": true,
    "has_previous_results": false
  },
  "count": 200
}
```

### Get query

Returns the query specified by ID.

`GET /api/v1/fleet/queries/:id`

#### Parameters

| Name | Type    | In   | Description                                |
| ---- | ------- | ---- | ------------------------------------------ |
| id   | integer | path | **Required**. The id of the desired query. |

#### Example

`GET /api/v1/fleet/queries/31`

##### Default response

`Status: 200`

```json
{
  "query": {
    "created_at": "2021-01-19T17:08:24Z",
    "updated_at": "2021-01-19T17:08:24Z",
    "id": 31,
    "name": "centos_hosts",
    "description": "",
    "query": "select 1 from os_version where platform = \"centos\";",
    "team_id": null,
    "interval": 3600,
    "platform": "",
    "min_osquery_version": "",
    "automations_enabled": true,
    "logging": "snapshot",
    "saved": true,
    "observer_can_run": true,
    "discard_data": false,
    "author_id": 1,
    "author_name": "John",
    "author_email": "john@example.com",
    "labels_include_any": [],
    "packs": [
      {
        "created_at": "2021-01-19T17:08:31Z",
        "updated_at": "2021-01-19T17:08:31Z",
        "id": 14,
        "name": "test_pack",
        "description": "",
        "platform": "",
        "disabled": false
      }
    ],
    "stats": {
      "system_time_p50": 1.32,
      "system_time_p95": 4.02,
      "user_time_p50": 3.55,
      "user_time_p95": 3.00,
      "total_executions": 3920
    }
  }
}
```

### Get query report

Returns the query report specified by ID.

`GET /api/v1/fleet/queries/:id/report`

#### Parameters

| Name      | Type    | In    | Description                                                                               |
| --------- | ------- | ----- | ----------------------------------------------------------------------------------------- |
| id        | integer | path  | **Required**. The ID of the desired query.                                                |
| team_id   | integer | query | Filter the query report to only include hosts that are associated with the team specified |

#### Example

`GET /api/v1/fleet/queries/31/report`

##### Default response

`Status: 200`

```json
{
  "query_id": 31,
  "report_clipped": false,
  "results": [
    {
      "host_id": 1,
      "host_name": "foo",
      "last_fetched": "2021-01-19T17:08:31Z",
      "columns": {
        "model": "USB 2.0 Hub",
        "vendor": "VIA Labs, Inc."
      }
    },
    {
      "host_id": 1,
      "host_name": "foo",
      "last_fetched": "2021-01-19T17:08:31Z",
      "columns": {
        "model": "USB Keyboard",
        "vendor": "VIA Labs, Inc."
      }
    },
    {
      "host_id": 2,
      "host_name": "bar",
      "last_fetched": "2021-01-19T17:20:00Z",
      "columns": {
        "model": "USB Reciever",
        "vendor": "Logitech"
      }
    },
    {
      "host_id": 2,
      "host_name": "bar",
      "last_fetched": "2021-01-19T17:20:00Z",
      "columns": {
        "model": "USB Reciever",
        "vendor": "Logitech"
      }
    },
    {
      "host_id": 2,
      "host_name": "bar",
      "last_fetched": "2021-01-19T17:20:00Z",
      "columns": {
        "model": "Display Audio",
        "vendor": "Apple Inc."
      }
    }
  ]
}
```

If a query has no results stored, then `results` will be an empty array:

```json
{
  "query_id": 32,
  "results": []
}
```

> Note: osquery scheduled queries do not return errors, so only non-error results are included in the report. If you suspect a query may be running into errors, you can use the [live query](#run-live-query) endpoint to get diagnostics.

### Get query report for one host

Returns a query report for a single host.

`GET /api/v1/fleet/hosts/:id/queries/:query_id`

#### Parameters

| Name      | Type    | In    | Description                                |
| --------- | ------- | ----- | ------------------------------------------ |
| id        | integer | path  | **Required**. The ID of the desired host.          |
| query_id  | integer | path  | **Required**. The ID of the desired query.         |

#### Example

`GET /api/v1/fleet/hosts/123/queries/31`

##### Default response

`Status: 200`

```json
{
  "query_id": 31,
  "host_id": 1,
  "host_name": "foo",
  "last_fetched": "2021-01-19T17:08:31Z",
  "report_clipped": false,
  "results": [
    {
      "columns": {
        "model": "USB 2.0 Hub",
        "vendor": "VIA Labs, Inc."
      }
    },
    {
      "columns": {
        "model": "USB Keyboard",
        "vendor": "VIA Labs, Inc."
      }
    },
    {
      "columns": {
        "model": "USB Reciever",
        "vendor": "Logitech"
      }
    }
  ]
}
```

If a query has no results stored for the specified host, then `results` will be an empty array:

```json
{
  "query_id": 31,
  "host_id": 1,
  "host_name": "foo",
  "last_fetched": "2021-01-19T17:08:31Z",
  "report_clipped": false,
  "results": []
}
```

> Note: osquery scheduled queries do not return errors, so only non-error results are included in the report. If you suspect a query may be running into errors, you can use the [live query](#run-live-query) endpoint to get diagnostics.

### Create query

Creates a global query or team query.

`POST /api/v1/fleet/queries`

#### Parameters

| Name                            | Type    | In   | Description                                                                                                                                            |
| ------------------------------- | ------- | ---- | ------------------------------------------------------------------------------------------------------------------------------------------------------ |
| name                            | string  | body | **Required**. The name of the query.                                                                                                                   |
| query                           | string  | body | **Required**. The query in SQL syntax.                                                                                                                 |
| description                     | string  | body | The query's description.                                                                                                                               |
| observer_can_run                | boolean | body | Whether or not users with the `observer` role can run the query. In Fleet 4.0.0, 3 user roles were introduced (`admin`, `maintainer`, and `observer`). This field is only relevant for the `observer` role. The `observer_plus` role can run any query and is not limited by this flag (`observer_plus` role was added in Fleet 4.30.0). |
| team_id                         | integer | body | _Available in Fleet Premium_. The parent team to which the new query should be added. If omitted, the query will be global.                                           |
| interval                        | integer | body | The amount of time, in seconds, the query waits before running. Can be set to `0` to never run. Default: 0.       |
| platform                        | string  | body | The OS platforms where this query will run (other platforms ignored). Comma-separated string. If omitted, runs on all compatible platforms.                        |
| labels_include_any              | array    | body | _Available in Fleet Premium_. Labels to target with this query. If specified, the query will run on hosts that match **any of these** labels. |
| min_osquery_version             | string  | body | The minimum required osqueryd version installed on a host. If omitted, all osqueryd versions are acceptable.                                                                          |
| automations_enabled             | boolean | body | Whether to send data to the configured log destination according to the query's `interval`. |
| logging                         | string  | body | The type of log output for this query. Valid values: `"snapshot"`(default), `"differential"`, or `"differential_ignore_removals"`.                        |
| discard_data                    | boolean | body | Whether to skip saving the latest query results for each host. Default: `false`. |


#### Example

`POST /api/v1/fleet/queries`

##### Request body

```json
{
  "name": "new_query",
  "description": "This is a new query.",
  "query": "SELECT * FROM osquery_info",
  "interval": 3600, // Once per hour
  "platform": "darwin,windows,linux",
  "min_osquery_version": "",
  "automations_enabled": true,
  "logging": "snapshot",
  "discard_data": false,
  "labels_include_any": [
    "Hosts with Docker installed"
  ]
}
```

##### Default response

`Status: 200`

```json
{
  "query": {
    "created_at": "0001-01-01T00:00:00Z",
    "updated_at": "0001-01-01T00:00:00Z",
    "id": 288,
    "name": "new_query",
    "query": "SELECT * FROM osquery_info",
    "description": "This is a new query.",
    "team_id": null,
    "interval": 3600,
    "platform": "darwin,windows,linux",
    "min_osquery_version": "",
    "automations_enabled": true,
    "logging": "snapshot",
    "saved": true,
    "author_id": 1,
    "author_name": "",
    "author_email": "",
    "observer_can_run": true,
    "discard_data": false,
    "packs": [],
    "labels_include_any": [
      "Hosts with Docker installed"
    ]
  }
}
```

### Modify query

Modifies the query specified by ID.

`PATCH /api/v1/fleet/queries/:id`

#### Parameters

| Name                        | Type    | In   | Description                                                                                                                                            |
| --------------------------- | ------- | ---- | ------------------------------------------------------------------------------------------------------------------------------------------------------ |
| id                          | integer | path | **Required.** The ID of the query.                                                                                                                     |
| name                        | string  | body | The name of the query.                                                                                                                                 |
| query                       | string  | body | The query in SQL syntax.                                                                                                                               |
| description                 | string  | body | The query's description.                                                                                                                               |
| observer_can_run            | boolean | body | Whether or not users with the `observer` role can run the query. In Fleet 4.0.0, 3 user roles were introduced (`admin`, `maintainer`, and `observer`). This field is only relevant for the `observer` role. The `observer_plus` role can run any query and is not limited by this flag (`observer_plus` role was added in Fleet 4.30.0). |
| interval                   | integer | body | The amount of time, in seconds, the query waits before running. Can be set to `0` to never run. Default: 0.       |
| platform                    | string  | body | The OS platforms where this query will run (other platforms ignored). Comma-separated string. If set to "", runs on all compatible platforms.                    |
| labels_include_any          | list    | body | _Available in Fleet Premium_. Labels to target with this query. If specified, the query will run on hosts that match **any of these** labels. |
| min_osquery_version             | string  | body | The minimum required osqueryd version installed on a host. If omitted, all osqueryd versions are acceptable.                                                                          |
| automations_enabled             | boolean | body | Whether to send data to the configured log destination according to the query's `interval`. |
| logging             | string  | body | The type of log output for this query. Valid values: `"snapshot"`(default), `"differential"`, or `"differential_ignore_removals"`.                        |
| discard_data        | boolean  | body | Whether to skip saving the latest query results for each host. |

> Note that any of the following conditions will cause the existing query report to be deleted:
> - Updating the `query` (SQL) field
> - Updating the filters for targeted hosts (`platform`, `min_osquery_version`, `labels_include_any`)
> - Changing `discard_data` from `false` to `true`
> - Changing `logging` from `"snapshot"` to `"differential"` or `"differential_ignore_removals"`

#### Example

`PATCH /api/v1/fleet/queries/2`

##### Request body

```json
{
  "name": "new_title_for_my_query",
  "interval": 3600, // Once per hour,
  "platform": "",
  "min_osquery_version": "",
  "automations_enabled": false,
  "discard_data": true,
  "labels_include_any": [
    "Hosts with Docker installed",
    "macOS 13+"
  ]
}
```

##### Default response

`Status: 200`

```json
{
  "query": {
    "created_at": "2021-01-22T17:23:27Z",
    "updated_at": "2021-01-22T17:23:27Z",
    "id": 288,
    "name": "new_title_for_my_query",
    "description": "This is a new query.",
    "query": "SELECT * FROM osquery_info",
    "team_id": null,
    "interval": 3600,
    "platform": "",
    "min_osquery_version": "",
    "automations_enabled": false,
    "logging": "snapshot",
    "saved": true,
    "author_id": 1,
    "author_name": "noah",
    "observer_can_run": true,
    "discard_data": true,
    "packs": [],
    "labels_include_any": [
      "Hosts with Docker installed",
      "macOS 13+"
    ]
  }
}
```

### Delete query by name

Deletes the query specified by name.

`DELETE /api/v1/fleet/queries/:name`

#### Parameters

| Name | Type       | In   | Description                          |
| ---- | ---------- | ---- | ------------------------------------ |
| name | string     | path | **Required.** The name of the query. |
| team_id | integer | body | _Available in Fleet Premium_. The ID of the parent team of the query to be deleted. If omitted, Fleet will search among queries in the global context. |

#### Example

`DELETE /api/v1/fleet/queries/foo`

##### Default response

`Status: 200`


### Delete query by ID

Deletes the query specified by ID.

`DELETE /api/v1/fleet/queries/id/:id`

#### Parameters

| Name | Type    | In   | Description                        |
| ---- | ------- | ---- | ---------------------------------- |
| id   | integer | path | **Required.** The ID of the query. |

#### Example

`DELETE /api/v1/fleet/queries/id/28`

##### Default response

`Status: 200`


### Delete queries

Deletes the queries specified by ID. Returns the count of queries successfully deleted.

`POST /api/v1/fleet/queries/delete`

#### Parameters

| Name | Type  | In   | Description                           |
| ---- | ----- | ---- | ------------------------------------- |
| ids  | array | body | **Required.** The IDs of the queries. |

#### Example

`POST /api/v1/fleet/queries/delete`

##### Request body

```json
{
  "ids": [
    2, 24, 25
  ]
}
```

##### Default response

`Status: 200`

```json
{
  "deleted": 3
}
```

### Run live query

> This updated API endpoint replaced `GET /api/v1/fleet/queries/run` in Fleet 4.43.0, for improved compatibility with many HTTP clients. The [deprecated endpoint](https://github.com/fleetdm/fleet/blob/fleet-v4.42.0/docs/REST%20API/rest-api.md#run-live-query) is maintained for backwards compatibility.

Runs a live query against the specified hosts and responds with the results.

The live query will stop if the request times out. Timeouts happen if targeted hosts haven't responded after the configured `FLEET_LIVE_QUERY_REST_PERIOD` (default 25 seconds) or if the `distributed_interval` agent option (default 10 seconds) is higher than the `FLEET_LIVE_QUERY_REST_PERIOD`.


`POST /api/v1/fleet/queries/:id/run`

#### Parameters

| Name      | Type  | In   | Description                                                                                                                                                        |
|-----------|-------|------|--------------------------------------------------------------------------------------------------------------------------------------------------------------------|
| query_id | integer | path | **Required**. The ID of the saved query to run. |
| host_ids  | array | body | **Required**. The IDs of the hosts to target. User must be authorized to target all of these hosts.                                                                |

#### Example

`POST /api/v1/fleet/queries/123/run`

##### Request body

```json
{
  "host_ids": [ 1, 4, 34, 27 ]
}
```

##### Default response

```json
{
  "query_id": 123,
  "targeted_host_count": 4,
  "responded_host_count": 2,
  "results": [
    {
      "host_id": 1,
      "rows": [
        {
          "build_distro": "10.12",
          "build_platform": "darwin",
          "config_hash": "7bb99fa2c8a998c9459ec71da3a84d66c592d6d3",
          "config_valid": "1",
          "extensions": "active",
          "instance_id": "9a2ec7bf-4946-46ea-93bf-455e0bcbd068",
          "pid": "23413",
          "platform_mask": "21",
          "start_time": "1635194306",
          "uuid": "4C182AC7-75F7-5AF4-A74B-1E165ED35742",
          "version": "4.9.0",
          "watcher": "23412"
        }
      ],
      "error": null
    },
    {
      "host_id": 2,
      "rows": [],
      "error": "no such table: os_version"
    }
  ]
}
```

---

## Schedule

> The schedule API endpoints are deprecated as of Fleet 4.35. They are maintained for backwards compatibility.
> Please use the [queries](#queries) endpoints, which as of 4.35 have attributes such as `interval` and `platform` that enable scheduling.

- [Get schedule (deprecated)](#get-schedule)
- [Add query to schedule (deprecated)](#add-query-to-schedule)
- [Edit query in schedule (deprecated)](#edit-query-in-schedule)
- [Remove query from schedule (deprecated)](#remove-query-from-schedule)
- [Team schedule](#team-schedule)

Scheduling queries in Fleet is the best practice for collecting data from hosts.

These API routes let you control your scheduled queries.

### Get schedule

> The schedule API endpoints are deprecated as of Fleet 4.35. They are maintained for backwards compatibility.
> Please use the [queries](#queries) endpoints, which as of 4.35 have attributes such as `interval` and `platform` that enable scheduling.

`GET /api/v1/fleet/global/schedule`

#### Parameters

None.

#### Example

`GET /api/v1/fleet/global/schedule`

##### Default response

`Status: 200`

```json
{
  "global_schedule": [
    {
      "created_at": "0001-01-01T00:00:00Z",
      "updated_at": "0001-01-01T00:00:00Z",
      "id": 4,
      "pack_id": 1,
      "name": "arp_cache",
      "query_id": 2,
      "query_name": "arp_cache",
      "query": "select * from arp_cache;",
      "interval": 120,
      "snapshot": true,
      "removed": null,
      "platform": "",
      "version": "",
      "shard": null,
      "denylist": null,
      "stats": {
        "system_time_p50": 1.32,
        "system_time_p95": 4.02,
        "user_time_p50": 3.55,
        "user_time_p95": 3.00,
        "total_executions": 3920
      }
    },
    {
      "created_at": "0001-01-01T00:00:00Z",
      "updated_at": "0001-01-01T00:00:00Z",
      "id": 5,
      "pack_id": 1,
      "name": "disk_encryption",
      "query_id": 7,
      "query_name": "disk_encryption",
      "query": "select * from disk_encryption;",
      "interval": 86400,
      "snapshot": true,
      "removed": null,
      "platform": "",
      "version": "",
      "shard": null,
      "denylist": null,
      "stats": {
        "system_time_p50": 1.32,
        "system_time_p95": 4.02,
        "user_time_p50": 3.55,
        "user_time_p95": 3.00,
        "total_executions": 3920
      }
    }
  ]
}
```

### Add query to schedule

> The schedule API endpoints are deprecated as of Fleet 4.35. They are maintained for backwards compatibility.
> Please use the [queries](#queries) endpoints, which as of 4.35 have attributes such as `interval` and `platform` that enable scheduling.

`POST /api/v1/fleet/global/schedule`

#### Parameters

| Name     | Type    | In   | Description                                                                                                                      |
| -------- | ------- | ---- | -------------------------------------------------------------------------------------------------------------------------------- |
| query_id | integer | body | **Required.** The query's ID.                                                                                                    |
| interval | integer | body | **Required.** The amount of time, in seconds, the query waits before running.                                                    |
| snapshot | boolean | body | **Required.** Whether the queries logs show everything in its current state.                                                     |
| removed  | boolean | body | Whether "removed" actions should be logged. Default is `null`.                                                                   |
| platform | string  | body | The computer platform where this query will run (other platforms ignored). Empty value runs on all platforms. Default is `null`. |
| shard    | integer | body | Restrict this query to a percentage (1-100) of target hosts. Default is `null`.                                                  |
| version  | string  | body | The minimum required osqueryd version installed on a host. Default is `null`.                                                    |

#### Example

`POST /api/v1/fleet/global/schedule`

##### Request body

```json
{
  "interval": 86400,
  "query_id": 2,
  "snapshot": true
}
```

##### Default response

`Status: 200`

```json
{
  "scheduled": {
    "created_at": "0001-01-01T00:00:00Z",
    "updated_at": "0001-01-01T00:00:00Z",
    "id": 1,
    "pack_id": 5,
    "name": "arp_cache",
    "query_id": 2,
    "query_name": "arp_cache",
    "query": "select * from arp_cache;",
    "interval": 86400,
    "snapshot": true,
    "removed": null,
    "platform": "",
    "version": "",
    "shard": null,
    "denylist": null
  }
}
```

> Note that the `pack_id` is included in the response object because Fleet's Schedule feature uses [osquery query packs](https://osquery.readthedocs.io/en/stable/deployment/configuration/#query-packs) under the hood.

### Edit query in schedule

> The schedule API endpoints are deprecated as of Fleet 4.35. They are maintained for backwards compatibility.
> Please use the [queries](#queries) endpoints, which as of 4.35 have attributes such as `interval` and `platform` that enable scheduling.

`PATCH /api/v1/fleet/global/schedule/:id`

#### Parameters

| Name     | Type    | In   | Description                                                                                                   |
| -------- | ------- | ---- | ------------------------------------------------------------------------------------------------------------- |
| id       | integer | path | **Required.** The scheduled query's ID.                                                                       |
| interval | integer | body | The amount of time, in seconds, the query waits before running.                                               |
| snapshot | boolean | body | Whether the queries logs show everything in its current state.                                                |
| removed  | boolean | body | Whether "removed" actions should be logged.                                                                   |
| platform | string  | body | The computer platform where this query will run (other platforms ignored). Empty value runs on all platforms. |
| shard    | integer | body | Restrict this query to a percentage (1-100) of target hosts.                                                  |
| version  | string  | body | The minimum required osqueryd version installed on a host.                                                    |

#### Example

`PATCH /api/v1/fleet/global/schedule/5`

##### Request body

```json
{
  "interval": 604800
}
```

##### Default response

`Status: 200`

```json
{
  "scheduled": {
    "created_at": "2021-07-16T14:40:15Z",
    "updated_at": "2021-07-16T14:40:15Z",
    "id": 5,
    "pack_id": 1,
    "name": "arp_cache",
    "query_id": 2,
    "query_name": "arp_cache",
    "query": "select * from arp_cache;",
    "interval": 604800,
    "snapshot": true,
    "removed": null,
    "platform": "",
    "shard": null,
    "denylist": null
  }
}
```

### Remove query from schedule

> The schedule API endpoints are deprecated as of Fleet 4.35. They are maintained for backwards compatibility.
> Please use the [queries](#queries) endpoints, which as of 4.35 have attributes such as `interval` and `platform` that enable scheduling.

`DELETE /api/v1/fleet/global/schedule/:id`

#### Parameters

None.

#### Example

`DELETE /api/v1/fleet/global/schedule/5`

##### Default response

`Status: 200`


---

### Team schedule

> The schedule API endpoints are deprecated as of Fleet 4.35. They are maintained for backwards compatibility.
> Please use the [queries](#queries) endpoints, which as of 4.35 have attributes such as `interval` and `platform` that enable scheduling.

- [Get team schedule (deprecated)](#get-team-schedule)
- [Add query to team schedule (deprecated)](#add-query-to-team-schedule)
- [Edit query in team schedule (deprecated)](#edit-query-in-team-schedule)
- [Remove query from team schedule (deprecated)](#remove-query-from-team-schedule)

This allows you to easily configure scheduled queries that will impact a whole team of devices.

#### Get team schedule

> The schedule API endpoints are deprecated as of Fleet 4.35. They are maintained for backwards compatibility.
> Please use the [queries](#queries) endpoints, which as of 4.35 have attributes such as `interval` and `platform` that enable scheduling.

`GET /api/v1/fleet/teams/:id/schedule`

#### Parameters

| Name            | Type    | In    | Description                                                                                                                   |
| --------------- | ------- | ----- | ----------------------------------------------------------------------------------------------------------------------------- |
| id              | integer | path  | **Required**. The team's ID.                                                                                                  |
| page            | integer | query | Page number of the results to fetch.                                                                                          |
| per_page        | integer | query | Results per page.                                                                                                             |
| order_key       | string  | query | What to order results by. Can be any column in the `activites` table.                                                         |
| order_direction | string  | query | **Requires `order_key`**. The direction of the order given the order key. Options include `"asc"` and `"desc"`. Default is `"asc"`. |

#### Example

`GET /api/v1/fleet/teams/2/schedule`

##### Default response

`Status: 200`

```json
{
  "scheduled": [
    {
      "created_at": "0001-01-01T00:00:00Z",
      "updated_at": "0001-01-01T00:00:00Z",
      "id": 4,
      "pack_id": 2,
      "name": "arp_cache",
      "query_id": 2,
      "query_name": "arp_cache",
      "query": "select * from arp_cache;",
      "interval": 120,
      "snapshot": true,
      "platform": "",
      "version": "",
      "removed": null,
      "shard": null,
      "denylist": null,
      "stats": {
        "system_time_p50": 1.32,
        "system_time_p95": 4.02,
        "user_time_p50": 3.55,
        "user_time_p95": 3.00,
        "total_executions": 3920
      }
    },
    {
      "created_at": "0001-01-01T00:00:00Z",
      "updated_at": "0001-01-01T00:00:00Z",
      "id": 5,
      "pack_id": 3,
      "name": "disk_encryption",
      "query_id": 7,
      "query_name": "disk_encryption",
      "query": "select * from disk_encryption;",
      "interval": 86400,
      "snapshot": true,
      "removed": null,
      "platform": "",
      "version": "",
      "shard": null,
      "denylist": null,
      "stats": {
        "system_time_p50": 1.32,
        "system_time_p95": 4.02,
        "user_time_p50": 3.55,
        "user_time_p95": 3.00,
        "total_executions": 3920
      }
    }
  ]
}
```

#### Add query to team schedule

> The schedule API endpoints are deprecated as of Fleet 4.35. They are maintained for backwards compatibility.
> Please use the [queries](#queries) endpoints, which as of 4.35 have attributes such as `interval` and `platform` that enable scheduling.

`POST /api/v1/fleet/teams/:id/schedule`

#### Parameters

| Name     | Type    | In   | Description                                                                                                                      |
| -------- | ------- | ---- | -------------------------------------------------------------------------------------------------------------------------------- |
| id       | integer | path | **Required.** The teams's ID.                                                                                                    |
| query_id | integer | body | **Required.** The query's ID.                                                                                                    |
| interval | integer | body | **Required.** The amount of time, in seconds, the query waits before running.                                                    |
| snapshot | boolean | body | **Required.** Whether the queries logs show everything in its current state.                                                     |
| removed  | boolean | body | Whether "removed" actions should be logged. Default is `null`.                                                                   |
| platform | string  | body | The computer platform where this query will run (other platforms ignored). Empty value runs on all platforms. Default is `null`. |
| shard    | integer | body | Restrict this query to a percentage (1-100) of target hosts. Default is `null`.                                                  |
| version  | string  | body | The minimum required osqueryd version installed on a host. Default is `null`.                                                    |

#### Example

`POST /api/v1/fleet/teams/2/schedule`

##### Request body

```json
{
  "interval": 86400,
  "query_id": 2,
  "snapshot": true
}
```

##### Default response

`Status: 200`

```json
{
  "scheduled": {
    "created_at": "0001-01-01T00:00:00Z",
    "updated_at": "0001-01-01T00:00:00Z",
    "id": 1,
    "pack_id": 5,
    "name": "arp_cache",
    "query_id": 2,
    "query_name": "arp_cache",
    "query": "select * from arp_cache;",
    "interval": 86400,
    "snapshot": true,
    "removed": null,
    "shard": null,
    "denylist": null
  }
}
```

#### Edit query in team schedule

> The schedule API endpoints are deprecated as of Fleet 4.35. They are maintained for backwards compatibility.
> Please use the [queries](#queries) endpoints, which as of 4.35 have attributes such as `interval` and `platform` that enable scheduling.

`PATCH /api/v1/fleet/teams/:team_id/schedule/:scheduled_query_id`

#### Parameters

| Name               | Type    | In   | Description                                                                                                   |
| ------------------ | ------- | ---- | ------------------------------------------------------------------------------------------------------------- |
| team_id            | integer | path | **Required.** The team's ID.                                                                                  |
| scheduled_query_id | integer | path | **Required.** The scheduled query's ID.                                                                       |
| interval           | integer | body | The amount of time, in seconds, the query waits before running.                                               |
| snapshot           | boolean | body | Whether the queries logs show everything in its current state.                                                |
| removed            | boolean | body | Whether "removed" actions should be logged.                                                                   |
| platform           | string  | body | The computer platform where this query will run (other platforms ignored). Empty value runs on all platforms. |
| shard              | integer | body | Restrict this query to a percentage (1-100) of target hosts.                                                  |
| version            | string  | body | The minimum required osqueryd version installed on a host.                                                    |

#### Example

`PATCH /api/v1/fleet/teams/2/schedule/5`

##### Request body

```json
{
  "interval": 604800
}
```

##### Default response

`Status: 200`

```json
{
  "scheduled": {
    "created_at": "2021-07-16T14:40:15Z",
    "updated_at": "2021-07-16T14:40:15Z",
    "id": 5,
    "pack_id": 1,
    "name": "arp_cache",
    "query_id": 2,
    "query_name": "arp_cache",
    "query": "select * from arp_cache;",
    "interval": 604800,
    "snapshot": true,
    "removed": null,
    "platform": "",
    "shard": null,
    "denylist": null
  }
}
```

#### Remove query from team schedule

> The schedule API endpoints are deprecated as of Fleet 4.35. They are maintained for backwards compatibility.
> Please use the [queries](#queries) endpoints, which as of 4.35 have attributes such as `interval` and `platform` that enable scheduling.

`DELETE /api/v1/fleet/teams/:team_id/schedule/:scheduled_query_id`

#### Parameters

| Name               | Type    | In   | Description                             |
| ------------------ | ------- | ---- | --------------------------------------- |
| team_id            | integer | path | **Required.** The team's ID.            |
| scheduled_query_id | integer | path | **Required.** The scheduled query's ID. |

#### Example

`DELETE /api/v1/fleet/teams/2/schedule/5`

##### Default response

`Status: 200`

---

## Scripts

- [Run script](#run-script)
- [Get script result](#get-script-result)
- [Batch-run script](#batch-run-script)
- [Get batch script summary](#get-batch-script-summary)
- [Add script](#add-script)
- [Modify script](#modify-script)
- [Delete script](#delete-script)
- [List scripts](#list-scripts)
- [List host's scripts](#list-hosts-scripts)
- [Get or download script](#get-or-download-script)
- [Get script details by host](#get-hosts-scripts)

### Run script

Run a script on a host.

The script will be added to the host's list of upcoming activities.

The new script will run after other activities finish. Failure of one activity won't cancel other activities.

By default, script runs time out after 5 minutes. You can modify this default in your [agent configuration](https://fleetdm.com/docs/configuration/agent-configuration#script-execution-timeout).

`POST /api/v1/fleet/scripts/run`

#### Parameters

| Name            | Type    | In   | Description                                                                                    |
| ----            | ------- | ---- | --------------------------------------------                                                   |
| host_id         | integer | body | **Required**. The ID of the host to run the script on.                                                |
| script_id       | integer | body | The ID of the existing saved script to run. Only one of either `script_id`, `script_contents`, or `script_name` can be included. |
| script_contents | string  | body | The contents of the script to run. Only one of either `script_id`, `script_contents`, or `script_name` can be included. Scripts must be less than 10,000 characters. To run scripts with more than 10k characters, save the script and use `script_id` or `script_name` and `team_id` instead. |
| script_name       | integer | body | The name of the existing saved script to run. If specified, requires `team_id`. Only one of either `script_id`, `script_contents`, or `script_name` can be included in the request.   |
| team_id       | integer | body | The ID of the existing saved script to run. If specified, requires `script_name`. Only one of either `script_id`, `script_contents`, or `script_name` can be included in the request.  |

> Note that if any combination of `script_id`, `script_contents`, and `script_name` are included in the request, this endpoint will respond with an error.

#### Example

`POST /api/v1/fleet/scripts/run`

##### Default response

`Status: 202`

```json
{
  "host_id": 1227,
  "execution_id": "e797d6c6-3aae-11ee-be56-0242ac120002"
}
```

### Get script result

Gets the result of a script that was executed.

#### Parameters

| Name         | Type   | In   | Description                                   |
| ----         | ------ | ---- | --------------------------------------------  |
| execution_id | string | path | **Required**. The execution id of the script. |

#### Example

`GET /api/v1/fleet/scripts/results/:execution_id`

##### Default response

`Status: 200`

```json
{
  "script_contents": "echo 'hello'",
  "exit_code": 0,
  "output": "hello",
  "message": "",
  "hostname": "Test Host",
  "host_timeout": false,
  "host_id": 1,
  "execution_id": "e797d6c6-3aae-11ee-be56-0242ac120002",
  "runtime": 20,
  "created_at": "2024-09-11T20:30:24Z"
}
```

> Note: `exit_code` can be `null` if Fleet hasn't heard back from the host yet.

> Note: `created_at` is the creation timestamp of the script execution request.


### Batch-run script

Run a script on multiple hosts.

The script will be added to each host's list of upcoming activities.

`POST /api/v1/fleet/scripts/run/batch`

#### Parameters

| Name            | Type    | In   | Description                                                                                    |
| ----            | ------- | ---- | --------------------------------------------                                                   |
| script_id       | integer | body | **Required**. The ID of the existing saved script to run. |
| host_ids        | array   | body |  List of host IDs.  Required if `filters` not specified. Only one of `host_ids` or `filters` may be included in the request.   |                                            |
| filters | object  | body | See [filters](#filters3). Required if `host_ids` not specified. Only one of `host_ids` or `filters` may be included in the request.   |


##### Filters

| Name                              | Type    | Description   |
| ---------------------             | ------- | ----------------------------------------------------------------------------------- |
| query                             | string  | Search query keywords. Searchable fields include `hostname`, `hardware_serial`, `uuid`, and `ipv4`. |
| status                            | string  | Host status. Can either be `new`, `online`, `offline`, `mia` or `missing`. |
| label_id                          | number  | ID of a label to filter by.  |
| team_id                           | number  | ID of the team to filter by. |


#### Example

`POST /api/v1/fleet/scripts/run/batch`

##### Request body

Request (using `host_ids`):

```json
{
  "script_id": 123,
  "host_ids": [1, 2, 3]
}
```

Request (using `filters`):
```json
{
  "script_id": 123,
  "filters": {
    "status": "online",
    "query": "abc"
  }
}
```

##### Default response

`Status: 202`


```json
{
  "batch_execution_id": "e797d6c6-3aae-11ee-be56-0242ac120002"
}
```

### Get batch script summary

Get statuses and host counts for a batch-run script.

`GET /api/v1/fleet/scripts/batch/summary/:batch_execution_id`

#### Parameters

| Name            | Type    | In   | Description                                                                                    |
| ----            | ------- | ---- | --------------------------------------------                                                   |
| batch_execution_id | string | path | **Required**. The ID returned from a batch script run. |


#### Example

`GET /api/v1/fleet/scripts/batch/summary/abc-def`

##### Request body

```json
{
  "batch_execution_id": "e797d6c6-3aae-11ee-be56-0242ac120002"
}
```

##### Default response

`Status: 200`


```json
{
  "ran": 12345,
  "pending": 234,
  "errored": 18,
  "canceled": 2,
  "targeted": 12599,
  "script_id": 555,
  "script_name": "my-script.sh",
  "team_id": 123
}
```

### Add script

Uploads a script, making it available to run on hosts assigned to the specified team (or no team).

`POST /api/v1/fleet/scripts`

#### Parameters

| Name            | Type    | In   | Description                                      |
| ----            | ------- | ---- | --------------------------------------------     |
| script          | file    | form | **Required**. The file containing the script.    |
| team_id         | integer | form | _Available in Fleet Premium_. The team ID. If specified, the script will only be available to hosts assigned to this team. If not specified, the script will only be available to hosts on **no team**.  |

Script line endings are automatically converted from [CRLF to LF](https://en.wikipedia.org/wiki/Newline) for compatibility with both
non-Windows shells and PowerShell.

#### Example

`POST /api/v1/fleet/scripts`

##### Request headers

```http
Content-Length: 306
Content-Type: multipart/form-data; boundary=------------------------f02md47480und42y
```

##### Request body

```http
--------------------------f02md47480und42y
Content-Disposition: form-data; name="team_id"

1
--------------------------f02md47480und42y
Content-Disposition: form-data; name="script"; filename="myscript.sh"
Content-Type: application/octet-stream

echo "hello"
--------------------------f02md47480und42y--

```

##### Default response

`Status: 200`

```json
{
  "script_id": 1227
}
```

### Modify script

Modifies an existing script.

`PATCH /api/v1/fleet/scripts/:id`


#### Parameters

| Name            | Type    | In   | Description                                           |
| ----            | ------- | ---- | --------------------------------------------          |
| id              | integer | path | **Required**. The ID of the script to modify. |
| script          | file    | form | **Required**. The file containing the script. Filename will be ignored. |

#### Example

`PATCH /api/v1/fleet/scripts/1`


##### Request headers

```http
Content-Length: 306
Content-Type: multipart/form-data; boundary=------------------------f02md47480und42y
```

##### Request body

```http
--------------------------f02md47480und42y
Content-Disposition: form-data; name="script"; filename="myscript.sh"
Content-Type: application/octet-stream
echo "hello"
--------------------------f02md47480und42y--
```

##### Default response

`Status: 200`

```json
{
  "id": 1,
  "team_id": null,
  "name": "script_1.sh",
  "created_at": "2023-07-30T13:41:07Z",
  "updated_at": "2023-07-30T13:41:07Z"
}
```


### Delete script

Deletes an existing script.

`DELETE /api/v1/fleet/scripts/:id`

#### Parameters

| Name            | Type    | In   | Description                                           |
| ----            | ------- | ---- | --------------------------------------------          |
| id              | integer | path | **Required**. The ID of the script to delete. |

#### Example

`DELETE /api/v1/fleet/scripts/1`

##### Default response

`Status: 204`

### List scripts

`GET /api/v1/fleet/scripts`

#### Parameters

| Name            | Type    | In    | Description                                                                                                                   |
| --------------- | ------- | ----- | ----------------------------------------------------------------------------------------------------------------------------- |
| team_id         | integer | query | _Available in Fleet Premium_. The ID of the team to filter scripts by. If not specified, it will filter only scripts that are available to hosts with no team. |
| page            | integer | query | Page number of the results to fetch.                                                                                          |
| per_page        | integer | query | Results per page.                                                                                                             |

#### Example

`GET /api/v1/fleet/scripts`

##### Default response

`Status: 200`

```json
{
  "scripts": [
    {
      "id": 1,
      "team_id": null,
      "name": "script_1.sh",
      "created_at": "2023-07-30T13:41:07Z",
      "updated_at": "2023-07-30T13:41:07Z"
    },
    {
      "id": 2,
      "team_id": null,
      "name": "script_2.sh",
      "created_at": "2023-08-30T13:41:07Z",
      "updated_at": "2023-08-30T13:41:07Z"
    }
  ],
  "meta": {
    "has_next_results": false,
    "has_previous_results": false
  }
}

```

### List host's scripts

`GET /api/v1/fleet/hosts/:id/scripts`

#### Parameters

| Name | Type    | In   | Description                  |
| ---- | ------- | ---- | ---------------------------- |
| id   | integer | path | **Required**. The host's id. |
| page | integer | query | Page number of the results to fetch.|
| per_page | integer | query | Results per page.|

#### Example

`GET /api/v1/fleet/hosts/123/scripts`

##### Default response

`Status: 200`

```json
"scripts": [
  {
    "script_id": 3,
    "name": "remove-zoom-artifacts.sh",
    "last_execution": {
      "execution_id": "e797d6c6-3aae-11ee-be56-0242ac120002",
      "executed_at": "2021-12-15T15:23:57Z",
      "status": "error"
    }
  },
  {
    "script_id": 5,
    "name": "set-timezone.sh",
    "last_execution": {
      "id": "e797d6c6-3aae-11ee-be56-0242ac120002",
      "executed_at": "2021-12-15T15:23:57Z",
      "status": "pending"
    }
  },
  {
    "script_id": 8,
    "name": "uninstall-zoom.sh",
    "last_execution": {
      "id": "e797d6c6-3aae-11ee-be56-0242ac120002",
      "executed_at": "2021-12-15T15:23:57Z",
      "status": "ran"
    }
  }
],
"meta": {
  "has_next_results": false,
  "has_previous_results": false
}

```

### Get or download script

`GET /api/v1/fleet/scripts/:id`

#### Parameters

| Name | Type    | In    | Description                                                       |
| ---- | ------- | ----  | -------------------------------------                             |
| id   | integer | path  | **Required.** The desired script's ID.                            |
| alt  | string  | query | If specified and set to "media", downloads the script's contents. |

#### Example (get script)

`GET /api/v1/fleet/scripts/123`

##### Default response

`Status: 200`

```json
{
  "id": 123,
  "team_id": null,
  "name": "script_1.sh",
  "created_at": "2023-07-30T13:41:07Z",
  "updated_at": "2023-07-30T13:41:07Z"
}

```

#### Example (download script)

`GET /api/v1/fleet/scripts/123?alt=media`

##### Example response headers

```http
Content-Length: 13
Content-Type: application/octet-stream
Content-Disposition: attachment;filename="2023-09-27 script_1.sh"
```

###### Example response body

`Status: 200`

```
echo "hello"
```

## Sessions

- [Get session info](#get-session-info)
- [Delete session](#delete-session)

### Get session info

Returns the session information for the session specified by ID.

`GET /api/v1/fleet/sessions/:id`

#### Parameters

| Name | Type    | In   | Description                                  |
| ---- | ------- | ---- | -------------------------------------------- |
| id   | integer | path | **Required**. The ID of the desired session. |

#### Example

`GET /api/v1/fleet/sessions/1`

##### Default response

`Status: 200`

```json
{
  "session_id": 1,
  "user_id": 1,
  "created_at": "2021-03-02T18:41:34Z"
}
```

### Delete session

Deletes the session specified by ID. When the user associated with the session next attempts to access Fleet, they will be asked to log in.

`DELETE /api/v1/fleet/sessions/:id`

#### Parameters

| Name | Type    | In   | Description                                  |
| ---- | ------- | ---- | -------------------------------------------- |
| id   | integer | path | **Required**. The id of the desired session. |

#### Example

`DELETE /api/v1/fleet/sessions/1`

##### Default response

`Status: 200`


---

## Software

- [List software](#list-software)
- [List software versions](#list-software-versions)
- [List operating systems](#list-operating-systems)
- [Get software](#get-software)
- [Get software version](#get-software-version)
- [Get operating system version](#get-operating-system-version)
- [Add package](#add-package)
- [Modify package](#modify-package)
- [List App Store apps](#list-app-store-apps)
- [Add App Store app](#add-app-store-app)
- [Modify App Store app](#modify-app-store-app)
- [List Fleet-maintained apps](#list-fleet-maintained-apps)
- [Get Fleet-maintained app](#get-fleet-maintained-app)
- [Add Fleet-maintained app](#add-fleet-maintained-app)
- [Install software](#install-software)
- [Uninstall software](#uninstall-software)
- [Get software install result](#get-software-install-result)
- [Download software](#download-package)
- [Delete software](#delete-package-or-app-store-app)

### List software

Get a list of all software.

`GET /api/v1/fleet/software/titles`

> **Experimental feature**. This feature is undergoing rapid improvement, which may result in breaking changes to the API or configuration surface. It is not recommended for use in automated workflows.

#### Parameters

| Name                    | Type    | In    | Description                                                                                                                                                                |
| ----------------------- | ------- | ----- | -------------------------------------------------------------------------------------------------------------------------------------------------------------------------- |
| page                    | integer | query | Page number of the results to fetch.                                                                                                                                       |
| per_page                | integer | query | Results per page.                                                                                                                                                          |
| order_key               | string  | query | What to order results by. Allowed fields are `name` and `hosts_count`. Default is `hosts_count` (descending).                                                              |
| order_direction         | string  | query | **Requires `order_key`**. The direction of the order given the order key. Options include `"asc"` and `"desc"`. Default is `"asc"`.                                              |
| query                   | string  | query | Search query keywords. Searchable fields include `title` and `cve`.                                                                                                        |
| team_id                 | integer | query | _Available in Fleet Premium_. Filters the software to only include the software installed on the hosts that are assigned to the specified team. Use `0` to filter by hosts assigned to "No team".                            |
| vulnerable              | boolean | query | If true or 1, only list software that has detected vulnerabilities. Default is `false`.                                                                                    |
| available_for_install   | boolean | query | If `true` or `1`, only list software that is available for install (added by the user). Default is `false`.                                                                |
| self_service            | boolean | query | If `true` or `1`, only lists self-service software. Default is `false`.  |
| packages_only           | boolean | query | If `true` or `1`, only lists packages available for install (without App Store apps).  |
| min_cvss_score | integer | query | _Available in Fleet Premium_. Filters to include only software with vulnerabilities that have a CVSS version 3.x base score higher than the specified value.   |
| max_cvss_score | integer | query | _Available in Fleet Premium_. Filters to only include software with vulnerabilities that have a CVSS version 3.x base score lower than what's specified.   |
| exploit | boolean | query | _Available in Fleet Premium_. If `true`, filters to only include software with vulnerabilities that have been actively exploited in the wild (`cisa_known_exploit: true`). Default is `false`.  |
| platform | string | query | Filter software titles by platforms. Options are: `"macos"` (alias of `"darwin"`), `"darwin"` `"windows"`, `"linux"`, `"chrome"`, `"ios"`, `"ipados"`. To show titles from multiple platforms, separate the platforms with commas (e.g. `?platform=darwin,windows`). |
| exclude_fleet_maintained_apps | boolean | query | If `true` or `1`, Fleet maintained apps will not be included in the list of `software_titles`. Default is `false` |


#### Example

`GET /api/v1/fleet/software/titles?team_id=3&platform=darwin,windows`

##### Default response

`Status: 200`

```json
{
  "counts_updated_at": "2022-01-01 12:32:00",
  "count": 3,
  "software_titles": [
    {
      "id": 12,
      "name": "Firefox.app",
      "software_package": {
        "platform": "darwin",
        "fleet_maintained_app_id": 42,
        "name": "FirefoxInsall.pkg",
        "version": "125.6",
        "self_service": true,
        "automatic_install_policies": [
          {
            "id": 343,
            "name": "[Install software] Firefox.app",
            "fleet_maintained": false
          }
        ],
      },
      "app_store_app": null,
      "versions_count": 3,
      "source": "apps",
      "hosts_count": 48,
      "versions": [
        {
          "id": 123,
          "version": "1.12",
          "vulnerabilities": ["CVE-2023-1234","CVE-2023-4321","CVE-2023-7654"]
        },
        {
          "id": 124,
          "version": "3.4",
          "vulnerabilities": ["CVE-2023-1234","CVE-2023-4321","CVE-2023-7654"]
        },
        {
          "id": 12,
          "version": "1.13",
          "vulnerabilities": ["CVE-2023-1234","CVE-2023-4321","CVE-2023-7654"]
        }
      ],
      "hash_sha256": "1e83a94b801db429398b95a11f76fc5ba0e8643cb027b40a2b890592761f48f9"
    },
    {
      "id": 22,
      "name": "Google Chrome.app",
      "software_package": null,
      "app_store_app": null,
      "versions_count": 5,
      "source": "apps",
      "hosts_count": 345,
      "versions": [
        {
          "id": 331,
          "version": "118.1",
          "vulnerabilities": ["CVE-2023-1234"]
        },
        {
          "id": 332,
          "version": "119.0",
          "vulnerabilities": ["CVE-2023-9876", "CVE-2023-2367"]
        },
        {
          "id": 334,
          "version": "119.4",
          "vulnerabilities": ["CVE-2023-1133", "CVE-2023-2224"]
        },
        {
          "id": 348,
          "version": "121.5",
          "vulnerabilities": ["CVE-2023-0987", "CVE-2023-5673", "CVE-2023-1334"]
        },
      ],
      "hash_sha256": "ca30af561de15bb26186efcbcc59f3936c67d81e071e96fa8afa1e867a67a04f"
    },
    {
      "id": 32,
      "name": "1Password – Password Manager",
      "software_package": null,
      "app_store_app": null,
      "versions_count": 1,
      "source": "chrome_extensions",
      "browser": "chrome",
      "hosts_count": 345,
      "versions": [
        {
          "id": 4242,
          "version": "2.3.7",
          "vulnerabilities": []
        }
      ]
    }
  ],
  "meta": {
    "has_next_results": false,
    "has_previous_results": false
  }
}
```

### List software versions

Get a list of all software versions.

`GET /api/v1/fleet/software/versions`

#### Parameters

| Name                    | Type    | In    | Description                                                                                                                                                                |
| ----------------------- | ------- | ----- | -------------------------------------------------------------------------------------------------------------------------------------------------------------------------- |
| page                    | integer | query | Page number of the results to fetch.                                                                                                                                       |
| per_page                | integer | query | Results per page.                                                                                                                                                          |
| order_key               | string  | query | What to order results by. Allowed fields are `name`, `hosts_count`, `cve_published`, `cvss_score`, `epss_probability` and `cisa_known_exploit`. Default is `hosts_count` (descending).      |
| order_direction         | string  | query | **Requires `order_key`**. The direction of the order given the order key. Options include `"asc"` and `"desc"`. Default is `"asc"`.                                              |
| query                   | string  | query | Search query keywords. Searchable fields include `name`, `version`, and `cve`.                                                                                             |
| team_id                 | integer | query | _Available in Fleet Premium_. Filters the software to only include the software installed on the hosts that are assigned to the specified team. Use `0` to filter by hosts assigned to "No team".                             |
| vulnerable              | boolean    | query | If true or 1, only list software that has detected vulnerabilities. Default is `false`.                                                                                    |
| min_cvss_score | integer | query | _Available in Fleet Premium_. Filters to include only software with vulnerabilities that have a CVSS version 3.x base score higher than the specified value.   |
| max_cvss_score | integer | query | _Available in Fleet Premium_. Filters to only include software with vulnerabilities that have a CVSS version 3.x base score lower than what's specified.   |
| exploit | boolean | query | _Available in Fleet Premium_. If `true`, filters to only include software with vulnerabilities that have been actively exploited in the wild (`cisa_known_exploit: true`). Default is `false`.  |
| without_vulnerability_details | boolean | query | _Available in Fleet Premium_. If `true` only vulnerability name is included in response. If `false` (or omitted), adds vulnerability description, CVSS score, and other details available in Fleet Premium. See notes below on performance. |

> For optimal performance, we recommend Fleet Premium users set `without_vulnerability_details` to `true` whenever possible. If set to `false` a large amount of data will be included in the response. If you need vulnerability details, consider using the [Get vulnerability](#get-vulnerability) endpoint.

#### Example

`GET /api/v1/fleet/software/versions`

##### Default response

`Status: 200`

```json
{
    "counts_updated_at": "2022-01-01 12:32:00",
    "count": 2,
    "software": [
      {
        "id": 1,
        "name": "glibc",
        "version": "2.12",
        "source": "rpm_packages",
        "release": "1.212.el6",
        "vendor": "CentOS",
        "arch": "x86_64",
        "generated_cpe": "cpe:2.3:a:gnu:glibc:2.12:*:*:*:*:*:*:*",
        "vulnerabilities": [
          {
            "cve": "CVE-2009-5155",
            "details_link": "https://nvd.nist.gov/vuln/detail/CVE-2009-5155",
            "cvss_score": 7.5,
            "epss_probability": 0.01537,
            "cisa_known_exploit": false,
            "cve_published": "2022-01-01 12:32:00",
            "cve_description": "In the GNU C Library (aka glibc or libc6) before 2.28, parse_reg_exp in posix/regcomp.c misparses alternatives, which allows attackers to cause a denial of service (assertion failure and application exit) or trigger an incorrect result by attempting a regular-expression match.",
            "resolved_in_version": "2.28"
          }
        ],
        "hosts_count": 1
      },
      {
        "id": 2,
        "name": "1Password – Password Manager",
        "version": "2.10.0",
        "source": "chrome_extensions",
        "browser": "chrome",
        "extension_id": "aeblfdkhhhdcdjpifhhbdiojplfjncoa",
        "generated_cpe": "cpe:2.3:a:1password:1password:2.19.0:*:*:*:*:chrome:*:*",
        "hosts_count": 345,
        "vulnerabilities": null
      }
    ],
    "meta": {
      "has_next_results": false,
      "has_previous_results": false
    }
}
```

### List operating systems

Returns a list of all operating systems.

`GET /api/v1/fleet/os_versions`

#### Parameters

| Name                | Type     | In    | Description                                                                                                                          |
| ---      | ---      | ---   | ---                                                                                                                                  |
| team_id             | integer | query | _Available in Fleet Premium_. Filters response data to the specified team. Use `0` to filter by hosts assigned to "No team".  |
| platform            | string   | query | Filters the hosts to the specified platform |
| os_name     | string | query | The name of the operating system to filter hosts by. `os_version` must also be specified with `os_name`                                                 |
| os_version    | string | query | The version of the operating system to filter hosts by. `os_name` must also be specified with `os_version`                                                 |
| page                    | integer | query | Page number of the results to fetch.                                                                                                                                       |
| per_page                | integer | query | Results per page.                                                                                                                                                          |
| order_key               | string  | query | What to order results by. Allowed fields are: `hosts_count`. Default is `hosts_count` (descending).      |
| order_direction | string | query | **Requires `order_key`**. The direction of the order given the order key. Options include `"asc"` and `"desc"`. Default is `"asc"`. |


##### Default response

`Status: 200`

```json
{
  "count": 1,
  "counts_updated_at": "2023-12-06T22:17:30Z",
  "os_versions": [
    {
      "os_version_id": 123,
      "hosts_count": 21,
      "name": "Microsoft Windows 11 Pro 23H2 10.0.22621.1234",
      "name_only": "Microsoft Windows 11 Pro 23H2",
      "version": "10.0.22621.1234",
      "platform": "windows",
      "generated_cpes": [],
      "vulnerabilities": [
        {
          "cve": "CVE-2022-30190",
          "details_link": "https://nvd.nist.gov/vuln/detail/CVE-2022-30190",
          "cvss_score": 7.8,// Available in Fleet Premium
          "epss_probability": 0.9729,// Available in Fleet Premium
          "cisa_known_exploit": false,// Available in Fleet Premium
          "cve_published": "2022-06-01T00:15:00Z",// Available in Fleet Premium
          "cve_description": "Microsoft Windows Support Diagnostic Tool (MSDT) Remote Code Execution Vulnerability.",// Available in Fleet Premium
          "resolved_in_version": ""// Available in Fleet Premium
        }
      ]
    }
  ],
  "meta": {
    "has_next_results": false,
    "has_previous_results": false
  }
}
```

OS vulnerability data is currently available for Windows and macOS. For other platforms, `vulnerabilities` will be an empty array:

```json
{
  "hosts_count": 1,
  "name": "CentOS Linux 7.9.2009",
  "name_only": "CentOS",
  "version": "7.9.2009",
  "platform": "rhel",
  "generated_cpes": [],
  "vulnerabilities": []
}
```

### Get software

> **Experimental feature**. This feature is undergoing rapid improvement, which may result in breaking changes to the API or configuration surface. It is not recommended for use in automated workflows.

Returns information about the specified software. By default, `versions` are sorted in descending order by the `hosts_count` field.

`GET /api/v1/fleet/software/titles/:id`

#### Parameters

| Name | Type | In | Description |
| ---- | ---- | -- | ----------- |
| id   | integer | path | **Required.** The software title's ID. |
| team_id             | integer | query | _Available in Fleet Premium_. Filters response data to the specified team. Use `0` to filter by hosts assigned to "No team".  |

#### Example

`GET /api/v1/fleet/software/titles/12?team_id=3`

##### Default response

`Status: 200`

```json
{
  "software_title": {
    "id": 12,
    "name": "Falcon.app",
    "bundle_identifier": "crowdstrike.falcon.Agent",
    "available_software": {
      "fleet_maintained_app": {
        "id": 4
      },
      "app_store_app": null
    },
    "software_package": {
      "name": "FalconSensor-6.44.pkg",
      "version": "6.44",
      "categories": ["Productivity"],
      "platform": "darwin",
      "fleet_maintained_app_id": 42,
      "installer_id": 23,
      "team_id": 3,
      "uploaded_at": "2024-04-01T14:22:58Z",
      "hash_sha256": "0123456789abcdef0123456789abcdef0123456789abcdef0123456789abcdef",
      "install_script": "sudo installer -pkg '$INSTALLER_PATH' -target /",
      "pre_install_query": "SELECT 1 FROM macos_profiles WHERE uuid='c9f4f0d5-8426-4eb8-b61b-27c543c9d3db';",
      "post_install_script": "sudo /Applications/Falcon.app/Contents/Resources/falconctl license 0123456789ABCDEFGHIJKLMNOPQRSTUV-WX",
      "uninstall_script": "/Library/CS/falconctl uninstall",
      "self_service": true,
      "labels_include_any": [
        {
          "name": "Engineering",
          "id": 294
        }
      ],
      "automatic_install_policies": [
        {
          "id": 343,
          "name": "[Install software] Crowdstrike Agent",
          "fleet_maintained": false
        }
      ],
      "status": {
        "installed": 3,
        "pending_install": 1,
        "failed_install": 0,
        "pending_uninstall": 2,
        "failed_uninstall": 1
      }
    },
    "app_store_app": null,
    "counts_updated_at": "2024-11-03T22:39:36Z",
    "source": "apps",
    "hosts_count": 48,
    "versions": [
      {
        "id": 123,
        "version": "117.0",
        "vulnerabilities": ["CVE-2023-1234"],
        "hosts_count": 37
      },
      {
        "id": 124,
        "version": "116.0",
        "vulnerabilities": ["CVE-2023-4321"],
        "hosts_count": 7
      },
      {
        "id": 127,
        "version": "115.5",
        "vulnerabilities": ["CVE-2023-7654"],
        "hosts_count": 4
      }
    ]
  }
}
```

#### Example (App Store app)

`GET /api/v1/fleet/software/titles/15`

##### Default response

`Status: 200`

```json
{
  "software_title": {
    "id": 15,
    "name": "Logic Pro",
    "bundle_identifier": "com.apple.logic10",
    "available_software": {
      "fleet_maintained_app": null,
      "app_store_app": {
        "app_store_id": "8675309"
      }
    },
    "software_package": null,
    "app_store_app": {
      "name": "Logic Pro",
      "categories": [],
      "app_store_id": 1091189122,
      "platform": "darwin",
      "latest_version": "2.04",
      "created_at": "2024-04-01T14:22:58Z",
      "icon_url": "https://is1-ssl.mzstatic.com/image/thumb/Purple211/v4/f1/65/1e/a4844ccd-486d-455f-bb31-67336fe46b14/AppIcon-1x_U007emarketing-0-7-0-85-220-0.png/512x512bb.jpg",
      "self_service": true,
      "automatic_install_policies": [
        {
          "id": 345,
          "name": "[Install software] Logic Pro",
          "fleet_maintained": false
        }
      ],
      "status": {
        "installed": 3,
        "pending": 1,
        "failed": 2,
      }
    },
    "source": "apps",
    "hosts_count": 48,
    "versions": [
      {
        "id": 123,
        "version": "2.04",
        "vulnerabilities": [],
        "hosts_count": 24
      }
    ]
  }
}
```

### Get software version

Returns information about the specified software version.

`GET /api/v1/fleet/software/versions/:id`

#### Parameters

| Name | Type | In | Description |
| ---- | ---- | -- | ----------- |
| id   | integer | path | **Required.** The software version's ID. |
| team_id             | integer | query | _Available in Fleet Premium_. Filters response data to the specified team. Use `0` to filter by hosts assigned to "No team".  |

#### Example

`GET /api/v1/fleet/software/versions/12`

##### Default response

`Status: 200`

```json
{
  "software": {
    "id": 425224,
    "software_title_id": 1337,
    "name": "Firefox.app",
    "version": "117.0",
    "bundle_identifier": "org.mozilla.firefox",
    "source": "apps",
    "generated_cpe": "cpe:2.3:a:mozilla:firefox:117.0:*:*:*:*:macos:*:*",
    "vulnerabilities": [
      {
        "cve": "CVE-2023-4863",
        "details_link": "https://nvd.nist.gov/vuln/detail/CVE-2023-4863",
        "created_at": "2024-07-01T00:15:00Z",
        "cvss_score": 8.8, // Available in Fleet Premium
        "epss_probability": 0.4101, // Available in Fleet Premium
        "cisa_known_exploit": true, // Available in Fleet Premium
        "cve_published": "2023-09-12T15:15:00Z", // Available in Fleet Premium
        "resolved_in_version": "" // Available in Fleet Premium
      },
      {
        "cve": "CVE-2023-5169",
        "details_link": "https://nvd.nist.gov/vuln/detail/CVE-2023-5169",
        "created_at": "2024-07-01T00:15:00Z",
        "cvss_score": 6.5, // Available in Fleet Premium
        "epss_probability": 0.00073, // Available in Fleet Premium
        "cisa_known_exploit": false, // Available in Fleet Premium
        "cve_published": "2023-09-27T15:19:00Z", // Available in Fleet Premium
        "resolved_in_version": "118" // Available in Fleet Premium
      }
    ]
  }
}
```


### Get operating system version

Retrieves information about the specified operating system (OS) version.

`GET /api/v1/fleet/os_versions/:id`

#### Parameters

| Name | Type | In | Description |
| ---- | ---- | -- | ----------- |
| id   | integer | path | **Required.** The OS version's ID. |
| team_id             | integer | query | _Available in Fleet Premium_. Filters response data to the specified team. Use `0` to filter by hosts assigned to "No team".  |

##### Default response

`Status: 200`

```json
{
  "counts_updated_at": "2023-12-06T22:17:30Z",
  "os_version": {
    "id": 123,
    "hosts_count": 21,
    "name": "Microsoft Windows 11 Pro 23H2 10.0.22621.1234",
    "name_only": "Microsoft Windows 11 Pro 23H2",
    "version": "10.0.22621.1234",
    "platform": "windows",
    "generated_cpes": [],
    "vulnerabilities": [
      {
        "cve": "CVE-2022-30190",
        "details_link": "https://nvd.nist.gov/vuln/detail/CVE-2022-30190",
        "created_at": "2024-07-01T00:15:00Z",
        "cvss_score": 7.8,// Available in Fleet Premium
        "epss_probability": 0.9729,// Available in Fleet Premium
        "cisa_known_exploit": false,// Available in Fleet Premium
        "cve_published": "2022-06-01T00:15:00Z",// Available in Fleet Premium
        "cve_description": "Microsoft Windows Support Diagnostic Tool (MSDT) Remote Code Execution Vulnerability.",// Available in Fleet Premium
        "resolved_in_version": ""// Available in Fleet Premium
      }
    ]
  }
}
```

OS vulnerability data is currently available for Windows and macOS. For other platforms, `vulnerabilities` will be an empty array:

```json
{
  "id": 321,
  "hosts_count": 1,
  "name": "CentOS Linux 7.9.2009",
  "name_only": "CentOS",
  "version": "7.9.2009",
  "platform": "rhel",
  "generated_cpes": [],
  "vulnerabilities": []
}
```

### Add package

> **Experimental feature**. This feature is undergoing rapid improvement, which may result in breaking changes to the API or configuration surface. It is not recommended for use in automated workflows.

_Available in Fleet Premium._

Add a package (.pkg, .msi, .exe, .deb, .rpm, .tar.gz) to install on macOS, Windows, or Linux hosts.


`POST /api/v1/fleet/software/package`

#### Parameters

| Name            | Type    | In   | Description                                      |
| ----            | ------- | ---- | --------------------------------------------     |
| software        | file    | form | **Required**. Installer package file. Supported packages are .pkg, .msi, .exe, .deb, and .rpm.   |
| team_id         | integer | form | **Required**. The team ID. Adds a software package to the specified team. |
| install_script  | string | form | Script that Fleet runs to install software. If not specified Fleet runs the [default install script](https://github.com/fleetdm/fleet/tree/main/pkg/file/scripts) for each package type if one exists. Required for `.tar.gz` and `.exe` (no default script). |
| uninstall_script  | string | form | Script that Fleet runs to uninstall software. If not specified Fleet runs the [default uninstall script](https://github.com/fleetdm/fleet/tree/main/pkg/file/scripts) for each package type if one exists. Required for `.tar.gz` and `.exe` (no default script). |
| pre_install_query  | string | form | Query that is pre-install condition. If the query doesn't return any result, Fleet won't proceed to install. |
| post_install_script | string | form | The contents of the script to run after install. If the specified script fails (exit code non-zero) software install will be marked as failed and rolled back. |
| self_service | boolean | form | Self-service software is optional and can be installed by the end user. |
| labels_include_any        | array     | form | Target hosts that have any label in the array. |
| labels_exclude_any | array | form | Target hosts that don't have any label in the array. |
| automatic_install | boolean | form | Only supported for macOS apps. Specifies whether to create a policy that triggers a software install only on hosts missing the software. |

Only one of `labels_include_any` or `labels_exclude_any` can be specified. If neither are specified, all hosts are targeted.

#### Example

`POST /api/v1/fleet/software/package`

##### Request header

```http
Content-Length: 8500
Content-Type: multipart/form-data; boundary=------------------------d8c247122f594ba0
```

##### Request body

```http
--------------------------d8c247122f594ba0
Content-Disposition: form-data; name="team_id"
1
--------------------------d8c247122f594ba0
Content-Disposition: form-data; name="self_service"
true
--------------------------d8c247122f594ba0
Content-Disposition: form-data; name="install_script"
sudo installer -pkg /temp/FalconSensor-6.44.pkg -target /
--------------------------d8c247122f594ba0
Content-Disposition: form-data; name="pre_install_query"
SELECT 1 FROM macos_profiles WHERE uuid='c9f4f0d5-8426-4eb8-b61b-27c543c9d3db';
--------------------------d8c247122f594ba0
Content-Disposition: form-data; name="post_install_script"
sudo /Applications/Falcon.app/Contents/Resources/falconctl license 0123456789ABCDEFGHIJKLMNOPQRSTUV-WX
--------------------------d8c247122f594ba0
Content-Disposition: form-data; name="software"; filename="FalconSensor-6.44.pkg"
Content-Type: application/octet-stream
<BINARY_DATA>
--------------------------d8c247122f594ba0
```

##### Default response

`Status: 200`

```json
{
  "software_package": {
    "title_id": 123,
    "name": "FalconSensor-6.44.pkg",
    "version": "6.44",
    "platform": "darwin",
    "fleet_maintained_app_id": 42,
    "installer_id": 23,
    "team_id": 3,
    "uploaded_at": "2024-04-01T14:22:58Z",
    "hash_sha256": "0123456789abcdef0123456789abcdef0123456789abcdef0123456789abcdef",
    "install_script": "sudo installer -pkg /temp/FalconSensor-6.44.pkg -target /",
    "pre_install_query": "SELECT 1 FROM macos_profiles WHERE uuid='c9f4f0d5-8426-4eb8-b61b-27c543c9d3db';",
    "post_install_script": "sudo /Applications/Falcon.app/Contents/Resources/falconctl license 0123456789ABCDEFGHIJKLMNOPQRSTUV-WX",
    "self_service": true,
    "url": "",
    "automatic_install_policies": null,
    "labels_include_any": null,
    "labels_exclude_any": null,
    "status": {
      "installed": 0,
      "pending": 0,
      "failed": 0
    }
  }
}
```

### Modify package

> **Experimental feature**. This feature is undergoing rapid improvement, which may result in breaking changes to the API or configuration surface. It is not recommended for use in automated workflows.

_Available in Fleet Premium._

Update a package to install on macOS, Windows, or Linux (Ubuntu) hosts.

`PATCH /api/v1/fleet/software/titles/:id/package`

#### Parameters

| Name            | Type    | In   | Description                                      |
| ----            | ------- | ---- | --------------------------------------------     |
| id | integer | path | ID of the software title being updated. |
| software        | file    | form | Installer package file. Supported packages are .pkg, .msi, .exe, .deb, and .rpm.   |
| team_id         | integer | form | **Required**. The team ID. Updates a software package in the specified team. |
| categories        | string[] | form | Zero or more of the [supported categories](https://fleetdm.com/docs/configuration/yaml-files#supported-software-categories), used to group self-service software on your end users' **Fleet Desktop > My device** page. Software with no categories will be still be shown under **All**. |
| install_script  | string | form | Command that Fleet runs to install software. If not specified Fleet runs the [default install command](https://github.com/fleetdm/fleet/tree/main/pkg/file/scripts) for each package type. |
| pre_install_query  | string | form | Query that is pre-install condition. If the query doesn't return any result, the package will not be installed. |
| post_install_script | string | form | The contents of the script to run after install. If the specified script fails (exit code non-zero) software install will be marked as failed and rolled back. |
| self_service | boolean | form | Whether this is optional self-service software that can be installed by the end user. |
| labels_include_any        | array     | form | Target hosts that have any label in the array. Only one of either `labels_include_any` or `labels_exclude_any` can be specified. |
| labels_exclude_any | array | form | Target hosts that don't have any label in the array. |

Only one of `labels_include_any` or `labels_exclude_any` can be specified. If neither are specified, all hosts are targeted.

> Changes to the installer package will reset installation counts. Changes to any field other than `self_service` will cancel pending installs for the old package.

#### Example

`PATCH /api/v1/fleet/software/titles/1/package`

##### Request header

```http
Content-Length: 8500
Content-Type: multipart/form-data; boundary=------------------------d8c247122f594ba0
```

##### Request body

```http
--------------------------d8c247122f594ba0
Content-Disposition: form-data; name="team_id"
1
--------------------------d8c247122f594ba0
Content-Disposition: form-data; name="self_service"
true
--------------------------d8c247122f594ba0
Content-Disposition: form-data; name="install_script"
sudo installer -pkg /temp/FalconSensor-6.44.pkg -target /
--------------------------d8c247122f594ba0
Content-Disposition: form-data; name="pre_install_query"
SELECT 1 FROM macos_profiles WHERE uuid='c9f4f0d5-8426-4eb8-b61b-27c543c9d3db';
--------------------------d8c247122f594ba0
Content-Disposition: form-data; name="post_install_script"
sudo /Applications/Falcon.app/Contents/Resources/falconctl license 0123456789ABCDEFGHIJKLMNOPQRSTUV-WX
--------------------------d8c247122f594ba0
Content-Disposition: form-data; name="software"; filename="FalconSensor-6.44.pkg"
Content-Type: application/octet-stream
<BINARY_DATA>
--------------------------d8c247122f594ba0
```

##### Default response

`Status: 200`

```json
{
  "software_package": {
    "name": "FalconSensor-6.44.pkg",
    "categories": [],
    "version": "6.44",
    "platform": "darwin",
    "fleet_maintained_app_id": 42,
    "installer_id": 23,
    "team_id": 3,
    "uploaded_at": "2024-04-01T14:22:58Z",
    "hash_sha256": "0123456789abcdef0123456789abcdef0123456789abcdef0123456789abcdef",
    "install_script": "sudo installer -pkg /temp/FalconSensor-6.44.pkg -target /",
    "pre_install_query": "SELECT 1 FROM macos_profiles WHERE uuid='c9f4f0d5-8426-4eb8-b61b-27c543c9d3db';",
    "post_install_script": "sudo /Applications/Falcon.app/Contents/Resources/falconctl license 0123456789ABCDEFGHIJKLMNOPQRSTUV-WX",
    "self_service": true,
    "status": {
      "installed": 0,
      "pending": 0,
      "failed": 0
    }
  }
}
```

### List App Store apps

> **Experimental feature**. This feature is undergoing rapid improvement, which may result in breaking changes to the API or configuration surface. It is not recommended for use in automated workflows.

Returns the list of Apple App Store (VPP) that can be added to the specified team. If an app is already added to the team, it's excluded from the list.

`GET /api/v1/fleet/software/app_store_apps`

#### Parameters

| Name    | Type | In | Description |
| ------- | ---- | -- | ----------- |
| team_id | integer | query | **Required**. The team ID. |

#### Example

`GET /api/v1/fleet/software/app_store_apps/?team_id=3`

##### Default response

`Status: 200`

```json
{
  "app_store_apps": [
    {
      "name": "Xcode",
      "icon_url": "https://is1-ssl.mzstatic.com/image/thumb/Purple211/v4/f1/65/1e/a4844ccd-486d-455f-bb31-67336fe46b14/AppIcon-1x_U007emarketing-0-7-0-85-220-0.png/512x512bb.jpg",
      "latest_version": "15.4",
      "app_store_id": "497799835",
      "platform": "darwin"
    },
    {
      "name": "Logic Pro",
      "icon_url": "https://is1-ssl.mzstatic.com/image/thumb/Purple211/v4/f1/65/1e/a4844ccd-486d-455f-bb31-67336fe46b14/AppIcon-1x_U007emarketing-0-7-0-85-220-0.png/512x512bb.jpg",
      "latest_version": "2.04",
      "app_store_id": "634148309",
      "platform": "ios"
    },
    {
      "name": "Logic Pro",
      "icon_url": "https://is1-ssl.mzstatic.com/image/thumb/Purple211/v4/f1/65/1e/a4844ccd-486d-455f-bb31-67336fe46b14/AppIcon-1x_U007emarketing-0-7-0-85-220-0.png/512x512bb.jpg",
      "latest_version": "2.04",
      "app_store_id": "634148309",
      "platform": "ipados"
    },
  ]
}
```

### Add App Store app

> **Experimental feature**. This feature is undergoing rapid improvement, which may result in breaking changes to the API or configuration surface. It is not recommended for use in automated workflows.

_Available in Fleet Premium._

Add App Store (VPP) app purchased in Apple Business Manager.

`POST /api/v1/fleet/software/app_store_apps`

#### Parameters

| Name | Type | In | Description |
| ---- | ---- | -- | ----------- |
| app_store_id   | string | body | **Required.** The ID of App Store app. |
| team_id       | integer | body | **Required**. The team ID. Adds VPP software to the specified team.  |
| platform | string | body | The platform of the app (`darwin`, `ios`, or `ipados`). Default is `darwin`. |
| self_service | boolean | body | Only supported for macOS apps. Specifies whether the app shows up on the **Fleet Desktop > My device** page and is available for install by the end user. |
| ensure | string | form | For macOS only, if set to "present" (currently the only valid value if set), create a policy that triggers a software install only on hosts missing the software. |
| labels_include_any        | array     | form | Target hosts that have any label in the array. |
| labels_exclude_any | array | form | Target hosts that don't have any label in the array. |

Only one of `labels_include_any` or `labels_exclude_any` can be specified. If neither are specified, all hosts are targeted.


#### Example

`POST /api/v1/fleet/software/app_store_apps`

##### Request body

```json
{
  "app_store_id": "497799835",
  "categories": ["Productivity"],
  "team_id": 2,
  "platform": "ipados",
  "self_service": true
}
```

##### Default response

`Status: 200`

```json
{
  "software_title_id": 123
}
```

### Modify App Store app

> **Experimental feature**. This feature is undergoing rapid improvement, which may result in breaking changes to the API or configuration surface. It is not recommended for use in automated workflows.
_Available in Fleet Premium._

Modify App Store (VPP) app's options.

`PATCH /api/v1/fleet/software/titles/:title_id/app_store_app`

#### Parameters

| Name | Type | In | Description |
| ---- | ---- | -- | ----------- |
| team_id       | integer | body | **Required**. The team ID. Edits App Store apps from the specified team.  |
| categories | string[] | body | Zero or more of the [supported categories](https://fleetdm.com/docs/configuration/yaml-files#supported-software-categories), used to group self-service software on your end users' **Fleet Desktop > My device** page. Software with no categories will be still be shown under **All**. |
| self_service | boolean | body | Self-service software is optional and can be installed by the end user. |
| labels_include_any        | array     | form | Target hosts that have any label in the array. |
| labels_exclude_any | array | form | Target hosts that don't have any label in the array. |

Only one of `labels_include_any` or `labels_exclude_any` can be specified. If neither are specified, all hosts are targeted.

#### Example

`PATCH /api/v1/fleet/software/titles/3467/app_store_app`

##### Request body

```json
{
  "team_id": 2,
  "self_service": true,
  "categories": ["Browser"],
  "labels_include_any": [
    "Product",
    "Marketing"
  ]
}
```

##### Default response

`Status: 200`

```json
{
  "app_store_app": {
    "name": "Logic Pro",
    "app_store_id": 1091189122,
    "categories": ["Browser"],
    "latest_version": "2.04",
    "icon_url": "https://is1-ssl.mzstatic.com/image/thumb/Purple211/v4/f1/65/1e/a4844ccd-486d-455f-bb31-67336fe46b14/AppIcon-1x_U007emarketing-0-7-0-85-220-0.png/512x512bb.jpg",
    "self_service": true,
    "labels_include_any": [
      {
        "name": "Product",
        "id": 12
      },
      {
        "name": "Marketing",
        "id": 17
      }
    ],
    "automatic_install_policies": [
      {
        "id": 345,
        "name": "[Install software] Logic Pro",
        "fleet_maintained": false
      }
    ],
    "status": {
      "installed": 3,
      "pending": 1,
      "failed": 2,
    }
  }
}
```


### List Fleet-maintained apps

> **Experimental feature**. This feature is undergoing rapid improvement, which may result in breaking changes to the API or configuration surface. It is not recommended for use in automated workflows.

List available Fleet-maintained apps.

`GET /api/v1/fleet/software/fleet_maintained_apps`

#### Parameters

| Name | Type | In | Description |
| ---- | ---- | -- | ----------- |
| team_id  | integer | query | If specified, each app includes the `software_title_id` if the software has already been added to that team.  |
| page     | integer | query | Page number of the results to fetch.  |
| per_page | integer | query | Results per page.  |

#### Example

`GET /api/v1/fleet/software/fleet_maintained_apps?team_id=3`

##### Default response

`Status: 200`

```json
{
  "fleet_maintained_apps": [
    {
      "id": 1,
      "name": "1Password",
      "slug": "1password/darwin",
      "platform": "darwin",
      "version": "8.10.40",
      "software_title_id": 1
    },
    {
      "id": 2,
      "name": "Adobe Acrobat Reader",
      "slug": "adobe-acrobat-reader/darwin",
      "platform": "darwin",
      "version": "24.002.21005",
      "software_title_id": null
    },
    {
      "id": 3,
      "name": "Box Drive",
      "slug": "box-drive/darwin",
      "platform": "darwin",
      "version": "2.39.179",
      "software_title_id": 3
    },
    ...
  ],
  "meta": {
    "has_next_results": false,
    "has_previous_results": false
  }
}
```

### Get Fleet-maintained app

> **Experimental feature**. This feature is undergoing rapid improvement, which may result in breaking changes to the API or configuration surface. It is not recommended for use in automated workflows.

Returns information about the specified Fleet-maintained app.

`GET /api/v1/fleet/software/fleet_maintained_apps/:id`

#### Parameters

| Name | Type | In | Description |
| ---- | ---- | -- | ----------- |
| id   | integer | path | **Required.** The Fleet-maintained app's ID. |
| team_id  | integer | query | If supplied, set `software_title_id` on the response when an installer or VPP app has already been added to that team for that software.  |

#### Example

`GET /api/v1/fleet/software/fleet_maintained_apps/1`

##### Default response

`Status: 200`

```json
{
  "fleet_maintained_app": {
    "id": 1,
    "slug": "1password/darwin",
    "name": "1Password",
    "filename": "1Password-8.10.50-aarch64.zip",
    "version": "8.10.50",
    "platform": "darwin",
    "url": "https://downloads.1password.com/mac/1Password-8.10.50-aarch64.zip",
    "install_script": "#!/bin/sh\ninstaller -pkg \"$INSTALLER_PATH\" -target /",
    "uninstall_script": "#!/bin/sh\npkg_ids=$PACKAGE_ID\nfor pkg_id in '${pkg_ids[@]}'...",
    "software_title_id": 3
    "categories": ["Productivity"]
  }
}
```

### Add Fleet-maintained app

> **Experimental feature**. This feature is undergoing rapid improvement, which may result in breaking changes to the API or configuration surface. It is not recommended for use in automated workflows.
_Available in Fleet Premium._

Add Fleet-maintained app so it's available for install.

`POST /api/v1/fleet/software/fleet_maintained_apps`

#### Parameters

| Name | Type | In | Description |
| ---- | ---- | -- | ----------- |
| fleet_maintained_app_id   | integer | body | **Required.** The ID of Fleet-maintained app. |
| team_id       | integer | body | **Required**. The team ID. Adds Fleet-maintained app to the specified team.  |
| install_script  | string | body | Command that Fleet runs to install software. If not specified Fleet runs default install command for each Fleet-maintained app. |
| pre_install_query  | string | body | Query that is pre-install condition. If the query doesn't return any result, Fleet won't proceed to install. |
| post_install_script | string | body | The contents of the script to run after install. If the specified script fails (exit code non-zero) software install will be marked as failed and rolled back. |
| self_service | boolean | body | Self-service software is optional and can be installed by the end user. |
| labels_include_any        | array     | form | Target hosts that have any label in the array. |
| labels_exclude_any | array | form | Target hosts that don't have any label in the array. |
| automatic_install | boolean | form | Create a policy that triggers a software install only on hosts missing the software. |

Only one of `labels_include_any` or `labels_exclude_any` can be specified. If neither are specified, all hosts are targeted.

#### Example

`POST /api/v1/fleet/software/fleet_maintained_apps`

##### Request body

```json
{
  "fleet_maintained_app_id": 3,
  "team_id": 2,
  "ensure": "present"
}
```

##### Default response

`Status: 200`

```json
{
  "software_title_id": 234
}
```

### Download software

> **Experimental feature**. This feature is undergoing rapid improvement, which may result in breaking changes to the API or configuration surface. It is not recommended for use in automated workflows.

_Available in Fleet Premium._

`GET /api/v1/fleet/software/titles/:id/package?alt=media`

#### Parameters

| Name            | Type    | In   | Description                                      |
| ----            | ------- | ---- | --------------------------------------------     |
| id   | integer | path | **Required**. The ID of the software title to download software package.|
| team_id | integer | query | **Required**. The team ID. Downloads a software package added to the specified team. |
| alt             | integer | query | **Required**. If specified and set to "media", downloads the specified software package. |

#### Example

`GET /api/v1/fleet/software/titles/123/package?alt=media?team_id=2`

##### Default response

`Status: 200`

```http
Status: 200
Content-Type: application/octet-stream
Content-Disposition: attachment
Content-Length: <length>
Body: <blob>
```

### Install software

> **Experimental feature**. This feature is undergoing rapid improvement, which may result in breaking changes to the API or configuration surface. It is not recommended for use in automated workflows.

_Available in Fleet Premium._

Install software (package or App Store app) on a macOS, iOS, iPadOS, Windows, or Linux (Ubuntu) host. Software title must have a `software_package` or `app_store_app` to be installed.

Package installs time out after 1 hour.

`POST /api/v1/fleet/hosts/:id/software/:software_title_id/install`

#### Parameters

| Name              | Type       | In   | Description                                      |
| ---------         | ---------- | ---- | --------------------------------------------     |
| id                | integer    | path | **Required**. The host's ID.                     |
| software_title_id | integer    | path | **Required**. The software title's ID.           |

#### Example

`POST /api/v1/fleet/hosts/123/software/3435/install`

##### Default response

`Status: 202`

### Uninstall software

> **Experimental feature**. This feature is undergoing rapid improvement, which may result in breaking changes to the API or configuration surface. It is not recommended for use in automated workflows.
_Available in Fleet Premium._

Uninstalls software from a host.

`POST /api/v1/fleet/hosts/:id/software/:software_title_id/uninstall`

#### Parameters

| Name              | Type       | In   | Description                                      |
| ---------         | ---------- | ---- | --------------------------------------------     |
| id                | integer    | path | **Required**. The host's ID.                     |
| software_title_id | integer    | path | **Required**. The software title's ID.           |

#### Example

`POST /api/v1/fleet/hosts/123/software/3435/uninstall`

##### Default response

`Status: 202`

### Get software install result

> **Experimental feature**. This feature is undergoing rapid improvement, which may result in breaking changes to the API or configuration surface. It is not recommended for use in automated workflows.

_Available in Fleet Premium._

`GET /api/v1/fleet/software/install/:install_uuid/results`

Get the results of a Fleet-maintained app or custom package install. To get uninstall results, use the [List activities](#list-activities) and [Get script result](#get-script-result) API endpoints.

To get the results of an App Store app install, use the [List MDM commands](#list-mdm-commands) and [Get MDM command results](#get-mdm-command-results) API endpoints. Fleet uses an MDM command to install App Store apps.

| Name            | Type    | In   | Description                                      |
| ----            | ------- | ---- | --------------------------------------------     |
| install_uuid | string | path | **Required**. The software installation UUID.|

#### Example

`GET /api/v1/fleet/software/install/b15ce221-e22e-4c6a-afe7-5b3400a017da/results`

##### Default response

`Status: 200`

```json
 {
   "install_uuid": "b15ce221-e22e-4c6a-afe7-5b3400a017da",
   "software_title": "Falcon.app",
   "software_title_id": 8353,
   "software_package": "FalconSensor-6.44.pkg",
   "host_id": 123,
   "host_display_name": "Marko's MacBook Pro",
   "status": "failed_install",
   "output": "Installing software...\nError: The operation can’t be completed because the item “Falcon” is in use.",
   "pre_install_query_output": "Query returned result\nSuccess",
   "post_install_script_output": "Running script...\nExit code: 1 (Failed)\nRolling back software install...\nSuccess"
 }
```

### Download package

> **Experimental feature**. This feature is undergoing rapid improvement, which may result in breaking changes to the API or configuration surface. It is not recommended for use in automated workflows.

_Available in Fleet Premium._

`GET /api/v1/fleet/software/titles/:software_title_id/package?alt=media`

#### Parameters

| Name            | Type    | In   | Description                                      |
| ----            | ------- | ---- | --------------------------------------------     |
| software_title_id   | integer | path | **Required**. The ID of the software title to download software package.|
| team_id | integer | query | **Required**. The team ID. Downloads a software package added to the specified team. |
| alt             | integer | query | **Required**. If specified and set to "media", downloads the specified software package. |

#### Example

`GET /api/v1/fleet/software/titles/123/package?alt=media?team_id=2`

##### Default response

`Status: 200`

```http
Status: 200
Content-Type: application/octet-stream
Content-Disposition: attachment
Content-Length: <length>
Body: <blob>
```

### Delete software

> **Experimental feature**. This feature is undergoing rapid improvement, which may result in breaking changes to the API or configuration surface. It is not recommended for use in automated workflows.

_Available in Fleet Premium._

Deletes software that's available for install. This won't uninstall the software from hosts.

`DELETE /api/v1/fleet/software/titles/:software_title_id/available_for_install`

#### Parameters

| Name            | Type    | In   | Description                                      |
| ----            | ------- | ---- | --------------------------------------------     |
| software_title_id              | integer | path | **Required**. The ID of the software title to delete software available for install. |
| team_id | integer | query | **Required**. The team ID. Deletes a software package added to the specified team. |

#### Example

`DELETE /api/v1/fleet/software/titles/24/available_for_install?team_id=2`

##### Default response

`Status: 204`

## Vulnerabilities

- [List vulnerabilities](#list-vulnerabilities)
- [Get vulnerability](#get-vulnerability)

### List vulnerabilities

Retrieves a list of all CVEs affecting software and/or OS versions.

`GET /api/v1/fleet/vulnerabilities`

#### Parameters

| Name                | Type     | In    | Description                                                                                                                          |
| ---      | ---      | ---   | ---                                                                                                                                  |
| team_id             | integer | query | _Available in Fleet Premium_. Filters only include vulnerabilities affecting the specified team. Use `0` to filter by hosts assigned to "No team".  |
| page                    | integer | query | Page number of the results to fetch.                                                                                                                                       |
| per_page                | integer | query | Results per page.                                                                                                                                                          |
| order_key               | string  | query | What to order results by. Allowed fields are: `cve`, `cvss_score`, `epss_probability`, `cve_published`, `created_at`, and `host_count`. Default is `created_at` (descending).      |
| order_direction | string | query | **Requires `order_key`**. The direction of the order given the order key. Options include `"asc"` and `"desc"`. Default is `"asc"`. |
| query | string | query | Search query keywords. Searchable fields include `cve`. |
| exploit | boolean | query | _Available in Fleet Premium_. If `true`, filters to only include vulnerabilities that have been actively exploited in the wild (`cisa_known_exploit: true`). Otherwise, includes vulnerabilities with any `cisa_known_exploit` value.  |


##### Default response

`Status: 200`

```json
{
  "vulnerabilities": [
    {
      "cve": "CVE-2022-30190",
      "created_at": "2022-06-01T00:15:00Z",
      "hosts_count": 1234,
      "hosts_count_updated_at": "2023-12-20T15:23:57Z",
      "details_link": "https://nvd.nist.gov/vuln/detail/CVE-2022-30190",
      "cvss_score": 7.8,// Available in Fleet Premium
      "epss_probability": 0.9729,// Available in Fleet Premium
      "cisa_known_exploit": false,// Available in Fleet Premium
      "cve_published": "2022-06-01T00:15:00Z",// Available in Fleet Premium
      "cve_description": "Microsoft Windows Support Diagnostic Tool (MSDT) Remote Code Execution Vulnerability.",// Available in Fleet Premium
    }
  ],
  "count": 123,
  "counts_updated_at": "2024-02-02T16:40:37Z",
  "meta": {
    "has_next_results": false,
    "has_previous_results": false
  }
}
```


### Get vulnerability

Retrieve details about a vulnerability and its affected software and OS versions.

If no vulnerable OS versions or software were found, but Fleet is aware of the vulnerability, a 204 status code is returned.

#### Parameters

| Name    | Type    | In    | Description                                                                                                                  |
|---------|---------|-------|------------------------------------------------------------------------------------------------------------------------------|
| cve     | string  | path  | The cve to get information about (format must be CVE-YYYY-<4 or more digits>, case-insensitive).                             |
| team_id | integer | query | _Available in Fleet Premium_. Filters response data to the specified team. Use `0` to filter by hosts assigned to "No team". |

`GET /api/v1/fleet/vulnerabilities/:cve`

#### Example

`GET /api/v1/fleet/vulnerabilities/cve-2022-30190`

##### Default response

`Status: 200`

```json
"vulnerability": {
  "cve": "CVE-2022-30190",
  "created_at": "2022-06-01T00:15:00Z",
  "hosts_count": 1234,
  "hosts_count_updated_at": "2023-12-20T15:23:57Z",
  "details_link": "https://nvd.nist.gov/vuln/detail/CVE-2022-30190",
  "cvss_score": 7.8,// Available in Fleet Premium
  "epss_probability": 0.9729,// Available in Fleet Premium
  "cisa_known_exploit": false,// Available in Fleet Premium
  "cve_published": "2022-06-01T00:15:00Z",// Available in Fleet Premium
  "cve_description": "Microsoft Windows Support Diagnostic Tool (MSDT) Remote Code Execution Vulnerability.",// Available in Fleet Premium
  "os_versions" : [
    {
      "os_version_id": 6,
      "hosts_count": 200,
      "name": "macOS 14.1.2",
      "name_only": "macOS",
      "version": "14.1.2",

      "resolved_in_version": "14.2",
      "generated_cpes": [
        "cpe:2.3:o:apple:macos:*:*:*:*:*:14.2:*:*",
        "cpe:2.3:o:apple:mac_os_x:*:*:*:*:*:14.2:*:*"
      ]
    }
  ],
  "software": [
    {
      "id": 2363,
      "software_title_id": 124,
      "name": "Docker Desktop",
      "version": "4.9.1",
      "source": "programs",
      "generated_cpe": "cpe:2.3:a:docker:docker_desktop:4.9.1:*:*:*:*:windows:*:*",
      "hosts_count": 50,
      "resolved_in_version": "5.0.0"
    }
  ]
}
```


---

## Targets

In Fleet, targets are used to run queries against specific hosts or groups of hosts. Labels are used to create groups in Fleet.

### Search targets

The search targets endpoint returns two lists. The first list includes the possible target hosts in Fleet given the search query provided and the hosts already selected as targets. The second list includes the possible target labels in Fleet given the search query provided and the labels already selected as targets.

The returned lists are filtered based on the hosts the requesting user has access to.

`POST /api/v1/fleet/targets`

#### Parameters

| Name     | Type    | In   | Description                                                                                                                                                                |
| -------- | ------- | ---- | -------------------------------------------------------------------------------------------------------------------------------------------------------------------------- |
| query    | string  | body | The search query. Searchable items include a host's hostname or IPv4 address and labels.                                                                                   |
| query_id | integer | body | The saved query (if any) that will be run. The `observer_can_run` property on the query and the user's roles effect which targets are included.                            |
| selected | object  | body | The targets already selected. The object includes a `hosts` property which contains a list of host IDs, a `labels` with label IDs and/or a `teams` property with team IDs. |

#### Example

`POST /api/v1/fleet/targets`

##### Request body

```json
{
  "query": "172",
  "selected": {
    "hosts": [],
    "labels": [7]
  },
  "include_observer": true
}
```

##### Default response

```json
{
  "targets": {
    "hosts": [
      {
        "created_at": "2021-02-03T16:11:43Z",
        "updated_at": "2021-02-03T21:58:19Z",
        "id": 3,
        "detail_updated_at": "2021-02-03T21:58:10Z",
        "label_updated_at": "2021-02-03T21:58:10Z",
        "policy_updated_at": "2023-06-26T18:33:15Z",
        "last_enrolled_at": "2021-02-03T16:11:43Z",
        "software_updated_at": "2020-11-05T05:09:44Z",
        "seen_time": "2021-02-03T21:58:20Z",
        "hostname": "7a2f41482833",
        "uuid": "a2064cef-0000-0000-afb9-283e3c1d487e",
        "platform": "rhel",
        "osquery_version": "4.5.1",
        "os_version": "CentOS 6.10.0",
        "build": "",
        "platform_like": "rhel",
        "code_name": "",
        "uptime": 32688000000000,
        "memory": 2086899712,
        "cpu_type": "x86_64",
        "cpu_subtype": "142",
        "cpu_brand": "Intel(R) Core(TM) i5-8279U CPU @ 2.40GHz",
        "cpu_physical_cores": 4,
        "cpu_logical_cores": 4,
        "hardware_vendor": "",
        "hardware_model": "",
        "hardware_version": "",
        "hardware_serial": "",
        "computer_name": "7a2f41482833",
        "display_name": "7a2f41482833",
        "primary_ip": "172.20.0.3",
        "primary_mac": "02:42:ac:14:00:03",
        "distributed_interval": 10,
        "config_tls_refresh": 10,
        "logger_tls_period": 10,
        "additional": {},
        "status": "offline",
        "display_text": "7a2f41482833"
      },
      {
        "created_at": "2021-02-03T16:11:43Z",
        "updated_at": "2021-02-03T21:58:19Z",
        "id": 4,
        "detail_updated_at": "2021-02-03T21:58:10Z",
        "label_updated_at": "2021-02-03T21:58:10Z",
        "policy_updated_at": "2023-06-26T18:33:15Z",
        "last_enrolled_at": "2021-02-03T16:11:43Z",
        "software_updated_at": "2020-11-05T05:09:44Z",
        "seen_time": "2021-02-03T21:58:20Z",
        "hostname": "78c96e72746c",
        "uuid": "a2064cef-0000-0000-afb9-283e3c1d487e",
        "platform": "ubuntu",
        "osquery_version": "4.5.1",
        "os_version": "Ubuntu 16.4.0",
        "build": "",
        "platform_like": "debian",
        "code_name": "",
        "uptime": 32688000000000,
        "memory": 2086899712,
        "cpu_type": "x86_64",
        "cpu_subtype": "142",
        "cpu_brand": "Intel(R) Core(TM) i5-8279U CPU @ 2.40GHz",
        "cpu_physical_cores": 4,
        "cpu_logical_cores": 4,
        "hardware_vendor": "",
        "hardware_model": "",
        "hardware_version": "",
        "hardware_serial": "",
        "computer_name": "78c96e72746c",
        "display_name": "78c96e72746c",
        "primary_ip": "172.20.0.7",
        "primary_mac": "02:42:ac:14:00:07",
        "distributed_interval": 10,
        "config_tls_refresh": 10,
        "logger_tls_period": 10,
        "additional": {},
        "status": "offline",
        "display_text": "78c96e72746c"
      }
    ],
    "labels": [
      {
        "created_at": "2021-02-02T23:55:25Z",
        "updated_at": "2021-02-02T23:55:25Z",
        "id": 6,
        "name": "All Hosts",
        "description": "All hosts which have enrolled in Fleet",
        "query": "SELECT 1;",
        "label_type": "builtin",
        "label_membership_type": "dynamic",
        "host_count": 5,
        "display_text": "All Hosts",
        "count": 5
      }
    ],
    "teams": [
      {
        "id": 1,
        "created_at": "2021-05-27T20:02:20Z",
        "name": "Client Platform Engineering",
        "description": "",
        "agent_options": null,
        "user_count": 4,
        "host_count": 2,
        "display_text": "Client Platform Engineering",
        "count": 2
      }
    ]
  },
  "targets_count": 1,
  "targets_online": 1,
  "targets_offline": 0,
  "targets_missing_in_action": 0
}
```

---

## Teams

- [List teams](#list-teams)
- [Get team](#get-team)
- [Create team](#create-team)
- [Modify team](#modify-team)
- [Modify team's agent options](#modify-teams-agent-options)
- [Delete team](#delete-team)

### List teams

_Available in Fleet Premium_

`GET /api/v1/fleet/teams`

#### Parameters

| Name            | Type    | In    | Description                                                                                                                   |
| --------------- | ------- | ----- | ----------------------------------------------------------------------------------------------------------------------------- |
| page            | integer | query | Page number of the results to fetch.                                                                                          |
| per_page        | integer | query | Results per page.                                                                                                             |
| order_key       | string  | query | What to order results by. Can be any column in the `teams` table.                                                             |
| order_direction | string  | query | **Requires `order_key`**. The direction of the order given the order key. Options include `"asc"` and `"desc"`. Default is `"asc"`. |
| query           | string  | query | Search query keywords. Searchable fields include `name`.                                                                      |

#### Example

`GET /api/v1/fleet/teams`

##### Default response

`Status: 200`

```json
{
  "teams": [
    {
      "id": 1,
      "created_at": "2021-07-28T15:58:21Z",
      "name": "workstations",
      "description": "",
      "agent_options": {
        "config": {
          "options": {
            "pack_delimiter": "/",
            "logger_tls_period": 10,
            "distributed_plugin": "tls",
            "disable_distributed": false,
            "logger_tls_endpoint": "/api/v1/osquery/log",
            "distributed_interval": 10,
            "distributed_tls_max_attempts": 3
          },
          "decorators": {
            "load": [
              "SELECT uuid AS host_uuid FROM system_info;",
              "SELECT hostname AS hostname FROM system_info;"
            ]
          }
        },
        "overrides": {},
        "command_line_flags": {}
      },
      "user_count": 0,
      "host_count": 0,
      "secrets": [
        {
          "secret": "",
          "created_at": "2021-07-28T15:58:21Z",
          "team_id": 10
        }
      ]
    },
    {
      "id": 2,
      "created_at": "2021-08-05T21:41:42Z",
      "name": "servers",
      "description": "",
      "agent_options": {
        "spec": {
          "config": {
            "options": {
              "pack_delimiter": "/",
              "logger_tls_period": 10,
              "distributed_plugin": "tls",
              "disable_distributed": false,
              "logger_tls_endpoint": "/api/v1/osquery/log",
              "distributed_interval": 10,
              "distributed_tls_max_attempts": 3
            },
            "decorators": {
              "load": [
                "SELECT uuid AS host_uuid FROM system_info;",
                "SELECT hostname AS hostname FROM system_info;"
              ]
            }
          },
          "overrides": {},
          "command_line_flags": {}
        },
        "user_count": 0,
        "host_count": 0,
        "secrets": [
          {
            "secret": "+ncixtnZB+IE0OrbrkCLeul3U8LMVITd",
            "created_at": "2021-08-05T21:41:42Z",
            "team_id": 15
          }
        ]
      }
    }
  ]
}
```

### Get team

_Available in Fleet Premium_

`GET /api/v1/fleet/teams/:id`

`mdm.macos_settings.custom_settings`, `mdm.windows_settings.custom_settings`, `scripts`, and `mdm.macos_setup` only include the configuration profiles, scripts, and setup experience settings applied using [Fleet's YAML](https://fleetdm.com/docs/configuration/yaml-files). To list profiles, scripts, or setup experience settings added in the UI or API, use the [List configuration profiles](https://fleetdm.com/docs/rest-api/rest-api#list-custom-os-settings-configuration-profiles), [List scripts](https://fleetdm.com/docs/rest-api/rest-api#list-scripts), or GET endpoints from [Setup experience](https://fleetdm.com/docs/rest-api/rest-api#setup-experience) instead.

#### Parameters

| Name | Type    | In   | Description                          |
| ---- | ------  | ---- | ------------------------------------ |
| id   | integer | path | **Required.** The desired team's ID. |

#### Example

`GET /api/v1/fleet/teams/1`

##### Default response

`Status: 200`

```json
{
  "team": {
    "name": "Workstations",
    "id": 1,
    "user_count": 4,
    "host_count": 0,
    "agent_options": {
      "config": {
        "options": {
          "pack_delimiter": "/",
          "logger_tls_period": 10,
          "distributed_plugin": "tls",
          "disable_distributed": false,
          "logger_tls_endpoint": "/api/v1/osquery/log",
          "distributed_interval": 10,
          "distributed_tls_max_attempts": 3
        },
        "decorators": {
          "load": [
            "SELECT uuid AS host_uuid FROM system_info;",
            "SELECT hostname AS hostname FROM system_info;"
          ]
        }
      },
      "overrides": {},
      "command_line_flags": {}
    },
    "webhook_settings": {
      "failing_policies_webhook": {
        "enable_failing_policies_webhook": false,
        "destination_url": "",
        "policy_ids": null,
        "host_batch_size": 0
      }
    },
    "integrations": {
      "google_calendar": {
        "enable_calendar_events": true,
        "webhook_url": "https://server.com/example"
      }
    },
    "mdm": {
      "enable_disk_encryption": true,
      "macos_updates": {
        "minimum_version": "12.3.1",
        "deadline": "2022-01-01"
      },
      "windows_updates": {
        "deadline_days": 5,
        "grace_period_days": 1
      },
      "macos_settings": {
        "custom_settings": [
          {
            "path": "path/to/profile1.mobileconfig",
            "labels": ["Label 1", "Label 2"]
          }
        ]
      },
      "windows_settings": {
        "custom_settings": [
          {
            "path": "path/to/profile2.xml",
            "labels": ["Label 3", "Label 4"]
          }
        ],
      },
      "macos_setup": {
        "bootstrap_package": "",
        "enable_end_user_authentication": false,
        "macos_setup_assistant": "path/to/config.json",
        "enable_release_device_manually": false,
        "manual_agent_install": false
      }
    }
  }
}
```

### Create team

_Available in Fleet Premium_

`POST /api/v1/fleet/teams`

#### Parameters

| Name | Type   | In   | Description                    |
| ---- | ------ | ---- | ------------------------------ |
| name | string | body | **Required.** The team's name. |

#### Example

`POST /api/v1/fleet/teams`

##### Request body

```json
{
  "name": "workstations"
}
```

##### Default response

`Status: 200`

```json
{
  "team": {
    "name": "workstations",
    "id": 1,
    "user_count": 0,
    "host_count": 0,
    "agent_options": {
      "config": {
        "options": {
          "pack_delimiter": "/",
          "logger_tls_period": 10,
          "distributed_plugin": "tls",
          "disable_distributed": false,
          "logger_tls_endpoint": "/api/v1/osquery/log",
          "distributed_interval": 10,
          "distributed_tls_max_attempts": 3
        },
        "decorators": {
          "load": [
            "SELECT uuid AS host_uuid FROM system_info;",
            "SELECT hostname AS hostname FROM system_info;"
          ]
        }
      },
      "overrides": {},
      "command_line_flags": {}
    },
    "webhook_settings": {
      "failing_policies_webhook": {
        "enable_failing_policies_webhook": false,
        "destination_url": "",
        "policy_ids": null,
        "host_batch_size": 0
      }
    }
  }
}
```

### Modify team

_Available in Fleet Premium_

`PATCH /api/v1/fleet/teams/:id`

#### Parameters

| Name                                                    | Type    | In   | Description                                                                                                                                                                                               |
| ------------------------------------------------------- | ------- | ---- | --------------------------------------------------------------------------------------------------------------------------------------------------------------------------------------------------------- |
| id                                                      | integer | path | **Required.** The desired team's ID.                                                                                                                                                                      |
| name                                                    | string  | body | The team's name.                                                                                                                                                                                          |
| host_ids                                                | array    | body | A list of hosts that belong to the team.                                                                                                                                                                  |
| user_ids                                                | array    | body | A list of users on the team.                                                                                                                                                             |
| webhook_settings                                        | object  | body | Webhook settings for the team. See [webhook_settings](#webhook-settings2).                                                                                                                                                          |
| integrations                                            | object  | body | Integrations settings for the team. See [integrations](#integrations3) for details. Note that integrations referenced here must already exist globally, created by a call to [Modify configuration](#modify-configuration).                               |
| mdm                                                     | object  | body | MDM settings for the team. See [mdm](#mdm2) for details.                                                                                                                                                                                |
| host_expiry_settings                                    | object  | body | Host expiry settings for the team. See [host_expiry_settings](#host-expiry-settings2) for details.   |

#### Example (transfer hosts to a team)

`PATCH /api/v1/fleet/teams/1`

##### Request body

```json
{
  "host_ids": [3, 6, 7, 8, 9, 20, 32, 44]
}
```

##### Default response

`Status: 200`

```json
{
  "team": {
    "name": "Workstations",
    "id": 1,
    "user_count": 4,
    "host_count": 8,
    "agent_options": {
      "config": {
        "options": {
          "pack_delimiter": "/",
          "logger_tls_period": 10,
          "distributed_plugin": "tls",
          "disable_distributed": false,
          "logger_tls_endpoint": "/api/v1/osquery/log",
          "distributed_interval": 10,
          "distributed_tls_max_attempts": 3
        },
        "decorators": {
          "load": [
            "SELECT uuid AS host_uuid FROM system_info;",
            "SELECT hostname AS hostname FROM system_info;"
          ]
        }
      },
      "overrides": {},
      "command_line_flags": {}
    },
    "webhook_settings": {
      "failing_policies_webhook": {
        "enable_failing_policies_webhook": false,
        "destination_url": "",
        "policy_ids": null,
        "host_batch_size": 0
      }
    }
  }
}
```

#### webhook_settings

| Name                              | Type  | Description   |
| ---------------------             | ----- | ---------------------------------------------------------------------------------------------- |
| failing_policies_webhook          | array | See [`webhook_settings.failing_policies_webhook`](#webhook-settings-failing-policies-webhook2). |
| host_status_webhook               | array | See [`webhook_settings.host_status_webhook`](#webhook-settings-host-status-webhook2).           |

<br/>

##### webhook_settings.failing_policies_webhook

`webhook_settings.failing_policies_webhook` is an object with the following structure:

| Name                              | Type    | Description   |
| ---------------------             | ------- | ------------------------------------------------------------------------------------------------------------------------------------------- |
| enable_failing_policies_webhook | boolean | Whether or not the failing policies webhook is enabled.                                                                                                                                                   |
| destination_url                 | string  | The URL to deliver the webhook requests to.                                                                                                                                                               |
| policy_ids                      | array   | List of policy IDs to enable failing policies webhook.                                                                                                                                                    |
| host_batch_size                 | integer | Maximum number of hosts to batch on failing policy webhook requests. The default, `0`, means no batching (all hosts failing a policy are sent on one request).                                              |

<br/>

##### webhook_settings.host_status_webhook

`webhook_settings.host_status_webhook` is an object with the following structure:

| Name                              | Type    | Description   |
| ---------------------             | ------- | ------------------------------------------------------------------------------------------------------------------------------------------- |
| enable_host_status_webhook | boolean | Whether or not the host status webhook is enabled. |
| destination_url            | string | The URL to deliver the webhook request to. |
| host_percentage            | integer | The minimum percentage of hosts that must fail to check in to Fleet in order to trigger the webhook request. |
| days_count | integer | body | The minimum number of days that the configured `host_percentage` must fail to check in to Fleet in order to trigger the webhook request. |

<br/>

##### Example request body

```json
{
  "webhook_settings": {
    "failing_policies_webhook":{
      "enable_failing_policies_webhook": true,
      "destination_url": "https://server.com",
      "policy_ids": [1, 2, 3],
      "host_batch_size": 1000
    },
    "host_status_webhook": {
      "enable_host_status_webhook": true,
      "destination_url": "https://server.com",
      "host_percentage": 5,
      "days_count": 7
    }
  }
}
```


#### integrations

| Name            | Type   | Description                                                          |
|-----------------|--------|----------------------------------------------------------------------|
| jira            | array  | See [`integrations.jira`](#integrations-jira2).                       |
| zendesk         | array  | See [`integrations.zendesk`](#integrations-zendesk2).                 |
| google_calendar | array  | See [`integrations.google_calendar`](#integrations-google-calendar2). |
| conditional_access_enabled | boolean | **Available in Fleet Premium for managed cloud customers.** Whether to block third party app sign-ins on hosts failing policies. Must have Microsoft Entra connected and configured in global config. |

<br/>

##### integrations.jira

`integrations.jira` is an array of objects with the following structure:

| Name                                                    | Type    | Description                                                                                                                                                                                               |
| ------------------------------------------------------- | ------- | --------------------------------------------------------------------------------------------------------------------------------------------------------------------------------------------------------- |
| url                             | string  | The URL of the Jira server to use.                                                                                                                                                                        |
| project_key                     | string  | The project key of the Jira integration to use. Jira tickets will be created in this project.                                                                                                             |
| enable_failing_policies         | boolean | Whether or not that Jira integration is enabled for failing policies. Only one failing policy automation can be enabled at a given time (`enable_failing_policies_webhook` and `enable_failing_policies`).    |

<br/>

##### integrations.zendesk

`integrations.zendesk` is an array of objects with the following structure:

| Name                                                    | Type    | Description                                                                                                                                                                                               |
| ------------------------------------------------------- | ------- | --------------------------------------------------------------------------------------------------------------------------------------------------------------------------------------------------------- |
| url                             | string  | The URL of the Zendesk server to use.                                                                                                                                                                     |
| group_id                        | integer | The Zendesk group ID to use. Zendesk tickets will be created in this group.                                                                                                                               |
| enable_failing_policies         | boolean | Whether or not that Zendesk integration is enabled for failing policies. Only one failing policy automation can be enabled at a given time (`enable_failing_policies_webhook` and `enable_failing_policies`). |

<br/>

##### integrations.google_calendar

`integrations.google_calendar` is an array of objects with the following structure:

| Name                                                    | Type    | Description                                                                                                                                                                                               |
| ------------------------------------------------------- | ------- | --------------------------------------------------------------------------------------------------------------------------------------------------------------------------------------------------------- |
| enable_calendar_events          | boolean | Whether or not calendar events are enabled for this team.                                                                                                                                                  |
| webhook_url                     | string | The URL to send a request to during calendar events, to trigger auto-remediation.                |

##### Example request body

```json
{
  "integrations": {
    "conditional_access_enabled": true,
    "jira": [
      {
        "enable_software_vulnerabilities": false,
        "enable_failing_poilicies": true,
        "url": "https://jiraserver.com",
        "username": "some_user",
        "api_token": "<TOKEN>",
        "project_key": "jira_project",
      }
    ],
    "zendesk": [],
    "google_calendar": [
      {
        "domain": "https://domain.com",
        "api_key_json": "<API KEY JSON>"
      }
    ]
  }
}
```

#### mdm

| Name                              | Type    | Description   |
| ---------------------             | ------- | -------------------------------------------------------------------------------------------------------------------------------------------------------------------------------------- |
| macos_updates         | object  | See [`mdm.macos_updates`](#mdm-macos-updates2). |
| ios_updates         | object  | See [`mdm.ios_updates`](#mdm-ios-updates2). |
| ipados_updates         | object  | See [`mdm.ipados_updates`](#mdm-ipados-updates2). |
| windows_updates         | object  | See [`mdm.windows_updates`](#mdm-windows-updates2). |
| macos_settings         | object  | See [`mdm.macos_settings`](#mdm-macos-settings2). |
| windows_settings         | object  | See [`mdm.windows_settings`](#mdm-windows-settings2). |
| macos_setup         | object  | See [`mdm.macos_setup`](#mdm-macos-setup2). |

<br/>

##### mdm.macos_updates


`mdm.macos_updates` is an object with the following structure:

| Name                              | Type    | Description   |
| ---------------------             | ------- | -------------------------------------------------------------------------------------------------------------------------------------------------------------------------------------- |
| minimum_version                 | string  | Hosts that belong to this team and are enrolled into Fleet's MDM will be prompted to update when their OS is below this version.                                                                           |
| deadline                        | string  | Hosts that belong to this team and are enrolled into Fleet's MDM will be forced to update their OS after this deadline (noon local time for hosts already on macOS 14 or above, 20:00 UTC for hosts on earlier macOS versions).                                                                    |

<br/>

##### mdm.ios_updates

`mdm.ios_updates` is an object with the following structure:

| Name                              | Type    | Description   |
| ---------------------             | ------- | -------------------------------------------------------------------------------------------------------------------------------------------------------------------------------------- |
| minimum_version                 | string  | Hosts that belong to this team will be prompted to update when their OS is below this version.                                                                            |
| deadline                        | string  | Hosts that belong to this team will be forced to update their OS after this deadline (noon local time).                                                                    |


<br/>

##### mdm.ipados_updates

`mdm.ipados_updates` is an object with the following structure:

| Name                              | Type    | Description   |
| ---------------------             | ------- | -------------------------------------------------------------------------------------------------------------------------------------------------------------------------------------- |
| minimum_version                 | string  | Hosts that belong to this team will be prompted to update when their OS is below this version.                                                                            |
| deadline                        | string  | Hosts that belong to this team will be forced to update their OS after this deadline (noon local time).                                                                    |


<br/>

##### mdm.windows_updates

`mdm.windows_updates` is an object with the following structure:

| Name                              | Type    | Description   |
| ---------------------             | ------- | -------------------------------------------------------------------------------------------------------------------------------------------------------------------------------------- |
| deadline_days                   | integer | Hosts that belong to this team and are enrolled into Fleet's MDM will have this number of days before updates are installed on Windows.                                                                   |
| grace_period_days               | integer | Hosts that belong to this team and are enrolled into Fleet's MDM will have this number of days before Windows restarts to install updates.                                                                    |


<br/>

##### mdm.macos_settings

`mdm.macos_settings` is an object with the following structure:

| Name                              | Type    | Description   |
| ---------------------             | ------- | -------------------------------------------------------------------------------------------------------------------------------------------------------------------------------------- |
| enable_disk_encryption          | boolean | Hosts that belong to this team will have disk encryption enabled if set to true.                                                                                        |
| custom_settings                 | array    | Only intended to be used by [Fleet's YAML](https://fleetdm.com/docs/configuration/yaml-files). To add macOS configuration profiles using Fleet's API, use the [Add configuration profile endpoint](https://fleetdm.com/docs/rest-api/rest-api#add-custom-os-setting-configuration-profile) instead.                                                                                                                                      |

<br/>

##### mdm.windows_settings

`mdm.windows_settings` is an object with the following structure:

| Name                              | Type    | Description   |
| ---------------------             | ------- | -------------------------------------------------------------------------------------------------------------------------------------------------------------------------------------- |
| custom_settings                 | array    | Only intended to be used by [Fleet's YAML](https://fleetdm.com/docs/configuration/yaml-files). To add Windows configuration profiles using Fleet's API, use the [Add configuration profile endpoint](https://fleetdm.com/docs/rest-api/rest-api#add-custom-os-setting-configuration-profile) instead.                                                                                                                             |


<br/>

##### mdm.macos_setup


`mdm.macos_setup` is an object with the following structure:

| Name                              | Type    | Description   |
| ---------------------             | ------- | -------------------------------------------------------------------------------------------------------------------------------------------------------------------------------------- |
| enable_end_user_authentication  | boolean | If set to true, end user authentication will be required during automatic MDM enrollment of new macOS hosts. Settings for your IdP provider must also be [configured](https://fleetdm.com/docs/using-fleet/mdm-macos-setup-experience#end-user-authentication-and-eula).                                                                                      |

<br/>


##### Example request body

```json
{
  "mdm": {
    "macos_updates": {
      "minimum_version": "12.3.1",
      "deadline": "2025-04-01"
    },
    "ios_updates": {
      "minimum_version": "18.3.1",
      "deadline": "2025-04-01"
    },
    "windows_updates": {
      "deadline_days": 5,
      "grace_period_days": 1
    },
    "macos_settings": {
      "custom_settings": [
        {
          "path": "path/to/profile1.mobileconfig",
          "labels": ["Label 1", "Label 2"]
        },
        {
          "path": "path/to/profile2.json",
          "labels": ["Label 3", "Label 4"]
        },
      ]
    },
    "windows_settings": {
      "custom_settings": [
        {
          "path": "path/to/profile3.xml",
          "labels": ["Label 1", "Label 2"]
        }
      ]
    },
    "macos_setup": {
      "enable_end_user_authentication": false
    }
  }
}
```

#### host_expiry_settings

| Name                              | Type    | Description   |
| ---------------------             | ------- | -------------------------------------------------------------------------------------------------------------------------------------------------------------- |
| host_expiry_enabled                         | boolean | When enabled, allows automatic cleanup of hosts that have not communicated with Fleet in some number of days. When disabled, defaults to the global setting.                                               |
| host_expiry_window                          | integer | If a host has not communicated with Fleet in the specified number of days, it will be removed.                                                                                                             |


<br/>

##### Example request body

```json
{
  "host_expiry_settings": {
    "host_expiry_enabled": true,
    "host_expiry_window": 7
  }
}
```

### Add users to a team

_Available in Fleet Premium_

`PATCH /api/v1/fleet/teams/:id/users`

#### Parameters

| Name             | Type    | In   | Description                                  |
|------------------|---------|------|----------------------------------------------|
| id               | integer | path | **Required.** The desired team's ID.         |
| users            | string  | body | Array of users to add.                       |
| &nbsp;&nbsp;id   | integer | body | The id of the user.                          |
| &nbsp;&nbsp;role | string  | body | The team role that the user will be granted. Options are: "admin", "maintainer", "observer", "observer_plus", and "gitops". |

#### Example

`PATCH /api/v1/fleet/teams/1/users`

##### Request body

```json
{
  "users": [
    {
      "id": 1,
      "role": "admin"
    },
    {
      "id": 17,
      "role": "observer"
    }
  ]
}
```

##### Default response

`Status: 200`

```json
{
  "team": {
    "name": "Workstations",
    "id": 1,
    "user_count": 2,
    "host_count": 0,
    "agent_options": {
      "config": {
        "options": {
          "pack_delimiter": "/",
          "logger_tls_period": 10,
          "distributed_plugin": "tls",
          "disable_distributed": false,
          "logger_tls_endpoint": "/api/v1/osquery/log",
          "distributed_interval": 10,
          "distributed_tls_max_attempts": 3
        },
        "decorators": {
          "load": [
            "SELECT uuid AS host_uuid FROM system_info;",
            "SELECT hostname AS hostname FROM system_info;"
          ]
        }
      },
      "overrides": {},
      "command_line_flags": {}
    },
    "webhook_settings": {
      "failing_policies_webhook": {
        "enable_failing_policies_webhook": false,
        "destination_url": "",
        "policy_ids": null,
        "host_batch_size": 0
      }
    },
    "mdm": {
      "enable_disk_encryption": true,
      "macos_updates": {
        "minimum_version": "12.3.1",
        "deadline": "2022-01-01"
      },
      "windows_updates": {
        "deadline_days": 5,
        "grace_period_days": 1
      },
      "macos_settings": {
        "custom_settings": [
          {
           "path": "path/to/profile1.mobileconfig",
           "labels": ["Label 1", "Label 2"]
          }
        ]
      },
      "windows_settings": {
        "custom_settings": [
          {
           "path": "path/to/profile2.xml",
           "labels": ["Label 3", "Label 4"]
          }
        ],
      },
      "macos_setup": {
        "bootstrap_package": "",
        "enable_end_user_authentication": false,
        "macos_setup_assistant": "path/to/config.json"
      }
    },
    "users": [
      {
        "created_at": "0001-01-01T00:00:00Z",
        "updated_at": "0001-01-01T00:00:00Z",
        "id": 1,
        "name": "Example User1",
        "email": "user1@example.com",
        "force_password_reset": false,
        "gravatar_url": "",
        "sso_enabled": false,
        "global_role": null,
        "api_only": false,
        "teams": null,
        "role": "admin"
      },
      {
        "created_at": "0001-01-01T00:00:00Z",
        "updated_at": "0001-01-01T00:00:00Z",
        "id": 17,
        "name": "Example User2",
        "email": "user2@example.com",
        "force_password_reset": false,
        "gravatar_url": "",
        "sso_enabled": false,
        "global_role": null,
        "api_only": false,
        "teams": null,
        "role": "observer"
      }
    ]
  }
}
```

### Modify team's agent options

_Available in Fleet Premium_

`POST /api/v1/fleet/teams/:id/agent_options`

#### Parameters

| Name                             | Type    | In    | Description                                                                                                                                                  |
| ---                              | ---     | ---   | ---                                                                                                                                                          |
| id                               | integer | path  | **Required.** The desired team's ID.                                                                                                                         |
| force                            | boolean | query | Force apply the options even if there are validation errors.                                                                                                 |
| dry_run                          | boolean | query | Validate the options and return any validation errors, but do not apply the changes.                                                                         |
| _JSON data_                      | object  | body  | The JSON to use as agent options for this team. See [Agent options](https://fleetdm.com/docs/using-fleet/configuration-files#agent-options) for details.                              |

#### Example

`POST /api/v1/fleet/teams/1/agent_options`

##### Request body

```json
{
  "config": {
    "options": {
      "pack_delimiter": "/",
      "logger_tls_period": 20,
      "distributed_plugin": "tls",
      "disable_distributed": false,
      "logger_tls_endpoint": "/api/v1/osquery/log",
      "distributed_interval": 60,
      "distributed_tls_max_attempts": 3
    },
    "decorators": {
      "load": [
        "SELECT uuid AS host_uuid FROM system_info;",
        "SELECT hostname AS hostname FROM system_info;"
      ]
    }
  },
  "overrides": {},
  "command_line_flags": {}
}
```

##### Default response

`Status: 200`

```json
{
  "team": {
    "name": "Workstations",
    "id": 1,
    "user_count": 4,
    "host_count": 8,
    "agent_options": {
      "config": {
        "options": {
          "pack_delimiter": "/",
          "logger_tls_period": 20,
          "distributed_plugin": "tls",
          "disable_distributed": false,
          "logger_tls_endpoint": "/api/v1/osquery/log",
          "distributed_interval": 60,
          "distributed_tls_max_attempts": 3
        },
        "decorators": {
          "load": [
            "SELECT uuid AS host_uuid FROM system_info;",
            "SELECT hostname AS hostname FROM system_info;"
          ]
        }
      },
      "overrides": {},
      "command_line_flags": {}
    },
    "webhook_settings": {
      "failing_policies_webhook": {
        "enable_failing_policies_webhook": false,
        "destination_url": "",
        "policy_ids": null,
        "host_batch_size": 0
      }
    }
  }
}
```

### Delete team

_Available in Fleet Premium_

`DELETE /api/v1/fleet/teams/:id`

#### Parameters

| Name | Type    | In   | Description                          |
| ---- | ------  | ---- | ------------------------------------ |
| id   | integer | path | **Required.** The desired team's ID. |

#### Example

`DELETE /api/v1/fleet/teams/1`

#### Default response

`Status: 200`

---

## Translator

- [Translate IDs](#translate-ids)

### Translate IDs

Transforms a host name into a host id. For example, the Fleet UI use this endpoint when sending live queries to a set of hosts.

`POST /api/v1/fleet/translate`

#### Parameters

| Name  | Type  | In   | Description                              |
| ----- | ----- | ---- | ---------------------------------------- |
| array | array | body | **Required** list of items to translate. |

#### Example

`POST /api/v1/fleet/translate`

##### Request body

```json
{
  "list": [
    {
      "type": "user",
      "payload": {
        "identifier": "some@email.com"
      }
    },
    {
      "type": "label",
      "payload": {
        "identifier": "labelA"
      }
    },
    {
      "type": "team",
      "payload": {
        "identifier": "team1"
      }
    },
    {
      "type": "host",
      "payload": {
        "identifier": "host-ABC"
      }
    }
  ]
}
```

##### Default response

`Status: 200`

```json
{
  "list": [
    {
      "type": "user",
      "payload": {
        "identifier": "some@email.com",
        "id": 32
      }
    },
    {
      "type": "label",
      "payload": {
        "identifier": "labelA",
        "id": 1
      }
    },
    {
      "type": "team",
      "payload": {
        "identifier": "team1",
        "id": 22
      }
    },
    {
      "type": "host",
      "payload": {
        "identifier": "host-ABC",
        "id": 45
      }
    }
  ]
}
```
---

## Users

- [List all users](#list-all-users)
- [Create a user account with an invitation](#create-a-user-account-with-an-invitation)
- [Create a user account without an invitation](#create-a-user-account-without-an-invitation)
- [Get user information](#get-user-information)
- [Modify user](#modify-user)
- [Delete user](#delete-user)
- [Require password reset](#require-password-reset)
- [List a user's sessions](#list-a-users-sessions)
- [Delete a user's sessions](#delete-a-users-sessions)
- [Create invite](#create-invite)
- [List invites](#list-invites)
- [Delete invite](#delete-invite)
- [Verify invite](#verify-invite)
- [Modify invite](#modify-invite)

The Fleet server exposes API endpoints that handles common user management operations, including managing emailed invites to new users. All of these endpoints require prior authentication, so you'll need to log in before calling any of the endpoints documented below.

### List all users

Returns a list of all enabled users

`GET /api/v1/fleet/users`

#### Parameters

| Name            | Type    | In    | Description                                                                                                                   |
| --------------- | ------- | ----- | ----------------------------------------------------------------------------------------------------------------------------- |
| query           | string  | query | Search query keywords. Searchable fields include `name` and `email`.                                                          |
| order_key       | string  | query | What to order results by. Can be any column in the users table.                                                               |
| order_direction | string  | query | **Requires `order_key`**. The direction of the order given the order key. Options include `"asc"` and `"desc"`. Default is `"asc"`. |
| page            | integer | query | Page number of the results to fetch.                                                                                          |
| query           | string  | query | Search query keywords. Searchable fields include `name` and `email`.                                                          |
| per_page        | integer | query | Results per page.                                                                                                             |
| team_id         | integer | query | _Available in Fleet Premium_. Filters the users to only include users in the specified team.                                   |

#### Example

`GET /api/v1/fleet/users`

##### Request query parameters

None.

##### Default response

`Status: 200`

```json
{
  "users": [
    {
      "created_at": "2020-12-10T03:52:53Z",
      "updated_at": "2020-12-10T03:52:53Z",
      "id": 1,
      "name": "Jane Doe",
      "email": "janedoe@example.com",
      "force_password_reset": false,
      "gravatar_url": "",
      "sso_enabled": false,
      "mfa_enabled": false,
      "global_role": null,
      "api_only": false,
      "teams": [
        {
          "id": 1,
          "created_at": "0001-01-01T00:00:00Z",
          "name": "workstations",
          "description": "",
          "role": "admin"
        }
      ]
    }
  ]
}
```

##### Failed authentication

`Status: 401 Authentication Failed`

```json
{
  "message": "Authentication Failed",
  "errors": [
    {
      "name": "base",
      "reason": "Authentication failed"
    }
  ]
}
```

### Create a user account with an invitation

Creates a user account after an invited user provides registration information and submits the form.

`POST /api/v1/fleet/users`

#### Parameters

| Name                  | Type   | In   | Description                                                                                                                                                                                                                                                                                                                                              |
| --------------------- | ------ | ---- | -------------------------------------------------------------------------------------------------------------------------------------------------------------------------------------------------------------------------------------------------------------------------------------------------------------------------------------------------------- |
| email                 | string | body | **Required**. The email address of the user.                                                                                                                                                                                                                                                                                                             |
| invite_token          | string | body | **Required**. Token provided to the user in the invitation email.                                                                                                                                                                                                                                                                                        |
| name                  | string | body | **Required**. The name of the user.                                                                                                                                                                                                                                                                                                                      |
| password              | string | body | The password chosen by the user (if not SSO user).                                                                                                                                                                                                                                                                                                       |
| password_confirmation | string | body | Confirmation of the password chosen by the user.                                                                                                                                                                                                                                                                                                         |

#### Example

`POST /api/v1/fleet/users`

##### Request query parameters

```json
{
  "email": "janedoe@example.com",
  "invite_token": "SjdReDNuZW5jd3dCbTJtQTQ5WjJTc2txWWlEcGpiM3c=",
  "name": "janedoe",
  "password": "test-123",
  "password_confirmation": "test-123"
}
```

##### Default response

`Status: 200`

```json
{
  "user": {
    "created_at": "0001-01-01T00:00:00Z",
    "updated_at": "0001-01-01T00:00:00Z",
    "id": 2,
    "name": "janedoe",
    "email": "janedoe@example.com",
    "enabled": true,
    "force_password_reset": false,
    "gravatar_url": "",
    "sso_enabled": false,
    "mfa_enabled": false,
    "global_role": "admin",
    "teams": []
  }
}
```

##### Failed authentication

`Status: 401 Authentication Failed`

```json
{
  "message": "Authentication Failed",
  "errors": [
    {
      "name": "base",
      "reason": "Authentication failed"
    }
  ]
}
```

##### Expired or used invite code

`Status: 404 Resource Not Found`

```json
{
  "message": "Resource Not Found",
  "errors": [
    {
      "name": "base",
      "reason": "Invite with token SjdReDNuZW5jd3dCbTJtQTQ5WjJTc2txWWlEcGpiM3c= was not found in the datastore"
    }
  ]
}
```

##### Validation failed

`Status: 422 Validation Failed`

The same error will be returned whenever one of the required parameters fails the validation.

```json
{
  "message": "Validation Failed",
  "errors": [
    {
      "name": "name",
      "reason": "cannot be empty"
    }
  ]
}
```

### Create a user account without an invitation

Creates a user account without requiring an invitation, the user is enabled immediately.
By default, the user will be forced to reset its password upon first login.

`POST /api/v1/fleet/users/admin`

#### Parameters

| Name        | Type    | In   | Description                                                                                                                                                                                                                                                                                                                                              |
| ----------- | ------- | ---- | -------------------------------------------------------------------------------------------------------------------------------------------------------------------------------------------------------------------------------------------------------------------------------------------------------------------------------------------------------- |
| email       | string  | body | **Required**. The user's email address.                                                                                                                                                                                                                                                                                                                  |
| name        | string  | body | **Required**. The user's full name or nickname.                                                                                                                                                                                                                                                                                                          |
| password    | string  | body | The user's password (required for non-SSO users).                                                                                                                                                                                                                                                                                                        |
| sso_enabled | boolean | body | Whether or not SSO is enabled for the user.                                                                                                                                                                                                                                                                                                              |
| mfa_enabled | boolean | body | _Available in Fleet Premium._ Whether or not the user must click a magic link emailed to them to log in, after they successfully enter their username and password. Incompatible with SSO and API-only users. |
| api_only    | boolean | body | User is an "API-only" user (cannot use web UI) if true.                                                                                                                                                                                                                                                                                                  |
| global_role | string | body | The role assigned to the user. In Fleet 4.0.0, 3 user roles were introduced (`admin`, `maintainer`, and `observer`). In Fleet 4.30.0 and 4.31.0, the `observer_plus` and `gitops` roles were introduced respectively. If `global_role` is specified, `teams` cannot be specified. For more information, see [manage access](https://fleetdm.com/docs/using-fleet/manage-access).                                                                                                                                                                        |
| admin_forced_password_reset    | boolean | body | Sets whether the user will be forced to reset its password upon first login (default=true) |
| teams                          | array   | body | _Available in Fleet Premium_. The teams and respective roles assigned to the user. Should contain an array of objects in which each object includes the team's `id` and the user's `role` on each team. In Fleet 4.0.0, 3 user roles were introduced (`admin`, `maintainer`, and `observer`). In Fleet 4.30.0 and 4.31.0, the `observer_plus` and `gitops` roles were introduced respectively. If `teams` is specified, `global_role` cannot be specified. For more information, see [manage access](https://fleetdm.com/docs/using-fleet/manage-access). |

#### Example

`POST /api/v1/fleet/users/admin`

##### Request body

```json
{
  "name": "Jane Doe",
  "email": "janedoe@example.com",
  "password": "test-123",
  "api_only": true,
  "teams": [
    {
      "id": 2,
      "role": "observer"
    },
    {
      "id": 3,
      "role": "maintainer"
    }
  ]
}
```

##### Default response

`Status: 200`

```json
{
  "user": {
    "created_at": "0001-01-01T00:00:00Z",
    "updated_at": "0001-01-01T00:00:00Z",
    "id": 5,
    "name": "Jane Doe",
    "email": "janedoe@example.com",
    "enabled": true,
    "force_password_reset": false,
    "gravatar_url": "",
    "sso_enabled": false,
    "mfa_enabled": false,
    "api_only": true,
    "global_role": null,
    "teams": [
      {
        "id": 2,
        "role": "observer"
      },
      {
        "id": 3,
        "role": "maintainer"
      }
    ]
  },
  "token": "{API key}"
}
```

> Note: The new user's `token` (API key) is only included in the response after creating an api-only user (`api_only: true`).

##### User doesn't exist

`Status: 404 Resource Not Found`

```json
{
  "message": "Resource Not Found",
  "errors": [
    {
      "name": "base",
      "reason": "User with id=1 was not found in the datastore"
    }
  ]
}
```

### Get user information

Returns all information about a specific user.

`GET /api/v1/fleet/users/:id`

#### Parameters

| Name | Type    | In   | Description                  |
| ---- | ------- | ---- | ---------------------------- |
| id   | integer | path | **Required**. The user's id. |

#### Example

`GET /api/v1/fleet/users/2`

##### Default response

`Status: 200`

```json
{
  "user": {
    "created_at": "2020-12-10T05:20:25Z",
    "updated_at": "2020-12-10T05:24:27Z",
    "id": 2,
    "name": "Jane Doe",
    "email": "janedoe@example.com",
    "force_password_reset": false,
    "gravatar_url": "",
    "sso_enabled": false,
    "mfa_enabled": false,
    "global_role": "admin",
    "api_only": false,
    "teams": []
  }
}
```

##### User doesn't exist

`Status: 404 Resource Not Found`

```json
{
  "message": "Resource Not Found",
  "errors": [
    {
      "name": "base",
      "reason": "User with id=5 was not found in the datastore"
    }
  ]
}
```

### Modify user

`PATCH /api/v1/fleet/users/:id`

#### Parameters

| Name        | Type    | In   | Description                                                                                                                                                                                                                                                                                                                                              |
| ----------- | ------- | ---- | -------------------------------------------------------------------------------------------------------------------------------------------------------------------------------------------------------------------------------------------------------------------------------------------------------------------------------------------------------- |
| id          | integer | path | **Required**. The user's id.                                                                                                                                                                                                                                                                                                                             |
| name        | string  | body | The user's name.                                                                                                                                                                                                                                                                                                                                         |
| position    | string  | body | The user's position.                                                                                                                                                                                                                                                                                                                                     |
| email       | string  | body | The user's email.                                                                                                                                                                                                                                                                                                                                        |
| sso_enabled | boolean | body | Whether or not SSO is enabled for the user.                                                                                                                                                                                                                                                                                                              |
| mfa_enabled | boolean | body | _Available in Fleet Premium._ Whether or not the user must click a magic link emailed to them to log in, after they successfully enter their username and password. Incompatible with SSO and API-only users. |
| api_only    | boolean | body | User is an "API-only" user (cannot use web UI) if true.                                                                                                                                                                                                                                                                                                  |
| password    | string  | body | The user's current password, required to change the user's own email or password (not required for an admin to modify another user).                                                                                                                                                                                                                     |
| new_password| string  | body | The user's new password. |
| global_role | string  | body | The role assigned to the user. In Fleet 4.0.0, 3 user roles were introduced (`admin`, `maintainer`, and `observer`). If `global_role` is specified, `teams` cannot be specified.                                                                                                                                                                         |
| teams       | array   | body | _Available in Fleet Premium_. The teams and respective roles assigned to the user. Should contain an array of objects in which each object includes the team's `id` and the user's `role` on each team. In Fleet 4.0.0, 3 user roles were introduced (`admin`, `maintainer`, and `observer`). If `teams` is specified, `global_role` cannot be specified. |

#### Example

`PATCH /api/v1/fleet/users/2`

##### Request body

```json
{
  "name": "Jane Doe",
  "global_role": "admin"
}
```

##### Default response

`Status: 200`

```json
{
  "user": {
    "created_at": "2021-02-03T16:11:06Z",
    "updated_at": "2021-02-03T16:11:06Z",
    "id": 2,
    "name": "Jane Doe",
    "email": "janedoe@example.com",
    "global_role": "admin",
    "force_password_reset": false,
    "gravatar_url": "",
    "sso_enabled": false,
    "mfa_enabled": false,
    "api_only": false,
    "teams": []
  }
}
```

#### Example (modify a user's teams)

`PATCH /api/v1/fleet/users/2`

##### Request body

```json
{
  "teams": [
    {
      "id": 1,
      "role": "observer"
    },
    {
      "id": 2,
      "role": "maintainer"
    }
  ]
}
```

##### Default response

`Status: 200`

```json
{
  "user": {
    "created_at": "2021-02-03T16:11:06Z",
    "updated_at": "2021-02-03T16:11:06Z",
    "id": 2,
    "name": "Jane Doe",
    "email": "janedoe@example.com",
    "enabled": true,
    "force_password_reset": false,
    "gravatar_url": "",
    "sso_enabled": false,
    "mfa_enabled": false,
    "global_role": "admin",
    "teams": [
      {
        "id": 2,
        "role": "observer"
      },
      {
        "id": 3,
        "role": "maintainer"
      }
    ]
  }
}
```

### Delete user

Delete the specified user from Fleet.

`DELETE /api/v1/fleet/users/:id`

#### Parameters

| Name | Type    | In   | Description                  |
| ---- | ------- | ---- | ---------------------------- |
| id   | integer | path | **Required**. The user's id. |

#### Example

`DELETE /api/v1/fleet/users/3`

##### Default response

`Status: 200`


### Require password reset

The selected user is logged out of Fleet and required to reset their password during the next attempt to log in. This also revokes all active Fleet API tokens for this user. Returns the user object.

`POST /api/v1/fleet/users/:id/require_password_reset`

#### Parameters

| Name  | Type    | In   | Description                                                                                    |
| ----- | ------- | ---- | ---------------------------------------------------------------------------------------------- |
| id    | integer | path | **Required**. The user's id.                                                                   |
| require | boolean | body | Whether or not the user is required to reset their password during the next attempt to log in. |

#### Example

`POST /api/v1/fleet/users/123/require_password_reset`

##### Request body

```json
{
  "require": true
}
```

##### Default response

`Status: 200`

```json
{
  "user": {
    "created_at": "2021-02-23T22:23:34Z",
    "updated_at": "2021-02-23T22:28:52Z",
    "id": 2,
    "name": "Jane Doe",
    "email": "janedoe@example.com",
    "force_password_reset": true,
    "gravatar_url": "",
    "mfa_enabled": false,
    "sso_enabled": false,
    "global_role": "observer",
    "teams": []
  }
}
```

### List a user's sessions

Returns a list of the user's sessions in Fleet.

`GET /api/v1/fleet/users/:id/sessions`

#### Parameters

None.

#### Example

`GET /api/v1/fleet/users/1/sessions`

##### Default response

`Status: 200`

```json
{
  "sessions": [
    {
      "session_id": 2,
      "user_id": 1,
      "created_at": "2021-02-03T16:12:50Z"
    },
    {
      "session_id": 3,
      "user_id": 1,
      "created_at": "2021-02-09T23:40:23Z"
    },
    {
      "session_id": 6,
      "user_id": 1,
      "created_at": "2021-02-23T22:23:58Z"
    }
  ]
}
```

### Delete a user's sessions

Deletes the selected user's sessions in Fleet. Also deletes the user's API token.

`DELETE /api/v1/fleet/users/:id/sessions`

#### Parameters

| Name | Type    | In   | Description                               |
| ---- | ------- | ---- | ----------------------------------------- |
| id   | integer | path | **Required**. The ID of the desired user. |

#### Example

`DELETE /api/v1/fleet/users/1/sessions`

##### Default response

`Status: 200`

### Create invite

`POST /api/v1/fleet/invites`

#### Parameters

| Name        | Type    | In   | Description                                                                                                                                           |
| ----------- | ------- | ---- | ----------------------------------------------------------------------------------------------------------------------------------------------------- |
| global_role | string  | body | Role the user will be granted. Either a global role is needed, or a team role.                                                                        |
| email       | string  | body | **Required.** The email of the invited user. This email will receive the invitation link.                                                             |
| name        | string  | body | **Required.** The name of the invited user.                                                                                                           |
| sso_enabled | boolean | body | **Required.** Whether or not SSO will be enabled for the invited user.                                                                                |
| mfa_enabled | boolean | body | _Available in Fleet Premium._ Whether or not the invited user must click a magic link emailed to them to log in, after they successfully enter their username and password. Users can have SSO or MFA enabled, but not both. |
| teams       | array   | body | _Available in Fleet Premium_. A list of the teams the user is a member of. Each item includes the team's ID and the user's role in the specified team. |

#### Example

##### Request body

```json
{
  "email": "john_appleseed@example.com",
  "name": "John",
  "sso_enabled": false,
  "mfa_enabled": false,
  "global_role": null,
  "teams": [
    {
      "id": 2,
      "role": "observer"
    },
    {
      "id": 3,
      "role": "maintainer"
    }
  ]
}
```

`POST /api/v1/fleet/invites`

##### Default response

`Status: 200`

```json
{
  "invite": {
    "created_at": "0001-01-01T00:00:00Z",
    "updated_at": "0001-01-01T00:00:00Z",
    "id": 3,
    "invited_by": 1,
    "email": "john_appleseed@example.com",
    "name": "John",
    "sso_enabled": false,
    "mfa_enabled": false,
    "teams": [
      {
        "id": 10,
        "created_at": "0001-01-01T00:00:00Z",
        "name": "Apples",
        "description": "",
        "agent_options": null,
        "user_count": 0,
        "host_count": 0,
        "role": "observer"
      },
      {
        "id": 14,
        "created_at": "0001-01-01T00:00:00Z",
        "name": "Best of the Best Engineering",
        "description": "",
        "agent_options": null,
        "user_count": 0,
        "host_count": 0,
        "role": "maintainer"
      }
    ]
  }
}
```

### List invites

Returns a list of the active invitations in Fleet.

`GET /api/v1/fleet/invites`

#### Parameters

| Name            | Type   | In    | Description                                                                                                                   |
| --------------- | ------ | ----- | ----------------------------------------------------------------------------------------------------------------------------- |
| order_key       | string | query | What to order results by. Can be any column in the invites table.                                                             |
| order_direction | string | query | **Requires `order_key`**. The direction of the order given the order key. Options include `"asc"` and `"desc"`. Default is `"asc"`. |
| query           | string | query | Search query keywords. Searchable fields include `name` and `email`.                                                          |

#### Example

`GET /api/v1/fleet/invites`

##### Default response

`Status: 200`

```json
{
  "invites": [
    {
      "created_at": "0001-01-01T00:00:00Z",
      "updated_at": "0001-01-01T00:00:00Z",
      "id": 3,
      "email": "john_appleseed@example.com",
      "name": "John",
      "sso_enabled": false,
      "mfa_enabled": false,
      "global_role": "admin",
      "teams": []
    },
    {
      "created_at": "0001-01-01T00:00:00Z",
      "updated_at": "0001-01-01T00:00:00Z",
      "id": 4,
      "email": "bob_marks@example.com",
      "name": "Bob",
      "sso_enabled": false,
      "mfa_enabled": false,
      "global_role": "admin",
      "teams": []
    }
  ]
}
```

### Delete invite

Delete the specified invite from Fleet.

`DELETE /api/v1/fleet/invites/:id`

#### Parameters

| Name | Type    | In   | Description                  |
| ---- | ------- | ---- | ---------------------------- |
| id   | integer | path | **Required.** The user's id. |

#### Example

`DELETE /api/v1/fleet/invites/123`

##### Default response

`Status: 200`


### Verify invite

Verify the specified invite.

`GET /api/v1/fleet/invites/:token`

#### Parameters

| Name  | Type   | In   | Description                            |
| ----- | -------| ---- | -------------------------------------- |
| token | string | path | **Required.** The user's invite token. |

#### Example

`GET /api/v1/fleet/invites/abcdef012456789`

##### Default response

`Status: 200`

```json
{
  "invite": {
    "created_at": "2021-01-15T00:58:33Z",
    "updated_at": "2021-01-15T00:58:33Z",
    "id": 4,
    "email": "steve@example.com",
    "name": "Steve",
    "sso_enabled": false,
    "mfa_enabled": false,
    "global_role": "admin",
    "teams": []
  }
}
```

##### Not found

`Status: 404`

```json
{
  "message": "Resource Not Found",
  "errors": [
    {
      "name": "base",
      "reason": "Invite with token <token> was not found in the datastore"
    }
  ]
}
```

### Modify invite

`PATCH /api/v1/fleet/invites/:id`

#### Parameters

| Name        | Type    | In   | Description                                                                                                                                           |
| ----------- | ------- | ---- | ----------------------------------------------------------------------------------------------------------------------------------------------------- |
| global_role | string  | body | Role the user will be granted. Either a global role is needed, or a team role.                                                                        |
| email       | string  | body | The email of the invited user. Updates on the email won't resend the invitation.                                                             |
| name        | string  | body | The name of the invited user.                                                                                                           |
| sso_enabled | boolean | body | Whether or not SSO will be enabled for the invited user.                                                                                |
| mfa_enabled | boolean | body | _Available in Fleet Premium._ Whether or not the invited user must click a magic link emailed to them to log in, after they successfully enter their username and password. Users can have SSO or MFA enabled, but not both. |
| teams       | array   | body | _Available in Fleet Premium_. A list of the teams the user is a member of. Each item includes the team's ID and the user's role in the specified team. |

#### Example

`PATCH /api/v1/fleet/invites/123`

##### Request body

```json
{
  "email": "john_appleseed@example.com",
  "name": "John",
  "sso_enabled": false,
  "mfa_enabled": false,
  "global_role": null,
  "teams": [
    {
      "id": 2,
      "role": "observer"
    },
    {
      "id": 3,
      "role": "maintainer"
    }
  ]
}
```

##### Default response

`Status: 200`

```json
{
  "invite": {
    "created_at": "0001-01-01T00:00:00Z",
    "updated_at": "0001-01-01T00:00:00Z",
    "id": 3,
    "invited_by": 1,
    "email": "john_appleseed@example.com",
    "name": "John",
    "sso_enabled": false,
    "mfa_enabled": false,
    "teams": [
      {
        "id": 10,
        "created_at": "0001-01-01T00:00:00Z",
        "name": "Apples",
        "description": "",
        "agent_options": null,
        "user_count": 0,
        "host_count": 0,
        "role": "observer"
      },
      {
        "id": 14,
        "created_at": "0001-01-01T00:00:00Z",
        "name": "Best of the Best Engineering",
        "description": "",
        "agent_options": null,
        "user_count": 0,
        "host_count": 0,
        "role": "maintainer"
      }
    ]
  }
}
```

## Debug

- [Get a summary of errors](#get-a-summary-of-errors)
- [Get database information](#get-database-information)
- [Get profiling information](#get-profiling-information)

The Fleet server exposes a handful of API endpoints to retrieve debug information about the server itself in order to help troubleshooting. All the following endpoints require prior authentication meaning you must first log in successfully before calling any of the endpoints documented below.

### Get a summary of errors

Returns a set of all the errors that happened in the server during the interval of time defined by the [logging_error_retention_period](https://fleetdm.com/docs/deploying/configuration#logging-error-retention-period) configuration.

The server only stores and returns a single instance of each error.

`GET /debug/errors`

#### Parameters

| Name  | Type    | In    | Description                                                                       |
| ----- | ------- | ----- | --------------------------------------------------------------------------------- |
| flush | boolean | query | Whether or not clear the errors from Redis after reading them. Default is `false` |

#### Example

`GET /debug/errors?flush=true`

##### Default response

`Status: 200`

```json
[
  {
    "count": "3",
    "chain": [
      {
        "message": "Authorization header required"
      },
      {
        "message": "missing FleetError in chain",
        "data": {
          "timestamp": "2022-06-03T14:16:01-03:00"
        },
        "stack": [
          "github.com/fleetdm/fleet/v4/server/contexts/ctxerr.Handle (ctxerr.go:262)",
          "github.com/fleetdm/fleet/v4/server/service.encodeError (transport_error.go:80)",
          "github.com/go-kit/kit/transport/http.Server.ServeHTTP (server.go:124)"
        ]
      }
    ]
  }
]
```

### Get database information

Returns information about the current state of the database; valid keys are:

- `locks`: returns transaction locking information.
- `innodb-status`: returns InnoDB status information.
- `process-list`: returns running processes (queries, etc).

`GET /debug/db/:key`

#### Parameters

None.

### Get profiling information

Returns runtime profiling data of the server in the format expected by `go tools pprof`. The responses are equivalent to those returned by the Go `http/pprof` package.

Valid keys are: `cmdline`, `profile`, `symbol` and `trace`.

`GET /debug/pprof/:key`

#### Parameters
None.

## API errors

Fleet returns API errors as a JSON document with the following fields:
- `message`: This field contains the kind of error (bad request error, authorization error, etc.).
- `errors`: List of errors with `name` and `reason` keys.
- `uuid`: Unique identifier for the error. This identifier can be matched to Fleet logs which might contain more information about the cause of the error.

Sample of an error when trying to send an empty body on a request that expects a JSON body:
```sh
$ curl -k -H "Authorization: Bearer $TOKEN" -H 'Content-Type:application/json' "https://localhost:8080/api/v1/fleet/sso" -d ''
```
Response:
```json
{
  "message": "Bad request",
  "errors": [
    {
      "name": "base",
      "reason": "Expected JSON Body"
    }
  ],
  "uuid": "c0532a64-bec2-4cf9-aa37-96fe47ead814"
}
```

---

<meta name="description" value="Documentation for Fleet's REST API. See example requests and responses for each API endpoint.">
<meta name="pageOrderInSection" value="30"><|MERGE_RESOLUTION|>--- conflicted
+++ resolved
@@ -1137,11 +1137,7 @@
     "enable_sso": false,
     "enable_sso_idp_login": false,
     "enable_jit_provisioning": false,
-<<<<<<< HEAD
-    "sso_url": ""
-=======
     "sso_server_url": "https://instance.fleet.com"
->>>>>>> e2340385
   },
   "conditional_access": {
     "microsoft_entra_tenant_id": "<TENANT ID>",
@@ -1431,11 +1427,7 @@
 | metadata                          | string  |  Metadata provided by the identity provider. Either `metadata` or a `metadata_url` must be provided.                                                                   |
 | enable_sso_idp_login              | boolean | Determines whether Identity Provider (IdP) initiated login for Single sign-on (SSO) is enabled for the Fleet application.                                              |
 | enable_jit_provisioning           | boolean | _Available in Fleet Premium._ When enabled, allows [just-in-time user provisioning](https://fleetdm.com/docs/deploy/single-sign-on-sso#just-in-time-jit-user-provisioning). |
-<<<<<<< HEAD
-| sso_url                           | string  | An optional URL to use for SSO authentication. When set, SSO will only work from this URL. This is useful for organizations with separate URLs for admin access vs agent/API access. |
-=======
 | sso_server_url           | boolean | Update this URL if you want your Fleet users (admins, maintainers, observers) to login via SSO using a URL that's different than the base URL of your Fleet instance. If not configured, login via SSO will use the base URL of the Fleet instance. |
->>>>>>> e2340385
 
 <br/>
 
@@ -1453,7 +1445,7 @@
     "idp_name": "",
     "enable_sso_idp_login": false,
     "enable_jit_provisioning": false,
-    "sso_url": ""
+    "sso_server_url": ""
   }
 }
 ```
