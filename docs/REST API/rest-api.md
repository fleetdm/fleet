--- conflicted
+++ resolved
@@ -1064,12 +1064,8 @@
 | agent_options            | objects | body  | The agent_options spec that is applied to all hosts. In Fleet 4.0.0 the `api/v1/fleet/spec/osquery_options` endpoints were removed.  |
 | fleet_desktop            | object  | body  | See [fleet_desktop](#fleet-desktop).                                                                                                 |
 | webhook_settings         | object  | body  | See [webhook_settings](#webhook-settings).                                                                                           |
-<<<<<<< HEAD
+| gitops        | object  | body  | See [gitops](#gitops). |
 | integrations             | object  | body  | Includes `ndes_scep_proxy` object and `jira`, `zendesk`, `digicert`, `custom_scep_proxy`, and `google_calendar` arrays. See [integrations](#integrations) for details.                             |
-=======
-| gitops        | object  | body  | See [gitops](#gitops). |
-| integrations             | object  | body  | Includes `ndes_scep_proxy` object and `jira`, `zendesk`, and `google_calendar` arrays. See [integrations](#integrations) for details.                             |
->>>>>>> 3679471a
 | mdm                      | object  | body  | See [mdm](#mdm).                                                                                                                     |
 | features                 | object  | body  | See [features](#features).                                                                                                           |
 | scripts                  | array   | body  | A list of script files to add so they can be executed at a later time.                                                               |
