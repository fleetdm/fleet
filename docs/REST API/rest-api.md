--- conflicted
+++ resolved
@@ -9806,12 +9806,8 @@
         {
           "id": 345,
           "name": "[Install software] Logic Pro",
-<<<<<<< HEAD
-        }
-=======
           "fleet_maintained": false
         } 
->>>>>>> c0056bbd
       ],
       "status": {
         "installed": 3,
@@ -10311,12 +10307,8 @@
       {
         "id": 345,
         "name": "[Install software] Logic Pro",
-<<<<<<< HEAD
-      }
-=======
         "fleet_maintained": false
       } 
->>>>>>> c0056bbd
     ],
     "status": {
       "installed": 3,
