# REST API

- [Authentication](#authentication)
- [Activities](#activities)
- [Fleet configuration](#fleet-configuration)
- [File carving](#file-carving)
- [Hosts](#hosts)
- [Labels](#labels)
- [Mobile device management (MDM)](#mobile-device-management-mdm)
- [Policies](#policies)
- [Queries](#queries)
- [Schedule (deprecated)](#schedule)
- [Scripts](#scripts)
- [Sessions](#sessions)
- [Software](#software)
- [Targets](#targets)
- [Teams](#teams)
- [Translator](#translator)
- [Users](#users)
- [API errors](#api-responses)

Use the Fleet APIs to automate Fleet.

This page includes a list of available resources and their API routes.

## Authentication

- [Retrieve your API token](#retrieve-your-api-token)
- [Log in](#log-in)
- [Log out](#log-out)
- [Forgot password](#forgot-password)
- [Change password](#change-password)
- [Reset password](#reset-password)
- [Me](#me)
- [SSO config](#sso-config)
- [Initiate SSO](#initiate-sso)
- [SSO callback](#sso-callback)

### Retrieve your API token

All API requests to the Fleet server require API token authentication unless noted in the documentation. API tokens are tied to your Fleet user account.

To get an API token, retrieve it from "My account" > "Get API token" in the Fleet UI (`/profile`). Or, you can send a request to the [login API endpoint](#log-in) to get your token.

Then, use that API token to authenticate all subsequent API requests by sending it in the "Authorization" request header, prefixed with "Bearer ":

```http
Authorization: Bearer <your token>
```

> For SSO users, email/password login is disabled. The API token can instead be retrieved from the "My account" page in the UI (/profile). On this page, choose "Get API token".

### Log in

Authenticates the user with the specified credentials. Use the token returned from this endpoint to authenticate further API requests.

`POST /api/v1/fleet/login`

> This API endpoint is not available to SSO users, since email/password login is disabled for SSO users. To get an API token for an SSO user, you can use the Fleet UI.

#### Parameters

| Name     | Type   | In   | Description                                   |
| -------- | ------ | ---- | --------------------------------------------- |
| email    | string | body | **Required**. The user's email.               |
| password | string | body | **Required**. The user's plain text password. |

#### Example

`POST /api/v1/fleet/login`

##### Request body

```json
{
  "email": "janedoe@example.com",
  "password": "VArCjNW7CfsxGp67"
}
```

##### Default response

`Status: 200`

```json
{
  "user": {
    "created_at": "2020-11-13T22:57:12Z",
    "updated_at": "2020-11-13T22:57:12Z",
    "id": 1,
    "name": "Jane Doe",
    "email": "janedoe@example.com",
    "enabled": true,
    "force_password_reset": false,
    "gravatar_url": "",
    "sso_enabled": false,
    "global_role": "admin",
    "teams": []
  },
  "token": "{your token}"
}
```

##### Authentication failed

`Status: 401 Unauthorized`

```json
{
  "message": "Authentication failed",
  "errors": [
    {
      "name": "base",
      "reason": "Authentication failed"
    }
  ],
  "uuid": "1272014b-902b-4b36-bcdb-75fde5eac1fc"
}
```

##### Too many requests / Rate limiting

`Status: 429 Too Many Requests`
`Header: retry-after: N`

> This response includes a header `retry-after` that indicates how many more seconds you are blocked before you can try again.

```json
{
  "message": "limit exceeded, retry after: Ns",
  "errors": [
    {
      "name": "base",
      "reason": "limit exceeded, retry after: Ns"
    }
  ]
}
```

---

### Log out

Logs out the authenticated user.

`POST /api/v1/fleet/logout`

#### Example

`POST /api/v1/fleet/logout`

##### Default response

`Status: 200`

---

### Forgot password

Sends a password reset email to the specified email. Requires that SMTP or SES is configured for your Fleet server.

`POST /api/v1/fleet/forgot_password`

#### Parameters

| Name  | Type   | In   | Description                                                             |
| ----- | ------ | ---- | ----------------------------------------------------------------------- |
| email | string | body | **Required**. The email of the user requesting the reset password link. |

#### Example

`POST /api/v1/fleet/forgot_password`

##### Request body

```json
{
  "email": "janedoe@example.com"
}
```

##### Default response

`Status: 200`

##### Unknown error

`Status: 500`

```json
{
  "message": "Unknown Error",
  "errors": [
    {
      "name": "base",
      "reason": "email not configured"
    }
  ]
}
```

---

### Change password

`POST /api/v1/fleet/change_password`

Changes the password for the authenticated user.

#### Parameters

| Name         | Type   | In   | Description                            |
| ------------ | ------ | ---- | -------------------------------------- |
| old_password | string | body | **Required**. The user's old password. |
| new_password | string | body | **Required**. The user's new password. |

#### Example

`POST /api/v1/fleet/change_password`

##### Request body

```json
{
  "old_password": "VArCjNW7CfsxGp67",
  "new_password": "zGq7mCLA6z4PzArC"
}
```

##### Default response

`Status: 200`

##### Validation failed

`Status: 422 Unprocessable entity`

```json
{
  "message": "Validation Failed",
  "errors": [
    {
      "name": "old_password",
      "reason": "old password does not match"
    }
  ]
}
```

### Reset password

Resets a user's password. Which user is determined by the password reset token used. The password reset token can be found in the password reset email sent to the desired user.

`POST /api/v1/fleet/reset_password`

#### Parameters

| Name                      | Type   | In   | Description                                                               |
| ------------------------- | ------ | ---- | ------------------------------------------------------------------------- |
| new_password              | string | body | **Required**. The new password.                                           |
| new_password_confirmation | string | body | **Required**. Confirmation for the new password.                          |
| password_reset_token      | string | body | **Required**. The token provided to the user in the password reset email. |

#### Example

`POST /api/v1/fleet/reset_password`

##### Request body

```json
{
  "new_password": "abc123",
  "new_password_confirmation": "abc123",
  "password_reset_token": "UU5EK0JhcVpsRkY3NTdsaVliMEZDbHJ6TWdhK3oxQ1Q="
}
```

##### Default response

`Status: 200`


---

### Me

Retrieves the user data for the authenticated user.

`GET /api/v1/fleet/me`

#### Example

`GET /api/v1/fleet/me`

##### Default response

`Status: 200`

```json
{
  "user": {
    "created_at": "2020-11-13T22:57:12Z",
    "updated_at": "2020-11-16T23:49:41Z",
    "id": 1,
    "name": "Jane Doe",
    "email": "janedoe@example.com",
    "global_role": "admin",
    "enabled": true,
    "force_password_reset": false,
    "gravatar_url": "",
    "sso_enabled": false,
    "teams": []
  }
}
```

---

### Perform required password reset

Resets the password of the authenticated user. Requires that `force_password_reset` is set to `true` prior to the request.

`POST /api/v1/fleet/perform_required_password_reset`

#### Example

`POST /api/v1/fleet/perform_required_password_reset`

##### Request body

```json
{
  "new_password": "sdPz8CV5YhzH47nK"
}
```

##### Default response

`Status: 200`

```json
{
  "user": {
    "created_at": "2020-11-13T22:57:12Z",
    "updated_at": "2020-11-17T00:09:23Z",
    "id": 1,
    "name": "Jane Doe",
    "email": "janedoe@example.com",
    "enabled": true,
    "force_password_reset": false,
    "gravatar_url": "",
    "sso_enabled": false,
    "global_role": "admin",
    "teams": []
  }
}
```

---

### SSO config

Gets the current SSO configuration.

`GET /api/v1/fleet/sso`

#### Example

`GET /api/v1/fleet/sso`

##### Default response

`Status: 200`

```json
{
  "settings": {
    "idp_name": "IDP Vendor 1",
    "idp_image_url": "",
    "sso_enabled": false
  }
}
```

---

### Initiate SSO

`POST /api/v1/fleet/sso`

#### Parameters

| Name      | Type   | In   | Description                                                                 |
| --------- | ------ | ---- | --------------------------------------------------------------------------- |
| relay_url | string | body | **Required**. The relative url to be navigated to after successful sign in. |

#### Example

`POST /api/v1/fleet/sso`

##### Request body

```json
{
  "relay_url": "/hosts/manage"
}
```

##### Default response

`Status: 200`

##### Unknown error

`Status: 500`

```json
{
  "message": "Unknown Error",
  "errors": [
    {
      "name": "base",
      "reason": "InitiateSSO getting metadata: Get \"https://idp.example.org/idp-meta.xml\": dial tcp: lookup idp.example.org on [2001:558:feed::1]:53: no such host"
    }
  ]
}
```

### SSO callback

This is the callback endpoint that the identity provider will use to send security assertions to Fleet. This is where Fleet receives and processes the response from the identify provider.

`POST /api/v1/fleet/sso/callback`

#### Parameters

| Name         | Type   | In   | Description                                                 |
| ------------ | ------ | ---- | ----------------------------------------------------------- |
| SAMLResponse | string | body | **Required**. The SAML response from the identity provider. |

#### Example

`POST /api/v1/fleet/sso/callback`

##### Request body

```json
{
  "SAMLResponse": "<SAML response from IdP>"
}
```

##### Default response

`Status: 200`


---

## Activities

### List activities

Returns a list of the activities that have been performed in Fleet as well as additional metadata.
for pagination. For a comprehensive list of activity types and detailed information, please see the [audit logs](https://fleetdm.com/docs/using-fleet/audit-activities) page.

`GET /api/v1/fleet/activities`

#### Parameters

| Name            | Type    | In    | Description                                                 |
|:--------------- |:------- |:----- |:------------------------------------------------------------|
| page            | integer | query | Page number of the results to fetch.                                                                                          |
| per_page        | integer | query | Results per page.                                                                                                             |
| order_key       | string  | query | What to order results by. Can be any column in the `activites` table.                                                         |
| order_direction | string  | query | **Requires `order_key`**. The direction of the order given the order key. Options include `asc` and `desc`. Default is `asc`. |

#### Example

`GET /api/v1/fleet/activities?page=0&per_page=10&order_key=created_at&order_direction=desc`

##### Default response

```json
{
  "activities": [
    {
      "created_at": "2021-07-30T13:41:07Z",
      "id": 24,
      "actor_full_name": "name",
      "actor_id": 1,
      "actor_gravatar": "",
      "actor_email": "name@example.com",
      "type": "live_query",
      "details": {
        "targets_count": 231
      }
    },
    {
      "created_at": "2021-07-29T15:35:33Z",
      "id": 23,
      "actor_full_name": "name",
      "actor_id": 1,
      "actor_gravatar": "",
      "actor_email": "name@example.com",
      "type": "deleted_multiple_saved_query",
      "details": {
        "query_ids": [
          2,
          24,
          25
        ]
      }
    },
    {
      "created_at": "2021-07-29T14:40:30Z",
      "id": 22,
      "actor_full_name": "name",
      "actor_id": 1,
      "actor_gravatar": "",
      "actor_email": "name@example.com",
      "type": "created_team",
      "details": {
        "team_id": 3,
        "team_name": "Oranges"
      }
    },
    {
      "created_at": "2021-07-29T14:40:27Z",
      "id": 21,
      "actor_full_name": "name",
      "actor_id": 1,
      "actor_gravatar": "",
      "actor_email": "name@example.com",
      "type": "created_team",
      "details": {
        "team_id": 2,
        "team_name": "Apples"
      }
    },
    {
      "created_at": "2021-07-27T14:35:08Z",
      "id": 20,
      "actor_full_name": "name",
      "actor_id": 1,
      "actor_gravatar": "",
      "actor_email": "name@example.com",
      "type": "created_pack",
      "details": {
        "pack_id": 2,
        "pack_name": "New pack"
      }
    },
    {
      "created_at": "2021-07-27T13:25:21Z",
      "id": 19,
      "actor_full_name": "name",
      "actor_id": 1,
      "actor_gravatar": "",
      "actor_email": "name@example.com",
      "type": "live_query",
      "details": {
        "targets_count": 14
      }
    },
    {
      "created_at": "2021-07-27T13:25:14Z",
      "id": 18,
      "actor_full_name": "name",
      "actor_id": 1,
      "actor_gravatar": "",
      "actor_email": "name@example.com",
      "type": "live_query",
      "details": {
        "targets_count": 14
      }
    },
    {
      "created_at": "2021-07-26T19:28:24Z",
      "id": 17,
      "actor_full_name": "name",
      "actor_id": 1,
      "actor_gravatar": "",
      "actor_email": "name@example.com",
      "type": "live_query",
      "details": {
        "target_counts": 1
      }
    },
    {
      "created_at": "2021-07-26T17:27:37Z",
      "id": 16,
      "actor_full_name": "name",
      "actor_id": 1,
      "actor_gravatar": "",
      "actor_email": "name@example.com",
      "type": "live_query",
      "details": {
        "target_counts": 14
      }
    },
    {
      "created_at": "2021-07-26T17:27:08Z",
      "id": 15,
      "actor_full_name": "name",
      "actor_id": 1,
      "actor_gravatar": "",
      "actor_email": "name@example.com",
      "type": "live_query",
      "details": {
        "target_counts": 14
      }
    }
  ],
  "meta": {
    "has_next_results": true,
    "has_previous_results": false
  }
}

```

---

## File carving

- [List carves](#list-carves)
- [Get carve](#get-carve)
- [Get carve block](#get-carve-block)

Fleet supports osquery's file carving functionality as of Fleet 3.3.0. This allows the Fleet server to request files (and sets of files) from Fleet's agent (fleetd), returning the full contents to Fleet.

To initiate a file carve using the Fleet API, you can use the [live query](#run-live-query) endpoint to run a query against the `carves` table.

For more information on executing a file carve in Fleet, go to the [File carving with Fleet docs](https://github.com/fleetdm/fleet/blob/main/docs/Contributing/File-carving.md).

### List carves

Retrieves a list of the non expired carves. Carve contents remain available for 24 hours after the first data is provided from the osquery client.

`GET /api/v1/fleet/carves`

#### Parameters

| Name            | Type    | In    | Description                                                                                                                    |
|-----------------|---------|-------|--------------------------------------------------------------------------------------------------------------------------------|
| page            | integer | query | Page number of the results to fetch.                                                                                           |
| per_page        | integer | query | Results per page.                                                                                                              |
| order_key       | string  | query | What to order results by. Can be any field listed in the `results` array example below.                                        |
| order_direction | string  | query | **Requires `order_key`**. The direction of the order given the order key. Valid options are 'asc' or 'desc'. Default is 'asc'. |
| after           | string  | query | The value to get results after. This needs `order_key` defined, as that's the column that would be used.                       |
| expired         | boolean | query | Include expired carves (default: false)                                                                                        |

#### Example

`GET /api/v1/fleet/carves`

##### Default response

`Status: 200`

```json
{
  "carves": [
    {
      "id": 1,
      "created_at": "2021-02-23T22:52:01Z",
      "host_id": 7,
      "name": "macbook-pro.local-2021-02-23T22:52:01Z-fleet_distributed_query_30",
      "block_count": 1,
      "block_size": 2000000,
      "carve_size": 2048,
      "carve_id": "c6958b5f-4c10-4dc8-bc10-60aad5b20dc8",
      "request_id": "fleet_distributed_query_30",
      "session_id": "065a1dc3-40ad-441c-afff-80c2ad7dac28",
      "expired": false,
      "max_block": 0
    },
    {
      "id": 2,
      "created_at": "2021-02-23T22:53:03Z",
      "host_id": 7,
      "name": "macbook-pro.local-2021-02-23T22:53:03Z-fleet_distributed_query_31",
      "block_count": 2,
      "block_size": 2000000,
      "carve_size": 3400704,
      "carve_id": "2b9170b9-4e11-4569-a97c-2f18d18bec7a",
      "request_id": "fleet_distributed_query_31",
      "session_id": "f73922ed-40a4-4e98-a50a-ccda9d3eb755",
      "expired": false,
      "max_block": 1,
      "error": "S3 multipart carve upload: EntityTooSmall: Your proposed upload is smaller than the minimum allowed object size"
    }
  ]
}
```

### Get carve

Retrieves the specified carve.

`GET /api/v1/fleet/carves/:id`

#### Parameters

| Name | Type    | In   | Description                           |
| ---- | ------- | ---- | ------------------------------------- |
| id   | integer | path | **Required.** The desired carve's ID. |

#### Example

`GET /api/v1/fleet/carves/1`

##### Default response

`Status: 200`

```json
{
  "carve": {
    "id": 1,
    "created_at": "2021-02-23T22:52:01Z",
    "host_id": 7,
    "name": "macbook-pro.local-2021-02-23T22:52:01Z-fleet_distributed_query_30",
    "block_count": 1,
    "block_size": 2000000,
    "carve_size": 2048,
    "carve_id": "c6958b5f-4c10-4dc8-bc10-60aad5b20dc8",
    "request_id": "fleet_distributed_query_30",
    "session_id": "065a1dc3-40ad-441c-afff-80c2ad7dac28",
    "expired": false,
    "max_block": 0
  }
}
```

### Get carve block

Retrieves the specified carve block. This endpoint retrieves the data that was carved.

`GET /api/v1/fleet/carves/:id/block/:block_id`

#### Parameters

| Name     | Type    | In   | Description                                 |
| -------- | ------- | ---- | ------------------------------------------- |
| id       | integer | path | **Required.** The desired carve's ID.       |
| block_id | integer | path | **Required.** The desired carve block's ID. |

#### Example

`GET /api/v1/fleet/carves/1/block/0`

##### Default response

`Status: 200`

```json
{
    "data": "aG9zdHMAAAAAAAAAAAAAAAAAAAAAAAAAAAAAAAAAAAAAAAAAAAAAAAAAAAAAAAAA..."
}
```
---

## Fleet configuration

- [Get certificate](#get-certificate)
- [Get configuration](#get-configuration)
- [Modify configuration](#modify-configuration)
- [Get global enroll secrets](#get-global-enroll-secrets)
- [Modify global enroll secrets](#modify-global-enroll-secrets)
- [Get team enroll secrets](#get-team-enroll-secrets)
- [Modify team enroll secrets](#modify-team-enroll-secrets)
- [Create invite](#create-invite)
- [List invites](#list-invites)
- [Delete invite](#delete-invite)
- [Verify invite](#verify-invite)
- [Update invite](#update-invite)
- [Version](#version)

The Fleet server exposes a handful of API endpoints that handle the configuration of Fleet as well as endpoints that manage invitation and enroll secret operations. All the following endpoints require prior authentication meaning you must first log in successfully before calling any of the endpoints documented below.

### Get certificate

Returns the Fleet certificate.

`GET /api/v1/fleet/config/certificate`

#### Parameters

None.

#### Example

`GET /api/v1/fleet/config/certificate`

##### Default response

`Status: 200`

```json
{
  "certificate_chain": <certificate_chain>
}
```

### Get configuration

Returns all information about the Fleet's configuration.

> NOTE: The `agent_options`, `sso_settings` and `smtp_settings` fields are only returned to Global Admin users.

`GET /api/v1/fleet/config`

#### Parameters

None.

#### Example

`GET /api/v1/fleet/config`

##### Default response

`Status: 200`

```json
{
  "org_info": {
    "org_name": "fleet",
    "org_logo_url": "",
    "contact_url": "https://fleetdm.com/company/contact"
  },
  "server_settings": {
    "server_url": "https://localhost:8080",
    "enable_analytics": true,
    "live_query_disabled": false,
    "query_reports_disabled": false,
    "ai_features_disabled": false
  },
  "smtp_settings": {
    "enable_smtp": false,
    "configured": false,
    "sender_address": "",
    "server": "",
    "port": 587,
    "authentication_type": "authtype_username_password",
    "user_name": "",
    "password": "********",
    "enable_ssl_tls": true,
    "authentication_method": "authmethod_plain",
    "domain": "",
    "verify_ssl_certs": true,
    "enable_start_tls": true
  },
  "sso_settings": {
    "entity_id": "",
    "issuer_uri": "",
    "idp_image_url": "",
    "metadata": "",
    "metadata_url": "",
    "idp_name": "",
    "enable_sso": false,
    "enable_sso_idp_login": false,
    "enable_jit_provisioning": false
  },
  "host_expiry_settings": {
    "host_expiry_enabled": false,
    "host_expiry_window": 0
  },
  "activity_expiry_settings": {
    "activity_expiry_enabled": false,
    "activity_expiry_window": 0
  },
  "features": {
    "enable_host_users": true,
    "enable_software_inventory": true,
    "additional_queries": null
  },
  "mdm": {
    "apple_bm_default_team": "",
    "apple_bm_terms_expired": false,
    "enabled_and_configured": true,
    "windows_enabled_and_configured": true,
    "enable_disk_encryption": true,
    "macos_updates": {
      "minimum_version": "12.3.1",
      "deadline": "2022-01-01"
    },
    "ios_updates": {
      "minimum_version": "17.0.1",
      "deadline": "2024-08-01"
    },
    "ipados_updates": {
      "minimum_version": "17.0.1",
      "deadline": "2024-08-01"
    },
    "windows_updates": {
      "deadline_days": 5,
      "grace_period_days": 1
    },
    "macos_settings": {
      "custom_settings": [
        {
          "path": "path/to/profile1.mobileconfig",
          "labels": ["Label 1", "Label 2"]
        }
      ]
    },
    "windows_settings": {
      "custom_settings": [
        {
         "path": "path/to/profile2.xml",
         "labels": ["Label 3", "Label 4"]
        }
      ],
    },
    "scripts": ["path/to/script.sh"],
    "end_user_authentication": {
      "entity_id": "",
      "issuer_uri": "",
      "metadata": "",
      "metadata_url": "",
      "idp_name": ""
    },
    "macos_migration": {
      "enable": false,
      "mode": "voluntary",
      "webhook_url": "https://webhook.example.com"
    },
    "macos_setup": {
      "bootstrap_package": "",
      "enable_end_user_authentication": false,
      "macos_setup_assistant": "path/to/config.json",
      "enable_release_device_manually": true
    }
  },
  "agent_options": {
    "spec": {
      "config": {
        "options": {
          "pack_delimiter": "/",
          "logger_tls_period": 10,
          "distributed_plugin": "tls",
          "disable_distributed": false,
          "logger_tls_endpoint": "/api/v1/osquery/log",
          "distributed_interval": 10,
          "distributed_tls_max_attempts": 3
        },
        "decorators": {
          "load": [
            "SELECT uuid AS host_uuid FROM system_info;",
            "SELECT hostname AS hostname FROM system_info;"
          ]
        }
      },
      "overrides": {},
      "command_line_flags": {}
    }
  },
  "license": {
     "tier": "free",
     "expiration": "0001-01-01T00:00:00Z"
   },
  "logging": {
      "debug": false,
      "json": false,
      "result": {
          "plugin": "firehose",
          "config": {
              "region": "us-east-1",
              "status_stream": "",
              "result_stream": "result-topic"
          }
      },
      "status": {
          "plugin": "filesystem",
          "config": {
              "status_log_file": "foo_status",
              "result_log_file": "",
              "enable_log_rotation": false,
              "enable_log_compression": false
          }
      }
  },
  "vulnerability_settings": {
    "databases_path": ""
  },
  "webhook_settings": {
    "host_status_webhook": {
      "enable_host_status_webhook": true,
      "destination_url": "https://server.com",
      "host_percentage": 5,
      "days_count": 7
    },
    "failing_policies_webhook":{
      "enable_failing_policies_webhook":true,
      "destination_url": "https://server.com",
      "policy_ids": [1, 2, 3],
      "host_batch_size": 1000
    },
    "vulnerabilities_webhook":{
      "enable_vulnerabilities_webhook":true,
      "destination_url": "https://server.com",
      "host_batch_size": 1000
    },
    "activities_webhook":{
      "enable_activities_webhook":true,
      "destination_url": "https://server.com"
    }
  },
  "integrations": {
    "jira": null,
    "google_calendar": [
      {
        "domain": "example.com",
        "api_key_json": {
           "type": "service_account",
           "project_id": "fleet-in-your-calendar",
           "private_key_id": "<private key id>",
           "private_key": "-----BEGIN PRIVATE KEY-----\n<private key>\n-----END PRIVATE KEY-----\n",
           "client_email": "fleet-calendar-events@fleet-in-your-calendar.iam.gserviceaccount.com",
           "client_id": "<client id>",
           "auth_uri": "https://accounts.google.com/o/oauth2/auth",
           "token_uri": "https://oauth2.googleapis.com/token",
           "auth_provider_x509_cert_url": "https://www.googleapis.com/oauth2/v1/certs",
           "client_x509_cert_url": "https://www.googleapis.com/robot/v1/metadata/x509/fleet-calendar-events%40fleet-in-your-calendar.iam.gserviceaccount.com",
           "universe_domain": "googleapis.com"
         }
      }
    ]
  },
  "logging": {
    "debug": false,
    "json": false,
    "result": {
        "plugin": "filesystem",
        "config": {
          "status_log_file": "/var/folders/xh/bxm1d2615tv3vrg4zrxq540h0000gn/T/osquery_status",
          "result_log_file": "/var/folders/xh/bxm1d2615tv3vrg4zrxq540h0000gn/T/osquery_result",
          "enable_log_rotation": false,
          "enable_log_compression": false
        }
      },
    "status": {
      "plugin": "filesystem",
      "config": {
        "status_log_file": "/var/folders/xh/bxm1d2615tv3vrg4zrxq540h0000gn/T/osquery_status",
        "result_log_file": "/var/folders/xh/bxm1d2615tv3vrg4zrxq540h0000gn/T/osquery_result",
        "enable_log_rotation": false,
        "enable_log_compression": false
      }
    }
  },
  "update_interval": {
    "osquery_detail": 3600000000000,
    "osquery_policy": 3600000000000
  },
  "vulnerabilities": {
    "cpe_database_url": "",
    "disable_schedule": false,
    "cve_feed_prefix_url": "",
    "databases_path": "",
    "disable_data_sync": false,
    "periodicity": 3600000000000,
    "recent_vulnerability_max_age": 2592000000000000
  }
}
```

### Modify configuration

Modifies the Fleet's configuration with the supplied information.

`PATCH /api/v1/fleet/config`

#### Parameters

| Name                     | Type    | In    | Description   |
| -----------------------  | ------- | ----  | ------------------------------------------------------------------------------------------------------------------------------------ |
| org_info                 | object  | body  | See [org_info](#org-info).                                                                                                           |
| server_settings          | object  | body  | See [server_settings](#server-settings).                                                                                             |
| smtp_settings            | object  | body  | See [smtp_settings](#smtp-settings).                                                                                                 |
| sso_settings             | object  | body  | See [sso_settings](#sso-settings).                                                                                                   |
| host_expiry_settings     | object  | body  | See [host_expiry_settings](#host-expiry-settings).                                                                                   |
| activity_expiry_settings | object  | body  | See [activity_expiry_settings](#activity-expiry-settings).                                                                           |
| agent_options            | objects | body  | The agent_options spec that is applied to all hosts. In Fleet 4.0.0 the `api/v1/fleet/spec/osquery_options` endpoints were removed.  |
| fleet_desktop            | object  | body  | See [fleet_desktop](#fleet-desktop).                                                                                                 |
| webhook_settings         | object  | body  | See [webhook_settings](#webhook-settings).                                                                                           |
| integrations             | object  | body  | Includes `jira`, `zendesk`, and `google_calendar` arrays. See [integrations](#integrations) for details.                             |
| mdm                      | object  | body  | See [mdm](#mdm).                                                                                                                     |
| features                 | object  | body  | See [features](#features).                                                                                                           |
| scripts                  | list    | body  | A list of script files to add so they can be executed at a later time.                                                               |
| force                    | boolean | query | Whether to force-apply the agent options even if there are validation errors.                                                        |
| dry_run                  | boolean | query | Whether to validate the configuration and return any validation errors **without** applying changes.                                 |


#### Example

`PATCH /api/v1/fleet/config`

##### Request body

```json
{
  "scripts": []
}
```

##### Default response

`Status: 200`

```json
{
  "org_info": {
    "org_name": "Fleet Device Management",
    "org_logo_url": "https://fleetdm.com/logo.png",
    "org_logo_url_light_background": "https://fleetdm.com/logo-light.png",
    "contact_url": "https://fleetdm.com/company/contact"
  },
  "server_settings": {
    "server_url": "https://localhost:8080",
    "enable_analytics": true,
    "live_query_disabled": false,
    "query_reports_disabled": false,
    "ai_features_disabled": false
  },
  "smtp_settings": {
    "enable_smtp": true,
    "configured": true,
    "sender_address": "",
    "server": "localhost",
    "port": 1025,
    "authentication_type": "authtype_username_none",
    "user_name": "",
    "password": "********",
    "enable_ssl_tls": true,
    "authentication_method": "authmethod_plain",
    "domain": "",
    "verify_ssl_certs": true,
    "enable_start_tls": true
  },
  "sso_settings": {
    "entity_id": "",
    "issuer_uri": "",
    "idp_image_url": "",
    "metadata": "",
    "metadata_url": "",
    "idp_name": "",
    "enable_sso": false,
    "enable_sso_idp_login": false,
    "enable_jit_provisioning": false
  },
  "host_expiry_settings": {
    "host_expiry_enabled": false,
    "host_expiry_window": 0
  },
  "activity_expiry_settings": {
    "activity_expiry_enabled": false,
    "activity_expiry_window": 0
  },
  "features": {
    "enable_host_users": true,
    "enable_software_inventory": true,
    "additional_queries": null
  },
  "license": {
    "tier": "free",
    "expiration": "0001-01-01T00:00:00Z"
  },
  "mdm": {
    "apple_bm_default_team": "",
    "apple_bm_terms_expired": false,
    "apple_bm_enabled_and_configured": false,
    "enabled_and_configured": false,
    "windows_enabled_and_configured": false,
    "enable_disk_encryption": true,
    "macos_updates": {
      "minimum_version": "12.3.1",
      "deadline": "2022-01-01"
    },
    "ios_updates": {
      "minimum_version": "17.0.1",
      "deadline": "2024-08-01"
    },
    "ipados_updates": {
      "minimum_version": "17.0.1",
      "deadline": "2024-08-01"
    },
    "windows_updates": {
      "deadline_days": 5,
      "grace_period_days": 1
    },
    "macos_settings": {
      "custom_settings": [
        {
          "path": "path/to/profile1.mobileconfig",
          "labels_exclude_any": ["Label 1", "Label 2"]
        },
        {
          "path": "path/to/profile2.json",
          "labels_include_all": ["Label 3", "Label 4"]
        },
      ]
    },
    "windows_settings": {
      "custom_settings": [
        {
          "path": "path/to/profile3.xml",
          "labels_exclude_any": ["Label 1", "Label 2"]
        }
      ]
    },
    "end_user_authentication": {
      "entity_id": "",
      "issuer_uri": "",
      "metadata": "",
      "metadata_url": "",
      "idp_name": ""
    },
    "macos_migration": {
      "enable": false,
      "mode": "voluntary",
      "webhook_url": "https://webhook.example.com"
    },
    "macos_setup": {
      "bootstrap_package": "",
      "enable_end_user_authentication": false,
      "macos_setup_assistant": "path/to/config.json"
    }
  },
  "agent_options": {
    "config": {
      "options": {
        "pack_delimiter": "/",
        "logger_tls_period": 10,
        "distributed_plugin": "tls",
        "disable_distributed": false,
        "logger_tls_endpoint": "/api/v1/osquery/log",
        "distributed_interval": 10,
        "distributed_tls_max_attempts": 3
      },
      "decorators": {
        "load": [
          "SELECT uuid AS host_uuid FROM system_info;",
          "SELECT hostname AS hostname FROM system_info;"
        ]
      }
    },
    "overrides": {},
    "command_line_flags": {}
  },
  "vulnerability_settings": {
    "databases_path": ""
  },
  "fleet_desktop": {
    "transparency_url": "https://fleetdm.com/better"
  },
  "webhook_settings": {
    "host_status_webhook": {
      "enable_host_status_webhook": true,
      "destination_url": "https://server.com",
      "host_percentage": 5,
      "days_count": 7
    },
    "failing_policies_webhook":{
      "enable_failing_policies_webhook":true,
      "destination_url": "https://server.com",
      "policy_ids": [1, 2, 3],
      "host_batch_size": 1000
    },
    "vulnerabilities_webhook":{
      "enable_vulnerabilities_webhook":true,
      "destination_url": "https://server.com",
      "host_batch_size": 1000
    },
    "activities_webhook":{
      "enable_activities_webhook":true,
      "destination_url": "https://server.com"
    }
  },
  "integrations": {
    "jira": [
      {
        "url": "https://jiraserver.com",
        "username": "some_user",
        "password": "sec4et!",
        "project_key": "jira_project",
        "enable_software_vulnerabilities": false
      }
    ],
    "google_calendar": [
      {
        "domain": "",
        "api_key_json": null
      }
    ]
  },
  "logging": {
      "debug": false,
      "json": false,
      "result": {
          "plugin": "firehose",
          "config": {
            "region": "us-east-1",
            "status_stream": "",
            "result_stream": "result-topic"
          }
      },
      "status": {
          "plugin": "filesystem",
          "config": {
            "status_log_file": "foo_status",
            "result_log_file": "",
            "enable_log_rotation": false,
            "enable_log_compression": false
          }
      }
  },
  "scripts": []
}
```


#### org_info

| Name                              | Type    | Description   |
| ---------------------             | ------- | ----------------------------------------------------------------------------------- |
| org_name                          | string  | The organization name.                                                              |
| org_logo_url                      | string  | The URL for the organization logo.                                                  |
| org_logo_url_light_background     | string  | The URL for the organization logo displayed in Fleet on top of light backgrounds.   |
| contact_url                       | string  | A URL that can be used by end users to contact the organization.                    |

<br/>

##### Example request body

```json
{
  "org_info": {
    "org_name": "Fleet Device Management",
    "org_logo_url": "https://fleetdm.com/logo.png",
    "org_logo_url_light_background": "https://fleetdm.com/logo-light.png",
    "contact_url": "https://fleetdm.com/company/contact"
  }
}
```

#### server_settings

| Name                              | Type    | Description   |
| ---------------------             | ------- | ------------------------------------------------------------------------------------------- |
| server_url                        | string  | The Fleet server URL.                                                                       |
| enable_analytics                  | boolean | Whether to send anonymous usage statistics. Always enabled for Fleet Premium customers.     |
| live_query_disabled               | boolean | Whether the live query capabilities are disabled.                                           |
| query_reports_disabled            | boolean | Whether query report capabilities are disabled.                                             |
| ai_features_disabled              | boolean | Whether AI features are disabled.                                                           |
| query_report_cap                  | integer | The maximum number of results to store per query report before the report is clipped. If increasing this cap, we recommend enabling reports for one query at time and monitoring your infrastructure. (Default: `1000`) |

<br/>

##### Example request body

```json
{
  "server_settings": {
    "server_url": "https://localhost:8080",
    "enable_analytics": true, 
    "live_query_disabled": false,
    "query_reports_disabled": false,
    "ai_features_disabled": false
  }
}
```

#### smtp_settings

| Name                              | Type    | Description   |
| ---------------------             | ------- | --------------------------------------------------------------------------------------------------------------------------------------------------------------------- |
| enable_smtp                       | boolean | Whether SMTP is enabled for the Fleet app.                                                                                                                            |
| sender_address                    | string  | The sender email address for the Fleet app. An invitation email is an example of the emails that may use this sender address                                          |
| server                            | string  | The SMTP server for the Fleet app.                                                                                                                                    |
| port                              | integer | The SMTP port for the Fleet app.                                                                                                                                      |
| authentication_type               | string  | The authentication type used by the SMTP server. Options include `"authtype_username_and_password"` or `"none"`                                                       |
| user_name                         | string  | The username used to authenticate requests made to the SMTP server.                                                                                                   |
| password                          | string  | The password used to authenticate requests made to the SMTP server.                                                                                                   |
| enable_ssl_tls                    | boolean | Whether or not SSL and TLS are enabled for the SMTP server.                                                                                                           |
| authentication_method             | string  | The authentication method used to make authenticate requests to SMTP server. Options include `"authmethod_plain"`, `"authmethod_cram_md5"`, and `"authmethod_login"`. |
| domain                            | string  | The domain for the SMTP server.                                                                                                                                       |
| verify_ssl_certs                  | boolean | Whether or not SSL certificates are verified by the SMTP server. Turn this off (not recommended) if you use a self-signed certificate.                                |
| enabled_start_tls                 | boolean | Detects if STARTTLS is enabled in your SMTP server and starts to use it.                                                                                              |

<br/>

##### Example request body

```json
{
  "smtp_settings": {
    "enable_smtp": true,
    "sender_address": "",
    "server": "localhost",
    "port": 1025,
    "authentication_type": "authtype_username_none",
    "user_name": "",
    "password": "",
    "enable_ssl_tls": true,
    "authentication_method": "authmethod_plain",
    "domain": "",
    "verify_ssl_certs": true,
    "enable_start_tls": true
  }
}
```

#### sso_settings

| Name                              | Type    | Description   |
| ---------------------             | ------- | ---------------------------------------------------------------------------------------------------------------------------------------------------------------------- |
| enable_sso                        | boolean | Whether or not SSO is enabled for the Fleet application. If this value is true, you must also include most of the SSO settings parameters below.                       |
| entity_id                         | string  | The required entity ID is a URI that you use to identify Fleet when configuring the identity provider. Must be 5 or more characters.                                   |
| issuer_uri                        | string  | The URI you provide here must exactly match the Entity ID field used in the identity provider configuration.                                                           |
| idp_image_url                     | string  | An optional link to an image such as a logo for the identity provider.                                                                                                 |
| metadata_url                      | string  | A URL that references the identity provider metadata. If available from the identity provider, this is the preferred means of providing metadata. Must be either https or http |
| metadata                          | string  |  Metadata provided by the identity provider. Either `metadata` or a `metadata_url` must be provided.                                                                   |
| enable_sso_idp_login              | boolean | Determines whether Identity Provider (IdP) initiated login for Single sign-on (SSO) is enabled for the Fleet application.                                              |
| enable_jit_provisioning           | boolean | _Available in Fleet Premium._ When enabled, allows [just-in-time user provisioning](https://fleetdm.com/docs/deploy/single-sign-on-sso#just-in-time-jit-user-provisioning). |

<br/>

##### Example request body

```json
{
  "sso_settings": {
    "enable_sso": false,
    "entity_id": "",
    "issuer_uri": "",
    "idp_image_url": "",
    "metadata_url": "",
    "metadata": "",
    "idp_name": "",
    "enable_sso_idp_login": false,
    "enable_jit_provisioning": false
  }
}
```

#### host_expiry_settings

| Name                              | Type    | Description   |
| ---------------------             | ------- | -------------------------------------------------------------------------------------------------------------------------------------------------------------- |
| host_expiry_enabled               | boolean | When enabled, allows automatic cleanup of hosts that have not communicated with Fleet in some number of days.                                                  |
| host_expiry_window                | integer | If a host has not communicated with Fleet in the specified number of days, it will be removed. Must be greater than 0 if host_expiry_enabled is set to true.   |

<br/>

##### Example request body

```json
{
  "host_expiry_settings": {
    "host_expiry_enabled": true,
    "host_expiry_window": 7
  }
}
```

#### activity_expiry_settings

| Name                              | Type    | Description   |
| ---------------------             | ------- | --------------------------------------------------------------------------------------------------------------------------------- |
| activity_expiry_enabled           | boolean | When enabled, allows automatic cleanup of activities (and associated live query data) older than the specified number of days.    |
| activity_expiry_window            | integer | The number of days to retain activity records, if activity expiry is enabled.                                                     |

<br/>

##### Example request body

```json
{
  "activity_expiry_settings": {
    "activity_expiry_enabled": true,
    "activity_expiry_window": 90
  }
}
```

#### fleet_desktop

_Available in Fleet Premium._

| Name                              | Type    | Description   |
| ---------------------             | ------- | -------------------------------------------------------------------------------- |
| transparency_url                  | string  | The URL used to display transparency information to users of Fleet Desktop.      |

<br/>

##### Example request body

```json
{
  "fleet_desktop": {
    "transparency_url": "https://fleetdm.com/better"
  }
}
```

#### webhook_settings

<!--
+ [`webhook_settings.host_status_webhook`](#webhook-settings-host-status-webhook)
+ [`webhook_settings.failing_policies_webhook`](#webhook-settings-failing-policies-webhook)
+ [`webhook_settings.vulnerabilities_webhook`](#webhook-settings-vulnerabilities-webhook)
+ [`webhook_settings.activities_webhook`](#webhook-settings-activities-webhook)
-->

| Name                              | Type  | Description   |
| ---------------------             | ----- | ---------------------------------------------------------------------------------------------- |
| host_status_webhook               | list  | See [`webhook_settings.host_status_webhook`](#webhook-settings-host-status-webhook).           |
| failing_policies_webhook          | list  | See [`webhook_settings.failing_policies_webhook`](#webhook-settings-failing-policies-webhook). |
| vulnerabilities_webhook           | list  | See [`webhook_settings.vulnerabilities_webhook`](#webhook-settings-vulnerabilities-webhook).   |
| activities_webhook                | list  | See [`webhook_settings.activities_webhook`](#webhook-settings-activities-webhook).             |

<br/>

##### webhook_settings.host_status_webhook

`webhook_settings.host_status_webhook` is an object with the following structure:

| Name                              | Type    | Description   |
| ---------------------             | ------- | ------------------------------------------------------------------------------------------------------------------------------------------- |
| enable_host_status_webhook        | boolean | Whether or not the host status webhook is enabled.                                                                                          |
| destination_url                   | string  | The URL to deliver the webhook request to.                                                                                                  |
| host_percentage                   | integer | The minimum percentage of hosts that must fail to check in to Fleet in order to trigger the webhook request.                                |
| days_count                        | integer | The minimum number of days that the configured `host_percentage` must fail to check in to Fleet in order to trigger the webhook request.    |

<br/>

##### webhook_settings.failing_policies_webhook

`webhook_settings.failing_policies_webhook` is an object with the following structure:

| Name                              | Type    | Description   |
| ---------------------             | ------- | ------------------------------------------------------------------------------------------------------------------- |
| enable_failing_policies_webhook   | boolean | Whether or not the failing policies webhook is enabled.                                                             |
| destination_url                   | string  | The URL to deliver the webhook requests to.                                                                         |
| policy_ids                        | array   | List of policy IDs to enable failing policies webhook.                                                              |
| host_batch_size                   | integer | Maximum number of hosts to batch on failing policy webhook requests. The default, 0, means no batching (all hosts failing a policy are sent on one request). |

<br/>

##### webhook_settings.vulnerabilities_webhook

`webhook_settings.vulnerabilities_webhook` is an object with the following structure:

| Name                              | Type    | Description   |
| ---------------------             | ------- | ------------------------------------------------------------------------------------------------------------------------------------------------------- |
| enable_vulnerabilities_webhook    | boolean | Whether or not the vulnerabilities webhook is enabled.                                                                                                  |
| destination_url                   | string  | The URL to deliver the webhook requests to.                                                                                                             |
| host_batch_size                   | integer | Maximum number of hosts to batch on vulnerabilities webhook requests. The default, 0, means no batching (all vulnerable hosts are sent on one request). |

<br/>

##### webhook_settings.activities_webhook

`webhook_settings.activities_webhook` is an object with the following structure:

| Name                              | Type    | Description   |
| ---------------------             | ------- | --------------------------------------------------------- |
| enable_activities_webhook         | boolean | Whether or not the activity feed webhook is enabled.      |
| destination_url                   | string  | The URL to deliver the webhook requests to.               |

<br/>

##### Example request body

```json
{
  "webhook_settings": {
    "host_status_webhook": {
      "enable_host_status_webhook": true,
      "destination_url": "https://server.com",
      "host_percentage": 5,
      "days_count": 7
    },
    "failing_policies_webhook":{
      "enable_failing_policies_webhook": true,
      "destination_url": "https://server.com",
      "policy_ids": [1, 2, 3],
      "host_batch_size": 1000
    },
    "vulnerabilities_webhook":{
      "enable_vulnerabilities_webhook":true,
      "destination_url": "https://server.com",
      "host_batch_size": 1000
    },
    "activities_webhook":{
      "enable_activities_webhook":true,
      "destination_url": "https://server.com"
    }
  }
}
```

#### integrations

<!--
+ [`integrations.jira`](#integrations-jira)
+ [`integrations.zendesk`](#integrations-zendesk)
+ [`integrations.google_calendar`](#integrations-google-calendar)
-->

| Name                  | Type  | Description   |
| --------------------- | ----- | -------------------------------------------------------------------- |
| jira                  | list  | See [`integrations.jira`](#integrations-jira).                       |
| zendesk               | list  | See [`integrations.zendesk`](#integrations-zendesk).                 |
| google_calendar       | list  | See [`integrations.google_calendar`](#integrations-google-calendar). |


> Note that when making changes to the `integrations` object, all integrations must be provided (not just the one being modified). This is because the endpoint will consider missing integrations as deleted.

<br/>

##### integrations.jira

`integrations.jira` is an array of objects with the following structure:

| Name                              | Type    | Description   |
| ---------------------             | ------- | -------------------------------------------------------------------------------------------------------------------------------------------------------------------------------------- |
| enable_software_vulnerabilities   | boolean | Whether or not Jira integration is enabled for software vulnerabilities. Only one vulnerability automation can be enabled at a given time (enable_vulnerabilities_webhook and enable_software_vulnerabilities). |
| enable_failing_policies           | boolean | Whether or not Jira integration is enabled for failing policies. Only one failing policy automation can be enabled at a given time (enable_failing_policies_webhook and enable_failing_policies). |
| url                               | string  | The URL of the Jira server to integrate with. |
| username                          | string  | The Jira username to use for this Jira integration. |
| api_token                         | string  | The API token of the Jira username to use for this Jira integration. |
| project_key                       | string  | The Jira project key to use for this integration. Jira tickets will be created in this project. |

<br/>

##### integrations.zendesk

`integrations.zendesk` is an array of objects with the following structure:

| Name                              | Type    | Description   |
| ---------------------             | ------- | -------------------------------------------------------------------------------------------------------------------------------------------------------------------------------------- |
| enable_software_vulnerabilities   | boolean | Whether or not Zendesk integration is enabled for software vulnerabilities. Only one vulnerability automation can be enabled at a given time (enable_vulnerabilities_webhook and enable_software_vulnerabilities). |
| enable_failing_policies           | boolean | Whether or not Zendesk integration is enabled for failing policies. Only one failing policy automation can be enabled at a given time (enable_failing_policies_webhook and enable_failing_policies). |
| url                               | string  | The URL of the Zendesk server to integrate with. |
| email                             | string  | The Zendesk user email to use for this Zendesk integration. |
| api_token                         | string  | The Zendesk API token to use for this Zendesk integration. |
| group_id                          | integer | The Zendesk group id to use for this integration. Zendesk tickets will be created in this group. |

<br/>

##### integrations.google_calendar

`integrations.google_calendar` is an array of objects with the following structure:

| Name                              | Type    | Description   |
| ---------------------             | ------- | --------------------------------------------------------------------------------------------------------------------- |
| domain                            | string  | The domain for the Google Workspace service account to be used for this calendar integration.                         |
| api_key_json                      | object  | The private key JSON downloaded when generating the service account API key to be used for this calendar integration. |

<br/>

##### Example request body

```json
{
  "integrations": {
    "jira": [
      {
        "enable_software_vulnerabilities": false,
        "enable_failing_poilicies": true,
        "url": "https://jiraserver.com",
        "username": "some_user",
        "api_token": "<TOKEN>",
        "project_key": "jira_project",
      }
    ],
    "zendesk": [],
    "google_calendar": [
      {
        "domain": "https://domain.com",
        "api_key_json": "<API KEY JSON>"
      }
    ]
  }
}
```

#### mdm

| Name                              | Type    | Description   |
| ---------------------             | ------- | -------------------------------------------------------------------------------------------------------------------------------------------------------------------------------------- |
| apple_bm_default_team             | string  | _Available in Fleet Premium._ The default team to use with Apple Business Manager. |
| windows_enabled_and_configured    | boolean | Enables Windows MDM support. |
| enable_disk_encryption            | boolean | _Available in Fleet Premium._ Hosts that belong to no team will have disk encryption enabled if set to true. |
| macos_updates         | object  | See [`mdm.macos_updates`](#mdm-macos-updates). |
| ios_updates         | object  | See [`mdm.ios_updates`](#mdm-ios-updates). |
| ipados_updates         | object  | See [`mdm.ipados_updates`](#mdm-ipados-updates). |
| windows_updates         | object  | See [`mdm.window_updates`](#mdm-windows-updates). |
| macos_migration         | object  | See [`mdm.macos_migration`](#mdm-macos-migration). |
| macos_setup         | object  | See [`mdm.macos_setup`](#mdm-macos-setup). |
| macos_settings         | object  | See [`mdm.macos_settings`](#mdm-macos-settings). |
| windows_settings         | object  | See [`mdm.windows_settings`](#mdm-windows-settings). |

<br/>

##### mdm.macos_updates

_Available in Fleet Premium._

`mdm.macos_updates` is an object with the following structure:

| Name                              | Type    | Description   |
| ---------------------             | ------- | -------------------------------------------------------------------------------------------------------------------------------------------------------------------------------------- |
| minimum_version                   | string  | Hosts that belong to no team will be nudged until their macOS is at or above this version. |
| deadline                          | string  | Hosts that belong to no team won't be able to dismiss the Nudge window once this deadline is past. |

<br/>

##### mdm.ios_updates

_Available in Fleet Premium._

`mdm.ios_updates` is an object with the following structure:

| Name                              | Type    | Description   |
| ---------------------             | ------- | -------------------------------------------------------------------------------------------------------------------------------------------------------------------------------------- |
| minimum_version                   | string  | Hosts that belong to no team and are enrolled into Fleet's MDM will be nudged until their iOS is at or above this version. |
| deadline                          | string  | Hosts that belong to no team and are enrolled into Fleet's MDM won't be able to dismiss the Nudge window once this deadline is past. |

<br/>

##### mdm.ipados_updates

_Available in Fleet Premium._

`mdm.ipados_updates` is an object with the following structure:

| Name                              | Type    | Description   |
| ---------------------             | ------- | -------------------------------------------------------------------------------------------------------------------------------------------------------------------------------------- |
| minimum_version                   | string  | Hosts that belong to no team and are enrolled into Fleet's MDM will be nudged until their iPadOS is at or above this version. |
| deadline                          | string  | Hosts that belong to no team and are enrolled into Fleet's MDM won't be able to dismiss the Nudge window once this deadline is past. |

<br/>

##### mdm.windows_updates

_Available in Fleet Premium._

`mdm.windows_updates` is an object with the following structure:

| Name                              | Type    | Description   |
| ---------------------             | ------- | -------------------------------------------------------------------------------------------------------------------------------------------------------------------------------------- |
| deadline_days                     | integer | Hosts that belong to no team will have this number of days before updates are installed on Windows. |
| grace_period_days                 | integer | Hosts that belong to no team will have this number of days before Windows restarts to install updates. |

<br/>

##### mdm.macos_migration

_Available in Fleet Premium._

`mdm.macos_migration` is an object with the following structure:

| Name                              | Type    | Description   |
| ---------------------             | ------- | -------------------------------------------------------------------------------------------------------------------------------------------------------------------------------------- |
| enable                            | boolean | Whether to enable the end user migration workflow for devices migrating from your old MDM solution. |
| mode                              | string  | The end user migration workflow mode for devices migrating from your old MDM solution. Options are `"voluntary"` or `"forced"`. |
| webhook_url                       | string  | The webhook url configured to receive requests to unenroll devices migrating from your old MDM solution. |

<br/>

##### mdm.macos_setup

_Available in Fleet Premium._

`mdm.macos_setup` is an object with the following structure:

| Name                              | Type    | Description   |
| ---------------------             | ------- | -------------------------------------------------------------------------------------------------------------------------------------------------------------------------------------- |
| enable_end_user_authentication    | boolean | If set to true, end user authentication will be required during automatic MDM enrollment of new macOS devices. Settings for your IdP provider must also be [configured](https://fleetdm.com/docs/using-fleet/mdm-macos-setup-experience#end-user-authentication-and-eula). |

<br/>

##### mdm.macos_settings

`mdm.macos_settings` is an object with the following structure:

| Name                              | Type    | Description   |
| ---------------------             | ------- | -------------------------------------------------------------------------------------------------------------------------------------------------------------------------------------- |
| custom_settings                   | list    | macOS hosts that belong to no team will have custom profiles applied. |

<br/>

##### mdm.windows_settings

`mdm.windows_settings` is an object with the following structure:

| Name                              | Type    | Description   |
| ---------------------             | ------- | -------------------------------------------------------------------------------------------------------------------------------------------------------------------------------------- |
| custom_settings                   | list    | Windows hosts that belong to no team will have custom profiles applied. |

<br/>

##### Example request body

```json
{
  "mdm": {
    "apple_bm_default_team": "",
    "windows_enabled_and_configured": false,
    "enable_disk_encryption": true,
    "macos_updates": {
      "minimum_version": "12.3.1",
      "deadline": "2022-01-01"
    },
    "windows_updates": {
      "deadline_days": 5,
      "grace_period_days": 1
    },
    "macos_settings": {
      "custom_settings": [
        {
          "path": "path/to/profile1.mobileconfig",
          "labels": ["Label 1", "Label 2"]
        },
        {
          "path": "path/to/profile2.json",
          "labels": ["Label 3", "Label 4"]
        },
      ]
    },
    "windows_settings": {
      "custom_settings": [
        {
          "path": "path/to/profile3.xml",
          "labels": ["Label 1", "Label 2"]
        }
      ]     
    },
    "end_user_authentication": {
      "entity_id": "",
      "issuer_uri": "",
      "metadata": "",
      "metadata_url": "",
      "idp_name": ""
    },
    "macos_migration": {
      "enable": false,
      "mode": "voluntary",
      "webhook_url": "https://webhook.example.com"
    },
    "macos_setup": {
      "bootstrap_package": "",
      "enable_end_user_authentication": false,
      "macos_setup_assistant": "path/to/config.json"
    }
  }
}
```

#### Features

| Name                              | Type    | Description   |
| ---------------------             | ------- | -------------------------------------------------------------------------------------------------------------------------------------------------------------------------------------- |
| enable_host_users                 | boolean | Whether to enable the users feature in Fleet. (Default: `true`)                                                                          |
| enable_software_inventory         | boolean | Whether to enable the software inventory feature in Fleet. (Default: `true`)                                                             |
| additional_queries                | boolean | Whether to enable additional queries on hosts. (Default: `null`)                                                                         |

<br/>

##### Example request body

```json
{
  "features": {
    "enable_host_users": true,
    "enable_software_inventory": true,
    "additional_queries": null
  }
}
```



### Get global enroll secrets

Returns the valid global enroll secrets.

`GET /api/v1/fleet/spec/enroll_secret`

#### Parameters

None.

#### Example

`GET /api/v1/fleet/spec/enroll_secret`

##### Default response

`Status: 200`

```json
{
    "spec": {
        "secrets": [
            {
                "secret": "vhPzPOnCMOMoqSrLxKxzSADyqncayacB",
                "created_at": "2021-11-12T20:24:57Z"
            },
            {
                "secret": "jZpexWGiXmXaFAKdrdttFHdJBqEnqlVF",
                "created_at": "2021-11-12T20:24:57Z"
            }
        ]
    }
}
```

### Modify global enroll secrets

Replaces all existing global enroll secrets.

`POST /api/v1/fleet/spec/enroll_secret`

#### Parameters

| Name      | Type    | In   | Description                                                        |
| --------- | ------- | ---- | ------------------------------------------------------------------ |
| spec      | object  | body | **Required**. Attribute "secrets" must be a list of enroll secrets |

#### Example

Replace all global enroll secrets with a new enroll secret.

`POST /api/v1/fleet/spec/enroll_secret`

##### Request body

```json
{
    "spec": {
        "secrets": [
            {
                "secret": "KuSkYFsHBQVlaFtqOLwoUIWniHhpvEhP"
            }
        ]
    }
}
```

##### Default response

`Status: 200`

```json
{}
```

#### Example

Delete all global enroll secrets.

`POST /api/v1/fleet/spec/enroll_secret`

##### Request body

```json
{
    "spec": {
        "secrets": []
    }
}
```

##### Default response

`Status: 200`

```json
{}
```

### Get team enroll secrets

Returns the valid team enroll secrets.

`GET /api/v1/fleet/teams/:id/secrets`

#### Parameters

None.

#### Example

`GET /api/v1/fleet/teams/1/secrets`

##### Default response

`Status: 200`

```json
{
  "secrets": [
    {
      "created_at": "2021-06-16T22:05:49Z",
      "secret": "aFtH2Nq09hrvi73ErlWNQfa7M53D3rPR",
      "team_id": 1
    }
  ]
}
```


### Modify team enroll secrets

Replaces all existing team enroll secrets.

`PATCH /api/v1/fleet/teams/:id/secrets`

#### Parameters

| Name      | Type    | In   | Description                            |
| --------- | ------- | ---- | -------------------------------------- |
| id        | integer | path | **Required**. The team's id.           |
| secrets   | array   | body | **Required**. A list of enroll secrets |

#### Example

Replace all of a team's existing enroll secrets with a new enroll secret

`PATCH /api/v1/fleet/teams/2/secrets`

##### Request body

```json
{
  "secrets": [
    {
      "secret": "n07v32y53c237734m3n201153c237"
    }
  ]
}
```

##### Default response

`Status: 200`

```json
{
  "secrets": [
    {
      "secret": "n07v32y53c237734m3n201153c237",
      "created_at": "0001-01-01T00:00:00Z"
    }
  ]
}
```

#### Example

Delete all of a team's existing enroll secrets

`PATCH /api/v1/fleet/teams/2/secrets`

##### Request body

```json
{
  "secrets": []
}
```

##### Default response

`Status: 200`

```json
{
  "secrets": null
}
```

### Create invite

`POST /api/v1/fleet/invites`

#### Parameters

| Name        | Type    | In   | Description                                                                                                                                           |
| ----------- | ------- | ---- | ----------------------------------------------------------------------------------------------------------------------------------------------------- |
| global_role | string  | body | Role the user will be granted. Either a global role is needed, or a team role.                                                                        |
| email       | string  | body | **Required.** The email of the invited user. This email will receive the invitation link.                                                             |
| name        | string  | body | **Required.** The name of the invited user.                                                                                                           |
| sso_enabled | boolean | body | **Required.** Whether or not SSO will be enabled for the invited user.                                                                                |
| teams       | list    | body | _Available in Fleet Premium_. A list of the teams the user is a member of. Each item includes the team's ID and the user's role in the specified team. |

#### Example

##### Request body

```json
{
  "email": "john_appleseed@example.com",
  "name": "John",
  "sso_enabled": false,
  "global_role": null,
  "teams": [
    {
      "id": 2,
      "role": "observer"
    },
    {
      "id": 3,
      "role": "maintainer"
    }
  ]
}
```

`POST /api/v1/fleet/invites`

##### Default response

`Status: 200`

```json
{
  "invite": {
    "created_at": "0001-01-01T00:00:00Z",
    "updated_at": "0001-01-01T00:00:00Z",
    "id": 3,
    "invited_by": 1,
    "email": "john_appleseed@example.com",
    "name": "John",
    "sso_enabled": false,
    "teams": [
      {
        "id": 10,
        "created_at": "0001-01-01T00:00:00Z",
        "name": "Apples",
        "description": "",
        "agent_options": null,
        "user_count": 0,
        "host_count": 0,
        "role": "observer"
      },
      {
        "id": 14,
        "created_at": "0001-01-01T00:00:00Z",
        "name": "Best of the Best Engineering",
        "description": "",
        "agent_options": null,
        "user_count": 0,
        "host_count": 0,
        "role": "maintainer"
      }
    ]
  }
}
```

### List invites

Returns a list of the active invitations in Fleet.

`GET /api/v1/fleet/invites`

#### Parameters

| Name            | Type   | In    | Description                                                                                                                   |
| --------------- | ------ | ----- | ----------------------------------------------------------------------------------------------------------------------------- |
| order_key       | string | query | What to order results by. Can be any column in the invites table.                                                             |
| order_direction | string | query | **Requires `order_key`**. The direction of the order given the order key. Options include `asc` and `desc`. Default is `asc`. |
| query           | string | query | Search query keywords. Searchable fields include `name` and `email`.                                                          |

#### Example

`GET /api/v1/fleet/invites`

##### Default response

`Status: 200`

```json
{
  "invites": [
    {
      "created_at": "0001-01-01T00:00:00Z",
      "updated_at": "0001-01-01T00:00:00Z",
      "id": 3,
      "email": "john_appleseed@example.com",
      "name": "John",
      "sso_enabled": false,
      "global_role": "admin",
      "teams": []
    },
    {
      "created_at": "0001-01-01T00:00:00Z",
      "updated_at": "0001-01-01T00:00:00Z",
      "id": 4,
      "email": "bob_marks@example.com",
      "name": "Bob",
      "sso_enabled": false,
      "global_role": "admin",
      "teams": []
    }
  ]
}
```

### Delete invite

Delete the specified invite from Fleet.

`DELETE /api/v1/fleet/invites/:id`

#### Parameters

| Name | Type    | In   | Description                  |
| ---- | ------- | ---- | ---------------------------- |
| id   | integer | path | **Required.** The user's id. |

#### Example

`DELETE /api/v1/fleet/invites/123`

##### Default response

`Status: 200`


### Verify invite

Verify the specified invite.

`GET /api/v1/fleet/invites/:token`

#### Parameters

| Name  | Type    | In   | Description                            |
| ----- | ------- | ---- | -------------------------------------- |
| token | integer | path | **Required.** The user's invite token. |

#### Example

`GET /api/v1/fleet/invites/abcdef012456789`

##### Default response

`Status: 200`

```json
{
    "invite": {
        "created_at": "2021-01-15T00:58:33Z",
        "updated_at": "2021-01-15T00:58:33Z",
        "id": 4,
        "email": "steve@example.com",
        "name": "Steve",
        "sso_enabled": false,
        "global_role": "admin",
        "teams": []
    }
}
```

##### Not found

`Status: 404`

```json
{
    "message": "Resource Not Found",
    "errors": [
        {
            "name": "base",
            "reason": "Invite with token <token> was not found in the datastore"
        }
    ]
}
```

### Update invite

`PATCH /api/v1/fleet/invites/:id`

#### Parameters

| Name        | Type    | In   | Description                                                                                                                                           |
| ----------- | ------- | ---- | ----------------------------------------------------------------------------------------------------------------------------------------------------- |
| global_role | string  | body | Role the user will be granted. Either a global role is needed, or a team role.                                                                        |
| email       | string  | body | The email of the invited user. Updates on the email won't resend the invitation.                                                             |
| name        | string  | body | The name of the invited user.                                                                                                           |
| sso_enabled | boolean | body | Whether or not SSO will be enabled for the invited user.                                                                                |
| teams       | list    | body | _Available in Fleet Premium_. A list of the teams the user is a member of. Each item includes the team's ID and the user's role in the specified team. |

#### Example

`PATCH /api/v1/fleet/invites/123`

##### Request body

```json
{
  "email": "john_appleseed@example.com",
  "name": "John",
  "sso_enabled": false,
  "global_role": null,
  "teams": [
    {
      "id": 2,
      "role": "observer"
    },
    {
      "id": 3,
      "role": "maintainer"
    }
  ]
}
```

##### Default response

`Status: 200`

```json
{
  "invite": {
    "created_at": "0001-01-01T00:00:00Z",
    "updated_at": "0001-01-01T00:00:00Z",
    "id": 3,
    "invited_by": 1,
    "email": "john_appleseed@example.com",
    "name": "John",
    "sso_enabled": false,
    "teams": [
      {
        "id": 10,
        "created_at": "0001-01-01T00:00:00Z",
        "name": "Apples",
        "description": "",
        "agent_options": null,
        "user_count": 0,
        "host_count": 0,
        "role": "observer"
      },
      {
        "id": 14,
        "created_at": "0001-01-01T00:00:00Z",
        "name": "Best of the Best Engineering",
        "description": "",
        "agent_options": null,
        "user_count": 0,
        "host_count": 0,
        "role": "maintainer"
      }
    ]
  }
}
```

### Version

Get version and build information from the Fleet server.

`GET /api/v1/fleet/version`

#### Parameters

None.

#### Example

`GET /api/v1/fleet/version`

##### Default response

`Status: 200`

```json
{
  "version": "3.9.0-93-g1b67826f-dirty",
  "branch": "version",
  "revision": "1b67826fe4bf40b2f45ec53e01db9bf467752e74",
  "go_version": "go1.15.7",
  "build_date": "2021-03-27T00:28:48Z",
  "build_user": "zwass"
}
```

---

## Hosts

- [On the different timestamps in the host data structure](#on-the-different-timestamps-in-the-host-data-structure)
- [List hosts](#list-hosts)
- [Count hosts](#count-hosts)
- [Get hosts summary](#get-hosts-summary)
- [Get host](#get-host)
- [Get host by identifier](#get-host-by-identifier)
- [Get host by device token](#get-host-by-device-token)
- [Delete host](#delete-host)
- [Refetch host](#refetch-host)
- [Transfer hosts to a team](#transfer-hosts-to-a-team)
- [Transfer hosts to a team by filter](#transfer-hosts-to-a-team-by-filter)
- [Turn off MDM for a host](#turn-off-mdm-for-a-host)
- [Bulk delete hosts by filter or ids](#bulk-delete-hosts-by-filter-or-ids)
- [Get human-device mapping](#get-human-device-mapping)
- [Update custom human-device mapping](#update-custom-human-device-mapping)
- [Get host's device health report](#get-hosts-device-health-report)
- [Get host's mobile device management (MDM) information](#get-hosts-mobile-device-management-mdm-information)
- [Get mobile device management (MDM) summary](#get-mobile-device-management-mdm-summary)
- [Get host's mobile device management (MDM) and Munki information](#get-hosts-mobile-device-management-mdm-and-munki-information)
- [Get aggregated host's mobile device management (MDM) and Munki information](#get-aggregated-hosts-macadmin-mobile-device-management-mdm-and-munki-information)
- [List host OS versions](#list-host-os-versions)
- [Get host OS version](#get-host-os-version)
- [Get host's scripts](#get-hosts-scripts)
- [Get host's software](#get-hosts-software)
- [Get hosts report in CSV](#get-hosts-report-in-csv)
- [Get host's disk encryption key](#get-hosts-disk-encryption-key)
- [Lock host](#lock-host)
- [Unlock host](#unlock-host)
- [Wipe host](#wipe-host)
- [Get host's past activity](#get-hosts-past-activity)
- [Get host's upcoming activity](#get-hosts-upcoming-activity)
- [Add labels to host](#add-labels-to-host)
- [Remove labels from host](#remove-labels-from-host)
- [Live query one host (ad-hoc)](#live-query-one-host-ad-hoc)
- [Live query host by identifier (ad-hoc)](#live-query-host-by-identifier-ad-hoc)

### On the different timestamps in the host data structure

Hosts have a set of timestamps usually named with an "_at" suffix, such as created_at, enrolled_at, etc. Before we go
through each of them and what they mean, we need to understand a bit more about how the host data structure is
represented in the database.

The table `hosts` is the main one. It holds the core data for a host. A host doesn't exist if there is no row for it in
this table. This table also holds most of the timestamps, but it doesn't hold all of the host data. This is an important
detail as we'll see below.

There's adjacent tables to this one that usually follow the name convention `host_<extra data descriptor>`. Examples of
this are: `host_additional` that holds additional query results, `host_software` that links a host with many rows from
the `software` table.

- `created_at`: the time the row in the database was created, which usually corresponds to the first enrollment of the host.
- `updated_at`: the last time the row in the database for the `hosts` table was updated.
- `detail_updated_at`: the last time Fleet updated host data, based on the results from the detail queries (this includes updates to host associated tables, e.g. `host_users`).
- `label_updated_at`: the last time Fleet updated the label membership for the host based on the results from the queries ran.
- `last_enrolled_at`: the last time the host enrolled to Fleet.
- `policy_updated_at`: the last time we updated the policy results for the host based on the queries ran.
- `seen_time`: the last time the host contacted the fleet server, regardless of what operation it was for.
- `software_updated_at`: the last time software changed for the host in any way.
- `last_restarted_at`: the last time that the host was restarted.

### List hosts

`GET /api/v1/fleet/hosts`

#### Parameters

| Name                    | Type    | In    | Description                                                                                                                                                                                                                                                                                                                                 |
| ----------------------- | ------- | ----- | ------------------------------------------------------------------------------------------------------------------------------------------------------------------------------------------------------------------------------------------------------------------------------------------------------------------------------------------- |
| page                    | integer | query | Page number of the results to fetch.                                                                                                                                                                                                                                                                                                        |
| per_page                | integer | query | Results per page.                                                                                                                                                                                                                                                                                                                           |
| order_key               | string  | query | What to order results by. Can be any column in the hosts table.                                                                                                                                                                                                                                                                             |
| after                   | string  | query | The value to get results after. This needs `order_key` defined, as that's the column that would be used. **Note:** Use `page` instead of `after`                                                                                                                                                                                                                                    |
| order_direction         | string  | query | **Requires `order_key`**. The direction of the order given the order key. Options include 'asc' and 'desc'. Default is 'asc'.                                                                                                                                                                                                               |
| status                  | string  | query | Indicates the status of the hosts to return. Can either be 'new', 'online', 'offline', 'mia' or 'missing'.                                                                                                                                                                                                                                  |
| query                   | string  | query | Search query keywords. Searchable fields include `hostname`, `hardware_serial`, `uuid`, `ipv4` and the hosts' email addresses (only searched if the query looks like an email address, i.e. contains an '@', no space, etc.).                                                                                                                |
| additional_info_filters | string  | query | A comma-delimited list of fields to include in each host's `additional` object.                                              |
| team_id                 | integer | query | _Available in Fleet Premium_. Filters to only include hosts in the specified team. Use `0` to filter by hosts assigned to "No team".                                                                                                                                                                                                                                                |
| policy_id               | integer | query | The ID of the policy to filter hosts by.                                                                                                                                                                                                                                                                                                    |
| policy_response         | string  | query | **Requires `policy_id`**. Valid options are 'passing' or 'failing'.                                                                                                                                                                                                                                       |
| software_version_id     | integer | query | The ID of the software version to filter hosts by.                                                                                                                                                                                                                                                                                                  |
| software_title_id       | integer | query | The ID of the software title to filter hosts by.                                                                                                                                                                                                                                                                                                  |
| software_status       | string | query | The status of the software install to filter hosts by.                                                                                                                                                                                                                                                                                                  |
| os_version_id | integer | query | The ID of the operating system version to filter hosts by. |
| os_name                 | string  | query | The name of the operating system to filter hosts by. `os_version` must also be specified with `os_name`                                                                                                                                                                                                                                     |
| os_version              | string  | query | The version of the operating system to filter hosts by. `os_name` must also be specified with `os_version`                                                                                                                                                                                                                                  |
| vulnerability           | string  | query | The cve to filter hosts by (including "cve-" prefix, case-insensitive).                                                                                                                                                                                                                                                                     |
| device_mapping          | boolean | query | Indicates whether `device_mapping` should be included for each host. See ["Get host's Google Chrome profiles](#get-hosts-google-chrome-profiles) for more information about this feature.                                                                                                                                                  |
| mdm_id                  | integer | query | The ID of the _mobile device management_ (MDM) solution to filter hosts by (that is, filter hosts that use a specific MDM provider and URL).                                                                                                                                                                                                |
| mdm_name                | string  | query | The name of the _mobile device management_ (MDM) solution to filter hosts by (that is, filter hosts that use a specific MDM provider).                                                                                                                                                                                                |
| mdm_enrollment_status   | string  | query | The _mobile device management_ (MDM) enrollment status to filter hosts by. Valid options are 'manual', 'automatic', 'enrolled', 'pending', or 'unenrolled'.                                                                                                                                                                                                             |
| macos_settings          | string  | query | Filters the hosts by the status of the _mobile device management_ (MDM) profiles applied to hosts. Valid options are 'verified', 'verifying', 'pending', or 'failed'. **Note: If this filter is used in Fleet Premium without a team ID filter, the results include only hosts that are not assigned to any team.**                                                                                                                                                                                                             |
| munki_issue_id          | integer | query | The ID of the _munki issue_ (a Munki-reported error or warning message) to filter hosts by (that is, filter hosts that are affected by that corresponding error or warning message).                                                                                                                                                        |
| low_disk_space          | integer | query | _Available in Fleet Premium_. Filters the hosts to only include hosts with less GB of disk space available than this value. Must be a number between 1-100.                                                                                                                                                                                  |
| disable_failing_policies| boolean | query | If `true`, hosts will return failing policies as 0 regardless of whether there are any that failed for the host. This is meant to be used when increased performance is needed in exchange for the extra information.                                                                                                                       |
| macos_settings_disk_encryption | string | query | Filters the hosts by the status of the macOS disk encryption MDM profile on the host. Valid options are 'verified', 'verifying', 'action_required', 'enforcing', 'failed', or 'removing_enforcement'. |
| bootstrap_package       | string | query | _Available in Fleet Premium_. Filters the hosts by the status of the MDM bootstrap package on the host. Valid options are 'installed', 'pending', or 'failed'. |
| os_settings          | string  | query | Filters the hosts by the status of the operating system settings applied to the hosts. Valid options are 'verified', 'verifying', 'pending', or 'failed'. **Note: If this filter is used in Fleet Premium without a team ID filter, the results include only hosts that are not assigned to any team.** |
| os_settings_disk_encryption | string | query | Filters the hosts by the status of the disk encryption setting applied to the hosts. Valid options are 'verified', 'verifying', 'action_required', 'enforcing', 'failed', or 'removing_enforcement'.  **Note: If this filter is used in Fleet Premium without a team ID filter, the results include only hosts that are not assigned to any team.** |
| populate_software     | boolean | query | If `true`, the response will include a list of installed software for each host, including vulnerability data. |
| populate_policies     | boolean | query | If `true`, the response will include policy data for each host. |

> `software_id` is deprecated as of Fleet 4.42. It is maintained for backwards compatibility. Please use the `software_version_id` instead.

If `software_title_id` is specified, an additional top-level key `"software_title"` is returned with the software title object corresponding to the `software_title_id`. See [List software](#list-software) response payload for details about this object.

If `software_version_id` is specified, an additional top-level key `"software"` is returned with the software object corresponding to the `software_version_id`. See [List software versions](#list-software-versions) response payload for details about this object.

If `additional_info_filters` is not specified, no `additional` information will be returned.

If `mdm_id` is specified, an additional top-level key `"mobile_device_management_solution"` is returned with the information corresponding to the `mdm_id`.

If `mdm_id`, `mdm_name`, `mdm_enrollment_status`, `os_settings`, or `os_settings_disk_encryption` is specified, then Windows Servers are excluded from the results.

If `munki_issue_id` is specified, an additional top-level key `munki_issue` is returned with the information corresponding to the `munki_issue_id`.

If `after` is being used with `created_at` or `updated_at`, the table must be specified in `order_key`. Those columns become `h.created_at` and `h.updated_at`.

#### Example

`GET /api/v1/fleet/hosts?page=0&per_page=100&order_key=hostname&query=2ce&populate_software=true&populate_policies=true`

##### Request query parameters

```json
{
  "page": 0,
  "per_page": 100,
  "order_key": "hostname"
}
```

##### Default response

`Status: 200`

```json
{
  "hosts": [
    {
      "created_at": "2020-11-05T05:09:44Z",
      "updated_at": "2020-11-05T06:03:39Z",
      "id": 1,
      "detail_updated_at": "2020-11-05T05:09:45Z",
      "last_restarted_at": "2020-11-01T03:01:45Z",
      "software_updated_at": "2020-11-05T05:09:44Z",
      "label_updated_at": "2020-11-05T05:14:51Z",
      "policy_updated_at": "2023-06-26T18:33:15Z",
      "last_enrolled_at": "2023-02-26T22:33:12Z",
      "seen_time": "2020-11-05T06:03:39Z",
      "hostname": "2ceca32fe484",
      "uuid": "392547dc-0000-0000-a87a-d701ff75bc65",
      "platform": "centos",
      "osquery_version": "2.7.0",
      "os_version": "CentOS Linux 7",
      "build": "",
      "platform_like": "rhel fedora",
      "code_name": "",
      "uptime": 8305000000000,
      "memory": 2084032512,
      "cpu_type": "6",
      "cpu_subtype": "142",
      "cpu_brand": "Intel(R) Core(TM) i5-8279U CPU @ 2.40GHz",
      "cpu_physical_cores": 4,
      "cpu_logical_cores": 4,
      "hardware_vendor": "",
      "hardware_model": "",
      "hardware_version": "",
      "hardware_serial": "",
      "computer_name": "2ceca32fe484",
      "display_name": "2ceca32fe484",
      "public_ip": "",
      "primary_ip": "",
      "primary_mac": "",
      "distributed_interval": 10,
      "config_tls_refresh": 10,
      "logger_tls_period": 8,
      "additional": {},
      "status": "offline",
      "display_text": "2ceca32fe484",
      "team_id": null,
      "team_name": null,
      "gigs_disk_space_available": 174.98,
      "percent_disk_space_available": 71,
      "gigs_total_disk_space": 246,
      "pack_stats": [
        {
          "pack_id": 0,
          "pack_name": "Global",
          "type": "global",
          "query_stats": [
            {
            "scheduled_query_name": "Get recently added or removed USB drives",
            "scheduled_query_id": 5535,
            "query_name": "Get recently added or removed USB drives",
            "discard_data": false,
            "last_fetched": null,
            "automations_enabled": false,
            "description": "Returns a record every time a USB device is plugged in or removed",
            "pack_name": "Global",
            "average_memory": 434176,
            "denylisted": false,
            "executions": 2,
            "interval": 86400,
            "last_executed": "2023-11-28T00:02:07Z",
            "output_size": 891,
            "system_time": 10,
            "user_time": 6,
            "wall_time": 0
            }
          ]
        }
      ],
      "issues": {
        "failing_policies_count": 1,
        "critical_vulnerabilities_count": 2, // Fleet Premium only
        "total_issues_count": 3
      },
      "geolocation": {
        "country_iso": "US",
        "city_name": "New York",
        "geometry": {
          "type": "point",
          "coordinates": [40.6799, -74.0028]
        }
      },
      "mdm": {
        "encryption_key_available": false,
        "enrollment_status": "Pending",
        "dep_profile_error": true,
        "name": "Fleet",
        "server_url": "https://example.fleetdm.com/mdm/apple/mdm"
      },
      "software": [
        {
          "id": 1,
          "name": "glibc",
          "version": "2.12",
          "source": "rpm_packages",
          "generated_cpe": "cpe:2.3:a:gnu:glibc:2.12:*:*:*:*:*:*:*",
          "vulnerabilities": [
            {
              "cve": "CVE-2009-5155",
              "details_link": "https://nvd.nist.gov/vuln/detail/CVE-2009-5155",
              "cvss_score": 7.5, // Fleet Premium only
              "epss_probability": 0.01537, // Fleet Premium only
              "cisa_known_exploit": false, // Fleet Premium only
              "cve_published": "2022-01-01 12:32:00", // Fleet Premium only
              "cve_description": "In the GNU C Library (aka glibc or libc6) before 2.28, parse_reg_exp in posix/regcomp.c misparses alternatives, which allows attackers to cause a denial of service (assertion failure and application exit) or trigger an incorrect result by attempting a regular-expression match.", // Fleet Premium only
              "resolved_in_version": "2.28" // Fleet Premium only
            }
          ],
          "installed_paths": ["/usr/lib/some-path-1"]
        }
      ],
      "policies": [
        {
          "id": 1,
          "name": "Gatekeeper enabled",
          "query": "SELECT 1 FROM gatekeeper WHERE assessments_enabled = 1;",
          "description": "Checks if gatekeeper is enabled on macOS devices",
          "resolution": "Fix with these steps...",
          "platform": "darwin",
          "response": "fail",
          "critical": false
        }
      ]
    }
  ]
}
```

> Note: the response above assumes a [GeoIP database is configured](https://fleetdm.com/docs/deploying/configuration#geoip), otherwise the `geolocation` object won't be included.

Response payload with the `mdm_id` filter provided:

```json
{
  "hosts": [...],
  "mobile_device_management_solution": {
    "server_url": "http://some.url/mdm",
    "name": "MDM Vendor Name",
    "id": 999
  }
}
```

Response payload with the `munki_issue_id` filter provided:

```json
{
  "hosts": [...],
  "munki_issue": {
    "id": 1,
    "name": "Could not retrieve managed install primary manifest",
    "type": "error"
  }
}
```

### Count hosts

`GET /api/v1/fleet/hosts/count`

#### Parameters

| Name                    | Type    | In    | Description                                                                                                                                                                                                                                                                                                                                 |
| ----------------------- | ------- | ----- | ------------------------------------------------------------------------------------------------------------------------------------------------------------------------------------------------------------------------------------------------------------------------------------------------------------------------------------------- |
| order_key               | string  | query | What to order results by. Can be any column in the hosts table.                                                                                                                                                                                                                                                                             |
| order_direction         | string  | query | **Requires `order_key`**. The direction of the order given the order key. Options include 'asc' and 'desc'. Default is 'asc'.                                                                                                                                                                                                               |
| after                   | string  | query | The value to get results after. This needs `order_key` defined, as that's the column that would be used.                                                                                                                                                                                                                                    |
| status                  | string  | query | Indicates the status of the hosts to return. Can either be 'new', 'online', 'offline', 'mia' or 'missing'.                                                                                                                                                                                                                                  |
| query                   | string  | query | Search query keywords. Searchable fields include `hostname`, `hardware_serial`, `uuid`, `ipv4` and the hosts' email addresses (only searched if the query looks like an email address, i.e. contains an '@', no space, etc.).                                                                                                                |
| team_id                 | integer | query | _Available in Fleet Premium_. Filters the hosts to only include hosts in the specified team.                                                                                                                                                                                                                                                 |
| policy_id               | integer | query | The ID of the policy to filter hosts by.                                                                                                                                                                                                                                                                                                    |
| policy_response         | string  | query | **Requires `policy_id`**. Valid options are 'passing' or 'failing'.                                                                                                                                                                                                                                       |
| software_version_id     | integer | query | The ID of the software version to filter hosts by.                                                                                                            |
| software_title_id       | integer | query | The ID of the software title to filter hosts by.                                                                                                              |
| os_version_id | integer | query | The ID of the operating system version to filter hosts by. |
| os_name                 | string  | query | The name of the operating system to filter hosts by. `os_version` must also be specified with `os_name`                                                                                                                                                                                                                                     |
| os_version              | string  | query | The version of the operating system to filter hosts by. `os_name` must also be specified with `os_version`                                                                                                                                                                                                                                  |
| vulnerability           | string  | query | The cve to filter hosts by (including "cve-" prefix, case-insensitive).                                                                                                                                                                                                                                                                     |
| label_id                | integer | query | A valid label ID. Can only be used in combination with `order_key`, `order_direction`, `after`, `status`, `query` and `team_id`.                                                                                                                                                                                                            |
| mdm_id                  | integer | query | The ID of the _mobile device management_ (MDM) solution to filter hosts by (that is, filter hosts that use a specific MDM provider and URL).                                                                                                                                                                                                |
| mdm_name                | string  | query | The name of the _mobile device management_ (MDM) solution to filter hosts by (that is, filter hosts that use a specific MDM provider).                                                                                                                                                                                                |
| mdm_enrollment_status   | string  | query | The _mobile device management_ (MDM) enrollment status to filter hosts by. Valid options are 'manual', 'automatic', 'enrolled', 'pending', or 'unenrolled'.                                                                                                                                                                                                             |
| macos_settings          | string  | query | Filters the hosts by the status of the _mobile device management_ (MDM) profiles applied to hosts. Valid options are 'verified', 'verifying', 'pending', or 'failed'. **Note: If this filter is used in Fleet Premium without a team ID filter, the results include only hosts that are not assigned to any team.**                                                                                                                                                                                                             |
| munki_issue_id          | integer | query | The ID of the _munki issue_ (a Munki-reported error or warning message) to filter hosts by (that is, filter hosts that are affected by that corresponding error or warning message).                                                                                                                                                        |
| low_disk_space          | integer | query | _Available in Fleet Premium_. Filters the hosts to only include hosts with less GB of disk space available than this value. Must be a number between 1-100.                                                                                                                                                                                  |
| macos_settings_disk_encryption | string | query | Filters the hosts by the status of the macOS disk encryption MDM profile on the host. Valid options are 'verified', 'verifying', 'action_required', 'enforcing', 'failed', or 'removing_enforcement'. |
| bootstrap_package       | string | query | _Available in Fleet Premium_. Filters the hosts by the status of the MDM bootstrap package on the host. Valid options are 'installed', 'pending', or 'failed'. **Note: If this filter is used in Fleet Premium without a team ID filter, the results include only hosts that are not assigned to any team.** |
| os_settings          | string  | query | Filters the hosts by the status of the operating system settings applied to the hosts. Valid options are 'verified', 'verifying', 'pending', or 'failed'. **Note: If this filter is used in Fleet Premium without a team ID filter, the results include only hosts that are not assigned to any team.** |
| os_settings_disk_encryption | string | query | Filters the hosts by the status of the disk encryption setting applied to the hosts. Valid options are 'verified', 'verifying', 'action_required', 'enforcing', 'failed', or 'removing_enforcement'.  **Note: If this filter is used in Fleet Premium without a team ID filter, the results include only hosts that are not assigned to any team.** |

If `additional_info_filters` is not specified, no `additional` information will be returned.

If `mdm_id`, `mdm_name` or `mdm_enrollment_status` is specified, then Windows Servers are excluded from the results.

#### Example

`GET /api/v1/fleet/hosts/count?page=0&per_page=100&order_key=hostname&query=2ce`

##### Request query parameters

```json
{
  "page": 0,
  "per_page": 100,
  "order_key": "hostname"
}
```

##### Default response

`Status: 200`

```json
{
  "count": 123
}
```

### Get hosts summary

Returns the count of all hosts organized by status. `online_count` includes all hosts currently enrolled in Fleet. `offline_count` includes all hosts that haven't checked into Fleet recently. `mia_count` includes all hosts that haven't been seen by Fleet in more than 30 days. `new_count` includes the hosts that have been enrolled to Fleet in the last 24 hours.

`GET /api/v1/fleet/host_summary`

#### Parameters

| Name            | Type    | In    | Description                                                                     |
| --------------- | ------- | ----  | ------------------------------------------------------------------------------- |
| team_id         | integer | query | _Available in Fleet Premium_. The ID of the team whose host counts should be included. Defaults to all teams. |
| platform        | string  | query | Platform to filter by when counting. Defaults to all platforms.                 |
| low_disk_space  | integer | query | _Available in Fleet Premium_. Returns the count of hosts with less GB of disk space available than this value. Must be a number between 1-100. |

#### Example

`GET /api/v1/fleet/host_summary?team_id=1&low_disk_space=32`

##### Default response

`Status: 200`

```json
{
  "team_id": 1,
  "totals_hosts_count": 2408,
  "online_count": 2267,
  "offline_count": 141,
  "mia_count": 0,
  "missing_30_days_count": 0,
  "new_count": 0,
  "all_linux_count": 1204,
  "low_disk_space_count": 12,
  "builtin_labels": [
    {
      "id": 6,
      "name": "All Hosts",
      "description": "All hosts which have enrolled in Fleet",
      "label_type": "builtin"
    },
    {
      "id": 7,
      "name": "macOS",
      "description": "All macOS hosts",
      "label_type": "builtin"
    },
    {
      "id": 8,
      "name": "Ubuntu Linux",
      "description": "All Ubuntu hosts",
      "label_type": "builtin"
    },
    {
      "id": 9,
      "name": "CentOS Linux",
      "description": "All CentOS hosts",
      "label_type": "builtin"
    },
    {
      "id": 10,
      "name": "MS Windows",
      "description": "All Windows hosts",
      "label_type": "builtin"
    },
    {
      "id": 11,
      "name": "Red Hat Linux",
      "description": "All Red Hat Enterprise Linux hosts",
      "label_type": "builtin"
    },
    {
      "id": 12,
      "name": "All Linux",
      "description": "All Linux distributions",
      "label_type": "builtin"
    },
    {
      "id": 13,
      "name": "iOS",
      "description": "All iOS hosts",
      "label_type": "builtin"
    },
    {
      "id": 14,
      "name": "iPadOS",
      "description": "All iPadOS hosts",
      "label_type": "builtin"
    }
  ],
  "platforms": [
    {
      "platform": "chrome",
      "hosts_count": 1234
    },
    {
      "platform": "darwin",
      "hosts_count": 1234
    },
    {
      "platform": "ios",
      "hosts_count": 1234
    },
    {
      "platform": "ipados",
      "hosts_count": 1234
    },
    {
      "platform": "rhel",
      "hosts_count": 1234
    },
    {
      "platform": "ubuntu",
      "hosts_count": 12044
    },
    {
      "platform": "windows",
      "hosts_count": 12044
    }

  ]
}
```

### Get host

Returns the information of the specified host.

`GET /api/v1/fleet/hosts/:id`

#### Parameters

| Name             | Type    | In    | Description                                                                         |
|------------------|---------|-------|-------------------------------------------------------------------------------------|
| id               | integer | path  | **Required**. The host's id.                                                        |
| exclude_software | boolean | query | If `true`, the response will not include a list of installed software for the host. |

#### Example

`GET /api/v1/fleet/hosts/121`

##### Default response

`Status: 200`

```json
{
  "host": {
    "created_at": "2021-08-19T02:02:22Z",
    "updated_at": "2021-08-19T21:14:58Z",
    "software": [
      {
        "id": 408,
        "name": "osquery",
        "version": "4.5.1",
        "source": "rpm_packages",
        "browser": "",
        "generated_cpe": "",
        "vulnerabilities": null,
        "installed_paths": ["/usr/lib/some-path-1"]
      },
      {
        "id": 1146,
        "name": "tar",
        "version": "1.30",
        "source": "rpm_packages",
        "browser": "",
        "generated_cpe": "",
        "vulnerabilities": null
      },
      {
        "id": 321,
        "name": "SomeApp.app",
        "version": "1.0",
        "source": "apps",
        "browser": "",
        "bundle_identifier": "com.some.app",
        "last_opened_at": "2021-08-18T21:14:00Z",
        "generated_cpe": "",
        "vulnerabilities": null,
        "installed_paths": ["/usr/lib/some-path-2"]
      }
    ],
    "id": 1,
    "detail_updated_at": "2021-08-19T21:07:53Z",
    "last_restarted_at": "2020-11-01T03:01:45Z",
    "software_updated_at": "2020-11-05T05:09:44Z",
    "label_updated_at": "2021-08-19T21:07:53Z",
    "policy_updated_at": "2023-06-26T18:33:15Z",
    "last_enrolled_at": "2021-08-19T02:02:22Z",
    "seen_time": "2021-08-19T21:14:58Z",
    "refetch_requested": false,
    "hostname": "23cfc9caacf0",
    "uuid": "309a4b7d-0000-0000-8e7f-26ae0815ede8",
    "platform": "rhel",
    "osquery_version": "5.12.0",
    "orbit_version": "1.22.0",
    "fleet_desktop_version": "1.22.0",
    "scripts_enabled": true,
    "os_version": "CentOS Linux 8.3.2011",
    "build": "",
    "platform_like": "rhel",
    "code_name": "",
    "uptime": 210671000000000,
    "memory": 16788398080,
    "cpu_type": "x86_64",
    "cpu_subtype": "158",
    "cpu_brand": "Intel(R) Core(TM) i9-9980HK CPU @ 2.40GHz",
    "cpu_physical_cores": 12,
    "cpu_logical_cores": 12,
    "hardware_vendor": "",
    "hardware_model": "",
    "hardware_version": "",
    "hardware_serial": "",
    "computer_name": "23cfc9caacf0",
    "display_name": "23cfc9caacf0",
    "public_ip": "",
    "primary_ip": "172.27.0.6",
    "primary_mac": "02:42:ac:1b:00:06",
    "distributed_interval": 10,
    "config_tls_refresh": 10,
    "logger_tls_period": 10,
    "team_id": null,
    "pack_stats": null,
    "team_name": null,
    "additional": {},
    "gigs_disk_space_available": 46.1,
    "percent_disk_space_available": 74,
    "gigs_total_disk_space": 160,
    "disk_encryption_enabled": true,
    "users": [
      {
        "uid": 0,
        "username": "root",
        "type": "",
        "groupname": "root",
        "shell": "/bin/bash"
      },
      {
        "uid": 1,
        "username": "bin",
        "type": "",
        "groupname": "bin",
        "shell": "/sbin/nologin"
      }
    ],
    "labels": [
      {
        "created_at": "2021-08-19T02:02:17Z",
        "updated_at": "2021-08-19T02:02:17Z",
        "id": 6,
        "name": "All Hosts",
        "description": "All hosts which have enrolled in Fleet",
        "query": "SELECT 1;",
        "platform": "",
        "label_type": "builtin",
        "label_membership_type": "dynamic"
      },
      {
        "created_at": "2021-08-19T02:02:17Z",
        "updated_at": "2021-08-19T02:02:17Z",
        "id": 9,
        "name": "CentOS Linux",
        "description": "All CentOS hosts",
        "query": "SELECT 1 FROM os_version WHERE platform = 'centos' OR name LIKE '%centos%'",
        "platform": "",
        "label_type": "builtin",
        "label_membership_type": "dynamic"
      },
      {
        "created_at": "2021-08-19T02:02:17Z",
        "updated_at": "2021-08-19T02:02:17Z",
        "id": 12,
        "name": "All Linux",
        "description": "All Linux distributions",
        "query": "SELECT 1 FROM osquery_info WHERE build_platform LIKE '%ubuntu%' OR build_distro LIKE '%centos%';",
        "platform": "",
        "label_type": "builtin",
        "label_membership_type": "dynamic"
      }
    ],
    "packs": [],
    "status": "online",
    "display_text": "23cfc9caacf0",
    "policies": [
      {
        "id": 2,
        "name": "SomeQuery2",
        "query": "SELECT * FROM bar;",
        "description": "this is another query",
        "resolution": "fix with these other steps...",
        "platform": "darwin",
        "response": "fail",
        "critical": false
      },
      {
        "id": 3,
        "name": "SomeQuery3",
        "query": "SELECT * FROM baz;",
        "description": "",
        "resolution": "",
        "platform": "",
        "response": "",
        "critical": false
      },
      {
        "id": 1,
        "name": "SomeQuery",
        "query": "SELECT * FROM foo;",
        "description": "this is a query",
        "resolution": "fix with these steps...",
        "platform": "windows,linux",
        "response": "pass",
        "critical": false
      }
    ],
    "issues": {
        "failing_policies_count": 1,
        "critical_vulnerabilities_count": 2, // Fleet Premium only
        "total_issues_count": 3
    },
    "batteries": [
      {
        "cycle_count": 999,
        "health": "Normal"
      }
    ],
    "geolocation": {
      "country_iso": "US",
      "city_name": "New York",
      "geometry": {
        "type": "point",
        "coordinates": [40.6799, -74.0028]
      }
    },
    "maintenance_window": {
      "starts_at": "2024-06-18T13:27:18−04:00",
      "timezone": "America/New_York"
    },
    "mdm": {
      "encryption_key_available": false,
      "enrollment_status": null,
      "name": "",
      "server_url": null,
      "device_status": "unlocked",
      "pending_action": "",
      "macos_settings": {
        "disk_encryption": null,
        "action_required": null
      },
      "macos_setup": {
        "bootstrap_package_status": "installed",
        "detail": "",
        "bootstrap_package_name": "test.pkg"
      },
      "os_settings": {
        "disk_encryption": {
          "status": null,
          "detail": ""
        }
      },
      "profiles": [
        {
          "profile_uuid": "954ec5ea-a334-4825-87b3-937e7e381f24",
          "name": "profile1",
          "status": "verifying",
          "operation_type": "install",
          "detail": ""
        }
      ]
    }
  }
}
```

> Note: the response above assumes a [GeoIP database is configured](https://fleetdm.com/docs/deploying/configuration#geoip), otherwise the `geolocation` object won't be included.

> Note: `installed_paths` may be blank depending on installer package. For example, on Linux, RPM-installed packages do not provide installed path information.

> Note:
> - `orbit_version: null` means this agent is not a fleetd agent
> - `fleet_desktop_version: null` means this agent is not a fleetd agent, or this agent is version <=1.23.0 which is not collecting the desktop version
> - `fleet_desktop_version: ""` means this agent is a fleetd agent but does not have fleet desktop
> - `scripts_enabled: null` means this agent is not a fleetd agent, or this agent is version <=1.23.0 which is not collecting the scripts enabled info

### Get host by identifier

Returns the information of the host specified using the `hostname`, `uuid`, or `hardware_serial` as an identifier.

If `hostname` is specified when there is more than one host with the same hostname, the endpoint returns the first matching host. In Fleet, hostnames are fully qualified domain names (FQDNs). `hostname` (e.g. johns-macbook-air.local) is not the same as `display_name` (e.g. John's MacBook Air).

`GET /api/v1/fleet/hosts/identifier/:identifier`

#### Parameters

| Name       | Type              | In   | Description                                                        |
| ---------- | ----------------- | ---- | ------------------------------------------------------------------ |
| identifier | string | path | **Required**. The host's `hostname`, `uuid`, or `hardware_serial`. |
| exclude_software | boolean | query | If `true`, the response will not include a list of installed software for the host. |

#### Example

`GET /api/v1/fleet/hosts/identifier/392547dc-0000-0000-a87a-d701ff75bc65`

##### Default response

`Status: 200`

```json
{
  "host": {
    "created_at": "2022-02-10T02:29:13Z",
    "updated_at": "2022-10-14T17:07:11Z",
    "software": [
      {
        "id": 16923,
        "name": "Automat",
        "version": "0.8.0",
        "source": "python_packages",
        "browser": "",
        "generated_cpe": "",
        "vulnerabilities": null,
        "installed_paths": ["/usr/lib/some_path/"]
      }
    ],
    "id": 33,
    "detail_updated_at": "2022-10-14T17:07:12Z",
    "label_updated_at": "2022-10-14T17:07:12Z",
    "policy_updated_at": "2022-10-14T17:07:12Z",
    "last_enrolled_at": "2022-02-10T02:29:13Z",
    "software_updated_at": "2020-11-05T05:09:44Z",
    "seen_time": "2022-10-14T17:45:41Z",
    "refetch_requested": false,
    "hostname": "23cfc9caacf0",
    "uuid": "392547dc-0000-0000-a87a-d701ff75bc65",
    "platform": "ubuntu",
    "osquery_version": "5.5.1",
    "os_version": "Ubuntu 20.04.3 LTS",
    "build": "",
    "platform_like": "debian",
    "code_name": "focal",
    "uptime": 20807520000000000,
    "memory": 1024360448,
    "cpu_type": "x86_64",
    "cpu_subtype": "63",
    "cpu_brand": "DO-Regular",
    "cpu_physical_cores": 1,
    "cpu_logical_cores": 1,
    "hardware_vendor": "",
    "hardware_model": "",
    "hardware_version": "",
    "hardware_serial": "",
    "computer_name": "23cfc9caacf0",
    "public_ip": "",
    "primary_ip": "172.27.0.6",
    "primary_mac": "02:42:ac:1b:00:06",
    "distributed_interval": 10,
    "config_tls_refresh": 60,
    "logger_tls_period": 10,
    "team_id": 2,
    "pack_stats": [
      {
        "pack_id": 1,
        "pack_name": "Global",
        "type": "global",
        "query_stats": [
          {
            "scheduled_query_name": "Get running processes (with user_name)",
            "scheduled_query_id": 49,
            "query_name": "Get running processes (with user_name)",
            "pack_name": "Global",
            "pack_id": 1,
            "average_memory": 260000,
            "denylisted": false,
            "executions": 1,
            "interval": 86400,
            "last_executed": "2022-10-14T10:00:01Z",
            "output_size": 198,
            "system_time": 20,
            "user_time": 80,
            "wall_time": 0
          }
        ]
      }
    ],
    "team_name": null,
    "gigs_disk_space_available": 19.29,
    "percent_disk_space_available": 74,
    "gigs_total_disk_space": 192,
    "issues": {
        "failing_policies_count": 1,
        "critical_vulnerabilities_count": 2, // Fleet Premium only
        "total_issues_count": 3
    },
    "labels": [
      {
        "created_at": "2021-09-14T05:11:02Z",
        "updated_at": "2021-09-14T05:11:02Z",
        "id": 12,
        "name": "All Linux",
        "description": "All Linux distributions",
        "query": "SELECT 1 FROM osquery_info WHERE build_platform LIKE '%ubuntu%' OR build_distro LIKE '%centos%';",
        "platform": "",
        "label_type": "builtin",
        "label_membership_type": "dynamic"
      }
    ],
    "packs": [
      {
        "created_at": "2021-09-17T05:28:54Z",
        "updated_at": "2021-09-17T05:28:54Z",
        "id": 1,
        "name": "Global",
        "description": "Global pack",
        "disabled": false,
        "type": "global",
        "labels": null,
        "label_ids": null,
        "hosts": null,
        "host_ids": null,
        "teams": null,
        "team_ids": null
      }
    ],
    "policies": [
      {
        "id": 142,
        "name": "Full disk encryption enabled (macOS)",
        "query": "SELECT 1 FROM disk_encryption WHERE user_uuid IS NOT '' AND filevault_status = 'on' LIMIT 1;",
        "description": "Checks to make sure that full disk encryption (FileVault) is enabled on macOS devices.",
        "author_id": 31,
        "author_name": "",
        "author_email": "",
        "team_id": null,
        "resolution": "To enable full disk encryption, on the failing device, select System Preferences > Security & Privacy > FileVault > Turn On FileVault.",
        "platform": "darwin,linux",
        "created_at": "2022-09-02T18:52:19Z",
        "updated_at": "2022-09-02T18:52:19Z",
        "response": "fail",
        "critical": false
      }
    ],
    "batteries": [
      {
        "cycle_count": 999,
        "health": "Normal"
      }
    ],
    "geolocation": {
      "country_iso": "US",
      "city_name": "New York",
      "geometry": {
        "type": "point",
        "coordinates": [40.6799, -74.0028]
      }
    },
    "status": "online",
    "display_text": "dogfood-ubuntu-box",
    "display_name": "dogfood-ubuntu-box",
    "mdm": {
      "encryption_key_available": false,
      "enrollment_status": null,
      "name": "",
      "server_url": null,
      "device_status": "unlocked",
      "pending_action": "lock",
      "macos_settings": {
        "disk_encryption": null,
        "action_required": null
      },
      "macos_setup": {
        "bootstrap_package_status": "installed",
        "detail": ""
      },
      "os_settings": {
        "disk_encryption": {
          "status": null,
          "detail": ""
        }
      },
      "profiles": [
        {
          "profile_uuid": "954ec5ea-a334-4825-87b3-937e7e381f24",
          "name": "profile1",
          "status": "verifying",
          "operation_type": "install",
          "detail": ""
        }
      ]
    }
  }
}
```

> Note: the response above assumes a [GeoIP database is configured](https://fleetdm.com/docs/deploying/configuration#geoip), otherwise the `geolocation` object won't be included.

> Note: `installed_paths` may be blank depending on installer package. For example, on Linux, RPM-installed packages do not provide installed path information.

#### Get host by device token

Returns a subset of information about the host specified by `token`. To get all information about a host, use the "Get host" endpoint [here](#get-host).

This is the API route used by the **My device** page in Fleet desktop to display information about the host to the end user.

`GET /api/v1/fleet/device/:token`

##### Parameters

| Name  | Type   | In   | Description                        |
| ----- | ------ | ---- | ---------------------------------- |
| token | string | path | The device's authentication token. |

##### Example

`GET /api/v1/fleet/device/abcdef012456789`

##### Default response

`Status: 200`

```json
{
  "host": {
    "created_at": "2021-08-19T02:02:22Z",
    "updated_at": "2021-08-19T21:14:58Z",
    "software": [
      {
        "id": 408,
        "name": "osquery",
        "version": "4.5.1",
        "source": "rpm_packages",
        "browser": "",
        "generated_cpe": "",
        "vulnerabilities": null
      },
      {
        "id": 1146,
        "name": "tar",
        "version": "1.30",
        "source": "rpm_packages",
        "browser": "",
        "generated_cpe": "",
        "vulnerabilities": null
      },
      {
        "id": 321,
        "name": "SomeApp.app",
        "version": "1.0",
        "source": "apps",
        "browser": "",
        "bundle_identifier": "com.some.app",
        "last_opened_at": "2021-08-18T21:14:00Z",
        "generated_cpe": "",
        "vulnerabilities": null
      }
    ],
    "id": 1,
    "detail_updated_at": "2021-08-19T21:07:53Z",
    "label_updated_at": "2021-08-19T21:07:53Z",
    "last_enrolled_at": "2021-08-19T02:02:22Z",
    "seen_time": "2021-08-19T21:14:58Z",
    "refetch_requested": false,
    "hostname": "23cfc9caacf0",
    "uuid": "309a4b7d-0000-0000-8e7f-26ae0815ede8",
    "platform": "rhel",
    "osquery_version": "4.5.1",
    "os_version": "CentOS Linux 8.3.2011",
    "build": "",
    "platform_like": "rhel",
    "code_name": "",
    "uptime": 210671000000000,
    "memory": 16788398080,
    "cpu_type": "x86_64",
    "cpu_subtype": "158",
    "cpu_brand": "Intel(R) Core(TM) i9-9980HK CPU @ 2.40GHz",
    "cpu_physical_cores": 12,
    "cpu_logical_cores": 12,
    "hardware_vendor": "",
    "hardware_model": "",
    "hardware_version": "",
    "hardware_serial": "",
    "computer_name": "23cfc9caacf0",
    "display_name": "23cfc9caacf0",
    "public_ip": "",
    "primary_ip": "172.27.0.6",
    "primary_mac": "02:42:ac:1b:00:06",
    "distributed_interval": 10,
    "config_tls_refresh": 10,
    "logger_tls_period": 10,
    "team_id": null,
    "pack_stats": null,
    "team_name": null,
    "additional": {},
    "gigs_disk_space_available": 46.1,
    "percent_disk_space_available": 74,
    "gigs_total_disk_space": 160,
    "disk_encryption_enabled": true,
    "dep_assigned_to_fleet": false,
    "users": [
      {
        "uid": 0,
        "username": "root",
        "type": "",
        "groupname": "root",
        "shell": "/bin/bash"
      },
      {
        "uid": 1,
        "username": "bin",
        "type": "",
        "groupname": "bin",
        "shell": "/sbin/nologin"
      }
    ],
    "labels": [
      {
        "created_at": "2021-08-19T02:02:17Z",
        "updated_at": "2021-08-19T02:02:17Z",
        "id": 6,
        "name": "All Hosts",
        "description": "All hosts which have enrolled in Fleet",
        "query": "SELECT 1;",
        "platform": "",
        "label_type": "builtin",
        "label_membership_type": "dynamic"
      },
      {
        "created_at": "2021-08-19T02:02:17Z",
        "updated_at": "2021-08-19T02:02:17Z",
        "id": 9,
        "name": "CentOS Linux",
        "description": "All CentOS hosts",
        "query": "SELECT 1 FROM os_version WHERE platform = 'centos' OR name LIKE '%centos%'",
        "platform": "",
        "label_type": "builtin",
        "label_membership_type": "dynamic"
      },
      {
        "created_at": "2021-08-19T02:02:17Z",
        "updated_at": "2021-08-19T02:02:17Z",
        "id": 12,
        "name": "All Linux",
        "description": "All Linux distributions",
        "query": "SELECT 1 FROM osquery_info WHERE build_platform LIKE '%ubuntu%' OR build_distro LIKE '%centos%';",
        "platform": "",
        "label_type": "builtin",
        "label_membership_type": "dynamic"
      }
    ],
    "packs": [],
    "status": "online",
    "display_text": "23cfc9caacf0",
    "batteries": [
      {
        "cycle_count": 999,
        "health": "Good"
      }
    ],
    "mdm": {
      "encryption_key_available": false,
      "enrollment_status": null,
      "name": "",
      "server_url": null,
      "macos_settings": {
        "disk_encryption": null,
        "action_required": null
      },
      "macos_setup": {
        "bootstrap_package_status": "installed",
        "detail": "",
        "bootstrap_package_name": "test.pkg"
      },
      "os_settings": {
        "disk_encryption": {
          "status": null,
          "detail": ""
        }
      },
      "profiles": [
        {
          "profile_uuid": "954ec5ea-a334-4825-87b3-937e7e381f24",
          "name": "profile1",
          "status": "verifying",
          "operation_type": "install",
          "detail": ""
        }
      ]
    }
  },
  "self_service": true,
  "org_logo_url": "https://example.com/logo.jpg",
  "license": {
    "tier": "free",
    "expiration": "2031-01-01T00:00:00Z"
  },
  "global_config": {
    "mdm": {
      "enabled_and_configured": false
    }
  }
}
```

### Delete host

Deletes the specified host from Fleet. Note that a deleted host will fail authentication with the previous node key, and in most osquery configurations will attempt to re-enroll automatically. If the host still has a valid enroll secret, it will re-enroll successfully.

`DELETE /api/v1/fleet/hosts/:id`

#### Parameters

| Name | Type    | In   | Description                  |
| ---- | ------- | ---- | ---------------------------- |
| id   | integer | path | **Required**. The host's id. |

#### Example

`DELETE /api/v1/fleet/hosts/121`

##### Default response

`Status: 200`


### Refetch host

Flags the host details, labels and policies to be refetched the next time the host checks in for distributed queries. Note that we cannot be certain when the host will actually check in and update the query results. Further requests to the host APIs will indicate that the refetch has been requested through the `refetch_requested` field on the host object.

`POST /api/v1/fleet/hosts/:id/refetch`

#### Parameters

| Name | Type    | In   | Description                  |
| ---- | ------- | ---- | ---------------------------- |
| id   | integer | path | **Required**. The host's id. |

#### Example

`POST /api/v1/fleet/hosts/121/refetch`

##### Default response

`Status: 200`


### Transfer hosts to a team

_Available in Fleet Premium_

`POST /api/v1/fleet/hosts/transfer`

#### Parameters

| Name    | Type    | In   | Description                                                             |
| ------- | ------- | ---- | ----------------------------------------------------------------------- |
| team_id | integer | body | **Required**. The ID of the team you'd like to transfer the host(s) to. |
| hosts   | array   | body | **Required**. A list of host IDs.                                       |

#### Example

`POST /api/v1/fleet/hosts/transfer`

##### Request body

```json
{
  "team_id": 1,
  "hosts": [3, 2, 4, 6, 1, 5, 7]
}
```

##### Default response

`Status: 200`


### Transfer hosts to a team by filter

_Available in Fleet Premium_

`POST /api/v1/fleet/hosts/transfer/filter`

#### Parameters

| Name    | Type    | In   | Description                                                                                                                                                                                                                                                                                                                        |
| ------- | ------- | ---- | ---------------------------------------------------------------------------------------------------------------------------------------------------------------------------------------------------------------------------------------------------------------------------------------------------------------------------------- |
| team_id | integer | body | **Required**. The ID of the team you'd like to transfer the host(s) to.                                                                                                                                                                                                                                                            |
| filters | object  | body | **Required** Contains any of the following four properties: `query` for search query keywords. Searchable fields include `hostname`, `hardware_serial`, `uuid`, and `ipv4`. `status` to indicate the status of the hosts to return. Can either be `new`, `online`, `offline`, `mia` or `missing`. `label_id` to indicate the selected label. `team_id` to indicate the selected team. Note: `label_id` and `status` cannot be used at the same time. |

#### Example

`POST /api/v1/fleet/hosts/transfer/filter`

##### Request body

```json
{
  "team_id": 1,
  "filters": {
    "status": "online",
    "team_id": 2,
  }
}
```

##### Default response

`Status: 200`


### Turn off MDM for a host

`DELETE /api/v1/fleet/hosts/:id/mdm`

#### Parameters

| Name | Type    | In   | Description                           |
| ---- | ------- | ---- | ------------------------------------- |
| id   | integer | path | **Required.** The host's ID in Fleet. |

#### Example

`DELETE /api/v1/fleet/hosts/42/mdm`

##### Default response

`Status: 200`


### Bulk delete hosts by filter or ids

`POST /api/v1/fleet/hosts/delete`

#### Parameters

| Name    | Type    | In   | Description                                                                                                                                                                                                                                                                                                                        |
| ------- | ------- | ---- | ---------------------------------------------------------------------------------------------------------------------------------------------------------------------------------------------------------------------------------------------------------------------------------------------------------------------------------- |
| ids     | list    | body | A list of the host IDs you'd like to delete. If `ids` is specified, `filters` cannot be specified.                                                                                                                                                                                                                                                           |
| filters | object  | body | Contains any of the following four properties: `query` for search query keywords. Searchable fields include `hostname`, `hardware_serial`, `uuid`, and `ipv4`. `status` to indicate the status of the hosts to return. Can either be `new`, `online`, `offline`, `mia` or `missing`. `label_id` to indicate the selected label. `team_id` to indicate the selected team. If `filters` is specified, `id` cannot be specified. `label_id` and `status` cannot be used at the same time. |

Either ids or filters are required.

Request (`ids` is specified):

```json
{
  "ids": [1]
}
```

Request (`filters` is specified):
```json
{
  "filters": {
    "status": "online",
    "label_id": 1,
    "team_id": 1,
    "query": "abc"
  }
}
```

Request (`filters` is specified and empty, to delete all hosts):
```json
{
  "filters": {}
}
```

#### Example

`POST /api/v1/fleet/hosts/delete`

##### Request body

```json
{
  "filters": {
    "status": "online",
    "team_id": 1
  }
}
```

##### Default response

`Status: 200`

### Get human-device mapping

Returns the end user's email(s) they use to log in to their Identity Provider (IdP) and Google Chrome profile.

Also returns the custom email that's set via the `PUT /api/v1/fleet/hosts/:id/device_mapping` endpoint (docs [here](#update-custom-human-device-mapping))

Note that IdP email is only supported on macOS hosts. It's collected once, during automatic enrollment (DEP), only if the end user authenticates with the IdP and the DEP profile has `await_device_configured` set to `true`.

`GET /api/v1/fleet/hosts/:id/device_mapping`

#### Parameters

| Name       | Type              | In   | Description                                                                   |
| ---------- | ----------------- | ---- | ----------------------------------------------------------------------------- |
| id         | integer           | path | **Required**. The host's `id`.                                                |

#### Example

`GET /api/v1/fleet/hosts/1/device_mapping`

##### Default response

`Status: 200`

```json
{
  "host_id": 1,
  "device_mapping": [
    {
      "email": "user@example.com",
      "source": "identity_provider"
    },
    {
      "email": "user@example.com",
      "source": "google_chrome_profiles"
    },
    {
      "email": "user@example.com",
      "source": "custom"
    }
  ]
}
```

---

### Update custom human-device mapping

`PUT /api/v1/fleet/hosts/:id/device_mapping`

Updates the email for the `custom` data source in the human-device mapping. This source can only have one email.

#### Parameters

| Name       | Type              | In   | Description                                                                   |
| ---------- | ----------------- | ---- | ----------------------------------------------------------------------------- |
| id         | integer           | path | **Required**. The host's `id`.                                                |
| email      | string            | body | **Required**. The custom email.                                               |

#### Example

`PUT /api/v1/fleet/hosts/1/device_mapping`

##### Request body

```json
{
  "email": "user@example.com"
}
```

##### Default response

`Status: 200`

```json
{
  "host_id": 1,
  "device_mapping": [
    {
      "email": "user@example.com",
      "source": "identity_provider"
    },
    {
      "email": "user@example.com",
      "source": "google_chrome_profiles"
    },
    {
      "email": "user@example.com",
      "source": "custom"
    }
  ]
}
```

### Get host's device health report

Retrieves information about a single host's device health.

This report includes a subset of host vitals, and simplified policy and vulnerable software information. Data is cached to preserve performance. To get all up-to-date information about a host, use the "Get host" endpoint [here](#get-host).


`GET /api/v1/fleet/hosts/:id/health`

#### Parameters

| Name       | Type              | In   | Description                                                                   |
| ---------- | ----------------- | ---- | ----------------------------------------------------------------------------- |
| id         | integer           | path | **Required**. The host's `id`.                                                |

#### Example

`GET /api/v1/fleet/hosts/1/health`

##### Default response

`Status: 200`

```json
{
  "host_id": 1,
  "health": {
    "updated_at": "2023-09-16T18:52:19Z",
    "os_version": "CentOS Linux 8.3.2011",
    "disk_encryption_enabled": true,
    "failing_policies_count": 1,
    "failing_critical_policies_count": 1, // Fleet Premium only
    "failing_policies": [
      {
        "id": 123,
        "name": "Google Chrome is up to date",
        "critical": true, // Fleet Premium only
        "resolution": "Follow the Update Google Chrome instructions here: https://support.google.com/chrome/answer/95414?sjid=6534253818042437614-NA"
      }
    ],
    "vulnerable_software": [
      {
        "id": 321,
        "name": "Firefox.app",
        "version": "116.0.3",
      }
    ]
  }
}
```

---

### Get host's mobile device management (MDM) information

Currently supports Windows and MacOS. On MacOS this requires the [macadmins osquery
extension](https://github.com/macadmins/osquery-extension) which comes bundled
in [Fleet's agent (fleetd)](https://fleetdm.com/docs/get-started/anatomy#fleetd).

Retrieves a host's MDM enrollment status and MDM server URL.

If the host exists but is not enrolled to an MDM server, then this API returns `null`.

`GET /api/v1/fleet/hosts/:id/mdm`

#### Parameters

| Name    | Type    | In   | Description                                                                                                                                                                                                                                                                                                                        |
| ------- | ------- | ---- | -------------------------------------------------------------------------------- |
| id      | integer | path | **Required** The id of the host to get the details for                           |

#### Example

`GET /api/v1/fleet/hosts/32/mdm`

##### Default response

`Status: 200`

```json
{
  "enrollment_status": "On (automatic)",
  "server_url": "some.mdm.com",
  "name": "Some MDM",
  "id": 3
}
```

---

### Get mobile device management (MDM) summary

Currently supports Windows and MacOS. On MacOS this requires the [macadmins osquery
extension](https://github.com/macadmins/osquery-extension) which comes bundled
in [Fleet's agent (fleetd)](https://fleetdm.com/docs/get-started/anatomy#fleetd).

Retrieves MDM enrollment summary. Windows servers are excluded from the aggregated data.

`GET /api/v1/fleet/hosts/summary/mdm`

#### Parameters

| Name     | Type    | In    | Description                                                                                                                                                                                                                                                                                                                        |
| -------- | ------- | ----- | -------------------------------------------------------------------------------- |
| team_id  | integer | query | _Available in Fleet Premium_. Filter by team                                      |
| platform | string  | query | Filter by platform ("windows" or "darwin")                                       |

A `team_id` of `0` returns the statistics for hosts that are not part of any team. A `null` or missing `team_id` returns statistics for all hosts regardless of the team.

#### Example

`GET /api/v1/fleet/hosts/summary/mdm?team_id=1&platform=windows`

##### Default response

`Status: 200`

```json
{
  "counts_updated_at": "2021-03-21T12:32:44Z",
  "mobile_device_management_enrollment_status": {
    "enrolled_manual_hosts_count": 0,
    "enrolled_automated_hosts_count": 2,
    "unenrolled_hosts_count": 0,
    "hosts_count": 2
  },
  "mobile_device_management_solution": [
    {
      "id": 2,
      "name": "Solution1",
      "server_url": "solution1.com",
      "hosts_count": 1
    },
    {
      "id": 3,
      "name": "Solution2",
      "server_url": "solution2.com",
      "hosts_count": 1
    }
  ]
}
```

---

### Get host's mobile device management (MDM) and Munki information

Retrieves a host's MDM enrollment status, MDM server URL, and Munki version.

`GET /api/v1/fleet/hosts/:id/macadmins`

#### Parameters

| Name    | Type    | In   | Description                                                                                                                                                                                                                                                                                                                        |
| ------- | ------- | ---- | -------------------------------------------------------------------------------- |
| id      | integer | path | **Required** The id of the host to get the details for                           |

#### Example

`GET /api/v1/fleet/hosts/32/macadmins`

##### Default response

`Status: 200`

```json
{
  "macadmins": {
    "munki": {
      "version": "1.2.3"
    },
    "munki_issues": [
      {
        "id": 1,
        "name": "Could not retrieve managed install primary manifest",
        "type": "error",
        "created_at": "2022-08-01T05:09:44Z"
      },
      {
        "id": 2,
        "name": "Could not process item Figma for optional install. No pkginfo found in catalogs: release",
        "type": "warning",
        "created_at": "2022-08-01T05:09:44Z"
      }
    ],
    "mobile_device_management": {
      "enrollment_status": "On (automatic)",
      "server_url": "http://some.url/mdm",
      "name": "MDM Vendor Name",
      "id": 999
    }
  }
}
```

---

### Get aggregated host's macadmin mobile device management (MDM) and Munki information

Requires the [macadmins osquery
extension](https://github.com/macadmins/osquery-extension) which comes bundled
in [Fleet's agent (fleetd)](https://fleetdm.com/docs/get-started/anatomy#fleetd).
Currently supported only on macOS.


Retrieves aggregated host's MDM enrollment status and Munki versions.

`GET /api/v1/fleet/macadmins`

#### Parameters

| Name    | Type    | In    | Description                                                                                                                                                                                                                                                                                                                        |
| ------- | ------- | ----- | ---------------------------------------------------------------------------------------------------------------- |
| team_id | integer | query | _Available in Fleet Premium_. Filters the aggregate host information to only include hosts in the specified team. |                           |

A `team_id` of `0` returns the statistics for hosts that are not part of any team. A `null` or missing `team_id` returns statistics for all hosts regardless of the team.

#### Example

`GET /api/v1/fleet/macadmins`

##### Default response

`Status: 200`

```json
{
  "macadmins": {
    "counts_updated_at": "2021-03-21T12:32:44Z",
    "munki_versions": [
      {
        "version": "5.5",
        "hosts_count": 8360
      },
      {
        "version": "5.4",
        "hosts_count": 1700
      },
      {
        "version": "5.3",
        "hosts_count": 400
      },
      {
        "version": "5.2.3",
        "hosts_count": 112
      },
      {
        "version": "5.2.2",
        "hosts_count": 50
      }
    ],
    "munki_issues": [
      {
        "id": 1,
        "name": "Could not retrieve managed install primary manifest",
        "type": "error",
        "hosts_count": 2851
      },
      {
        "id": 2,
        "name": "Could not process item Figma for optional install. No pkginfo found in catalogs: release",
        "type": "warning",
        "hosts_count": 1983
      }
    ],
    "mobile_device_management_enrollment_status": {
      "enrolled_manual_hosts_count": 124,
      "enrolled_automated_hosts_count": 124,
      "unenrolled_hosts_count": 112
    },
    "mobile_device_management_solution": [
      {
        "id": 1,
        "name": "SimpleMDM",
        "hosts_count": 8360,
        "server_url": "https://a.simplemdm.com/mdm"
      },
      {
        "id": 2,
        "name": "Intune",
        "hosts_count": 1700,
        "server_url": "https://enrollment.manage.microsoft.com"
      }
    ]
  }
}
```

### Resend host's configuration profile

Resends a configuration profile for the specified host.

`POST /api/v1/fleet/hosts/:id/configuration_profiles/resend/:profile_uuid`

#### Parameters

| Name | Type | In | Description |
| ---- | ---- | -- | ----------- |
| id   | integer | path | **Required.** The host's ID. |
| profile_uuid   | string | path | **Required.** The UUID of the configuration profile to resend to the host. |

#### Example

`POST /api/v1/fleet/hosts/233/configuration_profiles/resend/fc14a20-84a2-42d8-9257-a425f62bb54d`

##### Default response

`Status: 202`

### Get host's scripts

`GET /api/v1/fleet/hosts/:id/scripts`

#### Parameters

| Name | Type    | In   | Description                  |
| ---- | ------- | ---- | ---------------------------- |
| id   | integer | path | **Required**. The host's id. |
| page | integer | query | Page number of the results to fetch.|
| per_page | integer | query | Results per page.|

#### Example

`GET /api/v1/fleet/hosts/123/scripts`

##### Default response

`Status: 200`

```json
"scripts": [
  {
    "script_id": 3,
    "name": "remove-zoom-artifacts.sh",
    "last_execution": {
      "execution_id": "e797d6c6-3aae-11ee-be56-0242ac120002",
      "executed_at": "2021-12-15T15:23:57Z",
      "status": "error"
    }
  },
  {
    "script_id": 5,
    "name": "set-timezone.sh",
    "last_execution": {
      "id": "e797d6c6-3aae-11ee-be56-0242ac120002",
      "executed_at": "2021-12-15T15:23:57Z",
      "status": "pending"
    }
  },
  {
    "script_id": 8,
    "name": "uninstall-zoom.sh",
    "last_execution": {
      "id": "e797d6c6-3aae-11ee-be56-0242ac120002",
      "executed_at": "2021-12-15T15:23:57Z",
      "status": "ran"
    }
  }
],
"meta": {
  "has_next_results": false,
  "has_previous_results": false
}

```

### Get host's software

> The **new keys/values added in the app management features are experimental** and may change. You can find the upcoming breaking changes [here](https://github.com/fleetdm/fleet/pull/19291/files#diff-7246bc304b15c8865ed8eaa205e9c244d0a0314e4bae60cf553dc06147c38b64L4304-L4311).

`GET /api/v1/fleet/hosts/:id/software`

#### Parameters

| Name | Type    | In   | Description                  |
| ---- | ------- | ---- | ---------------------------- |
| id   | integer | path | **Required**. The host's ID. |
| query   | string | query | Search query keywords. Searchable fields include `name`. |
| available_for_install | boolean | query | If `true` or `1`, only list software that is available for install (added by the user). Default is `false`.  
| page | integer | query | Page number of the results to fetch.|
| per_page | integer | query | Results per page.|

#### Example

`GET /api/v1/fleet/hosts/123/software`

##### Default response

`Status: 200`

```json
{
  "count": 3,
  "software": [
    {
      "id": 121,
      "name": "Google Chrome.app",
      "software_package": {
        "name": "GoogleChrome.pkg",
        "version": "125.12.0.3",
        "self_service": true,
        "last_install": {
          "install_uuid": "8bbb8ac2-b254-4387-8cba-4d8a0407368b",
          "installed_at": "2024-05-15T15:23:57Z"
        },
      },
      "app_store_app": null
      "source": "apps",
      "status": "failed",
      "installed_versions": [
        {
          "version": "121.0",
          "last_opened_at": "2024-04-01T23:03:07Z",
          "vulnerabilities": ["CVE-2023-1234","CVE-2023-4321","CVE-2023-7654"],
          "installed_paths": ["/Applications/Google Chrome.app"]
        }
      ]
    },
    {
      "id": 134,
      "name": "Falcon.app",
      "software_package": {
        "name": "FalconSensor-6.44.pkg"
        "self_service": false,
        "last_install": null
      },
      "app_store_app": null    
      "source": "",
      "status": null,
      "installed_versions": [],
    },
    {
      "id": 147,
      "name": "Logic Pro",
      "software_package": null
      "app_store_app": {
        "app_store_id": "1091189122"
        "version": "2.04",
        "last_install": {
          "command_uuid": "0aa14ae5-58fe-491a-ac9a-e4ee2b3aac40",
          "installed_at": "2024-05-15T15:23:57Z"
        },
      },
      "source": "apps",
      "status": "installed",
      "installed_versions": [
        {
          "version": "118.0",
          "last_opened_at": "2024-04-01T23:03:07Z",
          "vulnerabilities": ["CVE-2023-1234"],
          "installed_paths": ["/Applications/Logic Pro.app"]
        }
      ]
    },
  ],
  "meta": {
    "has_next_results": false,
    "has_previous_results": false
  }
}
```

### Get hosts report in CSV

Returns the list of hosts corresponding to the search criteria in CSV format, ready for download when
requested by a web browser.

`GET /api/v1/fleet/hosts/report`

#### Parameters

| Name                    | Type    | In    | Description                                                                                                                                                                                                                                                                                                                                 |
| ----------------------- | ------- | ----- | ------------------------------------------------------------------------------------------------------------------------------------------------------------------------------------------------------------------------------------------------------------------------------------------------------------------------------------------- |
| format                  | string  | query | **Required**, must be "csv" (only supported format for now).                                                                                                                                                                                                                                                                                |
| columns                 | string  | query | Comma-delimited list of columns to include in the report (returns all columns if none is specified).                                                                                                                                                                                                                                        |
| order_key               | string  | query | What to order results by. Can be any column in the hosts table.                                                                                                                                                                                                                                                                             |
| order_direction         | string  | query | **Requires `order_key`**. The direction of the order given the order key. Options include 'asc' and 'desc'. Default is 'asc'.                                                                                                                                                                                                               |
| status                  | string  | query | Indicates the status of the hosts to return. Can either be 'new', 'online', 'offline', 'mia' or 'missing'.                                                                                                                                                                                                                                  |
| query                   | string  | query | Search query keywords. Searchable fields include `hostname`, `hardware_serial`, `uuid`, `ipv4` and the hosts' email addresses (only searched if the query looks like an email address, i.e. contains an `@`, no space, etc.).                                                                                                               |
| team_id                 | integer | query | _Available in Fleet Premium_. Filters the hosts to only include hosts in the specified team.                                                                                                                                                                                                                                                |
| policy_id               | integer | query | The ID of the policy to filter hosts by.                                                                                                                                                                                                                                                                                                    |
| policy_response         | string  | query | **Requires `policy_id`**. Valid options are 'passing' or 'failing'. **Note: If `policy_id` is specified _without_ including `policy_response`, this will also return hosts where the policy is not configured to run or failed to run.** |
| software_version_id     | integer | query | The ID of the software version to filter hosts by.                                                                                                            |
| software_title_id       | integer | query | The ID of the software title to filter hosts by.                                                                                                              |
| os_version_id | integer | query | The ID of the operating system version to filter hosts by. |
| os_name                 | string  | query | The name of the operating system to filter hosts by. `os_version` must also be specified with `os_name`                                                                                                                                                                                                                                     |
| os_version              | string  | query | The version of the operating system to filter hosts by. `os_name` must also be specified with `os_version`                                                                                                                                                                                                                                  |
| vulnerability           | string  | query | The cve to filter hosts by (including "cve-" prefix, case-insensitive).                                                                                                                                                                                                                                                                     |
| mdm_id                  | integer | query | The ID of the _mobile device management_ (MDM) solution to filter hosts by (that is, filter hosts that use a specific MDM provider and URL).                                                                                                                                                                                                |
| mdm_name                | string  | query | The name of the _mobile device management_ (MDM) solution to filter hosts by (that is, filter hosts that use a specific MDM provider).                                                                                                                                                                                                      |
| mdm_enrollment_status   | string  | query | The _mobile device management_ (MDM) enrollment status to filter hosts by. Valid options are 'manual', 'automatic', 'enrolled', 'pending', or 'unenrolled'.                                                                                                                                                                                 |
| macos_settings          | string  | query | Filters the hosts by the status of the _mobile device management_ (MDM) profiles applied to hosts. Valid options are 'verified', 'verifying', 'pending', or 'failed'. **Note: If this filter is used in Fleet Premium without a team ID filter, the results include only hosts that are not assigned to any team.**                                                                                                                                                                                                             |
| munki_issue_id          | integer | query | The ID of the _munki issue_ (a Munki-reported error or warning message) to filter hosts by (that is, filter hosts that are affected by that corresponding error or warning message).                                                                                                                                                        |
| low_disk_space          | integer | query | _Available in Fleet Premium_. Filters the hosts to only include hosts with less GB of disk space available than this value. Must be a number between 1-100.                                                                                                                                                                                 |
| label_id                | integer | query | A valid label ID. Can only be used in combination with `order_key`, `order_direction`, `status`, `query` and `team_id`.                                                                                                                                                                                                                     |
| bootstrap_package       | string | query | _Available in Fleet Premium_. Filters the hosts by the status of the MDM bootstrap package on the host. Valid options are 'installed', 'pending', or 'failed'. **Note: If this filter is used in Fleet Premium without a team ID filter, the results include only hosts that are not assigned to any team.** |
| disable_failing_policies | boolean | query | If `true`, hosts will return failing policies as 0 (returned as the `issues` column) regardless of whether there are any that failed for the host. This is meant to be used when increased performance is needed in exchange for the extra information.      |

If `mdm_id`, `mdm_name` or `mdm_enrollment_status` is specified, then Windows Servers are excluded from the results.

#### Example

`GET /api/v1/fleet/hosts/report?software_id=123&format=csv&columns=hostname,primary_ip,platform`

##### Default response

`Status: 200`

```csv
created_at,updated_at,id,detail_updated_at,label_updated_at,policy_updated_at,last_enrolled_at,seen_time,refetch_requested,hostname,uuid,platform,osquery_version,os_version,build,platform_like,code_name,uptime,memory,cpu_type,cpu_subtype,cpu_brand,cpu_physical_cores,cpu_logical_cores,hardware_vendor,hardware_model,hardware_version,hardware_serial,computer_name,primary_ip_id,primary_ip,primary_mac,distributed_interval,config_tls_refresh,logger_tls_period,team_id,team_name,gigs_disk_space_available,percent_disk_space_available,gigs_total_disk_space,issues,device_mapping,status,display_text
2022-03-15T17:23:56Z,2022-03-15T17:23:56Z,1,2022-03-15T17:23:56Z,2022-03-15T17:23:56Z,2022-03-15T17:23:56Z,2022-03-15T17:23:56Z,2022-03-15T17:23:56Z,false,foo.local0,a4fc55a1-b5de-409c-a2f4-441f564680d3,debian,,,,,,0s,0,,,,0,0,,,,,,,,,0,0,0,,,0,0,0,0,,,,
2022-03-15T17:23:56Z,2022-03-15T17:23:56Z,2,2022-03-15T17:23:56Z,2022-03-15T17:23:56Z,2022-03-15T17:23:56Z,2022-03-15T17:23:56Z,2022-03-15T17:22:56Z,false,foo.local1,689539e5-72f0-4bf7-9cc5-1530d3814660,rhel,,,,,,0s,0,,,,0,0,,,,,,,,,0,0,0,,,0,0,0,0,,,,
2022-03-15T17:23:56Z,2022-03-15T17:23:56Z,3,2022-03-15T17:23:56Z,2022-03-15T17:23:56Z,2022-03-15T17:23:56Z,2022-03-15T17:23:56Z,2022-03-15T17:21:56Z,false,foo.local2,48ebe4b0-39c3-4a74-a67f-308f7b5dd171,linux,,,,,,0s,0,,,,0,0,,,,,,,,,0,0,0,,,0,0,0,0,,,,
```

### Get host's disk encryption key

Retrieves the disk encryption key for a host.

Requires that disk encryption is enforced and the host has MDM turned on.

`GET /api/v1/fleet/hosts/:id/encryption_key`

#### Parameters

| Name | Type    | In   | Description                                                        |
| ---- | ------- | ---- | ------------------------------------------------------------------ |
| id   | integer | path | **Required** The id of the host to get the disk encryption key for |


#### Example

`GET /api/v1/fleet/hosts/8/encryption_key`

##### Default response

`Status: 200`

```json
{
  "host_id": 8,
  "encryption_key": {
    "key": "5ADZ-HTZ8-LJJ4-B2F8-JWH3-YPBT",
    "updated_at": "2022-12-01T05:31:43Z"
  }
}
```

### Get configuration profiles assigned to a host

Requires Fleet's MDM properly [enabled and configured](https://fleetdm.com/docs/using-fleet/mdm-setup).

Retrieves a list of the configuration profiles assigned to a host.

`GET /api/v1/fleet/hosts/:id/configuration_profiles`

#### Parameters

| Name | Type    | In   | Description                      |
| ---- | ------- | ---- | -------------------------------- |
| id   | integer | path | **Required**. The ID of the host  |


#### Example

`GET /api/v1/fleet/hosts/8/configuration_profiles`

##### Default response

`Status: 200`

```json
{
  "host_id": 8,
  "profiles": [
    {
      "profile_uuid": "bc84dae7-396c-4e10-9d45-5768bce8b8bd",
      "team_id": 0,
      "name": "Example profile",
      "identifier": "com.example.profile",
      "created_at": "2023-03-31T00:00:00Z",
      "updated_at": "2023-03-31T00:00:00Z",
      "checksum": "dGVzdAo="
    }
  ]
}
```

### Lock host

_Available in Fleet Premium_

Sends a command to lock the specified macOS, Linux, or Windows host. The host is locked once it comes online.

To lock a macOS host, the host must have MDM turned on. To lock a Windows or Linux host, the host must have [scripts enabled](https://fleetdm.com/docs/using-fleet/scripts).


`POST /api/v1/fleet/hosts/:id/lock`

#### Parameters

| Name       | Type              | In   | Description                                                                   |
| ---------- | ----------------- | ---- | ----------------------------------------------------------------------------- |
| id | integer | path | **Required**. ID of the host to be locked. |
| view_pin | boolean | query | For macOS hosts, whether to return the unlock PIN. |

#### Example

`POST /api/v1/fleet/hosts/123/lock`

##### Default response

`Status: 204`

#### Example

`POST /api/v1/fleet/hosts/123/lock?view_pin=true`

##### Default response (macOS hosts)

`Status: 200`

```json
{
  "unlock_pin": "123456"
}
```

### Unlock host

_Available in Fleet Premium_

Sends a command to unlock the specified Windows or Linux host, or retrieves the unlock PIN for a macOS host.

To unlock a Windows or Linux host, the host must have [scripts enabled](https://fleetdm.com/docs/using-fleet/scripts).

`POST /api/v1/fleet/hosts/:id/unlock`

#### Parameters

| Name       | Type              | In   | Description                                                                   |
| ---------- | ----------------- | ---- | ----------------------------------------------------------------------------- |
| id | integer | path | **Required**. ID of the host to be unlocked. |

#### Example

`POST /api/v1/fleet/hosts/:id/unlock`

##### Default response (Windows or Linux hosts)

`Status: 204`

##### Default response (macOS hosts)

`Status: 200`

```json
{
  "host_id": 8,
  "unlock_pin": "123456"
}
```

### Wipe host

Sends a command to wipe the specified macOS, iOS, iPadOS, Windows, or Linux host. The host is wiped once it comes online.

To wipe a macOS, iOS, iPadOS, or Windows host, the host must have MDM turned on. To lock a Linux host, the host must have [scripts enabled](https://fleetdm.com/docs/using-fleet/scripts).

`POST /api/v1/fleet/hosts/:id/wipe`

#### Parameters

| Name       | Type              | In   | Description                                                                   |
| ---------- | ----------------- | ---- | ----------------------------------------------------------------------------- |
| id | integer | path | **Required**. ID of the host to be wiped. |

#### Example

`POST /api/v1/fleet/hosts/123/wipe`

##### Default response

`Status: 204`


### Get host's past activity

`GET /api/v1/fleet/hosts/:id/activities`

#### Parameters

| Name | Type    | In   | Description                  |
| ---- | ------- | ---- | ---------------------------- |
| id   | integer | path | **Required**. The host's ID. |
| page | integer | query | Page number of the results to fetch.|
| per_page | integer | query | Results per page.|

#### Example

`GET /api/v1/fleet/hosts/12/activities`

##### Default response

`Status: 200`

```json
{
  "activities": [
    {
      "created_at": "2023-07-27T14:35:08Z",
      "id": 2,
      "actor_full_name": "Anna",
      "actor_id": 1,
      "actor_gravatar": "",
      "actor_email": "anna@example.com",
      "type": "ran_script",
      "details": {
        "host_id": 1,
        "host_display_name": "Steve's MacBook Pro",
        "script_name": "set-timezones.sh",
        "script_execution_id": "d6cffa75-b5b5-41ef-9230-15073c8a88cf",
        "async": true
      },
    },
    {
      "created_at": "2021-07-27T13:25:21Z",
      "id": 1,
      "actor_full_name": "Bob",
      "actor_id": 2,
      "actor_gravatar": "",
      "actor_email": "bob@example.com",
      "type": "ran_script",
      "details": {
        "host_id": 1,
        "host_display_name": "Steve's MacBook Pro",
        "script_name": "",
        "script_execution_id": "y3cffa75-b5b5-41ef-9230-15073c8a88cf",
        "async": false
      },
    },
  ],
  "meta": {
    "has_next_results": false,
    "has_previous_results": false
  }
}
```

### Get host's upcoming activity

`GET /api/v1/fleet/hosts/:id/activities/upcoming`

#### Parameters

| Name | Type    | In   | Description                  |
| ---- | ------- | ---- | ---------------------------- |
| id   | integer | path | **Required**. The host's id. |
| page | integer | query | Page number of the results to fetch.|
| per_page | integer | query | Results per page.|

#### Example

`GET /api/v1/fleet/hosts/12/activities/upcoming`

##### Default response

`Status: 200`

```json
{
  "count": 3,
  "activities": [
    {
      "created_at": "2023-07-27T14:35:08Z",
      "uuid": "d6cffa75-b5b5-41ef-9230-15073c8a88cf",
      "actor_full_name": "Marko",
      "actor_id": 1,
      "actor_gravatar": "",
      "actor_email": "marko@example.com",
      "type": "ran_script",
      "details": {
        "host_id": 1,
        "host_display_name": "Steve's MacBook Pro",
        "script_name": "set-timezones.sh",
        "script_execution_id": "d6cffa75-b5b5-41ef-9230-15073c8a88cf",
        "async": true
      },
    },
    {
      "created_at": "2021-07-27T13:25:21Z",
      "uuid": "y3cffa75-b5b5-41ef-9230-15073c8a88cf",
      "actor_full_name": "Rachael",
      "actor_id": 1,
      "actor_gravatar": "",
      "actor_email": "rachael@example.com",
      "type": "ran_script",
      "details": {
        "host_id": 1,
        "host_display_name": "Steve's MacBook Pro",
        "script_name": "",
        "script_execution_id": "y3cffa75-b5b5-41ef-9230-15073c8a88cf",
        "async": false
      },
    },
  ],
  "meta": {
    "has_next_results": false,
    "has_previous_results": false
  }
}
```

### Add labels to host

Adds manual labels to a host.

`POST /api/v1/fleet/hosts/:id/labels`

#### Parameters

| Name | Type    | In   | Description                  |
| ---- | ------- | ---- | ---------------------------- |
| labels   | list | body | The list of label names to add to the host. |


#### Example

`POST /api/v1/fleet/hosts/12/labels`

##### Request body

```json
{
  "labels": ["label1", "label2"]
}
```

##### Default response

`Status: 200`

### Remove labels from host

Removes manual labels from a host.

`DELETE /api/v1/fleet/hosts/:id/labels`

#### Parameters

| Name | Type    | In   | Description                  |
| ---- | ------- | ---- | ---------------------------- |
| labels   | list | body | The list of label names to delete from the host. |


#### Example

`DELETE /api/v1/fleet/hosts/12/labels`

##### Request body

```json
{
  "labels": ["label3", "label4"]
}
```

##### Default response

`Status: 200`

### Live query one host (ad-hoc)

Runs an ad-hoc live query against the specified host and responds with the results.

The live query will stop if the targeted host is offline, or if the query times out. Timeouts happen if the host hasn't responded after the configured `FLEET_LIVE_QUERY_REST_PERIOD` (default 25 seconds) or if the `distributed_interval` agent option (default 10 seconds) is higher than the `FLEET_LIVE_QUERY_REST_PERIOD`.


`POST /api/v1/fleet/hosts/:id/query`

#### Parameters

| Name      | Type  | In   | Description                                                                                                                                                        |
|-----------|-------|------|--------------------------------------------------------------------------------------------------------------------------------------------------------------------|
| id        | integer  | path | **Required**. The target host ID. |
| query     | string   | body | **Required**. The query SQL. |


#### Example

`POST /api/v1/fleet/hosts/123/query`

##### Request body

```json
{
  "query": "SELECT model, vendor FROM usb_devices;"
}
```

##### Default response

`Status: 200`

```json
{
  "host_id": 123,
  "query": "SELECT model, vendor FROM usb_devices;",
  "status": "online", // "online" or "offline"
  "error": null,
  "rows": [
    {
      "model": "USB2.0 Hub",
      "vendor": "VIA Labs, Inc."
    }
  ]
}
```

Note that if the host is online and the query times out, this endpoint will return an error and `rows` will be `null`. If the host is offline, no error will be returned, and `rows` will be`null`.

### Live query host by identifier (ad-hoc)

Runs an ad-hoc live query against a host identified using `uuid` and responds with the results.

The live query will stop if the targeted host is offline, or if the query times out. Timeouts happen if the host hasn't responded after the configured `FLEET_LIVE_QUERY_REST_PERIOD` (default 25 seconds) or if the `distributed_interval` agent option (default 10 seconds) is higher than the `FLEET_LIVE_QUERY_REST_PERIOD`.


`POST /api/v1/fleet/hosts/identifier/:identifier/query`

#### Parameters

| Name      | Type  | In   | Description                                                                                                                                                        |
|-----------|-------|------|--------------------------------------------------------------------------------------------------------------------------------------------------------------------|
| identifier       | integer or string   | path | **Required**. The host's `hardware_serial`, `uuid`, `osquery_host_id`, `hostname`, or `node_key`. |
| query            | string   | body | **Required**. The query SQL. |


#### Example

`POST /api/v1/fleet/hosts/identifier/392547dc-0000-0000-a87a-d701ff75bc65/query`

##### Request body

```json
{
  "query": "SELECT model, vendor FROM usb_devices;"
}
```

##### Default response

`Status: 200`

```json
{
  "host_id": 123,
  "query": "SELECT model, vendor FROM usb_devices;",
  "status": "online", // "online" or "offline"
  "error": null,
  "rows": [
    {
      "model": "USB2.0 Hub",
      "vendor": "VIA Labs, Inc."
    }
  ]
}
```

Note that if the host is online and the query times out, this endpoint will return an error and `rows` will be `null`. If the host is offline, no error will be returned, and `rows` will be `null`.

---


## Labels

- [Add label](#add-label)
- [Update label](#update-label)
- [Get label](#get-label)
- [Get labels summary](#get-labels-summary)
- [List labels](#list-labels)
- [List hosts in a label](#list-hosts-in-a-label)
- [Delete label](#delete-label)
- [Delete label by ID](#delete-label-by-id)

### Add label

Add a dynamic or manual label.

`POST /api/v1/fleet/labels`

#### Parameters

| Name        | Type   | In   | Description                                                                                                                                                                                                                                  |
| ----------- | ------ | ---- | -------------------------------------------------------------------------------------------------------------------------------------------------------------------------------------------------------------------------------------------- |
| name        | string | body | **Required**. The label's name.                                                                                                                                                                                                              |
| description | string | body | The label's description.                                                                                                                                                                                                                     |
| query       | string | body | The query in SQL syntax used to filter the hosts. Only one of either `query` (to create a dynamic label) or `hosts` (to create a manual label) can be included in the request.  |
| hosts       | array | body | The list of host identifiers (`hardware_serial`, `uuid`, `osquery_host_id`, `hostname`, or `name`) the label will apply to. Only one of either `query` (to create a dynamic label) or `hosts` (to create a manual label)  can be included in the request. |
| platform    | string | body | The specific platform for the label to target. Provides an additional filter. Choices for platform are `darwin`, `windows`, `ubuntu`, and `centos`. All platforms are included by default and this option is represented by an empty string. |

If both `query` and `hosts` aren't specified, a manual label with no hosts will be created.

#### Example

`POST /api/v1/fleet/labels`

##### Request body

```json
{
  "name": "Ubuntu hosts",
  "description": "Filters ubuntu hosts",
  "query": "SELECT 1 FROM os_version WHERE platform = 'ubuntu';",
  "platform": ""
}
```

##### Default response

`Status: 200`

```json
{
  "label": {
    "created_at": "0001-01-01T00:00:00Z",
    "updated_at": "0001-01-01T00:00:00Z",
    "id": 1,
    "name": "Ubuntu hosts",
    "description": "Filters ubuntu hosts",
    "query": "SELECT 1 FROM os_version WHERE platform = 'ubuntu';",
    "label_type": "regular",
    "label_membership_type": "dynamic",
    "display_text": "Ubuntu hosts",
    "count": 0,
    "host_ids": null
  }
}
```

### Update label

Updates the specified label. Note: Label queries and platforms are immutable. To change these, you must delete the label and create a new label.

`PATCH /api/v1/fleet/labels/:id`

#### Parameters

| Name        | Type    | In   | Description                   |
| ----------- | ------- | ---- | ----------------------------- |
| id          | integer | path | **Required**. The label's id. |
| name        | string  | body | The label's name.             |
| description | string  | body | The label's description.      |
| hosts       | array   | body | If updating a manual label: the list of host identifiers (`hardware_serial`, `uuid`, `osquery_host_id`, `hostname`, or `name`) the label will apply to. |


#### Example

`PATCH /api/v1/fleet/labels/1`

##### Request body

```json
{
  "name": "macOS label",
  "description": "Now this label only includes macOS machines",
  "platform": "darwin"
}
```

##### Default response

`Status: 200`

```json
{
  "label": {
    "created_at": "0001-01-01T00:00:00Z",
    "updated_at": "0001-01-01T00:00:00Z",
    "id": 1,
    "name": "Ubuntu hosts",
    "description": "Filters ubuntu hosts",
    "query": "SELECT 1 FROM os_version WHERE platform = 'ubuntu';",
    "platform": "darwin",
    "label_type": "regular",
    "label_membership_type": "dynamic",
    "display_text": "Ubuntu hosts",
    "count": 0,
    "host_ids": null
  }
}
```

### Get label

Returns the specified label.

`GET /api/v1/fleet/labels/:id`

#### Parameters

| Name | Type    | In   | Description                   |
| ---- | ------- | ---- | ----------------------------- |
| id   | integer | path | **Required**. The label's id. |

#### Example

`GET /api/v1/fleet/labels/1`

##### Default response

`Status: 200`

```json
{
  "label": {
    "created_at": "2021-02-09T22:09:43Z",
    "updated_at": "2021-02-09T22:15:58Z",
    "id": 12,
    "name": "Ubuntu",
    "description": "Filters ubuntu hosts",
    "query": "SELECT 1 FROM os_version WHERE platform = 'ubuntu';",
    "label_type": "regular",
    "label_membership_type": "dynamic",
    "display_text": "Ubuntu",
    "count": 0,
    "host_ids": null
  }
}
```

### Get labels summary

Returns a list of all the labels in Fleet.

`GET /api/v1/fleet/labels/summary`

#### Example

`GET /api/v1/fleet/labels/summary`

##### Default response

`Status: 200`

```json
{
  "labels": [
    {
      "id": 6,
      "name": "All Hosts",
      "description": "All hosts which have enrolled in Fleet",
      "label_type": "builtin"
    },
    {
      "id": 7,
      "name": "macOS",
      "description": "All macOS hosts",
      "label_type": "builtin"
    },
    {
      "id": 8,
      "name": "Ubuntu Linux",
      "description": "All Ubuntu hosts",
      "label_type": "builtin"
    },
    {
      "id": 9,
      "name": "CentOS Linux",
      "description": "All CentOS hosts",
      "label_type": "builtin"
    },
    {
      "id": 10,
      "name": "MS Windows",
      "description": "All Windows hosts",
      "label_type": "builtin"
    }
  ]
}
```

### List labels

Returns a list of all the labels in Fleet.

`GET /api/v1/fleet/labels`

#### Parameters

| Name            | Type    | In    | Description   |
| --------------- | ------- | ----- |------------------------------------- |
| order_key       | string  | query | What to order results by. Can be any column in the labels table.                                                  |
| order_direction | string  | query | **Requires `order_key`**. The direction of the order given the order key. Options include `asc` and `desc`. Default is `asc`. |

#### Example

`GET /api/v1/fleet/labels`

##### Default response

`Status: 200`

```json
{
  "labels": [
    {
      "created_at": "2021-02-02T23:55:25Z",
      "updated_at": "2021-02-02T23:55:25Z",
      "id": 6,
      "name": "All Hosts",
      "description": "All hosts which have enrolled in Fleet",
      "query": "SELECT 1;",
      "label_type": "builtin",
      "label_membership_type": "dynamic",
      "host_count": 7,
      "display_text": "All Hosts",
      "count": 7,
      "host_ids": null
    },
    {
      "created_at": "2021-02-02T23:55:25Z",
      "updated_at": "2021-02-02T23:55:25Z",
      "id": 7,
      "name": "macOS",
      "description": "All macOS hosts",
      "query": "SELECT 1 FROM os_version WHERE platform = 'darwin';",
      "platform": "darwin",
      "label_type": "builtin",
      "label_membership_type": "dynamic",
      "host_count": 1,
      "display_text": "macOS",
      "count": 1,
      "host_ids": null
    },
    {
      "created_at": "2021-02-02T23:55:25Z",
      "updated_at": "2021-02-02T23:55:25Z",
      "id": 8,
      "name": "Ubuntu Linux",
      "description": "All Ubuntu hosts",
      "query": "SELECT 1 FROM os_version WHERE platform = 'ubuntu';",
      "platform": "ubuntu",
      "label_type": "builtin",
      "label_membership_type": "dynamic",
      "host_count": 3,
      "display_text": "Ubuntu Linux",
      "count": 3,
      "host_ids": null
    },
    {
      "created_at": "2021-02-02T23:55:25Z",
      "updated_at": "2021-02-02T23:55:25Z",
      "id": 9,
      "name": "CentOS Linux",
      "description": "All CentOS hosts",
      "query": "SELECT 1 FROM os_version WHERE platform = 'centos' OR name LIKE '%centos%'",
      "label_type": "builtin",
      "label_membership_type": "dynamic",
      "host_count": 3,
      "display_text": "CentOS Linux",
      "count": 3,
      "host_ids": null
    },
    {
      "created_at": "2021-02-02T23:55:25Z",
      "updated_at": "2021-02-02T23:55:25Z",
      "id": 10,
      "name": "MS Windows",
      "description": "All Windows hosts",
      "query": "SELECT 1 FROM os_version WHERE platform = 'windows';",
      "platform": "windows",
      "label_type": "builtin",
      "label_membership_type": "dynamic",
      "display_text": "MS Windows",
      "count": 0,
      "host_ids": null
    }
  ]
}
```

### List hosts in a label

Returns a list of the hosts that belong to the specified label.

`GET /api/v1/fleet/labels/:id/hosts`

#### Parameters

| Name                     | Type    | In    | Description                                                                                                                                                                                                                |
| ---------------          | ------- | ----- | -----------------------------------------------------------------------------------------------------------------------------                                                                                              |
| id                       | integer | path  | **Required**. The label's id.                                                                                                                                                                                              |
| page                     | integer | query | Page number of the results to fetch.                                                                                                                                                                                       |
| per_page                 | integer | query | Results per page.                                                                                                                                                                                                          |
| order_key                | string  | query | What to order results by. Can be any column in the hosts table.                                                                                                                                                            |
| order_direction          | string  | query | **Requires `order_key`**. The direction of the order given the order key. Options include 'asc' and 'desc'. Default is 'asc'.                                                                                              |
| after                    | string  | query | The value to get results after. This needs `order_key` defined, as that's the column that would be used.                                                                                                                   |
| status                   | string  | query | Indicates the status of the hosts to return. Can either be 'new', 'online', 'offline', 'mia' or 'missing'.                                                                                                                 |
| query                    | string  | query | Search query keywords. Searchable fields include `hostname`, `hardware_serial`, `uuid`, and `ipv4`.                                                                                                                         |
| team_id                  | integer | query | _Available in Fleet Premium_. Filters the hosts to only include hosts in the specified team.                                                                                                                                |
| disable_failing_policies | boolean | query | If "true", hosts will return failing policies as 0 regardless of whether there are any that failed for the host. This is meant to be used when increased performance is needed in exchange for the extra information.      |
| mdm_id                   | integer | query | The ID of the _mobile device management_ (MDM) solution to filter hosts by (that is, filter hosts that use a specific MDM provider and URL).      |
| mdm_name                 | string  | query | The name of the _mobile device management_ (MDM) solution to filter hosts by (that is, filter hosts that use a specific MDM provider).      |
| mdm_enrollment_status    | string  | query | The _mobile device management_ (MDM) enrollment status to filter hosts by. Valid options are 'manual', 'automatic', 'enrolled', 'pending', or 'unenrolled'.                                                                                                                                                                                                             |
| macos_settings           | string  | query | Filters the hosts by the status of the _mobile device management_ (MDM) profiles applied to hosts. Valid options are 'verified', 'verifying', 'pending', or 'failed'. **Note: If this filter is used in Fleet Premium without a team ID filter, the results include only hosts that are not assigned to any team.**                                                                                                                                                                                                             |
| low_disk_space           | integer | query | _Available in Fleet Premium_. Filters the hosts to only include hosts with less GB of disk space available than this value. Must be a number between 1-100.                                                                 |
| macos_settings_disk_encryption | string | query | Filters the hosts by the status of the macOS disk encryption MDM profile on the host. Valid options are 'verified', 'verifying', 'action_required', 'enforcing', 'failed', or 'removing_enforcement'. |
| bootstrap_package       | string | query | _Available in Fleet Premium_. Filters the hosts by the status of the MDM bootstrap package on the host. Valid options are 'installed', 'pending', or 'failed'. **Note: If this filter is used in Fleet Premium without a team ID filter, the results include only hosts that are not assigned to any team.** |
| os_settings          | string  | query | Filters the hosts by the status of the operating system settings applied to the hosts. Valid options are 'verified', 'verifying', 'pending', or 'failed'. **Note: If this filter is used in Fleet Premium without a team ID filter, the results include only hosts that are not assigned to any team.** |
| os_settings_disk_encryption | string | query | Filters the hosts by the status of the disk encryption setting applied to the hosts. Valid options are 'verified', 'verifying', 'action_required', 'enforcing', 'failed', or 'removing_enforcement'.  **Note: If this filter is used in Fleet Premium without a team ID filter, the results include only hosts that are not assigned to any team.** |

If `mdm_id`, `mdm_name`, `mdm_enrollment_status`, `os_settings`, or `os_settings_disk_encryption` is specified, then Windows Servers are excluded from the results.

#### Example

`GET /api/v1/fleet/labels/6/hosts&query=floobar`

##### Default response

`Status: 200`

```json
{
  "hosts": [
    {
      "created_at": "2021-02-03T16:11:43Z",
      "updated_at": "2021-02-03T21:58:19Z",
      "id": 2,
      "detail_updated_at": "2021-02-03T21:58:10Z",
      "label_updated_at": "2021-02-03T21:58:10Z",
      "policy_updated_at": "2023-06-26T18:33:15Z",
      "last_enrolled_at": "2021-02-03T16:11:43Z",
      "software_updated_at": "2020-11-05T05:09:44Z",
      "seen_time": "2021-02-03T21:58:20Z",
      "refetch_requested": false,
      "hostname": "floobar42",
      "uuid": "a2064cef-0000-0000-afb9-283e3c1d487e",
      "platform": "ubuntu",
      "osquery_version": "4.5.1",
      "os_version": "Ubuntu 20.4.0",
      "build": "",
      "platform_like": "debian",
      "code_name": "",
      "uptime": 32688000000000,
      "memory": 2086899712,
      "cpu_type": "x86_64",
      "cpu_subtype": "142",
      "cpu_brand": "Intel(R) Core(TM) i5-8279U CPU @ 2.40GHz",
      "cpu_physical_cores": 4,
      "cpu_logical_cores": 4,
      "hardware_vendor": "",
      "hardware_model": "",
      "hardware_version": "",
      "hardware_serial": "",
      "computer_name": "e2e7f8d8983d",
      "display_name": "e2e7f8d8983d",
      "primary_ip": "172.20.0.2",
      "primary_mac": "02:42:ac:14:00:02",
      "distributed_interval": 10,
      "config_tls_refresh": 10,
      "logger_tls_period": 10,
      "team_id": null,
      "pack_stats": null,
      "team_name": null,
      "status": "offline",
      "display_text": "e2e7f8d8983d",
      "mdm": {
        "encryption_key_available": false,
        "enrollment_status": null,
        "name": "",
        "server_url": null
      }
    }
  ]
}
```

### Delete label

Deletes the label specified by name.

`DELETE /api/v1/fleet/labels/:name`

#### Parameters

| Name | Type   | In   | Description                     |
| ---- | ------ | ---- | ------------------------------- |
| name | string | path | **Required**. The label's name. |

#### Example

`DELETE /api/v1/fleet/labels/ubuntu_label`

##### Default response

`Status: 200`


### Delete label by ID

Deletes the label specified by ID.

`DELETE /api/v1/fleet/labels/id/:id`

#### Parameters

| Name | Type    | In   | Description                   |
| ---- | ------- | ---- | ----------------------------- |
| id   | integer | path | **Required**. The label's id. |

#### Example

`DELETE /api/v1/fleet/labels/id/13`

##### Default response

`Status: 200`


---

## OS settings

- [Add custom OS setting (configuration profile)](#add-custom-os-setting-configuration-profile)
- [List custom OS settings (configuration profiles)](#list-custom-os-settings-configuration-profiles)
- [Get or download custom OS setting (configuration profile)](#get-or-download-custom-os-setting-configuration-profile)
- [Delete custom OS setting (configuration profile)](#delete-custom-os-setting-configuration-profile)
- [Update disk encryption enforcement](#update-disk-encryption-enforcement)
- [Get disk encryption statistics](#get-disk-encryption-statistics)
- [Get OS settings status](#get-os-settings-status)


### Add custom OS setting (configuration profile)

> [Add custom macOS setting](https://github.com/fleetdm/fleet/blob/fleet-v4.40.0/docs/REST%20API/rest-api.md#add-custom-macos-setting-configuration-profile) (`POST /api/v1/fleet/mdm/apple/profiles`) API endpoint is deprecated as of Fleet 4.41. It is maintained for backwards compatibility. Please use the below API endpoint instead.

Add a configuration profile to enforce custom settings on macOS and Windows hosts.

`POST /api/v1/fleet/configuration_profiles`

#### Parameters

| Name                      | Type     | In   | Description                                                                                                   |
| ------------------------- | -------- | ---- | ------------------------------------------------------------------------------------------------------------- |
| profile                   | file     | form | **Required.** The .mobileconfig and JSON for macOS or XML for Windows file containing the profile. |
| team_id                   | string   | form | _Available in Fleet Premium_. The team ID for the profile. If specified, the profile is applied to only hosts that are assigned to the specified team. If not specified, the profile is applied to only to hosts that are not assigned to any team. |
| labels_include_all        | array     | form | _Available in Fleet Premium_. Profile will only be applied to hosts that have all of these labels. Only one of either `labels_include_all` or `labels_exclude_any` can be included in the request. |
| labels_exclude_any | array | form | _Available in Fleet Premium_. Profile will be applied to hosts that don’t have any of these labels. Only one of either `labels_include_all` or `labels_exclude_any` can be included in the request. |

#### Example

Add a new configuration profile to be applied to macOS hosts
assigned to a team. Note that in this example the form data specifies`team_id` in addition to
`profile`.

`POST /api/v1/fleet/configuration_profiles`

##### Request headers

```http
Content-Length: 850
Content-Type: multipart/form-data; boundary=------------------------f02md47480und42y
```

##### Request body

```http
--------------------------f02md47480und42y
Content-Disposition: form-data; name="team_id"

1
--------------------------f02md47480und42y
Content-Disposition: form-data; name="labels_include_all"

Label name 1
--------------------------f02md47480und42y
Content-Disposition: form-data; name="labels_include_all"

Label name 2
--------------------------f02md47480und42y
Content-Disposition: form-data; name="profile"; filename="Foo.mobileconfig"
Content-Type: application/octet-stream

<?xml version="1.0" encoding="UTF-8"?>
<!DOCTYPE plist PUBLIC "-//Apple//DTD PLIST 1.0//EN" "http://www.apple.com/DTDs/PropertyList-1.0.dtd">
<plist version="1.0">
<dict>
  <key>PayloadContent</key>
  <array/>
  <key>PayloadDisplayName</key>
  <string>Example profile</string>
  <key>PayloadIdentifier</key>
  <string>com.example.profile</string>
  <key>PayloadType</key>
  <string>Configuration</string>
  <key>PayloadUUID</key>
  <string>0BBF3E23-7F56-48FC-A2B6-5ACC598A4A69</string>
  <key>PayloadVersion</key>
  <integer>1</integer>
</dict>
</plist>
--------------------------f02md47480und42y--

```

##### Default response

`Status: 200`

```json
{
  "profile_uuid": "954ec5ea-a334-4825-87b3-937e7e381f24"
}
```

###### Additional notes
If the response is `Status: 409 Conflict`, the body may include additional error details in the case
of duplicate payload display name or duplicate payload identifier (macOS profiles).


### List custom OS settings (configuration profiles)

> [List custom macOS settings](https://github.com/fleetdm/fleet/blob/fleet-v4.40.0/docs/REST%20API/rest-api.md#list-custom-macos-settings-configuration-profiles) (`GET /api/v1/fleet/mdm/apple/profiles`) API endpoint is deprecated as of Fleet 4.41. It is maintained for backwards compatibility. Please use the below API endpoint instead.

Get a list of the configuration profiles in Fleet.

For Fleet Premium, the list can
optionally be filtered by team ID. If no team ID is specified, team profiles are excluded from the
results (i.e., only profiles that are associated with "No team" are listed).

`GET /api/v1/fleet/configuration_profiles`

#### Parameters

| Name                      | Type   | In    | Description                                                               |
| ------------------------- | ------ | ----- | ------------------------------------------------------------------------- |
| team_id                   | string | query | _Available in Fleet Premium_. The team id to filter profiles.              |
| page                      | integer | query | Page number of the results to fetch.                                     |
| per_page                  | integer | query | Results per page.                                                        |

#### Example

List all configuration profiles for macOS and Windows hosts enrolled to Fleet's MDM that are not assigned to any team.

`GET /api/v1/fleet/configuration_profiles`

##### Default response

`Status: 200`

```json
{
  "profiles": [
    {
      "profile_uuid": "39f6cbbc-fe7b-4adc-b7a9-542d1af89c63",
      "team_id": 0,
      "name": "Example macOS profile",
      "platform": "darwin",
      "identifier": "com.example.profile",
      "created_at": "2023-03-31T00:00:00Z",
      "updated_at": "2023-03-31T00:00:00Z",
      "checksum": "dGVzdAo=",
      "labels_exclude_any": [
       {
        "name": "Label name 1",
        "id": 1
       }
      ]
    },
    {
      "profile_uuid": "f5ad01cc-f416-4b5f-88f3-a26da3b56a19",
      "team_id": 0,
      "name": "Example Windows profile",
      "platform": "windows",
      "created_at": "2023-04-31T00:00:00Z",
      "updated_at": "2023-04-31T00:00:00Z",
      "checksum": "aCLemVr)",
      "labels_include_all": [
        {
          "name": "Label name 2",
          "broken": true,
          "id": 2
        },
        {
          "name": "Label name 3",
          "id": 3
        }
      ]
    }
  ],
  "meta": {
    "has_next_results": false,
    "has_previous_results": false
  }
}
```

If one or more assigned labels are deleted the profile is considered broken (`broken: true`). It won’t be applied to new hosts.

### Get or download custom OS setting (configuration profile)

> [Download custom macOS setting](https://github.com/fleetdm/fleet/blob/fleet-v4.40.0/docs/REST%20API/rest-api.md#download-custom-macos-setting-configuration-profile) (`GET /api/v1/fleet/mdm/apple/profiles/:profile_id`) API endpoint is deprecated as of Fleet 4.41. It is maintained for backwards compatibility. Please use the API endpoint below instead.

`GET /api/v1/fleet/configuration_profiles/:profile_uuid`

#### Parameters

| Name                      | Type    | In    | Description                                             |
| ------------------------- | ------- | ----- | ------------------------------------------------------- |
| profile_uuid              | string | url   | **Required** The UUID of the profile to download.  |
| alt                       | string  | query | If specified and set to "media", downloads the profile. |

#### Example (get a profile metadata)

`GET /api/v1/fleet/configuration_profiles/f663713f-04ee-40f0-a95a-7af428c351a9`

##### Default response

`Status: 200`

```json
{
  "profile_uuid": "f663713f-04ee-40f0-a95a-7af428c351a9",
  "team_id": 0,
  "name": "Example profile",
  "platform": "darwin",
  "identifier": "com.example.profile",
  "created_at": "2023-03-31T00:00:00Z",
  "updated_at": "2023-03-31T00:00:00Z",
  "checksum": "dGVzdAo=",
  "labels_include_all": [
    {
      "name": "Label name 1",
      "id": 1
      "broken": true
    },
    {
      "name": "Label name 2",
      "id": 2
    }
  ]
}
```

#### Example (download a profile)

`GET /api/v1/fleet/configuration_profiles/f663713f-04ee-40f0-a95a-7af428c351a9?alt=media`

##### Default response

`Status: 200`

**Note** To confirm success, it is important for clients to match content length with the response
header (this is done automatically by most clients, including the browser) rather than relying
solely on the response status code returned by this endpoint.

##### Example response headers

```http
  Content-Length: 542
  Content-Type: application/octet-stream
  Content-Disposition: attachment;filename="2023-03-31 Example profile.mobileconfig"
```

###### Example response body
```xml
<?xml version="1.0" encoding="UTF-8"?>
<!DOCTYPE plist PUBLIC "-//Apple//DTD PLIST 1.0//EN" "http://www.apple.com/DTDs/PropertyList-1.0.dtd">
<plist version="1.0">
<dict>
  <key>PayloadContent</key>
  <array/>
  <key>PayloadDisplayName</key>
  <string>Example profile</string>
  <key>PayloadIdentifier</key>
  <string>com.example.profile</string>
  <key>PayloadType</key>
  <string>Configuration</string>
  <key>PayloadUUID</key>
  <string>0BBF3E23-7F56-48FC-A2B6-5ACC598A4A69</string>
  <key>PayloadVersion</key>
  <integer>1</integer>
</dict>
</plist>
```

### Delete custom OS setting (configuration profile)

> [Delete custom macOS setting](https://github.com/fleetdm/fleet/blob/fleet-v4.40.0/docs/REST%20API/rest-api.md#delete-custom-macos-setting-configuration-profile) (`DELETE /api/v1/fleet/mdm/apple/profiles/:profile_id`) API endpoint is deprecated as of Fleet 4.41. It is maintained for backwards compatibility. Please use the below API endpoint instead.

`DELETE /api/v1/fleet/configuration_profiles/:profile_uuid`

#### Parameters

| Name                      | Type    | In    | Description                                                               |
| ------------------------- | ------- | ----- | ------------------------------------------------------------------------- |
| profile_uuid              | string  | url   | **Required** The UUID of the profile to delete. |

#### Example

`DELETE /api/v1/fleet/configuration_profiles/f663713f-04ee-40f0-a95a-7af428c351a9`

##### Default response

`Status: 200`


### Update disk encryption enforcement

> `PATCH /api/v1/fleet/mdm/apple/settings` API endpoint is deprecated as of Fleet 4.45. It is maintained for backward compatibility. Please use the new API endpoint below. See old API endpoint docs [here](https://github.com/fleetdm/fleet/blob/main/docs/REST%20API/rest-api.md?plain=1#L4296C29-L4296C29).

_Available in Fleet Premium_

`POST /api/v1/fleet/disk_encryption`

#### Parameters

| Name                   | Type    | In    | Description                                                                                 |
| -------------          | ------  | ----  | --------------------------------------------------------------------------------------      |
| team_id                | integer | body  | The team ID to apply the settings to. Settings applied to hosts in no team if absent.       |
| enable_disk_encryption | boolean | body  | Whether disk encryption should be enforced on devices that belong to the team (or no team). |

#### Example

`POST /api/v1/fleet/disk_encryption`

##### Default response

`204`


### Get disk encryption statistics

_Available in Fleet Premium_

Get aggregate status counts of disk encryption enforced on macOS and Windows hosts.

The summary can optionally be filtered by team ID.

`GET /api/v1/fleet/disk_encryption`

#### Parameters

| Name                      | Type   | In    | Description                                                               |
| ------------------------- | ------ | ----- | ------------------------------------------------------------------------- |
| team_id                   | string | query | _Available in Fleet Premium_. The team ID to filter the summary.           |

#### Example

Get aggregate disk encryption status counts of macOS and Windows hosts enrolled to Fleet's MDM that are not assigned to any team.

`GET /api/v1/fleet/disk_encryption`

##### Default response

`Status: 200`

```json
{
  "verified": {"macos": 123, "windows": 123},
  "verifying": {"macos": 123, "windows": 0},
  "action_required": {"macos": 123, "windows": 0},
  "enforcing": {"macos": 123, "windows": 123},
  "failed": {"macos": 123, "windows": 123},
  "removing_enforcement": {"macos": 123, "windows": 0},
}
```


### Get OS settings status

> [Get macOS settings statistics](https://github.com/fleetdm/fleet/blob/fleet-v4.40.0/docs/REST%20API/rest-api.md#get-macos-settings-statistics) (`GET /api/v1/fleet/mdm/apple/profiles/summary`) API endpoint is deprecated as of Fleet 4.41. It is maintained for backwards compatibility. Please use the below API endpoint instead.

Get aggregate status counts of all OS settings (configuration profiles and disk encryption) enforced on hosts.

For Fleet Premium users, the counts can
optionally be filtered by `team_id`. If no `team_id` is specified, team profiles are excluded from the results (i.e., only profiles that are associated with "No team" are listed).

`GET /api/v1/fleet/configuration_profiles/summary`

#### Parameters

| Name                      | Type   | In    | Description                                                               |
| ------------------------- | ------ | ----- | ------------------------------------------------------------------------- |
| team_id                   | string | query | _Available in Fleet Premium_. The team ID to filter profiles.              |

#### Example

Get aggregate status counts of profiles for to macOS and Windows hosts that are assigned to "No team".

`GET /api/v1/fleet/configuration_profiles/summary`

##### Default response

`Status: 200`

```json
{
  "verified": 123,
  "verifying": 123,
  "failed": 123,
  "pending": 123
}
```

---

## Setup experience

- [Set custom MDM setup enrollment profile](#set-custom-mdm-setup-enrollment-profile)
- [Get custom MDM setup enrollment profile](#get-custom-mdm-setup-enrollment-profile)
- [Delete custom MDM setup enrollment profile](#delete-custom-mdm-setup-enrollment-profile)
- [Get manual enrollment profile](#get-manual-enrollment-profile)
- [Upload a bootstrap package](#upload-a-bootstrap-package)
- [Get metadata about a bootstrap package](#get-metadata-about-a-bootstrap-package)
- [Delete a bootstrap package](#delete-a-bootstrap-package)
- [Download a bootstrap package](#download-a-bootstrap-package)
- [Get a summary of bootstrap package status](#get-a-summary-of-bootstrap-package-status)
- [Turn on end user authentication for macOS setup](#turn-on-end-user-authentication-for-macos-setup)
- [Upload an EULA file](#upload-an-eula-file)
- [Get metadata about an EULA file](#get-metadata-about-an-eula-file)
- [Delete an EULA file](#delete-an-eula-file)
- [Download an EULA file](#download-an-eula-file)



### Set custom MDM setup enrollment profile

_Available in Fleet Premium_

Sets the custom MDM setup enrollment profile for a team or no team.

`POST /api/v1/fleet/enrollment_profiles/automatic`

#### Parameters

| Name                      | Type    | In    | Description                                                                   |
| ------------------------- | ------  | ----- | -------------------------------------------------------------------------     |
| team_id                   | integer | json  | The team ID this custom enrollment profile applies to, or no team if omitted. |
| name                      | string  | json  | The filename of the uploaded custom enrollment profile.                       |
| enrollment_profile        | object  | json  | The custom enrollment profile's json, as documented in https://developer.apple.com/documentation/devicemanagement/profile. |

#### Example

`POST /api/v1/fleet/enrollment_profiles/automatic`

##### Default response

`Status: 200`

```json
{
  "team_id": 123,
  "name": "dep_profile.json",
  "uploaded_at": "2023-04-04:00:00Z",
  "enrollment_profile": {
    "is_mandatory": true,
    "is_mdm_removable": false
  }
}
```

### Get custom MDM setup enrollment profile

_Available in Fleet Premium_

Gets the custom MDM setup enrollment profile for a team or no team.

`GET /api/v1/fleet/enrollment_profiles/automatic`

#### Parameters

| Name                      | Type    | In    | Description                                                                           |
| ------------------------- | ------  | ----- | -------------------------------------------------------------------------             |
| team_id                   | integer | query | The team ID for which to return the custom enrollment profile, or no team if omitted. |

#### Example

`GET /api/v1/fleet/enrollment_profiles/automatic?team_id=123`

##### Default response

`Status: 200`

```json
{
  "team_id": 123,
  "name": "dep_profile.json",
  "uploaded_at": "2023-04-04:00:00Z",
  "enrollment_profile": {
    "is_mandatory": true,
    "is_mdm_removable": false
  }
}
```

### Delete custom MDM setup enrollment profile

_Available in Fleet Premium_

Deletes the custom MDM setup enrollment profile assigned to a team or no team.

`DELETE /api/v1/fleet/enrollment_profiles/automatic`

#### Parameters

| Name                      | Type    | In    | Description                                                                           |
| ------------------------- | ------  | ----- | -------------------------------------------------------------------------             |
| team_id                   | integer | query | The team ID for which to delete the custom enrollment profile, or no team if omitted. |

#### Example

`DELETE /api/v1/fleet/enrollment_profiles/automatic?team_id=123`

##### Default response

`Status: 204`


### Get manual enrollment profile

Retrieves an unsigned manual enrollment profile for macOS hosts. Install this profile on macOS hosts to turn on MDM features manually.

`GET /api/v1/fleet/enrollment_profiles/manual`

##### Example

`GET /api/v1/fleet/enrollment_profiles/manual`

##### Default response

`Status: 200`

```xml
<?xml version="1.0" encoding="UTF-8"?>
<!DOCTYPE plist PUBLIC "-//Apple//DTD PLIST 1.0//EN" "http://www.apple.com/DTDs/PropertyList-1.0.dtd">
<plist version="1.0">
<!-- ... -->
</plist>
```

### Upload a bootstrap package

_Available in Fleet Premium_

Upload a bootstrap package that will be automatically installed during DEP setup.

`POST /api/v1/fleet/bootstrap`

#### Parameters

| Name    | Type   | In   | Description                                                                                                                                                                                                            |
| ------- | ------ | ---- | ---------------------------------------------------------------------------------------------------------------------------------------------------------------------------------------------------------------------- |
| package | file   | form | **Required**. The bootstrap package installer. It must be a signed `pkg` file.                                                                                                                                         |
| team_id | string | form | The team ID for the package. If specified, the package will be installed to hosts that are assigned to the specified team. If not specified, the package will be installed to hosts that are not assigned to any team. |

#### Example

Upload a bootstrap package that will be installed to macOS hosts enrolled to MDM that are
assigned to a team. Note that in this example the form data specifies `team_id` in addition to
`package`.

`POST /api/v1/fleet/bootstrap`

##### Request headers

```http
Content-Length: 850
Content-Type: multipart/form-data; boundary=------------------------f02md47480und42y
```

##### Request body

```http
--------------------------f02md47480und42y
Content-Disposition: form-data; name="team_id"
1
--------------------------f02md47480und42y
Content-Disposition: form-data; name="package"; filename="bootstrap-package.pkg"
Content-Type: application/octet-stream
<BINARY_DATA>
--------------------------f02md47480und42y--
```

##### Default response

`Status: 200`


### Get metadata about a bootstrap package

_Available in Fleet Premium_

Get information about a bootstrap package that was uploaded to Fleet.

`GET /api/v1/fleet/bootstrap/:team_id/metadata`

#### Parameters

| Name       | Type    | In    | Description                                                                                                                                                                                                        |
| -------    | ------  | ---   | ---------------------------------------------------------------------------------------------------------------------------------------------------------                                                          |
| team_id    | string  | url   | **Required** The team ID for the package. Zero (0) can be specified to get information about the bootstrap package for hosts that don't belong to a team.                                                          |
| for_update | boolean | query | If set to `true`, the authorization will be for a `write` action instead of a `read`. Useful for the write-only `gitops` role when requesting the bootstrap metadata to check if the package needs to be replaced. |

#### Example

`GET /api/v1/fleet/bootstrap/0/metadata`

##### Default response

`Status: 200`

```json
{
  "name": "bootstrap-package.pkg",
  "team_id": 0,
  "sha256": "6bebb4433322fd52837de9e4787de534b4089ac645b0692dfb74d000438da4a3",
  "token": "AA598E2A-7952-46E3-B89D-526D45F7E233",
  "created_at": "2023-04-20T13:02:05Z"
}
```

In the response above:

- `token` is the value you can use to [download a bootstrap package](#download-a-bootstrap-package)
- `sha256` is the SHA256 digest of the bytes of the bootstrap package file.


### Delete a bootstrap package

_Available in Fleet Premium_

Delete a team's bootstrap package.

`DELETE /api/v1/fleet/bootstrap/:team_id`

#### Parameters

| Name    | Type   | In  | Description                                                                                                                                               |
| ------- | ------ | --- | --------------------------------------------------------------------------------------------------------------------------------------------------------- |
| team_id | string | url | **Required** The team ID for the package. Zero (0) can be specified to get information about the bootstrap package for hosts that don't belong to a team. |


#### Example

`DELETE /api/v1/fleet/bootstrap/1`

##### Default response

`Status: 200`


### Download a bootstrap package

_Available in Fleet Premium_

Download a bootstrap package.

`GET /api/v1/fleet/bootstrap`

#### Parameters

| Name  | Type   | In    | Description                                      |
| ----- | ------ | ----- | ------------------------------------------------ |
| token | string | query | **Required** The token of the bootstrap package. |

#### Example

`GET /api/v1/fleet/bootstrap?token=AA598E2A-7952-46E3-B89D-526D45F7E233`

##### Default response

`Status: 200`

```http
Status: 200
Content-Type: application/octet-stream
Content-Disposition: attachment
Content-Length: <length>
Body: <blob>
```

### Get a summary of bootstrap package status

_Available in Fleet Premium_

Get aggregate status counts of bootstrap packages delivered to DEP enrolled hosts.

The summary can optionally be filtered by team ID.

`GET /api/v1/fleet/bootstrap/summary`

#### Parameters

| Name                      | Type   | In    | Description                                                               |
| ------------------------- | ------ | ----- | ------------------------------------------------------------------------- |
| team_id                   | string | query | The team ID to filter the summary.                                        |

#### Example

`GET /api/v1/fleet/bootstrap/summary`

##### Default response

`Status: 200`

```json
{
  "installed": 10,
  "failed": 1,
  "pending": 4
}
```

### Turn on end user authentication for macOS setup

_Available in Fleet Premium_

`PATCH /api/v1/fleet/setup_experience`

#### Parameters

| Name                           | Type    | In    | Description                                                                                 |
| -------------          | ------  | ----  | --------------------------------------------------------------------------------------      |
| team_id                        | integer | body  | The team ID to apply the settings to. Settings applied to hosts in no team if absent.       |
| enable_end_user_authentication | boolean | body  | When enabled, require end users to authenticate with your identity provider (IdP) when they set up their new macOS hosts. |
| enable_release_device_manually | boolean | body  | When enabled, you're responsible for sending the DeviceConfigured command.|

#### Example

`PATCH /api/v1/fleet/setup_experience`

##### Request body

```json
{
  "team_id": 1,
  "enabled_end_user_authentication": true
}
```

##### Default response

`Status: 204`


### Upload an EULA file

_Available in Fleet Premium_

Upload an EULA that will be shown during the DEP flow.

`POST /api/v1/fleet/setup_experience/eula`

#### Parameters

| Name | Type | In   | Description                                       |
| ---- | ---- | ---- | ------------------------------------------------- |
| eula | file | form | **Required**. A PDF document containing the EULA. |

#### Example

`POST /api/v1/fleet/setup_experience/eula`

##### Request headers

```http
Content-Length: 850
Content-Type: multipart/form-data; boundary=------------------------f02md47480und42y
```

##### Request body

```http
--------------------------f02md47480und42y
Content-Disposition: form-data; name="eula"; filename="eula.pdf"
Content-Type: application/octet-stream
<BINARY_DATA>
--------------------------f02md47480und42y--
```

##### Default response

`Status: 200`


### Get metadata about an EULA file

_Available in Fleet Premium_

Get information about the EULA file that was uploaded to Fleet. If no EULA was previously uploaded, this endpoint returns a `404` status code.

`GET /api/v1/fleet/setup_experience/eula/metadata`

#### Example

`GET /api/v1/fleet/setup_experience/eula/metadata`

##### Default response

`Status: 200`

```json
{
  "name": "eula.pdf",
  "token": "AA598E2A-7952-46E3-B89D-526D45F7E233",
  "created_at": "2023-04-20T13:02:05Z"
}
```

In the response above:

- `token` is the value you can use to [download an EULA](#download-an-eula-file)


### Delete an EULA file

_Available in Fleet Premium_

Delete an EULA file.

`DELETE /api/v1/fleet/setup_experience/eula/:token`

#### Parameters

| Name  | Type   | In    | Description                              |
| ----- | ------ | ----- | ---------------------------------------- |
| token | string | path  | **Required** The token of the EULA file. |

#### Example

`DELETE /api/v1/fleet/setup_experience/eula/AA598E2A-7952-46E3-B89D-526D45F7E233`

##### Default response

`Status: 200`


### Download an EULA file

_Available in Fleet Premium_

Download an EULA file

`GET /api/v1/fleet/setup_experience/eula/:token`

#### Parameters

| Name  | Type   | In    | Description                              |
| ----- | ------ | ----- | ---------------------------------------- |
| token | string | path  | **Required** The token of the EULA file. |

#### Example

`GET /api/v1/fleet/setup_experience/eula/AA598E2A-7952-46E3-B89D-526D45F7E233`

##### Default response

`Status: 200`

```http
Status: 200
Content-Type: application/pdf
Content-Disposition: attachment
Content-Length: <length>
Body: <blob>
```

---

## Commands

- [Run MDM command](#run-mdm-command)
- [Get MDM command results](#get-mdm-command-results)
- [List MDM commands](#list-mdm-commands)


### Run MDM command

> `POST /api/v1/fleet/mdm/apple/enqueue` API endpoint is deprecated as of Fleet 4.40. It is maintained for backward compatibility. Please use the new API endpoint below. See old API endpoint docs [here](https://github.com/fleetdm/fleet/blob/fleet-v4.39.0/docs/REST%20API/rest-api.md#run-custom-mdm-command).

This endpoint tells Fleet to run a custom MDM command, on the targeted macOS or Windows hosts, the next time they come online.

`POST /api/v1/fleet/commands/run`

#### Parameters

| Name                      | Type   | In    | Description                                                               |
| ------------------------- | ------ | ----- | ------------------------------------------------------------------------- |
| command                   | string | json  | A Base64 encoded MDM command as described in [Apple's documentation](https://developer.apple.com/documentation/devicemanagement/commands_and_queries) or [Windows's documentation](https://learn.microsoft.com/en-us/openspecs/windows_protocols/ms-mdm/0353f3d6-dbe2-42b6-b8d5-50db9333bba4). Supported formats are standard and raw (unpadded). You can paste your Base64 code to the [online decoder](https://devpal.co/base64-decode/) to check if you're using the valid format. |
| host_uuids                | array  | json  | An array of host UUIDs enrolled in Fleet on which the command should run. |

Note that the `EraseDevice` and `DeviceLock` commands are _available in Fleet Premium_ only.

#### Example

`POST /api/v1/fleet/commands/run`

##### Default response

`Status: 200`

```json
{
  "command_uuid": "a2064cef-0000-1234-afb9-283e3c1d487e",
  "request_type": "ProfileList"
}
```


### Get MDM command results

> `GET /api/v1/fleet/mdm/apple/commandresults` API endpoint is deprecated as of Fleet 4.40. It is maintained for backward compatibility. Please use the new API endpoint below. See old API endpoint docs [here](https://github.com/fleetdm/fleet/blob/fleet-v4.39.0/docs/REST%20API/rest-api.md#get-custom-mdm-command-results).

This endpoint returns the results for a specific custom MDM command.

In the reponse, the possible `status` values for macOS, iOS, and iPadOS hosts are the following:

* Pending: the command has yet to run on the host. The host will run the command the next time it comes online.
* NotNow: the host responded with "NotNow" status via the MDM protocol: the host received the command, but couldn’t execute it. The host will try to run the command the next time it comes online.
* Acknowledged: the host responded with "Acknowledged" status via the MDM protocol: the host processed the command successfully.
* Error: the host responded with "Error" status via the MDM protocol: an error occurred. Run the `fleetctl get mdm-command-results --id=<insert-command-id` to view the error.
* CommandFormatError: the host responded with "CommandFormatError" status via the MDM protocol: a protocol error occurred, which can result from a malformed command. Run the `fleetctl get mdm-command-results --id=<insert-command-id` to view the error.

The possible `status` values for Windows hosts are documented in Microsoft's documentation [here](https://learn.microsoft.com/en-us/windows/client-management/oma-dm-protocol-support#syncml-response-status-codes).

`GET /api/v1/fleet/commands/results`

#### Parameters

| Name                      | Type   | In    | Description                                                               |
| ------------------------- | ------ | ----- | ------------------------------------------------------------------------- |
| command_uuid              | string | query | The unique identifier of the command.                                     |

#### Example

`GET /api/v1/fleet/commands/results?command_uuid=a2064cef-0000-1234-afb9-283e3c1d487e`

##### Default response

`Status: 200`

```json
{
  "results": [
    {
      "host_uuid": "145cafeb-87c7-4869-84d5-e4118a927746",
      "command_uuid": "a2064cef-0000-1234-afb9-283e3c1d487e",
      "status": "Acknowledged",
      "updated_at": "2023-04-04:00:00Z",
      "request_type": "ProfileList",
      "hostname": "mycomputer",
      "payload": "PD94bWwgdmVyc2lvbj0iMS4wIiBlbmNvZGluZz0iVVRGLTgiPz4NCjwhRE9DVFlQRSBwbGlzdCBQVUJMSUMgIi0vL0FwcGxlLy9EVEQgUExJU1QgMS4wLy9FTiIgImh0dHA6Ly93d3cuYXBwbGUuY29tL0RURHMvUHJvcGVydHlMaXN0LTEuMC5kdGQiPg0KPHBsaXN0IHZlcnNpb249IjEuMCI+DQo8ZGljdD4NCg0KCTxrZXk+UGF5bG9hZERlc2NyaXB0aW9uPC9rZXk+DQoJPHN0cmluZz5UaGlzIHByb2ZpbGUgY29uZmlndXJhdGlvbiBpcyBkZXNpZ25lZCB0byBhcHBseSB0aGUgQ0lTIEJlbmNobWFyayBmb3IgbWFjT1MgMTAuMTQgKHYyLjAuMCksIDEwLjE1ICh2Mi4wLjApLCAxMS4wICh2Mi4wLjApLCBhbmQgMTIuMCAodjEuMC4wKTwvc3RyaW5nPg0KCTxrZXk+UGF5bG9hZERpc3BsYXlOYW1lPC9rZXk+DQoJPHN0cmluZz5EaXNhYmxlIEJsdWV0b290aCBzaGFyaW5nPC9zdHJpbmc+DQoJPGtleT5QYXlsb2FkRW5hYmxlZDwva2V5Pg0KCTx0cnVlLz4NCgk8a2V5PlBheWxvYWRJZGVudGlmaWVyPC9rZXk+DQoJPHN0cmluZz5jaXMubWFjT1NCZW5jaG1hcmsuc2VjdGlvbjIuQmx1ZXRvb3RoU2hhcmluZzwvc3RyaW5nPg0KCTxrZXk+UGF5bG9hZFNjb3BlPC9rZXk+DQoJPHN0cmluZz5TeXN0ZW08L3N0cmluZz4NCgk8a2V5PlBheWxvYWRUeXBlPC9rZXk+DQoJPHN0cmluZz5Db25maWd1cmF0aW9uPC9zdHJpbmc+DQoJPGtleT5QYXlsb2FkVVVJRDwva2V5Pg0KCTxzdHJpbmc+NUNFQkQ3MTItMjhFQi00MzJCLTg0QzctQUEyOEE1QTM4M0Q4PC9zdHJpbmc+DQoJPGtleT5QYXlsb2FkVmVyc2lvbjwva2V5Pg0KCTxpbnRlZ2VyPjE8L2ludGVnZXI+DQogICAgPGtleT5QYXlsb2FkUmVtb3ZhbERpc2FsbG93ZWQ8L2tleT4NCiAgICA8dHJ1ZS8+DQoJPGtleT5QYXlsb2FkQ29udGVudDwva2V5Pg0KCTxhcnJheT4NCgkJPGRpY3Q+DQoJCQk8a2V5PlBheWxvYWRDb250ZW50PC9rZXk+DQoJCQk8ZGljdD4NCgkJCQk8a2V5PmNvbS5hcHBsZS5CbHVldG9vdGg8L2tleT4NCgkJCQk8ZGljdD4NCgkJCQkJPGtleT5Gb3JjZWQ8L2tleT4NCgkJCQkJPGFycmF5Pg0KCQkJCQkJPGRpY3Q+DQoJCQkJCQkJPGtleT5tY3hfcHJlZmVyZW5jZV9zZXR0aW5nczwva2V5Pg0KCQkJCQkJCTxkaWN0Pg0KCQkJCQkJCQk8a2V5PlByZWZLZXlTZXJ2aWNlc0VuYWJsZWQ8L2tleT4NCgkJCQkJCQkJPGZhbHNlLz4NCgkJCQkJCQk8L2RpY3Q+DQoJCQkJCQk8L2RpY3Q+DQoJCQkJCTwvYXJyYXk+DQoJCQkJPC9kaWN0Pg0KCQkJPC9kaWN0Pg0KCQkJPGtleT5QYXlsb2FkRGVzY3JpcHRpb248L2tleT4NCgkJCTxzdHJpbmc+RGlzYWJsZXMgQmx1ZXRvb3RoIFNoYXJpbmc8L3N0cmluZz4NCgkJCTxrZXk+UGF5bG9hZERpc3BsYXlOYW1lPC9rZXk+DQoJCQk8c3RyaW5nPkN1c3RvbTwvc3RyaW5nPg0KCQkJPGtleT5QYXlsb2FkRW5hYmxlZDwva2V5Pg0KCQkJPHRydWUvPg0KCQkJPGtleT5QYXlsb2FkSWRlbnRpZmllcjwva2V5Pg0KCQkJPHN0cmluZz4wMjQwREQxQy03MERDLTQ3NjYtOTAxOC0wNDMyMkJGRUVBRDE8L3N0cmluZz4NCgkJCTxrZXk+UGF5bG9hZFR5cGU8L2tleT4NCgkJCTxzdHJpbmc+Y29tLmFwcGxlLk1hbmFnZWRDbGllbnQucHJlZmVyZW5jZXM8L3N0cmluZz4NCgkJCTxrZXk+UGF5bG9hZFVVSUQ8L2tleT4NCgkJCTxzdHJpbmc+MDI0MEREMUMtNzBEQy00NzY2LTkwMTgtMDQzMjJCRkVFQUQxPC9zdHJpbmc+DQoJCQk8a2V5PlBheWxvYWRWZXJzaW9uPC9rZXk+DQoJCQk8aW50ZWdlcj4xPC9pbnRlZ2VyPg0KCQk8L2RpY3Q+DQoJPC9hcnJheT4NCjwvZGljdD4NCjwvcGxpc3Q+",
      "result": "PD94bWwgdmVyc2lvbj0iMS4wIiBlbmNvZGluZz0iVVRGLTgiPz4NCjwhRE9DVFlQRSBwbGlzdCBQVUJMSUMgIi0vL0FwcGxlLy9EVEQgUExJU1QgMS4wLy9FTiIgImh0dHA6Ly93d3cuYXBwbGUuY29tL0RURHMvUHJvcGVydHlMaXN0LTEuMC5kdGQiPg0KPHBsaXN0IHZlcnNpb249IjEuMCI+DQo8ZGljdD4NCiAgICA8a2V5PkNvbW1hbmRVVUlEPC9rZXk+DQogICAgPHN0cmluZz4wMDAxX0luc3RhbGxQcm9maWxlPC9zdHJpbmc+DQogICAgPGtleT5TdGF0dXM8L2tleT4NCiAgICA8c3RyaW5nPkFja25vd2xlZGdlZDwvc3RyaW5nPg0KICAgIDxrZXk+VURJRDwva2V5Pg0KICAgIDxzdHJpbmc+MDAwMDgwMjAtMDAwOTE1MDgzQzgwMDEyRTwvc3RyaW5nPg0KPC9kaWN0Pg0KPC9wbGlzdD4="
    }
  ]
}
```

> Note: If the server has not yet received a result for a command, it will return an empty object (`{}`).

<<<<<<< HEAD
### List custom MDM commands
=======

### List MDM commands
>>>>>>> 934c02a5

> `GET /api/v1/fleet/mdm/apple/commands` API endpoint is deprecated as of Fleet 4.40. It is maintained for backward compatibility. Please use the new API endpoint below. See old API endpoint docs [here](https://github.com/fleetdm/fleet/blob/fleet-v4.39.0/docs/REST%20API/rest-api.md#list-custom-mdm-commands).

This endpoint returns the list of custom MDM commands that have been executed.

`GET /api/v1/fleet/commands`

#### Parameters

| Name                      | Type    | In    | Description                                                               |
| ------------------------- | ------  | ----- | ------------------------------------------------------------------------- |
| page                      | integer | query | Page number of the results to fetch.                                      |
| per_page                  | integer | query | Results per page.                                                         |
| order_key                 | string  | query | What to order results by. Can be any field listed in the `results` array example below. |
| order_direction           | string  | query | **Requires `order_key`**. The direction of the order given the order key. Options include `asc` and `desc`. Default is `asc`. |
| host_identifier           | string  | query | The host's `hostname`, `uuid`, or `hardware_serial`. |
| request_type              | string  | query | The request type to filter commands by. |

#### Example

`GET /api/v1/fleet/commands?per_page=5`

##### Default response

`Status: 200`

```json
{
  "results": [
    {
      "host_uuid": "145cafeb-87c7-4869-84d5-e4118a927746",
      "command_uuid": "a2064cef-0000-1234-afb9-283e3c1d487e",
      "status": "Acknowledged",
      "updated_at": "2023-04-04:00:00Z",
      "request_type": "ProfileList",
      "hostname": "mycomputer"
    },
    {
      "host_uuid": "322vghee-12c7-8976-83a1-e2118a927342",
      "command_uuid": "d76d69b7-d806-45a9-8e49-9d6dc533485c",
      "status": "200",
      "updated_at": "2023-05-04:00:00Z",
      "request_type": "./Device/Vendor/MSFT/Reboot/RebootNow",
      "hostname": "myhost"
    }
  ]
}
```

---

## Integrations

- [Get Apple Push Notification service (APNs)](#get-apple-push-notification-service-apns)
- [Get Apple Business Manager (ABM)](#get-apple-business-manager-abm)
- [Get Volume Purchasing Program (VPP)](#get-volume-purchasing-program-vpp)

### Get Apple Push Notification service (APNs)

`GET /api/v1/fleet/apns`

#### Parameters

None.

#### Example

`GET /api/v1/fleet/apns`

##### Default response

`Status: 200`

```json
{
  "common_name": "APSP:04u52i98aewuh-xxxx-xxxx-xxxx-xxxx",
  "serial_number": "1234567890987654321",
  "issuer": "Apple Application Integration 2 Certification Authority",
  "renew_date": "2023-09-30T00:00:00Z"
}
```

### Get Apple Business Manager (ABM)

_Available in Fleet Premium_

`GET /api/v1/fleet/abm`

#### Parameters

None.

#### Example

`GET /api/v1/fleet/abm`

##### Default response

`Status: 200`

```json
{
  "apple_id": "apple@example.com",
  "org_name": "Fleet Device Management",
  "mdm_server_url": "https://example.com/mdm/apple/mdm",
  "renew_date": "2023-11-29T00:00:00Z",
  "default_team": ""
}
```

Get Volume Purchasing Program (VPP)

> This **endpoint is experimental** and may change. You can find the upcoming breaking changes [here](https://github.com/fleetdm/fleet/pull/21043/files#diff-7246bc304b15c8865ed8eaa205e9c244d0a0314e4bae60cf553dc06147c38b64R6423-R6446.

_Available in Fleet Premium_

`GET /api/v1/fleet/vpp`

#### Example

`GET /api/v1/fleet/vpp`

##### Default response

`Status: 200`

```json
{
  "org_name": "Acme Inc.",
  "renew_date": "2023-11-29T00:00:00Z",
  "location": "Acme Inc. Main Address"
}
```

---

## Policies

- [List policies](#list-policies)
- [Count policies](#count-policies)
- [Get policy by ID](#get-policy-by-id)
- [Add policy](#add-policy)
- [Remove policies](#remove-policies)
- [Edit policy](#edit-policy)
- [Run automation for all failing hosts of a policy](#run-automation-for-all-failing-hosts-of-a-policy)

Policies are yes or no questions you can ask about your hosts.

Policies in Fleet are defined by osquery queries.

A passing host answers "yes" to a policy if the host returns results for a policy's query.

A failing host answers "no" to a policy if the host does not return results for a policy's query.

For example, a policy might ask “Is Gatekeeper enabled on macOS devices?“ This policy's osquery query might look like the following: `SELECT 1 FROM gatekeeper WHERE assessments_enabled = 1;`

### List policies

`GET /api/v1/fleet/global/policies`

#### Parameters

| Name                    | Type    | In    | Description                                                                                                                                                                                                                                                                                                                                 |
| ----------------------- | ------- | ----- | ------------------------------------------------------------------------------------------------------------------------------------------------------------------------------------------------------------------------------------------------------------------------------------------------------------------------------------------- |
| page                    | integer | query | Page number of the results to fetch.                                                                                                                                                                                                                                                                                                        |
| per_page                | integer | query | Results per page.

#### Example

`GET /api/v1/fleet/global/policies`

##### Default response

`Status: 200`

```json
{
  "policies": [
    {
      "id": 1,
      "name": "Gatekeeper enabled",
      "query": "SELECT 1 FROM gatekeeper WHERE assessments_enabled = 1;",
      "description": "Checks if gatekeeper is enabled on macOS devices",
      "critical": false,
      "author_id": 42,
      "author_name": "John",
      "author_email": "john@example.com",
      "team_id": null,
      "resolution": "Resolution steps",
      "platform": "darwin",
      "created_at": "2021-12-15T15:23:57Z",
      "updated_at": "2021-12-15T15:23:57Z",
      "passing_host_count": 2000,
      "failing_host_count": 300,
      "host_count_updated_at": "2023-12-20T15:23:57Z"
    },
    {
      "id": 2,
      "name": "Windows machines with encrypted hard disks",
      "query": "SELECT 1 FROM bitlocker_info WHERE protection_status = 1;",
      "description": "Checks if the hard disk is encrypted on Windows devices",
      "critical": true,
      "author_id": 43,
      "author_name": "Alice",
      "author_email": "alice@example.com",
      "team_id": null,
      "resolution": "Resolution steps",
      "platform": "windows",
      "created_at": "2021-12-31T14:52:27Z",
      "updated_at": "2022-02-10T20:59:35Z",
      "passing_host_count": 2300,
      "failing_host_count": 0,
      "host_count_updated_at": "2023-12-20T15:23:57Z"
    }
  ]
}
```

---

### Count policies

`GET /api/v1/fleet/policies/count`


#### Parameters
| Name               | Type    | In   | Description                                                                                                   |
| ------------------ | ------- | ---- | ------------------------------------------------------------------------------------------------------------- |
| query                 | string | query | Search query keywords. Searchable fields include `name`.  |

#### Example

`GET /api/v1/fleet/policies/count`

##### Default response

`Status: 200`

```json
{
  "count": 43
}
```

---

### Get policy by ID

`GET /api/v1/fleet/global/policies/:id`

#### Parameters

| Name               | Type    | In   | Description                                                                                                   |
| ------------------ | ------- | ---- | ------------------------------------------------------------------------------------------------------------- |
| id                 | integer | path | **Required.** The policy's ID.                                                                                |

#### Example

`GET /api/v1/fleet/global/policies/1`

##### Default response

`Status: 200`

```json
{
  "policy": {
      "id": 1,
      "name": "Gatekeeper enabled",
      "query": "SELECT 1 FROM gatekeeper WHERE assessments_enabled = 1;",
      "description": "Checks if gatekeeper is enabled on macOS devices",
      "critical": false,
      "author_id": 42,
      "author_name": "John",
      "author_email": "john@example.com",
      "team_id": null,
      "resolution": "Resolution steps",
      "platform": "darwin",
      "created_at": "2021-12-15T15:23:57Z",
      "updated_at": "2021-12-15T15:23:57Z",
      "passing_host_count": 2000,
      "failing_host_count": 300,
      "host_count_updated_at": "2023-12-20T15:23:57Z"
    }
}
```

### Add policy

`POST /api/v1/fleet/global/policies`

#### Parameters

| Name        | Type    | In   | Description                          |
| ----------  | ------- | ---- | ------------------------------------ |
| name        | string  | body | The policy's name.                    |
| query       | string  | body | The policy's query in SQL.                    |
| description | string  | body | The policy's description.             |
| resolution  | string  | body | The resolution steps for the policy. |
| platform    | string  | body | Comma-separated target platforms, currently supported values are "windows", "linux", "darwin". The default, an empty string means target all platforms. |
| critical    | boolean | body | _Available in Fleet Premium_. Mark policy as critical/high impact. |

#### Example (preferred)

`POST /api/v1/fleet/global/policies`

#### Request body

```json
{
  "name": "Gatekeeper enabled",
  "query": "SELECT 1 FROM gatekeeper WHERE assessments_enabled = 1;",
  "description": "Checks if gatekeeper is enabled on macOS devices",
  "resolution": "Resolution steps",
  "platform": "darwin",
  "critical": true
}
```

##### Default response

`Status: 200`

```json
{
  "policy": {
    "id": 43,
    "name": "Gatekeeper enabled",
    "query": "SELECT 1 FROM gatekeeper WHERE assessments_enabled = 1;",
    "description": "Checks if gatekeeper is enabled on macOS devices",
    "critical": true,
    "author_id": 42,
    "author_name": "John",
    "author_email": "john@example.com",
    "team_id": null,
    "resolution": "Resolution steps",
    "platform": "darwin",
    "created_at": "2022-03-17T20:15:55Z",
    "updated_at": "2022-03-17T20:15:55Z",
    "passing_host_count": 0,
    "failing_host_count": 0,
    "host_count_updated_at": null
  }
}
```

### Remove policies

`POST /api/v1/fleet/global/policies/delete`

#### Parameters

| Name     | Type    | In   | Description                                       |
| -------- | ------- | ---- | ------------------------------------------------- |
| ids      | list    | body | **Required.** The IDs of the policies to delete.  |

#### Example

`POST /api/v1/fleet/global/policies/delete`

#### Request body

```json
{
  "ids": [ 1 ]
}
```

##### Default response

`Status: 200`

```json
{
  "deleted": 1
}
```

### Edit policy

`PATCH /api/v1/fleet/global/policies/:id`

#### Parameters

| Name        | Type    | In   | Description                          |
| ----------  | ------- | ---- | ------------------------------------ |
| id          | integer | path | The policy's ID.                     |
| name        | string  | body | The query's name.                    |
| query       | string  | body | The query in SQL.                    |
| description | string  | body | The query's description.             |
| resolution  | string  | body | The resolution steps for the policy. |
| platform    | string  | body | Comma-separated target platforms, currently supported values are "windows", "linux", "darwin". The default, an empty string means target all platforms. |
| critical    | boolean | body | _Available in Fleet Premium_. Mark policy as critical/high impact. |

#### Example

`PATCH /api/v1/fleet/global/policies/42`

##### Request body

```json
{
  "name": "Gatekeeper enabled",
  "query": "SELECT 1 FROM gatekeeper WHERE assessments_enabled = 1;",
  "description": "Checks if gatekeeper is enabled on macOS devices",
  "critical": true,
  "resolution": "Resolution steps",
  "platform": "darwin"
}
```

##### Default response

`Status: 200`

```json
{
  "policy": {
    "id": 42,
    "name": "Gatekeeper enabled",
    "query": "SELECT 1 FROM gatekeeper WHERE assessments_enabled = 1;",
    "description": "Checks if gatekeeper is enabled on macOS devices",
    "critical": true,
    "author_id": 43,
    "author_name": "John",
    "author_email": "john@example.com",
    "team_id": null,
    "resolution": "Resolution steps",
    "platform": "darwin",
    "created_at": "2022-03-17T20:15:55Z",
    "updated_at": "2022-03-17T20:15:55Z",
    "passing_host_count": 0,
    "failing_host_count": 0,
    "host_count_updated_at": null
  }
}
```

### Run automation for all failing hosts of a policy

Triggers [automations](https://fleetdm.com/docs/using-fleet/automations#policy-automations) for *all* hosts failing the specified policies, regardless of whether the policies were previously failing on those hosts.

`POST /api/v1/fleet/automations/reset`

#### Parameters

| Name        | Type     | In   | Description                                              |
| ----------  | -------- | ---- | -------------------------------------------------------- |
| policy_ids  | list     | body | Filters to only run policy automations for the specified policies. |
| team_ids    | list     | body | _Available in Fleet Premium_. Filters to only run policy automations for hosts in the specified teams. |


#### Example

`POST /api/v1/fleet/automations/reset`

##### Request body

```json
{
    "team_ids": [1],
    "policy_ids": [1, 2, 3]
}
```

##### Default response

`Status: 200`

```json
{}
```

---

## Team policies

- [List team policies](#list-team-policies)
- [Count team policies](#count-team-policies)
- [Get team policy by ID](#get-team-policy-by-id)
- [Add team policy](#add-team-policy)
- [Remove team policies](#remove-team-policies)
- [Edit team policy](#edit-team-policy)

_Available in Fleet Premium_

Team policies work the same as policies, but at the team level.

### List team policies

`GET /api/v1/fleet/teams/:id/policies`

#### Parameters

| Name               | Type    | In   | Description                                                                                                   |
| ------------------ | ------- | ---- | ------------------------------------------------------------------------------------------------------------- |
| id                 | integer | path  | **Required.** Defines what team ID to operate on                                                                            |
| merge_inherited  | boolean | query | If `true`, will return both team policies **and** inherited ("All teams") policies the `policies` list, and will not return a separate `inherited_policies` list. |
| query                 | string | query | Search query keywords. Searchable fields include `name`. |
| page                    | integer | query | Page number of the results to fetch.                                                                                                                                                                                                                                                                                                        |
| per_page                | integer | query | Results per page. |


#### Example (default usage)

`GET /api/v1/fleet/teams/1/policies`

##### Default response

`Status: 200`

```json
{
  "policies": [
    {
      "id": 1,
      "name": "Gatekeeper enabled",
      "query": "SELECT 1 FROM gatekeeper WHERE assessments_enabled = 1;",
      "description": "Checks if gatekeeper is enabled on macOS devices",
      "critical": true,
      "author_id": 42,
      "author_name": "John",
      "author_email": "john@example.com",
      "team_id": 1,
      "resolution": "Resolution steps",
      "platform": "darwin",
      "created_at": "2021-12-16T14:37:37Z",
      "updated_at": "2021-12-16T16:39:00Z",
      "passing_host_count": 2000,
      "failing_host_count": 300,
      "host_count_updated_at": "2023-12-20T15:23:57Z",
      "calendar_events_enabled": true
    },
    {
      "id": 2,
      "name": "Windows machines with encrypted hard disks",
      "query": "SELECT 1 FROM bitlocker_info WHERE protection_status = 1;",
      "description": "Checks if the hard disk is encrypted on Windows devices",
      "critical": false,
      "author_id": 43,
      "author_name": "Alice",
      "author_email": "alice@example.com",
      "team_id": 1,
      "resolution": "Resolution steps",
      "platform": "windows",
      "created_at": "2021-12-16T14:37:37Z",
      "updated_at": "2021-12-16T16:39:00Z",
      "passing_host_count": 2300,
      "failing_host_count": 0,
      "host_count_updated_at": "2023-12-20T15:23:57Z",
      "calendar_events_enabled": false
    }
  ],
  "inherited_policies": [
    {
      "id": 136,
      "name": "Arbitrary Test Policy (all platforms) (all teams)",
      "query": "SELECT 1 FROM osquery_info WHERE 1=1;",
      "description": "If you're seeing this, mostly likely this is because someone is testing out failing policies in dogfood. You can ignore this.",
      "critical": true,
      "author_id": 77,
      "author_name": "Test Admin",
      "author_email": "test@admin.com",
      "team_id": null,
      "resolution": "To make it pass, change \"1=0\" to \"1=1\". To make it fail, change \"1=1\" to \"1=0\".",
      "platform": "darwin,windows,linux",
      "created_at": "2022-08-04T19:30:18Z",
      "updated_at": "2022-08-30T15:08:26Z",
      "passing_host_count": 10,
      "failing_host_count": 9,
      "host_count_updated_at": "2023-12-20T15:23:57Z"
    }
  ]
}
```

#### Example (returns single list)

`GET /api/v1/fleet/teams/1/policies?merge_inherited=true`

##### Default response

`Status: 200`

```json
{
  "policies": [
    {
      "id": 1,
      "name": "Gatekeeper enabled",
      "query": "SELECT 1 FROM gatekeeper WHERE assessments_enabled = 1;",
      "description": "Checks if gatekeeper is enabled on macOS devices",
      "critical": true,
      "author_id": 42,
      "author_name": "John",
      "author_email": "john@example.com",
      "team_id": 1,
      "resolution": "Resolution steps",
      "platform": "darwin",
      "created_at": "2021-12-16T14:37:37Z",
      "updated_at": "2021-12-16T16:39:00Z",
      "passing_host_count": 2000,
      "failing_host_count": 300,
      "host_count_updated_at": "2023-12-20T15:23:57Z"
    },
    {
      "id": 2,
      "name": "Windows machines with encrypted hard disks",
      "query": "SELECT 1 FROM bitlocker_info WHERE protection_status = 1;",
      "description": "Checks if the hard disk is encrypted on Windows devices",
      "critical": false,
      "author_id": 43,
      "author_name": "Alice",
      "author_email": "alice@example.com",
      "team_id": 1,
      "resolution": "Resolution steps",
      "platform": "windows",
      "created_at": "2021-12-16T14:37:37Z",
      "updated_at": "2021-12-16T16:39:00Z",
      "passing_host_count": 2300,
      "failing_host_count": 0,
      "host_count_updated_at": "2023-12-20T15:23:57Z"
    },
    {
      "id": 136,
      "name": "Arbitrary Test Policy (all platforms) (all teams)",
      "query": "SELECT 1 FROM osquery_info WHERE 1=1;",
      "description": "If you're seeing this, mostly likely this is because someone is testing out failing policies in dogfood. You can ignore this.",
      "critical": true,
      "author_id": 77,
      "author_name": "Test Admin",
      "author_email": "test@admin.com",
      "team_id": null,
      "resolution": "To make it pass, change \"1=0\" to \"1=1\". To make it fail, change \"1=1\" to \"1=0\".",
      "platform": "darwin,windows,linux",
      "created_at": "2022-08-04T19:30:18Z",
      "updated_at": "2022-08-30T15:08:26Z",
      "passing_host_count": 10,
      "failing_host_count": 9,
      "host_count_updated_at": "2023-12-20T15:23:57Z"
    }
  ]
}
```

### Count team policies

`GET /api/v1/fleet/team/:team_id/policies/count`

#### Parameters
| Name               | Type    | In   | Description                                                                                                   |
| ------------------ | ------- | ---- | ------------------------------------------------------------------------------------------------------------- |
| team_id                 | integer | path  | **Required.** Defines what team ID to operate on
| query                 | string | query | Search query keywords. Searchable fields include `name`. |
| merge_inherited     | boolean | query | If `true`, will include inherited ("All teams") policies in the count. |

#### Example

`GET /api/v1/fleet/team/1/policies/count`

##### Default response

`Status: 200`

```json
{
  "count": 43
}
```

---

### Get team policy by ID

`GET /api/v1/fleet/teams/:team_id/policies/:policy_id`

#### Parameters

| Name               | Type    | In   | Description                                                                                                   |
| ------------------ | ------- | ---- | ------------------------------------------------------------------------------------------------------------- |
| team_id            | integer | path  | **Required.** Defines what team ID to operate on                                                                            |
| policy_id                 | integer | path | **Required.** The policy's ID.                                                                                |

#### Example

`GET /api/v1/fleet/teams/1/policies/43`

##### Default response

`Status: 200`

```json
{
  "policy": {
    "id": 43,
    "name": "Gatekeeper enabled",
    "query": "SELECT 1 FROM gatekeeper WHERE assessments_enabled = 1;",
    "description": "Checks if gatekeeper is enabled on macOS devices",
    "critical": true,
    "author_id": 42,
    "author_name": "John",
    "author_email": "john@example.com",
    "team_id": 1,
    "resolution": "Resolution steps",
    "platform": "darwin",
    "created_at": "2021-12-16T14:37:37Z",
    "updated_at": "2021-12-16T16:39:00Z",
    "passing_host_count": 0,
    "failing_host_count": 0,
    "host_count_updated_at": null,
    "calendar_events_enabled": true
  }
}
```

### Add team policy

The semantics for creating a team policy are the same as for global policies, see [Add policy](#add-policy).

`POST /api/v1/fleet/teams/:id/policies`

#### Parameters

| Name        | Type    | In   | Description                          |
| ----------  | ------- | ---- | ------------------------------------ |
| id         | integer | path | Defines what team ID to operate on.  |
| name        | string  | body | The policy's name.                    |
| query       | string  | body | The policy's query in SQL.                    |
| description | string  | body | The policy's description.             |
| resolution  | string  | body | The resolution steps for the policy. |
| platform    | string  | body | Comma-separated target platforms, currently supported values are "windows", "linux", "darwin". The default, an empty string means target all platforms. |
| critical    | boolean | body | _Available in Fleet Premium_. Mark policy as critical/high impact. |

Either `query` or `query_id` must be provided.

#### Example

`POST /api/v1/fleet/teams/1/policies`

##### Request body

```json
{
  "name": "Gatekeeper enabled",
  "query": "SELECT 1 FROM gatekeeper WHERE assessments_enabled = 1;",
  "description": "Checks if gatekeeper is enabled on macOS devices",
  "critical": true,
  "resolution": "Resolution steps",
  "platform": "darwin"
}
```

##### Default response

`Status: 200`

```json
{
  "policy": {
    "id": 43,
    "name": "Gatekeeper enabled",
    "query": "SELECT 1 FROM gatekeeper WHERE assessments_enabled = 1;",
    "description": "Checks if gatekeeper is enabled on macOS devices",
    "critical": true,
    "author_id": 42,
    "author_name": "John",
    "author_email": "john@example.com",
    "team_id": 1,
    "resolution": "Resolution steps",
    "platform": "darwin",
    "created_at": "2021-12-16T14:37:37Z",
    "updated_at": "2021-12-16T16:39:00Z",
    "passing_host_count": 0,
    "failing_host_count": 0,
    "host_count_updated_at": null,
    "calendar_events_enabled": false
  }
}
```

### Remove team policies

`POST /api/v1/fleet/teams/:team_id/policies/delete`

#### Parameters

| Name     | Type    | In   | Description                                       |
| -------- | ------- | ---- | ------------------------------------------------- |
| team_id  | integer | path  | **Required.** Defines what team ID to operate on                |
| ids      | list    | body | **Required.** The IDs of the policies to delete.  |

#### Example

`POST /api/v1/fleet/teams/1/policies/delete`

##### Request body

```json
{
  "ids": [ 1 ]
}
```

##### Default response

`Status: 200`

```json
{
  "deleted": 1
}
```

### Edit team policy

`PATCH /api/v1/fleet/teams/:team_id/policies/:policy_id`

#### Parameters

| Name        | Type    | In   | Description                          |
| ----------  | ------- | ---- | ------------------------------------ |
| team_id     | integer | path | The team's ID.                       |
| policy_id   | integer | path | The policy's ID.                     |
| name        | string  | body | The query's name.                    |
| query       | string  | body | The query in SQL.                    |
| description | string  | body | The query's description.             |
| resolution  | string  | body | The resolution steps for the policy. |
| platform    | string  | body | Comma-separated target platforms, currently supported values are "windows", "linux", "darwin". The default, an empty string means target all platforms. |
| critical    | boolean | body | _Available in Fleet Premium_. Mark policy as critical/high impact. |
| calendar_events_enabled    | boolean | body | _Available in Fleet Premium_. Whether to trigger calendar events when policy is failing. |

#### Example

`PATCH /api/v1/fleet/teams/2/policies/42`

##### Request body

```json
{
  "name": "Gatekeeper enabled",
  "query": "SELECT 1 FROM gatekeeper WHERE assessments_enabled = 1;",
  "description": "Checks if gatekeeper is enabled on macOS devices",
  "critical": true,
  "resolution": "Resolution steps",
  "platform": "darwin"
}
```

##### Default response

`Status: 200`

```json
{
  "policy": {
    "id": 42,
    "name": "Gatekeeper enabled",
    "query": "SELECT 1 FROM gatekeeper WHERE assessments_enabled = 1;",
    "description": "Checks if gatekeeper is enabled on macOS devices",
    "critical": true,
    "author_id": 43,
    "author_name": "John",
    "author_email": "john@example.com",
    "resolution": "Resolution steps",
    "platform": "darwin",
    "team_id": 2,
    "created_at": "2021-12-16T14:37:37Z",
    "updated_at": "2021-12-16T16:39:00Z",
    "passing_host_count": 0,
    "failing_host_count": 0,
    "host_count_updated_at": null,
    "calendar_events_enabled": true
  }
}
```

---

## Queries

- [List queries](#list-queries)
- [Get query](#get-query)
- [Get query report](#get-query-report)
- [Get query report for one host](#get-query-report-for-one-host)
- [Create query](#create-query)
- [Modify query](#modify-query)
- [Delete query by name](#delete-query-by-name)
- [Delete query by ID](#delete-query-by-id)
- [Delete queries](#delete-queries)
- [Run live query](#run-live-query)



### List queries

Returns a list of global queries or team queries.

`GET /api/v1/fleet/queries`

#### Parameters

| Name            | Type    | In    | Description                                                                                                                   |
| --------------- | ------- | ----- | ----------------------------------------------------------------------------------------------------------------------------- |
| order_key       | string  | query | What to order results by. Can be any column in the queries table.                                                             |
| order_direction | string  | query | **Requires `order_key`**. The direction of the order given the order key. Options include `asc` and `desc`. Default is `asc`. |
| team_id         | integer | query | _Available in Fleet Premium_. The ID of the parent team for the queries to be listed. When omitted, returns global queries.                  |
| query           | string  | query | Search query keywords. Searchable fields include `name`.                                                                      |
| merge_inherited | boolean | query | _Available in Fleet Premium_. If `true`, will include global queries in addition to team queries when filtering by `team_id`. (If no `team_id` is provided, this parameter is ignored.)

#### Example

`GET /api/v1/fleet/queries`

##### Default response

`Status: 200`

```json
{
"queries": [
  {
    "created_at": "2021-01-04T21:19:57Z",
    "updated_at": "2021-01-04T21:19:57Z",
    "id": 1,
    "name": "query1",
    "description": "query",
    "query": "SELECT * FROM osquery_info",
    "team_id": null,
    "interval": 3600,
    "platform": "darwin,windows,linux",
    "min_osquery_version": "",
    "automations_enabled": true,
    "logging": "snapshot",
    "saved": true,
    "observer_can_run": true,
    "discard_data": false,
    "author_id": 1,
    "author_name": "noah",
    "author_email": "noah@example.com",
    "packs": [
      {
        "created_at": "2021-01-05T21:13:04Z",
        "updated_at": "2021-01-07T19:12:54Z",
        "id": 1,
        "name": "Pack",
        "description": "Pack",
        "platform": "",
        "disabled": true
      }
    ],
    "stats": {
      "system_time_p50": 1.32,
      "system_time_p95": 4.02,
      "user_time_p50": 3.55,
      "user_time_p95": 3.00,
      "total_executions": 3920
    }
  },
  {
    "created_at": "2021-01-19T17:08:24Z",
    "updated_at": "2021-01-19T17:08:24Z",
    "id": 3,
    "name": "osquery_schedule",
    "description": "Report performance stats for each file in the query schedule.",
    "query": "select name, interval, executions, output_size, wall_time, (user_time/executions) as avg_user_time, (system_time/executions) as avg_system_time, average_memory, last_executed from osquery_schedule;",
    "team_id": null,
    "interval": 3600,
    "platform": "",
    "version": "",
    "automations_enabled": true,
    "logging": "differential",
    "saved": true,
    "observer_can_run": true,
    "discard_data": true,
    "author_id": 1,
    "author_name": "noah",
    "author_email": "noah@example.com",
    "packs": [
      {
        "created_at": "2021-01-19T17:08:31Z",
        "updated_at": "2021-01-19T17:08:31Z",
        "id": 14,
        "name": "test_pack",
        "description": "",
        "platform": "",
        "disabled": false
      }
    ],
    "stats": {
      "system_time_p50": null,
      "system_time_p95": null,
      "user_time_p50": null,
      "user_time_p95": null,
      "total_executions": null
    }
  }
]}
```

### Get query

Returns the query specified by ID.

`GET /api/v1/fleet/queries/:id`

#### Parameters

| Name | Type    | In   | Description                                |
| ---- | ------- | ---- | ------------------------------------------ |
| id   | integer | path | **Required**. The id of the desired query. |

#### Example

`GET /api/v1/fleet/queries/31`

##### Default response

`Status: 200`

```json
{
  "query": {
    "created_at": "2021-01-19T17:08:24Z",
    "updated_at": "2021-01-19T17:08:24Z",
    "id": 31,
    "name": "centos_hosts",
    "description": "",
    "query": "select 1 from os_version where platform = \"centos\";",
    "team_id": null,
    "interval": 3600,
    "platform": "",
    "min_osquery_version": "",
    "automations_enabled": true,
    "logging": "snapshot",
    "saved": true,
    "observer_can_run": true,
    "discard_data": false,
    "author_id": 1,
    "author_name": "John",
    "author_email": "john@example.com",
    "packs": [
      {
        "created_at": "2021-01-19T17:08:31Z",
        "updated_at": "2021-01-19T17:08:31Z",
        "id": 14,
        "name": "test_pack",
        "description": "",
        "platform": "",
        "disabled": false
      }
    ],
    "stats": {
      "system_time_p50": 1.32,
      "system_time_p95": 4.02,
      "user_time_p50": 3.55,
      "user_time_p95": 3.00,
      "total_executions": 3920
    }
  }
}
```

### Get query report

Returns the query report specified by ID.

`GET /api/v1/fleet/queries/:id/report`

#### Parameters

| Name      | Type    | In    | Description                                |
| --------- | ------- | ----- | ------------------------------------------ |
| id        | integer | path  | **Required**. The ID of the desired query. |

#### Example

`GET /api/v1/fleet/queries/31/report`

##### Default response

`Status: 200`

```json
{
  "query_id": 31,
  "report_clipped": false,
  "results": [
    {
      "host_id": 1,
      "host_name": "foo",
      "last_fetched": "2021-01-19T17:08:31Z",
      "columns": {
        "model": "USB 2.0 Hub",
        "vendor": "VIA Labs, Inc."
      }
    },
    {
      "host_id": 1,
      "host_name": "foo",
      "last_fetched": "2021-01-19T17:08:31Z",
      "columns": {
        "model": "USB Keyboard",
        "vendor": "VIA Labs, Inc."
      }
    },
    {
      "host_id": 2,
      "host_name": "bar",
      "last_fetched": "2021-01-19T17:20:00Z",
      "columns": {
        "model": "USB Reciever",
        "vendor": "Logitech"
      }
    },
    {
      "host_id": 2,
      "host_name": "bar",
      "last_fetched": "2021-01-19T17:20:00Z",
      "columns": {
        "model": "USB Reciever",
        "vendor": "Logitech"
      }
    },
    {
      "host_id": 2,
      "host_name": "bar",
      "last_fetched": "2021-01-19T17:20:00Z",
      "columns": {
        "model": "Display Audio",
        "vendor": "Apple Inc."
      }
    }
  ]
}
```

If a query has no results stored, then `results` will be an empty array:

```json
{
  "query_id": 32,
  "results": []
}
```

> Note: osquery scheduled queries do not return errors, so only non-error results are included in the report. If you suspect a query may be running into errors, you can use the [live query](#run-live-query) endpoint to get diagnostics.

### Get query report for one host

Returns a query report for a single host.

`GET /api/v1/fleet/hosts/:id/queries/:query_id`

#### Parameters

| Name      | Type    | In    | Description                                |
| --------- | ------- | ----- | ------------------------------------------ |
| id        | integer | path  | **Required**. The ID of the desired host.          |
| query_id  | integer | path  | **Required**. The ID of the desired query.         |

#### Example

`GET /api/v1/fleet/hosts/123/queries/31`

##### Default response

`Status: 200`

```json
{
  "query_id": 31,
  "host_id": 1,
  "host_name": "foo",
  "last_fetched": "2021-01-19T17:08:31Z",
  "report_clipped": false,
  "results": [
    {
      "columns": {
        "model": "USB 2.0 Hub",
        "vendor": "VIA Labs, Inc."
      }
    },
    {
      "columns": {
        "model": "USB Keyboard",
        "vendor": "VIA Labs, Inc."
      }
    },
    {
      "columns": {
        "model": "USB Reciever",
        "vendor": "Logitech"
      }
    }
  ]
}
```

If a query has no results stored for the specified host, then `results` will be an empty array:

```json
{
  "query_id": 31,
  "host_id": 1,
  "host_name": "foo",
  "last_fetched": "2021-01-19T17:08:31Z",
  "report_clipped": false,
  "results": []
}
```

> Note: osquery scheduled queries do not return errors, so only non-error results are included in the report. If you suspect a query may be running into errors, you can use the [live query](#run-live-query) endpoint to get diagnostics.

### Create query

Creates a global query or team query.

`POST /api/v1/fleet/queries`

#### Parameters

| Name                            | Type    | In   | Description                                                                                                                                            |
| ------------------------------- | ------- | ---- | ------------------------------------------------------------------------------------------------------------------------------------------------------ |
| name                            | string  | body | **Required**. The name of the query.                                                                                                                   |
| query                           | string  | body | **Required**. The query in SQL syntax.                                                                                                                 |
| description                     | string  | body | The query's description.                                                                                                                               |
| observer_can_run                | bool    | body | Whether or not users with the `observer` role can run the query. In Fleet 4.0.0, 3 user roles were introduced (`admin`, `maintainer`, and `observer`). This field is only relevant for the `observer` role. The `observer_plus` role can run any query and is not limited by this flag (`observer_plus` role was added in Fleet 4.30.0). |
| team_id                         | integer | body | _Available in Fleet Premium_. The parent team to which the new query should be added. If omitted, the query will be global.                                           |
| interval                       | integer | body | The amount of time, in seconds, the query waits before running. Can be set to `0` to never run. Default: 0.       |
| platform                        | string  | body | The OS platforms where this query will run (other platforms ignored). Comma-separated string. If omitted, runs on all compatible platforms.                        |
| min_osquery_version             | string  | body | The minimum required osqueryd version installed on a host. If omitted, all osqueryd versions are acceptable.                                                                          |
| automations_enabled             | boolean | body | Whether to send data to the configured log destination according to the query's `interval`. |
| logging             | string  | body | The type of log output for this query. Valid values: `"snapshot"`(default), `"differential"`, or `"differential_ignore_removals"`.                        |
| discard_data        | bool    | body | Whether to skip saving the latest query results for each host. Default: `false`. |


#### Example

`POST /api/v1/fleet/queries`

##### Request body

```json
{
  "name": "new_query",
  "description": "This is a new query.",
  "query": "SELECT * FROM osquery_info",
  "interval": 3600, // Once per hour
  "platform": "darwin,windows,linux",
  "min_osquery_version": "",
  "automations_enabled": true,
  "logging": "snapshot",
  "discard_data": false
}
```

##### Default response

`Status: 200`

```json
{
  "query": {
    "created_at": "0001-01-01T00:00:00Z",
    "updated_at": "0001-01-01T00:00:00Z",
    "id": 288,
    "name": "new_query",
    "query": "SELECT * FROM osquery_info",
    "description": "This is a new query.",
    "team_id": null,
    "interval": 3600,
    "platform": "darwin,windows,linux",
    "min_osquery_version": "",
    "automations_enabled": true,
    "logging": "snapshot",
    "saved": true,
    "author_id": 1,
    "author_name": "",
    "author_email": "",
    "observer_can_run": true,
    "discard_data": false,
    "packs": []
  }
}
```

### Modify query

Modifies the query specified by ID.

`PATCH /api/v1/fleet/queries/:id`

#### Parameters

| Name                        | Type    | In   | Description                                                                                                                                            |
| --------------------------- | ------- | ---- | ------------------------------------------------------------------------------------------------------------------------------------------------------ |
| id                          | integer | path | **Required.** The ID of the query.                                                                                                                     |
| name                        | string  | body | The name of the query.                                                                                                                                 |
| query                       | string  | body | The query in SQL syntax.                                                                                                                               |
| description                 | string  | body | The query's description.                                                                                                                               |
| observer_can_run            | bool    | body | Whether or not users with the `observer` role can run the query. In Fleet 4.0.0, 3 user roles were introduced (`admin`, `maintainer`, and `observer`). This field is only relevant for the `observer` role. The `observer_plus` role can run any query and is not limited by this flag (`observer_plus` role was added in Fleet 4.30.0). |
| interval                   | integer | body | The amount of time, in seconds, the query waits before running. Can be set to `0` to never run. Default: 0.       |
| platform                    | string  | body | The OS platforms where this query will run (other platforms ignored). Comma-separated string. If set to "", runs on all compatible platforms.                    |
| min_osquery_version             | string  | body | The minimum required osqueryd version installed on a host. If omitted, all osqueryd versions are acceptable.                                                                          |
| automations_enabled             | boolean | body | Whether to send data to the configured log destination according to the query's `interval`. |
| logging             | string  | body | The type of log output for this query. Valid values: `"snapshot"`(default), `"differential"`, or `"differential_ignore_removals"`.                        |
| discard_data        | bool    | body | Whether to skip saving the latest query results for each host. |

> Note that any of the following conditions will cause the existing query report to be deleted:
> - Updating the `query` (SQL) field
> - Changing `discard_data` from `false` to `true`
> - Changing `logging` from `"snapshot"` to `"differential"` or `"differential_ignore_removals"`

#### Example

`PATCH /api/v1/fleet/queries/2`

##### Request body

```json
{
  "name": "new_title_for_my_query",
  "interval": 3600, // Once per hour,
  "platform": "",
  "min_osquery_version": "",
  "automations_enabled": false,
  "discard_data": true
}
```

##### Default response

`Status: 200`

```json
{
  "query": {
    "created_at": "2021-01-22T17:23:27Z",
    "updated_at": "2021-01-22T17:23:27Z",
    "id": 288,
    "name": "new_title_for_my_query",
    "description": "This is a new query.",
    "query": "SELECT * FROM osquery_info",
    "team_id": null,
    "interval": 3600,
    "platform": "",
    "min_osquery_version": "",
    "automations_enabled": false,
    "logging": "snapshot",
    "saved": true,
    "author_id": 1,
    "author_name": "noah",
    "observer_can_run": true,
    "discard_data": true,
    "packs": []
  }
}
```

### Delete query by name

Deletes the query specified by name.

`DELETE /api/v1/fleet/queries/:name`

#### Parameters

| Name | Type       | In   | Description                          |
| ---- | ---------- | ---- | ------------------------------------ |
| name | string     | path | **Required.** The name of the query. |
| team_id | integer | body | _Available in Fleet Premium_. The ID of the parent team of the query to be deleted. If omitted, Fleet will search among queries in the global context. |

#### Example

`DELETE /api/v1/fleet/queries/foo`

##### Default response

`Status: 200`


### Delete query by ID

Deletes the query specified by ID.

`DELETE /api/v1/fleet/queries/id/:id`

#### Parameters

| Name | Type    | In   | Description                        |
| ---- | ------- | ---- | ---------------------------------- |
| id   | integer | path | **Required.** The ID of the query. |

#### Example

`DELETE /api/v1/fleet/queries/id/28`

##### Default response

`Status: 200`


### Delete queries

Deletes the queries specified by ID. Returns the count of queries successfully deleted.

`POST /api/v1/fleet/queries/delete`

#### Parameters

| Name | Type | In   | Description                           |
| ---- | ---- | ---- | ------------------------------------- |
| ids  | list | body | **Required.** The IDs of the queries. |

#### Example

`POST /api/v1/fleet/queries/delete`

##### Request body

```json
{
  "ids": [
    2, 24, 25
  ]
}
```

##### Default response

`Status: 200`

```json
{
  "deleted": 3
}
```

### Run live query

> This updated API endpoint replaced `GET /api/v1/fleet/queries/run` in Fleet 4.43.0, for improved compatibility with many HTTP clients. The [deprecated endpoint](https://github.com/fleetdm/fleet/blob/fleet-v4.42.0/docs/REST%20API/rest-api.md#run-live-query) is maintained for backwards compatibility.

Runs a live query against the specified hosts and responds with the results.

The live query will stop if the request times out. Timeouts happen if targeted hosts haven't responded after the configured `FLEET_LIVE_QUERY_REST_PERIOD` (default 25 seconds) or if the `distributed_interval` agent option (default 10 seconds) is higher than the `FLEET_LIVE_QUERY_REST_PERIOD`.


`POST /api/v1/fleet/queries/:id/run`

#### Parameters

| Name      | Type  | In   | Description                                                                                                                                                        |
|-----------|-------|------|--------------------------------------------------------------------------------------------------------------------------------------------------------------------|
| query_id | integer | path | **Required**. The ID of the saved query to run. |
| host_ids  | array | body | **Required**. The IDs of the hosts to target. User must be authorized to target all of these hosts.                                                                |

#### Example

`POST /api/v1/fleet/queries/123/run`

##### Request body

```json
{
  "host_ids": [ 1, 4, 34, 27 ]
}
```

##### Default response

```json
{
  "query_id": 123,
  "targeted_host_count": 4,
  "responded_host_count": 2,
  "results": [
    {
      "host_id": 1,
      "rows": [
        {
          "build_distro": "10.12",
          "build_platform": "darwin",
          "config_hash": "7bb99fa2c8a998c9459ec71da3a84d66c592d6d3",
          "config_valid": "1",
          "extensions": "active",
          "instance_id": "9a2ec7bf-4946-46ea-93bf-455e0bcbd068",
          "pid": "23413",
          "platform_mask": "21",
          "start_time": "1635194306",
          "uuid": "4C182AC7-75F7-5AF4-A74B-1E165ED35742",
          "version": "4.9.0",
          "watcher": "23412"
        }
      ],
      "error": null
    },
    {
      "host_id": 2,
      "rows": [],
      "error": "no such table: os_version"
    }
  ]
}
```

---

## Schedule

> The schedule API endpoints are deprecated as of Fleet 4.35. They are maintained for backwards compatibility.
> Please use the [queries](#queries) endpoints, which as of 4.35 have attributes such as `interval` and `platform` that enable scheduling.

- [Get schedule (deprecated)](#get-schedule)
- [Add query to schedule (deprecated)](#add-query-to-schedule)
- [Edit query in schedule (deprecated)](#edit-query-in-schedule)
- [Remove query from schedule (deprecated)](#remove-query-from-schedule)
- [Team schedule](#team-schedule)

Scheduling queries in Fleet is the best practice for collecting data from hosts.

These API routes let you control your scheduled queries.

### Get schedule

> The schedule API endpoints are deprecated as of Fleet 4.35. They are maintained for backwards compatibility.
> Please use the [queries](#queries) endpoints, which as of 4.35 have attributes such as `interval` and `platform` that enable scheduling.

`GET /api/v1/fleet/global/schedule`

#### Parameters

None.

#### Example

`GET /api/v1/fleet/global/schedule`

##### Default response

`Status: 200`

```json
{
  "global_schedule": [
    {
      "created_at": "0001-01-01T00:00:00Z",
      "updated_at": "0001-01-01T00:00:00Z",
      "id": 4,
      "pack_id": 1,
      "name": "arp_cache",
      "query_id": 2,
      "query_name": "arp_cache",
      "query": "select * from arp_cache;",
      "interval": 120,
      "snapshot": true,
      "removed": null,
      "platform": "",
      "version": "",
      "shard": null,
      "denylist": null,
      "stats": {
        "system_time_p50": 1.32,
        "system_time_p95": 4.02,
        "user_time_p50": 3.55,
        "user_time_p95": 3.00,
        "total_executions": 3920
      }
    },
    {
      "created_at": "0001-01-01T00:00:00Z",
      "updated_at": "0001-01-01T00:00:00Z",
      "id": 5,
      "pack_id": 1,
      "name": "disk_encryption",
      "query_id": 7,
      "query_name": "disk_encryption",
      "query": "select * from disk_encryption;",
      "interval": 86400,
      "snapshot": true,
      "removed": null,
      "platform": "",
      "version": "",
      "shard": null,
      "denylist": null,
      "stats": {
        "system_time_p50": 1.32,
        "system_time_p95": 4.02,
        "user_time_p50": 3.55,
        "user_time_p95": 3.00,
        "total_executions": 3920
      }
    }
  ]
}
```

### Add query to schedule

> The schedule API endpoints are deprecated as of Fleet 4.35. They are maintained for backwards compatibility.
> Please use the [queries](#queries) endpoints, which as of 4.35 have attributes such as `interval` and `platform` that enable scheduling.

`POST /api/v1/fleet/global/schedule`

#### Parameters

| Name     | Type    | In   | Description                                                                                                                      |
| -------- | ------- | ---- | -------------------------------------------------------------------------------------------------------------------------------- |
| query_id | integer | body | **Required.** The query's ID.                                                                                                    |
| interval | integer | body | **Required.** The amount of time, in seconds, the query waits before running.                                                    |
| snapshot | boolean | body | **Required.** Whether the queries logs show everything in its current state.                                                     |
| removed  | boolean | body | Whether "removed" actions should be logged. Default is `null`.                                                                   |
| platform | string  | body | The computer platform where this query will run (other platforms ignored). Empty value runs on all platforms. Default is `null`. |
| shard    | integer | body | Restrict this query to a percentage (1-100) of target hosts. Default is `null`.                                                  |
| version  | string  | body | The minimum required osqueryd version installed on a host. Default is `null`.                                                    |

#### Example

`POST /api/v1/fleet/global/schedule`

##### Request body

```json
{
  "interval": 86400,
  "query_id": 2,
  "snapshot": true
}
```

##### Default response

`Status: 200`

```json
{
  "scheduled": {
    "created_at": "0001-01-01T00:00:00Z",
    "updated_at": "0001-01-01T00:00:00Z",
    "id": 1,
    "pack_id": 5,
    "name": "arp_cache",
    "query_id": 2,
    "query_name": "arp_cache",
    "query": "select * from arp_cache;",
    "interval": 86400,
    "snapshot": true,
    "removed": null,
    "platform": "",
    "version": "",
    "shard": null,
    "denylist": null
  }
}
```

> Note that the `pack_id` is included in the response object because Fleet's Schedule feature uses [osquery query packs](https://osquery.readthedocs.io/en/stable/deployment/configuration/#query-packs) under the hood.

### Edit query in schedule

> The schedule API endpoints are deprecated as of Fleet 4.35. They are maintained for backwards compatibility.
> Please use the [queries](#queries) endpoints, which as of 4.35 have attributes such as `interval` and `platform` that enable scheduling.

`PATCH /api/v1/fleet/global/schedule/:id`

#### Parameters

| Name     | Type    | In   | Description                                                                                                   |
| -------- | ------- | ---- | ------------------------------------------------------------------------------------------------------------- |
| id       | integer | path | **Required.** The scheduled query's ID.                                                                       |
| interval | integer | body | The amount of time, in seconds, the query waits before running.                                               |
| snapshot | boolean | body | Whether the queries logs show everything in its current state.                                                |
| removed  | boolean | body | Whether "removed" actions should be logged.                                                                   |
| platform | string  | body | The computer platform where this query will run (other platforms ignored). Empty value runs on all platforms. |
| shard    | integer | body | Restrict this query to a percentage (1-100) of target hosts.                                                  |
| version  | string  | body | The minimum required osqueryd version installed on a host.                                                    |

#### Example

`PATCH /api/v1/fleet/global/schedule/5`

##### Request body

```json
{
  "interval": 604800
}
```

##### Default response

`Status: 200`

```json
{
  "scheduled": {
    "created_at": "2021-07-16T14:40:15Z",
    "updated_at": "2021-07-16T14:40:15Z",
    "id": 5,
    "pack_id": 1,
    "name": "arp_cache",
    "query_id": 2,
    "query_name": "arp_cache",
    "query": "select * from arp_cache;",
    "interval": 604800,
    "snapshot": true,
    "removed": null,
    "platform": "",
    "shard": null,
    "denylist": null
  }
}
```

### Remove query from schedule

> The schedule API endpoints are deprecated as of Fleet 4.35. They are maintained for backwards compatibility.
> Please use the [queries](#queries) endpoints, which as of 4.35 have attributes such as `interval` and `platform` that enable scheduling.

`DELETE /api/v1/fleet/global/schedule/:id`

#### Parameters

None.

#### Example

`DELETE /api/v1/fleet/global/schedule/5`

##### Default response

`Status: 200`


---

### Team schedule

> The schedule API endpoints are deprecated as of Fleet 4.35. They are maintained for backwards compatibility.
> Please use the [queries](#queries) endpoints, which as of 4.35 have attributes such as `interval` and `platform` that enable scheduling.

- [Get team schedule (deprecated)](#get-team-schedule)
- [Add query to team schedule (deprecated)](#add-query-to-team-schedule)
- [Edit query in team schedule (deprecated)](#edit-query-in-team-schedule)
- [Remove query from team schedule (deprecated)](#remove-query-from-team-schedule)

This allows you to easily configure scheduled queries that will impact a whole team of devices.

#### Get team schedule

> The schedule API endpoints are deprecated as of Fleet 4.35. They are maintained for backwards compatibility.
> Please use the [queries](#queries) endpoints, which as of 4.35 have attributes such as `interval` and `platform` that enable scheduling.

`GET /api/v1/fleet/teams/:id/schedule`

#### Parameters

| Name            | Type    | In    | Description                                                                                                                   |
| --------------- | ------- | ----- | ----------------------------------------------------------------------------------------------------------------------------- |
| id              | integer | path  | **Required**. The team's ID.                                                                                                  |
| page            | integer | query | Page number of the results to fetch.                                                                                          |
| per_page        | integer | query | Results per page.                                                                                                             |
| order_key       | string  | query | What to order results by. Can be any column in the `activites` table.                                                         |
| order_direction | string  | query | **Requires `order_key`**. The direction of the order given the order key. Options include `asc` and `desc`. Default is `asc`. |

#### Example

`GET /api/v1/fleet/teams/2/schedule`

##### Default response

`Status: 200`

```json
{
  "scheduled": [
    {
      "created_at": "0001-01-01T00:00:00Z",
      "updated_at": "0001-01-01T00:00:00Z",
      "id": 4,
      "pack_id": 2,
      "name": "arp_cache",
      "query_id": 2,
      "query_name": "arp_cache",
      "query": "select * from arp_cache;",
      "interval": 120,
      "snapshot": true,
      "platform": "",
      "version": "",
      "removed": null,
      "shard": null,
      "denylist": null,
      "stats": {
        "system_time_p50": 1.32,
        "system_time_p95": 4.02,
        "user_time_p50": 3.55,
        "user_time_p95": 3.00,
        "total_executions": 3920
      }
    },
    {
      "created_at": "0001-01-01T00:00:00Z",
      "updated_at": "0001-01-01T00:00:00Z",
      "id": 5,
      "pack_id": 3,
      "name": "disk_encryption",
      "query_id": 7,
      "query_name": "disk_encryption",
      "query": "select * from disk_encryption;",
      "interval": 86400,
      "snapshot": true,
      "removed": null,
      "platform": "",
      "version": "",
      "shard": null,
      "denylist": null,
      "stats": {
        "system_time_p50": 1.32,
        "system_time_p95": 4.02,
        "user_time_p50": 3.55,
        "user_time_p95": 3.00,
        "total_executions": 3920
      }
    }
  ]
}
```

#### Add query to team schedule

> The schedule API endpoints are deprecated as of Fleet 4.35. They are maintained for backwards compatibility.
> Please use the [queries](#queries) endpoints, which as of 4.35 have attributes such as `interval` and `platform` that enable scheduling.

`POST /api/v1/fleet/teams/:id/schedule`

#### Parameters

| Name     | Type    | In   | Description                                                                                                                      |
| -------- | ------- | ---- | -------------------------------------------------------------------------------------------------------------------------------- |
| id       | integer | path | **Required.** The teams's ID.                                                                                                    |
| query_id | integer | body | **Required.** The query's ID.                                                                                                    |
| interval | integer | body | **Required.** The amount of time, in seconds, the query waits before running.                                                    |
| snapshot | boolean | body | **Required.** Whether the queries logs show everything in its current state.                                                     |
| removed  | boolean | body | Whether "removed" actions should be logged. Default is `null`.                                                                   |
| platform | string  | body | The computer platform where this query will run (other platforms ignored). Empty value runs on all platforms. Default is `null`. |
| shard    | integer | body | Restrict this query to a percentage (1-100) of target hosts. Default is `null`.                                                  |
| version  | string  | body | The minimum required osqueryd version installed on a host. Default is `null`.                                                    |

#### Example

`POST /api/v1/fleet/teams/2/schedule`

##### Request body

```json
{
  "interval": 86400,
  "query_id": 2,
  "snapshot": true
}
```

##### Default response

`Status: 200`

```json
{
  "scheduled": {
    "created_at": "0001-01-01T00:00:00Z",
    "updated_at": "0001-01-01T00:00:00Z",
    "id": 1,
    "pack_id": 5,
    "name": "arp_cache",
    "query_id": 2,
    "query_name": "arp_cache",
    "query": "select * from arp_cache;",
    "interval": 86400,
    "snapshot": true,
    "removed": null,
    "shard": null,
    "denylist": null
  }
}
```

#### Edit query in team schedule

> The schedule API endpoints are deprecated as of Fleet 4.35. They are maintained for backwards compatibility.
> Please use the [queries](#queries) endpoints, which as of 4.35 have attributes such as `interval` and `platform` that enable scheduling.

`PATCH /api/v1/fleet/teams/:team_id/schedule/:scheduled_query_id`

#### Parameters

| Name               | Type    | In   | Description                                                                                                   |
| ------------------ | ------- | ---- | ------------------------------------------------------------------------------------------------------------- |
| team_id            | integer | path | **Required.** The team's ID.                                                                                  |
| scheduled_query_id | integer | path | **Required.** The scheduled query's ID.                                                                       |
| interval           | integer | body | The amount of time, in seconds, the query waits before running.                                               |
| snapshot           | boolean | body | Whether the queries logs show everything in its current state.                                                |
| removed            | boolean | body | Whether "removed" actions should be logged.                                                                   |
| platform           | string  | body | The computer platform where this query will run (other platforms ignored). Empty value runs on all platforms. |
| shard              | integer | body | Restrict this query to a percentage (1-100) of target hosts.                                                  |
| version            | string  | body | The minimum required osqueryd version installed on a host.                                                    |

#### Example

`PATCH /api/v1/fleet/teams/2/schedule/5`

##### Request body

```json
{
  "interval": 604800
}
```

##### Default response

`Status: 200`

```json
{
  "scheduled": {
    "created_at": "2021-07-16T14:40:15Z",
    "updated_at": "2021-07-16T14:40:15Z",
    "id": 5,
    "pack_id": 1,
    "name": "arp_cache",
    "query_id": 2,
    "query_name": "arp_cache",
    "query": "select * from arp_cache;",
    "interval": 604800,
    "snapshot": true,
    "removed": null,
    "platform": "",
    "shard": null,
    "denylist": null
  }
}
```

#### Remove query from team schedule

> The schedule API endpoints are deprecated as of Fleet 4.35. They are maintained for backwards compatibility.
> Please use the [queries](#queries) endpoints, which as of 4.35 have attributes such as `interval` and `platform` that enable scheduling.

`DELETE /api/v1/fleet/teams/:team_id/schedule/:scheduled_query_id`

#### Parameters

| Name               | Type    | In   | Description                             |
| ------------------ | ------- | ---- | --------------------------------------- |
| team_id            | integer | path | **Required.** The team's ID.            |
| scheduled_query_id | integer | path | **Required.** The scheduled query's ID. |

#### Example

`DELETE /api/v1/fleet/teams/2/schedule/5`

##### Default response

`Status: 200`

---

## Scripts

- [Run script](#run-script)
- [Get script result](#get-script-result)
- [Add script](#add-script)
- [Delete script](#delete-script)
- [List scripts](#list-scripts)
- [Get or download script](#get-or-download-script)
- [Get script details by host](#get-hosts-scripts)

### Run script

Run a script on a host.

The script will be added to the host's list of upcoming activities.

The new script will run after other activities finish. Failure of one activity won't cancel other activities.

`POST /api/v1/fleet/scripts/run`

#### Parameters

| Name            | Type    | In   | Description                                                                                    |
| ----            | ------- | ---- | --------------------------------------------                                                   |
| host_id         | integer | body | **Required**. The ID of the host to run the script on.                                                |
| script_id       | integer | body | The ID of the existing saved script to run. Only one of either `script_id` or `script_contents` can be included in the request; omit this parameter if using `script_contents`.  |
| script_contents | string  | body | The contents of the script to run. Only one of either `script_id` or `script_contents` can be included in the request; omit this parameter if using `script_id`. |

> Note that if both `script_id` and `script_contents` are included in the request, this endpoint will respond with an error.

#### Example

`POST /api/v1/fleet/scripts/run`

##### Default response

`Status: 202`

```json
{
  "host_id": 1227,
  "execution_id": "e797d6c6-3aae-11ee-be56-0242ac120002"
}
```

### Get script result

Gets the result of a script that was executed.

#### Parameters

| Name         | Type   | In   | Description                                   |
| ----         | ------ | ---- | --------------------------------------------  |
| execution_id | string | path | **Required**. The execution id of the script. |

#### Example

`GET /api/v1/fleet/scripts/results/:execution_id`

##### Default Response

`Status: 200`

```json
{
  "script_contents": "echo 'hello'",
  "exit_code": 0,
  "output": "hello",
  "message": "",
  "hostname": "Test Host",
  "host_timeout": false,
  "host_id": 1,
  "execution_id": "e797d6c6-3aae-11ee-be56-0242ac120002",
  "runtime": 20
}
```

> Note: `exit_code` can be `null` if Fleet hasn't heard back from the host yet.

### Add script

Uploads a script, making it available to run on hosts assigned to the specified team (or no team).

`POST /api/v1/fleet/scripts`

#### Parameters

| Name            | Type    | In   | Description                                      |
| ----            | ------- | ---- | --------------------------------------------     |
| script          | file    | form | **Required**. The file containing the script.    |
| team_id         | integer | form | _Available in Fleet Premium_. The team ID. If specified, the script will only be available to hosts assigned to this team. If not specified, the script will only be available to hosts on **no team**.  |

#### Example

`POST /api/v1/fleet/scripts`

##### Request headers

```http
Content-Length: 306
Content-Type: multipart/form-data; boundary=------------------------f02md47480und42y
```

##### Request body

```http
--------------------------f02md47480und42y
Content-Disposition: form-data; name="team_id"

1
--------------------------f02md47480und42y
Content-Disposition: form-data; name="script"; filename="myscript.sh"
Content-Type: application/octet-stream

echo "hello"
--------------------------f02md47480und42y--

```

##### Default response

`Status: 200`

```json
{
  "script_id": 1227
}
```

### Delete script

Deletes an existing script.

`DELETE /api/v1/fleet/scripts/:id`

#### Parameters

| Name            | Type    | In   | Description                                           |
| ----            | ------- | ---- | --------------------------------------------          |
| id              | integer | path | **Required**. The ID of the script to delete. |

#### Example

`DELETE /api/v1/fleet/scripts/1`

##### Default response

`Status: 204`

### List scripts

`GET /api/v1/fleet/scripts`

#### Parameters

| Name            | Type    | In    | Description                                                                                                                   |
| --------------- | ------- | ----- | ----------------------------------------------------------------------------------------------------------------------------- |
| team_id         | integer | query | _Available in Fleet Premium_. The ID of the team to filter scripts by. If not specified, it will filter only scripts that are available to hosts with no team. |
| page            | integer | query | Page number of the results to fetch.                                                                                          |
| per_page        | integer | query | Results per page.                                                                                                             |

#### Example

`GET /api/v1/fleet/scripts`

##### Default response

`Status: 200`

```json
{
  "scripts": [
    {
      "id": 1,
      "team_id": null,
      "name": "script_1.sh",
      "created_at": "2023-07-30T13:41:07Z",
      "updated_at": "2023-07-30T13:41:07Z"
    },
    {
      "id": 2,
      "team_id": null,
      "name": "script_2.sh",
      "created_at": "2023-08-30T13:41:07Z",
      "updated_at": "2023-08-30T13:41:07Z"
    }
  ],
  "meta": {
    "has_next_results": false,
    "has_previous_results": false
  }
}

```

### Get or download script

`GET /api/v1/fleet/scripts/:id`

#### Parameters

| Name | Type    | In    | Description                                                       |
| ---- | ------- | ----  | -------------------------------------                             |
| id   | integer | path  | **Required.** The desired script's ID.                            |
| alt  | string  | query | If specified and set to "media", downloads the script's contents. |

#### Example (get script)

`GET /api/v1/fleet/scripts/123`

##### Default response

`Status: 200`

```json
{
  "id": 123,
  "team_id": null,
  "name": "script_1.sh",
  "created_at": "2023-07-30T13:41:07Z",
  "updated_at": "2023-07-30T13:41:07Z"
}

```

#### Example (download script)

`GET /api/v1/fleet/scripts/123?alt=media`

##### Example response headers

```http
Content-Length: 13
Content-Type: application/octet-stream
Content-Disposition: attachment;filename="2023-09-27 script_1.sh"
```

###### Example response body

`Status: 200`

```
echo "hello"
```

## Sessions

- [Get session info](#get-session-info)
- [Delete session](#delete-session)

### Get session info

Returns the session information for the session specified by ID.

`GET /api/v1/fleet/sessions/:id`

#### Parameters

| Name | Type    | In   | Description                                  |
| ---- | ------- | ---- | -------------------------------------------- |
| id   | integer | path | **Required**. The ID of the desired session. |

#### Example

`GET /api/v1/fleet/sessions/1`

##### Default response

`Status: 200`

```json
{
  "session_id": 1,
  "user_id": 1,
  "created_at": "2021-03-02T18:41:34Z"
}
```

### Delete session

Deletes the session specified by ID. When the user associated with the session next attempts to access Fleet, they will be asked to log in.

`DELETE /api/v1/fleet/sessions/:id`

#### Parameters

| Name | Type    | In   | Description                                  |
| ---- | ------- | ---- | -------------------------------------------- |
| id   | integer | path | **Required**. The id of the desired session. |

#### Example

`DELETE /api/v1/fleet/sessions/1`

##### Default response

`Status: 200`


---

## Software

- [List software](#list-software)
- [List software versions](#list-software-versions)
- [List operating systems](#list-operating-systems)
- [Get software](#get-software)
- [Get software version](#get-software-version)
- [Get operating system version](#get-operating-system-version)
- [Add package](#add-package)
- [List App Store apps](#list-app-store-apps)
- [Add App Store app](#add-app-store-app)
- [Install package or App Store app](#install-package-or-app-store-app)
- [Get package install result](#get-package-install-result)
- [Download package](#download-package)
- [Delete package or App Store app](#delete-package-or-app-store-app)

### List software

> The **new keys/values added in the app management feature are experimental** and may change. You can find the upcoming breaking changes [here](https://github.com/fleetdm/fleet/pull/19291/files#diff-7246bc304b15c8865ed8eaa205e9c244d0a0314e4bae60cf553dc06147c38b64L8749-R8791).

Get a list of all software.

`GET /api/v1/fleet/software/titles`

#### Parameters

| Name                    | Type    | In    | Description                                                                                                                                                                |
| ----------------------- | ------- | ----- | -------------------------------------------------------------------------------------------------------------------------------------------------------------------------- |
| page                    | integer | query | Page number of the results to fetch.                                                                                                                                       |
| per_page                | integer | query | Results per page.                                                                                                                                                          |
| order_key               | string  | query | What to order results by. Allowed fields are `name` and `hosts_count`. Default is `hosts_count` (descending).                                                              |
| order_direction         | string  | query | **Requires `order_key`**. The direction of the order given the order key. Options include `asc` and `desc`. Default is `asc`.                                              |
| query                   | string  | query | Search query keywords. Searchable fields include `title` and `cve`.                                                                                                        |
| team_id                 | integer | query | _Available in Fleet Premium_. Filters the software to only include the software installed on the hosts that are assigned to the specified team. Use `0` to filter by hosts assigned to "No team".                            |
| vulnerable              | bool    | query | If true or 1, only list software that has detected vulnerabilities. Default is `false`.                                                                                    |
| available_for_install   | bool    | query | If `true` or `1`, only list software that is available for install (added by the user). Default is `false`.                                                                |
| self_service    | bool    | query | If `true` or `1`, only lists self-service software. Default is `false`.  |

#### Example

`GET /api/v1/fleet/software/titles?team_id=3`

##### Default response

`Status: 200`

```json
{
  "counts_updated_at": "2022-01-01 12:32:00",
  "count": 2,
  "software_titles": [
    {
      "id": 12,
      "name": "Firefox.app",
      "software_package": {
        "name": "FirefoxInsall.pkg",
        "version": "125.6",
        "self_service": true
      },
      "app_store_app": null,
      "versions_count": 3,
      "source": "apps",
      "browser": "",
      "hosts_count": 48,
      "versions": [
        {
          "id": 123,
          "version": "1.12",
          "vulnerabilities": ["CVE-2023-1234","CVE-2023-4321","CVE-2023-7654"]
        },
        {
          "id": 124,
          "version": "3.4",
          "vulnerabilities": ["CVE-2023-1234","CVE-2023-4321","CVE-2023-7654"]
        },
        {
          "id": 12
          "version": "1.13",
          "vulnerabilities": ["CVE-2023-1234","CVE-2023-4321","CVE-2023-7654"]
        }
      ]
    },
    {
      "id": 22,
      "name": "Google Chrome.app",
      "software_package": null,
      "app_store_app": null,
      "versions_count": 5,
      "source": "apps",
      "browser": "",
      "hosts_count": 345,
      "versions": [
        {
          "id": 331,
          "version": "118.1",
          "vulnerabilities": ["CVE-2023-1234"]
        },
        {
          "id": 332,
          "version": "119.0",
          "vulnerabilities": ["CVE-2023-9876", "CVE-2023-2367"]
        },
        {
          "id": 334,
          "version": "119.4",
          "vulnerabilities": ["CVE-2023-1133", "CVE-2023-2224"]
        },
        {
          "id": 348,
          "version": "121.5",
          "vulnerabilities": ["CVE-2023-0987", "CVE-2023-5673", "CVE-2023-1334"]
        },
      ]
    },
    {
      "id": 32,
      "name": "1Password – Password Manager",
      "software_package": null,
      "app_store_app": null,
      "versions_count": 1,
      "source": "chrome_extensions",
      "browser": "chrome",
      "hosts_count": 345,
      "versions": [
        {
          "id": 4242,
          "version": "2.3.7",
          "vulnerabilities": []
        }
      ]
    }
  ],
  "meta": {
    "has_next_results": false,
    "has_previous_results": false
  }
}
```

### List software versions

Get a list of all software versions.

`GET /api/v1/fleet/software/versions`

#### Parameters

| Name                    | Type    | In    | Description                                                                                                                                                                |
| ----------------------- | ------- | ----- | -------------------------------------------------------------------------------------------------------------------------------------------------------------------------- |
| page                    | integer | query | Page number of the results to fetch.                                                                                                                                       |
| per_page                | integer | query | Results per page.                                                                                                                                                          |
| order_key               | string  | query | What to order results by. Allowed fields are `name`, `hosts_count`, `cve_published`, `cvss_score`, `epss_probability` and `cisa_known_exploit`. Default is `hosts_count` (descending).      |
| order_direction         | string  | query | **Requires `order_key`**. The direction of the order given the order key. Options include `asc` and `desc`. Default is `asc`.                                              |
| query                   | string  | query | Search query keywords. Searchable fields include `name`, `version`, and `cve`.                                                                                             |
| team_id                 | integer | query | _Available in Fleet Premium_. Filters the software to only include the software installed on the hosts that are assigned to the specified team. Use `0` to filter by hosts assigned to "No team".                             |
| vulnerable              | bool    | query | If true or 1, only list software that has detected vulnerabilities. Default is `false`.                                                                                    |

#### Example

`GET /api/v1/fleet/software/versions`

##### Default response

`Status: 200`

```json
{
    "counts_updated_at": "2022-01-01 12:32:00",
    "count": 1,
    "software": [
      {
        "id": 1,
        "name": "glibc",
        "version": "2.12",
        "source": "rpm_packages",
        "browser": "",
        "release": "1.212.el6",
        "vendor": "CentOS",
        "arch": "x86_64",
        "generated_cpe": "cpe:2.3:a:gnu:glibc:2.12:*:*:*:*:*:*:*",
        "vulnerabilities": [
          {
            "cve": "CVE-2009-5155",
            "details_link": "https://nvd.nist.gov/vuln/detail/CVE-2009-5155",
            "cvss_score": 7.5,
            "epss_probability": 0.01537,
            "cisa_known_exploit": false,
            "cve_published": "2022-01-01 12:32:00",
            "cve_description": "In the GNU C Library (aka glibc or libc6) before 2.28, parse_reg_exp in posix/regcomp.c misparses alternatives, which allows attackers to cause a denial of service (assertion failure and application exit) or trigger an incorrect result by attempting a regular-expression match.",
            "resolved_in_version": "2.28"
          }
        ],
        "hosts_count": 1
      },
      {
        "id": 2,
        "name": "1Password – Password Manager",
        "version": "2.10.0",
        "source": "chrome_extensions",
        "browser": "chrome",
        "extension_id": "aeblfdkhhhdcdjpifhhbdiojplfjncoa",
        "generated_cpe": "cpe:2.3:a:1password:1password:2.19.0:*:*:*:*:chrome:*:*",
        "hosts_count": 345,
        "vulnerabilities": null
      }
    ],
    "meta": {
      "has_next_results": false,
      "has_previous_results": false
    }
}
```

### List operating systems

Returns a list of all operating systems.

`GET /api/v1/fleet/os_versions`

#### Parameters

| Name                | Type     | In    | Description                                                                                                                          |
| ---      | ---      | ---   | ---                                                                                                                                  |
| team_id             | integer | query | _Available in Fleet Premium_. Filters response data to the specified team. Use `0` to filter by hosts assigned to "No team".  |
| platform            | string   | query | Filters the hosts to the specified platform |
| os_name     | string | query | The name of the operating system to filter hosts by. `os_version` must also be specified with `os_name`                                                 |
| os_version    | string | query | The version of the operating system to filter hosts by. `os_name` must also be specified with `os_version`                                                 |
| page                    | integer | query | Page number of the results to fetch.                                                                                                                                       |
| per_page                | integer | query | Results per page.                                                                                                                                                          |
| order_key               | string  | query | What to order results by. Allowed fields are: `hosts_count`. Default is `hosts_count` (descending).      |
| order_direction | string | query | **Requires `order_key`**. The direction of the order given the order key. Options include `asc` and `desc`. Default is `asc`. |


##### Default response

`Status: 200`

```json
{
  "count": 1
  "counts_updated_at": "2023-12-06T22:17:30Z",
  "os_versions": [
    {
      "os_version_id": 123,
      "hosts_count": 21,
      "name": "Microsoft Windows 11 Pro 23H2 10.0.22621.1234",
      "name_only": "Microsoft Windows 11 Pro 23H2",
      "version": "10.0.22621.1234",
      "platform": "windows",
      "generated_cpes": [],
      "vulnerabilities": [
        {
          "cve": "CVE-2022-30190",
          "details_link": "https://nvd.nist.gov/vuln/detail/CVE-2022-30190",
          "cvss_score": 7.8,// Available in Fleet Premium
          "epss_probability": 0.9729,// Available in Fleet Premium
          "cisa_known_exploit": false,// Available in Fleet Premium
          "cve_published": "2022-06-01T00:15:00Z",// Available in Fleet Premium
          "cve_description": "Microsoft Windows Support Diagnostic Tool (MSDT) Remote Code Execution Vulnerability.",// Available in Fleet Premium
          "resolved_in_version": ""// Available in Fleet Premium
        }
      ]
    }
  ],
  "meta": {
    "has_next_results": false,
    "has_previous_results": false
  }
}
```

OS vulnerability data is currently available for Windows and macOS. For other platforms, `vulnerabilities` will be an empty array:

```json
{
  "hosts_count": 1,
  "name": "CentOS Linux 7.9.2009",
  "name_only": "CentOS",
  "version": "7.9.2009",
  "platform": "rhel",
  "generated_cpes": [],
  "vulnerabilities": []
}
```

### Get software

> The **new keys/values added in the app management features are experimental** and may change. You can find the upcoming breaking changes [here](https://github.com/fleetdm/fleet/pull/20872/files#diff-7246bc304b15c8865ed8eaa205e9c244d0a0314e4bae60cf553dc06147c38b64R8953-R8958).

Returns information about the specified software. By default, `versions` are sorted in descending order by the `hosts_count` field.

`GET /api/v1/fleet/software/titles/:id`

#### Parameters

| Name | Type | In | Description |
| ---- | ---- | -- | ----------- |
| id   | integer | path | **Required.** The software title's ID. |
| team_id             | integer | query | _Available in Fleet Premium_. Filters response data to the specified team. Use `0` to filter by hosts assigned to "No team".  |

#### Example

`GET /api/v1/fleet/software/titles/12`

##### Default response

`Status: 200`

```json
{
  "software_title": {
    "id": 12,
    "name": "Firefox.app",
    "bundle_identifier": "org.mozilla.firefox",
    "software_package": {
      "name": "FalconSensor-6.44.pkg",
      "version": "6.44",
      "installer_id": 23,
      "team_id": 3,
      "uploaded_at": "2024-04-01T14:22:58Z",
      "install_script": "sudo installer -pkg /temp/FalconSensor-6.44.pkg -target /",
      "pre_install_query": "SELECT 1 FROM macos_profiles WHERE uuid='c9f4f0d5-8426-4eb8-b61b-27c543c9d3db';",
      "post_install_script": "sudo /Applications/Falcon.app/Contents/Resources/falconctl license 0123456789ABCDEFGHIJKLMNOPQRSTUV-WX",
      "self_service": true,
      "status": {
        "installed": 3,
        "pending": 1,
        "failed": 2,
      }
    },
    "app_store_app": null,
    "source": "apps",
    "browser": "",
    "hosts_count": 48,
    "versions": [
      {
        "id": 123,
        "version": "117.0",
        "vulnerabilities": ["CVE-2023-1234"],
        "hosts_count": 37
      },
      {
        "id": 124,
        "version": "116.0",
        "vulnerabilities": ["CVE-2023-4321"],
        "hosts_count": 7
      },
      {
        "id": 127,
        "version": "115.5",
        "vulnerabilities": ["CVE-2023-7654"],
        "hosts_count": 4
      }
    ]
  }
}
```

#### Example (App Store app)

`GET /api/v1/fleet/software/titles/15`

##### Default response

`Status: 200`

```json
{
  "software_title": {
    "id": 15,
    "name": "Logic Pro",
    "bundle_identifier": "com.apple.logic10",
    "software_package": null,
    "app_store_app": {
      "name": "Logic Pro",
      "app_store_id": "1091189122",
      "latest_version": "2.04",
      "icon_url": "https://is1-ssl.mzstatic.com/image/thumb/Purple211/v4/f1/65/1e/a4844ccd-486d-455f-bb31-67336fe46b14/AppIcon-1x_U007emarketing-0-7-0-85-220-0.png/512x512bb.jpg",
      "status": {
        "installed": 3,
        "pending": 1,
        "failed": 2,
      }
    },
    "source": "apps",
    "browser": "",
    "hosts_count": 48,
    "versions": [
      {
        "id": 123,
        "version": "2.04",
        "vulnerabilities": [],
        "hosts_count": 24
      }
    ]
  }
}
```

### Get software version

Returns information about the specified software version.

`GET /api/v1/fleet/software/versions/:id`

#### Parameters

| Name | Type | In | Description |
| ---- | ---- | -- | ----------- |
| id   | integer | path | **Required.** The software version's ID. |
| team_id             | integer | query | _Available in Fleet Premium_. Filters response data to the specified team. Use `0` to filter by hosts assigned to "No team".  |

#### Example

`GET /api/v1/fleet/software/versions/12`

##### Default response

`Status: 200`

```json
{
  "software": {
    "id": 425224,
    "name": "Firefox.app",
    "version": "117.0",
    "bundle_identifier": "org.mozilla.firefox",
    "source": "apps",
    "browser": "",
    "generated_cpe": "cpe:2.3:a:mozilla:firefox:117.0:*:*:*:*:macos:*:*",
    "vulnerabilities": [
      {
        "cve": "CVE-2023-4863",
        "details_link": "https://nvd.nist.gov/vuln/detail/CVE-2023-4863",
        "created_at": "2024-07-01T00:15:00Z",
        "cvss_score": 8.8, // Available in Fleet Premium
        "epss_probability": 0.4101, // Available in Fleet Premium
        "cisa_known_exploit": true, // Available in Fleet Premium
        "cve_published": "2023-09-12T15:15:00Z", // Available in Fleet Premium
        "resolved_in_version": "" // Available in Fleet Premium
      },
      {
        "cve": "CVE-2023-5169",
        "details_link": "https://nvd.nist.gov/vuln/detail/CVE-2023-5169",
        "created_at": "2024-07-01T00:15:00Z",
        "cvss_score": 6.5, // Available in Fleet Premium
        "epss_probability": 0.00073, // Available in Fleet Premium
        "cisa_known_exploit": false, // Available in Fleet Premium
        "cve_published": "2023-09-27T15:19:00Z", // Available in Fleet Premium
        "resolved_in_version": "118" // Available in Fleet Premium
      }
    ]
  }
}
```

### Get operating system version

Retrieves information about the specified operating system (OS) version.

`GET /api/v1/fleet/os_versions/:id`

#### Parameters

| Name | Type | In | Description |
| ---- | ---- | -- | ----------- |
| id   | integer | path | **Required.** The OS version's ID. |
| team_id             | integer | query | _Available in Fleet Premium_. Filters response data to the specified team. Use `0` to filter by hosts assigned to "No team".  |

##### Default response

`Status: 200`

```json
{
  "counts_updated_at": "2023-12-06T22:17:30Z",
  "os_version": {
    "id": 123,
    "hosts_count": 21,
    "name": "Microsoft Windows 11 Pro 23H2 10.0.22621.1234",
    "name_only": "Microsoft Windows 11 Pro 23H2",
    "version": "10.0.22621.1234",
    "platform": "windows",
    "generated_cpes": [],
    "vulnerabilities": [
      {
        "cve": "CVE-2022-30190",
        "details_link": "https://nvd.nist.gov/vuln/detail/CVE-2022-30190",
        "created_at": "2024-07-01T00:15:00Z",
        "cvss_score": 7.8,// Available in Fleet Premium
        "epss_probability": 0.9729,// Available in Fleet Premium
        "cisa_known_exploit": false,// Available in Fleet Premium
        "cve_published": "2022-06-01T00:15:00Z",// Available in Fleet Premium
        "cve_description": "Microsoft Windows Support Diagnostic Tool (MSDT) Remote Code Execution Vulnerability.",// Available in Fleet Premium
        "resolved_in_version": ""// Available in Fleet Premium
      }
    ]
  }
}
```

OS vulnerability data is currently available for Windows and macOS. For other platforms, `vulnerabilities` will be an empty array:

```json
{
  "id": 321,
  "hosts_count": 1,
  "name": "CentOS Linux 7.9.2009",
  "name_only": "CentOS",
  "version": "7.9.2009",
  "platform": "rhel",
  "generated_cpes": [],
  "vulnerabilities": []
}
```

### Add package

_Available in Fleet Premium._

Add a package (.pkg, .msi, .exe, .deb) to install on macOS, Windows, or Linux (Ubuntu) hosts.


`POST /api/v1/fleet/software/package`

#### Parameters

| Name            | Type    | In   | Description                                      |
| ----            | ------- | ---- | --------------------------------------------     |
| software        | file    | form | **Required**. Installer package file. Supported packages are PKG, MSI, EXE, and DEB.   |
| team_id         | integer | form | **Required**. The team ID. Adds a software package to the specified team. |
| install_script  | string | form | Command that Fleet runs to install software. If not specified Fleet runs [default install command](https://github.com/fleetdm/fleet/tree/f71a1f183cc6736205510580c8366153ea083a8d/pkg/file/scripts) for each package type. |
| pre_install_query  | string | form | Query that is pre-install condition. If the query doesn't return any result, Fleet won't proceed to install. |
| post_install_script | string | form | The contents of the script to run after install. If the specified script fails (exit code non-zero) software install will be marked as failed and rolled back. |
| self_service | boolean | form | Self-service software is optional and can be installed by the end user. |

#### Example

`POST /api/v1/fleet/software/package`

##### Request header

```http
Content-Length: 8500
Content-Type: multipart/form-data; boundary=------------------------d8c247122f594ba0
```

##### Request body

```http
--------------------------d8c247122f594ba0
Content-Disposition: form-data; name="team_id"
1
--------------------------d8c247122f594ba0
Content-Disposition: form-data; name="self_service"
true
--------------------------d8c247122f594ba0
Content-Disposition: form-data; name="install_script"
sudo installer -pkg /temp/FalconSensor-6.44.pkg -target /
--------------------------d8c247122f594ba0
Content-Disposition: form-data; name="pre_install_query"
SELECT 1 FROM macos_profiles WHERE uuid='c9f4f0d5-8426-4eb8-b61b-27c543c9d3db';
--------------------------d8c247122f594ba0
Content-Disposition: form-data; name="post_install_script"
sudo /Applications/Falcon.app/Contents/Resources/falconctl license 0123456789ABCDEFGHIJKLMNOPQRSTUV-WX
--------------------------d8c247122f594ba0
Content-Disposition: form-data; name="software"; filename="FalconSensor-6.44.pkg"
Content-Type: application/octet-stream
<BINARY_DATA>
--------------------------d8c247122f594ba0
```

##### Default response

`Status: 200`

### List App Store apps

Returns the list of Apple App Store (VPP) that can be added to the specified team. If an app is already added to the team, it's excluded from the list.

`GET /api/v1/fleet/software/app_store_apps`

#### Parameters

| Name    | Type | In | Description |
| ------- | ---- | -- | ----------- |
| team_id | integer | query | **Required**. The team ID. |

#### Example

`GET /api/v1/fleet/software/app_store_apps/?team_id=3`

##### Default response

`Status: 200`

```json
{
  "app_store_apps": [
    {
      "name": "Xcode",
      "icon_url": "https://is1-ssl.mzstatic.com/image/thumb/Purple211/v4/f1/65/1e/a4844ccd-486d-455f-bb31-67336fe46b14/AppIcon-1x_U007emarketing-0-7-0-85-220-0.png/512x512bb.jpg",
      "latest_version": "15.4",
      "app_store_id": "497799835",
      "platform": "darwin"
    },
    {
      "name": "Logic Pro",
      "icon_url": "https://is1-ssl.mzstatic.com/image/thumb/Purple211/v4/f1/65/1e/a4844ccd-486d-455f-bb31-67336fe46b14/AppIcon-1x_U007emarketing-0-7-0-85-220-0.png/512x512bb.jpg",
      "latest_version": "2.04",
      "app_store_id": "634148309",
      "platform": "ios"
    },
    {
      "name": "Logic Pro",
      "icon_url": "https://is1-ssl.mzstatic.com/image/thumb/Purple211/v4/f1/65/1e/a4844ccd-486d-455f-bb31-67336fe46b14/AppIcon-1x_U007emarketing-0-7-0-85-220-0.png/512x512bb.jpg",
      "latest_version": "2.04",
      "app_store_id": "634148309",
      "platform": "ipados"
    },
  ]
}
```

### Add App Store app

_Available in Fleet Premium._

Add App Store (VPP) app purchased in Apple Business Manager.

`POST /api/v1/fleet/software/app_store_apps`

#### Parameters

| Name | Type | In | Description |
| ---- | ---- | -- | ----------- |
| app_store_id   | string | body | **Required.** The ID of App Store app. |
| team_id       | integer | body | **Required**. The team ID. Adds VPP software to the specified team.  |
| platform | string | body | The platform of the app (`darwin`, `ios`, or `ipados`). Default is `darwin`. |

#### Example

`POST /api/v1/fleet/software/app_store_apps?team_id=3`

##### Request body

```json
{
  "app_store_id": "497799835",
  "team_id": 2,
  "platform": "ipados"
}
```

##### Default response

`Status: 200`

### Download package

_Available in Fleet Premium._

`GET /api/v1/fleet/software/titles/:software_title_id/package?alt=media`

#### Parameters

| Name            | Type    | In   | Description                                      |
| ----            | ------- | ---- | --------------------------------------------     |
| software_title_id   | integer | path | **Required**. The ID of the software title to download software package.|
| team_id | integer | query | **Required**. The team ID. Downloads a software package added to the specified team. |
| alt             | integer | query | **Required**. If specified and set to "media", downloads the specified software package. |

#### Example

`GET /api/v1/fleet/software/titles/123/package?alt=media?team_id=2`

##### Default response

`Status: 200`

```http
Status: 200
Content-Type: application/octet-stream
Content-Disposition: attachment
Content-Length: <length>
Body: <blob>
```

### Install package or App Store app

_Available in Fleet Premium._

Install software (package or App Store app) on a macOS, iOS, iPadOS, Windows, or Linux (Ubuntu) host. Software title must have a `software_package` or `app_store_app` added to be installed.

`POST /api/v1/fleet/hosts/:id/software/install/:software_title_id`

#### Parameters

| Name              | Type       | In   | Description                                      |
| ---------         | ---------- | ---- | --------------------------------------------     |
| id                | integer    | path | **Required**. The host's ID.                     |
| software_title_id | integer    | path | **Required**. The software title's ID.           |

#### Example

`POST /api/v1/fleet/hosts/123/software/install/3435`

##### Default response

`Status: 202`

### Get package install result

_Available in Fleet Premium._

`GET /api/v1/fleet/software/install/results/:install_uuid`

Get the results of a software package install. 

To get the results of an App Store app install, use the [List MDM commands](#list-mdm-commands) and [Get MDM command results](#get-mdm-command-results) API enpoints. Fleet uses an MDM command to install App Store apps.

| Name            | Type    | In   | Description                                      |
| ----            | ------- | ---- | --------------------------------------------     |
| install_uuid | string | path | **Required**. The software installation UUID.|

#### Example

`GET /api/v1/fleet/software/install/results/b15ce221-e22e-4c6a-afe7-5b3400a017da`

##### Default response

`Status: 200`

```json
 {
   "install_uuid": "b15ce221-e22e-4c6a-afe7-5b3400a017da",
   "software_title": "Falcon.app",
   "software_title_id": 8353,
   "software_package": "FalconSensor-6.44.pkg",
   "host_id": 123,
   "host_display_name": "Marko's MacBook Pro",
   "status": "failed",
   "output": "Installing software...\nError: The operation can’t be completed because the item “Falcon” is in use.",
   "pre_install_query_output": "Query returned result\nSuccess",
   "post_install_script_output": "Running script...\nExit code: 1 (Failed)\nRolling back software install...\nSuccess"
 }
```

### Delete package or App Store app

> This **endpoint is experimental** and may change. You can find the upcoming breaking changes [here](https://github.com/fleetdm/fleet/pull/19291/files#diff-7246bc304b15c8865ed8eaa205e9c244d0a0314e4bae60cf553dc06147c38b64L8661-R8698).

_Available in Fleet Premium._

Deletes software that's available for install (package or App Store app).

`DELETE /api/v1/fleet/software/titles/:software_title_id/available_for_install`

#### Parameters

| Name            | Type    | In   | Description                                      |
| ----            | ------- | ---- | --------------------------------------------     |
| software_title_id              | integer | path | **Required**. The ID of the software title to delete software available for install. |
| team_id | integer | query | **Required**. The team ID. Deletes a software package added to the specified team. |

#### Example

`DELETE /api/v1/fleet/software/titles/24/available_for_install?team_id=2`

##### Default response

`Status: 204`

## Vulnerabilities

- [List vulnerabilities](#list-vulnerabilities)
- [Get vulnerability](#get-vulnerability)

### List vulnerabilities

Retrieves a list of all CVEs affecting software and/or OS versions.

`GET /api/v1/fleet/vulnerabilities`

#### Parameters

| Name                | Type     | In    | Description                                                                                                                          |
| ---      | ---      | ---   | ---                                                                                                                                  |
| team_id             | integer | query | _Available in Fleet Premium_. Filters only include vulnerabilities affecting the specified team. Use `0` to filter by hosts assigned to "No team".  |
| page                    | integer | query | Page number of the results to fetch.                                                                                                                                       |
| per_page                | integer | query | Results per page.                                                                                                                                                          |
| order_key               | string  | query | What to order results by. Allowed fields are: `cve`, `cvss_score`, `epss_probability`, `cve_published`, `created_at`, and `host_count`. Default is `created_at` (descending).      |
| order_direction | string | query | **Requires `order_key`**. The direction of the order given the order key. Options include `asc` and `desc`. Default is `asc`. |
| query | string | query | Search query keywords. Searchable fields include `cve`. |
| exploit | boolean | query | _Available in Fleet Premium_. If `true`, filters to only include vulnerabilities that have been actively exploited in the wild (`cisa_known_exploit: true`). Otherwise, includes vulnerabilities with any `cisa_known_exploit` value.  |



##### Default response

`Status: 200`

```json
{
  "vulnerabilities": [
    {
      "cve": "CVE-2022-30190",
      "created_at": "2022-06-01T00:15:00Z",
      "hosts_count": 1234,
      "hosts_count_updated_at": "2023-12-20T15:23:57Z",
      "details_link": "https://nvd.nist.gov/vuln/detail/CVE-2022-30190",
      "cvss_score": 7.8,// Available in Fleet Premium
      "epss_probability": 0.9729,// Available in Fleet Premium
      "cisa_known_exploit": false,// Available in Fleet Premium
      "cve_published": "2022-06-01T00:15:00Z",// Available in Fleet Premium
      "cve_description": "Microsoft Windows Support Diagnostic Tool (MSDT) Remote Code Execution Vulnerability.",// Available in Fleet Premium
    }
  ],
  "count": 123,
  "counts_updated_at": "2024-02-02T16:40:37Z",
  "meta": {
    "has_next_results": false,
    "has_previous_results": false
  }
}
```


### Get vulnerability

Retrieve details about a vulnerability and its affected software and OS versions.

#### Parameters

| Name     | Type     | In    | Description                                                                                     |
| ---      | ---      | ---   | ---                                                                                             |
| cve      | string  | path | The cve to get information about (including "cve-" prefix, case-insensitive).                       |
| team_id             | integer | query | _Available in Fleet Premium_. Filters response data to the specified team. Use `0` to filter by hosts assigned to "No team".  |

`GET /api/v1/fleet/vulnerabilities/:cve`

#### Example

`GET /api/v1/fleet/vulnerabilities/cve-2022-30190`

##### Default response

`Status: 200`

```json
"vulnerability": {
  "cve": "CVE-2022-30190",
  "created_at": "2022-06-01T00:15:00Z",
  "hosts_count": 1234,
  "hosts_count_updated_at": "2023-12-20T15:23:57Z",
  "details_link": "https://nvd.nist.gov/vuln/detail/CVE-2022-30190",
  "cvss_score": 7.8,// Available in Fleet Premium
  "epss_probability": 0.9729,// Available in Fleet Premium
  "cisa_known_exploit": false,// Available in Fleet Premium
  "cve_published": "2022-06-01T00:15:00Z",// Available in Fleet Premium
  "cve_description": "Microsoft Windows Support Diagnostic Tool (MSDT) Remote Code Execution Vulnerability.",// Available in Fleet Premium
  "os_versions" : [
    {
      "os_version_id": 6,
      "hosts_count": 200,
      "name": "macOS 14.1.2",
      "name_only": "macOS",
      "version": "14.1.2",

      "resolved_in_version": "14.2",
      "generated_cpes": [
        "cpe:2.3:o:apple:macos:*:*:*:*:*:14.2:*:*",
        "cpe:2.3:o:apple:mac_os_x:*:*:*:*:*:14.2:*:*"
      ]
    }
  ],
  "software": [
    {
      "id": 2363,
      "name": "Docker Desktop",
      "version": "4.9.1",
      "source": "programs",
      "browser": "",
      "generated_cpe": "cpe:2.3:a:docker:docker_desktop:4.9.1:*:*:*:*:windows:*:*",
      "hosts_count": 50,
      "resolved_in_version": "5.0.0"
    }
  ]
}
```


---

## Targets

In Fleet, targets are used to run queries against specific hosts or groups of hosts. Labels are used to create groups in Fleet.

### Search targets

The search targets endpoint returns two lists. The first list includes the possible target hosts in Fleet given the search query provided and the hosts already selected as targets. The second list includes the possible target labels in Fleet given the search query provided and the labels already selected as targets.

The returned lists are filtered based on the hosts the requesting user has access to.

`POST /api/v1/fleet/targets`

#### Parameters

| Name     | Type    | In   | Description                                                                                                                                                                |
| -------- | ------- | ---- | -------------------------------------------------------------------------------------------------------------------------------------------------------------------------- |
| query    | string  | body | The search query. Searchable items include a host's hostname or IPv4 address and labels.                                                                                   |
| query_id | integer | body | The saved query (if any) that will be run. The `observer_can_run` property on the query and the user's roles effect which targets are included.                            |
| selected | object  | body | The targets already selected. The object includes a `hosts` property which contains a list of host IDs, a `labels` with label IDs and/or a `teams` property with team IDs. |

#### Example

`POST /api/v1/fleet/targets`

##### Request body

```json
{
  "query": "172",
  "selected": {
    "hosts": [],
    "labels": [7]
  },
  "include_observer": true
}
```

##### Default response

```json
{
  "targets": {
    "hosts": [
      {
        "created_at": "2021-02-03T16:11:43Z",
        "updated_at": "2021-02-03T21:58:19Z",
        "id": 3,
        "detail_updated_at": "2021-02-03T21:58:10Z",
        "label_updated_at": "2021-02-03T21:58:10Z",
        "policy_updated_at": "2023-06-26T18:33:15Z",
        "last_enrolled_at": "2021-02-03T16:11:43Z",
        "software_updated_at": "2020-11-05T05:09:44Z",
        "seen_time": "2021-02-03T21:58:20Z",
        "hostname": "7a2f41482833",
        "uuid": "a2064cef-0000-0000-afb9-283e3c1d487e",
        "platform": "rhel",
        "osquery_version": "4.5.1",
        "os_version": "CentOS 6.10.0",
        "build": "",
        "platform_like": "rhel",
        "code_name": "",
        "uptime": 32688000000000,
        "memory": 2086899712,
        "cpu_type": "x86_64",
        "cpu_subtype": "142",
        "cpu_brand": "Intel(R) Core(TM) i5-8279U CPU @ 2.40GHz",
        "cpu_physical_cores": 4,
        "cpu_logical_cores": 4,
        "hardware_vendor": "",
        "hardware_model": "",
        "hardware_version": "",
        "hardware_serial": "",
        "computer_name": "7a2f41482833",
        "display_name": "7a2f41482833",
        "primary_ip": "172.20.0.3",
        "primary_mac": "02:42:ac:14:00:03",
        "distributed_interval": 10,
        "config_tls_refresh": 10,
        "logger_tls_period": 10,
        "additional": {},
        "status": "offline",
        "display_text": "7a2f41482833"
      },
      {
        "created_at": "2021-02-03T16:11:43Z",
        "updated_at": "2021-02-03T21:58:19Z",
        "id": 4,
        "detail_updated_at": "2021-02-03T21:58:10Z",
        "label_updated_at": "2021-02-03T21:58:10Z",
        "policy_updated_at": "2023-06-26T18:33:15Z",
        "last_enrolled_at": "2021-02-03T16:11:43Z",
        "software_updated_at": "2020-11-05T05:09:44Z",
        "seen_time": "2021-02-03T21:58:20Z",
        "hostname": "78c96e72746c",
        "uuid": "a2064cef-0000-0000-afb9-283e3c1d487e",
        "platform": "ubuntu",
        "osquery_version": "4.5.1",
        "os_version": "Ubuntu 16.4.0",
        "build": "",
        "platform_like": "debian",
        "code_name": "",
        "uptime": 32688000000000,
        "memory": 2086899712,
        "cpu_type": "x86_64",
        "cpu_subtype": "142",
        "cpu_brand": "Intel(R) Core(TM) i5-8279U CPU @ 2.40GHz",
        "cpu_physical_cores": 4,
        "cpu_logical_cores": 4,
        "hardware_vendor": "",
        "hardware_model": "",
        "hardware_version": "",
        "hardware_serial": "",
        "computer_name": "78c96e72746c",
        "display_name": "78c96e72746c",
        "primary_ip": "172.20.0.7",
        "primary_mac": "02:42:ac:14:00:07",
        "distributed_interval": 10,
        "config_tls_refresh": 10,
        "logger_tls_period": 10,
        "additional": {},
        "status": "offline",
        "display_text": "78c96e72746c"
      }
    ],
    "labels": [
      {
        "created_at": "2021-02-02T23:55:25Z",
        "updated_at": "2021-02-02T23:55:25Z",
        "id": 6,
        "name": "All Hosts",
        "description": "All hosts which have enrolled in Fleet",
        "query": "SELECT 1;",
        "label_type": "builtin",
        "label_membership_type": "dynamic",
        "host_count": 5,
        "display_text": "All Hosts",
        "count": 5
      }
    ],
    "teams": [
      {
        "id": 1,
        "created_at": "2021-05-27T20:02:20Z",
        "name": "Client Platform Engineering",
        "description": "",
        "agent_options": null,
        "user_count": 4,
        "host_count": 2,
        "display_text": "Client Platform Engineering",
        "count": 2
      }
    ]
  },
  "targets_count": 1,
  "targets_online": 1,
  "targets_offline": 0,
  "targets_missing_in_action": 0
}
```

---

## Teams

- [List teams](#list-teams)
- [Get team](#get-team)
- [Create team](#create-team)
- [Modify team](#modify-team)
- [Modify team's agent options](#modify-teams-agent-options)
- [Delete team](#delete-team)

### List teams

_Available in Fleet Premium_

`GET /api/v1/fleet/teams`

#### Parameters

| Name            | Type    | In    | Description                                                                                                                   |
| --------------- | ------- | ----- | ----------------------------------------------------------------------------------------------------------------------------- |
| page            | integer | query | Page number of the results to fetch.                                                                                          |
| per_page        | integer | query | Results per page.                                                                                                             |
| order_key       | string  | query | What to order results by. Can be any column in the `teams` table.                                                             |
| order_direction | string  | query | **Requires `order_key`**. The direction of the order given the order key. Options include `asc` and `desc`. Default is `asc`. |
| query           | string  | query | Search query keywords. Searchable fields include `name`.                                                                      |

#### Example

`GET /api/v1/fleet/teams`

##### Default response

`Status: 200`

```json
{
  "teams": [
    {
      "id": 1,
      "created_at": "2021-07-28T15:58:21Z",
      "name": "workstations",
      "description": "",
      "agent_options": {
        "config": {
          "options": {
            "pack_delimiter": "/",
            "logger_tls_period": 10,
            "distributed_plugin": "tls",
            "disable_distributed": false,
            "logger_tls_endpoint": "/api/v1/osquery/log",
            "distributed_interval": 10,
            "distributed_tls_max_attempts": 3
          },
          "decorators": {
            "load": [
              "SELECT uuid AS host_uuid FROM system_info;",
              "SELECT hostname AS hostname FROM system_info;"
            ]
          }
        },
        "overrides": {},
        "command_line_flags": {}
      },
      "user_count": 0,
      "host_count": 0,
      "secrets": [
        {
          "secret": "",
          "created_at": "2021-07-28T15:58:21Z",
          "team_id": 10
        }
      ]
    },
    {
      "id": 2,
      "created_at": "2021-08-05T21:41:42Z",
      "name": "servers",
      "description": "",
      "agent_options": {
        "spec": {
          "config": {
            "options": {
              "pack_delimiter": "/",
              "logger_tls_period": 10,
              "distributed_plugin": "tls",
              "disable_distributed": false,
              "logger_tls_endpoint": "/api/v1/osquery/log",
              "distributed_interval": 10,
              "distributed_tls_max_attempts": 3
            },
            "decorators": {
              "load": [
                "SELECT uuid AS host_uuid FROM system_info;",
                "SELECT hostname AS hostname FROM system_info;"
              ]
            }
          },
          "overrides": {},
          "command_line_flags": {}
        },
        "user_count": 0,
        "host_count": 0,
        "secrets": [
          {
            "secret": "+ncixtnZB+IE0OrbrkCLeul3U8LMVITd",
            "created_at": "2021-08-05T21:41:42Z",
            "team_id": 15
          }
        ]
      }
    }
  ]
}
```

### Get team

_Available in Fleet Premium_

`GET /api/v1/fleet/teams/:id`

#### Parameters

| Name | Type    | In   | Description                          |
| ---- | ------  | ---- | ------------------------------------ |
| id   | integer | path | **Required.** The desired team's ID. |

#### Example

`GET /api/v1/fleet/teams/1`

##### Default response

`Status: 200`

```json
{
  "team": {
    "name": "Workstations",
    "id": 1,
    "user_count": 4,
    "host_count": 0,
    "agent_options": {
      "config": {
        "options": {
          "pack_delimiter": "/",
          "logger_tls_period": 10,
          "distributed_plugin": "tls",
          "disable_distributed": false,
          "logger_tls_endpoint": "/api/v1/osquery/log",
          "distributed_interval": 10,
          "distributed_tls_max_attempts": 3
        },
        "decorators": {
          "load": [
            "SELECT uuid AS host_uuid FROM system_info;",
            "SELECT hostname AS hostname FROM system_info;"
          ]
        }
      },
      "overrides": {},
      "command_line_flags": {}
    },
    "webhook_settings": {
      "failing_policies_webhook": {
        "enable_failing_policies_webhook": false,
        "destination_url": "",
        "policy_ids": null,
        "host_batch_size": 0
      }
    },
    "integrations": {
      "google_calendar": {
        "enable_calendar_events": true,
        "webhook_url": "https://server.com/example"
      }
    },
    "mdm": {
      "enable_disk_encryption": true,
      "macos_updates": {
        "minimum_version": "12.3.1",
        "deadline": "2022-01-01"
      },
      "windows_updates": {
        "deadline_days": 5,
        "grace_period_days": 1
      },
      "macos_settings": {
        "custom_settings": [
          {
            "path": "path/to/profile1.mobileconfig",
            "labels": ["Label 1", "Label 2"]
          }
        ]
      },
      "windows_settings": {
        "custom_settings": [
          {
            "path": "path/to/profile2.xml",
            "labels": ["Label 3", "Label 4"]
          }
        ],
      },
      "macos_setup": {
        "bootstrap_package": "",
        "enable_end_user_authentication": false,
        "macos_setup_assistant": "path/to/config.json"
      }
    }
  }
}
```

### Create team

_Available in Fleet Premium_

`POST /api/v1/fleet/teams`

#### Parameters

| Name | Type   | In   | Description                    |
| ---- | ------ | ---- | ------------------------------ |
| name | string | body | **Required.** The team's name. |

#### Example

`POST /api/v1/fleet/teams`

##### Request body

```json
{
  "name": "workstations"
}
```

##### Default response

`Status: 200`

```json
{
  "teams": [
    {
      "name": "workstations",
      "id": 1,
      "user_count": 0,
      "host_count": 0,
      "agent_options": {
        "config": {
          "options": {
            "pack_delimiter": "/",
            "logger_tls_period": 10,
            "distributed_plugin": "tls",
            "disable_distributed": false,
            "logger_tls_endpoint": "/api/v1/osquery/log",
            "distributed_interval": 10,
            "distributed_tls_max_attempts": 3
          },
          "decorators": {
            "load": [
              "SELECT uuid AS host_uuid FROM system_info;",
              "SELECT hostname AS hostname FROM system_info;"
            ]
          }
        },
        "overrides": {},
        "command_line_flags": {}
      },
      "webhook_settings": {
        "failing_policies_webhook": {
          "enable_failing_policies_webhook": false,
          "destination_url": "",
          "policy_ids": null,
          "host_batch_size": 0
        }
      }
    }
  ]
}
```

### Modify team

_Available in Fleet Premium_

`PATCH /api/v1/fleet/teams/:id`

#### Parameters

| Name                                                    | Type    | In   | Description                                                                                                                                                                                               |
| ------------------------------------------------------- | ------- | ---- | --------------------------------------------------------------------------------------------------------------------------------------------------------------------------------------------------------- |
| id                                                      | integer | path | **Required.** The desired team's ID.                                                                                                                                                                      |
| name                                                    | string  | body | The team's name.                                                                                                                                                                                          |
| host_ids                                                | list    | body | A list of hosts that belong to the team.                                                                                                                                                                  |
| user_ids                                                | list    | body | A list of users on the team.                                                                                                                                                             |
| webhook_settings                                        | object  | body | Webhook settings contains for the team.                                                                                                                                                                   |
| &nbsp;&nbsp;failing_policies_webhook                    | object  | body | Failing policies webhook settings.                                                                                                                                                                        |
| &nbsp;&nbsp;&nbsp;&nbsp;enable_failing_policies_webhook | boolean | body | Whether or not the failing policies webhook is enabled.                                                                                                                                                   |
| &nbsp;&nbsp;&nbsp;&nbsp;destination_url                 | string  | body | The URL to deliver the webhook requests to.                                                                                                                                                               |
| &nbsp;&nbsp;&nbsp;&nbsp;policy_ids                      | array   | body | List of policy IDs to enable failing policies webhook.                                                                                                                                                    |
| &nbsp;&nbsp;host_status_webhook                    | object  | body | Host status webhook settings. |
| &nbsp;&nbsp;&nbsp;&nbsp;enable_host_status_webhook | boolean | body | Whether or not the host status webhook is enabled. |
| &nbsp;&nbsp;&nbsp;&nbsp;destination_url            | string | body | The URL to deliver the webhook request to. |
| &nbsp;&nbsp;&nbsp;&nbsp;host_percentage            | integer | body | The minimum percentage of hosts that must fail to check in to Fleet in order to trigger the webhook request. |
| &nbsp;&nbsp;&nbsp;&nbsp;days_count | integer | body | The minimum number of days that the configured `host_percentage` must fail to check in to Fleet in order to trigger the webhook request. |
| &nbsp;&nbsp;&nbsp;&nbsp;host_batch_size                 | integer | body | Maximum number of hosts to batch on failing policy webhook requests. The default, 0, means no batching (all hosts failing a policy are sent on one request).                                              |
| integrations                                            | object  | body | Integrations settings for the team. Note that integrations referenced here must already exist globally, created by a call to [Modify configuration](#modify-configuration).                               |
| &nbsp;&nbsp;jira                                        | array   | body | Jira integrations configuration.                                                                                                                                                                          |
| &nbsp;&nbsp;&nbsp;&nbsp;url                             | string  | body | The URL of the Jira server to use.                                                                                                                                                                        |
| &nbsp;&nbsp;&nbsp;&nbsp;project_key                     | string  | body | The project key of the Jira integration to use. Jira tickets will be created in this project.                                                                                                             |
| &nbsp;&nbsp;&nbsp;&nbsp;enable_failing_policies         | boolean | body | Whether or not that Jira integration is enabled for failing policies. Only one failing policy automation can be enabled at a given time (enable_failing_policies_webhook and enable_failing_policies).    |
| &nbsp;&nbsp;zendesk                                     | array   | body | Zendesk integrations configuration.                                                                                                                                                                       |
| &nbsp;&nbsp;&nbsp;&nbsp;url                             | string  | body | The URL of the Zendesk server to use.                                                                                                                                                                     |
| &nbsp;&nbsp;&nbsp;&nbsp;group_id                        | integer | body | The Zendesk group id to use. Zendesk tickets will be created in this group.                                                                                                                               |
| &nbsp;&nbsp;&nbsp;&nbsp;enable_failing_policies         | boolean | body | Whether or not that Zendesk integration is enabled for failing policies. Only one failing policy automation can be enabled at a given time (enable_failing_policies_webhook and enable_failing_policies). |
| mdm                                                     | object  | body | MDM settings for the team.                                                                                                                                                                                |
| &nbsp;&nbsp;macos_updates                               | object  | body | macOS updates settings.                                                                                                                                                                                   |
| &nbsp;&nbsp;&nbsp;&nbsp;minimum_version                 | string  | body | Hosts that belong to this team and are enrolled into Fleet's MDM will be nudged until their macOS is at or above this version.                                                                            |
| &nbsp;&nbsp;&nbsp;&nbsp;deadline                        | string  | body | Hosts that belong to this team and are enrolled into Fleet's MDM won't be able to dismiss the Nudge window once this deadline is past.                                                                    |
| &nbsp;&nbsp;ios_updates                               | object  | body | iOS updates settings.                                                                                                                                                                                   |
| &nbsp;&nbsp;&nbsp;&nbsp;minimum_version                 | string  | body | Hosts that belong to this team and are enrolled into Fleet's MDM will be nudged until their iOS is at or above this version.                                                                            |
| &nbsp;&nbsp;&nbsp;&nbsp;deadline                        | string  | body | Hosts that belong to this team and are enrolled into Fleet's MDM won't be able to dismiss the Nudge window once this deadline is past.                                                                    |
| &nbsp;&nbsp;ipados_updates                               | object  | body | iPadOS updates settings.                                                                                                                                                                                   |
| &nbsp;&nbsp;&nbsp;&nbsp;minimum_version                 | string  | body | Hosts that belong to this team and are enrolled into Fleet's MDM will be nudged until their iPadOS is at or above this version.                                                                            |
| &nbsp;&nbsp;&nbsp;&nbsp;deadline                        | string  | body | Hosts that belong to this team and are enrolled into Fleet's MDM won't be able to dismiss the Nudge window once this deadline is past.                                                                    |
| &nbsp;&nbsp;windows_updates                             | object  | body | Windows updates settings.                                                                                                                                                                                   |
| &nbsp;&nbsp;&nbsp;&nbsp;deadline_days                   | integer | body | Hosts that belong to this team and are enrolled into Fleet's MDM will have this number of days before updates are installed on Windows.                                                                   |
| &nbsp;&nbsp;&nbsp;&nbsp;grace_period_days               | integer | body | Hosts that belong to this team and are enrolled into Fleet's MDM will have this number of days before Windows restarts to install updates.                                                                    |
| &nbsp;&nbsp;macos_settings                              | object  | body | macOS-specific settings.                                                                                                                                                                                  |
| &nbsp;&nbsp;&nbsp;&nbsp;custom_settings                 | list    | body | The list of objects where each object includes .mobileconfig or JSON file (configuration profile) and label name to apply to macOS hosts that belong to this team and are members of the specified label.                                                                                                                                        |
| &nbsp;&nbsp;&nbsp;&nbsp;enable_disk_encryption          | boolean | body | Hosts that belong to this team and are enrolled into Fleet's MDM will have disk encryption enabled if set to true.                                                                                        |
| &nbsp;&nbsp;windows_settings                            | object  | body | Windows-specific settings.                                                                                                                                                                                |
| &nbsp;&nbsp;&nbsp;&nbsp;custom_settings                 | list    | body | The list of objects where each object includes XML file (configuration profile) and label name to apply to Windows hosts that belong to this team and are members of the specified label.                                                                                                                               |
| &nbsp;&nbsp;macos_setup                                 | object  | body | Setup for automatic MDM enrollment of macOS hosts.                                                                                                                                                      |
| &nbsp;&nbsp;&nbsp;&nbsp;enable_end_user_authentication  | boolean | body | If set to true, end user authentication will be required during automatic MDM enrollment of new macOS hosts. Settings for your IdP provider must also be [configured](https://fleetdm.com/docs/using-fleet/mdm-macos-setup-experience#end-user-authentication-and-eula).                                                                                      |
| integrations                                            | object  | body | Integration settings for this team.                                                                                                                                                                   |
| &nbsp;&nbsp;google_calendar                             | object  | body | Google Calendar integration settings.                                                                                                                                                                        |
| &nbsp;&nbsp;&nbsp;&nbsp;enable_calendar_events          | boolean | body | Whether or not calendar events are enabled for this team.                                                                                                                                                  |
| &nbsp;&nbsp;&nbsp;&nbsp;webhook_url                     | string | body | The URL to send a request to during calendar events, to trigger auto-remediation.                |
| host_expiry_settings                                    | object  | body | Host expiry settings for the team.                                                                                                                                                                         |
| &nbsp;&nbsp;host_expiry_enabled                         | boolean | body | When enabled, allows automatic cleanup of hosts that have not communicated with Fleet in some number of days. When disabled, defaults to the global setting.                                               |
| &nbsp;&nbsp;host_expiry_window                          | integer | body | If a host has not communicated with Fleet in the specified number of days, it will be removed.                                                                                                             |

#### Example (transfer hosts to a team)

`PATCH /api/v1/fleet/teams/1`

##### Request body

```json
{
  "host_ids": [3, 6, 7, 8, 9, 20, 32, 44]
}
```

##### Default response

`Status: 200`

```json
{
  "team": {
    "name": "Workstations",
    "id": 1,
    "user_count": 4,
    "host_count": 8,
    "agent_options": {
      "config": {
        "options": {
          "pack_delimiter": "/",
          "logger_tls_period": 10,
          "distributed_plugin": "tls",
          "disable_distributed": false,
          "logger_tls_endpoint": "/api/v1/osquery/log",
          "distributed_interval": 10,
          "distributed_tls_max_attempts": 3
        },
        "decorators": {
          "load": [
            "SELECT uuid AS host_uuid FROM system_info;",
            "SELECT hostname AS hostname FROM system_info;"
          ]
        }
      },
      "overrides": {},
      "command_line_flags": {}
    },
    "webhook_settings": {
      "failing_policies_webhook": {
        "enable_failing_policies_webhook": false,
        "destination_url": "",
        "policy_ids": null,
        "host_batch_size": 0
      }
    }
  }
}
```

### Add users to a team

_Available in Fleet Premium_

`PATCH /api/v1/fleet/teams/:id/users`

#### Parameters

| Name             | Type    | In   | Description                                  |
|------------------|---------|------|----------------------------------------------|
| id               | integer | path | **Required.** The desired team's ID.         |
| users            | string  | body | Array of users to add.                       |
| &nbsp;&nbsp;id   | integer | body | The id of the user.                          |
| &nbsp;&nbsp;role | string  | body | The team role that the user will be granted. Options are: "admin", "maintainer", "observer", "observer_plus", and "gitops". |

#### Example

`PATCH /api/v1/fleet/teams/1/users`

##### Request body

```json
{
  "users": [
    {
      "id": 1,
      "role": "admin"
    },
    {
      "id": 17,
      "role": "observer"
    }
  ]
}
```

##### Default response

`Status: 200`

```json
{
  "team": {
    "name": "Workstations",
    "id": 1,
    "user_count": 2,
    "host_count": 0,
    "agent_options": {
      "config": {
        "options": {
          "pack_delimiter": "/",
          "logger_tls_period": 10,
          "distributed_plugin": "tls",
          "disable_distributed": false,
          "logger_tls_endpoint": "/api/v1/osquery/log",
          "distributed_interval": 10,
          "distributed_tls_max_attempts": 3
        },
        "decorators": {
          "load": [
            "SELECT uuid AS host_uuid FROM system_info;",
            "SELECT hostname AS hostname FROM system_info;"
          ]
        }
      },
      "overrides": {},
      "command_line_flags": {}
    },
    "webhook_settings": {
      "failing_policies_webhook": {
        "enable_failing_policies_webhook": false,
        "destination_url": "",
        "policy_ids": null,
        "host_batch_size": 0
      }
    },
    "mdm": {
      "enable_disk_encryption": true,
      "macos_updates": {
        "minimum_version": "12.3.1",
        "deadline": "2022-01-01"
      },
      "windows_updates": {
        "deadline_days": 5,
        "grace_period_days": 1
      },
      "macos_settings": {
        "custom_settings": [
          {
           "path": "path/to/profile1.mobileconfig",
           "labels": ["Label 1", "Label 2"]
          }
        ]
      },
      "windows_settings": {
        "custom_settings": [
          {
           "path": "path/to/profile2.xml",
           "labels": ["Label 3", "Label 4"]
          }
        ],
      },
      "macos_setup": {
        "bootstrap_package": "",
        "enable_end_user_authentication": false,
        "macos_setup_assistant": "path/to/config.json"
      }
    },
    "users": [
      {
        "created_at": "0001-01-01T00:00:00Z",
        "updated_at": "0001-01-01T00:00:00Z",
        "id": 1,
        "name": "Example User1",
        "email": "user1@example.com",
        "force_password_reset": false,
        "gravatar_url": "",
        "sso_enabled": false,
        "global_role": null,
        "api_only": false,
        "teams": null,
        "role": "admin"
      },
      {
        "created_at": "0001-01-01T00:00:00Z",
        "updated_at": "0001-01-01T00:00:00Z",
        "id": 17,
        "name": "Example User2",
        "email": "user2@example.com",
        "force_password_reset": false,
        "gravatar_url": "",
        "sso_enabled": false,
        "global_role": null,
        "api_only": false,
        "teams": null,
        "role": "observer"
      }
    ]
  }
}
```

### Modify team's agent options

_Available in Fleet Premium_

`POST /api/v1/fleet/teams/:id/agent_options`

#### Parameters

| Name                             | Type    | In    | Description                                                                                                                                                  |
| ---                              | ---     | ---   | ---                                                                                                                                                          |
| id                               | integer | path  | **Required.** The desired team's ID.                                                                                                                         |
| force                            | bool    | query | Force apply the options even if there are validation errors.                                                                                                 |
| dry_run                          | bool    | query | Validate the options and return any validation errors, but do not apply the changes.                                                                         |
| _JSON data_                      | object  | body  | The JSON to use as agent options for this team. See [Agent options](https://fleetdm.com/docs/using-fleet/configuration-files#agent-options) for details.                              |

#### Example

`POST /api/v1/fleet/teams/1/agent_options`

##### Request body

```json
{
  "config": {
    "options": {
      "pack_delimiter": "/",
      "logger_tls_period": 20,
      "distributed_plugin": "tls",
      "disable_distributed": false,
      "logger_tls_endpoint": "/api/v1/osquery/log",
      "distributed_interval": 60,
      "distributed_tls_max_attempts": 3
    },
    "decorators": {
      "load": [
        "SELECT uuid AS host_uuid FROM system_info;",
        "SELECT hostname AS hostname FROM system_info;"
      ]
    }
  },
  "overrides": {},
  "command_line_flags": {}
}
```

##### Default response

`Status: 200`

```json
{
  "team": {
    "name": "Workstations",
    "id": 1,
    "user_count": 4,
    "host_count": 8,
    "agent_options": {
      "config": {
        "options": {
          "pack_delimiter": "/",
          "logger_tls_period": 20,
          "distributed_plugin": "tls",
          "disable_distributed": false,
          "logger_tls_endpoint": "/api/v1/osquery/log",
          "distributed_interval": 60,
          "distributed_tls_max_attempts": 3
        },
        "decorators": {
          "load": [
            "SELECT uuid AS host_uuid FROM system_info;",
            "SELECT hostname AS hostname FROM system_info;"
          ]
        }
      },
      "overrides": {},
      "command_line_flags": {}
    },
    "webhook_settings": {
      "failing_policies_webhook": {
        "enable_failing_policies_webhook": false,
        "destination_url": "",
        "policy_ids": null,
        "host_batch_size": 0
      }
    }
  }
}
```

### Delete team

_Available in Fleet Premium_

`DELETE /api/v1/fleet/teams/:id`

#### Parameters

| Name | Type    | In   | Description                          |
| ---- | ------  | ---- | ------------------------------------ |
| id   | integer | path | **Required.** The desired team's ID. |

#### Example

`DELETE /api/v1/fleet/teams/1`

#### Default response

`Status: 200`

---

## Translator

- [Translate IDs](#translate-ids)

### Translate IDs

Transforms a host name into a host id. For example, the Fleet UI use this endpoint when sending live queries to a set of hosts.

`POST /api/v1/fleet/translate`

#### Parameters

| Name | Type  | In   | Description                              |
| ---- | ----- | ---- | ---------------------------------------- |
| list | array | body | **Required** list of items to translate. |

#### Example

`POST /api/v1/fleet/translate`

##### Request body

```json
{
  "list": [
    {
      "type": "user",
      "payload": {
        "identifier": "some@email.com"
      }
    },
    {
      "type": "label",
      "payload": {
        "identifier": "labelA"
      }
    },
    {
      "type": "team",
      "payload": {
        "identifier": "team1"
      }
    },
    {
      "type": "host",
      "payload": {
        "identifier": "host-ABC"
      }
    }
  ]
}
```

##### Default response

`Status: 200`

```json
{
  "list": [
    {
      "type": "user",
      "payload": {
        "identifier": "some@email.com",
        "id": 32
      }
    },
    {
      "type": "label",
      "payload": {
        "identifier": "labelA",
        "id": 1
      }
    },
    {
      "type": "team",
      "payload": {
        "identifier": "team1",
        "id": 22
      }
    },
    {
      "type": "host",
      "payload": {
        "identifier": "host-ABC",
        "id": 45
      }
    }
  ]
}
```
---

## Users

- [List all users](#list-all-users)
- [Create a user account with an invitation](#create-a-user-account-with-an-invitation)
- [Create a user account without an invitation](#create-a-user-account-without-an-invitation)
- [Get user information](#get-user-information)
- [Modify user](#modify-user)
- [Delete user](#delete-user)
- [Require password reset](#require-password-reset)
- [List a user's sessions](#list-a-users-sessions)
- [Delete a user's sessions](#delete-a-users-sessions)

The Fleet server exposes a handful of API endpoints that handles common user management operations. All the following endpoints require prior authentication meaning you must first log in successfully before calling any of the endpoints documented below.

### List all users

Returns a list of all enabled users

`GET /api/v1/fleet/users`

#### Parameters

| Name            | Type    | In    | Description                                                                                                                   |
| --------------- | ------- | ----- | ----------------------------------------------------------------------------------------------------------------------------- |
| query           | string  | query | Search query keywords. Searchable fields include `name` and `email`.                                                          |
| order_key       | string  | query | What to order results by. Can be any column in the users table.                                                               |
| order_direction | string  | query | **Requires `order_key`**. The direction of the order given the order key. Options include `asc` and `desc`. Default is `asc`. |
| page            | integer | query | Page number of the results to fetch.                                                                                          |
| query           | string  | query | Search query keywords. Searchable fields include `name` and `email`.                                                          |
| per_page        | integer | query | Results per page.                                                                                                             |
| team_id         | integer | query | _Available in Fleet Premium_. Filters the users to only include users in the specified team.                                   |

#### Example

`GET /api/v1/fleet/users`

##### Request query parameters

None.

##### Default response

`Status: 200`

```json
{
  "users": [
    {
      "created_at": "2020-12-10T03:52:53Z",
      "updated_at": "2020-12-10T03:52:53Z",
      "id": 1,
      "name": "Jane Doe",
      "email": "janedoe@example.com",
      "force_password_reset": false,
      "gravatar_url": "",
      "sso_enabled": false,
      "global_role": null,
      "api_only": false,
      "teams": [
        {
          "id": 1,
          "created_at": "0001-01-01T00:00:00Z",
          "name": "workstations",
          "description": "",
          "role": "admin"
        }
      ]
    }
  ]
}
```

##### Failed authentication

`Status: 401 Authentication Failed`

```json
{
  "message": "Authentication Failed",
  "errors": [
    {
      "name": "base",
      "reason": "Authentication failed"
    }
  ]
}
```

### Create a user account with an invitation

Creates a user account after an invited user provides registration information and submits the form.

`POST /api/v1/fleet/users`

#### Parameters

| Name                  | Type   | In   | Description                                                                                                                                                                                                                                                                                                                                              |
| --------------------- | ------ | ---- | -------------------------------------------------------------------------------------------------------------------------------------------------------------------------------------------------------------------------------------------------------------------------------------------------------------------------------------------------------- |
| email                 | string | body | **Required**. The email address of the user.                                                                                                                                                                                                                                                                                                             |
| invite_token          | string | body | **Required**. Token provided to the user in the invitation email.                                                                                                                                                                                                                                                                                        |
| name                  | string | body | **Required**. The name of the user.                                                                                                                                                                                                                                                                                                                      |
| password              | string | body | The password chosen by the user (if not SSO user).                                                                                                                                                                                                                                                                                                       |
| password_confirmation | string | body | Confirmation of the password chosen by the user.                                                                                                                                                                                                                                                                                                         |
| global_role           | string | body | The role assigned to the user. In Fleet 4.0.0, 3 user roles were introduced (`admin`, `maintainer`, and `observer`). In Fleet 4.30.0 and 4.31.0, the `observer_plus` and `gitops` roles were introduced respectively. If `global_role` is specified, `teams` cannot be specified. For more information, see [manage access](https://fleetdm.com/docs/using-fleet/manage-access).                                                                                                                                                                        |
| teams                 | array  | body | _Available in Fleet Premium_. The teams and respective roles assigned to the user. Should contain an array of objects in which each object includes the team's `id` and the user's `role` on each team. In Fleet 4.0.0, 3 user roles were introduced (`admin`, `maintainer`, and `observer`). In Fleet 4.30.0 and 4.31.0, the `observer_plus` and `gitops` roles were introduced respectively. If `teams` is specified, `global_role` cannot be specified. For more information, see [manage access](https://fleetdm.com/docs/using-fleet/manage-access). |

#### Example

`POST /api/v1/fleet/users`

##### Request query parameters

```json
{
  "email": "janedoe@example.com",
  "invite_token": "SjdReDNuZW5jd3dCbTJtQTQ5WjJTc2txWWlEcGpiM3c=",
  "name": "janedoe",
  "password": "test-123",
  "password_confirmation": "test-123",
  "teams": [
    {
      "id": 2,
      "role": "observer"
    },
    {
      "id": 4,
      "role": "observer"
    }
  ]
}
```

##### Default response

`Status: 200`

```json
{
  "user": {
    "created_at": "0001-01-01T00:00:00Z",
    "updated_at": "0001-01-01T00:00:00Z",
    "id": 2,
    "name": "janedoe",
    "email": "janedoe@example.com",
    "enabled": true,
    "force_password_reset": false,
    "gravatar_url": "",
    "sso_enabled": false,
    "global_role": "admin",
    "teams": []
  }
}
```

##### Failed authentication

`Status: 401 Authentication Failed`

```json
{
  "message": "Authentication Failed",
  "errors": [
    {
      "name": "base",
      "reason": "Authentication failed"
    }
  ]
}
```

##### Expired or used invite code

`Status: 404 Resource Not Found`

```json
{
  "message": "Resource Not Found",
  "errors": [
    {
      "name": "base",
      "reason": "Invite with token SjdReDNuZW5jd3dCbTJtQTQ5WjJTc2txWWlEcGpiM3c= was not found in the datastore"
    }
  ]
}
```

##### Validation failed

`Status: 422 Validation Failed`

The same error will be returned whenever one of the required parameters fails the validation.

```json
{
  "message": "Validation Failed",
  "errors": [
    {
      "name": "name",
      "reason": "cannot be empty"
    }
  ]
}
```

### Create a user account without an invitation

Creates a user account without requiring an invitation, the user is enabled immediately.
By default, the user will be forced to reset its password upon first login.

`POST /api/v1/fleet/users/admin`

#### Parameters

| Name        | Type    | In   | Description                                                                                                                                                                                                                                                                                                                                              |
| ----------- | ------- | ---- | -------------------------------------------------------------------------------------------------------------------------------------------------------------------------------------------------------------------------------------------------------------------------------------------------------------------------------------------------------- |
| email       | string  | body | **Required**. The user's email address.                                                                                                                                                                                                                                                                                                                  |
| name        | string  | body | **Required**. The user's full name or nickname.                                                                                                                                                                                                                                                                                                          |
| password    | string  | body | The user's password (required for non-SSO users).                                                                                                                                                                                                                                                                                                        |
| sso_enabled | boolean | body | Whether or not SSO is enabled for the user.                                                                                                                                                                                                                                                                                                              |
| api_only    | boolean | body | User is an "API-only" user (cannot use web UI) if true.                                                                                                                                                                                                                                                                                                  |
| global_role | string | body | The role assigned to the user. In Fleet 4.0.0, 3 user roles were introduced (`admin`, `maintainer`, and `observer`). In Fleet 4.30.0 and 4.31.0, the `observer_plus` and `gitops` roles were introduced respectively. If `global_role` is specified, `teams` cannot be specified. For more information, see [manage access](https://fleetdm.com/docs/using-fleet/manage-access).                                                                                                                                                                        |
| admin_forced_password_reset    | boolean | body | Sets whether the user will be forced to reset its password upon first login (default=true) |
| teams                          | array   | body | _Available in Fleet Premium_. The teams and respective roles assigned to the user. Should contain an array of objects in which each object includes the team's `id` and the user's `role` on each team. In Fleet 4.0.0, 3 user roles were introduced (`admin`, `maintainer`, and `observer`). In Fleet 4.30.0 and 4.31.0, the `observer_plus` and `gitops` roles were introduced respectively. If `teams` is specified, `global_role` cannot be specified. For more information, see [manage access](https://fleetdm.com/docs/using-fleet/manage-access). |

#### Example

`POST /api/v1/fleet/users/admin`

##### Request body

```json
{
  "name": "Jane Doe",
  "email": "janedoe@example.com",
  "password": "test-123",
  "api_only": true,
  "teams": [
    {
      "id": 2,
      "role": "observer"
    },
    {
      "id": 3,
      "role": "maintainer"
    }
  ]
}
```

##### Default response

`Status: 200`

```json
{
  "user": {
    "created_at": "0001-01-01T00:00:00Z",
    "updated_at": "0001-01-01T00:00:00Z",
    "id": 5,
    "name": "Jane Doe",
    "email": "janedoe@example.com",
    "enabled": true,
    "force_password_reset": false,
    "gravatar_url": "",
    "sso_enabled": false,
    "api_only": true,
    "global_role": null,
    "teams": [
      {
        "id": 2,
        "role": "observer"
      },
      {
        "id": 3,
        "role": "maintainer"
      }
    ]
  },
  "token": "{API key}"
}
```

> Note: The new user's `token` (API key) is only included in the response after creating an api-only user (`api_only: true`).

##### User doesn't exist

`Status: 404 Resource Not Found`

```json
{
  "message": "Resource Not Found",
  "errors": [
    {
      "name": "base",
      "reason": "User with id=1 was not found in the datastore"
    }
  ]
}
```

### Get user information

Returns all information about a specific user.

`GET /api/v1/fleet/users/:id`

#### Parameters

| Name | Type    | In   | Description                  |
| ---- | ------- | ---- | ---------------------------- |
| id   | integer | path | **Required**. The user's id. |

#### Example

`GET /api/v1/fleet/users/2`

##### Request query parameters

```json
{
  "id": 1
}
```

##### Default response

`Status: 200`

```json
{
  "user": {
    "created_at": "2020-12-10T05:20:25Z",
    "updated_at": "2020-12-10T05:24:27Z",
    "id": 2,
    "name": "Jane Doe",
    "email": "janedoe@example.com",
    "force_password_reset": false,
    "gravatar_url": "",
    "sso_enabled": false,
    "global_role": "admin",
    "api_only": false,
    "teams": []
  }
}
```

##### User doesn't exist

`Status: 404 Resource Not Found`

```json
{
  "message": "Resource Not Found",
  "errors": [
    {
      "name": "base",
      "reason": "User with id=5 was not found in the datastore"
    }
  ]
}
```

### Modify user

`PATCH /api/v1/fleet/users/:id`

#### Parameters

| Name        | Type    | In   | Description                                                                                                                                                                                                                                                                                                                                              |
| ----------- | ------- | ---- | -------------------------------------------------------------------------------------------------------------------------------------------------------------------------------------------------------------------------------------------------------------------------------------------------------------------------------------------------------- |
| id          | integer | path | **Required**. The user's id.                                                                                                                                                                                                                                                                                                                             |
| name        | string  | body | The user's name.                                                                                                                                                                                                                                                                                                                                         |
| position    | string  | body | The user's position.                                                                                                                                                                                                                                                                                                                                     |
| email       | string  | body | The user's email.                                                                                                                                                                                                                                                                                                                                        |
| sso_enabled | boolean | body | Whether or not SSO is enabled for the user.                                                                                                                                                                                                                                                                                                              |
| api_only    | boolean | body | User is an "API-only" user (cannot use web UI) if true.                                                                                                                                                                                                                                                                                                  |
| password    | string  | body | The user's current password, required to change the user's own email or password (not required for an admin to modify another user).                                                                                                                                                                                                                     |
| new_password| string  | body | The user's new password. |
| global_role | string  | body | The role assigned to the user. In Fleet 4.0.0, 3 user roles were introduced (`admin`, `maintainer`, and `observer`). If `global_role` is specified, `teams` cannot be specified.                                                                                                                                                                         |
| teams       | array   | body | _Available in Fleet Premium_. The teams and respective roles assigned to the user. Should contain an array of objects in which each object includes the team's `id` and the user's `role` on each team. In Fleet 4.0.0, 3 user roles were introduced (`admin`, `maintainer`, and `observer`). If `teams` is specified, `global_role` cannot be specified. |

#### Example

`PATCH /api/v1/fleet/users/2`

##### Request body

```json
{
  "name": "Jane Doe",
  "global_role": "admin"
}
```

##### Default response

`Status: 200`

```json
{
  "user": {
    "created_at": "2021-02-03T16:11:06Z",
    "updated_at": "2021-02-03T16:11:06Z",
    "id": 2,
    "name": "Jane Doe",
    "email": "janedoe@example.com",
    "global_role": "admin",
    "force_password_reset": false,
    "gravatar_url": "",
    "sso_enabled": false,
    "api_only": false,
    "teams": []
  }
}
```

#### Example (modify a user's teams)

`PATCH /api/v1/fleet/users/2`

##### Request body

```json
{
  "teams": [
    {
      "id": 1,
      "role": "observer"
    },
    {
      "id": 2,
      "role": "maintainer"
    }
  ]
}
```

##### Default response

`Status: 200`

```json
{
  "user": {
    "created_at": "2021-02-03T16:11:06Z",
    "updated_at": "2021-02-03T16:11:06Z",
    "id": 2,
    "name": "Jane Doe",
    "email": "janedoe@example.com",
    "enabled": true,
    "force_password_reset": false,
    "gravatar_url": "",
    "sso_enabled": false,
    "global_role": "admin",
    "teams": [
      {
        "id": 2,
        "role": "observer"
      },
      {
        "id": 3,
        "role": "maintainer"
      }
    ]
  }
}
```

### Delete user

Delete the specified user from Fleet.

`DELETE /api/v1/fleet/users/:id`

#### Parameters

| Name | Type    | In   | Description                  |
| ---- | ------- | ---- | ---------------------------- |
| id   | integer | path | **Required**. The user's id. |

#### Example

`DELETE /api/v1/fleet/users/3`

##### Default response

`Status: 200`


### Require password reset

The selected user is logged out of Fleet and required to reset their password during the next attempt to log in. This also revokes all active Fleet API tokens for this user. Returns the user object.

`POST /api/v1/fleet/users/:id/require_password_reset`

#### Parameters

| Name  | Type    | In   | Description                                                                                    |
| ----- | ------- | ---- | ---------------------------------------------------------------------------------------------- |
| id    | integer | path | **Required**. The user's id.                                                                   |
| require | boolean | body | Whether or not the user is required to reset their password during the next attempt to log in. |

#### Example

`POST /api/v1/fleet/users/123/require_password_reset`

##### Request body

```json
{
  "require": true
}
```

##### Default response

`Status: 200`

```json
{
  "user": {
    "created_at": "2021-02-23T22:23:34Z",
    "updated_at": "2021-02-23T22:28:52Z",
    "id": 2,
    "name": "Jane Doe",
    "email": "janedoe@example.com",
    "force_password_reset": true,
    "gravatar_url": "",
    "sso_enabled": false,
    "global_role": "observer",
    "teams": []
  }
}
```

### List a user's sessions

Returns a list of the user's sessions in Fleet.

`GET /api/v1/fleet/users/:id/sessions`

#### Parameters

None.

#### Example

`GET /api/v1/fleet/users/1/sessions`

##### Default response

`Status: 200`

```json
{
  "sessions": [
    {
      "session_id": 2,
      "user_id": 1,
      "created_at": "2021-02-03T16:12:50Z"
    },
    {
      "session_id": 3,
      "user_id": 1,
      "created_at": "2021-02-09T23:40:23Z"
    },
    {
      "session_id": 6,
      "user_id": 1,
      "created_at": "2021-02-23T22:23:58Z"
    }
  ]
}
```

### Delete a user's sessions

Deletes the selected user's sessions in Fleet. Also deletes the user's API token.

`DELETE /api/v1/fleet/users/:id/sessions`

#### Parameters

| Name | Type    | In   | Description                               |
| ---- | ------- | ---- | ----------------------------------------- |
| id   | integer | path | **Required**. The ID of the desired user. |

#### Example

`DELETE /api/v1/fleet/users/1/sessions`

##### Default response

`Status: 200`

## Debug

- [Get a summary of errors](#get-a-summary-of-errors)
- [Get database information](#get-database-information)
- [Get profiling information](#get-profiling-information)

The Fleet server exposes a handful of API endpoints to retrieve debug information about the server itself in order to help troubleshooting. All the following endpoints require prior authentication meaning you must first log in successfully before calling any of the endpoints documented below.

### Get a summary of errors

Returns a set of all the errors that happened in the server during the interval of time defined by the [logging_error_retention_period](https://fleetdm.com/docs/deploying/configuration#logging-error-retention-period) configuration.

The server only stores and returns a single instance of each error.

`GET /debug/errors`

#### Parameters

| Name  | Type    | In    | Description                                                                       |
| ----- | ------- | ----- | --------------------------------------------------------------------------------- |
| flush | boolean | query | Whether or not clear the errors from Redis after reading them. Default is `false` |

#### Example

`GET /debug/errors?flush=true`

##### Default response

`Status: 200`

```json
[
  {
    "count": "3",
    "chain": [
      {
        "message": "Authorization header required"
      },
      {
        "message": "missing FleetError in chain",
        "data": {
          "timestamp": "2022-06-03T14:16:01-03:00"
        },
        "stack": [
          "github.com/fleetdm/fleet/v4/server/contexts/ctxerr.Handle (ctxerr.go:262)",
          "github.com/fleetdm/fleet/v4/server/service.encodeError (transport_error.go:80)",
          "github.com/go-kit/kit/transport/http.Server.ServeHTTP (server.go:124)"
        ]
      }
    ]
  }
]
```

### Get database information

Returns information about the current state of the database; valid keys are:

- `locks`: returns transaction locking information.
- `innodb-status`: returns InnoDB status information.
- `process-list`: returns running processes (queries, etc).

`GET /debug/db/:key`

#### Parameters

None.

### Get profiling information

Returns runtime profiling data of the server in the format expected by `go tools pprof`. The responses are equivalent to those returned by the Go `http/pprof` package.

Valid keys are: `cmdline`, `profile`, `symbol` and `trace`.

`GET /debug/pprof/:key`

#### Parameters
None.

## API errors

Fleet returns API errors as a JSON document with the following fields:
- `message`: This field contains the kind of error (bad request error, authorization error, etc.).
- `errors`: List of errors with `name` and `reason` keys.
- `uuid`: Unique identifier for the error. This identifier can be matched to Fleet logs which might contain more information about the cause of the error.

Sample of an error when trying to send an empty body on a request that expects a JSON body:
```sh
$ curl -k -H "Authorization: Bearer $TOKEN" -H 'Content-Type:application/json' "https://localhost:8080/api/v1/fleet/sso" -d ''
```
Response:
```json
{
  "message": "Bad request",
  "errors": [
    {
      "name": "base",
      "reason": "Expected JSON Body"
    }
  ],
  "uuid": "c0532a64-bec2-4cf9-aa37-96fe47ead814"
}
```

---

<meta name="description" value="Documentation for Fleet's REST API. See example requests and responses for each API endpoint.">
<meta name="pageOrderInSection" value="30"><|MERGE_RESOLUTION|>--- conflicted
+++ resolved
@@ -6204,12 +6204,7 @@
 
 > Note: If the server has not yet received a result for a command, it will return an empty object (`{}`).
 
-<<<<<<< HEAD
-### List custom MDM commands
-=======
-
 ### List MDM commands
->>>>>>> 934c02a5
 
 > `GET /api/v1/fleet/mdm/apple/commands` API endpoint is deprecated as of Fleet 4.40. It is maintained for backward compatibility. Please use the new API endpoint below. See old API endpoint docs [here](https://github.com/fleetdm/fleet/blob/fleet-v4.39.0/docs/REST%20API/rest-api.md#list-custom-mdm-commands).
 
