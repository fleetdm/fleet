 # REST API

- [Authentication](#authentication)
- [Activities](#activities)
- [Fleet configuration](#fleet-configuration)
- [File carving](#file-carving)
- [Hosts](#hosts)
- [Labels](#labels)
- [Mobile device management (MDM)](#mobile-device-management-mdm)
- [Policies](#policies)
- [Queries](#queries)
- [Schedule (deprecated)](#schedule)
- [Scripts](#scripts)
- [Sessions](#sessions)
- [Software](#software)
- [Targets](#targets)
- [Teams](#teams)
- [Translator](#translator)
- [Users](#users)
- [API errors](#api-responses)

Use the Fleet APIs to automate Fleet.

This page includes a list of available resources and their API routes.

## Authentication

- [Retrieve your API token](#retrieve-your-api-token)
- [Log in](#log-in)
- [Log out](#log-out)
- [Forgot password](#forgot-password)
- [Change password](#change-password)
- [Reset password](#reset-password)
- [Me](#me)
- [SSO config](#sso-config)
- [Initiate SSO](#initiate-sso)
- [SSO callback](#sso-callback)

### Retrieve your API token

All API requests to the Fleet server require API token authentication unless noted in the documentation. API tokens are tied to your Fleet user account.

To get an API token, retrieve it from "My account" > "Get API token" in the Fleet UI (`/profile`). Or, you can send a request to the [login API endpoint](#log-in) to get your token.

Then, use that API token to authenticate all subsequent API requests by sending it in the "Authorization" request header, prefixed with "Bearer ":

```http
Authorization: Bearer <your token>
```

> For SSO users, email/password login is disabled. The API token can instead be retrieved from the "My account" page in the UI (/profile). On this page, choose "Get API token".

### Log in

Authenticates the user with the specified credentials. Use the token returned from this endpoint to authenticate further API requests.

`POST /api/v1/fleet/login`

> This API endpoint is not available to SSO users, since email/password login is disabled for SSO users. To get an API token for an SSO user, you can use the Fleet UI.

#### Parameters

| Name     | Type   | In   | Description                                   |
| -------- | ------ | ---- | --------------------------------------------- |
| email    | string | body | **Required**. The user's email.               |
| password | string | body | **Required**. The user's plain text password. |

#### Example

`POST /api/v1/fleet/login`

##### Request body

```json
{
  "email": "janedoe@example.com",
  "password": "VArCjNW7CfsxGp67"
}
```

##### Default response

`Status: 200`

```json
{
  "user": {
    "created_at": "2020-11-13T22:57:12Z",
    "updated_at": "2020-11-13T22:57:12Z",
    "id": 1,
    "name": "Jane Doe",
    "email": "janedoe@example.com",
    "enabled": true,
    "force_password_reset": false,
    "gravatar_url": "",
    "sso_enabled": false,
    "global_role": "admin",
    "teams": []
  },
  "token": "{your token}"
}
```

##### Authentication failed

`Status: 401 Unauthorized`

```json
{
  "message": "Authentication failed",
  "errors": [
    {
      "name": "base",
      "reason": "Authentication failed"
    }
  ],
  "uuid": "1272014b-902b-4b36-bcdb-75fde5eac1fc"
}
```

##### Too many requests / Rate limiting

`Status: 429 Too Many Requests`
`Header: retry-after: N`

> This response includes a header `retry-after` that indicates how many more seconds you are blocked before you can try again.

```json
{
  "message": "limit exceeded, retry after: Ns",
  "errors": [
    {
      "name": "base",
      "reason": "limit exceeded, retry after: Ns"
    }
  ]
}
```

---

### Log out

Logs out the authenticated user.

`POST /api/v1/fleet/logout`

#### Example

`POST /api/v1/fleet/logout`

##### Default response

`Status: 200`

---

### Forgot password

Sends a password reset email to the specified email. Requires that SMTP or SES is configured for your Fleet server.

`POST /api/v1/fleet/forgot_password`

#### Parameters

| Name  | Type   | In   | Description                                                             |
| ----- | ------ | ---- | ----------------------------------------------------------------------- |
| email | string | body | **Required**. The email of the user requesting the reset password link. |

#### Example

`POST /api/v1/fleet/forgot_password`

##### Request body

```json
{
  "email": "janedoe@example.com"
}
```

##### Default response

`Status: 200`

##### Unknown error

`Status: 500`

```json
{
  "message": "Unknown Error",
  "errors": [
    {
      "name": "base",
      "reason": "email not configured"
    }
  ]
}
```

---

### Change password

`POST /api/v1/fleet/change_password`

Changes the password for the authenticated user.

#### Parameters

| Name         | Type   | In   | Description                            |
| ------------ | ------ | ---- | -------------------------------------- |
| old_password | string | body | **Required**. The user's old password. |
| new_password | string | body | **Required**. The user's new password. |

#### Example

`POST /api/v1/fleet/change_password`

##### Request body

```json
{
  "old_password": "VArCjNW7CfsxGp67",
  "new_password": "zGq7mCLA6z4PzArC"
}
```

##### Default response

`Status: 200`

##### Validation failed

`Status: 422 Unprocessable entity`

```json
{
  "message": "Validation Failed",
  "errors": [
    {
      "name": "old_password",
      "reason": "old password does not match"
    }
  ]
}
```

### Reset password

Resets a user's password. Which user is determined by the password reset token used. The password reset token can be found in the password reset email sent to the desired user.

`POST /api/v1/fleet/reset_password`

#### Parameters

| Name                      | Type   | In   | Description                                                               |
| ------------------------- | ------ | ---- | ------------------------------------------------------------------------- |
| new_password              | string | body | **Required**. The new password.                                           |
| new_password_confirmation | string | body | **Required**. Confirmation for the new password.                          |
| password_reset_token      | string | body | **Required**. The token provided to the user in the password reset email. |

#### Example

`POST /api/v1/fleet/reset_password`

##### Request body

```json
{
  "new_password": "abc123",
  "new_password_confirmation": "abc123",
  "password_reset_token": "UU5EK0JhcVpsRkY3NTdsaVliMEZDbHJ6TWdhK3oxQ1Q="
}
```

##### Default response

`Status: 200`


---

### Me

Retrieves the user data for the authenticated user.

`GET /api/v1/fleet/me`

#### Example

`GET /api/v1/fleet/me`

##### Default response

`Status: 200`

```json
{
  "user": {
    "created_at": "2020-11-13T22:57:12Z",
    "updated_at": "2020-11-16T23:49:41Z",
    "id": 1,
    "name": "Jane Doe",
    "email": "janedoe@example.com",
    "global_role": "admin",
    "enabled": true,
    "force_password_reset": false,
    "gravatar_url": "",
    "sso_enabled": false,
    "teams": []
  }
}
```

---

### Perform required password reset

Resets the password of the authenticated user. Requires that `force_password_reset` is set to `true` prior to the request.

`POST /api/v1/fleet/perform_required_password_reset`

#### Example

`POST /api/v1/fleet/perform_required_password_reset`

##### Request body

```json
{
  "new_password": "sdPz8CV5YhzH47nK"
}
```

##### Default response

`Status: 200`

```json
{
  "user": {
    "created_at": "2020-11-13T22:57:12Z",
    "updated_at": "2020-11-17T00:09:23Z",
    "id": 1,
    "name": "Jane Doe",
    "email": "janedoe@example.com",
    "enabled": true,
    "force_password_reset": false,
    "gravatar_url": "",
    "sso_enabled": false,
    "global_role": "admin",
    "teams": []
  }
}
```

---

### SSO config

Gets the current SSO configuration.

`GET /api/v1/fleet/sso`

#### Example

`GET /api/v1/fleet/sso`

##### Default response

`Status: 200`

```json
{
  "settings": {
    "idp_name": "IDP Vendor 1",
    "idp_image_url": "",
    "sso_enabled": false
  }
}
```

---

### Initiate SSO

`POST /api/v1/fleet/sso`

#### Parameters

| Name      | Type   | In   | Description                                                                 |
| --------- | ------ | ---- | --------------------------------------------------------------------------- |
| relay_url | string | body | **Required**. The relative url to be navigated to after successful sign in. |

#### Example

`POST /api/v1/fleet/sso`

##### Request body

```json
{
  "relay_url": "/hosts/manage"
}
```

##### Default response

`Status: 200`

##### Unknown error

`Status: 500`

```json
{
  "message": "Unknown Error",
  "errors": [
    {
      "name": "base",
      "reason": "InitiateSSO getting metadata: Get \"https://idp.example.org/idp-meta.xml\": dial tcp: lookup idp.example.org on [2001:558:feed::1]:53: no such host"
    }
  ]
}
```

### SSO callback

This is the callback endpoint that the identity provider will use to send security assertions to Fleet. This is where Fleet receives and processes the response from the identify provider.

`POST /api/v1/fleet/sso/callback`

#### Parameters

| Name         | Type   | In   | Description                                                 |
| ------------ | ------ | ---- | ----------------------------------------------------------- |
| SAMLResponse | string | body | **Required**. The SAML response from the identity provider. |

#### Example

`POST /api/v1/fleet/sso/callback`

##### Request body

```json
{
  "SAMLResponse": "<SAML response from IdP>"
}
```

##### Default response

`Status: 200`


---

## Activities

### List activities

Returns a list of the activities that have been performed in Fleet as well as additional metadata.
for pagination. For a comprehensive list of activity types and detailed information, please see the [audit logs](https://fleetdm.com/docs/using-fleet/audit-activities) page.

`GET /api/v1/fleet/activities`

#### Parameters

| Name            | Type    | In    | Description                                                 |
|:--------------- |:------- |:----- |:------------------------------------------------------------|
| page            | integer | query | Page number of the results to fetch.                                                                                          |
| per_page        | integer | query | Results per page.                                                                                                             |
| order_key       | string  | query | What to order results by. Can be any column in the `activites` table.                                                         |
| order_direction | string  | query | **Requires `order_key`**. The direction of the order given the order key. Options include `asc` and `desc`. Default is `asc`. |

#### Example

`GET /api/v1/fleet/activities?page=0&per_page=10&order_key=created_at&order_direction=desc`

##### Default response

```json
{
  "activities": [
    {
      "created_at": "2021-07-30T13:41:07Z",
      "id": 24,
      "actor_full_name": "name",
      "actor_id": 1,
      "actor_gravatar": "",
      "actor_email": "name@example.com",
      "type": "live_query",
      "details": {
        "targets_count": 231
      }
    },
    {
      "created_at": "2021-07-29T15:35:33Z",
      "id": 23,
      "actor_full_name": "name",
      "actor_id": 1,
      "actor_gravatar": "",
      "actor_email": "name@example.com",
      "type": "deleted_multiple_saved_query",
      "details": {
        "query_ids": [
          2,
          24,
          25
        ]
      }
    },
    {
      "created_at": "2021-07-29T14:40:30Z",
      "id": 22,
      "actor_full_name": "name",
      "actor_id": 1,
      "actor_gravatar": "",
      "actor_email": "name@example.com",
      "type": "created_team",
      "details": {
        "team_id": 3,
        "team_name": "Oranges"
      }
    },
    {
      "created_at": "2021-07-29T14:40:27Z",
      "id": 21,
      "actor_full_name": "name",
      "actor_id": 1,
      "actor_gravatar": "",
      "actor_email": "name@example.com",
      "type": "created_team",
      "details": {
        "team_id": 2,
        "team_name": "Apples"
      }
    },
    {
      "created_at": "2021-07-27T14:35:08Z",
      "id": 20,
      "actor_full_name": "name",
      "actor_id": 1,
      "actor_gravatar": "",
      "actor_email": "name@example.com",
      "type": "created_pack",
      "details": {
        "pack_id": 2,
        "pack_name": "New pack"
      }
    },
    {
      "created_at": "2021-07-27T13:25:21Z",
      "id": 19,
      "actor_full_name": "name",
      "actor_id": 1,
      "actor_gravatar": "",
      "actor_email": "name@example.com",
      "type": "live_query",
      "details": {
        "targets_count": 14
      }
    },
    {
      "created_at": "2021-07-27T13:25:14Z",
      "id": 18,
      "actor_full_name": "name",
      "actor_id": 1,
      "actor_gravatar": "",
      "actor_email": "name@example.com",
      "type": "live_query",
      "details": {
        "targets_count": 14
      }
    },
    {
      "created_at": "2021-07-26T19:28:24Z",
      "id": 17,
      "actor_full_name": "name",
      "actor_id": 1,
      "actor_gravatar": "",
      "actor_email": "name@example.com",
      "type": "live_query",
      "details": {
        "target_counts": 1
      }
    },
    {
      "created_at": "2021-07-26T17:27:37Z",
      "id": 16,
      "actor_full_name": "name",
      "actor_id": 1,
      "actor_gravatar": "",
      "actor_email": "name@example.com",
      "type": "live_query",
      "details": {
        "target_counts": 14
      }
    },
    {
      "created_at": "2021-07-26T17:27:08Z",
      "id": 15,
      "actor_full_name": "name",
      "actor_id": 1,
      "actor_gravatar": "",
      "actor_email": "name@example.com",
      "type": "live_query",
      "details": {
        "target_counts": 14
      }
    }
  ],
  "meta": {
    "has_next_results": true,
    "has_previous_results": false
  }
}

```

---

## File carving

- [List carves](#list-carves)
- [Get carve](#get-carve)
- [Get carve block](#get-carve-block)

Fleet supports osquery's file carving functionality as of Fleet 3.3.0. This allows the Fleet server to request files (and sets of files) from osquery agents, returning the full contents to Fleet.

To initiate a file carve using the Fleet API, you can use the [live query](#run-live-query) endpoint to run a query against the `carves` table.

For more information on executing a file carve in Fleet, go to the [File carving with Fleet docs](https://fleetdm.com/docs/using-fleet/fleetctl-cli#file-carving-with-fleet).

### List carves

Retrieves a list of the non expired carves. Carve contents remain available for 24 hours after the first data is provided from the osquery client.

`GET /api/v1/fleet/carves`

#### Parameters

| Name            | Type    | In    | Description                                                                                                                    |
|-----------------|---------|-------|--------------------------------------------------------------------------------------------------------------------------------|
| page            | integer | query | Page number of the results to fetch.                                                                                           |
| per_page        | integer | query | Results per page.                                                                                                              |
| order_key       | string  | query | What to order results by. Can be any field listed in the `results` array example below.                                        |
| order_direction | string  | query | **Requires `order_key`**. The direction of the order given the order key. Valid options are 'asc' or 'desc'. Default is 'asc'. |
| after           | string  | query | The value to get results after. This needs `order_key` defined, as that's the column that would be used.                       |
| expired         | boolean | query | Include expired carves (default: false)                                                                                        |

#### Example

`GET /api/v1/fleet/carves`

##### Default response

`Status: 200`

```json
{
  "carves": [
    {
      "id": 1,
      "created_at": "2021-02-23T22:52:01Z",
      "host_id": 7,
      "name": "macbook-pro.local-2021-02-23T22:52:01Z-fleet_distributed_query_30",
      "block_count": 1,
      "block_size": 2000000,
      "carve_size": 2048,
      "carve_id": "c6958b5f-4c10-4dc8-bc10-60aad5b20dc8",
      "request_id": "fleet_distributed_query_30",
      "session_id": "065a1dc3-40ad-441c-afff-80c2ad7dac28",
      "expired": false,
      "max_block": 0
    },
    {
      "id": 2,
      "created_at": "2021-02-23T22:53:03Z",
      "host_id": 7,
      "name": "macbook-pro.local-2021-02-23T22:53:03Z-fleet_distributed_query_31",
      "block_count": 2,
      "block_size": 2000000,
      "carve_size": 3400704,
      "carve_id": "2b9170b9-4e11-4569-a97c-2f18d18bec7a",
      "request_id": "fleet_distributed_query_31",
      "session_id": "f73922ed-40a4-4e98-a50a-ccda9d3eb755",
      "expired": false,
      "max_block": 1,
      "error": "S3 multipart carve upload: EntityTooSmall: Your proposed upload is smaller than the minimum allowed object size"
    }
  ]
}
```

### Get carve

Retrieves the specified carve.

`GET /api/v1/fleet/carves/:id`

#### Parameters

| Name | Type    | In   | Description                           |
| ---- | ------- | ---- | ------------------------------------- |
| id   | integer | path | **Required.** The desired carve's ID. |

#### Example

`GET /api/v1/fleet/carves/1`

##### Default response

`Status: 200`

```json
{
  "carve": {
    "id": 1,
    "created_at": "2021-02-23T22:52:01Z",
    "host_id": 7,
    "name": "macbook-pro.local-2021-02-23T22:52:01Z-fleet_distributed_query_30",
    "block_count": 1,
    "block_size": 2000000,
    "carve_size": 2048,
    "carve_id": "c6958b5f-4c10-4dc8-bc10-60aad5b20dc8",
    "request_id": "fleet_distributed_query_30",
    "session_id": "065a1dc3-40ad-441c-afff-80c2ad7dac28",
    "expired": false,
    "max_block": 0
  }
}
```

### Get carve block

Retrieves the specified carve block. This endpoint retrieves the data that was carved.

`GET /api/v1/fleet/carves/:id/block/:block_id`

#### Parameters

| Name     | Type    | In   | Description                                 |
| -------- | ------- | ---- | ------------------------------------------- |
| id       | integer | path | **Required.** The desired carve's ID.       |
| block_id | integer | path | **Required.** The desired carve block's ID. |

#### Example

`GET /api/v1/fleet/carves/1/block/0`

##### Default response

`Status: 200`

```json
{
    "data": "aG9zdHMAAAAAAAAAAAAAAAAAAAAAAAAAAAAAAAAAAAAAAAAAAAAAAAAAAAAAAAAA..."
}
```
---

## Fleet configuration

- [Get certificate](#get-certificate)
- [Get configuration](#get-configuration)
- [Modify configuration](#modify-configuration)
- [Get global enroll secrets](#get-global-enroll-secrets)
- [Modify global enroll secrets](#modify-global-enroll-secrets)
- [Get enroll secrets for a team](#get-enroll-secrets-for-a-team)
- [Modify enroll secrets for a team](#modify-enroll-secrets-for-a-team)
- [Create invite](#create-invite)
- [List invites](#list-invites)
- [Delete invite](#delete-invite)
- [Verify invite](#verify-invite)
- [Update invite](#update-invite)
- [Version](#version)

The Fleet server exposes a handful of API endpoints that handle the configuration of Fleet as well as endpoints that manage invitation and enroll secret operations. All the following endpoints require prior authentication meaning you must first log in successfully before calling any of the endpoints documented below.

### Get certificate

Returns the Fleet certificate.

`GET /api/v1/fleet/config/certificate`

#### Parameters

None.

#### Example

`GET /api/v1/fleet/config/certificate`

##### Default response

`Status: 200`

```json
{
  "certificate_chain": <certificate_chain>
}
```

### Get configuration

Returns all information about the Fleet's configuration.

> NOTE: The `agent_options`, `sso_settings` and `smtp_settings` fields are only returned to Global Admin users.

`GET /api/v1/fleet/config`

#### Parameters

None.

#### Example

`GET /api/v1/fleet/config`

##### Default response

`Status: 200`

```json
{
  "org_info": {
    "org_name": "fleet",
    "org_logo_url": "",
    "contact_url": "https://fleetdm.com/company/contact"
  },
  "server_settings": {
    "server_url": "https://localhost:8080",
    "live_query_disabled": false,
    "query_reports_disabled": false,
    "enable_analytics": true
  },
  "smtp_settings": {
    "enable_smtp": false,
    "configured": false,
    "sender_address": "",
    "server": "",
    "port": 587,
    "authentication_type": "authtype_username_password",
    "user_name": "",
    "password": "********",
    "enable_ssl_tls": true,
    "authentication_method": "authmethod_plain",
    "domain": "",
    "verify_ssl_certs": true,
    "enable_start_tls": true
  },
  "sso_settings": {
    "entity_id": "",
    "issuer_uri": "",
    "idp_image_url": "",
    "metadata": "",
    "metadata_url": "",
    "idp_name": "",
    "enable_sso": false,
    "enable_sso_idp_login": false,
    "enable_jit_provisioning": false
  },
  "host_expiry_settings": {
    "host_expiry_enabled": false,
    "host_expiry_window": 0
  },
  "features": {
    "additional_queries": null
  },
  "mdm": {
    "apple_bm_default_team": "",
    "apple_bm_terms_expired": false,
    "enabled_and_configured": true,
    "windows_enabled_and_configured": true,
    "macos_updates": {
      "minimum_version": "12.3.1",
      "deadline": "2022-01-01"
    },
    "windows_updates": {
      "deadline_days": 5,
      "grace_period_days": 1
    },
    "macos_settings": {
      "custom_settings": ["path/to/profile1.mobileconfig"],
      "enable_disk_encryption": true
    },
    "windows_settings": {
      "custom_settings": ["path/to/profile2.xml"],
    },
    "scripts": ["path/to/script.sh"],
    "end_user_authentication": {
      "entity_id": "",
      "issuer_uri": "",
      "metadata": "",
      "metadata_url": "",
      "idp_name": ""
    },
    "macos_migration": {
      "enable": false,
      "mode": "voluntary",
      "webhook_url": "https://webhook.example.com"
    },
    "macos_setup": {
      "bootstrap_package": "",
      "enable_end_user_authentication": false,
      "macos_setup_assistant": "path/to/config.json"
    }
  },
  "agent_options": {
    "spec": {
      "config": {
        "options": {
          "pack_delimiter": "/",
          "logger_tls_period": 10,
          "distributed_plugin": "tls",
          "disable_distributed": false,
          "logger_tls_endpoint": "/api/v1/osquery/log",
          "distributed_interval": 10,
          "distributed_tls_max_attempts": 3
        },
        "decorators": {
          "load": [
            "SELECT uuid AS host_uuid FROM system_info;",
            "SELECT hostname AS hostname FROM system_info;"
          ]
        }
      },
      "overrides": {},
      "command_line_flags": {}
    }
  },
  "license": {
     "tier": "free",
     "expiration": "0001-01-01T00:00:00Z"
   },
  "logging": {
      "debug": false,
      "json": false,
      "result": {
          "plugin": "firehose",
          "config": {
              "region": "us-east-1",
              "status_stream": "",
              "result_stream": "result-topic"
          }
      },
      "status": {
          "plugin": "filesystem",
          "config": {
              "status_log_file": "foo_status",
              "result_log_file": "",
              "enable_log_rotation": false,
              "enable_log_compression": false
          }
      }
  },
  "vulnerability_settings": {
    "databases_path": ""
  },
  "webhook_settings": {
    "host_status_webhook": {
      "enable_host_status_webhook": true,
      "destination_url": "https://server.com",
      "host_percentage": 5,
      "days_count": 7
    },
    "failing_policies_webhook":{
      "enable_failing_policies_webhook":true,
      "destination_url": "https://server.com",
      "policy_ids": [1, 2, 3],
      "host_batch_size": 1000
    },
    "vulnerabilities_webhook":{
      "enable_vulnerabilities_webhook":true,
      "destination_url": "https://server.com",
      "host_batch_size": 1000
    }
  },
  "integrations": {
    "jira": null
  },
  "logging": {
    "debug": false,
    "json": false,
    "result": {
        "plugin": "filesystem",
        "config": {
          "status_log_file": "/var/folders/xh/bxm1d2615tv3vrg4zrxq540h0000gn/T/osquery_status",
          "result_log_file": "/var/folders/xh/bxm1d2615tv3vrg4zrxq540h0000gn/T/osquery_result",
          "enable_log_rotation": false,
          "enable_log_compression": false
        }
      },
    "status": {
      "plugin": "filesystem",
      "config": {
        "status_log_file": "/var/folders/xh/bxm1d2615tv3vrg4zrxq540h0000gn/T/osquery_status",
        "result_log_file": "/var/folders/xh/bxm1d2615tv3vrg4zrxq540h0000gn/T/osquery_result",
        "enable_log_rotation": false,
        "enable_log_compression": false
      }
    }
  },
  "update_interval": {
    "osquery_detail": 3600000000000,
    "osquery_policy": 3600000000000
  },
  "vulnerabilities": {
    "cpe_database_url": "",
    "current_instance_checks": "auto",
    "cve_feed_prefix_url": "",
    "databases_path": "",
    "disable_data_sync": false,
    "periodicity": 3600000000000,
    "recent_vulnerability_max_age": 2592000000000000
  }
}
```

### Modify configuration

Modifies the Fleet's configuration with the supplied information.

`PATCH /api/v1/fleet/config`

#### Parameters

| Name                              | Type    | In    | Description                                                                                                                                                                            |
| ---------------------             | ------- | ----  | -------------------------------------------------------------------------------------------------------------------------------------------------------------------------------------- |
| org_name                          | string  | body  | _Organization information_. The organization name.                                                                                                                                     |
| org_logo_url                      | string  | body  | _Organization information_. The URL for the organization logo.                                                                                                                         |
| org_logo_url_light_background     | string  | body  | _Organization information_. The URL for the organization logo displayed in Fleet on top of light backgrounds.                                                                          |
| contact_url                       | string  | body  | _Organization information_. A URL that can be used by end users to contact the organization.                                                                                          |
| server_url                        | string  | body  | _Server settings_. The Fleet server URL.                                                                                                                                               |
| live_query_disabled               | boolean | body  | _Server settings_. Whether the live query capabilities are disabled.                                                                                                                   |
| query_reports_disabled            | boolean | body  | _Server settings_. Whether query report capabilities are disabled.                                                                                                                   |
| enable_smtp                       | boolean | body  | _SMTP settings_. Whether SMTP is enabled for the Fleet app.                                                                                                                            |
| sender_address                    | string  | body  | _SMTP settings_. The sender email address for the Fleet app. An invitation email is an example of the emails that may use this sender address                                          |
| server                            | string  | body  | _SMTP settings_. The SMTP server for the Fleet app.                                                                                                                                    |
| port                              | integer | body  | _SMTP settings_. The SMTP port for the Fleet app.                                                                                                                                      |
| authentication_type               | string  | body  | _SMTP settings_. The authentication type used by the SMTP server. Options include `"authtype_username_and_password"` or `"none"`                                                       |
| username_name                     | string  | body  | _SMTP settings_. The username used to authenticate requests made to the SMTP server.                                                                                                   |
| password                          | string  | body  | _SMTP settings_. The password used to authenticate requests made to the SMTP server.                                                                                                   |
| enable_ssl_tls                    | boolean | body  | _SMTP settings_. Whether or not SSL and TLS are enabled for the SMTP server.                                                                                                           |
| authentication_method             | string  | body  | _SMTP settings_. The authentication method used to make authenticate requests to SMTP server. Options include `"authmethod_plain"`, `"authmethod_cram_md5"`, and `"authmethod_login"`. |
| domain                            | string  | body  | _SMTP settings_. The domain for the SMTP server.                                                                                                                                       |
| verify_ssl_certs                  | boolean | body  | _SMTP settings_. Whether or not SSL certificates are verified by the SMTP server. Turn this off (not recommended) if you use a self-signed certificate.                                |
| enabled_start_tls                 | boolean | body  | _SMTP settings_. Detects if STARTTLS is enabled in your SMTP server and starts to use it.                                                                                              |
| enabled_sso                       | boolean | body  | _SSO settings_. Whether or not SSO is enabled for the Fleet application. If this value is true, you must also include most of the SSO settings parameters below.                       |
| entity_id                         | string  | body  | _SSO settings_. The required entity ID is a URI that you use to identify Fleet when configuring the identity provider.                                                                 |
| issuer_uri                        | string  | body  | _SSO settings_. The URI you provide here must exactly match the Entity ID field used in the identity provider configuration.                                                           |
| idp_image_url                     | string  | body  | _SSO settings_. An optional link to an image such as a logo for the identity provider.                                                                                                 |
| metadata                          | string  | body  | _SSO settings_. Metadata provided by the identity provider. Either metadata or a metadata URL must be provided.                                                                        |
| metadata_url                      | string  | body  | _SSO settings_. A URL that references the identity provider metadata. If available from the identity provider, this is the preferred means of providing metadata.                      |
| host_expiry_enabled               | boolean | body  | _Host expiry settings_. When enabled, allows automatic cleanup of hosts that have not communicated with Fleet in some number of days.                                                  |
| host_expiry_window                | integer | body  | _Host expiry settings_. If a host has not communicated with Fleet in the specified number of days, it will be removed.                                                                 |
| agent_options                     | objects | body  | The agent_options spec that is applied to all hosts. In Fleet 4.0.0 the `api/v1/fleet/spec/osquery_options` endpoints were removed.                                                    |
| transparency_url                  | string  | body  | _Fleet Desktop_. The URL used to display transparency information to users of Fleet Desktop. **Requires Fleet Premium license**                                                           |
| enable_host_status_webhook        | boolean | body  | _webhook_settings.host_status_webhook settings_. Whether or not the host status webhook is enabled.                                                                 |
| destination_url                   | string  | body  | _webhook_settings.host_status_webhook settings_. The URL to deliver the webhook request to.                                                     |
| host_percentage                   | integer | body  | _webhook_settings.host_status_webhook settings_. The minimum percentage of hosts that must fail to check in to Fleet in order to trigger the webhook request.                                                              |
| days_count                        | integer | body  | _webhook_settings.host_status_webhook settings_. The minimum number of days that the configured `host_percentage` must fail to check in to Fleet in order to trigger the webhook request.                                |
| enable_failing_policies_webhook   | boolean | body  | _webhook_settings.failing_policies_webhook settings_. Whether or not the failing policies webhook is enabled. |
| destination_url                   | string  | body  | _webhook_settings.failing_policies_webhook settings_. The URL to deliver the webhook requests to.                                                     |
| policy_ids                        | array   | body  | _webhook_settings.failing_policies_webhook settings_. List of policy IDs to enable failing policies webhook.                                                              |
| host_batch_size                   | integer | body  | _webhook_settings.failing_policies_webhook settings_. Maximum number of hosts to batch on failing policy webhook requests. The default, 0, means no batching (all hosts failing a policy are sent on one request). |
| enable_vulnerabilities_webhook    | boolean | body  | _webhook_settings.vulnerabilities_webhook settings_. Whether or not the vulnerabilities webhook is enabled. |
| destination_url                   | string  | body  | _webhook_settings.vulnerabilities_webhook settings_. The URL to deliver the webhook requests to.                                                     |
| host_batch_size                   | integer | body  | _webhook_settings.vulnerabilities_webhook settings_. Maximum number of hosts to batch on vulnerabilities webhook requests. The default, 0, means no batching (all vulnerable hosts are sent on one request). |
| enable_software_vulnerabilities   | boolean | body  | _integrations.jira[] settings_. Whether or not Jira integration is enabled for software vulnerabilities. Only one vulnerability automation can be enabled at a given time (enable_vulnerabilities_webhook and enable_software_vulnerabilities). |
| enable_failing_policies           | boolean | body  | _integrations.jira[] settings_. Whether or not Jira integration is enabled for failing policies. Only one failing policy automation can be enabled at a given time (enable_failing_policies_webhook and enable_failing_policies). |
| url                               | string  | body  | _integrations.jira[] settings_. The URL of the Jira server to integrate with. |
| username                          | string  | body  | _integrations.jira[] settings_. The Jira username to use for this Jira integration. |
| api_token                         | string  | body  | _integrations.jira[] settings_. The API token of the Jira username to use for this Jira integration. |
| project_key                       | string  | body  | _integrations.jira[] settings_. The Jira project key to use for this integration. Jira tickets will be created in this project. |
| enable_software_vulnerabilities   | boolean | body  | _integrations.zendesk[] settings_. Whether or not Zendesk integration is enabled for software vulnerabilities. Only one vulnerability automation can be enabled at a given time (enable_vulnerabilities_webhook and enable_software_vulnerabilities). |
| enable_failing_policies           | boolean | body  | _integrations.zendesk[] settings_. Whether or not Zendesk integration is enabled for failing policies. Only one failing policy automation can be enabled at a given time (enable_failing_policies_webhook and enable_failing_policies). |
| url                               | string  | body  | _integrations.zendesk[] settings_. The URL of the Zendesk server to integrate with. |
| email                             | string  | body  | _integrations.zendesk[] settings_. The Zendesk user email to use for this Zendesk integration. |
| api_token                         | string  | body  | _integrations.zendesk[] settings_. The Zendesk API token to use for this Zendesk integration. |
| group_id                          | integer | body  | _integrations.zendesk[] settings_. The Zendesk group id to use for this integration. Zendesk tickets will be created in this group. |
| apple_bm_default_team             | string  | body  | _mdm settings_. The default team to use with Apple Business Manager. **Requires Fleet Premium license** |
| windows_enabled_and_configured    | boolean | body  | _mdm settings_. Enables Windows MDM support. |
| minimum_version                   | string  | body  | _mdm.macos_updates settings_. Hosts that belong to no team and are enrolled into Fleet's MDM will be nudged until their macOS is at or above this version. **Requires Fleet Premium license** |
| deadline                          | string  | body  | _mdm.macos_updates settings_. Hosts that belong to no team and are enrolled into Fleet's MDM won't be able to dismiss the Nudge window once this deadline is past. **Requires Fleet Premium license** |
| deadline_days                     | integer | body  | _mdm.windows_updates settings_. Hosts that belong to no team and are enrolled into Fleet's MDM will have this number of days before updates are installed on Windows. **Requires Fleet Premium license** |
| grace_period_days                 | integer | body  | _mdm.windows_updates settings_. Hosts that belong to no team and are enrolled into Fleet's MDM will have this number of days before Windows restarts to install updates. **Requires Fleet Premium license** |
| enable                          | boolean  | body  | _mdm.macos_migration settings_. Whether to enable the end user migration workflow for devices migrating from your old MDM solution. **Requires Fleet Premium license** |
| mode                          | string  | body  | _mdm.macos_migration settings_. The end user migration workflow mode for devices migrating from your old MDM solution. Options are `"voluntary"` or `"forced"`. **Requires Fleet Premium license** |
| webhook_url                          | string  | body  | _mdm.macos_migration settings_. The webhook url configured to receive requests to unenroll devices migrating from your old MDM solution. **Requires Fleet Premium license** |
| custom_settings                   | list    | body  | _mdm.macos_settings settings_. Hosts that belong to no team and are enrolled into Fleet's MDM will have those custom profiles applied. |
| enable_disk_encryption            | boolean | body  | _mdm.macos_settings settings_. Hosts that belong to no team and are enrolled into Fleet's MDM will have disk encryption enabled if set to true. **Requires Fleet Premium license** |
| custom_settings                   | list    | body  | _mdm.windows_settings settings_. Hosts that belong to no team and are enrolled into Fleet's MDM will have those custom profiles applied. |
| scripts                           | list    | body  | A list of script files to add so they can be executed at a later time.                                                                                                                                                 |
| enable_end_user_authentication            | boolean | body  | _mdm.macos_setup settings_. If set to true, end user authentication will be required during automatic MDM enrollment of new macOS devices. Settings for your IdP provider must also be [configured](https://fleetdm.com/docs/using-fleet/mdm-macos-setup-experience#end-user-authentication-and-eula). **Requires Fleet Premium license** |
| additional_queries                | boolean | body  | Whether or not additional queries are enabled on hosts.                                                                                                                                |
| force                             | bool    | query | Force apply the agent options even if there are validation errors.                                                                                                 |
| dry_run                           | bool    | query | Validate the configuration and return any validation errors, but do not apply the changes.                                                                         |

Note that when making changes to the `integrations` object, all integrations must be provided (not just the one being modified). This is because the endpoint will consider missing integrations as deleted.

#### Example

`PATCH /api/v1/fleet/config`

##### Request body

```json
{
  "org_info": {
    "org_name": "Fleet Device Management",
    "org_logo_url": "https://fleetdm.com/logo.png"
  },
  "smtp_settings": {
    "enable_smtp": true,
    "server": "localhost",
    "port": "1025"
  }
}
```

##### Default response

`Status: 200`

```json
{
  "org_info": {
    "org_name": "Fleet Device Management",
    "org_logo_url": "https://fleetdm.com/logo.png",
    "org_logo_url_light_background": "https://fleetdm.com/logo-light.png",
    "contact_url": "https://fleetdm.com/company/contact"
  },
  "server_settings": {
    "server_url": "https://localhost:8080",
    "live_query_disabled": false,
    "query_reports_disabled": false
  },
  "smtp_settings": {
    "enable_smtp": true,
    "configured": true,
    "sender_address": "",
    "server": "localhost",
    "port": 1025,
    "authentication_type": "authtype_username_none",
    "user_name": "",
    "password": "********",
    "enable_ssl_tls": true,
    "authentication_method": "authmethod_plain",
    "domain": "",
    "verify_ssl_certs": true,
    "enable_start_tls": true
  },
  "sso_settings": {
    "entity_id": "",
    "issuer_uri": "",
    "idp_image_url": "",
    "metadata": "",
    "metadata_url": "",
    "idp_name": "",
    "enable_sso": false
  },
  "host_expiry_settings": {
    "host_expiry_enabled": false,
    "host_expiry_window": 0
  },
  "features": {
    "additional_queries": null
  },
  "license": {
    "tier": "free",
    "expiration": "0001-01-01T00:00:00Z"
  },
  "mdm": {
    "apple_bm_default_team": "",
    "apple_bm_terms_expired": false,
    "apple_bm_enabled_and_configured": false,
    "enabled_and_configured": false,
    "windows_enabled_and_configured": false,
    "macos_updates": {
      "minimum_version": "12.3.1",
      "deadline": "2022-01-01"
    },
    "windows_updates": {
      "deadline_days": 5,
      "grace_period_days": 1
    },
    "macos_settings": {
      "custom_settings": ["path/to/profile1.mobileconfig"],
      "enable_disk_encryption": true
    },
    "windows_settings": {
      "custom_settings": ["path/to/profile2.xml"],
    },
    "end_user_authentication": {
      "entity_id": "",
      "issuer_uri": "",
      "metadata": "",
      "metadata_url": "",
      "idp_name": ""
    },
    "macos_migration": {
      "enable": false,
      "mode": "voluntary",
      "webhook_url": "https://webhook.example.com"
    },
    "macos_setup": {
      "bootstrap_package": "",
      "enable_end_user_authentication": false,
      "macos_setup_assistant": "path/to/config.json"
    }
  },
  "agent_options": {
    "config": {
      "options": {
        "pack_delimiter": "/",
        "logger_tls_period": 10,
        "distributed_plugin": "tls",
        "disable_distributed": false,
        "logger_tls_endpoint": "/api/v1/osquery/log",
        "distributed_interval": 10,
        "distributed_tls_max_attempts": 3
      },
      "decorators": {
        "load": [
          "SELECT uuid AS host_uuid FROM system_info;",
          "SELECT hostname AS hostname FROM system_info;"
        ]
      }
    },
    "overrides": {},
    "command_line_flags": {}
  },
  "vulnerability_settings": {
    "databases_path": ""
  },
  "webhook_settings": {
    "host_status_webhook": {
      "enable_host_status_webhook": true,
      "destination_url": "https://server.com",
      "host_percentage": 5,
      "days_count": 7
    },
    "failing_policies_webhook":{
      "enable_failing_policies_webhook":true,
      "destination_url": "https://server.com",
      "policy_ids": [1, 2, 3],
      "host_batch_size": 1000
    },
    "vulnerabilities_webhook":{
      "enable_vulnerabilities_webhook":true,
      "destination_url": "https://server.com",
      "host_batch_size": 1000
    }
  },
  "integrations": {
    "jira": [
      {
        "url": "https://jiraserver.com",
        "username": "some_user",
        "password": "sec4et!",
        "project_key": "jira_project",
        "enable_software_vulnerabilities": false
      }
    ]
  },
  "logging": {
      "debug": false,
      "json": false,
      "result": {
          "plugin": "firehose",
          "config": {
              "region": "us-east-1",
              "status_stream": "",
              "result_stream": "result-topic"
          }
      },
      "status": {
          "plugin": "filesystem",
          "config": {
              "status_log_file": "foo_status",
              "result_log_file": "",
              "enable_log_rotation": false,
              "enable_log_compression": false
          }
      }
  }
}
```

### Get global enroll secrets

Returns the valid global enroll secrets.

`GET /api/v1/fleet/spec/enroll_secret`

#### Parameters

None.

#### Example

`GET /api/v1/fleet/spec/enroll_secret`

##### Default response

`Status: 200`

```json
{
    "spec": {
        "secrets": [
            {
                "secret": "vhPzPOnCMOMoqSrLxKxzSADyqncayacB",
                "created_at": "2021-11-12T20:24:57Z"
            },
            {
                "secret": "jZpexWGiXmXaFAKdrdttFHdJBqEnqlVF",
                "created_at": "2021-11-12T20:24:57Z"
            }
        ]
    }
}
```

### Modify global enroll secrets

Replaces all existing global enroll secrets.

`POST /api/v1/fleet/spec/enroll_secret`

#### Parameters

| Name      | Type    | In   | Description                                                        |
| --------- | ------- | ---- | ------------------------------------------------------------------ |
| spec      | object  | body | **Required**. Attribute "secrets" must be a list of enroll secrets |

#### Example

Replace all global enroll secrets with a new enroll secret.

`POST /api/v1/fleet/spec/enroll_secret`

##### Request body

```json
{
    "spec": {
        "secrets": [
            {
                "secret": "KuSkYFsHBQVlaFtqOLwoUIWniHhpvEhP"
            }
        ]
    }
}
```

##### Default response

`Status: 200`

```json
{}
```

#### Example

Delete all global enroll secrets.

`POST /api/v1/fleet/spec/enroll_secret`

##### Request body

```json
{
    "spec": {
        "secrets": []
    }
}
```

##### Default response

`Status: 200`

```json
{}
```

### Get enroll secrets for a team

Returns the valid team enroll secrets.

`GET /api/v1/fleet/teams/:id/secrets`

#### Parameters

None.

#### Example

`GET /api/v1/fleet/teams/1/secrets`

##### Default response

`Status: 200`

```json
{
  "secrets": [
    {
      "created_at": "2021-06-16T22:05:49Z",
      "secret": "aFtH2Nq09hrvi73ErlWNQfa7M53D3rPR",
      "team_id": 1
    }
  ]
}
```


### Modify enroll secrets for a team

Replaces all existing team enroll secrets.

`PATCH /api/v1/fleet/teams/:id/secrets`

#### Parameters

| Name      | Type    | In   | Description                            |
| --------- | ------- | ---- | -------------------------------------- |
| id        | integer | path | **Required**. The team's id.           |
| secrets   | array   | body | **Required**. A list of enroll secrets |

#### Example

Replace all of a team's existing enroll secrets with a new enroll secret

`PATCH /api/v1/fleet/teams/2/secrets`

##### Request body

```json
{
  "secrets": [
    {
      "secret": "n07v32y53c237734m3n201153c237"
    }
  ]
}
```

##### Default response

`Status: 200`

```json
{
  "secrets": [
    {
      "secret": "n07v32y53c237734m3n201153c237",
      "created_at": "0001-01-01T00:00:00Z"
    }
  ]
}
```

#### Example

Delete all of a team's existing enroll secrets

`PATCH /api/v1/fleet/teams/2/secrets`

##### Request body

```json
{
  "secrets": []
}
```

##### Default response

`Status: 200`

```json
{
  "secrets": null
}
```

### Create invite

`POST /api/v1/fleet/invites`

#### Parameters

| Name        | Type    | In   | Description                                                                                                                                           |
| ----------- | ------- | ---- | ----------------------------------------------------------------------------------------------------------------------------------------------------- |
| global_role | string  | body | Role the user will be granted. Either a global role is needed, or a team role.                                                                        |
| email       | string  | body | **Required.** The email of the invited user. This email will receive the invitation link.                                                             |
| name        | string  | body | **Required.** The name of the invited user.                                                                                                           |
| sso_enabled | boolean | body | **Required.** Whether or not SSO will be enabled for the invited user.                                                                                |
| teams       | list    | body | _Available in Fleet Premium_ A list of the teams the user is a member of. Each item includes the team's ID and the user's role in the specified team. |

#### Example

##### Request body

```json
{
  "email": "john_appleseed@example.com",
  "name": "John",
  "sso_enabled": false,
  "global_role": null,
  "teams": [
    {
      "id": 2,
      "role": "observer"
    },
    {
      "id": 3,
      "role": "maintainer"
    }
  ]
}
```

`POST /api/v1/fleet/invites`

##### Default response

`Status: 200`

```json
{
  "invite": {
    "created_at": "0001-01-01T00:00:00Z",
    "updated_at": "0001-01-01T00:00:00Z",
    "id": 3,
    "invited_by": 1,
    "email": "john_appleseed@example.com",
    "name": "John",
    "sso_enabled": false,
    "teams": [
      {
        "id": 10,
        "created_at": "0001-01-01T00:00:00Z",
        "name": "Apples",
        "description": "",
        "agent_options": null,
        "user_count": 0,
        "host_count": 0,
        "role": "observer"
      },
      {
        "id": 14,
        "created_at": "0001-01-01T00:00:00Z",
        "name": "Best of the Best Engineering",
        "description": "",
        "agent_options": null,
        "user_count": 0,
        "host_count": 0,
        "role": "maintainer"
      }
    ]
  }
}
```

### List invites

Returns a list of the active invitations in Fleet.

`GET /api/v1/fleet/invites`

#### Parameters

| Name            | Type   | In    | Description                                                                                                                   |
| --------------- | ------ | ----- | ----------------------------------------------------------------------------------------------------------------------------- |
| order_key       | string | query | What to order results by. Can be any column in the invites table.                                                             |
| order_direction | string | query | **Requires `order_key`**. The direction of the order given the order key. Options include `asc` and `desc`. Default is `asc`. |
| query           | string | query | Search query keywords. Searchable fields include `name` and `email`.                                                          |

#### Example

`GET /api/v1/fleet/invites`

##### Default response

`Status: 200`

```json
{
  "invites": [
    {
      "created_at": "0001-01-01T00:00:00Z",
      "updated_at": "0001-01-01T00:00:00Z",
      "id": 3,
      "email": "john_appleseed@example.com",
      "name": "John",
      "sso_enabled": false,
      "global_role": "admin",
      "teams": []
    },
    {
      "created_at": "0001-01-01T00:00:00Z",
      "updated_at": "0001-01-01T00:00:00Z",
      "id": 4,
      "email": "bob_marks@example.com",
      "name": "Bob",
      "sso_enabled": false,
      "global_role": "admin",
      "teams": []
    }
  ]
}
```

### Delete invite

Delete the specified invite from Fleet.

`DELETE /api/v1/fleet/invites/:id`

#### Parameters

| Name | Type    | In   | Description                  |
| ---- | ------- | ---- | ---------------------------- |
| id   | integer | path | **Required.** The user's id. |

#### Example

`DELETE /api/v1/fleet/invites/123`

##### Default response

`Status: 200`


### Verify invite

Verify the specified invite.

`GET /api/v1/fleet/invites/:token`

#### Parameters

| Name  | Type    | In   | Description                            |
| ----- | ------- | ---- | -------------------------------------- |
| token | integer | path | **Required.** The user's invite token. |

#### Example

`GET /api/v1/fleet/invites/abcdef012456789`

##### Default response

`Status: 200`

```json
{
    "invite": {
        "created_at": "2021-01-15T00:58:33Z",
        "updated_at": "2021-01-15T00:58:33Z",
        "id": 4,
        "email": "steve@example.com",
        "name": "Steve",
        "sso_enabled": false,
        "global_role": "admin",
        "teams": []
    }
}
```

##### Not found

`Status: 404`

```json
{
    "message": "Resource Not Found",
    "errors": [
        {
            "name": "base",
            "reason": "Invite with token <token> was not found in the datastore"
        }
    ]
}
```

### Update invite

`PATCH /api/v1/fleet/invites/:id`

#### Parameters

| Name        | Type    | In   | Description                                                                                                                                           |
| ----------- | ------- | ---- | ----------------------------------------------------------------------------------------------------------------------------------------------------- |
| global_role | string  | body | Role the user will be granted. Either a global role is needed, or a team role.                                                                        |
| email       | string  | body | The email of the invited user. Updates on the email won't resend the invitation.                                                             |
| name        | string  | body | The name of the invited user.                                                                                                           |
| sso_enabled | boolean | body | Whether or not SSO will be enabled for the invited user.                                                                                |
| teams       | list    | body | _Available in Fleet Premium_ A list of the teams the user is a member of. Each item includes the team's ID and the user's role in the specified team. |

#### Example

`PATCH /api/v1/fleet/invites/123`

##### Request body

```json
{
  "email": "john_appleseed@example.com",
  "name": "John",
  "sso_enabled": false,
  "global_role": null,
  "teams": [
    {
      "id": 2,
      "role": "observer"
    },
    {
      "id": 3,
      "role": "maintainer"
    }
  ]
}
```

##### Default response

`Status: 200`

```json
{
  "invite": {
    "created_at": "0001-01-01T00:00:00Z",
    "updated_at": "0001-01-01T00:00:00Z",
    "id": 3,
    "invited_by": 1,
    "email": "john_appleseed@example.com",
    "name": "John",
    "sso_enabled": false,
    "teams": [
      {
        "id": 10,
        "created_at": "0001-01-01T00:00:00Z",
        "name": "Apples",
        "description": "",
        "agent_options": null,
        "user_count": 0,
        "host_count": 0,
        "role": "observer"
      },
      {
        "id": 14,
        "created_at": "0001-01-01T00:00:00Z",
        "name": "Best of the Best Engineering",
        "description": "",
        "agent_options": null,
        "user_count": 0,
        "host_count": 0,
        "role": "maintainer"
      }
    ]
  }
}
```

### Version

Get version and build information from the Fleet server.

`GET /api/v1/fleet/version`

#### Parameters

None.

#### Example

`GET /api/v1/fleet/version`

##### Default response

`Status: 200`

```json
{
  "version": "3.9.0-93-g1b67826f-dirty",
  "branch": "version",
  "revision": "1b67826fe4bf40b2f45ec53e01db9bf467752e74",
  "go_version": "go1.15.7",
  "build_date": "2021-03-27T00:28:48Z",
  "build_user": "zwass"
}
```

---

## Hosts

- [On the different timestamps in the host data structure](#on-the-different-timestamps-in-the-host-data-structure)
- [List hosts](#list-hosts)
- [Count hosts](#count-hosts)
- [Get hosts summary](#get-hosts-summary)
- [Get host](#get-host)
- [Get host by identifier](#get-host-by-identifier)
- [Get host by device token](#get-host-by-device-token)
- [Delete host](#delete-host)
- [Refetch host](#refetch-host)
- [Transfer hosts to a team](#transfer-hosts-to-a-team)
- [Transfer hosts to a team by filter](#transfer-hosts-to-a-team-by-filter)
- [Bulk delete hosts by filter or ids](#bulk-delete-hosts-by-filter-or-ids)
- [Get host's Google Chrome profiles](#get-hosts-google-chrome-profiles)
- [Get host's mobile device management (MDM) information](#get-hosts-mobile-device-management-mdm-information)
- [Get mobile device management (MDM) summary](#get-mobile-device-management-mdm-summary)
- [Get host's macadmin mobile device management (MDM) and Munki information](#get-hosts-macadmin-mobile-device-management-mdm-and-munki-information)
- [Get aggregated host's mobile device management (MDM) and Munki information](#get-aggregated-hosts-macadmin-mobile-device-management-mdm-and-munki-information)
- [Get host OS versions](#get-host-os-versions)
- [Get hosts report in CSV](#get-hosts-report-in-csv)
- [Get host's disk encryption key](#get-hosts-disk-encryption-key)

### On the different timestamps in the host data structure

Hosts have a set of timestamps usually named with an "_at" suffix, such as created_at, enrolled_at, etc. Before we go
through each of them and what they mean, we need to understand a bit more about how the host data structure is
represented in the database.

The table `hosts` is the main one. It holds the core data for a host. A host doesn't exist if there is no row for it in
this table. This table also holds most of the timestamps, but it doesn't hold all of the host data. This is an important
detail as we'll see below.

There's adjacent tables to this one that usually follow the name convention `host_<extra data descriptor>`. Examples of
this are: `host_additional` that holds additional query results, `host_software` that links a host with many rows from
the `software` table.

- `created_at`: the time the row in the database was created, which usually corresponds to the first enrollment of the host.
- `updated_at`: the last time the row in the database for the `hosts` table was updated.
- `detail_updated_at`: the last time Fleet updated host data, based on the results from the detail queries (this includes updates to host associated tables, e.g. `host_users`).
- `label_updated_at`: the last time Fleet updated the label membership for the host based on the results from the queries ran.
- `last_enrolled_at`: the last time the host enrolled to Fleet.
- `policy_updated_at`: the last time we updated the policy results for the host based on the queries ran.
- `seen_time`: the last time the host contacted the fleet server, regardless of what operation it was for.
- `software_updated_at`: the last time software changed for the host in any way.
- `last_restarted_at`: the last time that the host was restarted.

### List hosts

`GET /api/v1/fleet/hosts`

#### Parameters

| Name                    | Type    | In    | Description                                                                                                                                                                                                                                                                                                                                 |
| ----------------------- | ------- | ----- | ------------------------------------------------------------------------------------------------------------------------------------------------------------------------------------------------------------------------------------------------------------------------------------------------------------------------------------------- |
| page                    | integer | query | Page number of the results to fetch.                                                                                                                                                                                                                                                                                                        |
| per_page                | integer | query | Results per page.                                                                                                                                                                                                                                                                                                                           |
| order_key               | string  | query | What to order results by. Can be any column in the hosts table.                                                                                                                                                                                                                                                                             |
| after                   | string  | query | The value to get results after. This needs `order_key` defined, as that's the column that would be used. **Note:** Use `page` instead of `after`                                                                                                                                                                                                                                    |
| order_direction         | string  | query | **Requires `order_key`**. The direction of the order given the order key. Options include 'asc' and 'desc'. Default is 'asc'.                                                                                                                                                                                                               |
| status                  | string  | query | Indicates the status of the hosts to return. Can either be 'new', 'online', 'offline', 'mia' or 'missing'.                                                                                                                                                                                                                                  |
| query                   | string  | query | Search query keywords. Searchable fields include `hostname`, `hardware_serial`, `uuid`, `ipv4` and the hosts' email addresses (only searched if the query looks like an email address, i.e. contains an '@', no space, etc.).                                                                                                                |
| additional_info_filters | string  | query | A comma-delimited list of fields to include in each host's `additional` object. See [Configuration files](https://fleetdm.com/docs/configuration/configuration-files#features-additional-queries) for how to configure Fleet to collect additional information for each host. Use '*' to get all fields.                                                  |
| team_id                 | integer | query | _Available in Fleet Premium_ Filters the hosts to only include hosts in the specified team.                                                                                                                                                                                                                                                 |
| policy_id               | integer | query | The ID of the policy to filter hosts by.                                                                                                                                                                                                                                                                                                    |
| policy_response         | string  | query | **Requires `policy_id`**. Valid options are 'passing' or 'failing'.                                                                                                                                                                                                                                       |
| software_id             | integer | query | The ID of the software to filter hosts by.                                                                                                                                                                                                                                                                                                  |
| os_id                   | integer | query | The ID of the operating system to filter hosts by.                                                                                                                                                                                                                                                                                          |
| os_name                 | string  | query | The name of the operating system to filter hosts by. `os_version` must also be specified with `os_name`                                                                                                                                                                                                                                     |
| os_version              | string  | query | The version of the operating system to filter hosts by. `os_name` must also be specified with `os_version`                                                                                                                                                                                                                                  |
| device_mapping          | boolean | query | Indicates whether `device_mapping` should be included for each host. See ["Get host's Google Chrome profiles](#get-hosts-google-chrome-profiles) for more information about this feature.                                                                                                                                                  |
| mdm_id                  | integer | query | The ID of the _mobile device management_ (MDM) solution to filter hosts by (that is, filter hosts that use a specific MDM provider and URL).                                                                                                                                                                                                |
| mdm_name                | string  | query | The name of the _mobile device management_ (MDM) solution to filter hosts by (that is, filter hosts that use a specific MDM provider).                                                                                                                                                                                                |
| mdm_enrollment_status   | string  | query | The _mobile device management_ (MDM) enrollment status to filter hosts by. Valid options are 'manual', 'automatic', 'enrolled', 'pending', or 'unenrolled'.                                                                                                                                                                                                             |
| macos_settings          | string  | query | Filters the hosts by the status of the _mobile device management_ (MDM) profiles applied to hosts. Valid options are 'verified', 'verifying', 'pending', or 'failed'. **Note: If this filter is used in Fleet Premium without a team ID filter, the results include only hosts that are not assigned to any team.**                                                                                                                                                                                                             |
| munki_issue_id          | integer | query | The ID of the _munki issue_ (a Munki-reported error or warning message) to filter hosts by (that is, filter hosts that are affected by that corresponding error or warning message).                                                                                                                                                        |
| low_disk_space          | integer | query | _Available in Fleet Premium_ Filters the hosts to only include hosts with less GB of disk space available than this value. Must be a number between 1-100.                                                                                                                                                                                  |
| disable_failing_policies| boolean | query | If `true`, hosts will return failing policies as 0 regardless of whether there are any that failed for the host. This is meant to be used when increased performance is needed in exchange for the extra information.                                                                                                                       |
| macos_settings_disk_encryption | string | query | Filters the hosts by the status of the macOS disk encryption MDM profile on the host. Valid options are 'verified', 'verifying', 'action_required', 'enforcing', 'failed', or 'removing_enforcement'. |
| bootstrap_package       | string | query | _Available in Fleet Premium_ Filters the hosts by the status of the MDM bootstrap package on the host. Valid options are 'installed', 'pending', or 'failed'. |
| os_settings          | string  | query | Filters the hosts by the status of the operating system settings applied to the hosts. Valid options are 'verified', 'verifying', 'pending', or 'failed'. **Note: If this filter is used in Fleet Premium without a team ID filter, the results include only hosts that are not assigned to any team.** |
| os_settings_disk_encryption | string | query | Filters the hosts by the status of the disk encryption setting applied to the hosts. Valid options are 'verified', 'verifying', 'action_required', 'enforcing', 'failed', or 'removing_enforcement'.  **Note: If this filter is used in Fleet Premium without a team ID filter, the results include only hosts that are not assigned to any team.** |
| populate_software     | boolean | query | If `true`, the response will include a list of installed software for each host, including vulnerability data. |


If `additional_info_filters` is not specified, no `additional` information will be returned.

If `software_id` is specified, an additional top-level key `"software"` is returned with the software object corresponding to the `software_id`. See [List all software](#list-all-software) response payload for details about this object.

If `mdm_id` is specified, an additional top-level key `"mobile_device_management_solution"` is returned with the information corresponding to the `mdm_id`.

If `mdm_id`, `mdm_name`, `mdm_enrollment_status`, `os_settings`, or `os_settings_disk_encryption` is specified, then Windows Servers are excluded from the results.

If `munki_issue_id` is specified, an additional top-level key `munki_issue` is returned with the information corresponding to the `munki_issue_id`.

If `after` is being used with `created_at` or `updated_at`, the table must be specified in `order_key`. Those columns become `h.created_at` and `h.updated_at`.

#### Example

`GET /api/v1/fleet/hosts?page=0&per_page=100&order_key=hostname&query=2ce&populate_software=true`

##### Request query parameters

```json
{
  "page": 0,
  "per_page": 100,
  "order_key": "hostname"
}
```

##### Default response

`Status: 200`

```json
{
  "hosts": [
    {
      "created_at": "2020-11-05T05:09:44Z",
      "updated_at": "2020-11-05T06:03:39Z",
      "id": 1,
      "detail_updated_at": "2020-11-05T05:09:45Z",
      "last_restarted_at": "2020-11-01T03:01:45Z",
      "software_updated_at": "2020-11-05T05:09:44Z",
      "label_updated_at": "2020-11-05T05:14:51Z",
      "policy_updated_at": "2023-06-26T18:33:15Z",
      "last_enrolled_at": "2023-02-26T22:33:12Z",
      "seen_time": "2020-11-05T06:03:39Z",
      "hostname": "2ceca32fe484",
      "uuid": "392547dc-0000-0000-a87a-d701ff75bc65",
      "platform": "centos",
      "osquery_version": "2.7.0",
      "os_version": "CentOS Linux 7",
      "build": "",
      "platform_like": "rhel fedora",
      "code_name": "",
      "uptime": 8305000000000,
      "memory": 2084032512,
      "cpu_type": "6",
      "cpu_subtype": "142",
      "cpu_brand": "Intel(R) Core(TM) i5-8279U CPU @ 2.40GHz",
      "cpu_physical_cores": 4,
      "cpu_logical_cores": 4,
      "hardware_vendor": "",
      "hardware_model": "",
      "hardware_version": "",
      "hardware_serial": "",
      "computer_name": "2ceca32fe484",
      "display_name": "2ceca32fe484",
      "public_ip": "",
      "primary_ip": "",
      "primary_mac": "",
      "distributed_interval": 10,
      "config_tls_refresh": 10,
      "logger_tls_period": 8,
      "additional": {},
      "status": "offline",
      "display_text": "2ceca32fe484",
      "team_id": null,
      "team_name": null,
      "gigs_disk_space_available": 174.98,
      "percent_disk_space_available": 71,
      "gigs_total_disk_space": 246,
      "pack_stats": [
        {
          "pack_id": 0,
          "pack_name": "Global",
          "type": "global",
          "query_stats": [
            {
            "scheduled_query_name": "Get recently added or removed USB drives",
            "scheduled_query_id": 5535,
            "query_name": "Get recently added or removed USB drives",
            "discard_data": false,
            "last_fetched": null,
            "automations_enabled": false,
            "description": "Returns a record every time a USB device is plugged in or removed",
            "pack_name": "Global",
            "average_memory": 434176,
            "denylisted": false,
            "executions": 2,
            "interval": 86400,
            "last_executed": "2023-11-28T00:02:07Z",
            "output_size": 891,
            "system_time": 10,
            "user_time": 6,
            "wall_time": 0
            }
          ]
        }
      ],
      "issues": {
        "failing_policies_count": 2,
        "total_issues_count": 2
      },
      "geolocation": {
        "country_iso": "US",
        "city_name": "New York",
        "geometry": {
          "type": "point",
          "coordinates": [40.6799, -74.0028]
        }
      },
      "mdm": {
        "encryption_key_available": false,
        "enrollment_status": null,
        "name": "",
        "server_url": null
      },
      "software": [
        {
          "id": 1,
          "name": "glibc",
          "version": "2.12",
          "source": "rpm_packages",
          "generated_cpe": "cpe:2.3:a:gnu:glibc:2.12:*:*:*:*:*:*:*",
          "vulnerabilities": [
            {
              "cve": "CVE-2009-5155",
              "details_link": "https://nvd.nist.gov/vuln/detail/CVE-2009-5155",
              "cvss_score": 7.5, // Fleet Premium only
              "epss_probability": 0.01537, // Fleet Premium only
              "cisa_known_exploit": false, // Fleet Premium only
              "cve_published": "2022-01-01 12:32:00", // Fleet Premium only
              "cve_description": "In the GNU C Library (aka glibc or libc6) before 2.28, parse_reg_exp in posix/regcomp.c misparses alternatives, which allows attackers to cause a denial of service (assertion failure and application exit) or trigger an incorrect result by attempting a regular-expression match.", // Fleet Premium only
              "resolved_in_version": "2.28" // Fleet Premium only
            }
          ],
          "installed_paths": ["/usr/lib/some-path-1"]
        }
      ]
    }
  ]
}
```

> Note: the response above assumes a [GeoIP database is configured](https://fleetdm.com/docs/deploying/configuration#geoip), otherwise the `geolocation` object won't be included.

Response payload with the `mdm_id` filter provided:

```json
{
  "hosts": [...],
  "mobile_device_management_solution": {
    "server_url": "http://some.url/mdm",
    "name": "MDM Vendor Name",
    "id": 999
  }
}
```

Response payload with the `munki_issue_id` filter provided:

```json
{
  "hosts": [...],
  "munki_issue": {
    "id": 1,
    "name": "Could not retrieve managed install primary manifest",
    "type": "error"
  }
}
```

### Count hosts

`GET /api/v1/fleet/hosts/count`

#### Parameters

| Name                    | Type    | In    | Description                                                                                                                                                                                                                                                                                                                                 |
| ----------------------- | ------- | ----- | ------------------------------------------------------------------------------------------------------------------------------------------------------------------------------------------------------------------------------------------------------------------------------------------------------------------------------------------- |
| order_key               | string  | query | What to order results by. Can be any column in the hosts table.                                                                                                                                                                                                                                                                             |
| order_direction         | string  | query | **Requires `order_key`**. The direction of the order given the order key. Options include 'asc' and 'desc'. Default is 'asc'.                                                                                                                                                                                                               |
| after                   | string  | query | The value to get results after. This needs `order_key` defined, as that's the column that would be used.                                                                                                                                                                                                                                    |
| status                  | string  | query | Indicates the status of the hosts to return. Can either be 'new', 'online', 'offline', 'mia' or 'missing'.                                                                                                                                                                                                                                  |
| query                   | string  | query | Search query keywords. Searchable fields include `hostname`, `hardware_serial`, `uuid`, `ipv4` and the hosts' email addresses (only searched if the query looks like an email address, i.e. contains an '@', no space, etc.).                                                                                                                |
| team_id                 | integer | query | _Available in Fleet Premium_ Filters the hosts to only include hosts in the specified team.                                                                                                                                                                                                                                                 |
| policy_id               | integer | query | The ID of the policy to filter hosts by.                                                                                                                                                                                                                                                                                                    |
| policy_response         | string  | query | **Requires `policy_id`**. Valid options are 'passing' or 'failing'.                                                                                                                                                                                                                                       |
| software_id             | integer | query | The ID of the software to filter hosts by.                                                                                                                                                                                                                                                                                                  |
| os_id                   | integer | query | The ID of the operating system to filter hosts by.                                                                                                                                                                                                                                                                                          |
| os_name                 | string  | query | The name of the operating system to filter hosts by. `os_version` must also be specified with `os_name`                                                                                                                                                                                                                                     |
| os_version              | string  | query | The version of the operating system to filter hosts by. `os_name` must also be specified with `os_version`                                                                                                                                                                                                                                  |
| label_id                | integer | query | A valid label ID. Can only be used in combination with `order_key`, `order_direction`, `after`, `status`, `query` and `team_id`.                                                                                                                                                                                                            |
| mdm_id                  | integer | query | The ID of the _mobile device management_ (MDM) solution to filter hosts by (that is, filter hosts that use a specific MDM provider and URL).                                                                                                                                                                                                |
| mdm_name                | string  | query | The name of the _mobile device management_ (MDM) solution to filter hosts by (that is, filter hosts that use a specific MDM provider).                                                                                                                                                                                                |
| mdm_enrollment_status   | string  | query | The _mobile device management_ (MDM) enrollment status to filter hosts by. Valid options are 'manual', 'automatic', 'enrolled', 'pending', or 'unenrolled'.                                                                                                                                                                                                             |
| macos_settings          | string  | query | Filters the hosts by the status of the _mobile device management_ (MDM) profiles applied to hosts. Valid options are 'verified', 'verifying', 'pending', or 'failed'. **Note: If this filter is used in Fleet Premium without a team ID filter, the results include only hosts that are not assigned to any team.**                                                                                                                                                                                                             |
| munki_issue_id          | integer | query | The ID of the _munki issue_ (a Munki-reported error or warning message) to filter hosts by (that is, filter hosts that are affected by that corresponding error or warning message).                                                                                                                                                        |
| low_disk_space          | integer | query | _Available in Fleet Premium_ Filters the hosts to only include hosts with less GB of disk space available than this value. Must be a number between 1-100.                                                                                                                                                                                  |
| macos_settings_disk_encryption | string | query | Filters the hosts by the status of the macOS disk encryption MDM profile on the host. Valid options are 'verified', 'verifying', 'action_required', 'enforcing', 'failed', or 'removing_enforcement'. |
| bootstrap_package       | string | query | _Available in Fleet Premium_ Filters the hosts by the status of the MDM bootstrap package on the host. Valid options are 'installed', 'pending', or 'failed'. **Note: If this filter is used in Fleet Premium without a team ID filter, the results include only hosts that are not assigned to any team.** |
| os_settings          | string  | query | Filters the hosts by the status of the operating system settings applied to the hosts. Valid options are 'verified', 'verifying', 'pending', or 'failed'. **Note: If this filter is used in Fleet Premium without a team ID filter, the results include only hosts that are not assigned to any team.** |
| os_settings_disk_encryption | string | query | Filters the hosts by the status of the disk encryption setting applied to the hosts. Valid options are 'verified', 'verifying', 'action_required', 'enforcing', 'failed', or 'removing_enforcement'.  **Note: If this filter is used in Fleet Premium without a team ID filter, the results include only hosts that are not assigned to any team.** |

If `additional_info_filters` is not specified, no `additional` information will be returned.

If `mdm_id`, `mdm_name` or `mdm_enrollment_status` is specified, then Windows Servers are excluded from the results.

#### Example

`GET /api/v1/fleet/hosts/count?page=0&per_page=100&order_key=hostname&query=2ce`

##### Request query parameters

```json
{
  "page": 0,
  "per_page": 100,
  "order_key": "hostname"
}
```

##### Default response

`Status: 200`

```json
{
  "count": 123
}
```

### Get hosts summary

Returns the count of all hosts organized by status. `online_count` includes all hosts currently enrolled in Fleet. `offline_count` includes all hosts that haven't checked into Fleet recently. `mia_count` includes all hosts that haven't been seen by Fleet in more than 30 days. `new_count` includes the hosts that have been enrolled to Fleet in the last 24 hours.

`GET /api/v1/fleet/host_summary`

#### Parameters

| Name            | Type    | In    | Description                                                                     |
| --------------- | ------- | ----  | ------------------------------------------------------------------------------- |
| team_id         | integer | query | The ID of the team whose host counts should be included. Defaults to all teams. |
| platform        | string  | query | Platform to filter by when counting. Defaults to all platforms.                 |
| low_disk_space  | integer | query | _Available in Fleet Premium_ Returns the count of hosts with less GB of disk space available than this value. Must be a number between 1-100. |

#### Example

`GET /api/v1/fleet/host_summary?team_id=1&low_disk_space=32`

##### Default response

`Status: 200`

```json
{
  "team_id": 1,
  "totals_hosts_count": 2408,
  "online_count": 2267,
  "offline_count": 141,
  "mia_count": 0,
  "missing_30_days_count": 0,
  "new_count": 0,
  "all_linux_count": 1204,
  "low_disk_space_count": 12,
  "builtin_labels": [
    {
      "id": 6,
      "name": "All Hosts",
      "description": "All hosts which have enrolled in Fleet",
      "label_type": "builtin"
    },
    {
      "id": 7,
      "name": "macOS",
      "description": "All macOS hosts",
      "label_type": "builtin"
    },
    {
      "id": 8,
      "name": "Ubuntu Linux",
      "description": "All Ubuntu hosts",
      "label_type": "builtin"
    },
    {
      "id": 9,
      "name": "CentOS Linux",
      "description": "All CentOS hosts",
      "label_type": "builtin"
    },
    {
      "id": 10,
      "name": "MS Windows",
      "description": "All Windows hosts",
      "label_type": "builtin"
    },
    {
      "id": 11,
      "name": "Red Hat Linux",
      "description": "All Red Hat Enterprise Linux hosts",
      "label_type": "builtin"
    },
    {
      "id": 12,
      "name": "All Linux",
      "description": "All Linux distributions",
      "label_type": "builtin"
    }
  ],
  "platforms": [
    {
      "platform": "chrome",
      "hosts_count": 1234
    },
    {
      "platform": "darwin",
      "hosts_count": 1234
    },
    {
      "platform": "rhel",
      "hosts_count": 1234
    },
    {
      "platform": "ubuntu",
      "hosts_count": 12044
    },
    {
      "platform": "windows",
      "hosts_count": 12044
    }

  ]
}
```

### Get host

Returns the information of the specified host.

`GET /api/v1/fleet/hosts/:id`

#### Parameters

| Name | Type    | In   | Description                  |
| ---- | ------- | ---- | ---------------------------- |
| id   | integer | path | **Required**. The host's id. |

#### Example

`GET /api/v1/fleet/hosts/121`

##### Default response

`Status: 200`

```json
{
  "host": {
    "created_at": "2021-08-19T02:02:22Z",
    "updated_at": "2021-08-19T21:14:58Z",
    "software": [
      {
        "id": 408,
        "name": "osquery",
        "version": "4.5.1",
        "source": "rpm_packages",
        "generated_cpe": "",
        "vulnerabilities": null,
        "installed_paths": ["/usr/lib/some-path-1"]
      },
      {
        "id": 1146,
        "name": "tar",
        "version": "1.30",
        "source": "rpm_packages",
        "generated_cpe": "",
        "vulnerabilities": null
      },
      {
        "id": 321,
        "name": "SomeApp.app",
        "version": "1.0",
        "source": "apps",
        "bundle_identifier": "com.some.app",
        "last_opened_at": "2021-08-18T21:14:00Z",
        "generated_cpe": "",
        "vulnerabilities": null,
        "installed_paths": ["/usr/lib/some-path-2"]
      }
    ],
    "id": 1,
    "detail_updated_at": "2021-08-19T21:07:53Z",
    "last_restarted_at": "2020-11-01T03:01:45Z",
    "software_updated_at": "2020-11-05T05:09:44Z",
    "label_updated_at": "2021-08-19T21:07:53Z",
    "policy_updated_at": "2023-06-26T18:33:15Z",
    "last_enrolled_at": "2021-08-19T02:02:22Z",
    "seen_time": "2021-08-19T21:14:58Z",
    "refetch_requested": false,
    "hostname": "23cfc9caacf0",
    "uuid": "309a4b7d-0000-0000-8e7f-26ae0815ede8",
    "platform": "rhel",
    "osquery_version": "4.5.1",
    "os_version": "CentOS Linux 8.3.2011",
    "build": "",
    "platform_like": "rhel",
    "code_name": "",
    "uptime": 210671000000000,
    "memory": 16788398080,
    "cpu_type": "x86_64",
    "cpu_subtype": "158",
    "cpu_brand": "Intel(R) Core(TM) i9-9980HK CPU @ 2.40GHz",
    "cpu_physical_cores": 12,
    "cpu_logical_cores": 12,
    "hardware_vendor": "",
    "hardware_model": "",
    "hardware_version": "",
    "hardware_serial": "",
    "computer_name": "23cfc9caacf0",
    "display_name": "23cfc9caacf0",
    "public_ip": "",
    "primary_ip": "172.27.0.6",
    "primary_mac": "02:42:ac:1b:00:06",
    "distributed_interval": 10,
    "config_tls_refresh": 10,
    "logger_tls_period": 10,
    "team_id": null,
    "pack_stats": null,
    "team_name": null,
    "additional": {},
    "gigs_disk_space_available": 46.1,
    "percent_disk_space_available": 74,
    "gigs_total_disk_space": 160,
    "disk_encryption_enabled": true,
    "users": [
      {
        "uid": 0,
        "username": "root",
        "type": "",
        "groupname": "root",
        "shell": "/bin/bash"
      },
      {
        "uid": 1,
        "username": "bin",
        "type": "",
        "groupname": "bin",
        "shell": "/sbin/nologin"
      }
    ],
    "labels": [
      {
        "created_at": "2021-08-19T02:02:17Z",
        "updated_at": "2021-08-19T02:02:17Z",
        "id": 6,
        "name": "All Hosts",
        "description": "All hosts which have enrolled in Fleet",
        "query": "SELECT 1;",
        "platform": "",
        "label_type": "builtin",
        "label_membership_type": "dynamic"
      },
      {
        "created_at": "2021-08-19T02:02:17Z",
        "updated_at": "2021-08-19T02:02:17Z",
        "id": 9,
        "name": "CentOS Linux",
        "description": "All CentOS hosts",
        "query": "SELECT 1 FROM os_version WHERE platform = 'centos' OR name LIKE '%centos%'",
        "platform": "",
        "label_type": "builtin",
        "label_membership_type": "dynamic"
      },
      {
        "created_at": "2021-08-19T02:02:17Z",
        "updated_at": "2021-08-19T02:02:17Z",
        "id": 12,
        "name": "All Linux",
        "description": "All Linux distributions",
        "query": "SELECT 1 FROM osquery_info WHERE build_platform LIKE '%ubuntu%' OR build_distro LIKE '%centos%';",
        "platform": "",
        "label_type": "builtin",
        "label_membership_type": "dynamic"
      }
    ],
    "packs": [],
    "status": "online",
    "display_text": "23cfc9caacf0",
    "policies": [
      {
        "id": 2,
        "name": "SomeQuery2",
        "query": "SELECT * FROM bar;",
        "description": "this is another query",
        "resolution": "fix with these other steps...",
        "platform": "darwin",
        "response": "fail",
        "critical": false
      },
      {
        "id": 3,
        "name": "SomeQuery3",
        "query": "SELECT * FROM baz;",
        "description": "",
        "resolution": "",
        "platform": "",
        "response": "",
        "critical": false
      },
      {
        "id": 1,
        "name": "SomeQuery",
        "query": "SELECT * FROM foo;",
        "description": "this is a query",
        "resolution": "fix with these steps...",
        "platform": "windows,linux",
        "response": "pass",
        "critical": false
      }
    ],
    "issues": {
      "failing_policies_count": 2,
      "total_issues_count": 2
    },
    "batteries": [
      {
        "cycle_count": 999,
        "health": "Normal"
      }
    ],
    "geolocation": {
      "country_iso": "US",
      "city_name": "New York",
      "geometry": {
        "type": "point",
        "coordinates": [40.6799, -74.0028]
      }
    },
    "mdm": {
      "encryption_key_available": false,
      "enrollment_status": null,
      "name": "",
      "server_url": null,
      "macos_settings": {
        "disk_encryption": null,
        "action_required": null
      },
      "macos_setup": {
        "bootstrap_package_status": "installed",
        "detail": "",
        "bootstrap_package_name": "test.pkg"
      },
      "os_settings": {
        "disk_encryption": {
          "status": null,
          "detail": ""
        }
      },
      "profiles": [
        {
          "profile_uuid": 954ec5ea-a334-4825-87b3-937e7e381f24,
          "name": "profile1",
          "status": "verifying",
          "operation_type": "install",
          "detail": ""
        }
      ]
    }
  }
}
```

> Note: the response above assumes a [GeoIP database is configured](https://fleetdm.com/docs/deploying/configuration#geoip), otherwise the `geolocation` object won't be included.

> Note: `installed_paths` may be blank depending on installer package. For example, on Linux, RPM-installed packages do not provide installed path information.

### Get host by identifier

Returns the information of the host specified using the `uuid`, `hardware_serial`, `osquery_host_id`, `hostname`, or
`node_key` as an identifier

`GET /api/v1/fleet/hosts/identifier/:identifier`

#### Parameters

| Name       | Type              | In   | Description                                                                   |
| ---------- | ----------------- | ---- | ----------------------------------------------------------------------------- |
| identifier | integer or string | path | **Required**. The host's `hardware_serial`, `uuid`, `osquery_host_id`, `hostname`, or `node_key` |

#### Example

`GET /api/v1/fleet/hosts/identifier/392547dc-0000-0000-a87a-d701ff75bc65`

##### Default response

`Status: 200`

```json
{
  "host": {
    "created_at": "2022-02-10T02:29:13Z",
    "updated_at": "2022-10-14T17:07:11Z",
    "software": [
      {
          "id": 16923,
          "name": "Automat",
          "version": "0.8.0",
          "source": "python_packages",
          "generated_cpe": "",
          "vulnerabilities": null,
          "installed_paths": ["/usr/lib/some_path/"]
      }
    ],
    "id": 33,
    "detail_updated_at": "2022-10-14T17:07:12Z",
    "label_updated_at": "2022-10-14T17:07:12Z",
    "policy_updated_at": "2022-10-14T17:07:12Z",
    "last_enrolled_at": "2022-02-10T02:29:13Z",
    "software_updated_at": "2020-11-05T05:09:44Z",
    "seen_time": "2022-10-14T17:45:41Z",
    "refetch_requested": false,
    "hostname": "23cfc9caacf0",
    "uuid": "392547dc-0000-0000-a87a-d701ff75bc65",
    "platform": "ubuntu",
    "osquery_version": "5.5.1",
    "os_version": "Ubuntu 20.04.3 LTS",
    "build": "",
    "platform_like": "debian",
    "code_name": "focal",
    "uptime": 20807520000000000,
    "memory": 1024360448,
    "cpu_type": "x86_64",
    "cpu_subtype": "63",
    "cpu_brand": "DO-Regular",
    "cpu_physical_cores": 1,
    "cpu_logical_cores": 1,
    "hardware_vendor": "",
    "hardware_model": "",
    "hardware_version": "",
    "hardware_serial": "",
    "computer_name": "23cfc9caacf0",
    "public_ip": "",
    "primary_ip": "172.27.0.6",
    "primary_mac": "02:42:ac:1b:00:06",
    "distributed_interval": 10,
    "config_tls_refresh": 60,
    "logger_tls_period": 10,
    "team_id": 2,
    "pack_stats": [
      {
        "pack_id": 1,
        "pack_name": "Global",
        "type": "global",
        "query_stats": [
          {
            "scheduled_query_name": "Get running processes (with user_name)",
            "scheduled_query_id": 49,
            "query_name": "Get running processes (with user_name)",
            "pack_name": "Global",
            "pack_id": 1,
            "average_memory": 260000,
            "denylisted": false,
            "executions": 1,
            "interval": 86400,
            "last_executed": "2022-10-14T10:00:01Z",
            "output_size": 198,
            "system_time": 20,
            "user_time": 80,
            "wall_time": 0
          }
        ]
      }
    ],
    "team_name": null,
    "gigs_disk_space_available": 19.29,
    "percent_disk_space_available": 74,
    "gigs_total_disk_space": 192,
    "issues": {
        "total_issues_count": 0,
        "failing_policies_count": 0
    },
    "labels": [
            {
            "created_at": "2021-09-14T05:11:02Z",
            "updated_at": "2021-09-14T05:11:02Z",
            "id": 12,
            "name": "All Linux",
            "description": "All Linux distributions",
            "query": "SELECT 1 FROM osquery_info WHERE build_platform LIKE '%ubuntu%' OR build_distro LIKE '%centos%';",
            "platform": "",
            "label_type": "builtin",
            "label_membership_type": "dynamic"
        }
    ],
    "packs": [
          {
            "created_at": "2021-09-17T05:28:54Z",
            "updated_at": "2021-09-17T05:28:54Z",
            "id": 1,
            "name": "Global",
            "description": "Global pack",
            "disabled": false,
            "type": "global",
            "labels": null,
            "label_ids": null,
            "hosts": null,
            "host_ids": null,
            "teams": null,
            "team_ids": null
        }
    ],
    "policies": [
      {
            "id": 142,
            "name": "Full disk encryption enabled (macOS)",
            "query": "SELECT 1 FROM disk_encryption WHERE user_uuid IS NOT '' AND filevault_status = 'on' LIMIT 1;",
            "description": "Checks to make sure that full disk encryption (FileVault) is enabled on macOS devices.",
            "author_id": 31,
            "author_name": "",
            "author_email": "",
            "team_id": null,
            "resolution": "To enable full disk encryption, on the failing device, select System Preferences > Security & Privacy > FileVault > Turn On FileVault.",
            "platform": "darwin,linux",
            "created_at": "2022-09-02T18:52:19Z",
            "updated_at": "2022-09-02T18:52:19Z",
            "response": "fail",
            "critical": false
        }
    ],
    "batteries": [
      {
        "cycle_count": 999,
        "health": "Normal"
      }
    ],
    "geolocation": {
      "country_iso": "US",
      "city_name": "New York",
      "geometry": {
        "type": "point",
        "coordinates": [40.6799, -74.0028]
      }
    },
    "status": "online",
    "display_text": "dogfood-ubuntu-box",
    "display_name": "dogfood-ubuntu-box",
    "mdm": {
      "encryption_key_available": false,
      "enrollment_status": null,
      "name": "",
      "server_url": null,
      "macos_settings": {
        "disk_encryption": null,
        "action_required": null
      },
      "macos_setup": {
        "bootstrap_package_status": "installed",
        "detail": ""
      },
      "os_settings": {
        "disk_encryption": {
          "status": null,
          "detail": ""
        }
      },
      "profiles": [
        {
          "profile_uuid": 954ec5ea-a334-4825-87b3-937e7e381f24,
          "name": "profile1",
          "status": "verifying",
          "operation_type": "install",
          "detail": ""
        }
      ]
    }
  }
}
```

> Note: the response above assumes a [GeoIP database is configured](https://fleetdm.com/docs/deploying/configuration#geoip), otherwise the `geolocation` object won't be included.

> Note: `installed_paths` may be blank depending on installer package. For example, on Linux, RPM-installed packages do not provide installed path information.

#### Get host by device token

Returns a subset of information about the host specified by `token`. To get all information about a host, use the "Get host" endpoint [here](#get-host).

This is the API route used by the **My device** page in Fleet desktop to display information about the host to the end user.

`GET /api/v1/fleet/device/:token`

##### Parameters

| Name  | Type   | In   | Description                        |
| ----- | ------ | ---- | ---------------------------------- |
| token | string | path | The device's authentication token. |

##### Example

`GET /api/v1/fleet/device/abcdef012456789`

##### Default response

`Status: 200`

```json
{
  "host": {
    "created_at": "2021-08-19T02:02:22Z",
    "updated_at": "2021-08-19T21:14:58Z",
    "software": [
      {
        "id": 408,
        "name": "osquery",
        "version": "4.5.1",
        "source": "rpm_packages",
        "generated_cpe": "",
        "vulnerabilities": null
      },
      {
        "id": 1146,
        "name": "tar",
        "version": "1.30",
        "source": "rpm_packages",
        "generated_cpe": "",
        "vulnerabilities": null
      },
      {
        "id": 321,
        "name": "SomeApp.app",
        "version": "1.0",
        "source": "apps",
        "bundle_identifier": "com.some.app",
        "last_opened_at": "2021-08-18T21:14:00Z",
        "generated_cpe": "",
        "vulnerabilities": null
      }
    ],
    "id": 1,
    "detail_updated_at": "2021-08-19T21:07:53Z",
    "label_updated_at": "2021-08-19T21:07:53Z",
    "last_enrolled_at": "2021-08-19T02:02:22Z",
    "seen_time": "2021-08-19T21:14:58Z",
    "refetch_requested": false,
    "hostname": "23cfc9caacf0",
    "uuid": "309a4b7d-0000-0000-8e7f-26ae0815ede8",
    "platform": "rhel",
    "osquery_version": "4.5.1",
    "os_version": "CentOS Linux 8.3.2011",
    "build": "",
    "platform_like": "rhel",
    "code_name": "",
    "uptime": 210671000000000,
    "memory": 16788398080,
    "cpu_type": "x86_64",
    "cpu_subtype": "158",
    "cpu_brand": "Intel(R) Core(TM) i9-9980HK CPU @ 2.40GHz",
    "cpu_physical_cores": 12,
    "cpu_logical_cores": 12,
    "hardware_vendor": "",
    "hardware_model": "",
    "hardware_version": "",
    "hardware_serial": "",
    "computer_name": "23cfc9caacf0",
    "display_name": "23cfc9caacf0",
    "public_ip": "",
    "primary_ip": "172.27.0.6",
    "primary_mac": "02:42:ac:1b:00:06",
    "distributed_interval": 10,
    "config_tls_refresh": 10,
    "logger_tls_period": 10,
    "team_id": null,
    "pack_stats": null,
    "team_name": null,
    "additional": {},
    "gigs_disk_space_available": 46.1,
    "percent_disk_space_available": 74,
    "gigs_total_disk_space": 160,
    "disk_encryption_enabled": true,
    "dep_assigned_to_fleet": false,
    "users": [
      {
        "uid": 0,
        "username": "root",
        "type": "",
        "groupname": "root",
        "shell": "/bin/bash"
      },
      {
        "uid": 1,
        "username": "bin",
        "type": "",
        "groupname": "bin",
        "shell": "/sbin/nologin"
      }
    ],
    "labels": [
      {
        "created_at": "2021-08-19T02:02:17Z",
        "updated_at": "2021-08-19T02:02:17Z",
        "id": 6,
        "name": "All Hosts",
        "description": "All hosts which have enrolled in Fleet",
        "query": "SELECT 1;",
        "platform": "",
        "label_type": "builtin",
        "label_membership_type": "dynamic"
      },
      {
        "created_at": "2021-08-19T02:02:17Z",
        "updated_at": "2021-08-19T02:02:17Z",
        "id": 9,
        "name": "CentOS Linux",
        "description": "All CentOS hosts",
        "query": "SELECT 1 FROM os_version WHERE platform = 'centos' OR name LIKE '%centos%'",
        "platform": "",
        "label_type": "builtin",
        "label_membership_type": "dynamic"
      },
      {
        "created_at": "2021-08-19T02:02:17Z",
        "updated_at": "2021-08-19T02:02:17Z",
        "id": 12,
        "name": "All Linux",
        "description": "All Linux distributions",
        "query": "SELECT 1 FROM osquery_info WHERE build_platform LIKE '%ubuntu%' OR build_distro LIKE '%centos%';",
        "platform": "",
        "label_type": "builtin",
        "label_membership_type": "dynamic"
      }
    ],
    "packs": [],
    "status": "online",
    "display_text": "23cfc9caacf0",
    "batteries": [
      {
        "cycle_count": 999,
        "health": "Good"
      }
    ],
    "mdm": {
      "encryption_key_available": false,
      "enrollment_status": null,
      "name": "",
      "server_url": null,
      "macos_settings": {
        "disk_encryption": null,
        "action_required": null
      },
      "macos_setup": {
        "bootstrap_package_status": "installed",
        "detail": "",
        "bootstrap_package_name": "test.pkg"
      },
      "os_settings": {
        "disk_encryption": {
          "status": null,
          "detail": ""
        }
      },
      "profiles": [
        {
          "profile_uuid": 954ec5ea-a334-4825-87b3-937e7e381f24,
          "name": "profile1",
          "status": "verifying",
          "operation_type": "install",
          "detail": ""
        }
      ]
    }
  },
  "org_logo_url": "https://example.com/logo.jpg",
  "license": {
    "tier": "free",
    "expiration": "2031-01-01T00:00:00Z"
  },
  "global_config": {
    "mdm": {
      "enabled_and_configured": false
    }
  }
}
```

### Delete host

Deletes the specified host from Fleet. Note that a deleted host will fail authentication with the previous node key, and in most osquery configurations will attempt to re-enroll automatically. If the host still has a valid enroll secret, it will re-enroll successfully.

`DELETE /api/v1/fleet/hosts/:id`

#### Parameters

| Name | Type    | In   | Description                  |
| ---- | ------- | ---- | ---------------------------- |
| id   | integer | path | **Required**. The host's id. |

#### Example

`DELETE /api/v1/fleet/hosts/121`

##### Default response

`Status: 200`


### Refetch host

Flags the host details, labels and policies to be refetched the next time the host checks in for distributed queries. Note that we cannot be certain when the host will actually check in and update the query results. Further requests to the host APIs will indicate that the refetch has been requested through the `refetch_requested` field on the host object.

`POST /api/v1/fleet/hosts/:id/refetch`

#### Parameters

| Name | Type    | In   | Description                  |
| ---- | ------- | ---- | ---------------------------- |
| id   | integer | path | **Required**. The host's id. |

#### Example

`POST /api/v1/fleet/hosts/121/refetch`

##### Default response

`Status: 200`


### Transfer hosts to a team

_Available in Fleet Premium_

`POST /api/v1/fleet/hosts/transfer`

#### Parameters

| Name    | Type    | In   | Description                                                             |
| ------- | ------- | ---- | ----------------------------------------------------------------------- |
| team_id | integer | body | **Required**. The ID of the team you'd like to transfer the host(s) to. |
| hosts   | array   | body | **Required**. A list of host IDs.                                       |

#### Example

`POST /api/v1/fleet/hosts/transfer`

##### Request body

```json
{
  "team_id": 1,
  "hosts": [3, 2, 4, 6, 1, 5, 7]
}
```

##### Default response

`Status: 200`


### Transfer hosts to a team by filter

_Available in Fleet Premium_

`POST /api/v1/fleet/hosts/transfer/filter`

#### Parameters

| Name    | Type    | In   | Description                                                                                                                                                                                                                                                                                                                        |
| ------- | ------- | ---- | ---------------------------------------------------------------------------------------------------------------------------------------------------------------------------------------------------------------------------------------------------------------------------------------------------------------------------------- |
| team_id | integer | body | **Required**. The ID of the team you'd like to transfer the host(s) to.                                                                                                                                                                                                                                                            |
| filters | object  | body | **Required** Contains any of the following three properties: `query` for search query keywords. Searchable fields include `hostname`, `hardware_serial`, `uuid`, and `ipv4`. `status` to indicate the status of the hosts to return. Can either be `new`, `online`, `offline`, `mia` or `missing`. `label_id` to indicate the selected label. `label_id` and `status` cannot be used at the same time. |

#### Example

`POST /api/v1/fleet/hosts/transfer/filter`

##### Request body

```json
{
  "team_id": 1,
  "filters": {
    "status": "online"
  }
}
```

##### Default response

`Status: 200`

### Bulk delete hosts by filter or ids

`POST /api/v1/fleet/hosts/delete`

#### Parameters

| Name    | Type    | In   | Description                                                                                                                                                                                                                                                                                                                        |
| ------- | ------- | ---- | ---------------------------------------------------------------------------------------------------------------------------------------------------------------------------------------------------------------------------------------------------------------------------------------------------------------------------------- |
| ids     | list    | body | A list of the host IDs you'd like to delete. If `ids` is specified, `filters` cannot be specified.                                                                                                                                                                                                                                                           |
| filters | object  | body | Contains any of the following four properties: `query` for search query keywords. Searchable fields include `hostname`, `hardware_serial`, `uuid`, and `ipv4`. `status` to indicate the status of the hosts to return. Can either be `new`, `online`, `offline`, `mia` or `missing`. `label_id` to indicate the selected label. `team_id` to indicate the selected team. If `filters` is specified, `id` cannot be specified. `label_id` and `status` cannot be used at the same time. |

Either ids or filters are required.

Request (`ids` is specified):

```json
{
  "ids": [1]
}
```

Request (`filters` is specified):
```json
{
  "filters": {
    "status": "online",
    "label_id": 1,
    "team_id": 1,
    "query": "abc"
  }
}
```

Request (`filters` is specified and empty, to delete all hosts):
```json
{
  "filters": {}
}
```

#### Example

`POST /api/v1/fleet/hosts/delete`

##### Request body

```json
{
  "filters": {
    "status": "online",
    "team_id": 1
  }
}
```

##### Default response

`Status: 200`

### Get human-device mapping

Returns the end user's email(s) they use to log in to their Identity Provider (IdP) and Google Chrome profile.

Also returns the custom email that's set via the `PUT /api/v1/fleet/hosts/:id/device_mapping` endpoint (docs [here](#update-custom-human-device-mapping))

Note that IdP email is only supported on macOS hosts. It's collected once, during automatic enrollment (DEP), only if the end user authenticates with the IdP and the DEP profile has `await_device_configured` set to `true`.

`GET /api/v1/fleet/hosts/:id/device_mapping`

#### Parameters

| Name       | Type              | In   | Description                                                                   |
| ---------- | ----------------- | ---- | ----------------------------------------------------------------------------- |
| id         | integer           | path | **Required**. The host's `id`.                                                |

#### Example

`GET /api/v1/fleet/hosts/1/device_mapping`

##### Default response

`Status: 200`

```json
{
  "host_id": 1,
  "device_mapping": [
    {
      "email": "user@example.com",
      "source": "identity_provider"
    },
    {
      "email": "user@example.com",
      "source": "google_chrome_profiles"
    },
    {
      "email": "user@example.com",
      "source": "custom"
    }
  ]
}
```

---

### Update custom human-device mapping

`PUT /api/v1/fleet/hosts/:id/device_mapping`

Updates the email for the `custom` data source in the human-device mapping. This source can only have one email.

#### Parameters

| Name       | Type              | In   | Description                                                                   |
| ---------- | ----------------- | ---- | ----------------------------------------------------------------------------- |
| id         | integer           | path | **Required**. The host's `id`.                                                |
| email      | string            | body | **Required**. The custom email.                                               |

#### Example

`PUT /api/v1/fleet/hosts/1/device_mapping`

##### Request body

```json
{
  "email": "user@example.com"
}
```

##### Default response

`Status: 200`

```json
{
  "host_id": 1,
  "device_mapping": [
    {
      "email": "user@example.com",
      "source": "identity_provider"
    },
    {
      "email": "user@example.com",
      "source": "google_chrome_profiles"
    },
    {
      "email": "user@example.com",
      "source": "custom"
    }
  ]
}
```

### Get host's device health report

Retrieves information about a single host's device health.

This report includes a subset of host vitals, and simplified policy and vulnerable software information. Data is cached to preserve performance. To get all up-to-date information about a host, use the "Get host" endpoint [here](#get-host).


`GET /api/v1/fleet/hosts/:id/health`

#### Parameters

| Name       | Type              | In   | Description                                                                   |
| ---------- | ----------------- | ---- | ----------------------------------------------------------------------------- |
| id         | integer           | path | **Required**. The host's `id`.                                                |

#### Example

`GET /api/v1/fleet/hosts/1/health`

##### Default response

`Status: 200`

```json
{
  "host_id": 1,
  "health": {
    "updated_at": "2023-09-16T18:52:19Z",
    "os_version": "CentOS Linux 8.3.2011",
    "disk_encryption_enabled": true,
    "failing_policies": [
      {
        "id": 123,
        "name": "Google Chrome is up to date",
      }
    ],
    "vulnerable_software": [
      {
        "id": 321,
        "name": "Firefox.app",
        "version": "116.0.3",
      }
    ]
  }
}
```

---

### Get host's mobile device management (MDM) information

Currently supports Windows and MacOS. On MacOS this requires the [macadmins osquery
extension](https://github.com/macadmins/osquery-extension) which comes bundled
in [Fleet's osquery installers](https://fleetdm.com/docs/using-fleet/adding-hosts#osquery-installer).

Retrieves a host's MDM enrollment status and MDM server URL.

If the host exists but is not enrolled to an MDM server, then this API returns `null`.

`GET /api/v1/fleet/hosts/:id/mdm`

#### Parameters

| Name    | Type    | In   | Description                                                                                                                                                                                                                                                                                                                        |
| ------- | ------- | ---- | -------------------------------------------------------------------------------- |
| id      | integer | path | **Required** The id of the host to get the details for                           |

#### Example

`GET /api/v1/fleet/hosts/32/mdm`

##### Default response

`Status: 200`

```json
{
  "enrollment_status": "On (automatic)",
  "server_url": "some.mdm.com",
  "name": "Some MDM",
  "id": 3
}
```

---

### Get mobile device management (MDM) summary

Currently supports Windows and MacOS. On MacOS this requires the [macadmins osquery
extension](https://github.com/macadmins/osquery-extension) which comes bundled
in [Fleet's osquery installers](https://fleetdm.com/docs/using-fleet/adding-hosts#osquery-installer).

Retrieves MDM enrollment summary. Windows servers are excluded from the aggregated data.

`GET /api/v1/fleet/hosts/summary/mdm`

#### Parameters

| Name     | Type    | In    | Description                                                                                                                                                                                                                                                                                                                        |
| -------- | ------- | ----- | -------------------------------------------------------------------------------- |
| team_id  | integer | query | _Available in Fleet Premium_ Filter by team                                      |
| platform | string  | query | Filter by platform ("windows" or "darwin")                                       |

A `team_id` of `0` returns the statistics for hosts that are not part of any team. A `null` or missing `team_id` returns statistics for all hosts regardless of the team.

#### Example

`GET /api/v1/fleet/hosts/summary/mdm?team_id=1&platform=windows`

##### Default response

`Status: 200`

```json
{
  "counts_updated_at": "2021-03-21T12:32:44Z",
  "mobile_device_management_enrollment_status": {
    "enrolled_manual_hosts_count": 0,
    "enrolled_automated_hosts_count": 2,
    "unenrolled_hosts_count": 0,
    "hosts_count": 2
  },
  "mobile_device_management_solution": [
    {
      "id": 2,
      "name": "Solution1",
      "server_url": "solution1.com",
      "hosts_count": 1
    },
    {
      "id": 3,
      "name": "Solution2",
      "server_url": "solution2.com",
      "hosts_count": 1
    }
  ]
}
```

---

### Get host's macadmin mobile device management (MDM) and Munki information

Requires the [macadmins osquery
extension](https://github.com/macadmins/osquery-extension) which comes bundled
in [Fleet's osquery
installers](https://fleetdm.com/docs/using-fleet/adding-hosts#osquery-installer).
Currently supported only on macOS.

Retrieves a host's MDM enrollment status, MDM server URL, and Munki version.

`GET /api/v1/fleet/hosts/:id/macadmins`

#### Parameters

| Name    | Type    | In   | Description                                                                                                                                                                                                                                                                                                                        |
| ------- | ------- | ---- | -------------------------------------------------------------------------------- |
| id      | integer | path | **Required** The id of the host to get the details for                           |

#### Example

`GET /api/v1/fleet/hosts/32/macadmins`

##### Default response

`Status: 200`

```json
{
  "macadmins": {
    "munki": {
      "version": "1.2.3"
    },
    "munki_issues": [
      {
        "id": 1,
        "name": "Could not retrieve managed install primary manifest",
        "type": "error",
        "created_at": "2022-08-01T05:09:44Z"
      },
      {
        "id": 2,
        "name": "Could not process item Figma for optional install. No pkginfo found in catalogs: release",
        "type": "warning",
        "created_at": "2022-08-01T05:09:44Z"
      }
    ],
    "mobile_device_management": {
      "enrollment_status": "On (automatic)",
      "server_url": "http://some.url/mdm",
      "name": "MDM Vendor Name",
      "id": 999
    }
  }
}
```

---

### Get aggregated host's macadmin mobile device management (MDM) and Munki information

Requires the [macadmins osquery
extension](https://github.com/macadmins/osquery-extension) which comes bundled
in [Fleet's osquery
installers](https://fleetdm.com/docs/using-fleet/adding-hosts#osquery-installer).
Currently supported only on macOS.


Retrieves aggregated host's MDM enrollment status and Munki versions.

`GET /api/v1/fleet/macadmins`

#### Parameters

| Name    | Type    | In    | Description                                                                                                                                                                                                                                                                                                                        |
| ------- | ------- | ----- | ---------------------------------------------------------------------------------------------------------------- |
| team_id | integer | query | _Available in Fleet Premium_ Filters the aggregate host information to only include hosts in the specified team. |                           |

A `team_id` of `0` returns the statistics for hosts that are not part of any team. A `null` or missing `team_id` returns statistics for all hosts regardless of the team.

#### Example

`GET /api/v1/fleet/macadmins`

##### Default response

`Status: 200`

```json
{
  "macadmins": {
    "counts_updated_at": "2021-03-21T12:32:44Z",
    "munki_versions": [
      {
        "version": "5.5",
        "hosts_count": 8360
      },
      {
        "version": "5.4",
        "hosts_count": 1700
      },
      {
        "version": "5.3",
        "hosts_count": 400
      },
      {
        "version": "5.2.3",
        "hosts_count": 112
      },
      {
        "version": "5.2.2",
        "hosts_count": 50
      }
    ],
    "munki_issues": [
      {
        "id": 1,
        "name": "Could not retrieve managed install primary manifest",
        "type": "error",
        "hosts_count": 2851
      },
      {
        "id": 2,
        "name": "Could not process item Figma for optional install. No pkginfo found in catalogs: release",
        "type": "warning",
        "hosts_count": 1983
      }
    ],
    "mobile_device_management_enrollment_status": {
      "enrolled_manual_hosts_count": 124,
      "enrolled_automated_hosts_count": 124,
      "unenrolled_hosts_count": 112
    },
    "mobile_device_management_solution": [
      {
        "id": 1,
        "name": "SimpleMDM",
        "hosts_count": 8360,
        "server_url": "https://a.simplemdm.com/mdm"
      },
      {
        "id": 2,
        "name": "Intune",
        "hosts_count": 1700,
        "server_url": "https://enrollment.manage.microsoft.com"
      }
    ]
  }
}
```

### Get host OS versions

Retrieves the aggregated host OS versions information.

`GET /api/v1/fleet/os_versions`

#### Parameters

| Name                | Type     | In    | Description                                                                                                                          |
| ---      | ---      | ---   | ---                                                                                                                                  |
| team_id             | integer | query | _Available in Fleet Premium_ Filters the hosts to only include hosts in the specified team. If not provided, all hosts are included. |
| platform            | string   | query | Filters the hosts to the specified platform |
| os_name     | string | query | The name of the operating system to filter hosts by. `os_version` must also be specified with `os_name`                                                 |
| os_version    | string | query | The version of the operating system to filter hosts by. `os_name` must also be specified with `os_version`                                                 |

##### Default response

`Status: 200`

```json
{
  "counts_updated_at": "2022-03-22T21:38:31Z",
  "os_versions": [
    {
      "hosts_count": 1,
      "name": "CentOS 6.10.0",
      "name_only": "CentOS",
      "version": "6.10.0",
      "platform": "rhel",
      "os_id": 1
    },
    {
      "hosts_count": 1,
      "name": "CentOS Linux 7.9.2009",
      "name_only": "CentOS",
      "version": "7.9.2009",
      "platform": "rhel",
      "os_id": 2
    },
    {
      "hosts_count": 1,
      "name": "CentOS Linux 8.3.2011",
      "name_only": "CentOS",
      "version": "8.2.2011",
      "platform": "rhel",
      "os_id": 3
    },
    {
      "hosts_count": 1,
      "name": "Debian GNU/Linux 10.0.0",
      "name_only": "Debian GNU/Linux",
      "version": "10.0.0",
      "platform": "debian",
      "os_id": 4
    },
    {
      "hosts_count": 1,
      "name": "Debian GNU/Linux 9.0.0",
      "name_only": "Debian GNU/Linux",
      "version": "9.0.0",
      "platform": "debian",
      "os_id": 5
    },
    {
      "hosts_count": 1,
      "name": "Ubuntu 16.4.0 LTS",
      "name_only": "Ubuntu",
      "version": "16.4.0 LTS",
      "platform": "ubuntu",
      "os_id": 6
    }
  ]
}
```

### Get hosts report in CSV

Returns the list of hosts corresponding to the search criteria in CSV format, ready for download when
requested by a web browser.

`GET /api/v1/fleet/hosts/report`

#### Parameters

| Name                    | Type    | In    | Description                                                                                                                                                                                                                                                                                                                                 |
| ----------------------- | ------- | ----- | ------------------------------------------------------------------------------------------------------------------------------------------------------------------------------------------------------------------------------------------------------------------------------------------------------------------------------------------- |
| format                  | string  | query | **Required**, must be "csv" (only supported format for now).                                                                                                                                                                                                                                                                                |
| columns                 | string  | query | Comma-delimited list of columns to include in the report (returns all columns if none is specified).                                                                                                                                                                                                                                        |
| order_key               | string  | query | What to order results by. Can be any column in the hosts table.                                                                                                                                                                                                                                                                             |
| order_direction         | string  | query | **Requires `order_key`**. The direction of the order given the order key. Options include 'asc' and 'desc'. Default is 'asc'.                                                                                                                                                                                                               |
| status                  | string  | query | Indicates the status of the hosts to return. Can either be 'new', 'online', 'offline', 'mia' or 'missing'.                                                                                                                                                                                                                                  |
| query                   | string  | query | Search query keywords. Searchable fields include `hostname`, `hardware_serial`, `uuid`, `ipv4` and the hosts' email addresses (only searched if the query looks like an email address, i.e. contains an `@`, no space, etc.).                                                                                                                |
| team_id                 | integer | query | _Available in Fleet Premium_ Filters the hosts to only include hosts in the specified team.                                                                                                                                                                                                                                                 |
| policy_id               | integer | query | The ID of the policy to filter hosts by.                                                                                                                                                                                                                                                                                                    |
| policy_response         | string  | query | **Requires `policy_id`**. Valid options are 'passing' or 'failing'. **Note: If `policy_id` is specified _without_ including `policy_response`, this will also return hosts where the policy is not configured to run or failed to run.** |
| software_id             | integer | query | The ID of the software to filter hosts by.                                                                                                                                                                                                                                                                                                  |
| os_id                   | integer | query | The ID of the operating system to filter hosts by.                                                                                                                                                                                                                                                                                          |
| os_name                 | string  | query | The name of the operating system to filter hosts by. `os_version` must also be specified with `os_name`                                                                                                                                                                                                                                     |
| os_version              | string  | query | The version of the operating system to filter hosts by. `os_name` must also be specified with `os_version`                                                                                                                                                                                                                                  |
| mdm_id                  | integer | query | The ID of the _mobile device management_ (MDM) solution to filter hosts by (that is, filter hosts that use a specific MDM provider and URL).                                                                                                                                                                                                |
| mdm_name                | string  | query | The name of the _mobile device management_ (MDM) solution to filter hosts by (that is, filter hosts that use a specific MDM provider).                                                                                                                                                                                                |
| mdm_enrollment_status   | string  | query | The _mobile device management_ (MDM) enrollment status to filter hosts by. Valid options are 'manual', 'automatic', 'enrolled', 'pending', or 'unenrolled'.                                                                                                                                                                                                             |
| macos_settings          | string  | query | Filters the hosts by the status of the _mobile device management_ (MDM) profiles applied to hosts. Valid options are 'verified', 'verifying', 'pending', or 'failed'. **Note: If this filter is used in Fleet Premium without a team ID filter, the results include only hosts that are not assigned to any team.**                                                                                                                                                                                                             |
| munki_issue_id          | integer | query | The ID of the _munki issue_ (a Munki-reported error or warning message) to filter hosts by (that is, filter hosts that are affected by that corresponding error or warning message).                                                                                                                                                        |
| low_disk_space          | integer | query | _Available in Fleet Premium_ Filters the hosts to only include hosts with less GB of disk space available than this value. Must be a number between 1-100.                                                                                                                                                                                  |
| label_id                | integer | query | A valid label ID. Can only be used in combination with `order_key`, `order_direction`, `status`, `query` and `team_id`.                                                                                                                                                                                                                     |
| bootstrap_package       | string | query | _Available in Fleet Premium_ Filters the hosts by the status of the MDM bootstrap package on the host. Valid options are 'installed', 'pending', or 'failed'. **Note: If this filter is used in Fleet Premium without a team ID filter, the results include only hosts that are not assigned to any team.** |
| disable_failing_policies | boolean | query | If `true`, hosts will return failing policies as 0 (returned as the `issues` column) regardless of whether there are any that failed for the host. This is meant to be used when increased performance is needed in exchange for the extra information.      |

If `mdm_id`, `mdm_name` or `mdm_enrollment_status` is specified, then Windows Servers are excluded from the results.

#### Example

`GET /api/v1/fleet/hosts/report?software_id=123&format=csv&columns=hostname,primary_ip,platform`

##### Default response

`Status: 200`

```csv
created_at,updated_at,id,detail_updated_at,label_updated_at,policy_updated_at,last_enrolled_at,seen_time,refetch_requested,hostname,uuid,platform,osquery_version,os_version,build,platform_like,code_name,uptime,memory,cpu_type,cpu_subtype,cpu_brand,cpu_physical_cores,cpu_logical_cores,hardware_vendor,hardware_model,hardware_version,hardware_serial,computer_name,primary_ip_id,primary_ip,primary_mac,distributed_interval,config_tls_refresh,logger_tls_period,team_id,team_name,gigs_disk_space_available,percent_disk_space_available,gigs_total_disk_space,issues,device_mapping,status,display_text
2022-03-15T17:23:56Z,2022-03-15T17:23:56Z,1,2022-03-15T17:23:56Z,2022-03-15T17:23:56Z,2022-03-15T17:23:56Z,2022-03-15T17:23:56Z,2022-03-15T17:23:56Z,false,foo.local0,a4fc55a1-b5de-409c-a2f4-441f564680d3,debian,,,,,,0s,0,,,,0,0,,,,,,,,,0,0,0,,,0,0,0,0,,,,
2022-03-15T17:23:56Z,2022-03-15T17:23:56Z,2,2022-03-15T17:23:56Z,2022-03-15T17:23:56Z,2022-03-15T17:23:56Z,2022-03-15T17:23:56Z,2022-03-15T17:22:56Z,false,foo.local1,689539e5-72f0-4bf7-9cc5-1530d3814660,rhel,,,,,,0s,0,,,,0,0,,,,,,,,,0,0,0,,,0,0,0,0,,,,
2022-03-15T17:23:56Z,2022-03-15T17:23:56Z,3,2022-03-15T17:23:56Z,2022-03-15T17:23:56Z,2022-03-15T17:23:56Z,2022-03-15T17:23:56Z,2022-03-15T17:21:56Z,false,foo.local2,48ebe4b0-39c3-4a74-a67f-308f7b5dd171,linux,,,,,,0s,0,,,,0,0,,,,,,,,,0,0,0,,,0,0,0,0,,,,
```

### Get host's disk encryption key

For macOS, requires the [macadmins osquery extension](https://github.com/macadmins/osquery-extension) which comes bundled
in [Fleet's osquery installers](https://fleetdm.com/docs/using-fleet/adding-hosts#osquery-installer).

Requires Fleet's MDM properly [enabled and configured](https://fleetdm.com/docs/using-fleet/mdm-macos-setup).

Retrieves the disk encryption key for a host.

`GET /api/v1/fleet/mdm/hosts/:id/encryption_key`

#### Parameters

| Name | Type    | In   | Description                                                        |
| ---- | ------- | ---- | ------------------------------------------------------------------ |
| id   | integer | path | **Required** The id of the host to get the disk encryption key for |


#### Example

`GET /api/v1/fleet/mdm/hosts/8/encryption_key`

##### Default response

`Status: 200`

```json
{
  "host_id": 8,
  "encryption_key": {
    "key": "5ADZ-HTZ8-LJJ4-B2F8-JWH3-YPBT",
    "updated_at": "2022-12-01T05:31:43Z"
  }
}
```

### Get configuration profiles assigned to a host

Requires Fleet's MDM properly [enabled and configured](https://fleetdm.com/docs/using-fleet/mdm-macos-setup).

Retrieves a list of the configuration profiles assigned to a host.

`GET /api/v1/fleet/mdm/hosts/:id/profiles`

#### Parameters

| Name | Type    | In   | Description                      |
| ---- | ------- | ---- | -------------------------------- |
| id   | integer | path | **Required**. The ID of the host  |


#### Example

`GET /api/v1/fleet/mdm/hosts/8/profiles`

##### Default response

`Status: 200`

```json
{
  "host_id": 8,
  "profiles": [
    {
      "profile_uuid": bc84dae7-396c-4e10-9d45-5768bce8b8bd,
      "team_id": 0,
      "name": "Example profile",
      "identifier": "com.example.profile",
      "created_at": "2023-03-31T00:00:00Z",
      "updated_at": "2023-03-31T00:00:00Z",
      "checksum": "dGVzdAo="
    }
  ]
}
```

---


## Labels

- [Create label](#create-label)
- [Modify label](#modify-label)
- [Get label](#get-label)
- [Get labels summary](#get-labels-summary)
- [List labels](#list-labels)
- [List hosts in a label](#list-hosts-in-a-label)
- [Delete label](#delete-label)
- [Delete label by ID](#delete-label-by-id)

### Create label

Creates a dynamic label.

`POST /api/v1/fleet/labels`

#### Parameters

| Name        | Type   | In   | Description                                                                                                                                                                                                                                  |
| ----------- | ------ | ---- | -------------------------------------------------------------------------------------------------------------------------------------------------------------------------------------------------------------------------------------------- |
| name        | string | body | **Required**. The label's name.                                                                                                                                                                                                              |
| description | string | body | The label's description.                                                                                                                                                                                                                     |
| query       | string | body | **Required**. The query in SQL syntax used to filter the hosts.                                                                                                                                                                              |
| platform    | string | body | The specific platform for the label to target. Provides an additional filter. Choices for platform are `darwin`, `windows`, `ubuntu`, and `centos`. All platforms are included by default and this option is represented by an empty string. |

#### Example

`POST /api/v1/fleet/labels`

##### Request body

```json
{
  "name": "Ubuntu hosts",
  "description": "Filters ubuntu hosts",
  "query": "SELECT 1 FROM os_version WHERE platform = 'ubuntu';",
  "platform": ""
}
```

##### Default response

`Status: 200`

```json
{
  "label": {
    "created_at": "0001-01-01T00:00:00Z",
    "updated_at": "0001-01-01T00:00:00Z",
    "id": 1,
    "name": "Ubuntu hosts",
    "description": "Filters ubuntu hosts",
    "query": "SELECT 1 FROM os_version WHERE platform = 'ubuntu';",
    "label_type": "regular",
    "label_membership_type": "dynamic",
    "display_text": "Ubuntu hosts",
    "count": 0,
    "host_ids": null
  }
}
```

### Modify label

Modifies the specified label. Note: Label queries and platforms are immutable. To change these, you must delete the label and create a new label.

`PATCH /api/v1/fleet/labels/:id`

#### Parameters

| Name        | Type    | In   | Description                   |
| ----------- | ------- | ---- | ----------------------------- |
| id          | integer | path | **Required**. The label's id. |
| name        | string  | body | The label's name.             |
| description | string  | body | The label's description.      |

#### Example

`PATCH /api/v1/fleet/labels/1`

##### Request body

```json
{
  "name": "macOS label",
  "description": "Now this label only includes macOS machines",
  "platform": "darwin"
}
```

##### Default response

`Status: 200`

```json
{
  "label": {
    "created_at": "0001-01-01T00:00:00Z",
    "updated_at": "0001-01-01T00:00:00Z",
    "id": 1,
    "name": "Ubuntu hosts",
    "description": "Filters ubuntu hosts",
    "query": "SELECT 1 FROM os_version WHERE platform = 'ubuntu';",
    "platform": "darwin",
    "label_type": "regular",
    "label_membership_type": "dynamic",
    "display_text": "Ubuntu hosts",
    "count": 0,
    "host_ids": null
  }
}
```

### Get label

Returns the specified label.

`GET /api/v1/fleet/labels/:id`

#### Parameters

| Name | Type    | In   | Description                   |
| ---- | ------- | ---- | ----------------------------- |
| id   | integer | path | **Required**. The label's id. |

#### Example

`GET /api/v1/fleet/labels/1`

##### Default response

`Status: 200`

```json
{
  "label": {
    "created_at": "2021-02-09T22:09:43Z",
    "updated_at": "2021-02-09T22:15:58Z",
    "id": 12,
    "name": "Ubuntu",
    "description": "Filters ubuntu hosts",
    "query": "SELECT 1 FROM os_version WHERE platform = 'ubuntu';",
    "label_type": "regular",
    "label_membership_type": "dynamic",
    "display_text": "Ubuntu",
    "count": 0,
    "host_ids": null
  }
}
```

### Get labels summary

Returns a list of all the labels in Fleet.

`GET /api/v1/fleet/labels/summary`

#### Example

`GET /api/v1/fleet/labels/summary`

##### Default response

`Status: 200`

```json
{
  "labels": [
    {
      "id": 6,
      "name": "All Hosts",
      "description": "All hosts which have enrolled in Fleet",
      "label_type": "builtin"
    },
    {
      "id": 7,
      "name": "macOS",
      "description": "All macOS hosts",
      "label_type": "builtin"
    },
    {
      "id": 8,
      "name": "Ubuntu Linux",
      "description": "All Ubuntu hosts",
      "label_type": "builtin"
    },
    {
      "id": 9,
      "name": "CentOS Linux",
      "description": "All CentOS hosts",
      "label_type": "builtin"
    },
    {
      "id": 10,
      "name": "MS Windows",
      "description": "All Windows hosts",
      "label_type": "builtin"
    }
  ]
}
```

### List labels

Returns a list of all the labels in Fleet.

`GET /api/v1/fleet/labels`

#### Parameters

| Name            | Type    | In    | Description   |
| --------------- | ------- | ----- |------------------------------------- |
| order_key       | string  | query | What to order results by. Can be any column in the labels table.                                                  |
| order_direction | string  | query | **Requires `order_key`**. The direction of the order given the order key. Options include `asc` and `desc`. Default is `asc`. |

#### Example

`GET /api/v1/fleet/labels`

##### Default response

`Status: 200`

```json
{
  "labels": [
    {
      "created_at": "2021-02-02T23:55:25Z",
      "updated_at": "2021-02-02T23:55:25Z",
      "id": 6,
      "name": "All Hosts",
      "description": "All hosts which have enrolled in Fleet",
      "query": "SELECT 1;",
      "label_type": "builtin",
      "label_membership_type": "dynamic",
      "host_count": 7,
      "display_text": "All Hosts",
      "count": 7,
      "host_ids": null
    },
    {
      "created_at": "2021-02-02T23:55:25Z",
      "updated_at": "2021-02-02T23:55:25Z",
      "id": 7,
      "name": "macOS",
      "description": "All macOS hosts",
      "query": "SELECT 1 FROM os_version WHERE platform = 'darwin';",
      "platform": "darwin",
      "label_type": "builtin",
      "label_membership_type": "dynamic",
      "host_count": 1,
      "display_text": "macOS",
      "count": 1,
      "host_ids": null
    },
    {
      "created_at": "2021-02-02T23:55:25Z",
      "updated_at": "2021-02-02T23:55:25Z",
      "id": 8,
      "name": "Ubuntu Linux",
      "description": "All Ubuntu hosts",
      "query": "SELECT 1 FROM os_version WHERE platform = 'ubuntu';",
      "platform": "ubuntu",
      "label_type": "builtin",
      "label_membership_type": "dynamic",
      "host_count": 3,
      "display_text": "Ubuntu Linux",
      "count": 3,
      "host_ids": null
    },
    {
      "created_at": "2021-02-02T23:55:25Z",
      "updated_at": "2021-02-02T23:55:25Z",
      "id": 9,
      "name": "CentOS Linux",
      "description": "All CentOS hosts",
      "query": "SELECT 1 FROM os_version WHERE platform = 'centos' OR name LIKE '%centos%'",
      "label_type": "builtin",
      "label_membership_type": "dynamic",
      "host_count": 3,
      "display_text": "CentOS Linux",
      "count": 3,
      "host_ids": null
    },
    {
      "created_at": "2021-02-02T23:55:25Z",
      "updated_at": "2021-02-02T23:55:25Z",
      "id": 10,
      "name": "MS Windows",
      "description": "All Windows hosts",
      "query": "SELECT 1 FROM os_version WHERE platform = 'windows';",
      "platform": "windows",
      "label_type": "builtin",
      "label_membership_type": "dynamic",
      "display_text": "MS Windows",
      "count": 0,
      "host_ids": null
    }
  ]
}
```

### List hosts in a label

Returns a list of the hosts that belong to the specified label.

`GET /api/v1/fleet/labels/:id/hosts`

#### Parameters

| Name                     | Type    | In    | Description                                                                                                                                                                                                                |
| ---------------          | ------- | ----- | -----------------------------------------------------------------------------------------------------------------------------                                                                                              |
| id                       | integer | path  | **Required**. The label's id.                                                                                                                                                                                              |
| page                     | integer | query | Page number of the results to fetch.                                                                                                                                                                                       |
| per_page                 | integer | query | Results per page.                                                                                                                                                                                                          |
| order_key                | string  | query | What to order results by. Can be any column in the hosts table.                                                                                                                                                            |
| order_direction          | string  | query | **Requires `order_key`**. The direction of the order given the order key. Options include 'asc' and 'desc'. Default is 'asc'.                                                                                              |
| after                    | string  | query | The value to get results after. This needs `order_key` defined, as that's the column that would be used.                                                                                                                   |
| status                   | string  | query | Indicates the status of the hosts to return. Can either be 'new', 'online', 'offline', 'mia' or 'missing'.                                                                                                                 |
| query                    | string  | query | Search query keywords. Searchable fields include `hostname`, `hardware_serial`, `uuid`, and `ipv4`.                                                                                                                         |
| team_id                  | integer | query | _Available in Fleet Premium_ Filters the hosts to only include hosts in the specified team.                                                                                                                                |
| disable_failing_policies | boolean | query | If "true", hosts will return failing policies as 0 regardless of whether there are any that failed for the host. This is meant to be used when increased performance is needed in exchange for the extra information.      |
| mdm_id                   | integer | query | The ID of the _mobile device management_ (MDM) solution to filter hosts by (that is, filter hosts that use a specific MDM provider and URL).      |
| mdm_name                 | string  | query | The name of the _mobile device management_ (MDM) solution to filter hosts by (that is, filter hosts that use a specific MDM provider).      |
| mdm_enrollment_status    | string  | query | The _mobile device management_ (MDM) enrollment status to filter hosts by. Valid options are 'manual', 'automatic', 'enrolled', 'pending', or 'unenrolled'.                                                                                                                                                                                                             |
| macos_settings           | string  | query | Filters the hosts by the status of the _mobile device management_ (MDM) profiles applied to hosts. Valid options are 'verified', 'verifying', 'pending', or 'failed'. **Note: If this filter is used in Fleet Premium without a team ID filter, the results include only hosts that are not assigned to any team.**                                                                                                                                                                                                             |
| low_disk_space           | integer | query | _Available in Fleet Premium_ Filters the hosts to only include hosts with less GB of disk space available than this value. Must be a number between 1-100.                                                                 |
| macos_settings_disk_encryption | string | query | Filters the hosts by the status of the macOS disk encryption MDM profile on the host. Valid options are 'verified', 'verifying', 'action_required', 'enforcing', 'failed', or 'removing_enforcement'. |
| bootstrap_package       | string | query | _Available in Fleet Premium_ Filters the hosts by the status of the MDM bootstrap package on the host. Valid options are 'installed', 'pending', or 'failed'. **Note: If this filter is used in Fleet Premium without a team ID filter, the results include only hosts that are not assigned to any team.** |
| os_settings          | string  | query | Filters the hosts by the status of the operating system settings applied to the hosts. Valid options are 'verified', 'verifying', 'pending', or 'failed'. **Note: If this filter is used in Fleet Premium without a team ID filter, the results include only hosts that are not assigned to any team.** |
| os_settings_disk_encryption | string | query | Filters the hosts by the status of the disk encryption setting applied to the hosts. Valid options are 'verified', 'verifying', 'action_required', 'enforcing', 'failed', or 'removing_enforcement'.  **Note: If this filter is used in Fleet Premium without a team ID filter, the results include only hosts that are not assigned to any team.** |

If `mdm_id`, `mdm_name`, `mdm_enrollment_status`, `os_settings`, or `os_settings_disk_encryption` is specified, then Windows Servers are excluded from the results.

#### Example

`GET /api/v1/fleet/labels/6/hosts&query=floobar`

##### Default response

`Status: 200`

```json
{
  "hosts": [
    {
      "created_at": "2021-02-03T16:11:43Z",
      "updated_at": "2021-02-03T21:58:19Z",
      "id": 2,
      "detail_updated_at": "2021-02-03T21:58:10Z",
      "label_updated_at": "2021-02-03T21:58:10Z",
      "policy_updated_at": "2023-06-26T18:33:15Z",
      "last_enrolled_at": "2021-02-03T16:11:43Z",
      "software_updated_at": "2020-11-05T05:09:44Z",
      "seen_time": "2021-02-03T21:58:20Z",
      "refetch_requested": false,
      "hostname": "floobar42",
      "uuid": "a2064cef-0000-0000-afb9-283e3c1d487e",
      "platform": "ubuntu",
      "osquery_version": "4.5.1",
      "os_version": "Ubuntu 20.4.0",
      "build": "",
      "platform_like": "debian",
      "code_name": "",
      "uptime": 32688000000000,
      "memory": 2086899712,
      "cpu_type": "x86_64",
      "cpu_subtype": "142",
      "cpu_brand": "Intel(R) Core(TM) i5-8279U CPU @ 2.40GHz",
      "cpu_physical_cores": 4,
      "cpu_logical_cores": 4,
      "hardware_vendor": "",
      "hardware_model": "",
      "hardware_version": "",
      "hardware_serial": "",
      "computer_name": "e2e7f8d8983d",
      "display_name": "e2e7f8d8983d",
      "primary_ip": "172.20.0.2",
      "primary_mac": "02:42:ac:14:00:02",
      "distributed_interval": 10,
      "config_tls_refresh": 10,
      "logger_tls_period": 10,
      "team_id": null,
      "pack_stats": null,
      "team_name": null,
      "status": "offline",
      "display_text": "e2e7f8d8983d",
      "mdm": {
        "encryption_key_available": false,
        "enrollment_status": null,
        "name": "",
        "server_url": null
      }
    }
  ]
}
```

### Delete label

Deletes the label specified by name.

`DELETE /api/v1/fleet/labels/:name`

#### Parameters

| Name | Type   | In   | Description                     |
| ---- | ------ | ---- | ------------------------------- |
| name | string | path | **Required**. The label's name. |

#### Example

`DELETE /api/v1/fleet/labels/ubuntu_label`

##### Default response

`Status: 200`


### Delete label by ID

Deletes the label specified by ID.

`DELETE /api/v1/fleet/labels/id/:id`

#### Parameters

| Name | Type    | In   | Description                   |
| ---- | ------- | ---- | ----------------------------- |
| id   | integer | path | **Required**. The label's id. |

#### Example

`DELETE /api/v1/fleet/labels/id/13`

##### Default response

`Status: 200`

---

## Mobile device management (MDM)

These API endpoints are used to automate MDM features in Fleet. Read more about MDM features in Fleet [here](https://fleetdm.com/docs/using-fleet/mdm-macos-setup).

- [Add custom OS setting (configuration profile)](#add-custom-os-setting-configuration-profile)
- [List custom OS settings (configuration profiles)](#list-custom-os-settings-configuration-profiles)
- [Download custom OS setting (configuration profile)](#download-custom-os-setting-configuration-profile)
- [Delete custom OS setting (configuration profile)](#delete-custom-os-setting-configuration-profile)
- [Update disk encryption enforcement](#update-disk-encryption-enforcement)
- [Get disk encryption statistics](#get-disk-encryption-statistics)
- [Get OS settings status](#get-os-settings-status)
- [Run custom MDM command](#run-custom-mdm-command)
- [Get custom MDM command results](#get-custom-mdm-command-results)
- [List custom MDM commands](#list-custom-mdm-commands)
- [Set custom MDM setup enrollment profile](#set-custom-mdm-setup-enrollment-profile)
- [Get custom MDM setup enrollment profile](#get-custom-mdm-setup-enrollment-profile)
- [Delete custom MDM setup enrollment profile](#delete-custom-mdm-setup-enrollment-profile)
- [Get Apple Push Notification service (APNs)](#get-apple-push-notification-service-apns)
- [Get Apple Business Manager (ABM)](#get-apple-business-manager-abm)
- [Turn off MDM for a host](#turn-off-mdm-for-a-host)
- [Upload a bootstrap package](#upload-a-bootstrap-package)
- [Get metadata about a bootstrap package](#get-metadata-about-a-bootstrap-package)
- [Delete a bootstrap package](#delete-a-bootstrap-package)
- [Download a bootstrap package](#download-a-bootstrap-package)
- [Get a summary of bootstrap package status](#get-a-summary-of-bootstrap-package-status)
- [Upload an EULA file](#upload-an-eula-file)
- [Get metadata about an EULA file](#get-metadata-about-an-eula-file)
- [Delete an EULA file](#delete-an-eula-file)
- [Download an EULA file](#download-an-eula-file)

### Add custom OS setting (configuration profile)

> [Add custom macOS setting](https://github.com/fleetdm/fleet/blob/ee02782eaf84c121256d73abc20b949d31bf2e57/docs/REST%20API/rest-api.md#add-custom-macos-setting-configuration-profile) (`POST /api/v1/fleet/mdm/apple/profiles`) API endpoint is deprecated as of Fleet 4.41. It is maintained for backwards compatibility. Please use the below API endpoint instead.

Add a configuration profile to enforce custom settings on macOS and Windows hosts.

`POST /api/v1/fleet/mdm/profiles`

#### Parameters

<<<<<<< HEAD
| Name                      | Type     | In   | Description                                                                                                   |
| ------------------------- | -------- | ---- | ------------------------------------------------------------------------------------------------------------- |
| profile                   | file     | form | **Required.** The .mobileconfig (macOS) or XML (Windows) file containing the profile. |
=======
| Name                      | Type     | In   | Description                                                               |
| ------------------------- | -------- | ---- | ------------------------------------------------------------------------- |
| profile                   | file     | form | **Required**. The .mobileconfig file containing the profile.               |
>>>>>>> 11b5488b
| team_id                   | string   | form | _Available in Fleet Premium_ The team ID for the profile. If specified, the profile is applied to only hosts that are assigned to the specified team. If not specified, the profile is applied to only to hosts that are not assigned to any team. |

#### Example

Add a new configuration profile to be applied to macOS hosts
assigned to a team. Note that in this example the form data specifies`team_id` in addition to
`profile`.

`POST /api/v1/fleet/mdm/profiles`

##### Request headers

```http
Content-Length: 850
Content-Type: multipart/form-data; boundary=------------------------f02md47480und42y
```

##### Request body

```http
--------------------------f02md47480und42y
Content-Disposition: form-data; name="team_id"

1
--------------------------f02md47480und42y
Content-Disposition: form-data; name="profile"; filename="Foo.mobileconfig"
Content-Type: application/octet-stream

<?xml version="1.0" encoding="UTF-8"?>
<!DOCTYPE plist PUBLIC "-//Apple//DTD PLIST 1.0//EN" "http://www.apple.com/DTDs/PropertyList-1.0.dtd">
<plist version="1.0">
<dict>
  <key>PayloadContent</key>
  <array/>
  <key>PayloadDisplayName</key>
  <string>Example profile</string>
  <key>PayloadIdentifier</key>
  <string>com.example.profile</string>
  <key>PayloadType</key>
  <string>Configuration</string>
  <key>PayloadUUID</key>
  <string>0BBF3E23-7F56-48FC-A2B6-5ACC598A4A69</string>
  <key>PayloadVersion</key>
  <integer>1</integer>
</dict>
</plist>
--------------------------f02md47480und42y--

```

##### Default response

`Status: 200`

```json
{
  "profile_uuid": 954ec5ea-a334-4825-87b3-937e7e381f24
}
```

###### Additional notes
If the response is `Status: 409 Conflict`, the body may include additional error details in the case
of duplicate payload display name or duplicate payload identifier (macOS profiles).


### List custom OS settings (configuration profiles)

> [List custom macOS setting](https://github.com/fleetdm/fleet/blob/ee02782eaf84c121256d73abc20b949d31bf2e57/docs/REST%20API/rest-api.md#list-custom-macos-settings-configuration-profiles) (`GET /api/v1/fleet/mdm/apple/profiles`) API endpoint is deprecated as of Fleet 4.41. It is maintained for backwards compatibility. Please use the below API endpoint instead.

Get a list of the configuration profiles in Fleet.

For Fleet Premium, the list can
optionally be filtered by team ID. If no team ID is specified, team profiles are excluded from the
results (i.e., only profiles that are associated with "No team" are listed).

`GET /api/v1/fleet/mdm/profiles`

#### Parameters

| Name                      | Type   | In    | Description                                                               |
| ------------------------- | ------ | ----- | ------------------------------------------------------------------------- |
<<<<<<< HEAD
| team_id                   | string | query | _Available in Fleet Premium_ The team id to filter profiles.              |
| page                      | integer | query | Page number of the results to fetch.                                     |
| per_page                  | integer | query | Results per page.                                                        |
=======
| team_id                   | string | query | _Available in Fleet Premium_ The team ID to filter profiles.              |
>>>>>>> 11b5488b

#### Example

List all configuration profiles for macOS and Windows hosts enrolled to Fleet's MDM that are not assigned to any team.

`GET /api/v1/fleet/mdm/profiles`

##### Default response

`Status: 200`

```json
{
  "profiles": [
    {
      "profile_uuid": 39f6cbbc-fe7b-4adc-b7a9-542d1af89c63,
      "team_id": 0,
      "name": "Example macOS profile",
      "platform": "darwin",
      "identifier": "com.example.profile",
      "created_at": "2023-03-31T00:00:00Z",
      "updated_at": "2023-03-31T00:00:00Z",
      "checksum": "dGVzdAo="
    },
    {
      "profile_uuid": f5ad01cc-f416-4b5f-88f3-a26da3b56a19,
      "team_id": 0,
      "name": "Example Windows profile",
      "platform": "windows",
      "created_at": "2023-04-31T00:00:00Z",
      "updated_at": "2023-04-31T00:00:00Z",
      "checksum": "aCLemVr)"
    }
  ],
  "meta": {
    "has_next_results": false,
    "has_previous_results": false
  }
}
```

### Get or download custom OS setting (configuration profile)

> [Download custom macOS setting](https://github.com/fleetdm/fleet/blob/ee02782eaf84c121256d73abc20b949d31bf2e57/docs/REST%20API/rest-api.md#download-custom-macos-setting-configuration-profile) (`GET /api/v1/fleet/mdm/apple/profiles/:profile_id`) API endpoint is deprecated as of Fleet 4.41. It is maintained for backwards compatibility. Please use the below API endpoint instead.

<<<<<<< HEAD
`GET /api/v1/fleet/mdm/profiles/:profile_uuid`
=======
`GET /api/v1/fleet/mdm/apple/profiles/:profile_id`
>>>>>>> 11b5488b

#### Parameters

| Name                      | Type    | In    | Description                                             |
| ------------------------- | ------- | ----- | ------------------------------------------------------- |
| profile_uuid              | string | url   | **Required** The UUID of the profile to download.  |
| alt                       | string  | query | If specified and set to "media", downloads the profile. |

#### Example (get a profile metadata)

`GET /api/v1/fleet/mdm/profiles/f663713f-04ee-40f0-a95a-7af428c351a9`

##### Default response

`Status: 200`

```json
{
  "profile_uuid": "f663713f-04ee-40f0-a95a-7af428c351a9",
  "team_id": 0,
  "name": "Example profile",
  "platform": "darwin",
  "identifier": "com.example.profile",
  "created_at": "2023-03-31T00:00:00Z",
  "updated_at": "2023-03-31T00:00:00Z",
  "checksum": "dGVzdAo="
}
```

#### Example (download a profile)

`GET /api/v1/fleet/mdm/profiles/f663713f-04ee-40f0-a95a-7af428c351a9?alt=media`

##### Default response

`Status: 200`

**Note** To confirm success, it is important for clients to match content length with the response
header (this is done automatically by most clients, including the browser) rather than relying
solely on the response status code returned by this endpoint.

##### Example response headers

```http
  Content-Length: 542
  Content-Type: application/octet-stream
  Content-Disposition: attachment;filename="2023-03-31 Example profile.mobileconfig"
```

###### Example response body
```xml
<?xml version="1.0" encoding="UTF-8"?>
<!DOCTYPE plist PUBLIC "-//Apple//DTD PLIST 1.0//EN" "http://www.apple.com/DTDs/PropertyList-1.0.dtd">
<plist version="1.0">
<dict>
  <key>PayloadContent</key>
  <array/>
  <key>PayloadDisplayName</key>
  <string>Example profile</string>
  <key>PayloadIdentifier</key>
  <string>com.example.profile</string>
  <key>PayloadType</key>
  <string>Configuration</string>
  <key>PayloadUUID</key>
  <string>0BBF3E23-7F56-48FC-A2B6-5ACC598A4A69</string>
  <key>PayloadVersion</key>
  <integer>1</integer>
</dict>
</plist>
```

### Delete custom OS setting (configuration profile)

> [Delete custom macOS setting](https://github.com/fleetdm/fleet/blob/ee02782eaf84c121256d73abc20b949d31bf2e57/docs/REST%20API/rest-api.md#delete-custom-macos-setting-configuration-profile) (`DELETE /api/v1/fleet/mdm/apple/profiles/:profile_id`) API endpoint is deprecated as of Fleet 4.41. It is maintained for backwards compatibility. Please use the below API endpoint instead.

<<<<<<< HEAD
`DELETE /api/v1/fleet/mdm/profiles/:profile_uuid`
=======
`DELETE /api/v1/fleet/mdm/apple/profiles/:profile_id`
>>>>>>> 11b5488b

#### Parameters

| Name                      | Type    | In    | Description                                                               |
| ------------------------- | ------- | ----- | ------------------------------------------------------------------------- |
| profile_uuid              | string  | url   | **Required** The UUID of the profile to delete. |

#### Example

`DELETE /api/v1/fleet/mdm/profiles/f663713f-04ee-40f0-a95a-7af428c351a9`

##### Default response

`Status: 200`

### Update disk encryption enforcement

_Available in Fleet Premium_

`PATCH /api/v1/fleet/mdm/apple/settings`

#### Parameters

| Name                   | Type    | In    | Description                                                                                 |
| -------------          | ------  | ----  | --------------------------------------------------------------------------------------      |
| team_id                | integer | body  | The team ID to apply the settings to. Settings applied to hosts in no team if absent.       |
| enable_disk_encryption | boolean | body  | Whether disk encryption should be enforced on devices that belong to the team (or no team). |

#### Example

`PATCH /api/v1/fleet/mdm/apple/settings`

##### Default response

`204`

### Get disk encryption statistics

_Available in Fleet Premium_

Get aggregate status counts of disk encryption enforced on macOS and Windows hosts.

The summary can optionally be filtered by team ID.

`GET /api/v1/fleet/mdm/disk_encryption/summary`

#### Parameters

| Name                      | Type   | In    | Description                                                               |
| ------------------------- | ------ | ----- | ------------------------------------------------------------------------- |
| team_id                   | string | query | _Available in Fleet Premium_ The team ID to filter the summary.           |

#### Example

<<<<<<< HEAD
Get aggregate status counts of Apple disk encryption profiles applying to macOS hosts enrolled to Fleet that are not assigned to any team.
=======
Get aggregate disk encryption status counts of macOS and Windows hosts enrolled to Fleet's MDM that are not assigned to any team.
>>>>>>> 11b5488b

`GET /api/v1/fleet/mdm/disk_encryption/summary`

##### Default response

`Status: 200`

```json
{
  "verified": {"macos": 123, "windows": 123},
  "verifying": {"macos": 123, "windows": 0},
  "action_required": {"macos": 123, "windows": 0},
  "enforcing": {"macos": 123, "windows": 123},
  "failed": {"macos": 123, "windows": 123},
  "removing_enforcement": {"macos": 123, "windows": 0},
}
```

### Get OS settings status

> [Get macOS settings statistics](https://github.com/fleetdm/fleet/blob/ee02782eaf84c121256d73abc20b949d31bf2e57/docs/REST%20API/rest-api.md#get-macos-settings-statistics) (`GET /api/v1/fleet/mdm/apple/profiles/summary`) API endpoint is deprecated as of Fleet 4.41. It is maintained for backwards compatibility. Please use the below API endpoint instead.

<<<<<<< HEAD
Get aggregate status counts of all OS settings (configuration profiles and disk encryption) enforced on hosts.

For Fleet Premium users, the counts can
optionally be filtered by `team_id`. If no `team_id` is specified, team profiles are excluded from the
=======
For Fleet Premium uses, the statistics can
optionally be filtered by team ID. If no team ID is specified, team profiles are excluded from the
>>>>>>> 11b5488b
results (i.e., only profiles that are associated with "No team" are listed).

`GET /api/v1/fleet/mdm/profiles/summary`

#### Parameters

| Name                      | Type   | In    | Description                                                               |
| ------------------------- | ------ | ----- | ------------------------------------------------------------------------- |
| team_id                   | string | query | _Available in Fleet Premium_ The team ID to filter profiles.              |

#### Example

Get aggregate status counts of profiles for to macOS and Windows hosts that are assigned to "No team".

`GET /api/v1/fleet/mdm/profiles/summary`

##### Default response

`Status: 200`

```json
{
  "verified": 123,
  "verifying": 123,
  "failed": 123,
  "pending": 123
}
```

### Run custom MDM command

> `POST /api/v1/fleet/mdm/apple/enqueue` API endpoint is deprecated as of Fleet 4.40. It is maintained for backward compatibility. Please use the new API endpoint below. See old API endpoint docs [here](https://github.com/fleetdm/fleet/blob/ee02782eaf84c121256d73abc20b949d31bf2e57/docs/REST%20API/rest-api.md#run-custom-mdm-command).

This endpoint tells Fleet to run a custom MDM command, on the targeted macOS or Windows hosts, the next time they come online.

`POST /api/v1/fleet/mdm/commands/run`

#### Parameters

| Name                      | Type   | In    | Description                                                               |
| ------------------------- | ------ | ----- | ------------------------------------------------------------------------- |
| command                   | string | json  | A Base64 encoded MDM command as described in [Apple's documentation](https://developer.apple.com/documentation/devicemanagement/commands_and_queries) or [Windows's documentation](https://learn.microsoft.com/en-us/openspecs/windows_protocols/ms-mdm/0353f3d6-dbe2-42b6-b8d5-50db9333bba4). Supported formats are standard and raw (unpadded). You can paste your Base64 code to the [online decoder](https://devpal.co/base64-decode/) to check if you're using the valid format. |
| host_uuids                | array  | json  | An array of host UUIDs enrolled in Fleet on which the command should run. |

Note that the `EraseDevice` and `DeviceLock` commands are _available in Fleet Premium_ only.

#### Example

`POST /api/v1/fleet/mdm/commands/run`

##### Default response

`Status: 200`

```json
{
  "command_uuid": "a2064cef-0000-1234-afb9-283e3c1d487e",
  "request_type": "ProfileList"
}
```

### Get custom MDM command results

> `GET /api/v1/fleet/mdm/apple/commandresults` API endpoint is deprecated as of Fleet 4.40. It is maintained for backward compatibility. Please use the new API endpoint below. See old API endpoint docs [here](https://github.com/fleetdm/fleet/blob/ee02782eaf84c121256d73abc20b949d31bf2e57/docs/REST%20API/rest-api.md#get-custom-mdm-command-results).

This endpoint returns the results for a specific custom MDM command.

`GET /api/v1/fleet/mdm/commandresults`

#### Parameters

| Name                      | Type   | In    | Description                                                               |
| ------------------------- | ------ | ----- | ------------------------------------------------------------------------- |
| command_uuid              | string | query | The unique identifier of the command.                                     |

#### Example

`GET /api/v1/fleet/mdm/commandresults?command_uuid=a2064cef-0000-1234-afb9-283e3c1d487e`

##### Default response

`Status: 200`

```json
{
  "results": [
    {
      "host_uuid": "145cafeb-87c7-4869-84d5-e4118a927746",
      "command_uuid": "a2064cef-0000-1234-afb9-283e3c1d487e",
      "status": "Acknowledged",
      "updated_at": "2023-04-04:00:00Z",
      "request_type": "ProfileList",
      "hostname": "mycomputer",
      "result": "PD94bWwgdmVyc2lvbj0iMS4wIiBlbmNvZGluZz0iVVRGLTgiPz4KPCFET0NUWVBFIHBsaXN0IFBVQkxJQyAiLS8vQXBwbGUvL0RURCBQTElTVCAxLjAvL0VOIiAiaHR0cDovL3d3dy5hcHBsZS5jb20vRFREcy9Qcm9wZXJ0eUxpc3QtMS4wLmR0ZCI-CjxwbGlzdCB2ZXJzaW9uPSIxLjAiPgo8ZGljdD4KICAgIDxrZXk-Q29tbWFuZDwva2V5PgogICAgPGRpY3Q-CiAgICAgICAgPGtleT5NYW5hZ2VkT25seTwva2V5PgogICAgICAgIDxmYWxzZS8-CiAgICAgICAgPGtleT5SZXF1ZXN0VHlwZTwva2V5PgogICAgICAgIDxzdHJpbmc-UHJvZmlsZUxpc3Q8L3N0cmluZz4KICAgIDwvZGljdD4KICAgIDxrZXk-Q29tbWFuZFVVSUQ8L2tleT4KICAgIDxzdHJpbmc-MDAwMV9Qcm9maWxlTGlzdDwvc3RyaW5nPgo8L2RpY3Q-CjwvcGxpc3Q-"
    }
  ]
}
```

> Note: If the server has not yet received a result for a command, it will return an empty object (`{}`).

### List custom MDM commands

> `GET /api/v1/fleet/mdm/apple/commands` API endpoint is deprecated as of Fleet 4.40. It is maintained for backward compatibility. Please use the new API endpoint below. See old API endpoint docs [here](https://github.com/fleetdm/fleet/blob/ee02782eaf84c121256d73abc20b949d31bf2e57/docs/REST%20API/rest-api.md#list-custom-mdm-commands).

This endpoint returns the list of custom MDM commands that have been executed.

`GET /api/v1/fleet/mdm/commands`

#### Parameters

| Name                      | Type    | In    | Description                                                               |
| ------------------------- | ------  | ----- | ------------------------------------------------------------------------- |
| page                      | integer | query | Page number of the results to fetch.                                      |
| per_page                  | integer | query | Results per page.                                                         |
| order_key                 | string  | query | What to order results by. Can be any field listed in the `results` array example below. |
| order_direction           | string  | query | **Requires `order_key`**. The direction of the order given the order key. Options include `asc` and `desc`. Default is `asc`. |

#### Example

`GET /api/v1/fleet/mdm/commands?per_page=5`

##### Default response

`Status: 200`

```json
{
  "results": [
    {
      "host_uuid": "145cafeb-87c7-4869-84d5-e4118a927746",
      "command_uuid": "a2064cef-0000-1234-afb9-283e3c1d487e",
      "status": "Acknowledged",
      "updated_at": "2023-04-04:00:00Z",
      "request_type": "ProfileList",
      "hostname": "mycomputer"
    },
    {
      "host_uuid": "322vghee-12c7-8976-83a1-e2118a927342",
      "command_uuid": "d76d69b7-d806-45a9-8e49-9d6dc533485c",
      "status": "200",
      "updated_at": "2023-05-04:00:00Z",
      "request_type": "./Device/Vendor/MSFT/Reboot/RebootNow",
      "hostname": "myhost"
    }
  ]
}
```

### Set custom MDM setup enrollment profile

_Available in Fleet Premium_

Sets the custom MDM setup enrollment profile for a team or no team.

`POST /api/v1/fleet/mdm/apple/enrollment_profile`

#### Parameters

| Name                      | Type    | In    | Description                                                                   |
| ------------------------- | ------  | ----- | -------------------------------------------------------------------------     |
| team_id                   | integer | json  | The team ID this custom enrollment profile applies to, or no team if omitted. |
| name                      | string  | json  | The filename of the uploaded custom enrollment profile.                       |
| enrollment_profile        | object  | json  | The custom enrollment profile's json, as documented in https://developer.apple.com/documentation/devicemanagement/profile. |

#### Example

`POST /api/v1/fleet/mdm/apple/enrollment_profile`

##### Default response

`Status: 200`

```json
{
  "team_id": 123,
  "name": "dep_profile.json",
  "uploaded_at": "2023-04-04:00:00Z",
  "enrollment_profile": {
    "is_mandatory": true,
    "is_mdm_removable": false
  }
}
```

### Get custom MDM setup enrollment profile

_Available in Fleet Premium_

Gets the custom MDM setup enrollment profile for a team or no team.

`GET /api/v1/fleet/mdm/apple/enrollment_profile`

#### Parameters

| Name                      | Type    | In    | Description                                                                           |
| ------------------------- | ------  | ----- | -------------------------------------------------------------------------             |
| team_id                   | integer | query | The team ID for which to return the custom enrollment profile, or no team if omitted. |

#### Example

`GET /api/v1/fleet/mdm/apple/enrollment_profile?team_id=123`

##### Default response

`Status: 200`

```json
{
  "team_id": 123,
  "name": "dep_profile.json",
  "uploaded_at": "2023-04-04:00:00Z",
  "enrollment_profile": {
    "is_mandatory": true,
    "is_mdm_removable": false
  }
}
```

### Delete custom MDM setup enrollment profile

_Available in Fleet Premium_

Deletes the custom MDM setup enrollment profile assigned to a team or no team.

`DELETE /api/v1/fleet/mdm/apple/enrollment_profile`

#### Parameters

| Name                      | Type    | In    | Description                                                                           |
| ------------------------- | ------  | ----- | -------------------------------------------------------------------------             |
| team_id                   | integer | query | The team ID for which to delete the custom enrollment profile, or no team if omitted. |

#### Example

`DELETE /api/v1/fleet/mdm/apple/enrollment_profile?team_id=123`

##### Default response

`Status: 204`

### Get Apple Push Notification service (APNs)

`GET /api/v1/fleet/mdm/apple`

#### Parameters

None.

#### Example

`GET /api/v1/fleet/mdm/apple`

##### Default response

`Status: 200`

```json
{
  "common_name": "APSP:04u52i98aewuh-xxxx-xxxx-xxxx-xxxx",
  "serial_number": "1234567890987654321",
  "issuer": "Apple Application Integration 2 Certification Authority",
  "renew_date": "2023-09-30T00:00:00Z"
}
```

### Get Apple Business Manager (ABM)

_Available in Fleet Premium_

`GET /api/v1/fleet/mdm/apple_bm`

#### Parameters

None.

#### Example

`GET /api/v1/fleet/mdm/apple_bm`

##### Default response

`Status: 200`

```json
{
  "apple_id": "apple@example.com",
  "org_name": "Fleet Device Management",
  "mdm_server_url": "https://example.com/mdm/apple/mdm",
  "renew_date": "2023-11-29T00:00:00Z",
  "default_team": ""
}
```

### Turn off MDM for a host

`PATCH /api/v1/fleet/mdm/hosts/:id/unenroll`

#### Parameters

| Name | Type    | In   | Description                           |
| ---- | ------- | ---- | ------------------------------------- |
| id   | integer | path | **Required.** The host's ID in Fleet. |

#### Example

`PATCH /api/v1/fleet/mdm/hosts/42/unenroll`

##### Default response

`Status: 200`


### Upload a bootstrap package

_Available in Fleet Premium_

Upload a bootstrap package that will be automatically installed during DEP setup.

`POST /api/v1/fleet/mdm/apple/bootstrap`

#### Parameters

| Name    | Type   | In   | Description                                                                                                                                                                                                            |
| ------- | ------ | ---- | ---------------------------------------------------------------------------------------------------------------------------------------------------------------------------------------------------------------------- |
| package | file   | form | **Required**. The bootstrap package installer. It must be a signed `pkg` file.                                                                                                                                         |
| team_id | string | form | The team ID for the package. If specified, the package will be installed to hosts that are assigned to the specified team. If not specified, the package will be installed to hosts that are not assigned to any team. |

#### Example

Upload a bootstrap package that will be installed to macOS hosts enrolled to MDM that are
assigned to a team. Note that in this example the form data specifies `team_id` in addition to
`package`.

`POST /api/v1/fleet/mdm/apple/profiles`

##### Request headers

```http
Content-Length: 850
Content-Type: multipart/form-data; boundary=------------------------f02md47480und42y
```

##### Request body

```http
--------------------------f02md47480und42y
Content-Disposition: form-data; name="team_id"
1
--------------------------f02md47480und42y
Content-Disposition: form-data; name="package"; filename="bootstrap-package.pkg"
Content-Type: application/octet-stream
<BINARY_DATA>
--------------------------f02md47480und42y--
```

##### Default response

`Status: 200`

### Get metadata about a bootstrap package

_Available in Fleet Premium_

Get information about a bootstrap package that was uploaded to Fleet.

`GET /api/v1/fleet/mdm/apple/bootstrap/:team_id/metadata`

#### Parameters

| Name       | Type    | In    | Description                                                                                                                                                                                                        |
| -------    | ------  | ---   | ---------------------------------------------------------------------------------------------------------------------------------------------------------                                                          |
| team_id    | string  | url   | **Required** The team ID for the package. Zero (0) can be specified to get information about the bootstrap package for hosts that don't belong to a team.                                                          |
| for_update | boolean | query | If set to `true`, the authorization will be for a `write` action instead of a `read`. Useful for the write-only `gitops` role when requesting the bootstrap metadata to check if the package needs to be replaced. |

#### Example

`GET /api/v1/fleet/mdm/apple/bootstrap/0/metadata`

##### Default response

`Status: 200`

```json
{
  "name": "bootstrap-package.pkg",
  "team_id": 0,
  "sha256": "6bebb4433322fd52837de9e4787de534b4089ac645b0692dfb74d000438da4a3",
  "token": "AA598E2A-7952-46E3-B89D-526D45F7E233",
  "created_at": "2023-04-20T13:02:05Z"
}
```

In the response above:

- `token` is the value you can use to [download a bootstrap package](#download-a-bootstrap-package)
- `sha256` is the SHA256 digest of the bytes of the bootstrap package file.

### Delete a bootstrap package

_Available in Fleet Premium_

Delete a team's bootstrap package.

`DELETE /api/v1/fleet/mdm/apple/bootstrap/:team_id`

#### Parameters

| Name    | Type   | In  | Description                                                                                                                                               |
| ------- | ------ | --- | --------------------------------------------------------------------------------------------------------------------------------------------------------- |
| team_id | string | url | **Required** The team ID for the package. Zero (0) can be specified to get information about the bootstrap package for hosts that don't belong to a team. |


#### Example

`DELETE /api/v1/fleet/mdm/apple/bootstrap/1`

##### Default response

`Status: 200`

### Download a bootstrap package

_Available in Fleet Premium_

Download a bootstrap package.

`GET /api/v1/fleet/mdm/apple/bootstrap`

#### Parameters

| Name  | Type   | In    | Description                                      |
| ----- | ------ | ----- | ------------------------------------------------ |
| token | string | query | **Required** The token of the bootstrap package. |

#### Example

`GET /api/v1/fleet/mdm/apple/bootstrap?token=AA598E2A-7952-46E3-B89D-526D45F7E233`

##### Default response

`Status: 200`

```http
Status: 200
Content-Type: application/octet-stream
Content-Disposition: attachment
Content-Length: <length>
Body: <blob>
```

### Get a summary of bootstrap package status

_Available in Fleet Premium_

Get aggregate status counts of bootstrap packages delivered to DEP enrolled hosts.

The summary can optionally be filtered by team ID.

`GET /api/v1/fleet/mdm/apple/bootstrap/summary`

#### Parameters

| Name                      | Type   | In    | Description                                                               |
| ------------------------- | ------ | ----- | ------------------------------------------------------------------------- |
| team_id                   | string | query | The team ID to filter the summary.                                        |

#### Example

`GET /api/v1/fleet/mdm/apple/bootstrap/summary`

##### Default response

`Status: 200`

```json
{
  "installed": 10,
  "failed": 1,
  "pending": 4
}
```

### Turn on end user authentication for macOS setup

_Available in Fleet Premium_

`PATCH /api/v1/fleet/mdm/apple/setup`

#### Parameters

| Name                           | Type    | In    | Description                                                                                 |
| -------------          | ------  | ----  | --------------------------------------------------------------------------------------      |
| team_id                        | integer | body  | The team ID to apply the settings to. Settings applied to hosts in no team if absent.       |
| enable_end_user_authentication | boolean | body  | Whether end user authentication should be enabled for new macOS devices that automatically enroll to the team (or no team). |

#### Example

`PATCH /api/v1/fleet/mdm/apple/setup`

##### Request body

```json
{
  "team_id": 1,
  "enabled_end_user_authentication": true
}
```

##### Default response

`Status: 204`



### Upload an EULA file

_Available in Fleet Premium_

Upload an EULA that will be shown during the DEP flow.

`POST /api/v1/fleet/mdm/apple/setup/eula`

#### Parameters

| Name | Type | In   | Description                                       |
| ---- | ---- | ---- | ------------------------------------------------- |
| eula | file | form | **Required**. A PDF document containing the EULA. |

#### Example

`POST /api/v1/fleet/mdm/apple/setup/eula`

##### Request headers

```http
Content-Length: 850
Content-Type: multipart/form-data; boundary=------------------------f02md47480und42y
```

##### Request body

```http
--------------------------f02md47480und42y
Content-Disposition: form-data; name="eula"; filename="eula.pdf"
Content-Type: application/octet-stream
<BINARY_DATA>
--------------------------f02md47480und42y--
```

##### Default response

`Status: 200`

### Get metadata about an EULA file

_Available in Fleet Premium_

Get information about the EULA file that was uploaded to Fleet. If no EULA was previously uploaded, this endpoint returns a `404` status code.

`GET /api/v1/fleet/mdm/apple/setup/eula/metadata`

#### Example

`GET /api/v1/fleet/mdm/apple/setup/eula/metadata`

##### Default response

`Status: 200`

```json
{
  "name": "eula.pdf",
  "token": "AA598E2A-7952-46E3-B89D-526D45F7E233",
  "created_at": "2023-04-20T13:02:05Z"
}
```

In the response above:

- `token` is the value you can use to [download an EULA](#download-an-eula-file)

### Delete an EULA file

_Available in Fleet Premium_

Delete an EULA file.

`DELETE /api/v1/fleet/mdm/apple/setup/eula/:token`

#### Parameters

| Name  | Type   | In    | Description                              |
| ----- | ------ | ----- | ---------------------------------------- |
| token | string | path  | **Required** The token of the EULA file. |

#### Example

`DELETE /api/v1/fleet/mdm/apple/setup/eula/AA598E2A-7952-46E3-B89D-526D45F7E233`

##### Default response

`Status: 200`

### Download an EULA file

_Available in Fleet Premium_

Download an EULA file

`GET /api/v1/fleet/mdm/apple/setup/eula/:token`

#### Parameters

| Name  | Type   | In    | Description                              |
| ----- | ------ | ----- | ---------------------------------------- |
| token | string | path  | **Required** The token of the EULA file. |

#### Example

`GET /api/v1/fleet/mdm/apple/setup/eula/AA598E2A-7952-46E3-B89D-526D45F7E233`

##### Default response

`Status: 200`

```http
Status: 200
Content-Type: application/pdf
Content-Disposition: attachment
Content-Length: <length>
Body: <blob>
```

---

## Policies

- [List policies](#list-policies)
- [Count policies](#count-policies)
- [Get policy by ID](#get-policy-by-id)
- [Add policy](#add-policy)
- [Remove policies](#remove-policies)
- [Edit policy](#edit-policy)
- [Run automation for all failing hosts of a policy](#run-automation-for-all-failing-hosts-of-a-policy)

Policies are yes or no questions you can ask about your hosts.

Policies in Fleet are defined by osquery queries.

A passing host answers "yes" to a policy if the host returns results for a policy's query.

A failing host answers "no" to a policy if the host does not return results for a policy's query.

For example, a policy might ask “Is Gatekeeper enabled on macOS devices?“ This policy's osquery query might look like the following: `SELECT 1 FROM gatekeeper WHERE assessments_enabled = 1;`

### List policies

`GET /api/v1/fleet/global/policies`

#### Parameters

| Name                    | Type    | In    | Description                                                                                                                                                                                                                                                                                                                                 |
| ----------------------- | ------- | ----- | ------------------------------------------------------------------------------------------------------------------------------------------------------------------------------------------------------------------------------------------------------------------------------------------------------------------------------------------- |
| page                    | integer | query | Page number of the results to fetch.                                                                                                                                                                                                                                                                                                        |
| per_page                | integer | query | Results per page.

#### Example

`GET /api/v1/fleet/global/policies`

##### Default response

`Status: 200`

```json
{
  "policies": [
    {
      "id": 1,
      "name": "Gatekeeper enabled",
      "query": "SELECT 1 FROM gatekeeper WHERE assessments_enabled = 1;",
      "description": "Checks if gatekeeper is enabled on macOS devices",
      "critical": false,
      "author_id": 42,
      "author_name": "John",
      "author_email": "john@example.com",
      "team_id": null,
      "resolution": "Resolution steps",
      "platform": "darwin",
      "created_at": "2021-12-15T15:23:57Z",
      "updated_at": "2021-12-15T15:23:57Z",
      "passing_host_count": 2000,
      "failing_host_count": 300,
      "host_count_updated_at": "2023-12-20T15:23:57Z"
    },
    {
      "id": 2,
      "name": "Windows machines with encrypted hard disks",
      "query": "SELECT 1 FROM bitlocker_info WHERE protection_status = 1;",
      "description": "Checks if the hard disk is encrypted on Windows devices",
      "critical": true,
      "author_id": 43,
      "author_name": "Alice",
      "author_email": "alice@example.com",
      "team_id": null,
      "resolution": "Resolution steps",
      "platform": "windows",
      "created_at": "2021-12-31T14:52:27Z",
      "updated_at": "2022-02-10T20:59:35Z",
      "passing_host_count": 2300,
      "failing_host_count": 0,
      "host_count_updated_at": "2023-12-20T15:23:57Z"
    }
  ]
}
```

---

### Count policies

`GET /api/v1/fleet/policies/count`


#### Parameters
| Name               | Type    | In   | Description                                                                                                   |
| ------------------ | ------- | ---- | ------------------------------------------------------------------------------------------------------------- |
| query                 | string | query | Search query keywords. Searchable fields include `name`.  |

#### Example

`GET /api/v1/fleet/policies/count`

##### Default response

`Status: 200`

```json
{
  "count": 43
}
```

---

### Get policy by ID

`GET /api/v1/fleet/global/policies/:id`

#### Parameters

| Name               | Type    | In   | Description                                                                                                   |
| ------------------ | ------- | ---- | ------------------------------------------------------------------------------------------------------------- |
| id                 | integer | path | **Required.** The policy's ID.                                                                                |

#### Example

`GET /api/v1/fleet/global/policies/1`

##### Default response

`Status: 200`

```json
{
  "policy": {
      "id": 1,
      "name": "Gatekeeper enabled",
      "query": "SELECT 1 FROM gatekeeper WHERE assessments_enabled = 1;",
      "description": "Checks if gatekeeper is enabled on macOS devices",
      "critical": false,
      "author_id": 42,
      "author_name": "John",
      "author_email": "john@example.com",
      "team_id": null,
      "resolution": "Resolution steps",
      "platform": "darwin",
      "created_at": "2021-12-15T15:23:57Z",
      "updated_at": "2021-12-15T15:23:57Z",
      "passing_host_count": 2000,
      "failing_host_count": 300,
      "host_count_updated_at": "2023-12-20T15:23:57Z"
    }
}
```

### Add policy

There are two ways of adding a policy:
1. Preferred: By setting `name`, `query`, and `description`.
2. Legacy: By setting `query_id` to reuse the data of an existing query. If `query_id` is set,
then `query` must not be set, and `name` and `description` are ignored.

An error is returned if both `query` and `query_id` are set on the request.

`POST /api/v1/fleet/global/policies`

#### Parameters

| Name        | Type    | In   | Description                          |
| ----------  | ------- | ---- | ------------------------------------ |
| name        | string  | body | The query's name.                    |
| query       | string  | body | The query in SQL.                    |
| description | string  | body | The query's description.             |
| resolution  | string  | body | The resolution steps for the policy. |
| query_id    | integer | body | An existing query's ID (legacy).     |
| platform    | string  | body | Comma-separated target platforms, currently supported values are "windows", "linux", "darwin". The default, an empty string means target all platforms. |
| critical    | boolean | body | _Available in Fleet Premium_. Mark policy as critical/high impact. |

Either `query` or `query_id` must be provided.

#### Example (preferred)

`POST /api/v1/fleet/global/policies`

#### Request body

```json
{
  "name": "Gatekeeper enabled",
  "query": "SELECT 1 FROM gatekeeper WHERE assessments_enabled = 1;",
  "description": "Checks if gatekeeper is enabled on macOS devices",
  "resolution": "Resolution steps",
  "platform": "darwin",
  "critical": true
}
```

##### Default response

`Status: 200`

```json
{
  "policy": {
    "id": 43,
    "name": "Gatekeeper enabled",
    "query": "SELECT 1 FROM gatekeeper WHERE assessments_enabled = 1;",
    "description": "Checks if gatekeeper is enabled on macOS devices",
    "critical": true,
    "author_id": 42,
    "author_name": "John",
    "author_email": "john@example.com",
    "team_id": null,
    "resolution": "Resolution steps",
    "platform": "darwin",
    "created_at": "2022-03-17T20:15:55Z",
    "updated_at": "2022-03-17T20:15:55Z",
    "passing_host_count": 0,
    "failing_host_count": 0,
    "host_count_updated_at": null
  }
}
```

#### Example (legacy)

`POST /api/v1/fleet/global/policies`

#### Request body

```json
{
  "query_id": 12
}
```

Where `query_id` references an existing `query`.

##### Default response

`Status: 200`

```json
{
  "policy": {
    "id": 43,
    "name": "Gatekeeper enabled",
    "query": "SELECT 1 FROM gatekeeper WHERE assessments_enabled = 1;",
    "description": "Checks if gatekeeper is enabled on macOS devices",
    "critical": true,
    "author_id": 42,
    "author_name": "John",
    "author_email": "john@example.com",
    "team_id": null,
    "resolution": "Resolution steps",
    "platform": "darwin",
    "created_at": "2022-03-17T20:15:55Z",
    "updated_at": "2022-03-17T20:15:55Z",
    "passing_host_count": 0,
    "failing_host_count": 0,
    "host_count_updated_at": null
  }
}
```

### Remove policies

`POST /api/v1/fleet/global/policies/delete`

#### Parameters

| Name     | Type    | In   | Description                                       |
| -------- | ------- | ---- | ------------------------------------------------- |
| ids      | list    | body | **Required.** The IDs of the policies to delete.  |

#### Example

`POST /api/v1/fleet/global/policies/delete`

#### Request body

```json
{
  "ids": [ 1 ]
}
```

##### Default response

`Status: 200`

```json
{
  "deleted": 1
}
```

### Edit policy

`PATCH /api/v1/fleet/global/policies/:id`

#### Parameters

| Name        | Type    | In   | Description                          |
| ----------  | ------- | ---- | ------------------------------------ |
| id          | integer | path | The policy's ID.                     |
| name        | string  | body | The query's name.                    |
| query       | string  | body | The query in SQL.                    |
| description | string  | body | The query's description.             |
| resolution  | string  | body | The resolution steps for the policy. |
| platform    | string  | body | Comma-separated target platforms, currently supported values are "windows", "linux", "darwin". The default, an empty string means target all platforms. |
| critical    | boolean | body | _Available in Fleet Premium_ Mark policy as critical/high impact. |

#### Example

`PATCH /api/v1/fleet/global/policies/42`

##### Request body

```json
{
  "name": "Gatekeeper enabled",
  "query": "SELECT 1 FROM gatekeeper WHERE assessments_enabled = 1;",
  "description": "Checks if gatekeeper is enabled on macOS devices",
  "critical": true,
  "resolution": "Resolution steps",
  "platform": "darwin"
}
```

##### Default response

`Status: 200`

```json
{
  "policy": {
    "id": 42,
    "name": "Gatekeeper enabled",
    "query": "SELECT 1 FROM gatekeeper WHERE assessments_enabled = 1;",
    "description": "Checks if gatekeeper is enabled on macOS devices",
    "critical": true,
    "author_id": 43,
    "author_name": "John",
    "author_email": "john@example.com",
    "team_id": null,
    "resolution": "Resolution steps",
    "platform": "darwin",
    "created_at": "2022-03-17T20:15:55Z",
    "updated_at": "2022-03-17T20:15:55Z",
    "passing_host_count": 0,
    "failing_host_count": 0,
    "host_count_updated_at": null
  }
}
```

### Run automation for all failing hosts of a policy

Triggers [automations](https://fleetdm.com/docs/using-fleet/automations#policy-automations) for *all* hosts failing the specified policies, regardless of whether the policies were previously failing on those hosts.

`POST /api/v1/fleet/automations/reset`

#### Parameters

| Name        | Type     | In   | Description                                              |
| ----------  | -------- | ---- | -------------------------------------------------------- |
| policy_ids  | list     | body | Filters to only run policy automations for the specified policies. |
| team_ids    | list     | body | _Available in Fleet Premium_. Filters to only run policy automations for hosts in the specified teams. |


#### Example

`POST /api/v1/fleet/automations/reset`

##### Request body

```json
{
    "team_ids": [1],
    "policy_ids": [1, 2, 3]
}
```

##### Default response

`Status: 200`

```json
{}
```

---

### Team policies

- [List team policies](#list-team-policies)
- [Count team policies](#count-team-policies)
- [Get team policy by ID](#get-team-policy-by-id)
- [Add team policy](#add-team-policy)
- [Remove team policies](#remove-team-policies)
- [Edit team policy](#edit-team-policy)

_Available in Fleet Premium_

Team policies work the same as policies, but at the team level.

### List team policies

`GET /api/v1/fleet/teams/:id/policies`

#### Parameters

| Name               | Type    | In   | Description                                                                                                   |
| ------------------ | ------- | ---- | ------------------------------------------------------------------------------------------------------------- |
| id                 | integer | path  | **Required.** Defines what team ID to operate on                                                                            |
| page                    | integer | query | Page number of the results to fetch.                                                                                                                                                                                                                                                                                                        |
| per_page                | integer | query | Results per page. |
#### Example

`GET /api/v1/fleet/teams/1/policies`

##### Default response

`Status: 200`

```json
{
  "policies": [
    {
      "id": 1,
      "name": "Gatekeeper enabled",
      "query": "SELECT 1 FROM gatekeeper WHERE assessments_enabled = 1;",
      "description": "Checks if gatekeeper is enabled on macOS devices",
      "critical": true,
      "author_id": 42,
      "author_name": "John",
      "author_email": "john@example.com",
      "team_id": 1,
      "resolution": "Resolution steps",
      "platform": "darwin",
      "created_at": "2021-12-16T14:37:37Z",
      "updated_at": "2021-12-16T16:39:00Z",
      "passing_host_count": 2000,
      "failing_host_count": 300,
      "host_count_updated_at": "2023-12-20T15:23:57Z"
    },
    {
      "id": 2,
      "name": "Windows machines with encrypted hard disks",
      "query": "SELECT 1 FROM bitlocker_info WHERE protection_status = 1;",
      "description": "Checks if the hard disk is encrypted on Windows devices",
      "critical": false,
      "author_id": 43,
      "author_name": "Alice",
      "author_email": "alice@example.com",
      "team_id": 1,
      "resolution": "Resolution steps",
      "platform": "windows",
      "created_at": "2021-12-16T14:37:37Z",
      "updated_at": "2021-12-16T16:39:00Z",
      "passing_host_count": 2300,
      "failing_host_count": 0,
      "host_count_updated_at": "2023-12-20T15:23:57Z"
    }
  ],
  "inherited_policies": [
    {
      "id": 136,
      "name": "Arbitrary Test Policy (all platforms) (all teams)",
      "query": "SELECT 1 FROM osquery_info WHERE 1=1;",
      "description": "If you're seeing this, mostly likely this is because someone is testing out failing policies in dogfood. You can ignore this.",
      "critical": true,
      "author_id": 77,
      "author_name": "Test Admin",
      "author_email": "test@admin.com",
      "team_id": null,
      "resolution": "To make it pass, change \"1=0\" to \"1=1\". To make it fail, change \"1=1\" to \"1=0\".",
      "platform": "darwin,windows,linux",
      "created_at": "2022-08-04T19:30:18Z",
      "updated_at": "2022-08-30T15:08:26Z",
      "passing_host_count": 10,
      "failing_host_count": 9,
      "host_count_updated_at": "2023-12-20T15:23:57Z"
    }
  ]
}
```

### Count team policies

`GET /api/v1/fleet/team/:team_id/policies/count`

#### Parameters
| Name               | Type    | In   | Description                                                                                                   |
| ------------------ | ------- | ---- | ------------------------------------------------------------------------------------------------------------- |
| team_id                 | integer | path  | **Required.** Defines what team ID to operate on   
| query                 | string | query | Search query keywords. Searchable fields include `name`. |

#### Example

`GET /api/v1/fleet/team/1/policies/count`

##### Default response

`Status: 200`

```json
{
  "count": 43
}
```

---

### Get team policy by ID

`GET /api/v1/fleet/teams/:team_id/policies/:policy_id`

#### Parameters

| Name               | Type    | In   | Description                                                                                                   |
| ------------------ | ------- | ---- | ------------------------------------------------------------------------------------------------------------- |
| team_id            | integer | path  | **Required.** Defines what team ID to operate on                                                                            |
| policy_id                 | integer | path | **Required.** The policy's ID.                                                                                |

#### Example

`GET /api/v1/fleet/teams/1/policies/43`

##### Default response

`Status: 200`

```json
{
  "policy": {
    "id": 43,
    "name": "Gatekeeper enabled",
    "query": "SELECT 1 FROM gatekeeper WHERE assessments_enabled = 1;",
    "description": "Checks if gatekeeper is enabled on macOS devices",
    "critical": true,
    "author_id": 42,
    "author_name": "John",
    "author_email": "john@example.com",
    "team_id": 1,
    "resolution": "Resolution steps",
    "platform": "darwin",
    "created_at": "2021-12-16T14:37:37Z",
    "updated_at": "2021-12-16T16:39:00Z",
    "passing_host_count": 0,
    "failing_host_count": 0,
    "host_count_updated_at": null
  }
}
```

### Add team policy

The semantics for creating a team policy are the same as for global policies, see [Add policy](#add-policy).

`POST /api/v1/fleet/teams/:id/policies`

#### Parameters

| Name        | Type    | In   | Description                          |
| ----------  | ------- | ---- | ------------------------------------ |
| id         | integer | path | Defines what team ID to operate on.  |
| name        | string  | body | The query's name.                    |
| query       | string  | body | The query in SQL.                    |
| description | string  | body | The query's description.             |
| resolution  | string  | body | The resolution steps for the policy. |
| query_id    | integer | body | An existing query's ID (legacy).     |
| platform    | string  | body | Comma-separated target platforms, currently supported values are "windows", "linux", "darwin". The default, an empty string means target all platforms. |
| critical    | boolean | body | _Available in Fleet Premium_ Mark policy as critical/high impact. |

Either `query` or `query_id` must be provided.

#### Example

`POST /api/v1/fleet/teams/1/policies`

##### Request body

```json
{
  "name": "Gatekeeper enabled",
  "query": "SELECT 1 FROM gatekeeper WHERE assessments_enabled = 1;",
  "description": "Checks if gatekeeper is enabled on macOS devices",
  "critical": true,
  "resolution": "Resolution steps",
  "platform": "darwin"
}
```

##### Default response

`Status: 200`

```json
{
  "policy": {
    "id": 43,
    "name": "Gatekeeper enabled",
    "query": "SELECT 1 FROM gatekeeper WHERE assessments_enabled = 1;",
    "description": "Checks if gatekeeper is enabled on macOS devices",
    "critical": true,
    "author_id": 42,
    "author_name": "John",
    "author_email": "john@example.com",
    "team_id": 1,
    "resolution": "Resolution steps",
    "platform": "darwin",
    "created_at": "2021-12-16T14:37:37Z",
    "updated_at": "2021-12-16T16:39:00Z",
    "passing_host_count": 0,
    "failing_host_count": 0,
    "host_count_updated_at": null
  }
}
```

### Remove team policies

`POST /api/v1/fleet/teams/:team_id/policies/delete`

#### Parameters

| Name     | Type    | In   | Description                                       |
| -------- | ------- | ---- | ------------------------------------------------- |
| team_id  | integer | path  | **Required.** Defines what team ID to operate on                |
| ids      | list    | body | **Required.** The IDs of the policies to delete.  |

#### Example

`POST /api/v1/fleet/teams/1/policies/delete`

##### Request body

```json
{
  "ids": [ 1 ]
}
```

##### Default response

`Status: 200`

```json
{
  "deleted": 1
}
```

### Edit team policy

`PATCH /api/v1/fleet/teams/:team_id/policies/:policy_id`

#### Parameters

| Name        | Type    | In   | Description                          |
| ----------  | ------- | ---- | ------------------------------------ |
| team_id     | integer | path | The team's ID.                       |
| policy_id   | integer | path | The policy's ID.                     |
| name        | string  | body | The query's name.                    |
| query       | string  | body | The query in SQL.                    |
| description | string  | body | The query's description.             |
| resolution  | string  | body | The resolution steps for the policy. |
| platform    | string  | body | Comma-separated target platforms, currently supported values are "windows", "linux", "darwin". The default, an empty string means target all platforms. |
| critical    | boolean | body | _Available in Fleet Premium_ Mark policy as critical/high impact. |

#### Example

`PATCH /api/v1/fleet/teams/2/policies/42`

##### Request body

```json
{
  "name": "Gatekeeper enabled",
  "query": "SELECT 1 FROM gatekeeper WHERE assessments_enabled = 1;",
  "description": "Checks if gatekeeper is enabled on macOS devices",
  "critical": true,
  "resolution": "Resolution steps",
  "platform": "darwin"
}
```

##### Default response

`Status: 200`

```json
{
  "policy": {
    "id": 42,
    "name": "Gatekeeper enabled",
    "query": "SELECT 1 FROM gatekeeper WHERE assessments_enabled = 1;",
    "description": "Checks if gatekeeper is enabled on macOS devices",
    "critical": true,
    "author_id": 43,
    "author_name": "John",
    "author_email": "john@example.com",
    "resolution": "Resolution steps",
    "platform": "darwin",
    "team_id": 2,
    "created_at": "2021-12-16T14:37:37Z",
    "updated_at": "2021-12-16T16:39:00Z",
    "passing_host_count": 0,
    "failing_host_count": 0,
    "host_count_updated_at": null
  }
}
```

---

## Queries

- [List queries](#list-queries)
- [Get query](#get-query)
- [Get query report](#get-query-report)
- [Get query report for one host](#get-query-report-for-one-host)
- [Create query](#create-query)
- [Modify query](#modify-query)
- [Delete query by name](#delete-query-by-name)
- [Delete query by ID](#delete-query-by-id)
- [Delete queries](#delete-queries)
- [Run live query](#run-live-query)



### List queries

Returns a list of global queries or team queries.

`GET /api/v1/fleet/queries`

#### Parameters

| Name            | Type    | In    | Description                                                                                                                   |
| --------------- | ------- | ----- | ----------------------------------------------------------------------------------------------------------------------------- |
| order_key       | string  | query | What to order results by. Can be any column in the queries table.                                                             |
| order_direction | string  | query | **Requires `order_key`**. The direction of the order given the order key. Options include `asc` and `desc`. Default is `asc`. |
| team_id         | integer | query | The ID of the parent team for the queries to be listed. When omitted, returns global queries.                  |
| query           | string  | query | Search query keywords. Searchable fields include `name`.                                                                      |


#### Example

`GET /api/v1/fleet/queries`

##### Default response

`Status: 200`

```json
{
"queries": [
  {
    "created_at": "2021-01-04T21:19:57Z",
    "updated_at": "2021-01-04T21:19:57Z",
    "id": 1,
    "name": "query1",
    "description": "query",
    "query": "SELECT * FROM osquery_info",
    "team_id": null,
    "interval": 3600,
    "platform": "darwin,windows,linux",
    "min_osquery_version": "",
    "automations_enabled": true,
    "logging": "snapshot",
    "saved": true,
    "observer_can_run": true,
    "discard_data": false,
    "author_id": 1,
    "author_name": "noah",
    "author_email": "noah@example.com",
    "packs": [
      {
        "created_at": "2021-01-05T21:13:04Z",
        "updated_at": "2021-01-07T19:12:54Z",
        "id": 1,
        "name": "Pack",
        "description": "Pack",
        "platform": "",
        "disabled": true
      }
    ],
    "stats": {
      "system_time_p50": 1.32,
      "system_time_p95": 4.02,
      "user_time_p50": 3.55,
      "user_time_p95": 3.00,
      "total_executions": 3920
    }
  },
  {
    "created_at": "2021-01-19T17:08:24Z",
    "updated_at": "2021-01-19T17:08:24Z",
    "id": 3,
    "name": "osquery_schedule",
    "description": "Report performance stats for each file in the query schedule.",
    "query": "select name, interval, executions, output_size, wall_time, (user_time/executions) as avg_user_time, (system_time/executions) as avg_system_time, average_memory, last_executed from osquery_schedule;",
    "team_id": null,
    "interval": 3600,
    "platform": "",
    "version": "",
    "automations_enabled": true,
    "logging": "differential",
    "saved": true,
    "observer_can_run": true,
    "discard_data": true,
    "author_id": 1,
    "author_name": "noah",
    "author_email": "noah@example.com",
    "packs": [
      {
        "created_at": "2021-01-19T17:08:31Z",
        "updated_at": "2021-01-19T17:08:31Z",
        "id": 14,
        "name": "test_pack",
        "description": "",
        "platform": "",
        "disabled": false
      }
    ],
    "stats": {
      "system_time_p50": null,
      "system_time_p95": null,
      "user_time_p50": null,
      "user_time_p95": null,
      "total_executions": null
    }
  }
]}
```

### Get query

Returns the query specified by ID.

`GET /api/v1/fleet/queries/:id`

#### Parameters

| Name | Type    | In   | Description                                |
| ---- | ------- | ---- | ------------------------------------------ |
| id   | integer | path | **Required**. The id of the desired query. |

#### Example

`GET /api/v1/fleet/queries/31`

##### Default response

`Status: 200`

```json
{
  "query": {
    "created_at": "2021-01-19T17:08:24Z",
    "updated_at": "2021-01-19T17:08:24Z",
    "id": 31,
    "name": "centos_hosts",
    "description": "",
    "query": "select 1 from os_version where platform = \"centos\";",
    "team_id": null,
    "interval": 3600,
    "platform": "",
    "min_osquery_version": "",
    "automations_enabled": true,
    "logging": "snapshot",
    "saved": true,
    "observer_can_run": true,
    "discard_data": false,
    "author_id": 1,
    "author_name": "John",
    "author_email": "john@example.com",
    "packs": [
      {
        "created_at": "2021-01-19T17:08:31Z",
        "updated_at": "2021-01-19T17:08:31Z",
        "id": 14,
        "name": "test_pack",
        "description": "",
        "platform": "",
        "disabled": false
      }
    ],
    "stats": {
      "system_time_p50": 1.32,
      "system_time_p95": 4.02,
      "user_time_p50": 3.55,
      "user_time_p95": 3.00,
      "total_executions": 3920
    }
  }
}
```

### Get query report

Returns the query report specified by ID.

`GET /api/v1/fleet/queries/:id/report`

#### Parameters

| Name      | Type    | In    | Description                                |
| --------- | ------- | ----- | ------------------------------------------ |
| id        | integer | path  | **Required**. The ID of the desired query. |

#### Example

`GET /api/v1/fleet/queries/31/report`

##### Default response

`Status: 200`

```json
{
  "query_id": 31,
  "results": [
    {
      "host_id": 1,
      "host_name": "foo",
      "last_fetched": "2021-01-19T17:08:31Z",
      "columns": {
        "model": "USB 2.0 Hub",
        "vendor": "VIA Labs, Inc."
      }
    },
    {
      "host_id": 1,
      "host_name": "foo",
      "last_fetched": "2021-01-19T17:08:31Z",
      "columns": {
        "model": "USB Keyboard",
        "vendor": "VIA Labs, Inc."
      }
    },
    {
      "host_id": 2,
      "host_name": "bar",
      "last_fetched": "2021-01-19T17:20:00Z",
      "columns": {
        "model": "USB Reciever",
        "vendor": "Logitech"
      }
    },
    {
      "host_id": 2,
      "host_name": "bar",
      "last_fetched": "2021-01-19T17:20:00Z",
      "columns": {
        "model": "USB Reciever",
        "vendor": "Logitech"
      }
    },
    {
      "host_id": 2,
      "host_name": "bar",
      "last_fetched": "2021-01-19T17:20:00Z",
      "columns": {
        "model": "Display Audio",
        "vendor": "Apple Inc."
      }
    }
  ]
}
```

If a query has no results stored, then `results` will be an empty array:

```json
{
  "query_id": 32,
  "results": []
}
```

> Note: osquery scheduled queries do not return errors, so only non-error results are included in the report. If you suspect a query may be running into errors, you can use the [live query](#run-live-query) endpoint to get diagnostics.

### Get query report for one host

Returns a query report for a single host.

`GET /api/v1/fleet/hosts/:id/queries/:query_id`

#### Parameters

| Name      | Type    | In    | Description                                |
| --------- | ------- | ----- | ------------------------------------------ |
| id        | integer | path  | **Required**. The ID of the desired host.          |
| query_id  | integer | path  | **Required**. The ID of the desired query.         |

#### Example

`GET /api/v1/fleet/hosts/123/queries/31`

##### Default response

`Status: 200`

```json
{
  "query_id": 31,
  "host_id": 1,
  "host_name": "foo",
  "last_fetched": "2021-01-19T17:08:31Z",
  "report_clipped": false,
  "results": [
    {
      "columns": {
        "model": "USB 2.0 Hub",
        "vendor": "VIA Labs, Inc."
      }
    },
    {
      "columns": {
        "model": "USB Keyboard",
        "vendor": "VIA Labs, Inc."
      }
    },
    {
      "columns": {
        "model": "USB Reciever",
        "vendor": "Logitech"
      }
    }
  ]
}
```

If a query has no results stored for the specified host, then `results` will be an empty array:

```json
{
  "query_id": 31,
  "host_id": 1,
  "host_name": "foo",
  "last_fetched": "2021-01-19T17:08:31Z",
  "report_clipped": false,
  "results": []
}
```

> Note: osquery scheduled queries do not return errors, so only non-error results are included in the report. If you suspect a query may be running into errors, you can use the [live query](#run-live-query) endpoint to get diagnostics.

### Create query

Creates a global query or team query.

`POST /api/v1/fleet/queries`

#### Parameters

| Name                            | Type    | In   | Description                                                                                                                                            |
| ------------------------------- | ------- | ---- | ------------------------------------------------------------------------------------------------------------------------------------------------------ |
| name                            | string  | body | **Required**. The name of the query.                                                                                                                   |
| query                           | string  | body | **Required**. The query in SQL syntax.                                                                                                                 |
| description                     | string  | body | The query's description.                                                                                                                               |
| observer_can_run                | bool    | body | Whether or not users with the `observer` role can run the query. In Fleet 4.0.0, 3 user roles were introduced (`admin`, `maintainer`, and `observer`). This field is only relevant for the `observer` role. The `observer_plus` role can run any query and is not limited by this flag (`observer_plus` role was added in Fleet 4.30.0). |
| team_id                         | integer | body | The parent team to which the new query should be added. If omitted, the query will be global.                                           |
| interval                       | integer | body | The amount of time, in seconds, the query waits before running. Can be set to `0` to never run. Default: 0.       |
| platform                        | string  | body | The OS platforms where this query will run (other platforms ignored). Comma-separated string. If omitted, runs on all compatible platforms.                        |
| min_osquery_version             | string  | body | The minimum required osqueryd version installed on a host. If omitted, all osqueryd versions are acceptable.                                                                          |
| automations_enabled             | boolean | body | Whether to send data to the configured log destination according to the query's `interval`. |
| logging             | string  | body | The type of log output for this query. Valid values: `"snapshot"`(default), `"differential"`, or `"differential_ignore_removals"`.                        |
| discard_data        | bool    | body | Whether to skip saving the latest query results for each host. Default: `false`. |


#### Example

`POST /api/v1/fleet/queries`

##### Request body

```json
{
  "name": "new_query",
  "description": "This is a new query.",
  "query": "SELECT * FROM osquery_info",
  "interval": 3600, // Once per hour
  "platform": "darwin,windows,linux",
  "min_osquery_version": "",
  "automations_enabled": true,
  "logging": "snapshot",
  "discard_data": false
}
```

##### Default response

`Status: 200`

```json
{
  "query": {
    "created_at": "0001-01-01T00:00:00Z",
    "updated_at": "0001-01-01T00:00:00Z",
    "id": 288,
    "name": "new_query",
    "query": "SELECT * FROM osquery_info",
    "description": "This is a new query.",
    "team_id": null,
    "interval": 3600,
    "platform": "darwin,windows,linux",
    "min_osquery_version": "",
    "automations_enabled": true,
    "logging": "snapshot",
    "saved": true,
    "author_id": 1,
    "author_name": "",
    "author_email": "",
    "observer_can_run": true,
    "discard_data": false,
    "packs": []
  }
}
```

### Modify query

Modifies the query specified by ID.

`PATCH /api/v1/fleet/queries/:id`

#### Parameters

| Name                        | Type    | In   | Description                                                                                                                                            |
| --------------------------- | ------- | ---- | ------------------------------------------------------------------------------------------------------------------------------------------------------ |
| id                          | integer | path | **Required.** The ID of the query.                                                                                                                     |
| name                        | string  | body | The name of the query.                                                                                                                                 |
| query                       | string  | body | The query in SQL syntax.                                                                                                                               |
| description                 | string  | body | The query's description.                                                                                                                               |
| observer_can_run            | bool    | body | Whether or not users with the `observer` role can run the query. In Fleet 4.0.0, 3 user roles were introduced (`admin`, `maintainer`, and `observer`). This field is only relevant for the `observer` role. The `observer_plus` role can run any query and is not limited by this flag (`observer_plus` role was added in Fleet 4.30.0). |
| interval                   | integer | body | The amount of time, in seconds, the query waits before running. Can be set to `0` to never run. Default: 0.       |
| platform                    | string  | body | The OS platforms where this query will run (other platforms ignored). Comma-separated string. If set to "", runs on all compatible platforms.                    |
| min_osquery_version             | string  | body | The minimum required osqueryd version installed on a host. If omitted, all osqueryd versions are acceptable.                                                                          |
| automations_enabled             | boolean | body | Whether to send data to the configured log destination according to the query's `interval`. |
| logging             | string  | body | The type of log output for this query. Valid values: `"snapshot"`(default), `"differential"`, or `"differential_ignore_removals"`.                        |
| discard_data        | bool    | body | Whether to skip saving the latest query results for each host. |

> Note that any of the following conditions will cause the existing query report to be deleted:
> - Updating the `query` (SQL) field
> - Changing `discard_data` from `false` to `true`
> - Changing `logging` from `"snapshot"` to `"differential"` or `"differential_ignore_removals"`

#### Example

`PATCH /api/v1/fleet/queries/2`

##### Request body

```json
{
  "name": "new_title_for_my_query",
  "interval": 3600, // Once per hour,
  "platform": "",
  "min_osquery_version": "",
  "automations_enabled": false,
  "discard_data": true
}
```

##### Default response

`Status: 200`

```json
{
  "query": {
    "created_at": "2021-01-22T17:23:27Z",
    "updated_at": "2021-01-22T17:23:27Z",
    "id": 288,
    "name": "new_title_for_my_query",
    "description": "This is a new query.",
    "query": "SELECT * FROM osquery_info",
    "team_id": null,
    "interval": 3600,
    "platform": "",
    "min_osquery_version": "",
    "automations_enabled": false,
    "logging": "snapshot",
    "saved": true,
    "author_id": 1,
    "author_name": "noah",
    "observer_can_run": true,
    "discard_data": true,
    "packs": []
  }
}
```

### Delete query by name

Deletes the query specified by name.

`DELETE /api/v1/fleet/queries/:name`

#### Parameters

| Name | Type       | In   | Description                          |
| ---- | ---------- | ---- | ------------------------------------ |
| name | string     | path | **Required.** The name of the query. |
| team_id | integer | body | The ID of the parent team of the query to be deleted. If omitted, Fleet will search among queries in the global context. |

#### Example

`DELETE /api/v1/fleet/queries/foo`

##### Default response

`Status: 200`


### Delete query by ID

Deletes the query specified by ID.

`DELETE /api/v1/fleet/queries/id/:id`

#### Parameters

| Name | Type    | In   | Description                        |
| ---- | ------- | ---- | ---------------------------------- |
| id   | integer | path | **Required.** The ID of the query. |

#### Example

`DELETE /api/v1/fleet/queries/id/28`

##### Default response

`Status: 200`


### Delete queries

Deletes the queries specified by ID. Returns the count of queries successfully deleted.

`POST /api/v1/fleet/queries/delete`

#### Parameters

| Name | Type | In   | Description                           |
| ---- | ---- | ---- | ------------------------------------- |
| ids  | list | body | **Required.** The IDs of the queries. |

#### Example

`POST /api/v1/fleet/queries/delete`

##### Request body

```json
{
  "ids": [
    2, 24, 25
  ]
}
```

##### Default response

`Status: 200`

```json
{
  "deleted": 3
}
```

### Run live query

> This updated API endpoint replaced `GET /api/v1/fleet/queries/run` in Fleet 4.43.0, for improved compatibility with many HTTP clients. The [deprecated endpoint](https://github.com/fleetdm/fleet/blob/fleet-v4.42.0/docs/REST%20API/rest-api.md#run-live-query) is maintained for backwards compatibility.

Runs a live query against the specified hosts and responds with the results.

If some targeted hosts haven't responded, the live query will stop after 25 seconds (or whatever time period is configured), and all collected results are returned.

The timeout period is configurable via environment variable on the Fleet server (e.g. `FLEET_LIVE_QUERY_REST_PERIOD=90s`). If setting a higher value than the default, be sure not to exceed your load balancer timeout.


`POST /api/v1/fleet/queries/:id/run`

#### Parameters

| Name      | Type  | In   | Description                                                                                                                                                        |
|-----------|-------|------|--------------------------------------------------------------------------------------------------------------------------------------------------------------------|
| query_id | integer | path | **Required**. The ID of the saved query to run. |
| host_ids  | array | body | **Required**. The IDs of the hosts to target. User must be authorized to target all of these hosts.                                                                |

#### Example

`POST /api/v1/fleet/queries/123/run`

##### Request body

```json
{
  "host_ids": [ 1, 4, 34, 27 ]
}
```

##### Default response

```json
{
  "query_id": 123,
  "targeted_host_count": 4,
  "responded_host_count": 2,
  "results": [
    {
      "host_id": 1,
      "rows": [
        {
          "build_distro": "10.12",
          "build_platform": "darwin",
          "config_hash": "7bb99fa2c8a998c9459ec71da3a84d66c592d6d3",
          "config_valid": "1",
          "extensions": "active",
          "instance_id": "9a2ec7bf-4946-46ea-93bf-455e0bcbd068",
          "pid": "23413",
          "platform_mask": "21",
          "start_time": "1635194306",
          "uuid": "4C182AC7-75F7-5AF4-A74B-1E165ED35742",
          "version": "4.9.0",
          "watcher": "23412"
        }
      ],
      "error": null
    },
    {
      "host_id": 2,
      "rows": [],
      "error": "no such table: os_version"
    }
  ]
}
```

---

## Schedule

> The schedule API endpoints are deprecated as of Fleet 4.35. They are maintained for backwards compatibility.
> Please use the [queries](#queries) endpoints, which as of 4.35 have attributes such as `interval` and `platform` that enable scheduling.

- [Get schedule (deprecated)](#get-schedule)
- [Add query to schedule (deprecated)](#add-query-to-schedule)
- [Edit query in schedule (deprecated)](#edit-query-in-schedule)
- [Remove query from schedule (deprecated)](#remove-query-from-schedule)
- [Team schedule](#team-schedule)

Scheduling queries in Fleet is the best practice for collecting data from hosts.

These API routes let you control your scheduled queries.

### Get schedule

> The schedule API endpoints are deprecated as of Fleet 4.35. They are maintained for backwards compatibility.
> Please use the [queries](#queries) endpoints, which as of 4.35 have attributes such as `interval` and `platform` that enable scheduling.

`GET /api/v1/fleet/global/schedule`

#### Parameters

None.

#### Example

`GET /api/v1/fleet/global/schedule`

##### Default response

`Status: 200`

```json
{
  "global_schedule": [
    {
      "created_at": "0001-01-01T00:00:00Z",
      "updated_at": "0001-01-01T00:00:00Z",
      "id": 4,
      "pack_id": 1,
      "name": "arp_cache",
      "query_id": 2,
      "query_name": "arp_cache",
      "query": "select * from arp_cache;",
      "interval": 120,
      "snapshot": true,
      "removed": null,
      "platform": "",
      "version": "",
      "shard": null,
      "denylist": null,
      "stats": {
        "system_time_p50": 1.32,
        "system_time_p95": 4.02,
        "user_time_p50": 3.55,
        "user_time_p95": 3.00,
        "total_executions": 3920
      }
    },
    {
      "created_at": "0001-01-01T00:00:00Z",
      "updated_at": "0001-01-01T00:00:00Z",
      "id": 5,
      "pack_id": 1,
      "name": "disk_encryption",
      "query_id": 7,
      "query_name": "disk_encryption",
      "query": "select * from disk_encryption;",
      "interval": 86400,
      "snapshot": true,
      "removed": null,
      "platform": "",
      "version": "",
      "shard": null,
      "denylist": null,
      "stats": {
        "system_time_p50": 1.32,
        "system_time_p95": 4.02,
        "user_time_p50": 3.55,
        "user_time_p95": 3.00,
        "total_executions": 3920
      }
    }
  ]
}
```

### Add query to schedule

> The schedule API endpoints are deprecated as of Fleet 4.35. They are maintained for backwards compatibility.
> Please use the [queries](#queries) endpoints, which as of 4.35 have attributes such as `interval` and `platform` that enable scheduling.

`POST /api/v1/fleet/global/schedule`

#### Parameters

| Name     | Type    | In   | Description                                                                                                                      |
| -------- | ------- | ---- | -------------------------------------------------------------------------------------------------------------------------------- |
| query_id | integer | body | **Required.** The query's ID.                                                                                                    |
| interval | integer | body | **Required.** The amount of time, in seconds, the query waits before running.                                                    |
| snapshot | boolean | body | **Required.** Whether the queries logs show everything in its current state.                                                     |
| removed  | boolean | body | Whether "removed" actions should be logged. Default is `null`.                                                                   |
| platform | string  | body | The computer platform where this query will run (other platforms ignored). Empty value runs on all platforms. Default is `null`. |
| shard    | integer | body | Restrict this query to a percentage (1-100) of target hosts. Default is `null`.                                                  |
| version  | string  | body | The minimum required osqueryd version installed on a host. Default is `null`.                                                    |

#### Example

`POST /api/v1/fleet/global/schedule`

##### Request body

```json
{
  "interval": 86400,
  "query_id": 2,
  "snapshot": true
}
```

##### Default response

`Status: 200`

```json
{
  "scheduled": {
    "created_at": "0001-01-01T00:00:00Z",
    "updated_at": "0001-01-01T00:00:00Z",
    "id": 1,
    "pack_id": 5,
    "name": "arp_cache",
    "query_id": 2,
    "query_name": "arp_cache",
    "query": "select * from arp_cache;",
    "interval": 86400,
    "snapshot": true,
    "removed": null,
    "platform": "",
    "version": "",
    "shard": null,
    "denylist": null
  }
}
```

> Note that the `pack_id` is included in the response object because Fleet's Schedule feature uses [osquery query packs](https://osquery.readthedocs.io/en/stable/deployment/configuration/#query-packs) under the hood.

### Edit query in schedule

> The schedule API endpoints are deprecated as of Fleet 4.35. They are maintained for backwards compatibility.
> Please use the [queries](#queries) endpoints, which as of 4.35 have attributes such as `interval` and `platform` that enable scheduling.

`PATCH /api/v1/fleet/global/schedule/:id`

#### Parameters

| Name     | Type    | In   | Description                                                                                                   |
| -------- | ------- | ---- | ------------------------------------------------------------------------------------------------------------- |
| id       | integer | path | **Required.** The scheduled query's ID.                                                                       |
| interval | integer | body | The amount of time, in seconds, the query waits before running.                                               |
| snapshot | boolean | body | Whether the queries logs show everything in its current state.                                                |
| removed  | boolean | body | Whether "removed" actions should be logged.                                                                   |
| platform | string  | body | The computer platform where this query will run (other platforms ignored). Empty value runs on all platforms. |
| shard    | integer | body | Restrict this query to a percentage (1-100) of target hosts.                                                  |
| version  | string  | body | The minimum required osqueryd version installed on a host.                                                    |

#### Example

`PATCH /api/v1/fleet/global/schedule/5`

##### Request body

```json
{
  "interval": 604800
}
```

##### Default response

`Status: 200`

```json
{
  "scheduled": {
    "created_at": "2021-07-16T14:40:15Z",
    "updated_at": "2021-07-16T14:40:15Z",
    "id": 5,
    "pack_id": 1,
    "name": "arp_cache",
    "query_id": 2,
    "query_name": "arp_cache",
    "query": "select * from arp_cache;",
    "interval": 604800,
    "snapshot": true,
    "removed": null,
    "platform": "",
    "shard": null,
    "denylist": null
  }
}
```

### Remove query from schedule

> The schedule API endpoints are deprecated as of Fleet 4.35. They are maintained for backwards compatibility.
> Please use the [queries](#queries) endpoints, which as of 4.35 have attributes such as `interval` and `platform` that enable scheduling.

`DELETE /api/v1/fleet/global/schedule/:id`

#### Parameters

None.

#### Example

`DELETE /api/v1/fleet/global/schedule/5`

##### Default response

`Status: 200`


---

### Team schedule

> The schedule API endpoints are deprecated as of Fleet 4.35. They are maintained for backwards compatibility.
> Please use the [queries](#queries) endpoints, which as of 4.35 have attributes such as `interval` and `platform` that enable scheduling.

- [Get team schedule (deprecated)](#get-team-schedule)
- [Add query to team schedule (deprecated)](#add-query-to-team-schedule)
- [Edit query in team schedule (deprecated)](#edit-query-in-team-schedule)
- [Remove query from team schedule (deprecated)](#remove-query-from-team-schedule)

This allows you to easily configure scheduled queries that will impact a whole team of devices.

#### Get team schedule

> The schedule API endpoints are deprecated as of Fleet 4.35. They are maintained for backwards compatibility.
> Please use the [queries](#queries) endpoints, which as of 4.35 have attributes such as `interval` and `platform` that enable scheduling.

`GET /api/v1/fleet/teams/:id/schedule`

#### Parameters

| Name            | Type    | In    | Description                                                                                                                   |
| --------------- | ------- | ----- | ----------------------------------------------------------------------------------------------------------------------------- |
| id              | integer | path  | **Required**. The team's ID.                                                                                                  |
| page            | integer | query | Page number of the results to fetch.                                                                                          |
| per_page        | integer | query | Results per page.                                                                                                             |
| order_key       | string  | query | What to order results by. Can be any column in the `activites` table.                                                         |
| order_direction | string  | query | **Requires `order_key`**. The direction of the order given the order key. Options include `asc` and `desc`. Default is `asc`. |

#### Example

`GET /api/v1/fleet/teams/2/schedule`

##### Default response

`Status: 200`

```json
{
  "scheduled": [
    {
      "created_at": "0001-01-01T00:00:00Z",
      "updated_at": "0001-01-01T00:00:00Z",
      "id": 4,
      "pack_id": 2,
      "name": "arp_cache",
      "query_id": 2,
      "query_name": "arp_cache",
      "query": "select * from arp_cache;",
      "interval": 120,
      "snapshot": true,
      "platform": "",
      "version": "",
      "removed": null,
      "shard": null,
      "denylist": null,
      "stats": {
        "system_time_p50": 1.32,
        "system_time_p95": 4.02,
        "user_time_p50": 3.55,
        "user_time_p95": 3.00,
        "total_executions": 3920
      }
    },
    {
      "created_at": "0001-01-01T00:00:00Z",
      "updated_at": "0001-01-01T00:00:00Z",
      "id": 5,
      "pack_id": 3,
      "name": "disk_encryption",
      "query_id": 7,
      "query_name": "disk_encryption",
      "query": "select * from disk_encryption;",
      "interval": 86400,
      "snapshot": true,
      "removed": null,
      "platform": "",
      "version": "",
      "shard": null,
      "denylist": null,
      "stats": {
        "system_time_p50": 1.32,
        "system_time_p95": 4.02,
        "user_time_p50": 3.55,
        "user_time_p95": 3.00,
        "total_executions": 3920
      }
    }
  ]
}
```

#### Add query to team schedule

> The schedule API endpoints are deprecated as of Fleet 4.35. They are maintained for backwards compatibility.
> Please use the [queries](#queries) endpoints, which as of 4.35 have attributes such as `interval` and `platform` that enable scheduling.

`POST /api/v1/fleet/teams/:id/schedule`

#### Parameters

| Name     | Type    | In   | Description                                                                                                                      |
| -------- | ------- | ---- | -------------------------------------------------------------------------------------------------------------------------------- |
| id       | integer | path | **Required.** The teams's ID.                                                                                                    |
| query_id | integer | body | **Required.** The query's ID.                                                                                                    |
| interval | integer | body | **Required.** The amount of time, in seconds, the query waits before running.                                                    |
| snapshot | boolean | body | **Required.** Whether the queries logs show everything in its current state.                                                     |
| removed  | boolean | body | Whether "removed" actions should be logged. Default is `null`.                                                                   |
| platform | string  | body | The computer platform where this query will run (other platforms ignored). Empty value runs on all platforms. Default is `null`. |
| shard    | integer | body | Restrict this query to a percentage (1-100) of target hosts. Default is `null`.                                                  |
| version  | string  | body | The minimum required osqueryd version installed on a host. Default is `null`.                                                    |

#### Example

`POST /api/v1/fleet/teams/2/schedule`

##### Request body

```json
{
  "interval": 86400,
  "query_id": 2,
  "snapshot": true
}
```

##### Default response

`Status: 200`

```json
{
  "scheduled": {
    "created_at": "0001-01-01T00:00:00Z",
    "updated_at": "0001-01-01T00:00:00Z",
    "id": 1,
    "pack_id": 5,
    "name": "arp_cache",
    "query_id": 2,
    "query_name": "arp_cache",
    "query": "select * from arp_cache;",
    "interval": 86400,
    "snapshot": true,
    "removed": null,
    "shard": null,
    "denylist": null
  }
}
```

#### Edit query in team schedule

> The schedule API endpoints are deprecated as of Fleet 4.35. They are maintained for backwards compatibility.
> Please use the [queries](#queries) endpoints, which as of 4.35 have attributes such as `interval` and `platform` that enable scheduling.

`PATCH /api/v1/fleet/teams/:team_id/schedule/:scheduled_query_id`

#### Parameters

| Name               | Type    | In   | Description                                                                                                   |
| ------------------ | ------- | ---- | ------------------------------------------------------------------------------------------------------------- |
| team_id            | integer | path | **Required.** The team's ID.                                                                                  |
| scheduled_query_id | integer | path | **Required.** The scheduled query's ID.                                                                       |
| interval           | integer | body | The amount of time, in seconds, the query waits before running.                                               |
| snapshot           | boolean | body | Whether the queries logs show everything in its current state.                                                |
| removed            | boolean | body | Whether "removed" actions should be logged.                                                                   |
| platform           | string  | body | The computer platform where this query will run (other platforms ignored). Empty value runs on all platforms. |
| shard              | integer | body | Restrict this query to a percentage (1-100) of target hosts.                                                  |
| version            | string  | body | The minimum required osqueryd version installed on a host.                                                    |

#### Example

`PATCH /api/v1/fleet/teams/2/schedule/5`

##### Request body

```json
{
  "interval": 604800
}
```

##### Default response

`Status: 200`

```json
{
  "scheduled": {
    "created_at": "2021-07-16T14:40:15Z",
    "updated_at": "2021-07-16T14:40:15Z",
    "id": 5,
    "pack_id": 1,
    "name": "arp_cache",
    "query_id": 2,
    "query_name": "arp_cache",
    "query": "select * from arp_cache;",
    "interval": 604800,
    "snapshot": true,
    "removed": null,
    "platform": "",
    "shard": null,
    "denylist": null
  }
}
```

#### Remove query from team schedule

> The schedule API endpoints are deprecated as of Fleet 4.35. They are maintained for backwards compatibility.
> Please use the [queries](#queries) endpoints, which as of 4.35 have attributes such as `interval` and `platform` that enable scheduling.

`DELETE /api/v1/fleet/teams/:team_id/schedule/:scheduled_query_id`

#### Parameters

| Name               | Type    | In   | Description                             |
| ------------------ | ------- | ---- | --------------------------------------- |
| team_id            | integer | path | **Required.** The team's ID.            |
| scheduled_query_id | integer | path | **Required.** The scheduled query's ID. |

#### Example

`DELETE /api/v1/fleet/teams/2/schedule/5`

##### Default response

`Status: 200`

---

## Scripts

- [Run script](#run-script)
- [Get script result](#get-script-result)
- [Upload a script](#upload-a-script)
- [Delete a script](#delete-a-script)
- [List scripts](#list-scripts)
- [Get or download a script](#get-or-download-a-script)
- [Get script details by host](#get-script-details-by-host)

### Run script

_Available in Fleet Premium_

Execute a script and see script results (5 minute timeout).

`POST /api/v1/fleet/scripts/run/sync`

#### Parameters

| Name            | Type    | In   | Description                                      |
| ----            | ------- | ---- | --------------------------------------------     |
| host_id         | integer | body | **Required**. The host id to run the script on.  |
| script_id       | integer | body | The ID of the existing saved script to run. Only one of either `script_id` or `script_contents` can be included in the request; omit this parameter if using `script_contents`.  |
| script_contents | string  | body | The contents of the script to run. Only one of either `script_id` or `script_contents` can be included in the request; omit this parameter if using `script_id`. |

> Note that if both `script_id` and `script_contents` are included in the request, this endpoint will respond with an error.

#### Example

`POST /api/v1/fleet/scripts/run/sync`

##### Default response

`Status: 200`

```json
{
  "host_id": 1227,
  "execution_id": "e797d6c6-3aae-11ee-be56-0242ac120002",
  "script_contents": "echo 'hello'",
  "output": "hello",
  "message": "",
  "runtime": 1,
  "host_timeout": false,
  "exit_code": 0
}
```

### Get script result

_Available in Fleet Premium_

Gets the result of a script that was executed.

#### Parameters

| Name         | Type   | In   | Description                                   |
| ----         | ------ | ---- | --------------------------------------------  |
| execution_id | string | path | **Required**. The execution id of the script. |

#### Example

`GET /api/v1/fleet/scripts/results/:execution_id`

##### Default Response

`Status: 2000`

```json
{
  "script_contents": "echo 'hello'",
  "exit_code": 0,
  "output": "hello",
  "message": "",
  "hostname": "Test Host",
  "host_timeout": false,
  "host_id": 1,
  "execution_id": "e797d6c6-3aae-11ee-be56-0242ac120002",
  "runtime": 20
}
```

> Note: `exit_code` can be `null` if Fleet hasn't heard back from the host yet.

### Upload a script

_Available in Fleet Premium_

Uploads a script, making it available to run on hosts assigned to the specified team (or no team).

`POST /api/v1/fleet/scripts`

#### Parameters

| Name            | Type    | In   | Description                                      |
| ----            | ------- | ---- | --------------------------------------------     |
| script          | file    | form | **Required**. The file containing the script.    |
| team_id         | integer | form | The team ID. If specified, the script will only be available to hosts assigned to this team. If not specified, the script will only be available to hosts on **no team**.  |

#### Example

`POST /api/v1/fleet/scripts`

##### Request headers

```http
Content-Length: 306
Content-Type: multipart/form-data; boundary=------------------------f02md47480und42y
```

##### Request body

```http
--------------------------f02md47480und42y
Content-Disposition: form-data; name="team_id"

1
--------------------------f02md47480und42y
Content-Disposition: form-data; name="script"; filename="myscript.sh"
Content-Type: application/octet-stream

echo "hello"
--------------------------f02md47480und42y--

```

##### Default response

`Status: 200`

```json
{
  "script_id": 1227
}
```

### Delete a script

_Available in Fleet Premium_

Deletes an existing script.

`DELETE /api/v1/fleet/scripts/:id`

#### Parameters

| Name            | Type    | In   | Description                                           |
| ----            | ------- | ---- | --------------------------------------------          |
| id              | integer | path | **Required**. The ID of the script to delete. |

#### Example

`DELETE /api/v1/fleet/scripts/1`

##### Default response

`Status: 204`

### List scripts

_Available in Fleet Premium_

`GET /api/v1/fleet/scripts`

#### Parameters

| Name            | Type    | In    | Description                                                                                                                   |
| --------------- | ------- | ----- | ----------------------------------------------------------------------------------------------------------------------------- |
| page            | integer | query | Page number of the results to fetch.                                                                                          |
| per_page        | integer | query | Results per page.                                                                                                             |

#### Example

`GET /api/v1/fleet/scripts`

##### Default response

`Status: 200`

```json
{
  "scripts": [
    {
      "id": 1,
      "team_id": null,
      "name": "script_1.sh",
      "created_at": "2023-07-30T13:41:07Z",
      "updated_at": "2023-07-30T13:41:07Z"
    },
    {
      "id": 2,
      "team_id": null,
      "name": "script_2.sh",
      "created_at": "2023-08-30T13:41:07Z",
      "updated_at": "2023-08-30T13:41:07Z"
    }
  ],
  "meta": {
    "has_next_results": false,
    "has_previous_results": false
  }
}

```

### Get or download a script

_Available in Fleet Premium_

`GET /api/v1/fleet/scripts/:id`

#### Parameters

| Name | Type    | In    | Description                                                       |
| ---- | ------- | ----  | -------------------------------------                             |
| id   | integer | path  | **Required.** The desired script's ID.                            |
| alt  | string  | query | If specified and set to "media", downloads the script's contents. |

#### Example (get a script)

`GET /api/v1/fleet/scripts/123`

##### Default response

`Status: 200`

```json
{
  "id": 123,
  "team_id": null,
  "name": "script_1.sh",
  "created_at": "2023-07-30T13:41:07Z",
  "updated_at": "2023-07-30T13:41:07Z"
}

```

#### Example (download a script's contents)

`GET /api/v1/fleet/scripts/123?alt=media`

##### Example response headers

```http
Content-Length: 13
Content-Type: application/octet-stream
Content-Disposition: attachment;filename="2023-09-27 script_1.sh"
```

###### Example response body

`Status: 200`

```
echo "hello"
```

### Get script details by host

_Available in Fleet Premium_

`GET /api/v1/fleet/hosts/:id/scripts`

#### Parameters

| Name            | Type    | In    | Description                                                                                                                   |
| --------------- | ------- | ----- | ----------------------------------------------------------------------------------------------------------------------------- |
| page            | integer | query | Page number of the results to fetch.                                                                                          |
| per_page        | integer | query | Results per page.                                                                                                             |

#### Example

`GET /api/v1/fleet/hosts/123/scripts`

##### Default response

`Status: 200`

```json
{
  "scripts": [
    {
      "script_id": 3,
      "name": "remove-zoom-artifacts.sh",
      "last_execution": {
        "execution_id": "e797d6c6-3aae-11ee-be56-0242ac120002",
        "executed_at": "2021-12-15T15:23:57Z",
        "status": "error"
      }
    },
    {
      "script_id": 5,
      "name": "set-timezone.sh",
      "last_execution": {
        "id": "e797d6c6-3aae-11ee-be56-0242ac120002",
        "executed_at": "2021-12-15T15:23:57Z",
        "status": "pending"
      }
    },
    {
      "script_id": 8,
      "name": "uninstall-zoom.sh",
      "last_execution": {
        "id": "e797d6c6-3aae-11ee-be56-0242ac120002",
        "executed_at": "2021-12-15T15:23:57Z",
        "status": "ran"
      }
    }
  ],
  "meta": {
    "has_next_results": false,
    "has_previous_results": false
  }
}

```

---

## Sessions

- [Get session info](#get-session-info)
- [Delete session](#delete-session)

### Get session info

Returns the session information for the session specified by ID.

`GET /api/v1/fleet/sessions/:id`

#### Parameters

| Name | Type    | In   | Description                                  |
| ---- | ------- | ---- | -------------------------------------------- |
| id   | integer | path | **Required**. The ID of the desired session. |

#### Example

`GET /api/v1/fleet/sessions/1`

##### Default response

`Status: 200`

```json
{
  "session_id": 1,
  "user_id": 1,
  "created_at": "2021-03-02T18:41:34Z"
}
```

### Delete session

Deletes the session specified by ID. When the user associated with the session next attempts to access Fleet, they will be asked to log in.

`DELETE /api/v1/fleet/sessions/:id`

#### Parameters

| Name | Type    | In   | Description                                  |
| ---- | ------- | ---- | -------------------------------------------- |
| id   | integer | path | **Required**. The id of the desired session. |

#### Example

`DELETE /api/v1/fleet/sessions/1`

##### Default response

`Status: 200`


---

## Software

- [List all software](#list-all-software)
- [Count software](#count-software)

### List all software

`GET /api/v1/fleet/software`

#### Parameters

| Name                    | Type    | In    | Description                                                                                                                                                                |
| ----------------------- | ------- | ----- | -------------------------------------------------------------------------------------------------------------------------------------------------------------------------- |
| page                    | integer | query | Page number of the results to fetch.                                                                                                                                       |
| per_page                | integer | query | Results per page.                                                                                                                                                          |
| order_key               | string  | query | What to order results by. Allowed fields are `name`, `hosts_count`, `cve_published`, `cvss_score`, `epss_probability` and `cisa_known_exploit`. Default is `hosts_count` (descending).      |
| order_direction         | string  | query | **Requires `order_key`**. The direction of the order given the order key. Options include `asc` and `desc`. Default is `asc`.                                              |
| query                   | string  | query | Search query keywords. Searchable fields include `name`, `version`, and `cve`.                                                                                             |
| team_id                 | integer | query | _Available in Fleet Premium_ Filters the software to only include the software installed on the hosts that are assigned to the specified team.                             |
| vulnerable              | bool    | query | If true or 1, only list software that has detected vulnerabilities. Default is `false`.                                                                                    |

#### Example

`GET /api/v1/fleet/software`

##### Default response

`Status: 200`

```json
{
    "counts_updated_at": "2022-01-01 12:32:00",
    "software": [
      {
        "id": 1,
        "name": "glibc",
        "version": "2.12",
        "source": "rpm_packages",
        "release": "1.212.el6",
        "vendor": "CentOS",
        "arch": "x86_64",
        "generated_cpe": "cpe:2.3:a:gnu:glibc:2.12:*:*:*:*:*:*:*",
        "vulnerabilities": [
          {
            "cve": "CVE-2009-5155",
            "details_link": "https://nvd.nist.gov/vuln/detail/CVE-2009-5155",
            "cvss_score": 7.5,
            "epss_probability": 0.01537,
            "cisa_known_exploit": false,
            "cve_published": "2022-01-01 12:32:00",
            "cve_description": "In the GNU C Library (aka glibc or libc6) before 2.28, parse_reg_exp in posix/regcomp.c misparses alternatives, which allows attackers to cause a denial of service (assertion failure and application exit) or trigger an incorrect result by attempting a regular-expression match.",
            "resolved_in_version": "2.28"
          }
        ],
        "hosts_count": 1
      },
      {
        "id": 2,
        "name": "1Password – Password Manager",
        "version": "2.3.7",
        "source": "chrome_extensions",
        "extension_id": "aeblfdkhhhdcdjpifhhbdiojplfjncoa",
        "browser": "chrome",
        "generated_cpe": "cpe:2.3:a:1password:1password:2.3.7:*:*:*:*:chrome:*:*",
        "vulnerabilities": null,
        "hosts_count": 2
      }
    ]
}
```

### Count software

`GET /api/v1/fleet/software/count`

#### Parameters

| Name                    | Type    | In    | Description                                                                                                                                                                                                                                                                                                                                 |
| ----------------------- | ------- | ----- | ------------------------------------------------------------------------------------------------------------------------------------------------------------------------------------------------------------------------------------------------------------------------------------------------------------------------------------------- |
| query                   | string  | query | Search query keywords. Searchable fields include `name`, `version`, and `cve`.                                                                                                                                                                                                                                                               |
| team_id                 | integer | query | _Available in Fleet Premium_ Filters the software to only include the software installed on the hosts that are assigned to the specified team.                                                                                                                                                                                              |
| vulnerable              | bool    | query | If true or 1, only list software that has detected vulnerabilities.                                                                                                                                                                                                                                                                         |

#### Example

`GET /api/v1/fleet/software/count`

##### Default response

`Status: 200`

```json
{
  "count": 43
}
```
---

## Targets

In Fleet, targets are used to run queries against specific hosts or groups of hosts. Labels are used to create groups in Fleet.

### Search targets

The search targets endpoint returns two lists. The first list includes the possible target hosts in Fleet given the search query provided and the hosts already selected as targets. The second list includes the possible target labels in Fleet given the search query provided and the labels already selected as targets.

The returned lists are filtered based on the hosts the requesting user has access to.

`POST /api/v1/fleet/targets`

#### Parameters

| Name     | Type    | In   | Description                                                                                                                                                                |
| -------- | ------- | ---- | -------------------------------------------------------------------------------------------------------------------------------------------------------------------------- |
| query    | string  | body | The search query. Searchable items include a host's hostname or IPv4 address and labels.                                                                                   |
| query_id | integer | body | The saved query (if any) that will be run. The `observer_can_run` property on the query and the user's roles effect which targets are included.                            |
| selected | object  | body | The targets already selected. The object includes a `hosts` property which contains a list of host IDs, a `labels` with label IDs and/or a `teams` property with team IDs. |

#### Example

`POST /api/v1/fleet/targets`

##### Request body

```json
{
  "query": "172",
  "selected": {
    "hosts": [],
    "labels": [7]
  },
  "include_observer": true
}
```

##### Default response

```json
{
  "targets": {
    "hosts": [
      {
        "created_at": "2021-02-03T16:11:43Z",
        "updated_at": "2021-02-03T21:58:19Z",
        "id": 3,
        "detail_updated_at": "2021-02-03T21:58:10Z",
        "label_updated_at": "2021-02-03T21:58:10Z",
        "policy_updated_at": "2023-06-26T18:33:15Z",
        "last_enrolled_at": "2021-02-03T16:11:43Z",
        "software_updated_at": "2020-11-05T05:09:44Z",
        "seen_time": "2021-02-03T21:58:20Z",
        "hostname": "7a2f41482833",
        "uuid": "a2064cef-0000-0000-afb9-283e3c1d487e",
        "platform": "rhel",
        "osquery_version": "4.5.1",
        "os_version": "CentOS 6.10.0",
        "build": "",
        "platform_like": "rhel",
        "code_name": "",
        "uptime": 32688000000000,
        "memory": 2086899712,
        "cpu_type": "x86_64",
        "cpu_subtype": "142",
        "cpu_brand": "Intel(R) Core(TM) i5-8279U CPU @ 2.40GHz",
        "cpu_physical_cores": 4,
        "cpu_logical_cores": 4,
        "hardware_vendor": "",
        "hardware_model": "",
        "hardware_version": "",
        "hardware_serial": "",
        "computer_name": "7a2f41482833",
        "display_name": "7a2f41482833",
        "primary_ip": "172.20.0.3",
        "primary_mac": "02:42:ac:14:00:03",
        "distributed_interval": 10,
        "config_tls_refresh": 10,
        "logger_tls_period": 10,
        "additional": {},
        "status": "offline",
        "display_text": "7a2f41482833"
      },
      {
        "created_at": "2021-02-03T16:11:43Z",
        "updated_at": "2021-02-03T21:58:19Z",
        "id": 4,
        "detail_updated_at": "2021-02-03T21:58:10Z",
        "label_updated_at": "2021-02-03T21:58:10Z",
        "policy_updated_at": "2023-06-26T18:33:15Z",
        "last_enrolled_at": "2021-02-03T16:11:43Z",
        "software_updated_at": "2020-11-05T05:09:44Z",
        "seen_time": "2021-02-03T21:58:20Z",
        "hostname": "78c96e72746c",
        "uuid": "a2064cef-0000-0000-afb9-283e3c1d487e",
        "platform": "ubuntu",
        "osquery_version": "4.5.1",
        "os_version": "Ubuntu 16.4.0",
        "build": "",
        "platform_like": "debian",
        "code_name": "",
        "uptime": 32688000000000,
        "memory": 2086899712,
        "cpu_type": "x86_64",
        "cpu_subtype": "142",
        "cpu_brand": "Intel(R) Core(TM) i5-8279U CPU @ 2.40GHz",
        "cpu_physical_cores": 4,
        "cpu_logical_cores": 4,
        "hardware_vendor": "",
        "hardware_model": "",
        "hardware_version": "",
        "hardware_serial": "",
        "computer_name": "78c96e72746c",
        "display_name": "78c96e72746c",
        "primary_ip": "172.20.0.7",
        "primary_mac": "02:42:ac:14:00:07",
        "distributed_interval": 10,
        "config_tls_refresh": 10,
        "logger_tls_period": 10,
        "additional": {},
        "status": "offline",
        "display_text": "78c96e72746c"
      }
    ],
    "labels": [
      {
        "created_at": "2021-02-02T23:55:25Z",
        "updated_at": "2021-02-02T23:55:25Z",
        "id": 6,
        "name": "All Hosts",
        "description": "All hosts which have enrolled in Fleet",
        "query": "SELECT 1;",
        "label_type": "builtin",
        "label_membership_type": "dynamic",
        "host_count": 5,
        "display_text": "All Hosts",
        "count": 5
      }
    ],
    "teams": [
      {
        "id": 1,
        "created_at": "2021-05-27T20:02:20Z",
        "name": "Client Platform Engineering",
        "description": "",
        "agent_options": null,
        "user_count": 4,
        "host_count": 2,
        "display_text": "Client Platform Engineering",
        "count": 2
      }
    ]
  },
  "targets_count": 1,
  "targets_online": 1,
  "targets_offline": 0,
  "targets_missing_in_action": 0
}
```

---

## Teams

- [List teams](#list-teams)
- [Get team](#get-team)
- [Create team](#create-team)
- [Modify team](#modify-team)
- [Modify team's agent options](#modify-teams-agent-options)
- [Delete team](#delete-team)

### List teams

_Available in Fleet Premium_

`GET /api/v1/fleet/teams`

#### Parameters

| Name            | Type    | In    | Description                                                                                                                   |
| --------------- | ------- | ----- | ----------------------------------------------------------------------------------------------------------------------------- |
| page            | integer | query | Page number of the results to fetch.                                                                                          |
| per_page        | integer | query | Results per page.                                                                                                             |
| order_key       | string  | query | What to order results by. Can be any column in the `teams` table.                                                             |
| order_direction | string  | query | **Requires `order_key`**. The direction of the order given the order key. Options include `asc` and `desc`. Default is `asc`. |
| query           | string  | query | Search query keywords. Searchable fields include `name`.                                                                      |

#### Example

`GET /api/v1/fleet/teams`

##### Default response

`Status: 200`

```json
{
  "teams": [
    {
      "id": 1,
      "created_at": "2021-07-28T15:58:21Z",
      "name": "workstations",
      "description": "",
      "agent_options": {
        "config": {
          "options": {
            "pack_delimiter": "/",
            "logger_tls_period": 10,
            "distributed_plugin": "tls",
            "disable_distributed": false,
            "logger_tls_endpoint": "/api/v1/osquery/log",
            "distributed_interval": 10,
            "distributed_tls_max_attempts": 3
          },
          "decorators": {
            "load": [
              "SELECT uuid AS host_uuid FROM system_info;",
              "SELECT hostname AS hostname FROM system_info;"
            ]
          }
        },
        "overrides": {},
        "command_line_flags": {}
      },
      "user_count": 0,
      "host_count": 0,
      "secrets": [
        {
          "secret": "",
          "created_at": "2021-07-28T15:58:21Z",
          "team_id": 10
        }
      ]
    },
    {
      "id": 2,
      "created_at": "2021-08-05T21:41:42Z",
      "name": "servers",
      "description": "",
      "agent_options": {
        "spec": {
          "config": {
            "options": {
              "pack_delimiter": "/",
              "logger_tls_period": 10,
              "distributed_plugin": "tls",
              "disable_distributed": false,
              "logger_tls_endpoint": "/api/v1/osquery/log",
              "distributed_interval": 10,
              "distributed_tls_max_attempts": 3
            },
            "decorators": {
              "load": [
                "SELECT uuid AS host_uuid FROM system_info;",
                "SELECT hostname AS hostname FROM system_info;"
              ]
            }
          },
          "overrides": {},
          "command_line_flags": {}
        },
        "user_count": 0,
        "host_count": 0,
        "secrets": [
          {
            "secret": "+ncixtnZB+IE0OrbrkCLeul3U8LMVITd",
            "created_at": "2021-08-05T21:41:42Z",
            "team_id": 15
          }
        ]
      }
    }
  ]
}
```

### Get team

_Available in Fleet Premium_

`GET /api/v1/fleet/teams/:id`

#### Parameters

| Name | Type    | In   | Description                          |
| ---- | ------  | ---- | ------------------------------------ |
| id   | integer | path | **Required.** The desired team's ID. |

#### Example

`GET /api/v1/fleet/teams/1`

##### Default response

`Status: 200`

```json
{
  "team": {
    "name": "Workstations",
    "id": 1,
    "user_count": 4,
    "host_count": 0,
    "agent_options": {
      "config": {
        "options": {
          "pack_delimiter": "/",
          "logger_tls_period": 10,
          "distributed_plugin": "tls",
          "disable_distributed": false,
          "logger_tls_endpoint": "/api/v1/osquery/log",
          "distributed_interval": 10,
          "distributed_tls_max_attempts": 3
        },
        "decorators": {
          "load": [
            "SELECT uuid AS host_uuid FROM system_info;",
            "SELECT hostname AS hostname FROM system_info;"
          ]
        }
      },
      "overrides": {},
      "command_line_flags": {}
    },
    "webhook_settings": {
      "failing_policies_webhook": {
        "enable_failing_policies_webhook": false,
        "destination_url": "",
        "policy_ids": null,
        "host_batch_size": 0
      }
    },
    "mdm": {
      "macos_updates": {
        "minimum_version": "12.3.1",
        "deadline": "2022-01-01"
      },
      "windows_updates": {
        "deadline_days": 5,
        "grace_period_days": 1
      },
      "macos_settings": {
        "custom_settings": ["path/to/profile1.mobileconfig"],
        "enable_disk_encryption": false
      },
      "windows_settings": {
        "custom_settings": ["path/to/profile2.xml"],
      },
      "macos_setup": {
        "bootstrap_package": "",
        "enable_end_user_authentication": false,
        "macos_setup_assistant": "path/to/config.json"
      }
    }
  }
}
```

### Create team

_Available in Fleet Premium_

`POST /api/v1/fleet/teams`

#### Parameters

| Name | Type   | In   | Description                    |
| ---- | ------ | ---- | ------------------------------ |
| name | string | body | **Required.** The team's name. |

#### Example

`POST /api/v1/fleet/teams`

##### Request body

```json
{
  "name": "workstations"
}
```

##### Default response

`Status: 200`

```json
{
  "teams": [
    {
      "name": "workstations",
      "id": 1,
      "user_count": 0,
      "host_count": 0,
      "agent_options": {
        "config": {
          "options": {
            "pack_delimiter": "/",
            "logger_tls_period": 10,
            "distributed_plugin": "tls",
            "disable_distributed": false,
            "logger_tls_endpoint": "/api/v1/osquery/log",
            "distributed_interval": 10,
            "distributed_tls_max_attempts": 3
          },
          "decorators": {
            "load": [
              "SELECT uuid AS host_uuid FROM system_info;",
              "SELECT hostname AS hostname FROM system_info;"
            ]
          }
        },
        "overrides": {},
        "command_line_flags": {}
      },
      "webhook_settings": {
        "failing_policies_webhook": {
          "enable_failing_policies_webhook": false,
          "destination_url": "",
          "policy_ids": null,
          "host_batch_size": 0
        }
      }
    }
  ]
}
```

### Modify team

_Available in Fleet Premium_

`PATCH /api/v1/fleet/teams/:id`

#### Parameters

| Name                                                    | Type    | In   | Description                                                                                                                                                                                               |
| ------------------------------------------------------- | ------- | ---- | --------------------------------------------------------------------------------------------------------------------------------------------------------------------------------------------------------- |
| id                                                      | integer | path | **Required.** The desired team's ID.                                                                                                                                                                      |
| name                                                    | string  | body | The team's name.                                                                                                                                                                                          |
| host_ids                                                | list    | body | A list of hosts that belong to the team.                                                                                                                                                                  |
| user_ids                                                | list    | body | A list of users that are members of the team.                                                                                                                                                             |
| webhook_settings                                        | object  | body | Webhook settings contains for the team.                                                                                                                                                                   |
| &nbsp;&nbsp;failing_policies_webhook                    | object  | body | Failing policies webhook settings.                                                                                                                                                                        |
| &nbsp;&nbsp;&nbsp;&nbsp;enable_failing_policies_webhook | boolean | body | Whether or not the failing policies webhook is enabled.                                                                                                                                                   |
| &nbsp;&nbsp;&nbsp;&nbsp;destination_url                 | string  | body | The URL to deliver the webhook requests to.                                                                                                                                                               |
| &nbsp;&nbsp;&nbsp;&nbsp;policy_ids                      | array   | body | List of policy IDs to enable failing policies webhook.                                                                                                                                                    |
| &nbsp;&nbsp;&nbsp;&nbsp;host_batch_size                 | integer | body | Maximum number of hosts to batch on failing policy webhook requests. The default, 0, means no batching (all hosts failing a policy are sent on one request).                                              |
| integrations                                            | object  | body | Integrations settings for the team. Note that integrations referenced here must already exist globally, created by a call to [Modify configuration](#modify-configuration).                               |
| &nbsp;&nbsp;jira                                        | array   | body | Jira integrations configuration.                                                                                                                                                                          |
| &nbsp;&nbsp;&nbsp;&nbsp;url                             | string  | body | The URL of the Jira server to use.                                                                                                                                                                        |
| &nbsp;&nbsp;&nbsp;&nbsp;project_key                     | string  | body | The project key of the Jira integration to use. Jira tickets will be created in this project.                                                                                                             |
| &nbsp;&nbsp;&nbsp;&nbsp;enable_failing_policies         | boolean | body | Whether or not that Jira integration is enabled for failing policies. Only one failing policy automation can be enabled at a given time (enable_failing_policies_webhook and enable_failing_policies).    |
| &nbsp;&nbsp;zendesk                                     | array   | body | Zendesk integrations configuration.                                                                                                                                                                       |
| &nbsp;&nbsp;&nbsp;&nbsp;url                             | string  | body | The URL of the Zendesk server to use.                                                                                                                                                                     |
| &nbsp;&nbsp;&nbsp;&nbsp;group_id                        | integer | body | The Zendesk group id to use. Zendesk tickets will be created in this group.                                                                                                                               |
| &nbsp;&nbsp;&nbsp;&nbsp;enable_failing_policies         | boolean | body | Whether or not that Zendesk integration is enabled for failing policies. Only one failing policy automation can be enabled at a given time (enable_failing_policies_webhook and enable_failing_policies). |
| mdm                                                     | object  | body | MDM settings for the team.                                                                                                                                                                                |
| &nbsp;&nbsp;macos_updates                               | object  | body | macOS updates settings.                                                                                                                                                                                   |
| &nbsp;&nbsp;&nbsp;&nbsp;minimum_version                 | string  | body | Hosts that belong to this team and are enrolled into Fleet's MDM will be nudged until their macOS is at or above this version.                                                                            |
| &nbsp;&nbsp;&nbsp;&nbsp;deadline                        | string  | body | Hosts that belong to this team and are enrolled into Fleet's MDM won't be able to dismiss the Nudge window once this deadline is past.                                                                    |
| &nbsp;&nbsp;windows_updates                             | object  | body | Windows updates settings.                                                                                                                                                                                   |
| &nbsp;&nbsp;&nbsp;&nbsp;deadline_days                   | integer | body | Hosts that belong to this team and are enrolled into Fleet's MDM will have this number of days before updates are installed on Windows.                                                                   |
| &nbsp;&nbsp;&nbsp;&nbsp;grace_period_days               | integer | body | Hosts that belong to this team and are enrolled into Fleet's MDM will have this number of days before Windows restarts to install updates.                                                                    |
| &nbsp;&nbsp;macos_settings                              | object  | body | macOS-specific settings.                                                                                                                                                                                  |
| &nbsp;&nbsp;&nbsp;&nbsp;custom_settings                 | list    | body | The list of .mobileconfig files to apply to macOS hosts that belong to this team.                                                                                                                                        |
| &nbsp;&nbsp;&nbsp;&nbsp;enable_disk_encryption          | boolean | body | Hosts that belong to this team and are enrolled into Fleet's MDM will have disk encryption enabled if set to true.                                                                                        |
| &nbsp;&nbsp;windows_settings                            | object  | body | Windows-specific settings.                                                                                                                                                                                |
| &nbsp;&nbsp;&nbsp;&nbsp;custom_settings                 | list    | body | The list of XML files to apply to Windows hosts that belong to this team.                                                                                                                                |
| &nbsp;&nbsp;macos_setup                                 | object  | body | Setup for automatic MDM enrollment of macOS hosts.                                                                                                                                                      |
| &nbsp;&nbsp;&nbsp;&nbsp;enable_end_user_authentication  | boolean | body | If set to true, end user authentication will be required during automatic MDM enrollment of new macOS hosts. Settings for your IdP provider must also be [configured](https://fleetdm.com/docs/using-fleet/mdm-macos-setup-experience#end-user-authentication-and-eula).                                                                                      |


#### Example (add users to a team)

`PATCH /api/v1/fleet/teams/1/users`

##### Request body

```json
{
  "user_ids": [1, 17, 22, 32]
}
```

##### Default response

`Status: 200`

```json
{
  "team": {
    "name": "Workstations",
    "id": 1,
    "user_count": 4,
    "host_count": 0,
    "agent_options": {
      "config": {
        "options": {
          "pack_delimiter": "/",
          "logger_tls_period": 10,
          "distributed_plugin": "tls",
          "disable_distributed": false,
          "logger_tls_endpoint": "/api/v1/osquery/log",
          "distributed_interval": 10,
          "distributed_tls_max_attempts": 3
        },
        "decorators": {
          "load": [
            "SELECT uuid AS host_uuid FROM system_info;",
            "SELECT hostname AS hostname FROM system_info;"
          ]
        }
      },
      "overrides": {},
      "command_line_flags": {}
    },
    "webhook_settings": {
      "failing_policies_webhook": {
        "enable_failing_policies_webhook": false,
        "destination_url": "",
        "policy_ids": null,
        "host_batch_size": 0
      }
    },
    "mdm": {
      "macos_updates": {
        "minimum_version": "12.3.1",
        "deadline": "2022-01-01"
      },
      "windows_updates": {
        "deadline_days": 5,
        "grace_period_days": 1
      },
      "macos_settings": {
        "custom_settings": ["path/to/profile1.mobileconfig"],
        "enable_disk_encryption": false
      },
      "windows_settings": {
        "custom_settings": ["path/to/profile2.xml"],
      },
      "macos_setup": {
        "bootstrap_package": "",
        "enable_end_user_authentication": false,
        "macos_setup_assistant": "path/to/config.json"
      }
    }
  }
}
```

#### Example (transfer hosts to a team)

`PATCH /api/v1/fleet/teams/1`

##### Request body

```json
{
  "host_ids": [3, 6, 7, 8, 9, 20, 32, 44]
}
```

##### Default response

`Status: 200`

```json
{
  "team": {
    "name": "Workstations",
    "id": 1,
    "user_count": 4,
    "host_count": 8,
    "agent_options": {
      "config": {
        "options": {
          "pack_delimiter": "/",
          "logger_tls_period": 10,
          "distributed_plugin": "tls",
          "disable_distributed": false,
          "logger_tls_endpoint": "/api/v1/osquery/log",
          "distributed_interval": 10,
          "distributed_tls_max_attempts": 3
        },
        "decorators": {
          "load": [
            "SELECT uuid AS host_uuid FROM system_info;",
            "SELECT hostname AS hostname FROM system_info;"
          ]
        }
      },
      "overrides": {},
      "command_line_flags": {}
    },
    "webhook_settings": {
      "failing_policies_webhook": {
        "enable_failing_policies_webhook": false,
        "destination_url": "",
        "policy_ids": null,
        "host_batch_size": 0
      }
    }
  }
}
```

### Modify team's agent options

_Available in Fleet Premium_

`POST /api/v1/fleet/teams/:id/agent_options`

#### Parameters

| Name                             | Type    | In    | Description                                                                                                                                                  |
| ---                              | ---     | ---   | ---                                                                                                                                                          |
| id                               | integer | path  | **Required.** The desired team's ID.                                                                                                                         |
| force                            | bool    | query | Force apply the options even if there are validation errors.                                                                                                 |
| dry_run                          | bool    | query | Validate the options and return any validation errors, but do not apply the changes.                                                                         |
| _JSON data_                      | object  | body  | The JSON to use as agent options for this team. See [Agent options](https://fleetdm.com/docs/using-fleet/configuration-files#agent-options) for details.                              |

#### Example

`POST /api/v1/fleet/teams/1/agent_options`

##### Request body

```json
{
  "config": {
    "options": {
      "pack_delimiter": "/",
      "logger_tls_period": 20,
      "distributed_plugin": "tls",
      "disable_distributed": false,
      "logger_tls_endpoint": "/api/v1/osquery/log",
      "distributed_interval": 60,
      "distributed_tls_max_attempts": 3
    },
    "decorators": {
      "load": [
        "SELECT uuid AS host_uuid FROM system_info;",
        "SELECT hostname AS hostname FROM system_info;"
      ]
    }
  },
  "overrides": {},
  "command_line_flags": {}
}
```

##### Default response

`Status: 200`

```json
{
  "team": {
    "name": "Workstations",
    "id": 1,
    "user_count": 4,
    "host_count": 8,
    "agent_options": {
      "config": {
        "options": {
          "pack_delimiter": "/",
          "logger_tls_period": 20,
          "distributed_plugin": "tls",
          "disable_distributed": false,
          "logger_tls_endpoint": "/api/v1/osquery/log",
          "distributed_interval": 60,
          "distributed_tls_max_attempts": 3
        },
        "decorators": {
          "load": [
            "SELECT uuid AS host_uuid FROM system_info;",
            "SELECT hostname AS hostname FROM system_info;"
          ]
        }
      },
      "overrides": {},
      "command_line_flags": {}
    },
    "webhook_settings": {
      "failing_policies_webhook": {
        "enable_failing_policies_webhook": false,
        "destination_url": "",
        "policy_ids": null,
        "host_batch_size": 0
      }
    }
  }
}
```

### Delete team

_Available in Fleet Premium_

`DELETE /api/v1/fleet/teams/:id`

#### Parameters

| Name | Type    | In   | Description                          |
| ---- | ------  | ---- | ------------------------------------ |
| id   | integer | path | **Required.** The desired team's ID. |

#### Example

`DELETE /api/v1/fleet/teams/1`

#### Default response

`Status: 200`

---

## Translator

- [Translate IDs](#translate-ids)

### Translate IDs

Transforms a host name into a host id. For example, the Fleet UI use this endpoint when sending live queries to a set of hosts.

`POST /api/v1/fleet/translate`

#### Parameters

| Name | Type  | In   | Description                              |
| ---- | ----- | ---- | ---------------------------------------- |
| list | array | body | **Required** list of items to translate. |

#### Example

`POST /api/v1/fleet/translate`

##### Request body

```json
{
  "list": [
    {
      "type": "user",
      "payload": {
        "identifier": "some@email.com"
      }
    },
    {
      "type": "label",
      "payload": {
        "identifier": "labelA"
      }
    },
    {
      "type": "team",
      "payload": {
        "identifier": "team1"
      }
    },
    {
      "type": "host",
      "payload": {
        "identifier": "host-ABC"
      }
    }
  ]
}
```

##### Default response

`Status: 200`

```json
{
  "list": [
    {
      "type": "user",
      "payload": {
        "identifier": "some@email.com",
        "id": 32
      }
    },
    {
      "type": "label",
      "payload": {
        "identifier": "labelA",
        "id": 1
      }
    },
    {
      "type": "team",
      "payload": {
        "identifier": "team1",
        "id": 22
      }
    },
    {
      "type": "host",
      "payload": {
        "identifier": "host-ABC",
        "id": 45
      }
    }
  ]
}
```
---

## Users

- [List all users](#list-all-users)
- [Create a user account with an invitation](#create-a-user-account-with-an-invitation)
- [Create a user account without an invitation](#create-a-user-account-without-an-invitation)
- [Get user information](#get-user-information)
- [Modify user](#modify-user)
- [Delete user](#delete-user)
- [Require password reset](#require-password-reset)
- [List a user's sessions](#list-a-users-sessions)
- [Delete a user's sessions](#delete-a-users-sessions)

The Fleet server exposes a handful of API endpoints that handles common user management operations. All the following endpoints require prior authentication meaning you must first log in successfully before calling any of the endpoints documented below.

### List all users

Returns a list of all enabled users

`GET /api/v1/fleet/users`

#### Parameters

| Name            | Type    | In    | Description                                                                                                                   |
| --------------- | ------- | ----- | ----------------------------------------------------------------------------------------------------------------------------- |
| query           | string  | query | Search query keywords. Searchable fields include `name` and `email`.                                                          |
| order_key       | string  | query | What to order results by. Can be any column in the users table.                                                               |
| order_direction | string  | query | **Requires `order_key`**. The direction of the order given the order key. Options include `asc` and `desc`. Default is `asc`. |
| page            | integer | query | Page number of the results to fetch.                                                                                          |
| query           | string  | query | Search query keywords. Searchable fields include `name` and `email`.                                                          |
| per_page        | integer | query | Results per page.                                                                                                             |
| team_id         | integer | query | _Available in Fleet Premium_ Filters the users to only include users in the specified team.                                   |

#### Example

`GET /api/v1/fleet/users`

##### Request query parameters

None.

##### Default response

`Status: 200`

```json
{
  "users": [
    {
      "created_at": "2020-12-10T03:52:53Z",
      "updated_at": "2020-12-10T03:52:53Z",
      "id": 1,
      "name": "Jane Doe",
      "email": "janedoe@example.com",
      "force_password_reset": false,
      "gravatar_url": "",
      "sso_enabled": false,
      "global_role": null,
      "api_only": false,
      "teams": [
        {
          "id": 1,
          "created_at": "0001-01-01T00:00:00Z",
          "name": "workstations",
          "description": "",
          "role": "admin"
        }
      ]
    }
  ]
}
```

##### Failed authentication

`Status: 401 Authentication Failed`

```json
{
  "message": "Authentication Failed",
  "errors": [
    {
      "name": "base",
      "reason": "Authentication failed"
    }
  ]
}
```

### Create a user account with an invitation

Creates a user account after an invited user provides registration information and submits the form.

`POST /api/v1/fleet/users`

#### Parameters

| Name                  | Type   | In   | Description                                                                                                                                                                                                                                                                                                                                              |
| --------------------- | ------ | ---- | -------------------------------------------------------------------------------------------------------------------------------------------------------------------------------------------------------------------------------------------------------------------------------------------------------------------------------------------------------- |
| email                 | string | body | **Required**. The email address of the user.                                                                                                                                                                                                                                                                                                             |
| invite_token          | string | body | **Required**. Token provided to the user in the invitation email.                                                                                                                                                                                                                                                                                        |
| name                  | string | body | **Required**. The name of the user.                                                                                                                                                                                                                                                                                                                      |
| password              | string | body | The password chosen by the user (if not SSO user).                                                                                                                                                                                                                                                                                                       |
| password_confirmation | string | body | Confirmation of the password chosen by the user.                                                                                                                                                                                                                                                                                                         |
| global_role           | string | body | The role assigned to the user. In Fleet 4.0.0, 3 user roles were introduced (`admin`, `maintainer`, and `observer`). In Fleet 4.30.0 and 4.31.0, the `observer_plus` and `gitops` roles were introduced respectively. If `global_role` is specified, `teams` cannot be specified. For more information, see [manage access](https://fleetdm.com/docs/using-fleet/manage-access).                                                                                                                                                                        |
| teams                 | array  | body | _Available in Fleet Premium_ The teams and respective roles assigned to the user. Should contain an array of objects in which each object includes the team's `id` and the user's `role` on each team. In Fleet 4.0.0, 3 user roles were introduced (`admin`, `maintainer`, and `observer`). In Fleet 4.30.0 and 4.31.0, the `observer_plus` and `gitops` roles were introduced respectively. If `teams` is specified, `global_role` cannot be specified. For more information, see [manage access](https://fleetdm.com/docs/using-fleet/manage-access). |

#### Example

`POST /api/v1/fleet/users`

##### Request query parameters

```json
{
  "email": "janedoe@example.com",
  "invite_token": "SjdReDNuZW5jd3dCbTJtQTQ5WjJTc2txWWlEcGpiM3c=",
  "name": "janedoe",
  "password": "test-123",
  "password_confirmation": "test-123",
  "teams": [
    {
      "id": 2,
      "role": "observer"
    },
    {
      "id": 4,
      "role": "observer"
    }
  ]
}
```

##### Default response

`Status: 200`

```json
{
  "user": {
    "created_at": "0001-01-01T00:00:00Z",
    "updated_at": "0001-01-01T00:00:00Z",
    "id": 2,
    "name": "janedoe",
    "email": "janedoe@example.com",
    "enabled": true,
    "force_password_reset": false,
    "gravatar_url": "",
    "sso_enabled": false,
    "global_role": "admin",
    "teams": []
  }
}
```

##### Failed authentication

`Status: 401 Authentication Failed`

```json
{
  "message": "Authentication Failed",
  "errors": [
    {
      "name": "base",
      "reason": "Authentication failed"
    }
  ]
}
```

##### Expired or used invite code

`Status: 404 Resource Not Found`

```json
{
  "message": "Resource Not Found",
  "errors": [
    {
      "name": "base",
      "reason": "Invite with token SjdReDNuZW5jd3dCbTJtQTQ5WjJTc2txWWlEcGpiM3c= was not found in the datastore"
    }
  ]
}
```

##### Validation failed

`Status: 422 Validation Failed`

The same error will be returned whenever one of the required parameters fails the validation.

```json
{
  "message": "Validation Failed",
  "errors": [
    {
      "name": "name",
      "reason": "cannot be empty"
    }
  ]
}
```

### Create a user account without an invitation

Creates a user account without requiring an invitation, the user is enabled immediately.
By default, the user will be forced to reset its password upon first login.

`POST /api/v1/fleet/users/admin`

#### Parameters

| Name        | Type    | In   | Description                                                                                                                                                                                                                                                                                                                                              |
| ----------- | ------- | ---- | -------------------------------------------------------------------------------------------------------------------------------------------------------------------------------------------------------------------------------------------------------------------------------------------------------------------------------------------------------- |
| email       | string  | body | **Required**. The user's email address.                                                                                                                                                                                                                                                                                                                  |
| name        | string  | body | **Required**. The user's full name or nickname.                                                                                                                                                                                                                                                                                                          |
| password    | string  | body | The user's password (required for non-SSO users).                                                                                                                                                                                                                                                                                                        |
| sso_enabled | boolean | body | Whether or not SSO is enabled for the user.                                                                                                                                                                                                                                                                                                              |
| api_only    | boolean | body | User is an "API-only" user (cannot use web UI) if true.                                                                                                                                                                                                                                                                                                  |
| global_role | string | body | The role assigned to the user. In Fleet 4.0.0, 3 user roles were introduced (`admin`, `maintainer`, and `observer`). In Fleet 4.30.0 and 4.31.0, the `observer_plus` and `gitops` roles were introduced respectively. If `global_role` is specified, `teams` cannot be specified. For more information, see [manage access](https://fleetdm.com/docs/using-fleet/manage-access).                                                                                                                                                                        |
| admin_forced_password_reset    | boolean | body | Sets whether the user will be forced to reset its password upon first login (default=true) |
| teams                          | array   | body | _Available in Fleet Premium_ The teams and respective roles assigned to the user. Should contain an array of objects in which each object includes the team's `id` and the user's `role` on each team. In Fleet 4.0.0, 3 user roles were introduced (`admin`, `maintainer`, and `observer`). In Fleet 4.30.0 and 4.31.0, the `observer_plus` and `gitops` roles were introduced respectively. If `teams` is specified, `global_role` cannot be specified. For more information, see [manage access](https://fleetdm.com/docs/using-fleet/manage-access). |

#### Example

`POST /api/v1/fleet/users/admin`

##### Request body

```json
{
  "name": "Jane Doe",
  "email": "janedoe@example.com",
  "password": "test-123",
  "teams": [
    {
      "id": 2,
      "role": "observer"
    },
    {
      "id": 3,
      "role": "maintainer"
    }
  ]
}
```

##### Default response

`Status: 200`

```json
{
  "user": {
    "created_at": "0001-01-01T00:00:00Z",
    "updated_at": "0001-01-01T00:00:00Z",
    "id": 5,
    "name": "Jane Doe",
    "email": "janedoe@example.com",
    "enabled": true,
    "force_password_reset": false,
    "gravatar_url": "",
    "sso_enabled": false,
    "api_only": false,
    "global_role": null,
    "teams": [
      {
        "id": 2,
        "role": "observer"
      },
      {
        "id": 3,
        "role": "maintainer"
      }
    ]
  }
}
```

##### User doesn't exist

`Status: 404 Resource Not Found`

```json
{
  "message": "Resource Not Found",
  "errors": [
    {
      "name": "base",
      "reason": "User with id=1 was not found in the datastore"
    }
  ]
}
```

### Get user information

Returns all information about a specific user.

`GET /api/v1/fleet/users/:id`

#### Parameters

| Name | Type    | In   | Description                  |
| ---- | ------- | ---- | ---------------------------- |
| id   | integer | path | **Required**. The user's id. |

#### Example

`GET /api/v1/fleet/users/2`

##### Request query parameters

```json
{
  "id": 1
}
```

##### Default response

`Status: 200`

```json
{
  "user": {
    "created_at": "2020-12-10T05:20:25Z",
    "updated_at": "2020-12-10T05:24:27Z",
    "id": 2,
    "name": "Jane Doe",
    "email": "janedoe@example.com",
    "force_password_reset": false,
    "gravatar_url": "",
    "sso_enabled": false,
    "global_role": "admin",
    "api_only": false,
    "teams": []
  }
}
```

##### User doesn't exist

`Status: 404 Resource Not Found`

```json
{
  "message": "Resource Not Found",
  "errors": [
    {
      "name": "base",
      "reason": "User with id=5 was not found in the datastore"
    }
  ]
}
```

### Modify user

`PATCH /api/v1/fleet/users/:id`

#### Parameters

| Name        | Type    | In   | Description                                                                                                                                                                                                                                                                                                                                              |
| ----------- | ------- | ---- | -------------------------------------------------------------------------------------------------------------------------------------------------------------------------------------------------------------------------------------------------------------------------------------------------------------------------------------------------------- |
| id          | integer | path | **Required**. The user's id.                                                                                                                                                                                                                                                                                                                             |
| name        | string  | body | The user's name.                                                                                                                                                                                                                                                                                                                                         |
| position    | string  | body | The user's position.                                                                                                                                                                                                                                                                                                                                     |
| email       | string  | body | The user's email.                                                                                                                                                                                                                                                                                                                                        |
| sso_enabled | boolean | body | Whether or not SSO is enabled for the user.                                                                                                                                                                                                                                                                                                              |
| api_only    | boolean | body | User is an "API-only" user (cannot use web UI) if true.                                                                                                                                                                                                                                                                                                  |
| password    | string  | body | The user's current password, required to change the user's own email or password (not required for an admin to modify another user).                                                                                                                                                                                                                     |
| new_password| string  | body | The user's new password. |
| global_role | string  | body | The role assigned to the user. In Fleet 4.0.0, 3 user roles were introduced (`admin`, `maintainer`, and `observer`). If `global_role` is specified, `teams` cannot be specified.                                                                                                                                                                         |
| teams       | array   | body | _Available in Fleet Premium_ The teams and respective roles assigned to the user. Should contain an array of objects in which each object includes the team's `id` and the user's `role` on each team. In Fleet 4.0.0, 3 user roles were introduced (`admin`, `maintainer`, and `observer`). If `teams` is specified, `global_role` cannot be specified. |

#### Example

`PATCH /api/v1/fleet/users/2`

##### Request body

```json
{
  "name": "Jane Doe",
  "global_role": "admin"
}
```

##### Default response

`Status: 200`

```json
{
  "user": {
    "created_at": "2021-02-03T16:11:06Z",
    "updated_at": "2021-02-03T16:11:06Z",
    "id": 2,
    "name": "Jane Doe",
    "email": "janedoe@example.com",
    "global_role": "admin",
    "force_password_reset": false,
    "gravatar_url": "",
    "sso_enabled": false,
    "api_only": false,
    "teams": []
  }
}
```

#### Example (modify a user's teams)

`PATCH /api/v1/fleet/users/2`

##### Request body

```json
{
  "teams": [
    {
      "id": 1,
      "role": "observer"
    },
    {
      "id": 2,
      "role": "maintainer"
    }
  ]
}
```

##### Default response

`Status: 200`

```json
{
  "user": {
    "created_at": "2021-02-03T16:11:06Z",
    "updated_at": "2021-02-03T16:11:06Z",
    "id": 2,
    "name": "Jane Doe",
    "email": "janedoe@example.com",
    "enabled": true,
    "force_password_reset": false,
    "gravatar_url": "",
    "sso_enabled": false,
    "global_role": "admin",
    "teams": [
      {
        "id": 2,
        "role": "observer"
      },
      {
        "id": 3,
        "role": "maintainer"
      }
    ]
  }
}
```

### Delete user

Delete the specified user from Fleet.

`DELETE /api/v1/fleet/users/:id`

#### Parameters

| Name | Type    | In   | Description                  |
| ---- | ------- | ---- | ---------------------------- |
| id   | integer | path | **Required**. The user's id. |

#### Example

`DELETE /api/v1/fleet/users/3`

##### Default response

`Status: 200`


### Require password reset

The selected user is logged out of Fleet and required to reset their password during the next attempt to log in. This also revokes all active Fleet API tokens for this user. Returns the user object.

`POST /api/v1/fleet/users/:id/require_password_reset`

#### Parameters

| Name  | Type    | In   | Description                                                                                    |
| ----- | ------- | ---- | ---------------------------------------------------------------------------------------------- |
| id    | integer | path | **Required**. The user's id.                                                                   |
| require | boolean | body | Whether or not the user is required to reset their password during the next attempt to log in. |

#### Example

`POST /api/v1/fleet/users/123/require_password_reset`

##### Request body

```json
{
  "require": true
}
```

##### Default response

`Status: 200`

```json
{
  "user": {
    "created_at": "2021-02-23T22:23:34Z",
    "updated_at": "2021-02-23T22:28:52Z",
    "id": 2,
    "name": "Jane Doe",
    "email": "janedoe@example.com",
    "force_password_reset": true,
    "gravatar_url": "",
    "sso_enabled": false,
    "global_role": "observer",
    "teams": []
  }
}
```

### List a user's sessions

Returns a list of the user's sessions in Fleet.

`GET /api/v1/fleet/users/:id/sessions`

#### Parameters

None.

#### Example

`GET /api/v1/fleet/users/1/sessions`

##### Default response

`Status: 200`

```json
{
  "sessions": [
    {
      "session_id": 2,
      "user_id": 1,
      "created_at": "2021-02-03T16:12:50Z"
    },
    {
      "session_id": 3,
      "user_id": 1,
      "created_at": "2021-02-09T23:40:23Z"
    },
    {
      "session_id": 6,
      "user_id": 1,
      "created_at": "2021-02-23T22:23:58Z"
    }
  ]
}
```

### Delete a user's sessions

Deletes the selected user's sessions in Fleet. Also deletes the user's API token.

`DELETE /api/v1/fleet/users/:id/sessions`

#### Parameters

| Name | Type    | In   | Description                               |
| ---- | ------- | ---- | ----------------------------------------- |
| id   | integer | path | **Required**. The ID of the desired user. |

#### Example

`DELETE /api/v1/fleet/users/1/sessions`

##### Default response

`Status: 200`

## Debug

- [Get a summary of errors](#get-a-summary-of-errors)
- [Get database information](#get-database-information)
- [Get profiling information](#get-profiling-information)

The Fleet server exposes a handful of API endpoints to retrieve debug information about the server itself in order to help troubleshooting. All the following endpoints require prior authentication meaning you must first log in successfully before calling any of the endpoints documented below.

### Get a summary of errors

Returns a set of all the errors that happened in the server during the interval of time defined by the [logging_error_retention_period](https://fleetdm.com/docs/deploying/configuration#logging-error-retention-period) configuration.

The server only stores and returns a single instance of each error.

`GET /debug/errors`

#### Parameters

| Name  | Type    | In    | Description                                                                       |
| ----- | ------- | ----- | --------------------------------------------------------------------------------- |
| flush | boolean | query | Whether or not clear the errors from Redis after reading them. Default is `false` |

#### Example

`GET /debug/errors?flush=true`

##### Default response

`Status: 200`

```json
[
  {
    "count": "3",
    "chain": [
      {
        "message": "Authorization header required"
      },
      {
        "message": "missing FleetError in chain",
        "data": {
          "timestamp": "2022-06-03T14:16:01-03:00"
        },
        "stack": [
          "github.com/fleetdm/fleet/v4/server/contexts/ctxerr.Handle (ctxerr.go:262)",
          "github.com/fleetdm/fleet/v4/server/service.encodeError (transport_error.go:80)",
          "github.com/go-kit/kit/transport/http.Server.ServeHTTP (server.go:124)"
        ]
      }
    ]
  }
]
```

### Get database information

Returns information about the current state of the database; valid keys are:

- `locks`: returns transaction locking information.
- `innodb-status`: returns InnoDB status information.
- `process-list`: returns running processes (queries, etc).

`GET /debug/db/:key`

#### Parameters

None.

### Get profiling information

Returns runtime profiling data of the server in the format expected by `go tools pprof`. The responses are equivalent to those returned by the Go `http/pprof` package.

Valid keys are: `cmdline`, `profile`, `symbol` and `trace`.

`GET /debug/pprof/:key`

#### Parameters
None.

## API errors

Fleet returns API errors as a JSON document with the following fields:
- `message`: This field contains the kind of error (bad request error, authorization error, etc.).
- `errors`: List of errors with `name` and `reason` keys.
- `uuid`: Unique identifier for the error. This identifier can be matched to Fleet logs which might contain more information about the cause of the error.

Sample of an error when trying to send an empty body on a request that expects a JSON body:
```sh
$ curl -k -H "Authorization: Bearer $TOKEN" -H 'Content-Type:application/json' "https://localhost:8080/api/v1/fleet/sso" -d ''
```
Response:
```json
{
  "message": "Bad request",
  "errors": [
    {
      "name": "base",
      "reason": "Expected JSON Body"
    }
  ],
  "uuid": "c0532a64-bec2-4cf9-aa37-96fe47ead814"
}
```

---

<meta name="description" value="Documentation for Fleet's REST API. See example requests and responses for each API endpoint.">
<meta name="pageOrderInSection" value="30"><|MERGE_RESOLUTION|>--- conflicted
+++ resolved
@@ -4115,15 +4115,9 @@
 
 #### Parameters
 
-<<<<<<< HEAD
 | Name                      | Type     | In   | Description                                                                                                   |
 | ------------------------- | -------- | ---- | ------------------------------------------------------------------------------------------------------------- |
 | profile                   | file     | form | **Required.** The .mobileconfig (macOS) or XML (Windows) file containing the profile. |
-=======
-| Name                      | Type     | In   | Description                                                               |
-| ------------------------- | -------- | ---- | ------------------------------------------------------------------------- |
-| profile                   | file     | form | **Required**. The .mobileconfig file containing the profile.               |
->>>>>>> 11b5488b
 | team_id                   | string   | form | _Available in Fleet Premium_ The team ID for the profile. If specified, the profile is applied to only hosts that are assigned to the specified team. If not specified, the profile is applied to only to hosts that are not assigned to any team. |
 
 #### Example
@@ -4205,13 +4199,9 @@
 
 | Name                      | Type   | In    | Description                                                               |
 | ------------------------- | ------ | ----- | ------------------------------------------------------------------------- |
-<<<<<<< HEAD
 | team_id                   | string | query | _Available in Fleet Premium_ The team id to filter profiles.              |
 | page                      | integer | query | Page number of the results to fetch.                                     |
 | per_page                  | integer | query | Results per page.                                                        |
-=======
-| team_id                   | string | query | _Available in Fleet Premium_ The team ID to filter profiles.              |
->>>>>>> 11b5488b
 
 #### Example
 
@@ -4257,11 +4247,7 @@
 
 > [Download custom macOS setting](https://github.com/fleetdm/fleet/blob/ee02782eaf84c121256d73abc20b949d31bf2e57/docs/REST%20API/rest-api.md#download-custom-macos-setting-configuration-profile) (`GET /api/v1/fleet/mdm/apple/profiles/:profile_id`) API endpoint is deprecated as of Fleet 4.41. It is maintained for backwards compatibility. Please use the below API endpoint instead.
 
-<<<<<<< HEAD
 `GET /api/v1/fleet/mdm/profiles/:profile_uuid`
-=======
-`GET /api/v1/fleet/mdm/apple/profiles/:profile_id`
->>>>>>> 11b5488b
 
 #### Parameters
 
@@ -4337,11 +4323,7 @@
 
 > [Delete custom macOS setting](https://github.com/fleetdm/fleet/blob/ee02782eaf84c121256d73abc20b949d31bf2e57/docs/REST%20API/rest-api.md#delete-custom-macos-setting-configuration-profile) (`DELETE /api/v1/fleet/mdm/apple/profiles/:profile_id`) API endpoint is deprecated as of Fleet 4.41. It is maintained for backwards compatibility. Please use the below API endpoint instead.
 
-<<<<<<< HEAD
 `DELETE /api/v1/fleet/mdm/profiles/:profile_uuid`
-=======
-`DELETE /api/v1/fleet/mdm/apple/profiles/:profile_id`
->>>>>>> 11b5488b
 
 #### Parameters
 
@@ -4396,11 +4378,7 @@
 
 #### Example
 
-<<<<<<< HEAD
-Get aggregate status counts of Apple disk encryption profiles applying to macOS hosts enrolled to Fleet that are not assigned to any team.
-=======
 Get aggregate disk encryption status counts of macOS and Windows hosts enrolled to Fleet's MDM that are not assigned to any team.
->>>>>>> 11b5488b
 
 `GET /api/v1/fleet/mdm/disk_encryption/summary`
 
@@ -4423,16 +4401,10 @@
 
 > [Get macOS settings statistics](https://github.com/fleetdm/fleet/blob/ee02782eaf84c121256d73abc20b949d31bf2e57/docs/REST%20API/rest-api.md#get-macos-settings-statistics) (`GET /api/v1/fleet/mdm/apple/profiles/summary`) API endpoint is deprecated as of Fleet 4.41. It is maintained for backwards compatibility. Please use the below API endpoint instead.
 
-<<<<<<< HEAD
 Get aggregate status counts of all OS settings (configuration profiles and disk encryption) enforced on hosts.
 
 For Fleet Premium users, the counts can
-optionally be filtered by `team_id`. If no `team_id` is specified, team profiles are excluded from the
-=======
-For Fleet Premium uses, the statistics can
-optionally be filtered by team ID. If no team ID is specified, team profiles are excluded from the
->>>>>>> 11b5488b
-results (i.e., only profiles that are associated with "No team" are listed).
+optionally be filtered by `team_id`. If no `team_id` is specified, team profiles are excluded from the results (i.e., only profiles that are associated with "No team" are listed).
 
 `GET /api/v1/fleet/mdm/profiles/summary`
 
