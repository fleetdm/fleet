--- conflicted
+++ resolved
@@ -4243,15 +4243,11 @@
       "software_package": {
         "name": "GoogleChrome.pkg",
         "version": "125.12.0.3",
-<<<<<<< HEAD
-        "self_service": true
-=======
         "self_service": true,
         "last_install": {
           "install_uuid": "8bbb8ac2-b254-4387-8cba-4d8a0407368b",
           "installed_at": "2024-05-15T15:23:57Z"
         },
->>>>>>> 80e60433
       },
       "app_store_app": null
       "source": "apps",
@@ -4271,10 +4267,7 @@
       "software_package": {
         "name": "FalconSensor-6.44.pkg"
         "self_service": false,
-<<<<<<< HEAD
-=======
         "last_install": null
->>>>>>> 80e60433
       },
       "app_store_app": null    
       "source": "",
@@ -4287,12 +4280,6 @@
       "software_package": null
       "app_store_app": {
         "app_store_id": "1091189122"
-<<<<<<< HEAD
-      },
-      "source": "apps",
-      "status": null,
-      "last_install": null,
-=======
         "version": "2.04",
         "last_install": {
           "command_uuid": "0aa14ae5-58fe-491a-ac9a-e4ee2b3aac40",
@@ -4301,19 +4288,12 @@
       },
       "source": "apps",
       "status": "installed",
->>>>>>> 80e60433
       "installed_versions": [
         {
           "version": "118.0",
           "last_opened_at": "2024-04-01T23:03:07Z",
           "vulnerabilities": ["CVE-2023-1234"],
-          "installed_paths": ["/Applications/Firefox.app"]
-        },
-        {
-          "version": "119.0",
-          "last_opened_at": "2024-04-01T23:03:07Z",
-          "vulnerabilities": ["CVE-2023-4321","CVE-2023-7654"],
-          "installed_paths": ["/Downloads/Firefox.app"]
+          "installed_paths": ["/Applications/Logic Pro.app"]
         }
       ]
     },
@@ -8509,182 +8489,18 @@
 
 ## Software
 
-<<<<<<< HEAD
-- [Add software](#add-software)
-- [Download software](#download-software)
-- [Delete software available for install](#delete-software)
-=======
-- [Add package](#add-package)
-- [Download package](#download-package)
-- [Delete package or App Store app](#delete-package-or-app-store-app)
->>>>>>> 80e60433
-- [Get installation result](#get-installation-result)
 - [List software](#list-software)
 - [List software versions](#list-software-versions)
 - [List operating systems](#list-operating-systems)
 - [Get software](#get-software)
 - [Get software version](#get-software-version)
-<<<<<<< HEAD
-=======
 - [Get operating system version](#get-operating-system-version)
->>>>>>> 80e60433
-- [Get available App Store apps](#get-available-app-store-apps)
+- [Add package](#add-package)
+- [Get package install result](#get-package-install-result)
+- [Download package](#download-package)
+- [List App Store apps](#list-app-store-apps)
 - [Add App Store app](#add-app-store-app)
-
-### Add package
-
-_Available in Fleet Premium._
-
-Add a software package to install on macOS, Windows, and Linux (Ubuntu) hosts.
-
-
-`POST /api/v1/fleet/software/package`
-
-#### Parameters
-
-| Name            | Type    | In   | Description                                      |
-| ----            | ------- | ---- | --------------------------------------------     |
-| software        | file    | form | **Required**. Installer package file. Supported packages are PKG, MSI, EXE, and DEB.   |
-| team_id         | integer | form | **Required**. The team ID. Adds a software package to the specified team. |
-| install_script  | string | form | Command that Fleet runs to install software. If not specified Fleet runs [default install command](https://github.com/fleetdm/fleet/tree/f71a1f183cc6736205510580c8366153ea083a8d/pkg/file/scripts) for each package type. |
-| pre_install_query  | string | form | Query that is pre-install condition. If the query doesn't return any result, Fleet won't proceed to install. |
-| post_install_script | string | form | The contents of the script to run after install. If the specified script fails (exit code non-zero) software install will be marked as failed and rolled back. |
-| self_service | boolean | form | Self-service software is optional and can be installed by the end user. |
-
-#### Example
-
-`POST /api/v1/fleet/software/package`
-
-##### Request header
-
-```http
-Content-Length: 8500
-Content-Type: multipart/form-data; boundary=------------------------d8c247122f594ba0
-```
-
-##### Request body
-
-```http
---------------------------d8c247122f594ba0
-Content-Disposition: form-data; name="team_id"
-1
---------------------------d8c247122f594ba0
-Content-Disposition: form-data; name="self_service"
-true
---------------------------d8c247122f594ba0
-Content-Disposition: form-data; name="install_script"
-sudo installer -pkg /temp/FalconSensor-6.44.pkg -target /
---------------------------d8c247122f594ba0
-Content-Disposition: form-data; name="pre_install_query"
-SELECT 1 FROM macos_profiles WHERE uuid='c9f4f0d5-8426-4eb8-b61b-27c543c9d3db';
---------------------------d8c247122f594ba0
-Content-Disposition: form-data; name="post_install_script"
-sudo /Applications/Falcon.app/Contents/Resources/falconctl license 0123456789ABCDEFGHIJKLMNOPQRSTUV-WX
---------------------------d8c247122f594ba0
-Content-Disposition: form-data; name="software"; filename="FalconSensor-6.44.pkg"
-Content-Type: application/octet-stream
-<BINARY_DATA>
---------------------------d8c247122f594ba0
-```
-
-##### Default response
-
-`Status: 200`
-
-
-### Download package
-
-_Available in Fleet Premium._
-
-`GET /api/v1/fleet/software/titles/:software_title_id/package?alt=media`
-
-#### Parameters
-
-| Name            | Type    | In   | Description                                      |
-| ----            | ------- | ---- | --------------------------------------------     |
-| software_title_id   | integer | path | **Required**. The ID of the software title to download software package.|
-| team_id | integer | query | **Required**. The team ID. Downloads a software package added to the specified team. |
-| alt             | integer | query | **Required**. If specified and set to "media", downloads the specified software package. |
-
-#### Example
-
-`GET /api/v1/fleet/software/titles/123/package?alt=media?team_id=2`
-
-##### Default response
-
-`Status: 200`
-
-```http
-Status: 200
-Content-Type: application/octet-stream
-Content-Disposition: attachment
-Content-Length: <length>
-Body: <blob>
-```
-
-<<<<<<< HEAD
-### Delete software available for install
-=======
-### Delete package or App Store app
->>>>>>> 80e60433
-
-> This **endpoint is experimental** and may change. You can find the upcoming breaking changes [here](https://github.com/fleetdm/fleet/pull/19291/files#diff-7246bc304b15c8865ed8eaa205e9c244d0a0314e4bae60cf553dc06147c38b64L8661-R8698).
-
-_Available in Fleet Premium._
-
-Deletes software that's available for install (package or App Store app).
-
-`DELETE /api/v1/fleet/software/titles/:software_title_id/available_for_install`
-
-#### Parameters
-
-| Name            | Type    | In   | Description                                      |
-| ----            | ------- | ---- | --------------------------------------------     |
-| software_title_id              | integer | path | **Required**. The ID of the software title to delete software available for install. |
-| team_id | integer | query | **Required**. The team ID. Deletes a software package added to the specified team. |
-
-#### Example
-
-`DELETE /api/v1/fleet/software/titles/24/available_for_install?team_id=2`
-
-##### Default response
-
-`Status: 204`
-
-### Get installation results
-
-_Available in Fleet Premium._
-
-`GET /api/v1/fleet/software/install/results/:install_uuid`
-
-Get the results of a software installation.
-
-| Name            | Type    | In   | Description                                      |
-| ----            | ------- | ---- | --------------------------------------------     |
-| install_uuid | string | path | **Required**. The software installation UUID.|
-
-#### Example
-
-`GET /api/v1/fleet/software/install/results/b15ce221-e22e-4c6a-afe7-5b3400a017da`
-
-##### Default response
-
-`Status: 200`
-
-```json
- {
-   "install_uuid": "b15ce221-e22e-4c6a-afe7-5b3400a017da",
-   "software_title": "Falcon.app",
-   "software_title_id": 8353,
-   "software_package": "FalconSensor-6.44.pkg",
-   "host_id": 123,
-   "host_display_name": "Marko's MacBook Pro",
-   "status": "failed",
-   "output": "Installing software...\nError: The operation can’t be completed because the item “Falcon” is in use.",
-   "pre_install_query_output": "Query returned result\nSuccess",
-   "post_install_script_output": "Running script...\nExit code: 1 (Failed)\nRolling back software install...\nSuccess"
- }
-```
+- [Delete package or App Store app](#delete-package-or-app-store-app)
 
 ### List software
 
@@ -9126,23 +8942,6 @@
 }
 ```
 
-<<<<<<< HEAD
-### List Apple App Store apps
-
-Returns the list of App Store apps purchased in Apple Business Manager (VPP). Apps that are already added to a team won't be returned.
-
-`GET /api/v1/fleet/software/app_store_apps`
-
-#### Parameters
-
-| Name    | Type | In | Description |
-| ------- | ---- | -- | ----------- |
-| team_id | integer | query | **Required**. The team ID. Lists available VPP software for specified team. |
-
-#### Example
-
-`GET /api/v1/fleet/software/app_store_apps/?team_id=3`
-=======
 ### Get operating system version
 
 Retrieves information about the specified operating system (OS) version.
@@ -9155,79 +8954,13 @@
 | ---- | ---- | -- | ----------- |
 | id   | integer | path | **Required.** The OS version's ID. |
 | team_id             | integer | query | _Available in Fleet Premium_. Filters response data to the specified team. Use `0` to filter by hosts assigned to "No team".  |
->>>>>>> 80e60433
-
-##### Default response
-
-`Status: 200`
-
-```json
-{
-<<<<<<< HEAD
-  "app_store_apps": [
-    {
-      "name": "Xcode",
-      "icon_url": "https://is1-ssl.mzstatic.com/image/thumb/Purple211/v4/f1/65/1e/a4844ccd-486d-455f-bb31-67336fe46b14/AppIcon-1x_U007emarketing-0-7-0-85-220-0.png/512x512bb.jpg",
-      "latest_version": "15.4",
-      "app_store_id": "497799835",
-      "added": true,
-      "platform": "darwin"
-    },
-    {
-      "name": "Logic Pro",
-      "icon_url": "https://is1-ssl.mzstatic.com/image/thumb/Purple211/v4/f1/65/1e/a4844ccd-486d-455f-bb31-67336fe46b14/AppIcon-1x_U007emarketing-0-7-0-85-220-0.png/512x512bb.jpg",
-      "latest_version": "2.04",
-      "app_store_id": "634148309",
-      "added": false,
-      "platform": "ios"
-    },
-    {
-      "name": "Logic Pro",
-      "icon_url": "https://is1-ssl.mzstatic.com/image/thumb/Purple211/v4/f1/65/1e/a4844ccd-486d-455f-bb31-67336fe46b14/AppIcon-1x_U007emarketing-0-7-0-85-220-0.png/512x512bb.jpg",
-      "latest_version": "2.04",
-      "app_store_id": "634148309",
-      "added": false,
-      "platform": "ipados"
-    },
-  ]
-}
-```
-
-### Add App Store app
-
-_Available in Fleet Premium._
-
-Add App Store (VPP) app purchased in Apple Business Manager.
-
-`POST /api/v1/fleet/software/app_store_apps`
-
-#### Parameters
-
-| Name | Type | In | Description |
-| ---- | ---- | -- | ----------- |
-| app_store_id   | string | body | **Required.** The ID of App Store app. |
-| team_id       | integer | body | **Required**. The team ID. Adds VPP software to the specified team.  |
-| platform | string | body | The platform of the app (`darwin`, `ios`, or `ipados`). Default is `darwin`. |
-
-#### Example
-
-`POST /api/v1/fleet/software/app_store_apps?team_id=3`
-
-##### Request body
-
-```json
-{
-  "app_store_id": "497799835",
-  "team_id": 2,
-  "platform": "ipados"
-}
-```
-
-##### Default response
-
-`Status: 200`
-
-=======
+
+##### Default response
+
+`Status: 200`
+
+```json
+{
   "counts_updated_at": "2023-12-06T22:17:30Z",
   "os_version": {
     "id": 123,
@@ -9269,11 +9002,134 @@
 }
 ```
 
-## Vulnerabilities
-
-### Get available App Store apps
-
-Returns the list of App Store (VPP) apps purchased in Apple Business Manager. Apps that are already added to a team won't be returned.
+### Add package
+
+_Available in Fleet Premium._
+
+Add a package (.pkg, .msi, .exe, .deb) to install on macOS, Windows, or Linux (Ubuntu) hosts.
+
+
+`POST /api/v1/fleet/software/package`
+
+#### Parameters
+
+| Name            | Type    | In   | Description                                      |
+| ----            | ------- | ---- | --------------------------------------------     |
+| software        | file    | form | **Required**. Installer package file. Supported packages are PKG, MSI, EXE, and DEB.   |
+| team_id         | integer | form | **Required**. The team ID. Adds a software package to the specified team. |
+| install_script  | string | form | Command that Fleet runs to install software. If not specified Fleet runs [default install command](https://github.com/fleetdm/fleet/tree/f71a1f183cc6736205510580c8366153ea083a8d/pkg/file/scripts) for each package type. |
+| pre_install_query  | string | form | Query that is pre-install condition. If the query doesn't return any result, Fleet won't proceed to install. |
+| post_install_script | string | form | The contents of the script to run after install. If the specified script fails (exit code non-zero) software install will be marked as failed and rolled back. |
+| self_service | boolean | form | Self-service software is optional and can be installed by the end user. |
+
+#### Example
+
+`POST /api/v1/fleet/software/package`
+
+##### Request header
+
+```http
+Content-Length: 8500
+Content-Type: multipart/form-data; boundary=------------------------d8c247122f594ba0
+```
+
+##### Request body
+
+```http
+--------------------------d8c247122f594ba0
+Content-Disposition: form-data; name="team_id"
+1
+--------------------------d8c247122f594ba0
+Content-Disposition: form-data; name="self_service"
+true
+--------------------------d8c247122f594ba0
+Content-Disposition: form-data; name="install_script"
+sudo installer -pkg /temp/FalconSensor-6.44.pkg -target /
+--------------------------d8c247122f594ba0
+Content-Disposition: form-data; name="pre_install_query"
+SELECT 1 FROM macos_profiles WHERE uuid='c9f4f0d5-8426-4eb8-b61b-27c543c9d3db';
+--------------------------d8c247122f594ba0
+Content-Disposition: form-data; name="post_install_script"
+sudo /Applications/Falcon.app/Contents/Resources/falconctl license 0123456789ABCDEFGHIJKLMNOPQRSTUV-WX
+--------------------------d8c247122f594ba0
+Content-Disposition: form-data; name="software"; filename="FalconSensor-6.44.pkg"
+Content-Type: application/octet-stream
+<BINARY_DATA>
+--------------------------d8c247122f594ba0
+```
+
+##### Default response
+
+`Status: 200`
+
+### Get package install result
+
+_Available in Fleet Premium._
+
+`GET /api/v1/fleet/software/install/results/:install_uuid`
+
+Get the results of a software package install.
+
+| Name            | Type    | In   | Description                                      |
+| ----            | ------- | ---- | --------------------------------------------     |
+| install_uuid | string | path | **Required**. The software installation UUID.|
+
+#### Example
+
+`GET /api/v1/fleet/software/install/results/b15ce221-e22e-4c6a-afe7-5b3400a017da`
+
+##### Default response
+
+`Status: 200`
+
+```json
+ {
+   "install_uuid": "b15ce221-e22e-4c6a-afe7-5b3400a017da",
+   "software_title": "Falcon.app",
+   "software_title_id": 8353,
+   "software_package": "FalconSensor-6.44.pkg",
+   "host_id": 123,
+   "host_display_name": "Marko's MacBook Pro",
+   "status": "failed",
+   "output": "Installing software...\nError: The operation can’t be completed because the item “Falcon” is in use.",
+   "pre_install_query_output": "Query returned result\nSuccess",
+   "post_install_script_output": "Running script...\nExit code: 1 (Failed)\nRolling back software install...\nSuccess"
+ }
+```
+
+### Download package
+
+_Available in Fleet Premium._
+
+`GET /api/v1/fleet/software/titles/:software_title_id/package?alt=media`
+
+#### Parameters
+
+| Name            | Type    | In   | Description                                      |
+| ----            | ------- | ---- | --------------------------------------------     |
+| software_title_id   | integer | path | **Required**. The ID of the software title to download software package.|
+| team_id | integer | query | **Required**. The team ID. Downloads a software package added to the specified team. |
+| alt             | integer | query | **Required**. If specified and set to "media", downloads the specified software package. |
+
+#### Example
+
+`GET /api/v1/fleet/software/titles/123/package?alt=media?team_id=2`
+
+##### Default response
+
+`Status: 200`
+
+```http
+Status: 200
+Content-Type: application/octet-stream
+Content-Disposition: attachment
+Content-Length: <length>
+Body: <blob>
+```
+
+### List App Store apps
+
+Returns the list of Apple App Store (VPP) apps purchased in Apple Business Manager. Apps can only be added to team once.
 
 `GET /api/v1/fleet/software/app_store_apps`
 
@@ -9293,20 +9149,32 @@
 
 ```json
 {
-  "app_store_apps": {
+  "app_store_apps": [
     {
       "name": "Xcode",
       "icon_url": "https://is1-ssl.mzstatic.com/image/thumb/Purple211/v4/f1/65/1e/a4844ccd-486d-455f-bb31-67336fe46b14/AppIcon-1x_U007emarketing-0-7-0-85-220-0.png/512x512bb.jpg",
       "latest_version": "15.4",
-      "app_store_id": "497799835"
+      "app_store_id": "497799835",
+      "added": true,
+      "platform": "darwin"
     },
     {
       "name": "Logic Pro",
       "icon_url": "https://is1-ssl.mzstatic.com/image/thumb/Purple211/v4/f1/65/1e/a4844ccd-486d-455f-bb31-67336fe46b14/AppIcon-1x_U007emarketing-0-7-0-85-220-0.png/512x512bb.jpg",
       "latest_version": "2.04",
-      "app_store_id": "634148309"
-    },
-}
+      "app_store_id": "634148309",
+      "added": false,
+      "platform": "ios"
+    },
+    {
+      "name": "Logic Pro",
+      "icon_url": "https://is1-ssl.mzstatic.com/image/thumb/Purple211/v4/f1/65/1e/a4844ccd-486d-455f-bb31-67336fe46b14/AppIcon-1x_U007emarketing-0-7-0-85-220-0.png/512x512bb.jpg",
+      "latest_version": "2.04",
+      "app_store_id": "634148309",
+      "added": false,
+      "platform": "ipados"
+    },
+  ]
 }
 ```
 
@@ -9324,6 +9192,7 @@
 | ---- | ---- | -- | ----------- |
 | app_store_id   | string | body | **Required.** The ID of App Store app. |
 | team_id       | integer | body | **Required**. The team ID. Adds VPP software to the specified team.  |
+| platform | string | body | The platform of the app (`darwin`, `ios`, or `ipados`). Default is `darwin`. |
 
 #### Example
 
@@ -9334,15 +9203,40 @@
 ```json
 {
   "app_store_id": "497799835",
-  "team_id": 2
-}
-```
-
-##### Default response
-
-`Status: 200`
-
->>>>>>> 80e60433
+  "team_id": 2,
+  "platform": "ipados"
+}
+```
+
+##### Default response
+
+`Status: 200`
+
+### Delete package or App Store app
+
+> This **endpoint is experimental** and may change. You can find the upcoming breaking changes [here](https://github.com/fleetdm/fleet/pull/19291/files#diff-7246bc304b15c8865ed8eaa205e9c244d0a0314e4bae60cf553dc06147c38b64L8661-R8698).
+
+_Available in Fleet Premium._
+
+Deletes software that's available for install (package or App Store app).
+
+`DELETE /api/v1/fleet/software/titles/:software_title_id/available_for_install`
+
+#### Parameters
+
+| Name            | Type    | In   | Description                                      |
+| ----            | ------- | ---- | --------------------------------------------     |
+| software_title_id              | integer | path | **Required**. The ID of the software title to delete software available for install. |
+| team_id | integer | query | **Required**. The team ID. Deletes a software package added to the specified team. |
+
+#### Example
+
+`DELETE /api/v1/fleet/software/titles/24/available_for_install?team_id=2`
+
+##### Default response
+
+`Status: 204`
+
 ## Vulnerabilities
 
 - [List vulnerabilities](#list-vulnerabilities)
