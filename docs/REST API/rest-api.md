--- conflicted
+++ resolved
@@ -7302,7 +7302,6 @@
         "hosts_count": 1
       },
       {
-<<<<<<< HEAD
         "id": 32,
         "name": "1Password – Password Manager",
         "versions_count": 1,
@@ -7320,17 +7319,6 @@
           }
         ],
         "hosts_count": 345
-=======
-        "id": 2,
-        "name": "1Password – Password Manager",
-        "version": "2.3.7",
-        "source": "chrome_extensions",
-        "extension_id": "aeblfdkhhhdcdjpifhhbdiojplfjncoa",
-        "browser": "chrome",
-        "generated_cpe": "cpe:2.3:a:1password:1password:2.3.7:*:*:*:*:chrome:*:*",
-        "vulnerabilities": null,
-        "hosts_count": 2
->>>>>>> 9e4aeb3e
       }
     ],
     "meta": {
