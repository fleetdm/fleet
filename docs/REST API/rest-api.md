# REST API

- [Authentication](#authentication)
- [Activities](#activities)
- [Fleet configuration](#fleet-configuration)
- [File carving](#file-carving)
- [Hosts](#hosts)
- [Labels](#labels)
- [Mobile device management (MDM)](#mobile-device-management-mdm)
- [Policies](#policies)
- [Queries](#queries)
- [Schedule (deprecated)](#schedule)
- [Scripts](#scripts)
- [Sessions](#sessions)
- [Software](#software)
- [Targets](#targets)
- [Teams](#teams)
- [Translator](#translator)
- [Users](#users)
- [API errors](#api-responses)

Use the Fleet APIs to automate Fleet.

This page includes a list of available resources and their API routes.

## Authentication

- [Retrieve your API token](#retrieve-your-api-token)
- [Log in](#log-in)
- [Log out](#log-out)
- [Forgot password](#forgot-password)
- [Change password](#change-password)
- [Reset password](#reset-password)
- [Me](#me)
- [SSO config](#sso-config)
- [Initiate SSO](#initiate-sso)
- [SSO callback](#sso-callback)

### Retrieve your API token

All API requests to the Fleet server require API token authentication unless noted in the documentation. API tokens are tied to your Fleet user account.

To get an API token, retrieve it from "My account" > "Get API token" in the Fleet UI (`/profile`). Or, you can send a request to the [login API endpoint](#log-in) to get your token.

Then, use that API token to authenticate all subsequent API requests by sending it in the "Authorization" request header, prefixed with "Bearer ":

```http
Authorization: Bearer <your token>
```

> For SSO and MFA users, email/password login is disabled. The API token can instead be retrieved from the "My account" page in the UI (/profile). On this page, choose "Get API token".

### Log in

Authenticates the user with the specified credentials. Use the token returned from this endpoint to authenticate further API requests.

`POST /api/v1/fleet/login`

> Logging in via the API is not supported for SSO and MFA users. The API token can instead be retrieved from the "My account" page in the UI (/profile). On this page, choose "Get API token".

#### Parameters

| Name     | Type   | In   | Description                                   |
| -------- | ------ | ---- | --------------------------------------------- |
| email    | string | body | **Required**. The user's email.               |
| password | string | body | **Required**. The user's plain text password. |

#### Example

`POST /api/v1/fleet/login`

##### Request body

```json
{
  "email": "janedoe@example.com",
  "password": "VArCjNW7CfsxGp67"
}
```

##### Default response

`Status: 200`

```json
{
  "user": {
    "created_at": "2020-11-13T22:57:12Z",
    "updated_at": "2020-11-13T22:57:12Z",
    "id": 1,
    "name": "Jane Doe",
    "email": "janedoe@example.com",
    "enabled": true,
    "force_password_reset": false,
    "gravatar_url": "",
    "sso_enabled": false,
    "mfa_enabled": false,
    "global_role": "admin",
    "teams": []
  },
  "token": "{your token}"
}
```

##### Authentication failed

`Status: 401 Unauthorized`

```json
{
  "message": "Authentication failed",
  "errors": [
    {
      "name": "base",
      "reason": "Authentication failed"
    }
  ],
  "uuid": "1272014b-902b-4b36-bcdb-75fde5eac1fc"
}
```

##### MFA Required

`Status: 202 Accepted`

```json
{
  "message": "We sent an email to you. Please click the magic link in the email to sign in.",
}
```

##### Too many requests / Rate limiting

`Status: 429 Too Many Requests`
`Header: retry-after: N`

> This response includes a header `retry-after` that indicates how many more seconds you are blocked before you can try again.

```json
{
  "message": "limit exceeded, retry after: Ns",
  "errors": [
    {
      "name": "base",
      "reason": "limit exceeded, retry after: Ns"
    }
  ]
}
```

---

### Log out

Logs out the authenticated user.

`POST /api/v1/fleet/logout`

#### Example

`POST /api/v1/fleet/logout`

##### Default response

`Status: 200`

---

### Forgot password

Sends a password reset email to the specified email. Requires that SMTP or SES is configured for your Fleet server.

`POST /api/v1/fleet/forgot_password`

#### Parameters

| Name  | Type   | In   | Description                                                             |
| ----- | ------ | ---- | ----------------------------------------------------------------------- |
| email | string | body | **Required**. The email of the user requesting the reset password link. |

#### Example

`POST /api/v1/fleet/forgot_password`

##### Request body

```json
{
  "email": "janedoe@example.com"
}
```

##### Default response

`Status: 200`

##### Unknown error

`Status: 500`

```json
{
  "message": "Unknown Error",
  "errors": [
    {
      "name": "base",
      "reason": "email not configured"
    }
  ]
}
```

---

### Change password

`POST /api/v1/fleet/change_password`

Changes the password for the authenticated user.

#### Parameters

| Name         | Type   | In   | Description                            |
| ------------ | ------ | ---- | -------------------------------------- |
| old_password | string | body | **Required**. The user's old password. |
| new_password | string | body | **Required**. The user's new password. |

#### Example

`POST /api/v1/fleet/change_password`

##### Request body

```json
{
  "old_password": "VArCjNW7CfsxGp67",
  "new_password": "zGq7mCLA6z4PzArC"
}
```

##### Default response

`Status: 200`

##### Validation failed

`Status: 422 Unprocessable entity`

```json
{
  "message": "Validation Failed",
  "errors": [
    {
      "name": "old_password",
      "reason": "old password does not match"
    }
  ]
}
```

### Reset password

Resets a user's password. Which user is determined by the password reset token used. The password reset token can be found in the password reset email sent to the desired user.

`POST /api/v1/fleet/reset_password`

#### Parameters

| Name                      | Type   | In   | Description                                                               |
| ------------------------- | ------ | ---- | ------------------------------------------------------------------------- |
| new_password              | string | body | **Required**. The new password.                                           |
| new_password_confirmation | string | body | **Required**. Confirmation for the new password.                          |
| password_reset_token      | string | body | **Required**. The token provided to the user in the password reset email. |

#### Example

`POST /api/v1/fleet/reset_password`

##### Request body

```json
{
  "new_password": "abc123",
  "new_password_confirmation": "abc123",
  "password_reset_token": "UU5EK0JhcVpsRkY3NTdsaVliMEZDbHJ6TWdhK3oxQ1Q="
}
```

##### Default response

`Status: 200`


---

### Me

Retrieves the user data for the authenticated user.

`GET /api/v1/fleet/me`

#### Example

`GET /api/v1/fleet/me`

##### Default response

`Status: 200`

```json
{
  "user": {
    "created_at": "2020-11-13T22:57:12Z",
    "updated_at": "2020-11-16T23:49:41Z",
    "id": 1,
    "name": "Jane Doe",
    "email": "janedoe@example.com",
    "global_role": "admin",
    "enabled": true,
    "force_password_reset": false,
    "gravatar_url": "",
    "sso_enabled": false,
    "teams": []
  },
  "available_teams" : [
    {
      "id": 1,
      "name": "Workstations",
      "description": "Employee workstations"
    }
  ],
}
```

---

### Perform required password reset

Resets the password of the authenticated user. Requires that `force_password_reset` is set to `true` prior to the request.

`POST /api/v1/fleet/perform_required_password_reset`

#### Example

`POST /api/v1/fleet/perform_required_password_reset`

##### Request body

```json
{
  "new_password": "sdPz8CV5YhzH47nK"
}
```

##### Default response

`Status: 200`

```json
{
  "user": {
    "created_at": "2020-11-13T22:57:12Z",
    "updated_at": "2020-11-17T00:09:23Z",
    "id": 1,
    "name": "Jane Doe",
    "email": "janedoe@example.com",
    "enabled": true,
    "force_password_reset": false,
    "gravatar_url": "",
    "sso_enabled": false,
    "global_role": "admin",
    "teams": []
  }
}
```

---

### SSO config

Gets the current SSO configuration.

`GET /api/v1/fleet/sso`

#### Example

`GET /api/v1/fleet/sso`

##### Default response

`Status: 200`

```json
{
  "settings": {
    "idp_name": "IDP Vendor 1",
    "idp_image_url": "",
    "sso_enabled": false
  }
}
```

---

### Initiate SSO

`POST /api/v1/fleet/sso`

#### Parameters

| Name      | Type   | In   | Description                                                                 |
| --------- | ------ | ---- | --------------------------------------------------------------------------- |
| relay_url | string | body | **Required**. The relative url to be navigated to after successful sign in. |

#### Example

`POST /api/v1/fleet/sso`

##### Request body

```json
{
  "relay_url": "/hosts/manage"
}
```

##### Default response

`Status: 200`

##### Unknown error

`Status: 500`

```json
{
  "message": "Unknown Error",
  "errors": [
    {
      "name": "base",
      "reason": "InitiateSSO getting metadata: Get \"https://idp.example.org/idp-meta.xml\": dial tcp: lookup idp.example.org on [2001:558:feed::1]:53: no such host"
    }
  ]
}
```

### SSO callback

This is the callback endpoint that the identity provider will use to send security assertions to Fleet. This is where Fleet receives and processes the response from the identify provider.

`POST /api/v1/fleet/sso/callback`

#### Parameters

| Name         | Type   | In   | Description                                                 |
| ------------ | ------ | ---- | ----------------------------------------------------------- |
| SAMLResponse | string | body | **Required**. The SAML response from the identity provider. |

#### Example

`POST /api/v1/fleet/sso/callback`

##### Request body

```json
{
  "SAMLResponse": "<SAML response from IdP>"
}
```

##### Default response

`Status: 200`


---

## Activities

### List activities

Returns a list of the activities that have been performed in Fleet. For a comprehensive list of activity types and detailed information, please see the [audit logs](https://fleetdm.com/docs/using-fleet/audit-activities) page.

`GET /api/v1/fleet/activities`

#### Parameters

| Name            | Type    | In    | Description                                                 |
|:--------------- |:------- |:----- |:------------------------------------------------------------|
| page            | integer | query | Page number of the results to fetch.                                                                                          |
| per_page        | integer | query | Results per page.                                                                                                             |
| order_key       | string  | query | What to order results by. Can be any column in the `activites` table.                                                         |
| order_direction | string  | query | **Requires `order_key`**. The direction of the order given the order key. Options include `asc` and `desc`. Default is `asc`. |

#### Example

`GET /api/v1/fleet/activities?page=0&per_page=10&order_key=created_at&order_direction=desc`

##### Default response

```json
{
  "activities": [
    {
      "created_at": "2023-07-27T14:35:08Z",
      "id": 25,
      "actor_full_name": "Anna Chao",
      "actor_id": 3,
      "actor_gravatar": "",
      "actor_email": "",
      "type": "uninstalled_software",
      "details": {
        "host_id": 1,
        "host_display_name": "Marko's MacBook Pro",
        "software_title": "Adobe Acrobat.app",
        "script_execution_id": "eeeddb94-52d3-4071-8b18-7322cd382abb",
        "status": "failed_install"
      }
    },
    {
      "created_at": "2021-07-29T14:40:27Z",
      "id": 21,
      "actor_full_name": "name",
      "actor_id": 1,
      "actor_gravatar": "",
      "actor_email": "name@example.com",
      "type": "created_team",
      "details": {
        "team_id": 2,
        "team_name": "Apples"
      }
    },
    {
      "created_at": "2021-07-30T13:41:07Z",
      "id": 24,
      "actor_full_name": "name",
      "actor_id": 1,
      "actor_gravatar": "",
      "actor_email": "name@example.com",
      "type": "live_query",
      "details": {
        "targets_count": 231
      }
    },
    {
      "created_at": "2021-07-29T15:35:33Z",
      "id": 23,
      "actor_full_name": "name",
      "actor_id": 1,
      "actor_gravatar": "",
      "actor_email": "name@example.com",
      "type": "deleted_multiple_saved_query",
      "details": {
        "query_ids": [
          2,
          24,
          25
        ]
      }
    },
    {
      "created_at": "2021-07-29T14:40:30Z",
      "id": 22,
      "actor_full_name": "name",
      "actor_id": 1,
      "actor_gravatar": "",
      "actor_email": "name@example.com",
      "type": "created_team",
      "details": {
        "team_id": 3,
        "team_name": "Oranges"
      }
    },
    {
      "created_at": "2021-07-26T17:27:08Z",
      "id": 15,
      "actor_full_name": "name",
      "actor_id": 1,
      "actor_gravatar": "",
      "actor_email": "name@example.com",
      "type": "live_query",
      "details": {
        "target_counts": 14
      }
    }
  ],
  "meta": {
    "has_next_results": true,
    "has_previous_results": false
  }
}

```

---

## File carving

- [List carves](#list-carves)
- [Get carve](#get-carve)
- [Get carve block](#get-carve-block)

Fleet supports osquery's file carving functionality as of Fleet 3.3.0. This allows the Fleet server to request files (and sets of files) from Fleet's agent (fleetd), returning the full contents to Fleet.

To initiate a file carve using the Fleet API, you can use the [live query](#run-live-query) endpoint to run a query against the `carves` table.

For more information on executing a file carve in Fleet, go to the [File carving with Fleet docs](https://github.com/fleetdm/fleet/blob/main/docs/Contributing/File-carving.md).

### List carves

Retrieves a list of the non expired carves. Carve contents remain available for 24 hours after the first data is provided from the osquery client.

`GET /api/v1/fleet/carves`

#### Parameters

| Name            | Type    | In    | Description                                                                                                                    |
|-----------------|---------|-------|--------------------------------------------------------------------------------------------------------------------------------|
| page            | integer | query | Page number of the results to fetch.                                                                                           |
| per_page        | integer | query | Results per page.                                                                                                              |
| order_key       | string  | query | What to order results by. Can be any field listed in the `results` array example below.                                        |
| order_direction | string  | query | **Requires `order_key`**. The direction of the order given the order key. Valid options are 'asc' or 'desc'. Default is 'asc'. |
| after           | string  | query | The value to get results after. This needs `order_key` defined, as that's the column that would be used.                       |
| expired         | boolean | query | Include expired carves (default: false)                                                                                        |

#### Example

`GET /api/v1/fleet/carves`

##### Default response

`Status: 200`

```json
{
  "carves": [
    {
      "id": 1,
      "created_at": "2021-02-23T22:52:01Z",
      "host_id": 7,
      "name": "macbook-pro.local-2021-02-23T22:52:01Z-fleet_distributed_query_30",
      "block_count": 1,
      "block_size": 2000000,
      "carve_size": 2048,
      "carve_id": "c6958b5f-4c10-4dc8-bc10-60aad5b20dc8",
      "request_id": "fleet_distributed_query_30",
      "session_id": "065a1dc3-40ad-441c-afff-80c2ad7dac28",
      "expired": false,
      "max_block": 0
    },
    {
      "id": 2,
      "created_at": "2021-02-23T22:53:03Z",
      "host_id": 7,
      "name": "macbook-pro.local-2021-02-23T22:53:03Z-fleet_distributed_query_31",
      "block_count": 2,
      "block_size": 2000000,
      "carve_size": 3400704,
      "carve_id": "2b9170b9-4e11-4569-a97c-2f18d18bec7a",
      "request_id": "fleet_distributed_query_31",
      "session_id": "f73922ed-40a4-4e98-a50a-ccda9d3eb755",
      "expired": false,
      "max_block": 1,
      "error": "S3 multipart carve upload: EntityTooSmall: Your proposed upload is smaller than the minimum allowed object size"
    }
  ]
}
```

### Get carve

Retrieves the specified carve.

`GET /api/v1/fleet/carves/:id`

#### Parameters

| Name | Type    | In   | Description                           |
| ---- | ------- | ---- | ------------------------------------- |
| id   | integer | path | **Required.** The desired carve's ID. |

#### Example

`GET /api/v1/fleet/carves/1`

##### Default response

`Status: 200`

```json
{
  "carve": {
    "id": 1,
    "created_at": "2021-02-23T22:52:01Z",
    "host_id": 7,
    "name": "macbook-pro.local-2021-02-23T22:52:01Z-fleet_distributed_query_30",
    "block_count": 1,
    "block_size": 2000000,
    "carve_size": 2048,
    "carve_id": "c6958b5f-4c10-4dc8-bc10-60aad5b20dc8",
    "request_id": "fleet_distributed_query_30",
    "session_id": "065a1dc3-40ad-441c-afff-80c2ad7dac28",
    "expired": false,
    "max_block": 0
  }
}
```

### Get carve block

Retrieves the specified carve block. This endpoint retrieves the data that was carved.

`GET /api/v1/fleet/carves/:id/block/:block_id`

#### Parameters

| Name     | Type    | In   | Description                                 |
| -------- | ------- | ---- | ------------------------------------------- |
| id       | integer | path | **Required.** The desired carve's ID.       |
| block_id | integer | path | **Required.** The desired carve block's ID. |

#### Example

`GET /api/v1/fleet/carves/1/block/0`

##### Default response

`Status: 200`

```json
{
    "data": "aG9zdHMAAAAAAAAAAAAAAAAAAAAAAAAAAAAAAAAAAAAAAAAAAAAAAAAAAAAAAAAA..."
}
```
---

## Fleet configuration

- [Get certificate](#get-certificate)
- [Get configuration](#get-configuration)
- [Modify configuration](#modify-configuration)
- [Get global enroll secrets](#get-global-enroll-secrets)
- [Modify global enroll secrets](#modify-global-enroll-secrets)
- [Get team enroll secrets](#get-team-enroll-secrets)
- [Modify team enroll secrets](#modify-team-enroll-secrets)
- [Version](#version)

The Fleet server exposes API endpoints that handle the configuration of Fleet as well as endpoints that manage enroll secret operations. These endpoints require prior authentication, you so you'll need to log in before calling any of the endpoints documented below.

### Get certificate

Returns the Fleet certificate.

`GET /api/v1/fleet/config/certificate`

#### Parameters

None.

#### Example

`GET /api/v1/fleet/config/certificate`

##### Default response

`Status: 200`

```json
{
  "certificate_chain": <certificate_chain>
}
```

### Get configuration

Returns all information about the Fleet's configuration.

The `agent_options`, `sso_settings` and `smtp_settings` fields are only returned for admin and GitOps users with global access. Learn more about roles and permissions [here](https://fleetdm.com/guides/role-based-access).

`mdm.macos_settings.custom_settings`, `mdm.windows_settings.custom_settings`, and `scripts` only include the configuration profiles and scripts applied using [Fleet's YAML](https://fleetdm.com/docs/configuration/yaml-files). To list profiles or scripts added in the UI or API, use the [List configuration profiles](https://fleetdm.com/docs/rest-api/rest-api#list-custom-os-settings-configuration-profiles) or [List scripts](https://fleetdm.com/docs/rest-api/rest-api#list-scripts) endpoints instead.

`GET /api/v1/fleet/config`

#### Parameters

None.

#### Example

`GET /api/v1/fleet/config`

##### Default response

`Status: 200`

```json
{
  "org_info": {
    "org_name": "fleet",
    "org_logo_url": "",
    "contact_url": "https://fleetdm.com/company/contact"
  },
  "server_settings": {
    "server_url": "https://instance.fleet.com",
    "enable_analytics": true,
    "live_query_disabled": false,
    "query_reports_disabled": false,
    "ai_features_disabled": false
  },
  "smtp_settings": {
    "enable_smtp": false,
    "configured": false,
    "sender_address": "",
    "server": "",
    "port": 587,
    "authentication_type": "authtype_username_password",
    "user_name": "",
    "password": "********",
    "enable_ssl_tls": true,
    "authentication_method": "authmethod_plain",
    "domain": "",
    "verify_ssl_certs": true,
    "enable_start_tls": true
  },
  "sso_settings": {
    "entity_id": "",
    "issuer_uri": "",
    "idp_image_url": "",
    "metadata": "",
    "metadata_url": "",
    "idp_name": "",
    "enable_sso": false,
    "enable_sso_idp_login": false,
    "enable_jit_provisioning": false
  },
  "host_expiry_settings": {
    "host_expiry_enabled": false,
    "host_expiry_window": 0
  },
  "activity_expiry_settings": {
    "activity_expiry_enabled": false,
    "activity_expiry_window": 0
  },
  "features": {
    "enable_host_users": true,
    "enable_software_inventory": true,
    "additional_queries": null
  },
  "mdm": {
    "windows_enabled_and_configured": true,
    "enable_disk_encryption": true,
    "macos_updates": {
      "minimum_version": "12.3.1",
      "deadline": "2022-01-01"
    },
    "ios_updates": {
      "minimum_version": "17.0.1",
      "deadline": "2024-08-01"
    },
    "ipados_updates": {
      "minimum_version": "17.0.1",
      "deadline": "2024-08-01"
    },
    "windows_updates": {
      "deadline_days": 5,
      "grace_period_days": 1
    },
    "macos_settings": {
      "custom_settings": [
        {
          "path": "path/to/profile1.mobileconfig",
          "labels": ["Label 1", "Label 2"]
        }
      ]
    },
    "windows_settings": {
      "custom_settings": [
        {
         "path": "path/to/profile2.xml",
         "labels": ["Label 3", "Label 4"]
        }
      ],
    },
    "scripts": ["path/to/script.sh"],
    "end_user_authentication": {
      "entity_id": "",
      "issuer_uri": "",
      "metadata": "",
      "metadata_url": "",
      "idp_name": ""
    },
    "macos_migration": {
      "enable": false,
      "mode": "voluntary",
      "webhook_url": "https://webhook.example.com"
    },
    "macos_setup": {
      "bootstrap_package": "",
      "enable_end_user_authentication": false,
      "macos_setup_assistant": "path/to/config.json",
      "enable_release_device_manually": true
    },
    "client_url": "https://instance.fleet.com"
  },
  "agent_options": {
    "spec": {
      "config": {
        "options": {
          "pack_delimiter": "/",
          "logger_tls_period": 10,
          "distributed_plugin": "tls",
          "disable_distributed": false,
          "logger_tls_endpoint": "/api/v1/osquery/log",
          "distributed_interval": 10,
          "distributed_tls_max_attempts": 3
        },
        "decorators": {
          "load": [
            "SELECT uuid AS host_uuid FROM system_info;",
            "SELECT hostname AS hostname FROM system_info;"
          ]
        }
      },
      "overrides": {},
      "command_line_flags": {}
    }
  },
  "license": {
    "tier": "premium",
    "organization": "fleet",
    "device_count": 500000,
    "expiration": "2031-10-16T00:00:00Z",
    "note": ""
  },
  "logging": {
    "debug": false,
    "json": false,
    "result": {
      "plugin": "firehose",
      "config": {
        "region": "us-east-1",
        "status_stream": "",
        "result_stream": "result-topic"
      }
    },
    "status": {
      "plugin": "filesystem",
      "config": {
        "status_log_file": "foo_status",
        "result_log_file": "",
        "enable_log_rotation": false,
        "enable_log_compression": false
      }
    }
  },
  "vulnerability_settings": {
    "databases_path": ""
  },
  "webhook_settings": {
    "host_status_webhook": {
      "enable_host_status_webhook": true,
      "destination_url": "https://server.com",
      "host_percentage": 5,
      "days_count": 7
    },
    "failing_policies_webhook":{
      "enable_failing_policies_webhook":true,
      "destination_url": "https://server.com",
      "policy_ids": [1, 2, 3],
      "host_batch_size": 1000
    },
    "vulnerabilities_webhook":{
      "enable_vulnerabilities_webhook":true,
      "destination_url": "https://server.com",
      "host_batch_size": 1000
    },
    "activities_webhook":{
      "enable_activities_webhook":true,
      "destination_url": "https://server.com"
    }
  },
  "integrations": {
    "google_calendar": [
      {
        "domain": "example.com",
        "api_key_json": {
           "type": "service_account",
           "project_id": "fleet-in-your-calendar",
           "private_key_id": "<private key id>",
           "private_key": "-----BEGIN PRIVATE KEY-----\n<private key>\n-----END PRIVATE KEY-----\n",
           "client_email": "fleet-calendar-events@fleet-in-your-calendar.iam.gserviceaccount.com",
           "client_id": "<client id>",
           "auth_uri": "https://accounts.google.com/o/oauth2/auth",
           "token_uri": "https://oauth2.googleapis.com/token",
           "auth_provider_x509_cert_url": "https://www.googleapis.com/oauth2/v1/certs",
           "client_x509_cert_url": "https://www.googleapis.com/robot/v1/metadata/x509/fleet-calendar-events%40fleet-in-your-calendar.iam.gserviceaccount.com",
           "universe_domain": "googleapis.com"
         }
      }
    ],
    "jira": [],
    "digicert": [
      {
        "id": 0,
        "name": "DIGICERT_WIFI",
        "url": "https://one.digicert.com",
        "api_token": "********",
        "profile_id": "7ed77396-9186-4bfa-9fa7-63dddc46b8a3",
        "certificate_common_name": "$FLEET_VAR_HOST_HARDWARE_SERIAL@example.com",
        "certificate_user_principal_names": [
          "$FLEET_VAR_HOST_HARDWARE_SERIAL@example.com",
        ]
        "certificate_seat_id": "$FLEET_VAR_HOST_HARDWARE_SERIAL@example.com"
      }
    ],
    "ndes_scep_proxy": {
      "admin_url": "https://example.com/certsrv/mscep_admin/",
      "password": "********",
      "url": "https://example.com/certsrv/mscep/mscep.dll",
      "username": "Administrator@example.com"
    },
    "custom_scep_proxy": [
      {
        "id": 0,
        "name": "SCEP_WIFI",
        "url": "https://example.com/scep",
        "challenge": "********",
      },
      {
        "id": 1,
        "name": "SCEP_VPN",
        "url": "https://example.com/scep",
        "challenge": "********",
      }
    ],
    "zendesk": []
  },
  "logging": {
    "debug": false,
    "json": false,
    "result": {
        "plugin": "filesystem",
        "config": {
          "status_log_file": "/var/folders/xh/bxm1d2615tv3vrg4zrxq540h0000gn/T/osquery_status",
          "result_log_file": "/var/folders/xh/bxm1d2615tv3vrg4zrxq540h0000gn/T/osquery_result",
          "enable_log_rotation": false,
          "enable_log_compression": false
        }
      },
    "status": {
      "plugin": "filesystem",
      "config": {
        "status_log_file": "/var/folders/xh/bxm1d2615tv3vrg4zrxq540h0000gn/T/osquery_status",
        "result_log_file": "/var/folders/xh/bxm1d2615tv3vrg4zrxq540h0000gn/T/osquery_result",
        "enable_log_rotation": false,
        "enable_log_compression": false
      }
    }
  },
  "update_interval": {
    "osquery_detail": 3600000000000,
    "osquery_policy": 3600000000000
  },
  "vulnerabilities": {
    "cpe_database_url": "",
    "disable_schedule": false,
    "cve_feed_prefix_url": "",
    "databases_path": "",
    "disable_data_sync": false,
    "periodicity": 3600000000000,
    "recent_vulnerability_max_age": 2592000000000000
  }
}
```

### Modify configuration

Modifies the Fleet's configuration with the supplied information.

`PATCH /api/v1/fleet/config`

#### Parameters

| Name                     | Type    | In    | Description   |
| -----------------------  | ------- | ----  | ------------------------------------------------------------------------------------------------------------------------------------ |
| org_info                 | object  | body  | See [org_info](#org-info).                                                                                                           |
| server_settings          | object  | body  | See [server_settings](#server-settings).                                                                                             |
| smtp_settings            | object  | body  | See [smtp_settings](#smtp-settings).                                                                                                 |
| sso_settings             | object  | body  | See [sso_settings](#sso-settings).                                                                                                   |
| host_expiry_settings     | object  | body  | See [host_expiry_settings](#host-expiry-settings).                                                                                   |
| activity_expiry_settings | object  | body  | See [activity_expiry_settings](#activity-expiry-settings).                                                                           |
| agent_options            | objects | body  | The agent_options spec that is applied to all hosts. In Fleet 4.0.0 the `api/v1/fleet/spec/osquery_options` endpoints were removed.  |
| fleet_desktop            | object  | body  | See [fleet_desktop](#fleet-desktop).                                                                                                 |
| webhook_settings         | object  | body  | See [webhook_settings](#webhook-settings).                                                                                           |
| integrations             | object  | body  | Includes `ndes_scep_proxy` object and `jira`, `zendesk`, `digicert`, `custom_scep_proxy`, and `google_calendar` arrays. See [integrations](#integrations) for details.                             |
| mdm                      | object  | body  | See [mdm](#mdm).                                                                                                                     |
| features                 | object  | body  | See [features](#features).                                                                                                           |
| scripts                  | array   | body  | A list of script files to add so they can be executed at a later time.                                                               |
| force                    | boolean | query | Whether to force-apply the agent options even if there are validation errors.                                                        |
| dry_run                  | boolean | query | Whether to validate the configuration and return any validation errors **without** applying changes.                                 |


#### Example

`PATCH /api/v1/fleet/config`

##### Request body

```json
{
  "scripts": []
}
```

##### Default response

`Status: 200`

```json
{
  "org_info": {
    "org_name": "Fleet Device Management",
    "org_logo_url": "https://fleetdm.com/logo.png",
    "org_logo_url_light_background": "https://fleetdm.com/logo-light.png",
    "contact_url": "https://fleetdm.com/company/contact"
  },
  "server_settings": {
    "server_url": "https://instance.fleet.com",
    "enable_analytics": true,
    "live_query_disabled": false,
    "query_reports_disabled": false,
    "ai_features_disabled": false
  },
  "smtp_settings": {
    "enable_smtp": true,
    "configured": true,
    "sender_address": "",
    "server": "localhost",
    "port": 1025,
    "authentication_type": "authtype_username_none",
    "user_name": "",
    "password": "********",
    "enable_ssl_tls": true,
    "authentication_method": "authmethod_plain",
    "domain": "",
    "verify_ssl_certs": true,
    "enable_start_tls": true
  },
  "sso_settings": {
    "entity_id": "",
    "issuer_uri": "",
    "idp_image_url": "",
    "metadata": "",
    "metadata_url": "",
    "idp_name": "",
    "enable_sso": false,
    "enable_sso_idp_login": false,
    "enable_jit_provisioning": false
  },
  "host_expiry_settings": {
    "host_expiry_enabled": false,
    "host_expiry_window": 0
  },
  "activity_expiry_settings": {
    "activity_expiry_enabled": false,
    "activity_expiry_window": 0
  },
  "features": {
    "enable_host_users": true,
    "enable_software_inventory": true,
    "additional_queries": null
  },
  "license": {
    "tier": "free",
    "expiration": "0001-01-01T00:00:00Z"
  },
  "mdm": {
    "enabled_and_configured": false,
    "windows_enabled_and_configured": false,
    "enable_disk_encryption": true,
    "macos_updates": {
      "minimum_version": "12.3.1",
      "deadline": "2022-01-01"
    },
    "ios_updates": {
      "minimum_version": "17.0.1",
      "deadline": "2024-08-01"
    },
    "ipados_updates": {
      "minimum_version": "17.0.1",
      "deadline": "2024-08-01"
    },
    "windows_updates": {
      "deadline_days": 5,
      "grace_period_days": 1
    },
    "macos_settings": {
      "custom_settings": [
        {
          "path": "path/to/profile1.mobileconfig",
          "labels_exclude_any": ["Label 1", "Label 2"]
        },
        {
          "path": "path/to/profile2.json",
          "labels_include_all": ["Label 3", "Label 4"]
        },
	{
          "path": "path/to/profile3.json",
          "labels_include_any": ["Label 5", "Label 6"]
        },
      ]
    },
    "windows_settings": {
      "custom_settings": [
        {
          "path": "path/to/profile3.xml",
          "labels_exclude_any": ["Label 1", "Label 2"]
        }
      ]
    },
    "end_user_authentication": {
      "entity_id": "",
      "issuer_uri": "",
      "metadata": "",
      "metadata_url": "",
      "idp_name": ""
    },
    "macos_migration": {
      "enable": false,
      "mode": "voluntary",
      "webhook_url": "https://webhook.example.com"
    },
    "macos_setup": {
      "bootstrap_package": "",
      "enable_end_user_authentication": false,
      "macos_setup_assistant": "path/to/config.json"
    },
    "apple_server_url": "https://instance.fleet.com"
  },
  "agent_options": {
    "config": {
      "options": {
        "pack_delimiter": "/",
        "logger_tls_period": 10,
        "distributed_plugin": "tls",
        "disable_distributed": false,
        "logger_tls_endpoint": "/api/v1/osquery/log",
        "distributed_interval": 10,
        "distributed_tls_max_attempts": 3
      },
      "decorators": {
        "load": [
          "SELECT uuid AS host_uuid FROM system_info;",
          "SELECT hostname AS hostname FROM system_info;"
        ]
      }
    },
    "overrides": {},
    "command_line_flags": {}
  },
  "vulnerability_settings": {
    "databases_path": ""
  },
  "fleet_desktop": {
    "transparency_url": "https://fleetdm.com/better"
  },
  "webhook_settings": {
    "host_status_webhook": {
      "enable_host_status_webhook": true,
      "destination_url": "https://server.com",
      "host_percentage": 5,
      "days_count": 7
    },
    "failing_policies_webhook":{
      "enable_failing_policies_webhook":true,
      "destination_url": "https://server.com",
      "policy_ids": [1, 2, 3],
      "host_batch_size": 1000
    },
    "vulnerabilities_webhook":{
      "enable_vulnerabilities_webhook":true,
      "destination_url": "https://server.com",
      "host_batch_size": 1000
    },
    "activities_webhook":{
      "enable_activities_webhook":true,
      "destination_url": "https://server.com"
    }
  },
  "integrations": {
    "google_calendar": [
      {
        "domain": "",
        "api_key_json": null
      }
    ],
    "jira": [
      {
        "url": "https://jiraserver.com",
        "username": "some_user",
        "password": "sec4et!",
        "project_key": "jira_project",
        "enable_software_vulnerabilities": false
      }
    ],
    "ndes_scep_proxy": null,
    "zendesk": []
  },
  "logging": {
      "debug": false,
      "json": false,
      "result": {
          "plugin": "firehose",
          "config": {
            "region": "us-east-1",
            "status_stream": "",
            "result_stream": "result-topic"
          }
      },
      "status": {
          "plugin": "filesystem",
          "config": {
            "status_log_file": "foo_status",
            "result_log_file": "",
            "enable_log_rotation": false,
            "enable_log_compression": false
          }
      }
  },
  "scripts": []
}
```


#### org_info

| Name                              | Type    | Description   |
| ---------------------             | ------- | ----------------------------------------------------------------------------------- |
| org_name                          | string  | The organization name.                                                              |
| org_logo_url                      | string  | The URL for the organization logo.                                                  |
| org_logo_url_light_background     | string  | The URL for the organization logo displayed in Fleet on top of light backgrounds.   |
| contact_url                       | string  | A URL that can be used by end users to contact the organization.                    |

<br/>

##### Example request body

```json
{
  "org_info": {
    "org_name": "Fleet Device Management",
    "org_logo_url": "https://fleetdm.com/logo.png",
    "org_logo_url_light_background": "https://fleetdm.com/logo-light.png",
    "contact_url": "https://fleetdm.com/company/contact"
  }
}
```

#### server_settings

| Name                              | Type    | Description   |
| ---------------------             | ------- | ------------------------------------------------------------------------------------------- |
| server_url                        | string  | The Fleet server URL.                                                                       |
| enable_analytics                  | boolean | Whether to send anonymous usage statistics. Always enabled for Fleet Premium customers.     |
| live_query_disabled               | boolean | Whether the live query capabilities are disabled.                                           |
| query_reports_disabled            | boolean | Whether query report capabilities are disabled.                                             |
| ai_features_disabled              | boolean | Whether AI features are disabled.                                                           |
| query_report_cap                  | integer | The maximum number of results to store per query report before the report is clipped. If increasing this cap, we recommend enabling reports for one query at time and monitoring your infrastructure. (Default: `1000`) |

<br/>

##### Example request body

```json
{
  "server_settings": {
    "server_url": "https://localhost:8080",
    "enable_analytics": true,
    "live_query_disabled": false,
    "query_reports_disabled": false,
    "ai_features_disabled": false
  }
}
```

#### smtp_settings

| Name                              | Type    | Description   |
| ---------------------             | ------- | --------------------------------------------------------------------------------------------------------------------------------------------------------------------- |
| enable_smtp                       | boolean | Whether SMTP is enabled for the Fleet app.                                                                                                                            |
| sender_address                    | string  | The sender email address for the Fleet app. An invitation email is an example of the emails that may use this sender address                                          |
| server                            | string  | The SMTP server for the Fleet app.                                                                                                                                    |
| port                              | integer | The SMTP port for the Fleet app.                                                                                                                                      |
| authentication_type               | string  | The authentication type used by the SMTP server. Options include `"authtype_username_and_password"` or `"none"`                                                       |
| user_name                         | string  | The username used to authenticate requests made to the SMTP server.                                                                                                   |
| password                          | string  | The password used to authenticate requests made to the SMTP server.                                                                                                   |
| enable_ssl_tls                    | boolean | Whether or not SSL and TLS are enabled for the SMTP server.                                                                                                           |
| authentication_method             | string  | The authentication method used to make authenticate requests to SMTP server. Options include `"authmethod_plain"`, `"authmethod_cram_md5"`, and `"authmethod_login"`. |
| domain                            | string  | The domain for the SMTP server.                                                                                                                                       |
| verify_ssl_certs                  | boolean | Whether or not SSL certificates are verified by the SMTP server. Turn this off (not recommended) if you use a self-signed certificate.                                |
| enabled_start_tls                 | boolean | Detects if STARTTLS is enabled in your SMTP server and starts to use it.                                                                                              |

<br/>

##### Example request body

```json
{
  "smtp_settings": {
    "enable_smtp": true,
    "sender_address": "",
    "server": "localhost",
    "port": 1025,
    "authentication_type": "authtype_username_none",
    "user_name": "",
    "password": "",
    "enable_ssl_tls": true,
    "authentication_method": "authmethod_plain",
    "domain": "",
    "verify_ssl_certs": true,
    "enable_start_tls": true
  }
}
```

#### sso_settings

| Name                              | Type    | Description   |
| ---------------------             | ------- | ---------------------------------------------------------------------------------------------------------------------------------------------------------------------- |
| enable_sso                        | boolean | Whether or not SSO is enabled for the Fleet application. If this value is true, you must also include most of the SSO settings parameters below.                       |
| entity_id                         | string  | The required entity ID is a URI that you use to identify Fleet when configuring the identity provider. Must be 5 or more characters.                                   |
| issuer_uri                        | string  | The URI you provide here must exactly match the Entity ID field used in the identity provider configuration.                                                           |
| idp_image_url                     | string  | An optional link to an image such as a logo for the identity provider.                                                                                                 |
| metadata_url                      | string  | A URL that references the identity provider metadata. If available from the identity provider, this is the preferred means of providing metadata. Must be either https or http |
| metadata                          | string  |  Metadata provided by the identity provider. Either `metadata` or a `metadata_url` must be provided.                                                                   |
| enable_sso_idp_login              | boolean | Determines whether Identity Provider (IdP) initiated login for Single sign-on (SSO) is enabled for the Fleet application.                                              |
| enable_jit_provisioning           | boolean | _Available in Fleet Premium._ When enabled, allows [just-in-time user provisioning](https://fleetdm.com/docs/deploy/single-sign-on-sso#just-in-time-jit-user-provisioning). |

<br/>

##### Example request body

```json
{
  "sso_settings": {
    "enable_sso": false,
    "entity_id": "",
    "issuer_uri": "",
    "idp_image_url": "",
    "metadata_url": "",
    "metadata": "",
    "idp_name": "",
    "enable_sso_idp_login": false,
    "enable_jit_provisioning": false
  }
}
```

#### host_expiry_settings

| Name                              | Type    | Description   |
| ---------------------             | ------- | -------------------------------------------------------------------------------------------------------------------------------------------------------------- |
| host_expiry_enabled               | boolean | When enabled, allows automatic cleanup of hosts that have not communicated with Fleet in some number of days.                                                  |
| host_expiry_window                | integer | If a host has not communicated with Fleet in the specified number of days, it will be removed. Must be greater than 0 if host_expiry_enabled is set to true.   |

<br/>

##### Example request body

```json
{
  "host_expiry_settings": {
    "host_expiry_enabled": true,
    "host_expiry_window": 7
  }
}
```

#### activity_expiry_settings

| Name                              | Type    | Description   |
| ---------------------             | ------- | --------------------------------------------------------------------------------------------------------------------------------- |
| activity_expiry_enabled           | boolean | When enabled, allows automatic cleanup of activities (and associated live query data) older than the specified number of days.    |
| activity_expiry_window            | integer | The number of days to retain activity records, if activity expiry is enabled.                                                     |

<br/>

##### Example request body

```json
{
  "activity_expiry_settings": {
    "activity_expiry_enabled": true,
    "activity_expiry_window": 90
  }
}
```

#### fleet_desktop

_Available in Fleet Premium._

| Name                              | Type    | Description   |
| ---------------------             | ------- | -------------------------------------------------------------------------------- |
| transparency_url                  | string  | The URL used to display transparency information to users of Fleet Desktop.      |

<br/>

##### Example request body

```json
{
  "fleet_desktop": {
    "transparency_url": "https://fleetdm.com/better"
  }
}
```

#### webhook_settings

<!--
+ [`webhook_settings.host_status_webhook`](#webhook-settings-host-status-webhook)
+ [`webhook_settings.failing_policies_webhook`](#webhook-settings-failing-policies-webhook)
+ [`webhook_settings.vulnerabilities_webhook`](#webhook-settings-vulnerabilities-webhook)
+ [`webhook_settings.activities_webhook`](#webhook-settings-activities-webhook)
-->

| Name                              | Type  | Description   |
| ---------------------             | ----- | ---------------------------------------------------------------------------------------------- |
| host_status_webhook               | array | See [`webhook_settings.host_status_webhook`](#webhook-settings-host-status-webhook).           |
| failing_policies_webhook          | array | See [`webhook_settings.failing_policies_webhook`](#webhook-settings-failing-policies-webhook). |
| vulnerabilities_webhook           | array | See [`webhook_settings.vulnerabilities_webhook`](#webhook-settings-vulnerabilities-webhook).   |
| activities_webhook                | array | See [`webhook_settings.activities_webhook`](#webhook-settings-activities-webhook).             |

<br/>

##### webhook_settings.host_status_webhook

`webhook_settings.host_status_webhook` is an object with the following structure:

| Name                              | Type    | Description   |
| ---------------------             | ------- | ------------------------------------------------------------------------------------------------------------------------------------------- |
| enable_host_status_webhook        | boolean | Whether or not the host status webhook is enabled.                                                                                          |
| destination_url                   | string  | The URL to deliver the webhook request to.                                                                                                  |
| host_percentage                   | integer | The minimum percentage of hosts that must fail to check in to Fleet in order to trigger the webhook request.                                |
| days_count                        | integer | The minimum number of days that the configured `host_percentage` must fail to check in to Fleet in order to trigger the webhook request.    |

<br/>

##### webhook_settings.failing_policies_webhook

`webhook_settings.failing_policies_webhook` is an object with the following structure:

| Name                              | Type    | Description   |
| ---------------------             | ------- | ------------------------------------------------------------------------------------------------------------------- |
| enable_failing_policies_webhook   | boolean | Whether or not the failing policies webhook is enabled.                                                             |
| destination_url                   | string  | The URL to deliver the webhook requests to.                                                                         |
| policy_ids                        | array   | List of policy IDs to enable failing policies webhook.                                                              |
| host_batch_size                   | integer | Maximum number of hosts to batch on failing policy webhook requests. The default, 0, means no batching (all hosts failing a policy are sent on one request). |

<br/>

##### webhook_settings.vulnerabilities_webhook

`webhook_settings.vulnerabilities_webhook` is an object with the following structure:

| Name                              | Type    | Description   |
| ---------------------             | ------- | ------------------------------------------------------------------------------------------------------------------------------------------------------- |
| enable_vulnerabilities_webhook    | boolean | Whether or not the vulnerabilities webhook is enabled.                                                                                                  |
| destination_url                   | string  | The URL to deliver the webhook requests to.                                                                                                             |
| host_batch_size                   | integer | Maximum number of hosts to batch on vulnerabilities webhook requests. The default, 0, means no batching (all vulnerable hosts are sent on one request). |

<br/>

##### webhook_settings.activities_webhook

`webhook_settings.activities_webhook` is an object with the following structure:

| Name                              | Type    | Description   |
| ---------------------             | ------- | --------------------------------------------------------- |
| enable_activities_webhook         | boolean | Whether or not the activity feed webhook is enabled.      |
| destination_url                   | string  | The URL to deliver the webhook requests to.               |

<br/>

##### Example request body

```json
{
  "webhook_settings": {
    "host_status_webhook": {
      "enable_host_status_webhook": true,
      "destination_url": "https://server.com",
      "host_percentage": 5,
      "days_count": 7
    },
    "failing_policies_webhook":{
      "enable_failing_policies_webhook": true,
      "destination_url": "https://server.com",
      "policy_ids": [1, 2, 3],
      "host_batch_size": 1000
    },
    "vulnerabilities_webhook":{
      "enable_vulnerabilities_webhook":true,
      "destination_url": "https://server.com",
      "host_batch_size": 1000
    },
    "activities_webhook":{
      "enable_activities_webhook":true,
      "destination_url": "https://server.com"
    }
  }
}
```

#### integrations

<!--
+ [`integrations.jira`](#integrations-jira)
+ [`integrations.zendesk`](#integrations-zendesk)
+ [`integrations.google_calendar`](#integrations-google-calendar)
+ [`integrations.ndes_scep_proxy`](#integrations-ndes_scep_proxy)
-->

| Name            | Type   | Description                                                          |
|-----------------|--------|----------------------------------------------------------------------|
| jira            | array  | See [`integrations.jira`](#integrations-jira).                       |
| zendesk         | array  | See [`integrations.zendesk`](#integrations-zendesk).                 |
| google_calendar | array  | See [`integrations.google_calendar`](#integrations-google-calendar). |
| digicert | array | See [`integrations.digicert`](#integrations-digicert). |
| ndes_scep_proxy | object | See [`integrations.ndes_scep_proxy`](#integrations-ndes-scep-proxy). |
| custom_scep_proxy | array | See [`integrations.custom_scep_proxy`](#integrations-scep-proxy). |

<br/>

##### integrations.jira

`integrations.jira` is an array of objects with the following structure:

| Name                              | Type    | Description   |
| ---------------------             | ------- | -------------------------------------------------------------------------------------------------------------------------------------------------------------------------------------- |
| enable_software_vulnerabilities   | boolean | Whether or not Jira integration is enabled for software vulnerabilities. Only one vulnerability automation can be enabled at a given time (enable_vulnerabilities_webhook and enable_software_vulnerabilities). |
| enable_failing_policies           | boolean | Whether or not Jira integration is enabled for failing policies. Only one failing policy automation can be enabled at a given time (enable_failing_policies_webhook and enable_failing_policies). |
| url                               | string  | The URL of the Jira server to integrate with. |
| username                          | string  | The Jira username to use for this Jira integration. |
| api_token                         | string  | The API token of the Jira username to use for this Jira integration. |
| project_key                       | string  | The Jira project key to use for this integration. Jira tickets will be created in this project. |

<br/>

> Note that when making changes to the `integrations.jira` array, all integrations must be provided (not just the one being modified). This is because the endpoint will consider missing integrations as deleted.

##### integrations.zendesk

`integrations.zendesk` is an array of objects with the following structure:

| Name                              | Type    | Description   |
| ---------------------             | ------- | -------------------------------------------------------------------------------------------------------------------------------------------------------------------------------------- |
| enable_software_vulnerabilities   | boolean | Whether or not Zendesk integration is enabled for software vulnerabilities. Only one vulnerability automation can be enabled at a given time (enable_vulnerabilities_webhook and enable_software_vulnerabilities). |
| enable_failing_policies           | boolean | Whether or not Zendesk integration is enabled for failing policies. Only one failing policy automation can be enabled at a given time (enable_failing_policies_webhook and enable_failing_policies). |
| url                               | string  | The URL of the Zendesk server to integrate with. |
| email                             | string  | The Zendesk user email to use for this Zendesk integration. |
| api_token                         | string  | The Zendesk API token to use for this Zendesk integration. |
| group_id                          | integer | The Zendesk group id to use for this integration. Zendesk tickets will be created in this group. |

<br/>

> Note that when making changes to the `integrations.zendesk` array, all integrations must be provided (not just the one being modified). This is because the endpoint will consider missing integrations as deleted.

##### integrations.google_calendar

`integrations.google_calendar` is an array of objects with the following structure:

| Name                              | Type    | Description   |
| ---------------------             | ------- | --------------------------------------------------------------------------------------------------------------------- |
| domain                            | string  | The domain for the Google Workspace service account to be used for this calendar integration.                         |
| api_key_json                      | object  | The private key JSON downloaded when generating the service account API key to be used for this calendar integration. |

<br/>

##### integrations.digicert

`integrations.digicert` is an array of objects with the following structure:

| Name                              | Type    | Description   |
| ---------------------             | ------- | -------------------------------------------------------------------------------------------------------------------------------------------------------------------------------------- |
| name   | string | Name of the certificate authority that will be used in variables in configuration profiles. Only letters, numbers, and underscores are allowed. |
| url   | string | DigiCert instance URL, used as base URL for DigiCert API requests. |
| api_token        | string | API token used to authenticate requests to DigiCert. |
| profile_id       | string  | The ID of certificate profile in DigiCert. |
| certificate_common_name      | string  | The certificate's common name. |
| certificate_user_principal_names    | array  | The certificate's user principal names (UPN) attribute in Subject Alternative Name (SAN). |
| certificate_seat_id     | string  | The ID of the DigiCert seat. Seats are license units in DigiCert. |

<br/>

> Note that when making changes to the `integrations.digicert` array, all integrations must be provided (not just the one being modified). This is because the endpoint will consider missing integrations as deleted.

##### integrations.ndes_scep_proxy

> **Experimental feature**. This feature is undergoing rapid improvement, which may result in breaking changes to the API or configuration surface. It is not recommended for use in automated workflows.

`integrations.ndes_scep_proxy` is an object with the following structure:

| Name      | Type   | Description                                             |
|-----------|--------|---------------------------------------------------------|
| url       | string | **Required**. The URL of the NDES SCEP endpoint.        |
| admin_url | string | **Required**. The URL of the NDES admin endpoint.       |
| password  | string | **Required**. The password for the NDES admin endpoint. |
| username  | string | **Required**. The username for the NDES admin endpoint. |

Setting `integrations.ndes_scep_proxy` to `null` will clear existing settings. Not specifying `integrations.ndes_scep_proxy` in the payload will not change the existing settings.

##### integrations.custom_scep_proxy

`integrations.custom_scep_proxy` is an array of objects with the following structure:

| Name                              | Type    | Description   |
| ---------------------             | ------- | -------------------------------------------------------------------------------------------------------------------------------------------------------------------------------------- |
| name   | string | Name of the certificate authority that will be used in variables in configuration profiles. Only letters, numbers, and underscores are allowed. |
| url        | boolean | URL of the Simple Certificate Enrollment Protocol (SCEP) server |
| challenge         | string  | Static challenge password used to authenticate requests to SCEP server. |

<br/>

> Note that when making changes to the `integrations.custom_scep_proxy` array, all integrations must be provided (not just the one being modified). This is because the endpoint will consider missing integrations as deleted.


##### Example request body

```json
{
  "integrations": {
    "jira": [
      {
        "enable_software_vulnerabilities": false,
        "enable_failing_poilicies": true,
        "url": "https://jiraserver.com",
        "username": "some_user",
        "api_token": "<TOKEN>",
        "project_key": "jira_project",
      }
    ],
    "zendesk": [],
    "google_calendar": [
      {
        "domain": "https://domain.com",
        "api_key_json": "<API KEY JSON>"
      }
    ],
    "digicert": [
      {
        "name": "DIGICERT_WIFI",
        "url": "https://one.digicert.com",
        "api_token": "********",
        "profile_id": "7ed77396-9186-4bfa-9fa7-63dddc46b8a3",
        "certificate_common_name": "$FLEET_VAR_HOST_HARDWARE_SERIAL@example.com",
        "certificate_subject_alternative_name": "$FLEET_VAR_HOST_HARDWARE_SERIAL@example.com",
        "certificate_seat_id": "$FLEET_VAR_HOST_HARDWARE_SERIAL@example.com"
      }
    ],
    "ndes_scep_proxy": {
      "admin_url": "https://example.com/certsrv/mscep_admin/",
      "password": "abc123",
      "url": "https://example.com/certsrv/mscep/mscep.dll",
      "username": "Administrator@example.com"
    },
    "custom_scep_proxy": [
      {
        "name": "SCEP_WIFI",
        "url": "https://example.com/scep",
        "challenge": "********"
      },
      {
        "name": "SCEP_VPN",
        "url": "https://example.com/scep",
        "challenge": "********"
      }
    ]
  }
}
```

#### mdm

| Name                              | Type    | Description   |
| ---------------------             | ------- | -------------------------------------------------------------------------------------------------------------------------------------------------------------------------------------- |
| windows_enabled_and_configured    | boolean | Enables Windows MDM support. |
| enable_disk_encryption            | boolean | _Available in Fleet Premium._ Hosts that belong to no team will have disk encryption enabled if set to true. |
| macos_updates         | object  | See [`mdm.macos_updates`](#mdm-macos-updates). |
| ios_updates         | object  | See [`mdm.ios_updates`](#mdm-ios-updates). |
| ipados_updates         | object  | See [`mdm.ipados_updates`](#mdm-ipados-updates). |
| windows_updates         | object  | See [`mdm.window_updates`](#mdm-windows-updates). |
| macos_migration         | object  | See [`mdm.macos_migration`](#mdm-macos-migration). |
| macos_setup         | object  | See [`mdm.macos_setup`](#mdm-macos-setup). |
| macos_settings         | object  | See [`mdm.macos_settings`](#mdm-macos-settings). |
| windows_settings         | object  | See [`mdm.windows_settings`](#mdm-windows-settings). |
| apple_server_url         | string  | Update this URL if you're self-hosting Fleet and you want your hosts to talk to this URL for MDM features. (If not configured, hosts will use the base URL of the Fleet instance.)  |

> Note: If `apple_server_url` changes and Apple (macOS, iOS, iPadOS) hosts already have MDM turned on, the end users will have to turn MDM off and back on to use MDM features.

<br/>

##### mdm.macos_updates

_Available in Fleet Premium._

`mdm.macos_updates` is an object with the following structure:

| Name                              | Type    | Description   |
| ---------------------             | ------- | -------------------------------------------------------------------------------------------------------------------------------------------------------------------------------------- |
| minimum_version                   | string  | Hosts that belong to no team and are enrolled into Fleet's MDM will be prompted to update when their OS is below this version. |
| deadline                          | string  | Hosts that belong to no team and are enrolled into Fleet's MDM will be forced to update their OS after this deadline (noon local time for hosts already on macOS 14 or above, 20:00 UTC for hosts on earlier macOS versions). |

<br/>

##### mdm.ios_updates

_Available in Fleet Premium._

`mdm.ios_updates` is an object with the following structure:

| Name                              | Type    | Description   |
| ---------------------             | ------- | -------------------------------------------------------------------------------------------------------------------------------------------------------------------------------------- |
| minimum_version                   | string  | Hosts that belong to no team will be prompted to update when their OS is below this version. |
| deadline                          | string  | Hosts that belong to no team will be forced to update their OS after this deadline (noon local time). |

<br/>

##### mdm.ipados_updates

_Available in Fleet Premium._

`mdm.ipados_updates` is an object with the following structure:

| Name                              | Type    | Description   |
| ---------------------             | ------- | -------------------------------------------------------------------------------------------------------------------------------------------------------------------------------------- |
| minimum_version                   | string  | Hosts that belong to no team will be prompted to update when their OS is below this version. |
| deadline                          | string  | Hosts that belong to no team will be forced to update their OS after this deadline (noon local time). |

<br/>

##### mdm.windows_updates

_Available in Fleet Premium._

`mdm.windows_updates` is an object with the following structure:

| Name                              | Type    | Description   |
| ---------------------             | ------- | -------------------------------------------------------------------------------------------------------------------------------------------------------------------------------------- |
| deadline_days                     | integer | Hosts that belong to no team and are enrolled into Fleet's MDM will have this number of days before updates are installed on Windows. |
| grace_period_days                 | integer | Hosts that belong to no team and are enrolled into Fleet's MDM will have this number of days before Windows restarts to install updates. |

<br/>

##### mdm.macos_migration

_Available in Fleet Premium._

`mdm.macos_migration` is an object with the following structure:

| Name                              | Type    | Description   |
| ---------------------             | ------- | -------------------------------------------------------------------------------------------------------------------------------------------------------------------------------------- |
| enable                            | boolean | Whether to enable the end user migration workflow for devices migrating from your old MDM solution. |
| mode                              | string  | The end user migration workflow mode for devices migrating from your old MDM solution. Options are `"voluntary"` or `"forced"`. |
| webhook_url                       | string  | The webhook url configured to receive requests to unenroll devices migrating from your old MDM solution. |

<br/>

##### mdm.macos_setup

_Available in Fleet Premium._

`mdm.macos_setup` is an object with the following structure:

| Name                              | Type    | Description   |
| ---------------------             | ------- | -------------------------------------------------------------------------------------------------------------------------------------------------------------------------------------- |
| enable_end_user_authentication    | boolean | If set to true, end user authentication will be required during automatic MDM enrollment of new macOS devices. Settings for your IdP provider must also be [configured](https://fleetdm.com/docs/using-fleet/mdm-macos-setup-experience#end-user-authentication-and-eula). |

<br/>

##### mdm.macos_settings

`mdm.macos_settings` is an object with the following structure:

| Name                              | Type    | Description   |
| ---------------------             | ------- | -------------------------------------------------------------------------------------------------------------------------------------------------------------------------------------- |
| custom_settings                   | array   | Only intended to be used by [Fleet's YAML](https://fleetdm.com/docs/configuration/yaml-files). To add macOS configuration profiles using Fleet's API, use the [Add configuration profile endpoint](https://fleetdm.com/docs/rest-api/rest-api#add-custom-os-setting-configuration-profile) instead. |

<br/>

##### mdm.windows_settings

`mdm.windows_settings` is an object with the following structure:

| Name                              | Type    | Description   |
| ---------------------             | ------- | -------------------------------------------------------------------------------------------------------------------------------------------------------------------------------------- |
| custom_settings                   | array   | Only intended to be used by [Fleet's YAML](https://fleetdm.com/docs/configuration/yaml-files). To add Windows configuration profiles using Fleet's API, use the [Add configuration profile endpoint](https://fleetdm.com/docs/rest-api/rest-api#add-custom-os-setting-configuration-profile) instead. |

<br/>

##### Example request body

```json
{
  "mdm": {
    "windows_enabled_and_configured": false,
    "enable_disk_encryption": true,
    "macos_updates": {
      "minimum_version": "12.3.1",
      "deadline": "2022-01-01"
    },
    "windows_updates": {
      "deadline_days": 5,
      "grace_period_days": 1
    },
    "macos_settings": {
      "custom_settings": [
        {
          "path": "path/to/profile1.mobileconfig",
          "labels": ["Label 1", "Label 2"]
        },
        {
          "path": "path/to/profile2.json",
          "labels": ["Label 3", "Label 4"]
        },
      ]
    },
    "windows_settings": {
      "custom_settings": [
        {
          "path": "path/to/profile3.xml",
          "labels": ["Label 1", "Label 2"]
        }
      ]
    },
    "end_user_authentication": {
      "entity_id": "",
      "issuer_uri": "",
      "metadata": "",
      "metadata_url": "",
      "idp_name": ""
    },
    "macos_migration": {
      "enable": false,
      "mode": "voluntary",
      "webhook_url": "https://webhook.example.com"
    },
    "macos_setup": {
      "bootstrap_package": "",
      "enable_end_user_authentication": false,
      "macos_setup_assistant": "path/to/config.json"
    }
  }
}
```

#### Features

| Name                              | Type    | Description   |
| ---------------------             | ------- | -------------------------------------------------------------------------------------------------------------------------------------------------------------------------------------- |
| enable_host_users                 | boolean | Whether to enable the users feature in Fleet. (Default: `true`)                                                                          |
| enable_software_inventory         | boolean | Whether to enable the software inventory feature in Fleet. (Default: `true`)                                                             |
| additional_queries                | boolean | Whether to enable additional queries on hosts. (Default: `null`)                                                                         |

<br/>

##### Example request body

```json
{
  "features": {
    "enable_host_users": true,
    "enable_software_inventory": true,
    "additional_queries": null
  }
}
```



### Get global enroll secrets

Returns the valid global enroll secrets.

`GET /api/v1/fleet/spec/enroll_secret`

#### Parameters

None.

#### Example

`GET /api/v1/fleet/spec/enroll_secret`

##### Default response

`Status: 200`

```json
{
  "spec": {
    "secrets": [
      {
        "secret": "vhPzPOnCMOMoqSrLxKxzSADyqncayacB",
        "created_at": "2021-11-12T20:24:57Z"
      },
      {
        "secret": "jZpexWGiXmXaFAKdrdttFHdJBqEnqlVF",
        "created_at": "2021-11-12T20:24:57Z"
      }
    ]
  }
}
```

### Modify global enroll secrets

Replaces all existing global enroll secrets.

`POST /api/v1/fleet/spec/enroll_secret`

#### Parameters

| Name      | Type    | In   | Description                                                        |
| --------- | ------- | ---- | ------------------------------------------------------------------ |
| spec      | object  | body | **Required**. Attribute "secrets" must be a list of enroll secrets |

#### Example

Replace all global enroll secrets with a new enroll secret.

`POST /api/v1/fleet/spec/enroll_secret`

##### Request body

```json
{
  "spec": {
    "secrets": [
      {
        "secret": "KuSkYFsHBQVlaFtqOLwoUIWniHhpvEhP"
      }
    ]
  }
}
```

##### Default response

`Status: 200`

```json
{}
```

#### Example

Delete all global enroll secrets.

`POST /api/v1/fleet/spec/enroll_secret`

##### Request body

```json
{
  "spec": {
    "secrets": []
  }
}
```

##### Default response

`Status: 200`

```json
{}
```

### Get team enroll secrets

Returns the valid team enroll secrets.

`GET /api/v1/fleet/teams/:id/secrets`

#### Parameters

None.

#### Example

`GET /api/v1/fleet/teams/1/secrets`

##### Default response

`Status: 200`

```json
{
  "secrets": [
    {
      "created_at": "2021-06-16T22:05:49Z",
      "secret": "aFtH2Nq09hrvi73ErlWNQfa7M53D3rPR",
      "team_id": 1
    }
  ]
}
```


### Modify team enroll secrets

Replaces all existing team enroll secrets.

`PATCH /api/v1/fleet/teams/:id/secrets`

#### Parameters

| Name      | Type    | In   | Description                            |
| --------- | ------- | ---- | -------------------------------------- |
| id        | integer | path | **Required**. The team's id.           |
| secrets   | array   | body | **Required**. A list of enroll secrets |

#### Example

Replace all of a team's existing enroll secrets with a new enroll secret

`PATCH /api/v1/fleet/teams/2/secrets`

##### Request body

```json
{
  "secrets": [
    {
      "secret": "n07v32y53c237734m3n201153c237"
    }
  ]
}
```

##### Default response

`Status: 200`

```json
{
  "secrets": [
    {
      "secret": "n07v32y53c237734m3n201153c237",
      "created_at": "0001-01-01T00:00:00Z"
    }
  ]
}
```

#### Example

Delete all of a team's existing enroll secrets

`PATCH /api/v1/fleet/teams/2/secrets`

##### Request body

```json
{
  "secrets": []
}
```

##### Default response

`Status: 200`

```json
{
  "secrets": null
}
```

### Version

Get version and build information from the Fleet server.

`GET /api/v1/fleet/version`

#### Parameters

None.

#### Example

`GET /api/v1/fleet/version`

##### Default response

`Status: 200`

```json
{
  "version": "3.9.0-93-g1b67826f-dirty",
  "branch": "version",
  "revision": "1b67826fe4bf40b2f45ec53e01db9bf467752e74",
  "go_version": "go1.15.7",
  "build_date": "2021-03-27",
  "build_user": "zwass"
}
```

---

## Hosts

- [On the different timestamps in the host data structure](#on-the-different-timestamps-in-the-host-data-structure)
- [List hosts](#list-hosts)
- [Count hosts](#count-hosts)
- [Get hosts summary](#get-hosts-summary)
- [Get host](#get-host)
- [Get host by identifier](#get-host-by-identifier)
- [Get host by device token](#get-host-by-device-token)
- [Delete host](#delete-host)
- [Refetch host](#refetch-host)
- [Transfer hosts to a team](#transfer-hosts-to-a-team)
- [Transfer hosts to a team by filter](#transfer-hosts-to-a-team-by-filter)
- [Turn off MDM for a host](#turn-off-mdm-for-a-host)
- [Bulk delete hosts by filter or ids](#bulk-delete-hosts-by-filter-or-ids)
- [Get human-device mapping](#get-human-device-mapping)
- [Update custom human-device mapping](#update-custom-human-device-mapping)
- [Get host's device health report](#get-hosts-device-health-report)
- [Get host's mobile device management (MDM) information](#get-hosts-mobile-device-management-mdm-information)
- [Get mobile device management (MDM) summary](#get-mobile-device-management-mdm-summary)
- [Get host's mobile device management (MDM) and Munki information](#get-hosts-mobile-device-management-mdm-and-munki-information)
- [Get aggregated host's mobile device management (MDM) and Munki information](#get-aggregated-hosts-macadmin-mobile-device-management-mdm-and-munki-information)
- [Get host's scripts](#get-hosts-scripts)
- [Get host's software](#get-hosts-software)
- [Get hosts report in CSV](#get-hosts-report-in-csv)
- [Get host's disk encryption key](#get-hosts-disk-encryption-key)
- [Lock host](#lock-host)
- [Unlock host](#unlock-host)
- [Wipe host](#wipe-host)
- [Get host's past activity](#get-hosts-past-activity)
- [Get host's upcoming activity](#get-hosts-upcoming-activity)
- [Add labels to host](#add-labels-to-host)
- [Remove labels from host](#remove-labels-from-host)
- [Live query one host (ad-hoc)](#live-query-one-host-ad-hoc)
- [Live query host by identifier (ad-hoc)](#live-query-host-by-identifier-ad-hoc)

### On the different timestamps in the host data structure

Hosts have a set of timestamps usually named with an "_at" suffix, such as created_at, enrolled_at, etc. Before we go
through each of them and what they mean, we need to understand a bit more about how the host data structure is
represented in the database.

The table `hosts` is the main one. It holds the core data for a host. A host doesn't exist if there is no row for it in
this table. This table also holds most of the timestamps, but it doesn't hold all of the host data. This is an important
detail as we'll see below.

There's adjacent tables to this one that usually follow the name convention `host_<extra data descriptor>`. Examples of
this are: `host_additional` that holds additional query results, `host_software` that links a host with many rows from
the `software` table.

- `created_at`: the time the row in the database was created, which usually corresponds to the first enrollment of the host.
- `updated_at`: the last time the row in the database for the `hosts` table was updated.
- `detail_updated_at`: the last time Fleet updated host data, based on the results from the detail queries (this includes updates to host associated tables, e.g. `host_users`).
- `label_updated_at`: the last time Fleet updated the label membership for the host based on the results from the queries ran.
- `last_enrolled_at`: the last time the host enrolled to Fleet.
- `policy_updated_at`: the last time we updated the policy results for the host based on the queries ran.
- `seen_time`: the last time the host contacted the fleet server, regardless of what operation it was for.
- `software_updated_at`: the last time software changed for the host in any way.
- `last_restarted_at`: the last time that the host was restarted.

### List hosts

`GET /api/v1/fleet/hosts`

#### Parameters

| Name                    | Type    | In    | Description                                                                                                                                                                                                                                                                                                                                 |
| ----------------------- | ------- | ----- | ------------------------------------------------------------------------------------------------------------------------------------------------------------------------------------------------------------------------------------------------------------------------------------------------------------------------------------------- |
| page                    | integer | query | Page number of the results to fetch.                                                                                                                                                                                                                                                                                                        |
| per_page                | integer | query | Results per page.                                                                                                                                                                                                                                                                                                                           |
| order_key               | string  | query | What to order results by. Can be any column in the hosts table.                                                                                                                                                                                                                                                                             |
| after                   | string  | query | The value to get results after. This needs `order_key` defined, as that's the column that would be used. **Note:** Use `page` instead of `after`                                                                                                                                                                                                                                    |
| order_direction         | string  | query | **Requires `order_key`**. The direction of the order given the order key. Options include 'asc' and 'desc'. Default is 'asc'.                                                                                                                                                                                                               |
| status                  | string  | query | Indicates the status of the hosts to return. Can either be 'new', 'online', 'offline', 'mia' or 'missing'.                                                                                                                                                                                                                                  |
| query                   | string  | query | Search query keywords. Searchable fields include `hostname`, `hardware_serial`, `uuid`, `ipv4` and the hosts' email addresses (only searched if the query looks like an email address, i.e. contains an '@', no space, etc.).                                                                                                                |
| additional_info_filters | string  | query | A comma-delimited list of fields to include in each host's `additional` object. This query is populated by the `additional_queries` in the `features` section of the configuration YAML.                                              |
| team_id                 | integer | query | _Available in Fleet Premium_. Filters to only include hosts in the specified team. Use `0` to filter by hosts assigned to "No team".                                                                                                                                                                                                                                                |
| policy_id               | integer | query | The ID of the policy to filter hosts by.                                                                                                                                                                                                                                                                                                    |
| policy_response         | string  | query | **Requires `policy_id`**. Valid options are 'passing' or 'failing'.                                                                                                                                                                                                                                       |
| software_version_id     | integer | query | The ID of the software version to filter hosts by.                                                                                                                                                                                                                                                                                                  |
| software_title_id       | integer | query | The ID of the software title to filter hosts by.                                                                                                                                                                                                                                                                                                  |
| software_status       | string | query | The status of the software install to filter hosts by.                                                                                                                                                                                                                                                                                                  |
| os_version_id | integer | query | The ID of the operating system version to filter hosts by. |
| os_name                 | string  | query | The name of the operating system to filter hosts by. `os_version` must also be specified with `os_name`                                                                                                                                                                                                                                     |
| os_version              | string  | query | The version of the operating system to filter hosts by. `os_name` must also be specified with `os_version`                                                                                                                                                                                                                                  |
| vulnerability           | string  | query | The cve to filter hosts by (including "cve-" prefix, case-insensitive).                                                                                                                                                                                                                                                                     |
| device_mapping          | boolean | query | Indicates whether `device_mapping` should be included for each host. See ["Get host's Google Chrome profiles](#get-hosts-google-chrome-profiles) for more information about this feature.                                                                                                                                                  |
| mdm_id                  | integer | query | The ID of the _mobile device management_ (MDM) solution to filter hosts by (that is, filter hosts that use a specific MDM provider and URL).                                                                                                                                                                                                |
| mdm_name                | string  | query | The name of the _mobile device management_ (MDM) solution to filter hosts by (that is, filter hosts that use a specific MDM provider).                                                                                                                                                                                                |
| mdm_enrollment_status   | string  | query | The _mobile device management_ (MDM) enrollment status to filter hosts by. Valid options are 'manual', 'automatic', 'enrolled', 'pending', or 'unenrolled'.                                                                                                                                                                                                             |
| connected_to_fleet   | boolean  | query | Filter hosts that are talking to this Fleet server for MDM features. In rare cases, hosts can be enrolled to one Fleet server but talk to a different Fleet server for MDM features. In this case, the value would be `false`. Always `false` for Linux hosts.                                                                                                                           |
| macos_settings          | string  | query | Filters the hosts by the status of the _mobile device management_ (MDM) profiles applied to hosts. Valid options are 'verified', 'verifying', 'pending', or 'failed'. **Note: If this filter is used in Fleet Premium without a team ID filter, the results include only hosts that are not assigned to any team.**                                                                                                                                                                                                             |
| munki_issue_id          | integer | query | The ID of the _munki issue_ (a Munki-reported error or warning message) to filter hosts by (that is, filter hosts that are affected by that corresponding error or warning message).                                                                                                                                                        |
| low_disk_space          | integer | query | _Available in Fleet Premium_. Filters the hosts to only include hosts with less GB of disk space available than this value. Must be a number between 1-100.                                                                                                                                                                                  |
| disable_failing_policies| boolean | query | If `true`, hosts will return failing policies as 0 regardless of whether there are any that failed for the host. This is meant to be used when increased performance is needed in exchange for the extra information.                                                                                                                       |
| macos_settings_disk_encryption | string | query | Filters the hosts by disk encryption status. Valid options are 'verified', 'verifying', 'action_required', 'enforcing', 'failed', or 'removing_enforcement'. |
| bootstrap_package       | string | query | _Available in Fleet Premium_. Filters the hosts by the status of the MDM bootstrap package on the host. Valid options are 'installed', 'pending', or 'failed'. |
| os_settings          | string  | query | Filters the hosts by the status of the operating system settings applied to the hosts. Valid options are 'verified', 'verifying', 'pending', or 'failed'. **Note: If this filter is used in Fleet Premium without a team ID filter, the results include only hosts that are not assigned to any team.** |
| os_settings_disk_encryption | string | query | Filters the hosts by disk encryption status. Valid options are 'verified', 'verifying', 'action_required', 'enforcing', 'failed', or 'removing_enforcement'.  **Note: If this filter is used in Fleet Premium without a team ID filter, the results include only hosts that are not assigned to any team.** |
| populate_software     | string | query | If `false` (or omitted), omits installed software details for each host. If `"without_vulnerability_details"`, include a list of installed software for each host, including which CVEs apply to the installed software versions. `true` adds vulnerability description, CVSS score, and other details when using Fleet Premium. See notes below on performance. |
| populate_policies     | boolean | query | If `true`, the response will include policy data for each host. |
| populate_users     | boolean | query | If `true`, the response will include user data for each host. |
| populate_labels     | boolean | query | If `true`, the response will include labels for each host. |

> `software_id` is deprecated as of Fleet 4.42. It is maintained for backwards compatibility. Please use the `software_version_id` instead.

> `populate_software` returns a lot of data per host when set, and drastically more data when set to `true` on Fleet Premium. If you need vulnerability details for a large number of hosts, consider setting `populate_software` to `without_vulnerability_details` and pulling vulnerability details from the [Get vulnerability](#get-vulnerability) endpoint, as this returns details once per vulnerability rather than once per vulnerability per host.

If `software_title_id` is specified, an additional top-level key `"software_title"` is returned with the software title object corresponding to the `software_title_id`. See [List software](#list-software) response payload for details about this object.

If `software_version_id` is specified, an additional top-level key `"software"` is returned with the software object corresponding to the `software_version_id`. See [List software versions](#list-software-versions) response payload for details about this object.

If `additional_info_filters` is not specified, no `additional` information will be returned.

If `mdm_id` is specified, an additional top-level key `"mobile_device_management_solution"` is returned with the information corresponding to the `mdm_id`.

If `mdm_id`, `mdm_name`, `mdm_enrollment_status`, `os_settings`, or `os_settings_disk_encryption` is specified, then Windows Servers are excluded from the results.

If `munki_issue_id` is specified, an additional top-level key `munki_issue` is returned with the information corresponding to the `munki_issue_id`.

If `after` is being used with `created_at` or `updated_at`, the table must be specified in `order_key`. Those columns become `h.created_at` and `h.updated_at`.

#### Example

`GET /api/v1/fleet/hosts?page=0&per_page=100&order_key=hostname&query=2ce&populate_software=true&populate_policies=true&populate_users=true&populate_labels=true`

##### Request query parameters

```json
{
  "page": 0,
  "per_page": 100,
  "order_key": "hostname"
}
```

##### Default response

`Status: 200`

```json
{
  "hosts": [
    {
      "created_at": "2020-11-05T05:09:44Z",
      "updated_at": "2020-11-05T06:03:39Z",
      "id": 1,
      "detail_updated_at": "2020-11-05T05:09:45Z",
      "last_restarted_at": "2020-11-01T03:01:45Z",
      "software_updated_at": "2020-11-05T05:09:44Z",
      "label_updated_at": "2020-11-05T05:14:51Z",
      "policy_updated_at": "2023-06-26T18:33:15Z",
      "last_enrolled_at": "2023-02-26T22:33:12Z",
      "seen_time": "2020-11-05T06:03:39Z",
      "hostname": "Annas-MacBook-Pro.local",
      "uuid": "392547dc-0000-0000-a87a-d701ff75bc65",
      "platform": "darwin",
      "osquery_version": "5.15.0",
      "os_version": "macOS 15.2",
      "build": "24C101",
      "platform_like": "darwin",
      "code_name": "",
      "uptime": 8305000000000,
      "memory": 2084032512,
      "cpu_type": "arm64e",
      "cpu_subtype": "ARM64E",
      "cpu_brand": "Apple M1",
      "cpu_physical_cores": 8,
      "cpu_logical_cores": 8,
      "hardware_vendor": "Apple Inc.",
      "hardware_model": "MacBookPro17,1",
      "hardware_version": "",
      "hardware_serial": "C0124FXASD6G",
      "computer_name": "Anna's MacBook Pro",
      "display_name": "Anna's MacBook Pro",
      "public_ip": "123.45.678.910",
      "primary_ip": "192.12.345.678",
      "primary_mac": "36:34:a5:6b:7b:5c",
      "distributed_interval": 10,
      "config_tls_refresh": 10,
      "logger_tls_period": 8,
      "status": "offline",
      "display_text": "Annas-MacBook-Pro.local",
      "team_id": null,
      "team_name": null,
      "gigs_disk_space_available": 174.98,
      "percent_disk_space_available": 71,
      "gigs_total_disk_space": 246,
      "additional": {},
      "pack_stats": [
        {
          "pack_id": 0,
          "pack_name": "Global",
          "type": "global",
          "query_stats": [
            {
            "scheduled_query_name": "Get recently added or removed USB drives",
            "scheduled_query_id": 5535,
            "query_name": "Get recently added or removed USB drives",
            "discard_data": false,
            "last_fetched": null,
            "automations_enabled": false,
            "description": "Returns a record every time a USB device is plugged in or removed",
            "pack_name": "Global",
            "average_memory": 434176,
            "denylisted": false,
            "executions": 2,
            "interval": 86400,
            "last_executed": "2023-11-28T00:02:07Z",
            "output_size": 891,
            "system_time": 10,
            "user_time": 6,
            "wall_time": 0
            }
          ]
        }
      ],
      "issues": {
        "failing_policies_count": 1,
        "critical_vulnerabilities_count": 2, // Fleet Premium only
        "total_issues_count": 3
      },
      "geolocation": {
        "country_iso": "US",
        "city_name": "New York",
        "geometry": {
          "type": "point",
          "coordinates": [40.6799, -74.0028]
        }
      },
      "mdm": {
        "encryption_key_available": false,
        "enrollment_status": "Pending",
        "dep_profile_error": true,
        "name": "Fleet",
        "server_url": "https://example.fleetdm.com/mdm/apple/mdm"
      },
      "software": [
        {
          "id": 1,
          "name": "glibc",
          "version": "2.12",
          "source": "rpm_packages",
          "generated_cpe": "cpe:2.3:a:gnu:glibc:2.12:*:*:*:*:*:*:*",
          "vulnerabilities": [
            {
              "cve": "CVE-2009-5155",
              "details_link": "https://nvd.nist.gov/vuln/detail/CVE-2009-5155",
              "cvss_score": 7.5, // Fleet Premium only
              "epss_probability": 0.01537, // Fleet Premium only
              "cisa_known_exploit": false, // Fleet Premium only
              "cve_published": "2022-01-01 12:32:00", // Fleet Premium only
              "cve_description": "In the GNU C Library (aka glibc or libc6) before 2.28, parse_reg_exp in posix/regcomp.c misparses alternatives, which allows attackers to cause a denial of service (assertion failure and application exit) or trigger an incorrect result by attempting a regular-expression match.", // Fleet Premium only
              "resolved_in_version": "2.28" // Fleet Premium only
            }
          ],
          "installed_paths": ["/usr/lib/some-path-1"]
        }
      ],
      "policies": [
        {
          "id": 1,
          "name": "Gatekeeper enabled",
          "query": "SELECT 1 FROM gatekeeper WHERE assessments_enabled = 1;",
          "description": "Checks if gatekeeper is enabled on macOS devices",
          "resolution": "Fix with these steps...",
          "platform": "darwin",
          "response": "fail",
          "critical": false
        }
      ],
      "users": [
        {
          "uid": 0,
          "username": "root",
          "type": "",
          "groupname": "root",
          "shell": "/bin/bash"
        },
        {
          "uid": 1,
          "username": "bin",
          "type": "",
          "groupname": "bin",
          "shell": "/sbin/nologin"
        }
      ],
      "labels": [
        {
          "created_at": "2021-08-19T02:02:17Z",
          "updated_at": "2021-08-19T02:02:17Z",
          "id": 6,
          "name": "All Hosts",
          "description": "All hosts which have enrolled in Fleet",
          "query": "SELECT 1;",
          "platform": "",
          "label_type": "builtin",
          "label_membership_type": "dynamic"
        },
        {
          "created_at": "2021-08-19T02:02:17Z",
          "updated_at": "2021-08-19T02:02:17Z",
          "id": 9,
          "name": "CentOS Linux",
          "description": "All CentOS hosts",
          "query": "SELECT 1 FROM os_version WHERE platform = 'centos' OR name LIKE '%centos%'",
          "platform": "",
          "label_type": "builtin",
          "label_membership_type": "dynamic"
        },
        {
          "created_at": "2021-08-19T02:02:17Z",
          "updated_at": "2021-08-19T02:02:17Z",
          "id": 12,
          "name": "All Linux",
          "description": "All Linux distributions",
          "query": "SELECT 1 FROM osquery_info WHERE build_platform LIKE '%ubuntu%' OR build_distro LIKE '%centos%';",
          "platform": "",
          "label_type": "builtin",
          "label_membership_type": "dynamic"
        }
      ]
    }
  ]
}
```

> Note: the response above assumes a [GeoIP database is configured](https://fleetdm.com/docs/deploying/configuration#geoip), otherwise the `geolocation` object won't be included.

Response payload with the `mdm_id` filter provided:

```json
{
  "hosts": [...],
  "mobile_device_management_solution": {
    "server_url": "http://some.url/mdm",
    "name": "MDM Vendor Name",
    "id": 999
  }
}
```

Response payload with the `munki_issue_id` filter provided:

```json
{
  "hosts": [...],
  "munki_issue": {
    "id": 1,
    "name": "Could not retrieve managed install primary manifest",
    "type": "error"
  }
}
```

### Count hosts

`GET /api/v1/fleet/hosts/count`

#### Parameters

| Name                    | Type    | In    | Description                                                                                                                                                                                                                                                                                                                                 |
| ----------------------- | ------- | ----- | ------------------------------------------------------------------------------------------------------------------------------------------------------------------------------------------------------------------------------------------------------------------------------------------------------------------------------------------- |
| order_key               | string  | query | What to order results by. Can be any column in the hosts table.                                                                                                                                                                                                                                                                             |
| order_direction         | string  | query | **Requires `order_key`**. The direction of the order given the order key. Options include 'asc' and 'desc'. Default is 'asc'.                                                                                                                                                                                                               |
| after                   | string  | query | The value to get results after. This needs `order_key` defined, as that's the column that would be used.                                                                                                                                                                                                                                    |
| status                  | string  | query | Indicates the status of the hosts to return. Can either be 'new', 'online', 'offline', 'mia' or 'missing'.                                                                                                                                                                                                                                  |
| query                   | string  | query | Search query keywords. Searchable fields include `hostname`, `hardware_serial`, `uuid`, `ipv4` and the hosts' email addresses (only searched if the query looks like an email address, i.e. contains an '@', no space, etc.).                                                                                                                |
| team_id                 | integer | query | _Available in Fleet Premium_. Filters the hosts to only include hosts in the specified team.                                                                                                                                                                                                                                                 |
| policy_id               | integer | query | The ID of the policy to filter hosts by.                                                                                                                                                                                                                                                                                                    |
| policy_response         | string  | query | **Requires `policy_id`**. Valid options are 'passing' or 'failing'.                                                                                                                                                                                                                                       |
| software_version_id     | integer | query | The ID of the software version to filter hosts by.                                                                                                            |
| software_title_id       | integer | query | The ID of the software title to filter hosts by.                                                                                                              |
| os_version_id | integer | query | The ID of the operating system version to filter hosts by. |
| os_name                 | string  | query | The name of the operating system to filter hosts by. `os_version` must also be specified with `os_name`                                                                                                                                                                                                                                     |
| os_version              | string  | query | The version of the operating system to filter hosts by. `os_name` must also be specified with `os_version`                                                                                                                                                                                                                                  |
| vulnerability           | string  | query | The cve to filter hosts by (including "cve-" prefix, case-insensitive).                                                                                                                                                                                                                                                                     |
| label_id                | integer | query | A valid label ID. Can only be used in combination with `order_key`, `order_direction`, `after`, `status`, `query` and `team_id`.                                                                                                                                                                                                            |
| mdm_id                  | integer | query | The ID of the _mobile device management_ (MDM) solution to filter hosts by (that is, filter hosts that use a specific MDM provider and URL).                                                                                                                                                                                                |
| mdm_name                | string  | query | The name of the _mobile device management_ (MDM) solution to filter hosts by (that is, filter hosts that use a specific MDM provider).                                                                                                                                                                                                |
| mdm_enrollment_status   | string  | query | The _mobile device management_ (MDM) enrollment status to filter hosts by. Valid options are 'manual', 'automatic', 'enrolled', 'pending', or 'unenrolled'.                                                                                                                                                                                                             |
| macos_settings          | string  | query | Filters the hosts by the status of the _mobile device management_ (MDM) profiles applied to hosts. Valid options are 'verified', 'verifying', 'pending', or 'failed'. **Note: If this filter is used in Fleet Premium without a team ID filter, the results include only hosts that are not assigned to any team.**                                                                                                                                                                                                             |
| munki_issue_id          | integer | query | The ID of the _munki issue_ (a Munki-reported error or warning message) to filter hosts by (that is, filter hosts that are affected by that corresponding error or warning message).                                                                                                                                                        |
| low_disk_space          | integer | query | _Available in Fleet Premium_. Filters the hosts to only include hosts with less GB of disk space available than this value. Must be a number between 1-100.                                                                                                                                                                                  |
| macos_settings_disk_encryption | string | query | Filters the hosts by disk encryption status. Valid options are 'verified', 'verifying', 'action_required', 'enforcing', 'failed', or 'removing_enforcement'. |
| bootstrap_package       | string | query | _Available in Fleet Premium_. Filters the hosts by the status of the MDM bootstrap package on the host. Valid options are 'installed', 'pending', or 'failed'. **Note: If this filter is used in Fleet Premium without a team ID filter, the results include only hosts that are not assigned to any team.** |
| os_settings          | string  | query | Filters the hosts by the status of the operating system settings applied to the hosts. Valid options are 'verified', 'verifying', 'pending', or 'failed'. **Note: If this filter is used in Fleet Premium without a team ID filter, the results include only hosts that are not assigned to any team.** |
| os_settings_disk_encryption | string | query | Filters the hosts by disk encryption status. Valid options are 'verified', 'verifying', 'action_required', 'enforcing', 'failed', or 'removing_enforcement'.  **Note: If this filter is used in Fleet Premium without a team ID filter, the results include only hosts that are not assigned to any team.** |

If `additional_info_filters` is not specified, no `additional` information will be returned.

If `mdm_id`, `mdm_name` or `mdm_enrollment_status` is specified, then Windows Servers are excluded from the results.

#### Example

`GET /api/v1/fleet/hosts/count?page=0&per_page=100&order_key=hostname&query=2ce`

##### Request query parameters

```json
{
  "page": 0,
  "per_page": 100,
  "order_key": "hostname"
}
```

##### Default response

`Status: 200`

```json
{
  "count": 123
}
```

### Get hosts summary

Returns the count of all hosts organized by status. `online_count` includes all hosts currently enrolled in Fleet. `offline_count` includes all hosts that haven't checked into Fleet recently. `mia_count` includes all hosts that haven't been seen by Fleet in more than 30 days. `new_count` includes the hosts that have been enrolled to Fleet in the last 24 hours.

`GET /api/v1/fleet/host_summary`

#### Parameters

| Name            | Type    | In    | Description                                                                     |
| --------------- | ------- | ----  | ------------------------------------------------------------------------------- |
| team_id         | integer | query | _Available in Fleet Premium_. The ID of the team whose host counts should be included. Defaults to all teams. |
| platform        | string  | query | Platform to filter by when counting. Defaults to all platforms.                 |
| low_disk_space  | integer | query | _Available in Fleet Premium_. Returns the count of hosts with less GB of disk space available than this value. Must be a number between 1-100. |

#### Example

`GET /api/v1/fleet/host_summary?team_id=1&low_disk_space=32`

##### Default response

`Status: 200`

```json
{
  "team_id": 1,
  "totals_hosts_count": 2408,
  "online_count": 2267,
  "offline_count": 141,
  "mia_count": 0,
  "missing_30_days_count": 0,
  "new_count": 0,
  "all_linux_count": 1204,
  "low_disk_space_count": 12,
  "builtin_labels": [
    {
      "id": 6,
      "name": "All Hosts",
      "description": "All hosts which have enrolled in Fleet",
      "label_type": "builtin"
    },
    {
      "id": 7,
      "name": "macOS",
      "description": "All macOS hosts",
      "label_type": "builtin"
    },
    {
      "id": 8,
      "name": "Ubuntu Linux",
      "description": "All Ubuntu hosts",
      "label_type": "builtin"
    },
    {
      "id": 9,
      "name": "CentOS Linux",
      "description": "All CentOS hosts",
      "label_type": "builtin"
    },
    {
      "id": 10,
      "name": "MS Windows",
      "description": "All Windows hosts",
      "label_type": "builtin"
    },
    {
      "id": 11,
      "name": "Red Hat Linux",
      "description": "All Red Hat Enterprise Linux hosts",
      "label_type": "builtin"
    },
    {
      "id": 12,
      "name": "All Linux",
      "description": "All Linux distributions",
      "label_type": "builtin"
    },
    {
      "id": 13,
      "name": "iOS",
      "description": "All iOS hosts",
      "label_type": "builtin"
    },
    {
      "id": 14,
      "name": "iPadOS",
      "description": "All iPadOS hosts",
      "label_type": "builtin"
    },
    {
      "id": 15,
      "name": "Fedora Linux",
      "description": "All Fedora hosts",
      "label_type": "builtin"
    },
    {
      "id": 16,
      "name": "Android",
      "description": "All Android hosts",
      "label_type": "builtin"
    }
  ],
  "platforms": [
    {
      "platform": "chrome",
      "hosts_count": 1234
    },
    {
      "platform": "darwin",
      "hosts_count": 1234
    },
    {
      "platform": "ios",
      "hosts_count": 1234
    },
    {
      "platform": "ipados",
      "hosts_count": 1234
    },
    {
      "platform": "rhel",
      "hosts_count": 1234
    },
    {
      "platform": "ubuntu",
      "hosts_count": 12044
    },
    {
      "platform": "windows",
      "hosts_count": 12044
    },
    {
      "platform": "Android",
      "hosts_count": 200
    }
  ]
}
```

### Get host

Returns the information of the specified host.

`GET /api/v1/fleet/hosts/:id`

#### Parameters

| Name             | Type    | In    | Description                                                                         |
|------------------|---------|-------|-------------------------------------------------------------------------------------|
| id               | integer | path  | **Required**. The host's id.                                                        |
| exclude_software | boolean | query | If `true`, the response will not include a list of installed software for the host. |

#### Example

`GET /api/v1/fleet/hosts/121`

##### Default response

`Status: 200`

```json
{
  "host": {
    "created_at": "2021-08-19T02:02:22Z",
    "updated_at": "2021-08-19T21:14:58Z",
    "id": 1,
    "detail_updated_at": "2021-08-19T21:07:53Z",
    "last_restarted_at": "2020-11-01T03:01:45Z",
    "software_updated_at": "2020-11-05T05:09:44Z",
    "label_updated_at": "2021-08-19T21:07:53Z",
    "policy_updated_at": "2023-06-26T18:33:15Z",
    "last_enrolled_at": "2021-08-19T02:02:22Z",
    "seen_time": "2021-08-19T21:14:58Z",
    "refetch_requested": false,
    "hostname": "Annas-MacBook-Pro.local",
    "uuid": "309a4b7d-0000-0000-8e7f-26ae0815ede8",
    "platform": "darwin",
    "osquery_version": "5.15.0",
    "orbit_version": "1.22.0",
    "fleet_desktop_version": "1.22.0",
    "scripts_enabled": true,
    "os_version": "macOS 15.2",
    "build": "24C101",
    "platform_like": "darwin",
    "code_name": "",
    "uptime": 210671000000000,
    "memory": 16788398080,
    "cpu_type": "arm64e",
    "cpu_subtype": "ARM64E",
    "cpu_brand": "Apple M1",
    "cpu_physical_cores": 8,
    "cpu_logical_cores": 8,
    "hardware_vendor": "Apple Inc.",
    "hardware_model": "MacBookPro17,1",
    "hardware_version": "",
    "hardware_serial": "C0124FXASD6G",
    "computer_name": "Anna's MacBook Pro",
    "display_name": "Anna's MacBook Pro",
    "public_ip": "123.45.678.910",
    "primary_ip": "172.27.0.6",
    "primary_mac": "02:42:ac:1b:00:06",
    "distributed_interval": 10,
    "config_tls_refresh": 10,
    "logger_tls_period": 10,
    "team_id": null,
    "pack_stats": null,
    "team_name": null,
    "gigs_disk_space_available": 174.98,
    "percent_disk_space_available": 71,
    "gigs_total_disk_space": 246,
    "disk_encryption_enabled": true,
    "status": "online",
    "display_text": "Annas-MacBook-Pro.local",
    "additional": {},
    "issues": {
      "failing_policies_count": 1,
      "critical_vulnerabilities_count": 2, // Available in Fleet Premium
      "total_issues_count": 3
    },
    "batteries": [
      {
        "cycle_count": 999,
        "health": "Normal"
      }
    ],
    "geolocation": {
      "country_iso": "US",
      "city_name": "New York",
      "geometry": {
        "type": "point",
        "coordinates": [40.6799, -74.0028]
      }
    },
    "maintenance_window": {
      "starts_at": "2024-06-18T13:27:18−04:00",
      "timezone": "America/New_York"
    },
    "users": [
      {
        "uid": 0,
        "username": "root",
        "type": "",
        "groupname": "root",
        "shell": "/bin/sh"
      },
      {
        "uid": 1,
        "username": "annachao",
        "type": "",
        "groupname": "staff",
        "shell": "/bin/zsh"
      }
    ],
    "labels": [
      {
        "created_at": "2021-08-19T02:02:17Z",
        "updated_at": "2021-08-19T02:02:17Z",
        "id": 6,
        "name": "All Hosts",
        "description": "All hosts which have enrolled in Fleet",
        "query": "SELECT 1;",
        "platform": "",
        "label_type": "builtin",
        "label_membership_type": "dynamic"
      },
      {
        "created_at": "2021-08-19T02:02:17Z",
        "updated_at": "2021-08-19T02:02:17Z",
        "id": 9,
        "name": "macOS",
        "description": "All macOS hosts",
        "query": "select 1 from os_version where platform = 'darwin';",
        "platform": "",
        "label_type": "builtin",
        "label_membership_type": "dynamic"
      },
      {
        "created_at": "2021-08-19T02:02:17Z",
        "updated_at": "2021-08-19T02:02:17Z",
        "id": 12,
        "name": "Hosts with Chrome installed",
        "description": "",
        "query": "SELECT * FROM apps WHERE name LIKE \"%Chrome%\"",
        "platform": "",
        "label_type": "regular",
        "label_membership_type": "dynamic"
      }
    ],
    "packs": [],
    "policies": [
      {
        "id": 2,
        "name": "SomeQuery2",
        "query": "SELECT * FROM bar;",
        "description": "this is another query",
        "resolution": "fix with these other steps...",
        "platform": "darwin",
        "response": "fail",
        "critical": false
      },
      {
        "id": 3,
        "name": "SomeQuery3",
        "query": "SELECT * FROM baz;",
        "description": "",
        "resolution": "",
        "platform": "",
        "response": "",
        "critical": false
      },
      {
        "id": 1,
        "name": "SomeQuery",
        "query": "SELECT * FROM foo;",
        "description": "this is a query",
        "resolution": "fix with these steps...",
        "platform": "windows,linux",
        "response": "pass",
        "critical": false
      }
    ],
    "software": [
      {
        "id": 321,
        "name": "SomeApp.app",
        "version": "1.0",
        "source": "apps",
        "browser": "",
        "bundle_identifier": "com.some.app",
        "last_opened_at": "2021-08-18T21:14:00Z",
        "generated_cpe": "",
        "vulnerabilities": null,
        "installed_paths": ["/usr/lib/some-path-2"]
      }
    ],
    "mdm": {
      "encryption_key_available": true,
      "enrollment_status": "On (manual)",
      "name": "Fleet",
      "connected_to_fleet": true,
      "server_url": "https://acme.com/mdm/apple/mdm",
      "device_status": "unlocked",
      "pending_action": "",
      "macos_settings": {
        "disk_encryption": "verified",
        "action_required": null
      },
      "macos_setup": {
        "bootstrap_package_status": "installed",
        "detail": "",
        "bootstrap_package_name": "test.pkg"
      },
      "os_settings": {
        "disk_encryption": {
          "status": "verified",
          "detail": ""
        }
      },
      "profiles": [
        {
          "profile_uuid": "954ec5ea-a334-4825-87b3-937e7e381f24",
          "name": "profile1",
          "status": "verifying",
          "operation_type": "install",
          "detail": ""
        }
      ]
    }
  }
}
```

> Note: the response above assumes a [GeoIP database is configured](https://fleetdm.com/docs/deploying/configuration#geoip), otherwise the `geolocation` object won't be included.

> Note: `installed_paths` may be blank depending on installer package. For example, on Linux, RPM-installed packages do not provide installed path information.

> Note: `signature_information` is only set for macOS (.app) applications.

> Note:
> - `orbit_version: null` means this agent is not a fleetd agent
> - `fleet_desktop_version: null` means this agent is not a fleetd agent, or this agent is version <=1.23.0 which is not collecting the desktop version
> - `fleet_desktop_version: ""` means this agent is a fleetd agent but does not have fleet desktop
> - `scripts_enabled: null` means this agent is not a fleetd agent, or this agent is version <=1.23.0 which is not collecting the scripts enabled info

### Get host by identifier

Returns the information of the host specified using the `hostname`, `uuid`, or `hardware_serial` as an identifier.

If `hostname` is specified when there is more than one host with the same hostname, the endpoint returns the first matching host. In Fleet, hostnames are fully qualified domain names (FQDNs). `hostname` (e.g. johns-macbook-air.local) is not the same as `display_name` (e.g. John's MacBook Air).

`GET /api/v1/fleet/hosts/identifier/:identifier`

#### Parameters

| Name       | Type              | In   | Description                                                        |
| ---------- | ----------------- | ---- | ------------------------------------------------------------------ |
| identifier | string | path | **Required**. The host's `hostname`, `uuid`, or `hardware_serial`. |
| exclude_software | boolean | query | If `true`, the response will not include a list of installed software for the host. |

#### Example

`GET /api/v1/fleet/hosts/identifier/392547dc-0000-0000-a87a-d701ff75bc65`

##### Default response

`Status: 200`

```json
{
  "host": {
    "created_at": "2022-02-10T02:29:13Z",
    "updated_at": "2022-10-14T17:07:11Z",
    "id": 33,
    "detail_updated_at": "2022-10-14T17:07:12Z",
    "label_updated_at": "2022-10-14T17:07:12Z",
    "policy_updated_at": "2022-10-14T17:07:12Z",
    "last_enrolled_at": "2022-02-10T02:29:13Z",
    "software_updated_at": "2020-11-05T05:09:44Z",
    "seen_time": "2022-10-14T17:45:41Z",
    "refetch_requested": false,
    "hostname": "23cfc9caacf0",
    "uuid": "392547dc-0000-0000-a87a-d701ff75bc65",
    "platform": "ubuntu",
    "osquery_version": "5.5.1",
    "os_version": "Ubuntu 20.04.3 LTS",
    "build": "",
    "platform_like": "debian",
    "code_name": "focal",
    "uptime": 20807520000000000,
    "memory": 1024360448,
    "cpu_type": "x86_64",
    "cpu_subtype": "63",
    "cpu_brand": "DO-Regular",
    "cpu_physical_cores": 1,
    "cpu_logical_cores": 1,
    "hardware_vendor": "",
    "hardware_model": "",
    "hardware_version": "",
    "hardware_serial": "",
    "computer_name": "23cfc9caacf0",
    "public_ip": "",
    "primary_ip": "172.27.0.6",
    "primary_mac": "02:42:ac:1b:00:06",
    "distributed_interval": 10,
    "config_tls_refresh": 60,
    "logger_tls_period": 10,
    "team_id": 2,
    "team_name": null,
    "gigs_disk_space_available": 19.29,
    "percent_disk_space_available": 74,
    "gigs_total_disk_space": 192,
    "issues": {
      "failing_policies_count": 1,
      "critical_vulnerabilities_count": 2, // Fleet Premium only
      "total_issues_count": 3
    },
    "batteries": [
      {
        "cycle_count": 999,
        "health": "Normal"
      }
    ],
    "geolocation": {
      "country_iso": "US",
      "city_name": "New York",
      "geometry": {
        "type": "point",
        "coordinates": [40.6799, -74.0028]
      }
    },
    "pack_stats": [
      {
        "pack_id": 1,
        "pack_name": "Global",
        "type": "global",
        "query_stats": [
          {
            "scheduled_query_name": "Get running processes (with user_name)",
            "scheduled_query_id": 49,
            "query_name": "Get running processes (with user_name)",
            "pack_name": "Global",
            "pack_id": 1,
            "average_memory": 260000,
            "denylisted": false,
            "executions": 1,
            "interval": 86400,
            "last_executed": "2022-10-14T10:00:01Z",
            "output_size": 198,
            "system_time": 20,
            "user_time": 80,
            "wall_time": 0
          }
        ]
      }
    ],
    "labels": [
      {
        "created_at": "2021-09-14T05:11:02Z",
        "updated_at": "2021-09-14T05:11:02Z",
        "id": 12,
        "name": "All Linux",
        "description": "All Linux distributions",
        "query": "SELECT 1 FROM osquery_info WHERE build_platform LIKE '%ubuntu%' OR build_distro LIKE '%centos%';",
        "platform": "",
        "label_type": "builtin",
        "label_membership_type": "dynamic"
      }
    ],
    "packs": [
      {
        "created_at": "2021-09-17T05:28:54Z",
        "updated_at": "2021-09-17T05:28:54Z",
        "id": 1,
        "name": "Global",
        "description": "Global pack",
        "disabled": false,
        "type": "global",
        "labels": null,
        "label_ids": null,
        "hosts": null,
        "host_ids": null,
        "teams": null,
        "team_ids": null
      }
    ],
    "policies": [
      {
        "id": 142,
        "name": "Full disk encryption enabled (macOS)",
        "query": "SELECT 1 FROM disk_encryption WHERE user_uuid IS NOT '' AND filevault_status = 'on' LIMIT 1;",
        "description": "Checks to make sure that full disk encryption (FileVault) is enabled on macOS devices.",
        "author_id": 31,
        "author_name": "",
        "author_email": "",
        "team_id": null,
        "resolution": "To enable full disk encryption, on the failing device, select System Preferences > Security & Privacy > FileVault > Turn On FileVault.",
        "platform": "darwin,linux",
        "created_at": "2022-09-02T18:52:19Z",
        "updated_at": "2022-09-02T18:52:19Z",
        "response": "fail",
        "critical": false
      }
    ],
    "software": [
      {
        "id": 16923,
        "name": "Automat",
        "version": "0.8.0",
        "source": "python_packages",
        "browser": "",
        "generated_cpe": "",
        "vulnerabilities": null,
        "installed_paths": ["/usr/lib/some_path/"]
      }
    ],
    "mdm": {
      "encryption_key_available": false,
      "enrollment_status": null,
      "name": "",
      "server_url": null,
      "device_status": "unlocked",
      "pending_action": "lock",
      "macos_settings": {
        "disk_encryption": null,
        "action_required": null
      },
      "macos_setup": {
        "bootstrap_package_status": "installed",
        "detail": ""
      },
      "os_settings": {
        "disk_encryption": {
          "status": null,
          "detail": ""
        }
      },
      "profiles": [
        {
          "profile_uuid": "954ec5ea-a334-4825-87b3-937e7e381f24",
          "name": "profile1",
          "status": "verifying",
          "operation_type": "install",
          "detail": ""
        }
      ]
    }
  }
}
```

> Note: the response above assumes a [GeoIP database is configured](https://fleetdm.com/docs/deploying/configuration#geoip), otherwise the `geolocation` object won't be included.

> Note: `installed_paths` may be blank depending on installer package. For example, on Linux, RPM-installed packages do not provide installed path information.

#### Get host by device token

Returns a subset of information about the host specified by `token`. To get all information about a host, use the "Get host" endpoint [here](#get-host).

This is the API route used by the **My device** page in Fleet desktop to display information about the host to the end user.

`GET /api/v1/fleet/device/:token`

##### Parameters

| Name  | Type   | In   | Description                        |
| ----- | ------ | ---- | ---------------------------------- |
| token | string | path | The device's authentication token. |

##### Example

`GET /api/v1/fleet/device/abcdef012456789`

##### Default response

`Status: 200`

```json
{
  "host": {
    "created_at": "2021-08-19T02:02:22Z",
    "updated_at": "2021-08-19T21:14:58Z",
    "id": 1,
    "detail_updated_at": "2021-08-19T21:07:53Z",
    "label_updated_at": "2021-08-19T21:07:53Z",
    "last_enrolled_at": "2021-08-19T02:02:22Z",
    "seen_time": "2021-08-19T21:14:58Z",
    "refetch_requested": false,
    "hostname": "Annas-MacBook-Pro.local",
    "uuid": "309a4b7d-0000-0000-8e7f-26ae0815ede8",
    "platform": "darwin",
    "osquery_version": "5.15.0",
    "os_version": "macOS 15.2",
    "build": "24C101",
    "platform_like": "darwin",
    "code_name": "",
    "uptime": 210671000000000,
    "memory": 16788398080,
    "cpu_type": "arm64e",
    "cpu_subtype": "ARM64E",
    "cpu_brand": "Apple M1",
    "cpu_physical_cores": 8,
    "cpu_logical_cores": 8,
    "hardware_vendor": "Apple Inc.",
    "hardware_model": "MacBookPro17,1",
    "hardware_version": "",
    "hardware_serial": "",
    "computer_name": "Anna's MacBook Pro",
    "display_name": "Anna's MacBook Pro",
    "public_ip": "123.45.678.910",
    "primary_ip": "192.12.345.678",
    "primary_mac": "36:34:a5:6b:7b:5c",
    "distributed_interval": 10,
    "config_tls_refresh": 10,
    "logger_tls_period": 10,
    "team_id": null,
    "pack_stats": null,
    "team_name": null,
    "additional": {},
    "gigs_disk_space_available": 174.98,
    "percent_disk_space_available": 71,
    "gigs_total_disk_space": 246,
    "disk_encryption_enabled": true,
    "dep_assigned_to_fleet": false,
    "status": "online",
    "display_text": "Annas-MacBook-Pro.local",
    "self_service": true,
    "org_logo_url": "https://example.com/logo.jpg",
    "license": {
      "tier": "free",
      "expiration": "2031-01-01T00:00:00Z"
    },
    "global_config": {
      "mdm": {
        "enabled_and_configured": false
      }
    },
    "batteries": [
      {
        "cycle_count": 999,
        "health": "Good"
      }
    ],
    "users": [
      {
        "uid": 0,
        "username": "root",
        "type": "",
        "groupname": "root",
        "shell": "/bin/sh"
      },
      {
        "uid": 1,
        "username": "annachao",
        "type": "",
        "groupname": "staff",
        "shell": "/bin/zsh"
      }
    ],
    "labels": [
      {
        "created_at": "2021-08-19T02:02:17Z",
        "updated_at": "2021-08-19T02:02:17Z",
        "id": 6,
        "name": "All Hosts",
        "description": "All hosts which have enrolled in Fleet",
        "query": "SELECT 1;",
        "platform": "",
        "label_type": "builtin",
        "label_membership_type": "dynamic"
      },
      {
        "created_at": "2021-08-19T02:02:17Z",
        "updated_at": "2021-08-19T02:02:17Z",
        "id": 9,
        "name": "macOS",
        "description": "All macOS hosts",
        "query": "select 1 from os_version where platform = 'darwin';",
        "platform": "",
        "label_type": "builtin",
        "label_membership_type": "dynamic"
      },
      {
        "created_at": "2021-08-19T02:02:17Z",
        "updated_at": "2021-08-19T02:02:17Z",
        "id": 12,
        "name": "Hosts with Chrome installed",
        "description": "",
        "query": "SELECT * FROM apps WHERE name LIKE \"%Chrome%\"",
        "platform": "",
        "label_type": "regular",
        "label_membership_type": "dynamic"
      }
    ],
    "software": [
      {
        "id": 321,
        "name": "SomeApp.app",
        "version": "1.0",
        "source": "apps",
        "browser": "",
        "bundle_identifier": "com.some.app",
        "last_opened_at": "2021-08-18T21:14:00Z",
        "generated_cpe": "",
        "vulnerabilities": null
      }
    ],
    "packs": [],
    "mdm": {
      "encryption_key_available": true,
      "enrollment_status": "On (manual)",
      "name": "Fleet",
      "connected_to_fleet": true,
      "server_url": "https://acme.com/mdm/apple/mdm",
      "macos_settings": {
        "disk_encryption": "verified",
        "action_required": null
      },
      "macos_setup": {
        "bootstrap_package_status": "installed",
        "detail": "",
        "bootstrap_package_name": "test.pkg"
      },
      "os_settings": {
        "disk_encryption": {
          "status": "verified",
          "detail": ""
        }
      },
      "profiles": [
        {
          "profile_uuid": "954ec5ea-a334-4825-87b3-937e7e381f24",
          "name": "profile1",
          "status": "verifying",
          "operation_type": "install",
          "detail": ""
        }
      ]
    }
  }
}
```

### Delete host

Deletes the specified host from Fleet. Note that a deleted host will fail authentication with the previous node key, and in most osquery configurations will attempt to re-enroll automatically. If the host still has a valid enroll secret, it will re-enroll successfully.

`DELETE /api/v1/fleet/hosts/:id`

#### Parameters

| Name | Type    | In   | Description                  |
| ---- | ------- | ---- | ---------------------------- |
| id   | integer | path | **Required**. The host's id. |

#### Example

`DELETE /api/v1/fleet/hosts/121`

##### Default response

`Status: 200`


### Refetch host

Flags the host details, labels and policies to be refetched the next time the host checks in for distributed queries. Note that we cannot be certain when the host will actually check in and update the query results. Further requests to the host APIs will indicate that the refetch has been requested through the `refetch_requested` field on the host object.

`POST /api/v1/fleet/hosts/:id/refetch`

#### Parameters

| Name | Type    | In   | Description                  |
| ---- | ------- | ---- | ---------------------------- |
| id   | integer | path | **Required**. The host's id. |

#### Example

`POST /api/v1/fleet/hosts/121/refetch`

##### Default response

`Status: 200`


### Transfer hosts to a team

_Available in Fleet Premium_

`POST /api/v1/fleet/hosts/transfer`

#### Parameters

| Name    | Type    | In   | Description                                                             |
| ------- | ------- | ---- | ----------------------------------------------------------------------- |
| team_id | integer | body | **Required**. The ID of the team you'd like to transfer the host(s) to. |
| hosts   | array   | body | **Required**. A list of host IDs.                                       |

#### Example

`POST /api/v1/fleet/hosts/transfer`

##### Request body

```json
{
  "team_id": 1,
  "hosts": [3, 2, 4, 6, 1, 5, 7]
}
```

##### Default response

`Status: 200`


### Transfer hosts to a team by filter

_Available in Fleet Premium_

`POST /api/v1/fleet/hosts/transfer/filter`

#### Parameters

| Name    | Type    | In   | Description                                                                                                                                                                                                                                                                                                                        |
| ------- | ------- | ---- | ---------------------------------------------------------------------------------------------------------------------------------------------------------------------------------------------------------------------------------------------------------------------------------------------------------------------------------- |
| team_id | integer | body | **Required**. The ID of the team you'd like to transfer the host(s) to.                                                                                                                                                                                                                                                            |
| filters | object  | body | **Required** Contains any of the following four properties: `query` for search query keywords. Searchable fields include `hostname`, `hardware_serial`, `uuid`, and `ipv4`. `status` to indicate the status of the hosts to return. Can either be `new`, `online`, `offline`, `mia` or `missing`. `label_id` to indicate the selected label. `team_id` to indicate the selected team. Note: `label_id` and `status` cannot be used at the same time. |

#### Example

`POST /api/v1/fleet/hosts/transfer/filter`

##### Request body

```json
{
  "team_id": 1,
  "filters": {
    "status": "online",
    "team_id": 2,
  }
}
```

##### Default response

`Status: 200`


### Turn off MDM for a host

Turns off MDM for the specified macOS, iOS, or iPadOS host.

`DELETE /api/v1/fleet/hosts/:id/mdm`

#### Parameters

| Name | Type    | In   | Description                           |
| ---- | ------- | ---- | ------------------------------------- |
| id   | integer | path | **Required.** The host's ID in Fleet. |

#### Example

`DELETE /api/v1/fleet/hosts/42/mdm`

##### Default response

`Status: 204`


### Bulk delete hosts by filter or ids

`POST /api/v1/fleet/hosts/delete`

#### Parameters

| Name    | Type    | In   | Description                                                                                                                                                                                                                                                                                                                        |
| ------- | ------- | ---- | ---------------------------------------------------------------------------------------------------------------------------------------------------------------------------------------------------------------------------------------------------------------------------------------------------------------------------------- |
| ids     | array   | body | A list of the host IDs you'd like to delete. If `ids` is specified, `filters` cannot be specified.                                                                                                                                                                                                                                                           |
| filters | object  | body | Contains any of the following four properties: `query` for search query keywords. Searchable fields include `hostname`, `hardware_serial`, `uuid`, and `ipv4`. `status` to indicate the status of the hosts to return. Can either be `new`, `online`, `offline`, `mia` or `missing`. `label_id` to indicate the selected label. `team_id` to indicate the selected team. If `filters` is specified, `id` cannot be specified. `label_id` and `status` cannot be used at the same time. |

Either ids or filters are required.

Request (`ids` is specified):

```json
{
  "ids": [1]
}
```

Request (`filters` is specified):
```json
{
  "filters": {
    "status": "online",
    "label_id": 1,
    "team_id": 1,
    "query": "abc"
  }
}
```

Request (`filters` is specified and empty, to delete all hosts):
```json
{
  "filters": {}
}
```

#### Example

`POST /api/v1/fleet/hosts/delete`

##### Request body

```json
{
  "filters": {
    "status": "online",
    "team_id": 1
  }
}
```

##### Default response

`Status: 200`

### Get human-device mapping

Returns the end user's email(s) they use to log in to their Identity Provider (IdP) and Google Chrome profile.

Also returns the custom email that's set via the `PUT /api/v1/fleet/hosts/:id/device_mapping` endpoint (docs [here](#update-custom-human-device-mapping))

Note that IdP email is only supported on macOS hosts. It's collected once, during automatic enrollment (DEP), only if the end user authenticates with the IdP and the DEP profile has `await_device_configured` set to `true`.

`GET /api/v1/fleet/hosts/:id/device_mapping`

#### Parameters

| Name       | Type              | In   | Description                                                                   |
| ---------- | ----------------- | ---- | ----------------------------------------------------------------------------- |
| id         | integer           | path | **Required**. The host's `id`.                                                |

#### Example

`GET /api/v1/fleet/hosts/1/device_mapping`

##### Default response

`Status: 200`

```json
{
  "host_id": 1,
  "device_mapping": [
    {
      "email": "user@example.com",
      "source": "mdm_idp_accounts"
    },
    {
      "email": "user@example.com",
      "source": "google_chrome_profiles"
    },
    {
      "email": "user@example.com",
      "source": "custom"
    }
  ]
}
```

---

### Update custom human-device mapping

`PUT /api/v1/fleet/hosts/:id/device_mapping`

Updates the email for the `custom` data source in the human-device mapping. This source can only have one email.

#### Parameters

| Name       | Type              | In   | Description                                                                   |
| ---------- | ----------------- | ---- | ----------------------------------------------------------------------------- |
| id         | integer           | path | **Required**. The host's `id`.                                                |
| email      | string            | body | **Required**. The custom email.                                               |

#### Example

`PUT /api/v1/fleet/hosts/1/device_mapping`

##### Request body

```json
{
  "email": "user@example.com"
}
```

##### Default response

`Status: 200`

```json
{
  "host_id": 1,
  "device_mapping": [
    {
      "email": "user@example.com",
      "source": "mdm_idp_accounts"
    },
    {
      "email": "user@example.com",
      "source": "google_chrome_profiles"
    },
    {
      "email": "user@example.com",
      "source": "custom"
    }
  ]
}
```

### Get host's device health report

Retrieves information about a single host's device health.

This report includes a subset of host vitals, and simplified policy and vulnerable software information. Data is cached to preserve performance. To get all up-to-date information about a host, use the "Get host" endpoint [here](#get-host).


`GET /api/v1/fleet/hosts/:id/health`

#### Parameters

| Name       | Type              | In   | Description                                                                   |
| ---------- | ----------------- | ---- | ----------------------------------------------------------------------------- |
| id         | integer           | path | **Required**. The host's `id`.                                                |

#### Example

`GET /api/v1/fleet/hosts/1/health`

##### Default response

`Status: 200`

```json
{
  "host_id": 1,
  "health": {
    "updated_at": "2023-09-16T18:52:19Z",
    "os_version": "CentOS Linux 8.3.2011",
    "disk_encryption_enabled": true,
    "failing_policies_count": 1,
    "failing_critical_policies_count": 1, // Fleet Premium only
    "failing_policies": [
      {
        "id": 123,
        "name": "Google Chrome is up to date",
        "critical": true, // Fleet Premium only
        "resolution": "Follow the Update Google Chrome instructions here: https://support.google.com/chrome/answer/95414?sjid=6534253818042437614-NA"
      }
    ],
    "vulnerable_software": [
      {
        "id": 321,
        "name": "Firefox.app",
        "version": "116.0.3",
      }
    ]
  }
}
```

---

### Get host's mobile device management (MDM) information

Currently supports Windows and MacOS. On MacOS this requires the [macadmins osquery
extension](https://github.com/macadmins/osquery-extension) which comes bundled
in [Fleet's agent (fleetd)](https://fleetdm.com/docs/get-started/anatomy#fleetd).

Retrieves a host's MDM enrollment status and MDM server URL.

If the host exists but is not enrolled to an MDM server, then this API returns `null`.

`GET /api/v1/fleet/hosts/:id/mdm`

#### Parameters

| Name    | Type    | In   | Description                                                                                                                                                                                                                                                                                                                        |
| ------- | ------- | ---- | -------------------------------------------------------------------------------- |
| id      | integer | path | **Required** The id of the host to get the details for                           |

#### Example

`GET /api/v1/fleet/hosts/32/mdm`

##### Default response

`Status: 200`

```json
{
  "enrollment_status": "On (automatic)",
  "server_url": "some.mdm.com",
  "name": "Some MDM",
  "id": 3
}
```

---

### Get mobile device management (MDM) summary

Currently supports Windows and MacOS. On MacOS this requires the [macadmins osquery
extension](https://github.com/macadmins/osquery-extension) which comes bundled
in [Fleet's agent (fleetd)](https://fleetdm.com/docs/get-started/anatomy#fleetd).

Retrieves MDM enrollment summary. Windows servers are excluded from the aggregated data.

`GET /api/v1/fleet/hosts/summary/mdm`

#### Parameters

| Name     | Type    | In    | Description                                                                                                                                                                                                                                                                                                                        |
| -------- | ------- | ----- | -------------------------------------------------------------------------------- |
| team_id  | integer | query | _Available in Fleet Premium_. Filter by team                                      |
| platform | string  | query | Filter by platform ("windows" or "darwin")                                       |

A `team_id` of `0` returns the statistics for hosts that are not part of any team. A `null` or missing `team_id` returns statistics for all hosts regardless of the team.

#### Example

`GET /api/v1/fleet/hosts/summary/mdm?team_id=1&platform=windows`

##### Default response

`Status: 200`

```json
{
  "counts_updated_at": "2021-03-21T12:32:44Z",
  "mobile_device_management_enrollment_status": {
    "enrolled_manual_hosts_count": 0,
    "enrolled_automated_hosts_count": 2,
    "unenrolled_hosts_count": 0,
    "hosts_count": 2
  },
  "mobile_device_management_solution": [
    {
      "id": 2,
      "name": "Solution1",
      "server_url": "solution1.com",
      "hosts_count": 1
    },
    {
      "id": 3,
      "name": "Solution2",
      "server_url": "solution2.com",
      "hosts_count": 1
    }
  ]
}
```

---

### Get host's mobile device management (MDM) and Munki information

Retrieves a host's MDM enrollment status, MDM server URL, and Munki version.

`GET /api/v1/fleet/hosts/:id/macadmins`

#### Parameters

| Name    | Type    | In   | Description                                                                                                                                                                                                                                                                                                                        |
| ------- | ------- | ---- | -------------------------------------------------------------------------------- |
| id      | integer | path | **Required** The id of the host to get the details for                           |

#### Example

`GET /api/v1/fleet/hosts/32/macadmins`

##### Default response

`Status: 200`

```json
{
  "macadmins": {
    "munki": {
      "version": "1.2.3"
    },
    "munki_issues": [
      {
        "id": 1,
        "name": "Could not retrieve managed install primary manifest",
        "type": "error",
        "created_at": "2022-08-01T05:09:44Z"
      },
      {
        "id": 2,
        "name": "Could not process item Figma for optional install. No pkginfo found in catalogs: release",
        "type": "warning",
        "created_at": "2022-08-01T05:09:44Z"
      }
    ],
    "mobile_device_management": {
      "enrollment_status": "On (automatic)",
      "server_url": "http://some.url/mdm",
      "name": "MDM Vendor Name",
      "id": 999
    }
  }
}
```

---

### Get aggregated host's macadmin mobile device management (MDM) and Munki information

Requires the [macadmins osquery
extension](https://github.com/macadmins/osquery-extension) which comes bundled
in [Fleet's agent (fleetd)](https://fleetdm.com/docs/get-started/anatomy#fleetd).
Currently supported only on macOS.


Retrieves aggregated host's MDM enrollment status and Munki versions.

`GET /api/v1/fleet/macadmins`

#### Parameters

| Name    | Type    | In    | Description                                                                                                                                                                                                                                                                                                                        |
| ------- | ------- | ----- | ---------------------------------------------------------------------------------------------------------------- |
| team_id | integer | query | _Available in Fleet Premium_. Filters the aggregate host information to only include hosts in the specified team. |                           |

A `team_id` of `0` returns the statistics for hosts that are not part of any team. A `null` or missing `team_id` returns statistics for all hosts regardless of the team.

#### Example

`GET /api/v1/fleet/macadmins`

##### Default response

`Status: 200`

```json
{
  "macadmins": {
    "counts_updated_at": "2021-03-21T12:32:44Z",
    "munki_versions": [
      {
        "version": "5.5",
        "hosts_count": 8360
      },
      {
        "version": "5.4",
        "hosts_count": 1700
      },
      {
        "version": "5.3",
        "hosts_count": 400
      },
      {
        "version": "5.2.3",
        "hosts_count": 112
      },
      {
        "version": "5.2.2",
        "hosts_count": 50
      }
    ],
    "munki_issues": [
      {
        "id": 1,
        "name": "Could not retrieve managed install primary manifest",
        "type": "error",
        "hosts_count": 2851
      },
      {
        "id": 2,
        "name": "Could not process item Figma for optional install. No pkginfo found in catalogs: release",
        "type": "warning",
        "hosts_count": 1983
      }
    ],
    "mobile_device_management_enrollment_status": {
      "enrolled_manual_hosts_count": 124,
      "enrolled_automated_hosts_count": 124,
      "unenrolled_hosts_count": 112
    },
    "mobile_device_management_solution": [
      {
        "id": 1,
        "name": "SimpleMDM",
        "hosts_count": 8360,
        "server_url": "https://a.simplemdm.com/mdm"
      },
      {
        "id": 2,
        "name": "Intune",
        "hosts_count": 1700,
        "server_url": "https://enrollment.manage.microsoft.com"
      }
    ]
  }
}
```

### Resend host's configuration profile

Resends a configuration profile for the specified host.

`POST /api/v1/fleet/hosts/:id/configuration_profiles/:profile_uuid/resend`

#### Parameters

| Name | Type | In | Description |
| ---- | ---- | -- | ----------- |
| id   | integer | path | **Required.** The host's ID. |
| profile_uuid   | string | path | **Required.** The UUID of the configuration profile to resend to the host. |

#### Example

`POST /api/v1/fleet/hosts/233/configuration_profiles/fc14a20-84a2-42d8-9257-a425f62bb54d/resend`

##### Default response

`Status: 202`

### Get host's scripts

`GET /api/v1/fleet/hosts/:id/scripts`

#### Parameters

| Name | Type    | In   | Description                  |
| ---- | ------- | ---- | ---------------------------- |
| id   | integer | path | **Required**. The host's id. |
| page | integer | query | Page number of the results to fetch.|
| per_page | integer | query | Results per page.|

#### Example

`GET /api/v1/fleet/hosts/123/scripts`

##### Default response

`Status: 200`

```json
"scripts": [
  {
    "script_id": 3,
    "name": "remove-zoom-artifacts.sh",
    "last_execution": {
      "execution_id": "e797d6c6-3aae-11ee-be56-0242ac120002",
      "executed_at": "2021-12-15T15:23:57Z",
      "status": "error"
    }
  },
  {
    "script_id": 5,
    "name": "set-timezone.sh",
    "last_execution": {
      "id": "e797d6c6-3aae-11ee-be56-0242ac120002",
      "executed_at": "2021-12-15T15:23:57Z",
      "status": "pending"
    }
  },
  {
    "script_id": 8,
    "name": "uninstall-zoom.sh",
    "last_execution": {
      "id": "e797d6c6-3aae-11ee-be56-0242ac120002",
      "executed_at": "2021-12-15T15:23:57Z",
      "status": "ran"
    }
  }
],
"meta": {
  "has_next_results": false,
  "has_previous_results": false
}

```

### Get host's software

> **Experimental feature**. This feature is undergoing rapid improvement, which may result in breaking changes to the API or configuration surface. It is not recommended for use in automated workflows.

`GET /api/v1/fleet/hosts/:id/software`

#### Parameters

| Name | Type    | In   | Description                  |
| ---- | ------- | ---- | ---------------------------- |
| id   | integer | path | **Required**. The host's ID. |
| query   | string | query | Search query keywords. Searchable fields include `name`. |
| available_for_install | boolean | query | If `true` or `1`, only list software that is available for install (added by the user). Default is `false`. |
| vulnerable | boolean | query | If `true` or `1`, only list software that have vulnerabilities. Default is `false`. |
| page | integer | query | Page number of the results to fetch.|
| per_page | integer | query | Results per page.|

#### Example

`GET /api/v1/fleet/hosts/123/software`

##### Default response

`Status: 200`

```json
{
  "count": 3,
  "software": [
    {
      "id": 121,
      "name": "Google Chrome.app",
      "software_package": {
        "name": "GoogleChrome.pkg",
        "platform": "darwin",
        "version": "125.12.0.3",
        "self_service": true,
        "last_install": {
          "install_uuid": "8bbb8ac2-b254-4387-8cba-4d8a0407368b",
          "installed_at": "2024-05-15T15:23:57Z"
        }
      },
      "app_store_app": null,
      "source": "apps",
      "status": "failed_install",
      "installed_versions": [
        {
          "version": "121.0",
          "bundle_identifier": "com.google.Chrome",
          "last_opened_at": "2024-04-01T23:03:07Z",
          "vulnerabilities": ["CVE-2023-1234","CVE-2023-4321","CVE-2023-7654"],
          "installed_paths": ["/Applications/Google Chrome.app"],
          "signature_information": [
            {
              "installed_path": "/Applications/Google Chrome.app",
              "team_identifier": "EQHXZ8M8AV"
            }
          ]
        }
      ]
    },
    {
      "id": 134,
      "name": "Falcon.app",
      "software_package": {
        "name": "FalconSensor-6.44.pkg",
        "platform": "darwin",
        "self_service": false,
        "last_install": null,
        "last_uninstall": {
          "script_execution_id": "ed579e73-0f41-46c8-aaf4-3c1e5880ed27",
          "uninstalled_at": "2024-05-15T15:23:57Z"
        }
      },
      "app_store_app": null,
      "source": "",
      "status": "pending_uninstall",
      "installed_versions": [],
    },
    {
      "id": 147,
      "name": "Logic Pro",
      "software_package": null,
      "app_store_app": {
        "app_store_id": "1091189122",
        "platform": "darwin",
        "icon_url": "https://is1-ssl.mzstatic.com/image/thumb/Purple221/v4/f4/25/1f/f4251f60-e27a-6f05-daa7-9f3a63aac929/AppIcon-0-0-85-220-0-0-4-0-0-2x-0-0-0-0-0.png/512x512bb.png",
        "version": "2.04",
        "self_service": false,
        "last_install": {
          "command_uuid": "0aa14ae5-58fe-491a-ac9a-e4ee2b3aac40",
          "installed_at": "2024-05-15T15:23:57Z"
        },
      },
      "source": "apps",
      "status": "installed",
      "installed_versions": [
        {
          "version": "118.0",
          "bundle_identifier": "com.apple.logic10",
          "last_opened_at": "2024-04-01T23:03:07Z",
          "vulnerabilities": ["CVE-2023-1234"],
          "installed_paths": ["/Applications/Logic Pro.app"],
          "signature_information": [
            {
              "installed_path": "/Applications/Logic Pro.app",
              "team_identifier": ""
            }
          ]
        }
      ]
    },
  ],
  "meta": {
    "has_next_results": false,
    "has_previous_results": false
  }
}
```

### Get hosts report in CSV

Returns the list of hosts corresponding to the search criteria in CSV format, ready for download when
requested by a web browser.

`GET /api/v1/fleet/hosts/report`

#### Parameters

| Name                    | Type    | In    | Description                                                                                                                                                                                                                                                                                                                                 |
| ----------------------- | ------- | ----- | ------------------------------------------------------------------------------------------------------------------------------------------------------------------------------------------------------------------------------------------------------------------------------------------------------------------------------------------- |
| format                  | string  | query | **Required**, must be "csv" (only supported format for now).                                                                                                                                                                                                                                                                                |
| columns                 | string  | query | Comma-delimited list of columns to include in the report (returns all columns if none is specified).                                                                                                                                                                                                                                        |
| order_key               | string  | query | What to order results by. Can be any column in the hosts table.                                                                                                                                                                                                                                                                             |
| order_direction         | string  | query | **Requires `order_key`**. The direction of the order given the order key. Options include 'asc' and 'desc'. Default is 'asc'.                                                                                                                                                                                                               |
| status                  | string  | query | Indicates the status of the hosts to return. Can either be 'new', 'online', 'offline', 'mia' or 'missing'.                                                                                                                                                                                                                                  |
| query                   | string  | query | Search query keywords. Searchable fields include `hostname`, `hardware_serial`, `uuid`, `ipv4` and the hosts' email addresses (only searched if the query looks like an email address, i.e. contains an `@`, no space, etc.).                                                                                                               |
| team_id                 | integer | query | _Available in Fleet Premium_. Filters the hosts to only include hosts in the specified team.                                                                                                                                                                                                                                                |
| policy_id               | integer | query | The ID of the policy to filter hosts by.                                                                                                                                                                                                                                                                                                    |
| policy_response         | string  | query | **Requires `policy_id`**. Valid options are 'passing' or 'failing'. **Note: If `policy_id` is specified _without_ including `policy_response`, this will also return hosts where the policy is not configured to run or failed to run.** |
| software_version_id     | integer | query | The ID of the software version to filter hosts by.                                                                                                            |
| software_title_id       | integer | query | The ID of the software title to filter hosts by.                                                                                                              |
| os_version_id | integer | query | The ID of the operating system version to filter hosts by. |
| os_name                 | string  | query | The name of the operating system to filter hosts by. `os_version` must also be specified with `os_name`                                                                                                                                                                                                                                     |
| os_version              | string  | query | The version of the operating system to filter hosts by. `os_name` must also be specified with `os_version`                                                                                                                                                                                                                                  |
| vulnerability           | string  | query | The cve to filter hosts by (including "cve-" prefix, case-insensitive).                                                                                                                                                                                                                                                                     |
| mdm_id                  | integer | query | The ID of the _mobile device management_ (MDM) solution to filter hosts by (that is, filter hosts that use a specific MDM provider and URL).                                                                                                                                                                                                |
| mdm_name                | string  | query | The name of the _mobile device management_ (MDM) solution to filter hosts by (that is, filter hosts that use a specific MDM provider).                                                                                                                                                                                                      |
| mdm_enrollment_status   | string  | query | The _mobile device management_ (MDM) enrollment status to filter hosts by. Valid options are 'manual', 'automatic', 'enrolled', 'pending', or 'unenrolled'.                                                                                                                                                                                 |
| macos_settings          | string  | query | Filters the hosts by the status of the _mobile device management_ (MDM) profiles applied to hosts. Valid options are 'verified', 'verifying', 'pending', or 'failed'. **Note: If this filter is used in Fleet Premium without a team ID filter, the results include only hosts that are not assigned to any team.**                                                                                                                                                                                                             |
| munki_issue_id          | integer | query | The ID of the _munki issue_ (a Munki-reported error or warning message) to filter hosts by (that is, filter hosts that are affected by that corresponding error or warning message).                                                                                                                                                        |
| low_disk_space          | integer | query | _Available in Fleet Premium_. Filters the hosts to only include hosts with less GB of disk space available than this value. Must be a number between 1-100.                                                                                                                                                                                 |
| label_id                | integer | query | A valid label ID. Can only be used in combination with `order_key`, `order_direction`, `status`, `query` and `team_id`.                                                                                                                                                                                                                     |
| bootstrap_package       | string | query | _Available in Fleet Premium_. Filters the hosts by the status of the MDM bootstrap package on the host. Valid options are 'installed', 'pending', or 'failed'. **Note: If this filter is used in Fleet Premium without a team ID filter, the results include only hosts that are not assigned to any team.** |
| disable_failing_policies | boolean | query | If `true`, hosts will return failing policies as 0 (returned as the `issues` column) regardless of whether there are any that failed for the host. This is meant to be used when increased performance is needed in exchange for the extra information.      |

If `mdm_id`, `mdm_name` or `mdm_enrollment_status` is specified, then Windows Servers are excluded from the results.

#### Example

`GET /api/v1/fleet/hosts/report?software_id=123&format=csv&columns=hostname,primary_ip,platform`

##### Default response

`Status: 200`

```csv
created_at,updated_at,id,detail_updated_at,label_updated_at,policy_updated_at,last_enrolled_at,seen_time,refetch_requested,hostname,uuid,platform,osquery_version,os_version,build,platform_like,code_name,uptime,memory,cpu_type,cpu_subtype,cpu_brand,cpu_physical_cores,cpu_logical_cores,hardware_vendor,hardware_model,hardware_version,hardware_serial,computer_name,primary_ip_id,primary_ip,primary_mac,distributed_interval,config_tls_refresh,logger_tls_period,team_id,team_name,gigs_disk_space_available,percent_disk_space_available,gigs_total_disk_space,issues,device_mapping,status,display_text
2022-03-15T17:23:56Z,2022-03-15T17:23:56Z,1,2022-03-15T17:23:56Z,2022-03-15T17:23:56Z,2022-03-15T17:23:56Z,2022-03-15T17:23:56Z,2022-03-15T17:23:56Z,false,foo.local0,a4fc55a1-b5de-409c-a2f4-441f564680d3,debian,,,,,,0s,0,,,,0,0,,,,,,,,,0,0,0,,,0,0,0,0,,,,
2022-03-15T17:23:56Z,2022-03-15T17:23:56Z,2,2022-03-15T17:23:56Z,2022-03-15T17:23:56Z,2022-03-15T17:23:56Z,2022-03-15T17:23:56Z,2022-03-15T17:22:56Z,false,foo.local1,689539e5-72f0-4bf7-9cc5-1530d3814660,rhel,,,,,,0s,0,,,,0,0,,,,,,,,,0,0,0,,,0,0,0,0,,,,
2022-03-15T17:23:56Z,2022-03-15T17:23:56Z,3,2022-03-15T17:23:56Z,2022-03-15T17:23:56Z,2022-03-15T17:23:56Z,2022-03-15T17:23:56Z,2022-03-15T17:21:56Z,false,foo.local2,48ebe4b0-39c3-4a74-a67f-308f7b5dd171,linux,,,,,,0s,0,,,,0,0,,,,,,,,,0,0,0,,,0,0,0,0,,,,
```

### Get host's disk encryption key

Retrieves the disk encryption key for a host.

The host will only return a key if its disk encryption status is "Verified." Get hosts' disk encryption statuses using the [List hosts endpoint](#list-hosts) and `os_settings_disk_encryption` parameter.

`GET /api/v1/fleet/hosts/:id/encryption_key`

#### Parameters

| Name | Type    | In   | Description                                                        |
| ---- | ------- | ---- | ------------------------------------------------------------------ |
| id   | integer | path | **Required** The id of the host to get the disk encryption key for. |


#### Example

`GET /api/v1/fleet/hosts/8/encryption_key`

##### Default response

`Status: 200`

```json
{
  "host_id": 8,
  "encryption_key": {
    "key": "5ADZ-HTZ8-LJJ4-B2F8-JWH3-YPBT",
    "updated_at": "2022-12-01T05:31:43Z"
  }
}
```

### Get configuration profiles assigned to a host

Requires Fleet's MDM properly [enabled and configured](https://fleetdm.com/docs/using-fleet/mdm-setup).

Retrieves a list of the configuration profiles assigned to a host.

`GET /api/v1/fleet/hosts/:id/configuration_profiles`

#### Parameters

| Name | Type    | In   | Description                      |
| ---- | ------- | ---- | -------------------------------- |
| id   | integer | path | **Required**. The ID of the host  |


#### Example

`GET /api/v1/fleet/hosts/8/configuration_profiles`

##### Default response

`Status: 200`

```json
{
  "host_id": 8,
  "profiles": [
    {
      "profile_uuid": "bc84dae7-396c-4e10-9d45-5768bce8b8bd",
      "team_id": 0,
      "name": "Example profile",
      "identifier": "com.example.profile",
      "created_at": "2023-03-31T00:00:00Z",
      "updated_at": "2023-03-31T00:00:00Z",
      "checksum": "dGVzdAo="
    }
  ]
}
```

### Lock host

_Available in Fleet Premium_

Sends a command to lock the specified macOS, Linux, or Windows host. The host is locked once it comes online.

To lock a macOS host, the host must have MDM turned on. To lock a Windows or Linux host, the host must have [scripts enabled](https://fleetdm.com/docs/using-fleet/scripts).


`POST /api/v1/fleet/hosts/:id/lock`

#### Parameters

| Name       | Type              | In   | Description                                                                   |
| ---------- | ----------------- | ---- | ----------------------------------------------------------------------------- |
| id | integer | path | **Required**. ID of the host to be locked. |
| view_pin | boolean | query | For macOS hosts, whether to return the unlock PIN. |

#### Example

`POST /api/v1/fleet/hosts/123/lock`

##### Default response

`Status: 200`

```json
{
  "device_status": "unlocked",
  "pending_action": "lock"
}
```

#### Example

`POST /api/v1/fleet/hosts/123/lock?view_pin=true`

##### Default response (macOS hosts)

`Status: 200`

```json
{
  "unlock_pin": "123456",
  "device_status": "unlocked",
  "pending_action": "lock"
}
```

> To verify the host successfully locked, you can use the [Get host](https://fleetdm.com/docs/rest-api/rest-api#get-host) endpoint to retrieve the host's `mdm.device_status`.

### Unlock host

_Available in Fleet Premium_

Sends a command to unlock the specified Windows or Linux host, or retrieves the unlock PIN for a macOS host.

To unlock a Windows or Linux host, the host must have [scripts enabled](https://fleetdm.com/docs/using-fleet/scripts).

`POST /api/v1/fleet/hosts/:id/unlock`

#### Parameters

| Name       | Type              | In   | Description                                                                   |
| ---------- | ----------------- | ---- | ----------------------------------------------------------------------------- |
| id | integer | path | **Required**. ID of the host to be unlocked. |

#### Example

`POST /api/v1/fleet/hosts/:id/unlock`

##### Default response (Windows or Linux hosts)

`Status: 200`

```json
{
  "host_id": 8,
  "device_status": "locked",
  "pending_action": "unlock"
}
```

##### Default response (macOS hosts)

`Status: 200`

```json
{
  "host_id": 8,
  "unlock_pin": "123456",
  "device_status": "locked",
  "pending_action": "unlock"
}
```

> To verify the host successfully unlocked, you can use the [Get host](https://fleetdm.com/docs/rest-api/rest-api#get-host) endpoint to retrieve the host's `mdm.device_status`. macOS hosts require entering `unlock_pin` to unlock.

### Wipe host

Sends a command to wipe the specified macOS, iOS, iPadOS, Windows, or Linux host. The host is wiped once it comes online.

To wipe a macOS, iOS, iPadOS, or Windows host, the host must have MDM turned on. To lock a Linux host, the host must have [scripts enabled](https://fleetdm.com/docs/using-fleet/scripts).

`POST /api/v1/fleet/hosts/:id/wipe`

#### Parameters

| Name       | Type              | In   | Description                                                                   |
| ---------- | ----------------- | ---- | ----------------------------------------------------------------------------- |
| id | integer | path | **Required**. ID of the host to be wiped. |

#### Example

`POST /api/v1/fleet/hosts/123/wipe`

##### Default response

`Status: 200`

```json
{
  "device_status": "unlocked",
  "pending_action": "wipe"
}
```

> To verify the host was successfully wiped, you can use the [Get host](https://fleetdm.com/docs/rest-api/rest-api#get-host) endpoint to retrieve the host's `mdm.device_status`.

### Get host's past activity

`GET /api/v1/fleet/hosts/:id/activities`

#### Parameters

| Name | Type    | In   | Description                  |
| ---- | ------- | ---- | ---------------------------- |
| id   | integer | path | **Required**. The host's ID. |
| page | integer | query | Page number of the results to fetch.|
| per_page | integer | query | Results per page.|

#### Example

`GET /api/v1/fleet/hosts/12/activities`

##### Default response

`Status: 200`

```json
{
  "activities": [
    {
      "created_at": "2023-07-27T14:35:08Z",
      "actor_id": 1,
      "actor_full_name": "Anna Chao",
      "id": 4,
      "actor_gravatar": "",
      "actor_email": "",
      "type": "uninstalled_software",
      "details": {
        "host_id": 1,
        "host_display_name": "Marko’s MacBook Pro",
        "software_title": "Adobe Acrobat.app",
        "script_execution_id": "ecf22dba-07dc-40a9-b122-5480e948b756",
        "status": "failed_uninstall"
      }
    },
    {
      "created_at": "2023-07-27T14:35:08Z",
      "actor_id": 1,
      "actor_full_name": "Anna Chao",
      "id": 3,
      "actor_gravatar": "",
      "actor_email": "",
      "type": "uninstalled_software",
      "details": {
        "host_id": 1,
        "host_display_name": "Marko’s MacBook Pro",
        "software_title": "Adobe Acrobat.app",
        "script_execution_id": "ecf22dba-07dc-40a9-b122-5480e948b756",
        "status": "uninstalled"
      }
    },
    {
      "created_at": "2023-07-27T14:35:08Z",
      "id": 2,
      "actor_full_name": "Anna",
      "actor_id": 1,
      "actor_gravatar": "",
      "actor_email": "anna@example.com",
      "type": "ran_script",
      "details": {
        "host_id": 1,
        "host_display_name": "Steve's MacBook Pro",
        "script_name": "set-timezones.sh",
        "script_execution_id": "d6cffa75-b5b5-41ef-9230-15073c8a88cf",
        "async": true
      },
    },
    {
      "created_at": "2021-07-27T13:25:21Z",
      "id": 1,
      "actor_full_name": "Bob",
      "actor_id": 2,
      "actor_gravatar": "",
      "actor_email": "bob@example.com",
      "type": "ran_script",
      "details": {
        "host_id": 1,
        "host_display_name": "Steve's MacBook Pro",
        "script_name": "",
        "script_execution_id": "y3cffa75-b5b5-41ef-9230-15073c8a88cf",
        "async": false
      },
    },
  ],
  "meta": {
    "has_next_results": false,
    "has_previous_results": false
  }
}
```

### Get host's upcoming activity

`GET /api/v1/fleet/hosts/:id/activities/upcoming`

#### Parameters

| Name | Type    | In   | Description                  |
| ---- | ------- | ---- | ---------------------------- |
| id   | integer | path | **Required**. The host's id. |
| page | integer | query | Page number of the results to fetch.|
| per_page | integer | query | Results per page.|

#### Example

`GET /api/v1/fleet/hosts/12/activities/upcoming`

##### Default response

`Status: 200`

```json
{
  "count": 3,
  "activities": [
    {
      "created_at": "2023-07-27T14:35:08Z",
      "actor_id": 1,
      "actor_full_name": "Anna Chao",
      "uuid": "cc081637-fdf9-4d44-929f-96dfaec00f67",
      "actor_gravatar": "",
      "actor_email": "",
      "type": "uninstalled_software",
      "fleet_initiated_activity": false,
      "details": {
        "host_id": 1,
        "host_display_name": "Marko's MacBook Pro",
        "software_title": "Adobe Acrobat.app",
        "script_execution_id": "ecf22dba-07dc-40a9-b122-5480e948b756",
        "status": "pending_uninstall",
      }
    },
    {
      "created_at": "2023-07-27T14:35:08Z",
      "uuid": "d6cffa75-b5b5-41ef-9230-15073c8a88cf",
      "actor_full_name": "Marko",
      "actor_id": 1,
      "actor_gravatar": "",
      "actor_email": "marko@example.com",
      "type": "ran_script",
      "details": {
        "host_id": 1,
        "host_display_name": "Steve's MacBook Pro",
        "script_name": "set-timezones.sh",
        "script_execution_id": "d6cffa75-b5b5-41ef-9230-15073c8a88cf",
        "async": true
      },
    },
    {
      "created_at": "2021-07-27T13:25:21Z",
      "uuid": "y3cffa75-b5b5-41ef-9230-15073c8a88cf",
      "actor_full_name": "Rachael",
      "actor_id": 1,
      "actor_gravatar": "",
      "actor_email": "rachael@example.com",
      "type": "ran_script",
      "details": {
        "host_id": 1,
        "host_display_name": "Steve's MacBook Pro",
        "script_name": "",
        "script_execution_id": "y3cffa75-b5b5-41ef-9230-15073c8a88cf",
        "async": false
      },
    },
  ],
  "meta": {
    "has_next_results": false,
    "has_previous_results": false
  }
}
```

### Add labels to host

Adds manual labels to a host.

`POST /api/v1/fleet/hosts/:id/labels`

#### Parameters

| Name   | Type    | In   | Description                  |
| ------ | ------- | ---- | ---------------------------- |
| labels | array   | body | The list of label names to add to the host. |


#### Example

`POST /api/v1/fleet/hosts/12/labels`

##### Request body

```json
{
  "labels": ["label1", "label2"]
}
```

##### Default response

`Status: 200`

### Remove labels from host

Removes manual labels from a host.

`DELETE /api/v1/fleet/hosts/:id/labels`

#### Parameters

| Name   | Type    | In   | Description                  |
| ------ | ------- | ---- | ---------------------------- |
| labels | array   | body | The list of label names to delete from the host. |


#### Example

`DELETE /api/v1/fleet/hosts/12/labels`

##### Request body

```json
{
  "labels": ["label3", "label4"]
}
```

##### Default response

`Status: 200`

### Live query one host (ad-hoc)

Runs an ad-hoc live query against the specified host and responds with the results.

The live query will stop if the targeted host is offline, or if the query times out. Timeouts happen if the host hasn't responded after the configured `FLEET_LIVE_QUERY_REST_PERIOD` (default 25 seconds) or if the `distributed_interval` agent option (default 10 seconds) is higher than the `FLEET_LIVE_QUERY_REST_PERIOD`.


`POST /api/v1/fleet/hosts/:id/query`

#### Parameters

| Name      | Type  | In   | Description                                                                                                                                                        |
|-----------|-------|------|--------------------------------------------------------------------------------------------------------------------------------------------------------------------|
| id        | integer  | path | **Required**. The target host ID. |
| query     | string   | body | **Required**. The query SQL. |


#### Example

`POST /api/v1/fleet/hosts/123/query`

##### Request body

```json
{
  "query": "SELECT model, vendor FROM usb_devices;"
}
```

##### Default response

`Status: 200`

```json
{
  "host_id": 123,
  "query": "SELECT model, vendor FROM usb_devices;",
  "status": "online", // "online" or "offline"
  "error": null,
  "rows": [
    {
      "model": "USB2.0 Hub",
      "vendor": "VIA Labs, Inc."
    }
  ]
}
```

Note that if the host is online and the query times out, this endpoint will return an error and `rows` will be `null`. If the host is offline, no error will be returned, and `rows` will be`null`.

### Live query host by identifier (ad-hoc)

Runs an ad-hoc live query against a host identified using `uuid` and responds with the results.

The live query will stop if the targeted host is offline, or if the query times out. Timeouts happen if the host hasn't responded after the configured `FLEET_LIVE_QUERY_REST_PERIOD` (default 25 seconds) or if the `distributed_interval` agent option (default 10 seconds) is higher than the `FLEET_LIVE_QUERY_REST_PERIOD`.


`POST /api/v1/fleet/hosts/identifier/:identifier/query`

#### Parameters

| Name      | Type  | In   | Description                                                                                                                                                        |
|-----------|-------|------|--------------------------------------------------------------------------------------------------------------------------------------------------------------------|
| identifier       | integer or string   | path | **Required**. The host's `hardware_serial`, `uuid`, `osquery_host_id`, `hostname`, or `node_key`. |
| query            | string   | body | **Required**. The query SQL. |


#### Example

`POST /api/v1/fleet/hosts/identifier/392547dc-0000-0000-a87a-d701ff75bc65/query`

##### Request body

```json
{
  "query": "SELECT model, vendor FROM usb_devices;"
}
```

##### Default response

`Status: 200`

```json
{
  "host_id": 123,
  "query": "SELECT model, vendor FROM usb_devices;",
  "status": "online", // "online" or "offline"
  "error": null,
  "rows": [
    {
      "model": "USB2.0 Hub",
      "vendor": "VIA Labs, Inc."
    }
  ]
}
```

Note that if the host is online and the query times out, this endpoint will return an error and `rows` will be `null`. If the host is offline, no error will be returned, and `rows` will be `null`.

---


## Labels

- [Add label](#add-label)
- [Update label](#update-label)
- [Get label](#get-label)
- [Get labels summary](#get-labels-summary)
- [List labels](#list-labels)
- [List hosts in a label](#list-hosts-in-a-label)
- [Delete label](#delete-label)
- [Delete label by ID](#delete-label-by-id)

### Add label

Add a dynamic or manual label.

`POST /api/v1/fleet/labels`

#### Parameters

| Name        | Type   | In   | Description                                                                                                                                                                                                                                  |
| ----------- | ------ | ---- | -------------------------------------------------------------------------------------------------------------------------------------------------------------------------------------------------------------------------------------------- |
| name        | string | body | **Required**. The label's name.                                                                                                                                                                                                              |
| description | string | body | The label's description.                                                                                                                                                                                                                     |
| query       | string | body | The query in SQL syntax used to filter the hosts. Only one of either `query` (to create a dynamic label) or `hosts` (to create a manual label) can be included in the request.  |
| hosts       | array | body | The list of host identifiers (`hardware_serial`, `uuid`, `osquery_host_id`, `hostname`, or `name`) the label will apply to. Only one of either `query` (to create a dynamic label) or `hosts` (to create a manual label)  can be included in the request. |
| platform    | string | body | The specific platform for the label to target. Provides an additional filter. Choices for platform are `darwin`, `windows`, `ubuntu`, and `centos`. All platforms are included by default and this option is represented by an empty string. |

If both `query` and `hosts` aren't specified, a manual label with no hosts will be created.

#### Example

`POST /api/v1/fleet/labels`

##### Request body

```json
{
  "name": "Ubuntu hosts",
  "description": "Filters ubuntu hosts",
  "query": "SELECT 1 FROM os_version WHERE platform = 'ubuntu';",
  "platform": ""
}
```

##### Default response

`Status: 200`

```json
{
  "label": {
    "created_at": "0001-01-01T00:00:00Z",
    "updated_at": "0001-01-01T00:00:00Z",
    "id": 1,
    "name": "Ubuntu hosts",
    "description": "Filters ubuntu hosts",
    "query": "SELECT 1 FROM os_version WHERE platform = 'ubuntu';",
    "label_type": "regular",
    "label_membership_type": "dynamic",
    "display_text": "Ubuntu hosts",
    "count": 0,
    "host_ids": null,
    "author_id": 1
  }
}
```

### Update label

Updates the specified label. Note: Label queries and platforms are immutable. To change these, you must delete the label and create a new label.

`PATCH /api/v1/fleet/labels/:id`

#### Parameters

| Name        | Type    | In   | Description                   |
| ----------- | ------- | ---- | ----------------------------- |
| id          | integer | path | **Required**. The label's id. |
| name        | string  | body | The label's name.             |
| description | string  | body | The label's description.      |
| hosts       | array   | body | If updating a manual label: the list of host identifiers (`hardware_serial`, `uuid`, `osquery_host_id`, `hostname`, or `name`) the label will apply to. |


#### Example

`PATCH /api/v1/fleet/labels/1`

##### Request body

```json
{
  "name": "macOS label",
  "description": "Now this label only includes macOS machines",
  "platform": "darwin"
}
```

##### Default response

`Status: 200`

```json
{
  "label": {
    "created_at": "0001-01-01T00:00:00Z",
    "updated_at": "0001-01-01T00:00:00Z",
    "id": 1,
    "name": "Ubuntu hosts",
    "description": "Filters ubuntu hosts",
    "query": "SELECT 1 FROM os_version WHERE platform = 'ubuntu';",
    "platform": "darwin",
    "label_type": "regular",
    "label_membership_type": "dynamic",
    "display_text": "Ubuntu hosts",
    "count": 0,
    "host_ids": null,
    "author_id": 1
  }
}
```

### Get label

Returns the specified label.

`GET /api/v1/fleet/labels/:id`

#### Parameters

| Name | Type    | In   | Description                   |
| ---- | ------- | ---- | ----------------------------- |
| id   | integer | path | **Required**. The label's id. |

#### Example

`GET /api/v1/fleet/labels/1`

##### Default response

`Status: 200`

```json
{
  "label": {
    "created_at": "2021-02-09T22:09:43Z",
    "updated_at": "2021-02-09T22:15:58Z",
    "id": 12,
    "name": "Ubuntu",
    "description": "Filters ubuntu hosts",
    "query": "SELECT 1 FROM os_version WHERE platform = 'ubuntu';",
    "label_type": "regular",
    "label_membership_type": "dynamic",
    "display_text": "Ubuntu",
    "count": 0,
    "host_ids": null,
    "author_id": 1
  }
}
```

### Get labels summary

Returns a list of all the labels in Fleet.

`GET /api/v1/fleet/labels/summary`

#### Example

`GET /api/v1/fleet/labels/summary`

##### Default response

`Status: 200`

```json
{
  "labels": [
    {
      "id": 6,
      "name": "All Hosts",
      "description": "All hosts which have enrolled in Fleet",
      "label_type": "builtin"
    },
    {
      "id": 7,
      "name": "macOS",
      "description": "All macOS hosts",
      "label_type": "builtin"
    },
    {
      "id": 8,
      "name": "Ubuntu Linux",
      "description": "All Ubuntu hosts",
      "label_type": "builtin"
    },
    {
      "id": 9,
      "name": "CentOS Linux",
      "description": "All CentOS hosts",
      "label_type": "builtin"
    },
    {
      "id": 10,
      "name": "MS Windows",
      "description": "All Windows hosts",
      "label_type": "builtin"
    }
  ]
}
```

### List labels

Returns a list of all the labels in Fleet.

`GET /api/v1/fleet/labels`

#### Parameters

| Name            | Type    | In    | Description   |
| --------------- | ------- | ----- |------------------------------------- |
| order_key       | string  | query | What to order results by. Can be any column in the labels table.                                                  |
| order_direction | string  | query | **Requires `order_key`**. The direction of the order given the order key. Options include `asc` and `desc`. Default is `asc`. |

#### Example

`GET /api/v1/fleet/labels`

##### Default response

`Status: 200`

```json
{
  "labels": [
    {
      "created_at": "2021-02-02T23:55:25Z",
      "updated_at": "2021-02-02T23:55:25Z",
      "id": 6,
      "name": "All Hosts",
      "description": "All hosts which have enrolled in Fleet",
      "query": "SELECT 1;",
      "label_type": "builtin",
      "label_membership_type": "dynamic",
      "host_count": 7,
      "display_text": "All Hosts",
      "count": 7,
      "host_ids": null,
      "author_id": 1
    },
    {
      "created_at": "2021-02-02T23:55:25Z",
      "updated_at": "2021-02-02T23:55:25Z",
      "id": 7,
      "name": "macOS",
      "description": "All macOS hosts",
      "query": "SELECT 1 FROM os_version WHERE platform = 'darwin';",
      "platform": "darwin",
      "label_type": "builtin",
      "label_membership_type": "dynamic",
      "host_count": 1,
      "display_text": "macOS",
      "count": 1,
      "host_ids": null,
      "author_id": 1
    },
    {
      "created_at": "2021-02-02T23:55:25Z",
      "updated_at": "2021-02-02T23:55:25Z",
      "id": 8,
      "name": "Ubuntu Linux",
      "description": "All Ubuntu hosts",
      "query": "SELECT 1 FROM os_version WHERE platform = 'ubuntu';",
      "platform": "ubuntu",
      "label_type": "builtin",
      "label_membership_type": "dynamic",
      "host_count": 3,
      "display_text": "Ubuntu Linux",
      "count": 3,
      "host_ids": null,
      "author_id": 1
    },
    {
      "created_at": "2021-02-02T23:55:25Z",
      "updated_at": "2021-02-02T23:55:25Z",
      "id": 9,
      "name": "CentOS Linux",
      "description": "All CentOS hosts",
      "query": "SELECT 1 FROM os_version WHERE platform = 'centos' OR name LIKE '%centos%'",
      "label_type": "builtin",
      "label_membership_type": "dynamic",
      "host_count": 3,
      "display_text": "CentOS Linux",
      "count": 3,
      "host_ids": null,
      "author_id": 1
    },
    {
      "created_at": "2021-02-02T23:55:25Z",
      "updated_at": "2021-02-02T23:55:25Z",
      "id": 10,
      "name": "MS Windows",
      "description": "All Windows hosts",
      "query": "SELECT 1 FROM os_version WHERE platform = 'windows';",
      "platform": "windows",
      "label_type": "builtin",
      "label_membership_type": "dynamic",
      "display_text": "MS Windows",
      "count": 0,
      "host_ids": null,
      "author_id": 1
    }
  ]
}
```

### List hosts in a label

Returns a list of the hosts that belong to the specified label.

`GET /api/v1/fleet/labels/:id/hosts`

#### Parameters

| Name                     | Type    | In    | Description                                                                                                                                                                                                                |
| ---------------          | ------- | ----- | -----------------------------------------------------------------------------------------------------------------------------                                                                                              |
| id                       | integer | path  | **Required**. The label's id.                                                                                                                                                                                              |
| page                     | integer | query | Page number of the results to fetch.                                                                                                                                                                                       |
| per_page                 | integer | query | Results per page.                                                                                                                                                                                                          |
| order_key                | string  | query | What to order results by. Can be any column in the hosts table.                                                                                                                                                            |
| order_direction          | string  | query | **Requires `order_key`**. The direction of the order given the order key. Options include 'asc' and 'desc'. Default is 'asc'.                                                                                              |
| after                    | string  | query | The value to get results after. This needs `order_key` defined, as that's the column that would be used.                                                                                                                   |
| status                   | string  | query | Indicates the status of the hosts to return. Can either be 'new', 'online', 'offline', 'mia' or 'missing'.                                                                                                                 |
| query                    | string  | query | Search query keywords. Searchable fields include `hostname`, `hardware_serial`, `uuid`, and `ipv4`.                                                                                                                         |
| team_id                  | integer | query | _Available in Fleet Premium_. Filters the hosts to only include hosts in the specified team.                                                                                                                                |
| disable_failing_policies | boolean | query | If "true", hosts will return failing policies as 0 regardless of whether there are any that failed for the host. This is meant to be used when increased performance is needed in exchange for the extra information.      |
| mdm_id                   | integer | query | The ID of the _mobile device management_ (MDM) solution to filter hosts by (that is, filter hosts that use a specific MDM provider and URL).      |
| mdm_name                 | string  | query | The name of the _mobile device management_ (MDM) solution to filter hosts by (that is, filter hosts that use a specific MDM provider).      |
| mdm_enrollment_status    | string  | query | The _mobile device management_ (MDM) enrollment status to filter hosts by. Valid options are 'manual', 'automatic', 'enrolled', 'pending', or 'unenrolled'.                                                                                                                                                                                                             |
| macos_settings           | string  | query | Filters the hosts by the status of the _mobile device management_ (MDM) profiles applied to hosts. Valid options are 'verified', 'verifying', 'pending', or 'failed'. **Note: If this filter is used in Fleet Premium without a team ID filter, the results include only hosts that are not assigned to any team.**                                                                                                                                                                                                             |
| low_disk_space           | integer | query | _Available in Fleet Premium_. Filters the hosts to only include hosts with less GB of disk space available than this value. Must be a number between 1-100.                                                                 |
| macos_settings_disk_encryption | string | query | Filters the hosts by disk encryption status. Valid options are 'verified', 'verifying', 'action_required', 'enforcing', 'failed', or 'removing_enforcement'. |
| bootstrap_package       | string | query | _Available in Fleet Premium_. Filters the hosts by the status of the MDM bootstrap package on the host. Valid options are 'installed', 'pending', or 'failed'. **Note: If this filter is used in Fleet Premium without a team ID filter, the results include only hosts that are not assigned to any team.** |
| os_settings          | string  | query | Filters the hosts by the status of the operating system settings applied to the hosts. Valid options are 'verified', 'verifying', 'pending', or 'failed'. **Note: If this filter is used in Fleet Premium without a team ID filter, the results include only hosts that are not assigned to any team.** |
| os_settings_disk_encryption | string | query | Filters the hosts by disk encryption status. Valid options are 'verified', 'verifying', 'action_required', 'enforcing', 'failed', or 'removing_enforcement'.  **Note: If this filter is used in Fleet Premium without a team ID filter, the results include only hosts that are not assigned to any team.** |

If `mdm_id`, `mdm_name`, `mdm_enrollment_status`, `os_settings`, or `os_settings_disk_encryption` is specified, then Windows Servers are excluded from the results.

#### Example

`GET /api/v1/fleet/labels/6/hosts&query=floobar`

##### Default response

`Status: 200`

```json
{
  "hosts": [
    {
      "created_at": "2021-02-03T16:11:43Z",
      "updated_at": "2021-02-03T21:58:19Z",
      "id": 2,
      "detail_updated_at": "2021-02-03T21:58:10Z",
      "label_updated_at": "2021-02-03T21:58:10Z",
      "policy_updated_at": "2023-06-26T18:33:15Z",
      "last_enrolled_at": "2021-02-03T16:11:43Z",
      "software_updated_at": "2020-11-05T05:09:44Z",
      "seen_time": "2021-02-03T21:58:20Z",
      "refetch_requested": false,
      "hostname": "floobar42",
      "uuid": "a2064cef-0000-0000-afb9-283e3c1d487e",
      "platform": "ubuntu",
      "osquery_version": "4.5.1",
      "os_version": "Ubuntu 20.4.0",
      "build": "",
      "platform_like": "debian",
      "code_name": "",
      "uptime": 32688000000000,
      "memory": 2086899712,
      "cpu_type": "x86_64",
      "cpu_subtype": "142",
      "cpu_brand": "Intel(R) Core(TM) i5-8279U CPU @ 2.40GHz",
      "cpu_physical_cores": 4,
      "cpu_logical_cores": 4,
      "hardware_vendor": "",
      "hardware_model": "",
      "hardware_version": "",
      "hardware_serial": "",
      "computer_name": "e2e7f8d8983d",
      "display_name": "e2e7f8d8983d",
      "primary_ip": "172.20.0.2",
      "primary_mac": "02:42:ac:14:00:02",
      "distributed_interval": 10,
      "config_tls_refresh": 10,
      "logger_tls_period": 10,
      "team_id": null,
      "pack_stats": null,
      "team_name": null,
      "status": "offline",
      "display_text": "e2e7f8d8983d",
      "mdm": {
        "encryption_key_available": false,
        "enrollment_status": null,
        "name": "",
        "server_url": null
      }
    }
  ]
}
```

### Delete label

Deletes the label specified by name.

`DELETE /api/v1/fleet/labels/:name`

#### Parameters

| Name | Type   | In   | Description                     |
| ---- | ------ | ---- | ------------------------------- |
| name | string | path | **Required**. The label's name. |

#### Example

`DELETE /api/v1/fleet/labels/ubuntu_label`

##### Default response

`Status: 200`


### Delete label by ID

Deletes the label specified by ID.

`DELETE /api/v1/fleet/labels/id/:id`

#### Parameters

| Name | Type    | In   | Description                   |
| ---- | ------- | ---- | ----------------------------- |
| id   | integer | path | **Required**. The label's id. |

#### Example

`DELETE /api/v1/fleet/labels/id/13`

##### Default response

`Status: 200`


---

## OS settings

- [Add custom OS setting (configuration profile)](#add-custom-os-setting-configuration-profile)
- [List custom OS settings (configuration profiles)](#list-custom-os-settings-configuration-profiles)
- [Get or download custom OS setting (configuration profile)](#get-or-download-custom-os-setting-configuration-profile)
- [Delete custom OS setting (configuration profile)](#delete-custom-os-setting-configuration-profile)
- [Update disk encryption enforcement](#update-disk-encryption-enforcement)
- [Get disk encryption statistics](#get-disk-encryption-statistics)
- [Get OS settings status](#get-os-settings-status)


### Add custom OS setting (configuration profile)

> [Add custom macOS setting](https://github.com/fleetdm/fleet/blob/fleet-v4.40.0/docs/REST%20API/rest-api.md#add-custom-macos-setting-configuration-profile) (`POST /api/v1/fleet/mdm/apple/profiles`) API endpoint is deprecated as of Fleet 4.41. It is maintained for backwards compatibility. Please use the below API endpoint instead.

Add a configuration profile to enforce custom settings on macOS and Windows hosts.

`POST /api/v1/fleet/configuration_profiles`

#### Parameters

| Name                      | Type     | In   | Description                                                                                                   |
| ------------------------- | -------- | ---- | ------------------------------------------------------------------------------------------------------------- |
| profile                   | file     | form | **Required.** The .mobileconfig and JSON for macOS or XML for Windows file containing the profile. |
| team_id                   | string   | form | _Available in Fleet Premium_. The team ID for the profile. If specified, the profile is applied to only hosts that are assigned to the specified team. If not specified, the profile is applied to only to hosts that are not assigned to any team. |
| labels_include_all        | array     | form | _Available in Fleet Premium_. Target hosts that have all labels in the array. |
| labels_include_any      | array     | form | _Available in Fleet Premium_. Target hosts that have any label in the array. |
| labels_exclude_any | array | form | _Available in Fleet Premium_. Target hosts that that don’t have any label in the array. |

Only one of `labels_include_all`, `labels_include_any`, or `labels_exclude_any` can be specified. If none are specified, all hosts are targeted.

#### Example

Add a new configuration profile to be applied to macOS hosts
assigned to a team. Note that in this example the form data specifies`team_id` in addition to
`profile`.

`POST /api/v1/fleet/configuration_profiles`

##### Request headers

```http
Content-Length: 850
Content-Type: multipart/form-data; boundary=------------------------f02md47480und42y
```

##### Request body

```http
--------------------------f02md47480und42y
Content-Disposition: form-data; name="team_id"

1
--------------------------f02md47480und42y
Content-Disposition: form-data; name="labels_include_all"

Label name 1
--------------------------f02md47480und42y
Content-Disposition: form-data; name="labels_include_all"

Label name 2
--------------------------f02md47480und42y
Content-Disposition: form-data; name="profile"; filename="Foo.mobileconfig"
Content-Type: application/octet-stream

<?xml version="1.0" encoding="UTF-8"?>
<!DOCTYPE plist PUBLIC "-//Apple//DTD PLIST 1.0//EN" "http://www.apple.com/DTDs/PropertyList-1.0.dtd">
<plist version="1.0">
<dict>
  <key>PayloadContent</key>
  <array/>
  <key>PayloadDisplayName</key>
  <string>Example profile</string>
  <key>PayloadIdentifier</key>
  <string>com.example.profile</string>
  <key>PayloadType</key>
  <string>Configuration</string>
  <key>PayloadUUID</key>
  <string>0BBF3E23-7F56-48FC-A2B6-5ACC598A4A69</string>
  <key>PayloadVersion</key>
  <integer>1</integer>
</dict>
</plist>
--------------------------f02md47480und42y--

```

##### Default response

`Status: 200`

```json
{
  "profile_uuid": "954ec5ea-a334-4825-87b3-937e7e381f24"
}
```

###### Additional notes
If the response is `Status: 409 Conflict`, the body may include additional error details in the case
of duplicate payload display name or duplicate payload identifier (macOS profiles).


### List custom OS settings (configuration profiles)

> [List custom macOS settings](https://github.com/fleetdm/fleet/blob/fleet-v4.40.0/docs/REST%20API/rest-api.md#list-custom-macos-settings-configuration-profiles) (`GET /api/v1/fleet/mdm/apple/profiles`) API endpoint is deprecated as of Fleet 4.41. It is maintained for backwards compatibility. Please use the below API endpoint instead.

Get a list of the configuration profiles in Fleet.

For Fleet Premium, the list can
optionally be filtered by team ID. If no team ID is specified, team profiles are excluded from the
results (i.e., only profiles that are associated with "No team" are listed).

`GET /api/v1/fleet/configuration_profiles`

#### Parameters

| Name                      | Type   | In    | Description                                                               |
| ------------------------- | ------ | ----- | ------------------------------------------------------------------------- |
| team_id                   | string | query | _Available in Fleet Premium_. The team id to filter profiles.              |
| page                      | integer | query | Page number of the results to fetch.                                     |
| per_page                  | integer | query | Results per page.                                                        |

#### Example

List all configuration profiles for macOS and Windows hosts enrolled to Fleet's MDM that are not assigned to any team.

`GET /api/v1/fleet/configuration_profiles`

##### Default response

`Status: 200`

```json
{
  "profiles": [
    {
      "profile_uuid": "39f6cbbc-fe7b-4adc-b7a9-542d1af89c63",
      "team_id": 0,
      "name": "Example macOS profile",
      "platform": "darwin",
      "identifier": "com.example.profile",
      "created_at": "2023-03-31T00:00:00Z",
      "updated_at": "2023-03-31T00:00:00Z",
      "checksum": "dGVzdAo=",
      "labels_exclude_any": [
       {
        "name": "Label name 1",
        "id": 1
       }
      ]
    },
    {
      "profile_uuid": "f5ad01cc-f416-4b5f-88f3-a26da3b56a19",
      "team_id": 0,
      "name": "Example Windows profile",
      "platform": "windows",
      "created_at": "2023-04-31T00:00:00Z",
      "updated_at": "2023-04-31T00:00:00Z",
      "checksum": "aCLemVr)",
      "labels_include_all": [
        {
          "name": "Label name 2",
          "broken": true,
        },
        {
          "name": "Label name 3",
          "id": 3
        }
      ]
    }
  ],
  "meta": {
    "has_next_results": false,
    "has_previous_results": false
  }
}
```

If one or more assigned labels are deleted the profile is considered broken (`broken: true`). It won’t be applied to new hosts.

### Get or download custom OS setting (configuration profile)

> [Download custom macOS setting](https://github.com/fleetdm/fleet/blob/fleet-v4.40.0/docs/REST%20API/rest-api.md#download-custom-macos-setting-configuration-profile) (`GET /api/v1/fleet/mdm/apple/profiles/:profile_id`) API endpoint is deprecated as of Fleet 4.41. It is maintained for backwards compatibility. Please use the API endpoint below instead.

`GET /api/v1/fleet/configuration_profiles/:profile_uuid`

#### Parameters

| Name                      | Type    | In    | Description                                             |
| ------------------------- | ------- | ----- | ------------------------------------------------------- |
| profile_uuid              | string | url   | **Required** The UUID of the profile to download.  |
| alt                       | string  | query | If specified and set to "media", downloads the profile. |

#### Example (get a profile metadata)

`GET /api/v1/fleet/configuration_profiles/f663713f-04ee-40f0-a95a-7af428c351a9`

##### Default response

`Status: 200`

```json
{
  "profile_uuid": "f663713f-04ee-40f0-a95a-7af428c351a9",
  "team_id": 0,
  "name": "Example profile",
  "platform": "darwin",
  "identifier": "com.example.profile",
  "created_at": "2023-03-31T00:00:00Z",
  "updated_at": "2023-03-31T00:00:00Z",
  "checksum": "dGVzdAo=",
  "labels_include_all": [
    {
      "name": "Label name 1",
      "id": 1,
      "broken": true
    },
    {
      "name": "Label name 2",
      "id": 2
    }
  ]
}
```

#### Example (download a profile)

`GET /api/v1/fleet/configuration_profiles/f663713f-04ee-40f0-a95a-7af428c351a9?alt=media`

##### Default response

`Status: 200`

**Note** To confirm success, it is important for clients to match content length with the response
header (this is done automatically by most clients, including the browser) rather than relying
solely on the response status code returned by this endpoint.

##### Example response headers

```http
  Content-Length: 542
  Content-Type: application/octet-stream
  Content-Disposition: attachment;filename="2023-03-31 Example profile.mobileconfig"
```

###### Example response body

```xml
<?xml version="1.0" encoding="UTF-8"?>
<!DOCTYPE plist PUBLIC "-//Apple//DTD PLIST 1.0//EN" "http://www.apple.com/DTDs/PropertyList-1.0.dtd">
<plist version="1.0">
<dict>
  <key>PayloadContent</key>
  <array/>
  <key>PayloadDisplayName</key>
  <string>Example profile</string>
  <key>PayloadIdentifier</key>
  <string>com.example.profile</string>
  <key>PayloadType</key>
  <string>Configuration</string>
  <key>PayloadUUID</key>
  <string>0BBF3E23-7F56-48FC-A2B6-5ACC598A4A69</string>
  <key>PayloadVersion</key>
  <integer>1</integer>
</dict>
</plist>
```

### Delete custom OS setting (configuration profile)

> [Delete custom macOS setting](https://github.com/fleetdm/fleet/blob/fleet-v4.40.0/docs/REST%20API/rest-api.md#delete-custom-macos-setting-configuration-profile) (`DELETE /api/v1/fleet/mdm/apple/profiles/:profile_id`) API endpoint is deprecated as of Fleet 4.41. It is maintained for backwards compatibility. Please use the below API endpoint instead.

`DELETE /api/v1/fleet/configuration_profiles/:profile_uuid`

#### Parameters

| Name                      | Type    | In    | Description                                                               |
| ------------------------- | ------- | ----- | ------------------------------------------------------------------------- |
| profile_uuid              | string  | url   | **Required** The UUID of the profile to delete. |

#### Example

`DELETE /api/v1/fleet/configuration_profiles/f663713f-04ee-40f0-a95a-7af428c351a9`

##### Default response

`Status: 200`


### Update disk encryption enforcement

> `PATCH /api/v1/fleet/mdm/apple/settings` API endpoint is deprecated as of Fleet 4.45. It is maintained for backward compatibility. Please use the new API endpoint below. See old API endpoint docs [here](https://github.com/fleetdm/fleet/blob/main/docs/REST%20API/rest-api.md?plain=1#L4296C29-L4296C29).

_Available in Fleet Premium_

`POST /api/v1/fleet/disk_encryption`

#### Parameters

| Name                   | Type    | In    | Description                                                                                 |
| -------------          | ------  | ----  | --------------------------------------------------------------------------------------      |
| team_id                | integer | body  | The team ID to apply the settings to. Settings applied to hosts in no team if absent.       |
| enable_disk_encryption | boolean | body  | Whether disk encryption should be enforced on devices that belong to the team (or no team). |

#### Example

`POST /api/v1/fleet/disk_encryption`

##### Default response

`204`


### Get disk encryption statistics

_Available in Fleet Premium_

Get aggregate status counts of disk encryption enforced on macOS and Windows hosts.

The summary can optionally be filtered by team ID.

`GET /api/v1/fleet/disk_encryption`

#### Parameters

| Name                      | Type   | In    | Description                                                               |
| ------------------------- | ------ | ----- | ------------------------------------------------------------------------- |
| team_id                   | string | query | _Available in Fleet Premium_. The team ID to filter the summary.           |

#### Example

`GET /api/v1/fleet/disk_encryption`

##### Default response

`Status: 200`

```json
{
  "verified": {"macos": 123, "windows": 123, "linux": 13},
  "verifying": {"macos": 123, "windows": 0, "linux": 0},
  "action_required": {"macos": 123, "windows": 0, "linux": 37},
  "enforcing": {"macos": 123, "windows": 123, "linux": 0},
  "failed": {"macos": 123, "windows": 123, "linux": 0},
  "removing_enforcement": {"macos": 123, "windows": 0, "linux": 0}
}
```


### Get OS settings status

> [Get macOS settings statistics](https://github.com/fleetdm/fleet/blob/fleet-v4.40.0/docs/REST%20API/rest-api.md#get-macos-settings-statistics) (`GET /api/v1/fleet/mdm/apple/profiles/summary`) API endpoint is deprecated as of Fleet 4.41. It is maintained for backwards compatibility. Please use the below API endpoint instead.

Get aggregate status counts of all OS settings (configuration profiles and disk encryption) enforced on hosts.

For Fleet Premium users, the counts can
optionally be filtered by `team_id`. If no `team_id` is specified, team profiles are excluded from the results (i.e., only profiles that are associated with "No team" are listed).

`GET /api/v1/fleet/configuration_profiles/summary`

#### Parameters

| Name                      | Type   | In    | Description                                                               |
| ------------------------- | ------ | ----- | ------------------------------------------------------------------------- |
| team_id                   | string | query | _Available in Fleet Premium_. The team ID to filter profiles.              |

#### Example

Get aggregate status counts of profiles for to macOS and Windows hosts that are assigned to "No team".

`GET /api/v1/fleet/configuration_profiles/summary`

##### Default response

`Status: 200`

```json
{
  "verified": 123,
  "verifying": 123,
  "failed": 123,
  "pending": 123
}
```

---

## Setup experience

- [Set custom MDM setup enrollment profile](#set-custom-mdm-setup-enrollment-profile)
- [Get custom MDM setup enrollment profile](#get-custom-mdm-setup-enrollment-profile)
- [Delete custom MDM setup enrollment profile](#delete-custom-mdm-setup-enrollment-profile)
- [Get Over-the-Air (OTA) enrollment profile](#get-over-the-air-ota-enrollment-profile)
- [Get manual enrollment profile](#get-manual-enrollment-profile)
- [Upload a bootstrap package](#upload-a-bootstrap-package)
- [Get metadata about a bootstrap package](#get-metadata-about-a-bootstrap-package)
- [Delete a bootstrap package](#delete-a-bootstrap-package)
- [Download a bootstrap package](#download-a-bootstrap-package)
- [Get a summary of bootstrap package status](#get-a-summary-of-bootstrap-package-status)
- [Configure setup experience](#configure-setup-experience)
- [Upload an EULA file](#upload-an-eula-file)
- [Get metadata about an EULA file](#get-metadata-about-an-eula-file)
- [Delete an EULA file](#delete-an-eula-file)
- [Download an EULA file](#download-an-eula-file)
- [List software (setup experience)](#list-software-setup-experience)
- [Update software (setup experience)](#update-software-setup-experience)
- [Add script (setup experience)](#add-script-setup-experience)
- [Get or download script (setup experience)](#get-or-download-script-setup-experience)
- [Delete script (setup experience)](#delete-script-setup-experience)



### Set custom MDM setup enrollment profile

_Available in Fleet Premium_

Sets the custom MDM setup enrollment profile for a team or no team.

`POST /api/v1/fleet/enrollment_profiles/automatic`

#### Parameters

| Name                      | Type    | In    | Description                                                                   |
| ------------------------- | ------  | ----- | -------------------------------------------------------------------------     |
| team_id                   | integer | json  | The team ID this custom enrollment profile applies to, or no team if omitted. |
| name                      | string  | json  | The filename of the uploaded custom enrollment profile.                       |
| enrollment_profile        | object  | json  | The custom enrollment profile's json, as documented in https://developer.apple.com/documentation/devicemanagement/profile. |

#### Example

`POST /api/v1/fleet/enrollment_profiles/automatic`

##### Default response

`Status: 200`

```json
{
  "team_id": 123,
  "name": "dep_profile.json",
  "uploaded_at": "2023-04-04:00:00Z",
  "enrollment_profile": {
    "is_mandatory": true,
    "is_mdm_removable": false
  }
}
```

> NOTE: The `ConfigurationWebURL` and `URL` values in the custom MDM setup enrollment profile are automatically populated. Attempting to populate them with custom values may generate server response errors.

### Get custom MDM setup enrollment profile

_Available in Fleet Premium_

Gets the custom MDM setup enrollment profile for a team or no team.

`GET /api/v1/fleet/enrollment_profiles/automatic`

#### Parameters

| Name                      | Type    | In    | Description                                                                           |
| ------------------------- | ------  | ----- | -------------------------------------------------------------------------             |
| team_id                   | integer | query | The team ID for which to return the custom enrollment profile, or no team if omitted. |

#### Example

`GET /api/v1/fleet/enrollment_profiles/automatic?team_id=123`

##### Default response

`Status: 200`

```json
{
  "team_id": 123,
  "name": "dep_profile.json",
  "uploaded_at": "2023-04-04:00:00Z",
  "enrollment_profile": {
    "is_mandatory": true,
    "is_mdm_removable": false
  }
}
```

### Delete custom MDM setup enrollment profile

_Available in Fleet Premium_

Deletes the custom MDM setup enrollment profile assigned to a team or no team.

`DELETE /api/v1/fleet/enrollment_profiles/automatic`

#### Parameters

| Name                      | Type    | In    | Description                                                                           |
| ------------------------- | ------  | ----- | -------------------------------------------------------------------------             |
| team_id                   | integer | query | The team ID for which to delete the custom enrollment profile, or no team if omitted. |

#### Example

`DELETE /api/v1/fleet/enrollment_profiles/automatic?team_id=123`

##### Default response

`Status: 204`


### Get Over-the-Air (OTA) enrollment profile

`GET /api/v1/fleet/enrollment_profiles/ota`

The returned value is a signed `.mobileconfig` OTA enrollment profile. Install this profile on macOS, iOS, or iPadOS hosts to enroll them to a specific team in Fleet and turn on MDM features.

To enroll macOS hosts, turn on MDM features, and add [human-device mapping](#get-human-device-mapping), install the [manual enrollment profile](#get-manual-enrollment-profile) instead.

Learn more about OTA profiles [here](https://developer.apple.com/library/archive/documentation/NetworkingInternet/Conceptual/iPhoneOTAConfiguration/OTASecurity/OTASecurity.html).

#### Parameters

| Name              | Type    | In    | Description                                                                      |
|-------------------|---------|-------|----------------------------------------------------------------------------------|
| enroll_secret     | string  | query | **Required**. The enroll secret of the team this host will be assigned to.       |

#### Example

`GET /api/v1/fleet/enrollment_profiles/ota?enroll_secret=foobar`

##### Default response

`Status: 200`

> **Note:** To confirm success, it is important for clients to match content length with the response header (this is done automatically by most clients, including the browser) rather than relying solely on the response status code returned by this endpoint.

##### Example response headers

```http
  Content-Length: 542
  Content-Type: application/x-apple-aspen-config; charset=utf-8
  Content-Disposition: attachment;filename="fleet-mdm-enrollment-profile.mobileconfig"
  X-Content-Type-Options: nosniff
```

###### Example response body

```xml
<?xml version="1.0" encoding="UTF-8"?>
<!DOCTYPE plist PUBLIC "-//Apple Inc//DTD PLIST 1.0//EN" "http://www.apple.com/DTDs/PropertyList-1.0.dtd">
<plist version="1.0">
  <dict>
    <key>PayloadContent</key>
    <dict>
      <key>URL</key>
      <string>https://foo.example.com/api/fleet/ota_enrollment?enroll_secret=foobar</string>
      <key>DeviceAttributes</key>
      <array>
        <string>UDID</string>
        <string>VERSION</string>
        <string>PRODUCT</string>
	      <string>SERIAL</string>
      </array>
    </dict>
    <key>PayloadOrganization</key>
    <string>Acme Inc.</string>
    <key>PayloadDisplayName</key>
    <string>Acme Inc. enrollment</string>
    <key>PayloadVersion</key>
    <integer>1</integer>
    <key>PayloadUUID</key>
    <string>fdb376e5-b5bb-4d8c-829e-e90865f990c9</string>
    <key>PayloadIdentifier</key>
    <string>com.fleetdm.fleet.mdm.apple.ota</string>
    <key>PayloadType</key>
    <string>Profile Service</string>
  </dict>
</plist>
```


### Get manual enrollment profile

Retrieves an unsigned manual enrollment profile for macOS hosts. Install this profile on macOS hosts to turn on MDM features manually.

To add [human-device mapping](#get-human-device-mapping), add the end user's email to the enrollment profle. Learn how [here](https://fleetdm.com/guides/config-less-fleetd-agent-deployment#basic-article).

`GET /api/v1/fleet/enrollment_profiles/manual`

##### Example

`GET /api/v1/fleet/enrollment_profiles/manual`

##### Default response

`Status: 200`

```xml
<?xml version="1.0" encoding="UTF-8"?>
<!DOCTYPE plist PUBLIC "-//Apple//DTD PLIST 1.0//EN" "http://www.apple.com/DTDs/PropertyList-1.0.dtd">
<plist version="1.0">
<!-- ... -->
</plist>
```

### Upload a bootstrap package

_Available in Fleet Premium_

Upload a bootstrap package that will be automatically installed during DEP setup.

`POST /api/v1/fleet/bootstrap`

#### Parameters

| Name    | Type   | In   | Description                                                                                                                                                                                                            |
| ------- | ------ | ---- | ---------------------------------------------------------------------------------------------------------------------------------------------------------------------------------------------------------------------- |
| package | file   | form | **Required**. The bootstrap package installer. It must be a signed `pkg` file.                                                                                                                                         |
| team_id | string | form | The team ID for the package. If specified, the package will be installed to hosts that are assigned to the specified team. If not specified, the package will be installed to hosts that are not assigned to any team. |
| manual_agent_install | boolean | form | If set to `true` Fleet's agent (fleetd) won't be installed as part of automatic enrollment (ADE) on macOS hosts. (Default: `false`) |

#### Example

Upload a bootstrap package that will be installed to macOS hosts enrolled to MDM that are
assigned to a team. Note that in this example the form data specifies `team_id` in addition to
`package`.

`POST /api/v1/fleet/bootstrap`

##### Request headers

```http
Content-Length: 850
Content-Type: multipart/form-data; boundary=------------------------f02md47480und42y
```

##### Request body

```http
--------------------------f02md47480und42y
Content-Disposition: form-data; name="team_id"
1
--------------------------f02md47480und42y
Content-Disposition: form-data; name="package"; filename="bootstrap-package.pkg"
Content-Type: application/octet-stream
<BINARY_DATA>
--------------------------f02md47480und42y--
```

##### Default response

`Status: 200`


### Get metadata about a bootstrap package

_Available in Fleet Premium_

Get information about a bootstrap package that was uploaded to Fleet.

`GET /api/v1/fleet/bootstrap/:team_id/metadata`

#### Parameters

| Name       | Type    | In    | Description                                                                                                                                                                                                        |
| -------    | ------  | ---   | ---------------------------------------------------------------------------------------------------------------------------------------------------------                                                          |
| team_id    | string  | url   | **Required** The team ID for the package. Zero (0) can be specified to get information about the bootstrap package for hosts that don't belong to a team.                                                          |
| for_update | boolean | query | If set to `true`, the authorization will be for a `write` action instead of a `read`. Useful for the write-only `gitops` role when requesting the bootstrap metadata to check if the package needs to be replaced. |

#### Example

`GET /api/v1/fleet/bootstrap/0/metadata`

##### Default response

`Status: 200`

```json
{
  "name": "bootstrap-package.pkg",
  "team_id": 0,
  "sha256": "6bebb4433322fd52837de9e4787de534b4089ac645b0692dfb74d000438da4a3",
  "token": "AA598E2A-7952-46E3-B89D-526D45F7E233",
  "created_at": "2023-04-20T13:02:05Z"
}
```

In the response above:

- `token` is the value you can use to [download a bootstrap package](#download-a-bootstrap-package)
- `sha256` is the SHA256 digest of the bytes of the bootstrap package file.


### Delete a bootstrap package

_Available in Fleet Premium_

Delete a team's bootstrap package.

`DELETE /api/v1/fleet/bootstrap/:team_id`

#### Parameters

| Name    | Type   | In  | Description                                                                                                                                               |
| ------- | ------ | --- | --------------------------------------------------------------------------------------------------------------------------------------------------------- |
| team_id | string | url | **Required** The team ID for the package. Zero (0) can be specified to get information about the bootstrap package for hosts that don't belong to a team. |


#### Example

`DELETE /api/v1/fleet/bootstrap/1`

##### Default response

`Status: 200`


### Download a bootstrap package

_Available in Fleet Premium_

Download a bootstrap package.

`GET /api/v1/fleet/bootstrap`

#### Parameters

| Name  | Type   | In    | Description                                      |
| ----- | ------ | ----- | ------------------------------------------------ |
| token | string | query | **Required** The token of the bootstrap package. |

#### Example

`GET /api/v1/fleet/bootstrap?token=AA598E2A-7952-46E3-B89D-526D45F7E233`

##### Default response

`Status: 200`

```http
Status: 200
Content-Type: application/octet-stream
Content-Disposition: attachment
Content-Length: <length>
Body: <blob>
```

### Get a summary of bootstrap package status

_Available in Fleet Premium_

Get aggregate status counts of bootstrap packages delivered to DEP enrolled hosts.

The summary can optionally be filtered by team ID.

`GET /api/v1/fleet/bootstrap/summary`

#### Parameters

| Name                      | Type   | In    | Description                                                               |
| ------------------------- | ------ | ----- | ------------------------------------------------------------------------- |
| team_id                   | string | query | The team ID to filter the summary.                                        |

#### Example

`GET /api/v1/fleet/bootstrap/summary`

##### Default response

`Status: 200`

```json
{
  "installed": 10,
  "failed": 1,
  "pending": 4
}
```

### Configure setup experience

_Available in Fleet Premium_

`PATCH /api/v1/fleet/setup_experience`

#### Parameters

| Name                           | Type    | In    | Description                                                                                 |
| -------------          | ------  | ----  | --------------------------------------------------------------------------------------      |
| team_id                        | integer | body  | The team ID to apply the settings to. Settings applied to hosts in no team if absent.       |
| enable_end_user_authentication | boolean | body  | When enabled, require end users to authenticate with your identity provider (IdP) when they set up their new macOS hosts. |
| enable_release_device_manually | boolean | body  | When enabled, you're responsible for sending the DeviceConfigured command.|

#### Example

`PATCH /api/v1/fleet/setup_experience`

##### Request body

```json
{
  "team_id": 1,
  "enable_end_user_authentication": true,
  "enable_release_device_manually": true
}
```

##### Default response

`Status: 204`


### Upload an EULA file

_Available in Fleet Premium_

Upload an EULA that will be shown during the DEP flow.

`POST /api/v1/fleet/setup_experience/eula`

#### Parameters

| Name | Type | In   | Description                                       |
| ---- | ---- | ---- | ------------------------------------------------- |
| eula | file | form | **Required**. A PDF document containing the EULA. |

#### Example

`POST /api/v1/fleet/setup_experience/eula`

##### Request headers

```http
Content-Length: 850
Content-Type: multipart/form-data; boundary=------------------------f02md47480und42y
```

##### Request body

```http
--------------------------f02md47480und42y
Content-Disposition: form-data; name="eula"; filename="eula.pdf"
Content-Type: application/octet-stream
<BINARY_DATA>
--------------------------f02md47480und42y--
```

##### Default response

`Status: 200`


### Get metadata about an EULA file

_Available in Fleet Premium_

Get information about the EULA file that was uploaded to Fleet. If no EULA was previously uploaded, this endpoint returns a `404` status code.

`GET /api/v1/fleet/setup_experience/eula/metadata`

#### Example

`GET /api/v1/fleet/setup_experience/eula/metadata`

##### Default response

`Status: 200`

```json
{
  "name": "eula.pdf",
  "token": "AA598E2A-7952-46E3-B89D-526D45F7E233",
  "created_at": "2023-04-20T13:02:05Z"
}
```

In the response above:

- `token` is the value you can use to [download an EULA](#download-an-eula-file)


### Delete an EULA file

_Available in Fleet Premium_

Delete an EULA file.

`DELETE /api/v1/fleet/setup_experience/eula/:token`

#### Parameters

| Name  | Type   | In    | Description                              |
| ----- | ------ | ----- | ---------------------------------------- |
| token | string | path  | **Required** The token of the EULA file. |

#### Example

`DELETE /api/v1/fleet/setup_experience/eula/AA598E2A-7952-46E3-B89D-526D45F7E233`

##### Default response

`Status: 200`


### Download an EULA file

_Available in Fleet Premium_

Download an EULA file

`GET /api/v1/fleet/setup_experience/eula/:token`

#### Parameters

| Name  | Type   | In    | Description                              |
| ----- | ------ | ----- | ---------------------------------------- |
| token | string | path  | **Required** The token of the EULA file. |

#### Example

`GET /api/v1/fleet/setup_experience/eula/AA598E2A-7952-46E3-B89D-526D45F7E233`

##### Default response

`Status: 200`

```http
Status: 200
Content-Type: application/pdf
Content-Disposition: attachment
Content-Length: <length>
Body: <blob>
```

### List software (setup experience)

_Available in Fleet Premium_

List software that can or will be automatically installed during macOS setup. If `install_during_setup` is `true` it will be installed during setup.

`GET /api/v1/fleet/setup_experience/software`

| Name  | Type   | In    | Description                              |
| ----- | ------ | ----- | ---------------------------------------- |
| team_id | integer | query | _Available in Fleet Premium_. The ID of the team to filter software by. If not specified, it will filter only software that's available to hosts with no team. |
| page | integer | query | Page number of the results to fetch. |
| per_page | integer | query | Results per page. |


#### Example

`GET /api/v1/fleet/setup_experience/software?team_id=3`

##### Default response

`Status: 200`

```json
{
  "software_titles": [
    {
      "id": 12,
      "name": "Firefox.app",
      "software_package": {
        "name": "FirefoxInsall.pkg",
        "platform": "darwin",
        "version": "125.6",
        "self_service": true,
        "install_during_setup": true
      },
      "app_store_app": null,
      "versions_count": 3,
      "source": "apps",
      "browser": "",
      "hosts_count": 48,
      "versions": [
        {
          "id": 123,
          "version": "1.12",
          "vulnerabilities": ["CVE-2023-1234","CVE-2023-4321","CVE-2023-7654"]
        },
        {
          "id": 124,
          "version": "3.4",
          "vulnerabilities": ["CVE-2023-1234","CVE-2023-4321","CVE-2023-7654"]
        },
        {
          "id": 12
          "version": "1.13",
          "vulnerabilities": ["CVE-2023-1234","CVE-2023-4321","CVE-2023-7654"]
        }
      ]
    }
  ],
  {
    "count": 2,
    "counts_updated_at": "2024-10-04T10:00:00Z",
    "meta": {
      "has_next_results": false,
      "has_previous_results": false
    }
  },
}
```

### Update software (setup experience)

_Available in Fleet Premium_

Set software that will be automatically installed during macOS setup. Software that isn't included in the request will be unset.

`PUT /api/v1/fleet/setup_experience/software`

| Name  | Type   | In    | Description                              |
| ----- | ------ | ----- | ---------------------------------------- |
| team_id | integer | query | _Available in Fleet Premium_. The ID of the team to set the software for. If not specified, it will set the software for hosts with no team. |
| software_title_ids | array | body | The ID of software titles to install during macOS setup. |

#### Example

`PUT /api/v1/fleet/setup_experience/software?team_id=3`

##### Default response

`Status: 200`

```json
{
  "software_title_ids": [23,3411,5032]
}
```

### Add script (setup experience)

_Available in Fleet Premium_

Add a script that will automatically run during macOS setup.

`POST /api/v1/fleet/setup_experience/script`

| Name  | Type   | In    | Description                              |
| ----- | ------ | ----- | ---------------------------------------- |
| team_id | integer | form | _Available in Fleet Premium_. The ID of the team to add the script to. If not specified, a script will be added for hosts with no team. |
| script | file | form | The ID of software titles to install during macOS setup. |

#### Example

`POST /api/v1/fleet/setup_experience/script`

##### Default response

`Status: 200`

##### Request headers

```http
Content-Length: 306
Content-Type: multipart/form-data; boundary=------------------------f02md47480und42y
```

##### Request body

```http
--------------------------f02md47480und42y
Content-Disposition: form-data; name="team_id"

1
--------------------------f02md47480und42y
Content-Disposition: form-data; name="script"; filename="myscript.sh"
Content-Type: application/octet-stream

echo "hello"
--------------------------f02md47480und42y--

```

### Get or download script (setup experience)

_Available in Fleet Premium_

Get a script that will automatically run during macOS setup.

`GET /api/v1/fleet/setup_experience/script`

| Name  | Type   | In    | Description                              |
| ----- | ------ | ----- | ---------------------------------------- |
| team_id | integer | query | _Available in Fleet Premium_. The ID of the team to get the script for. If not specified, script will be returned for hosts with no team. |
| alt  | string | query | If specified and set to "media", downloads the script's contents. |


#### Example (get script)

`GET /api/v1/fleet/setup_experience/script?team_id=3`

##### Default response

`Status: 200`

```json
{
  "id": 1,
  "team_id": 3,
  "name": "setup-experience-script.sh",
  "created_at": "2023-07-30T13:41:07Z",
  "updated_at": "2023-07-30T13:41:07Z"
}
```

#### Example (download script)

`GET /api/v1/fleet/setup_experience/script?team_id=3?alt=media`

##### Example response headers

```http
Content-Length: 13
Content-Type: application/octet-stream
Content-Disposition: attachment;filename="2023-09-27 script_1.sh"
```

###### Example response body

`Status: 200`

```
echo "hello"
```

### Delete script (setup experience)

_Available in Fleet Premium_

Delete a script that will automatically run during macOS setup.

`DELETE /api/v1/fleet/setup_experience/script`

| Name  | Type   | In    | Description                              |
| ----- | ------ | ----- | ---------------------------------------- |
| team_id | integer | query | _Available in Fleet Premium_. The ID of the team to get the script for. If not specified, script will be returned for hosts with no team. |

#### Example

`DELETE /api/v1/fleet/setup_experience/script?team_id=3`

##### Default response

`Status: 200`

---

## Commands

- [Run MDM command](#run-mdm-command)
- [Get MDM command results](#get-mdm-command-results)
- [List MDM commands](#list-mdm-commands)


### Run MDM command

> `POST /api/v1/fleet/mdm/apple/enqueue` API endpoint is deprecated as of Fleet 4.40. It is maintained for backward compatibility. Please use the new API endpoint below. See old API endpoint docs [here](https://github.com/fleetdm/fleet/blob/fleet-v4.39.0/docs/REST%20API/rest-api.md#run-custom-mdm-command).

This endpoint tells Fleet to run a custom MDM command, on the targeted macOS or Windows hosts, the next time they come online.

`POST /api/v1/fleet/commands/run`

#### Parameters

| Name                      | Type   | In    | Description                                                               |
| ------------------------- | ------ | ----- | ------------------------------------------------------------------------- |
| command                   | string | json  | A Base64 encoded MDM command as described in [Apple's documentation](https://developer.apple.com/documentation/devicemanagement/commands_and_queries) or [Windows's documentation](https://learn.microsoft.com/en-us/openspecs/windows_protocols/ms-mdm/0353f3d6-dbe2-42b6-b8d5-50db9333bba4). Supported formats are standard and raw (unpadded). You can paste your Base64 code to the [online decoder](https://devpal.co/base64-decode/) to check if you're using the valid format. |
| host_uuids                | array  | json  | An array of host UUIDs enrolled in Fleet on which the command should run. |

Note that the `EraseDevice` and `DeviceLock` commands are _available in Fleet Premium_ only.

#### Example

`POST /api/v1/fleet/commands/run`

##### Default response

`Status: 200`

```json
{
  "command_uuid": "a2064cef-0000-1234-afb9-283e3c1d487e",
  "request_type": "ProfileList"
}
```


### Get MDM command results

> `GET /api/v1/fleet/mdm/apple/commandresults` API endpoint is deprecated as of Fleet 4.40. It is maintained for backward compatibility. Please use the new API endpoint below. See old API endpoint docs [here](https://github.com/fleetdm/fleet/blob/fleet-v4.39.0/docs/REST%20API/rest-api.md#get-custom-mdm-command-results).

This endpoint returns the results for a specific custom MDM command.

In the reponse, the possible `status` values for macOS, iOS, and iPadOS hosts are the following:

* Pending: the command has yet to run on the host. The host will run the command the next time it comes online.
* NotNow: the host responded with "NotNow" status via the MDM protocol: the host received the command, but couldn’t execute it. The host will try to run the command the next time it comes online.
* Acknowledged: the host responded with "Acknowledged" status via the MDM protocol: the host processed the command successfully.
* Error: the host responded with "Error" status via the MDM protocol: an error occurred. Run the `fleetctl get mdm-command-results --id=<insert-command-id` to view the error.
* CommandFormatError: the host responded with "CommandFormatError" status via the MDM protocol: a protocol error occurred, which can result from a malformed command. Run the `fleetctl get mdm-command-results --id=<insert-command-id` to view the error.

The possible `status` values for Windows hosts are documented in Microsoft's documentation [here](https://learn.microsoft.com/en-us/windows/client-management/oma-dm-protocol-support#syncml-response-status-codes).

`GET /api/v1/fleet/commands/results`

#### Parameters

| Name                      | Type   | In    | Description                                                               |
| ------------------------- | ------ | ----- | ------------------------------------------------------------------------- |
| command_uuid              | string | query | The unique identifier of the command.                                     |

#### Example

`GET /api/v1/fleet/commands/results?command_uuid=a2064cef-0000-1234-afb9-283e3c1d487e`

##### Default response

`Status: 200`

```json
{
  "results": [
    {
      "host_uuid": "145cafeb-87c7-4869-84d5-e4118a927746",
      "command_uuid": "a2064cef-0000-1234-afb9-283e3c1d487e",
      "status": "Acknowledged",
      "updated_at": "2023-04-04:00:00Z",
      "request_type": "ProfileList",
      "hostname": "mycomputer",
      "payload": "PD94bWwgdmVyc2lvbj0iMS4wIiBlbmNvZGluZz0iVVRGLTgiPz4NCjwhRE9DVFlQRSBwbGlzdCBQVUJMSUMgIi0vL0FwcGxlLy9EVEQgUExJU1QgMS4wLy9FTiIgImh0dHA6Ly93d3cuYXBwbGUuY29tL0RURHMvUHJvcGVydHlMaXN0LTEuMC5kdGQiPg0KPHBsaXN0IHZlcnNpb249IjEuMCI+DQo8ZGljdD4NCg0KCTxrZXk+UGF5bG9hZERlc2NyaXB0aW9uPC9rZXk+DQoJPHN0cmluZz5UaGlzIHByb2ZpbGUgY29uZmlndXJhdGlvbiBpcyBkZXNpZ25lZCB0byBhcHBseSB0aGUgQ0lTIEJlbmNobWFyayBmb3IgbWFjT1MgMTAuMTQgKHYyLjAuMCksIDEwLjE1ICh2Mi4wLjApLCAxMS4wICh2Mi4wLjApLCBhbmQgMTIuMCAodjEuMC4wKTwvc3RyaW5nPg0KCTxrZXk+UGF5bG9hZERpc3BsYXlOYW1lPC9rZXk+DQoJPHN0cmluZz5EaXNhYmxlIEJsdWV0b290aCBzaGFyaW5nPC9zdHJpbmc+DQoJPGtleT5QYXlsb2FkRW5hYmxlZDwva2V5Pg0KCTx0cnVlLz4NCgk8a2V5PlBheWxvYWRJZGVudGlmaWVyPC9rZXk+DQoJPHN0cmluZz5jaXMubWFjT1NCZW5jaG1hcmsuc2VjdGlvbjIuQmx1ZXRvb3RoU2hhcmluZzwvc3RyaW5nPg0KCTxrZXk+UGF5bG9hZFNjb3BlPC9rZXk+DQoJPHN0cmluZz5TeXN0ZW08L3N0cmluZz4NCgk8a2V5PlBheWxvYWRUeXBlPC9rZXk+DQoJPHN0cmluZz5Db25maWd1cmF0aW9uPC9zdHJpbmc+DQoJPGtleT5QYXlsb2FkVVVJRDwva2V5Pg0KCTxzdHJpbmc+NUNFQkQ3MTItMjhFQi00MzJCLTg0QzctQUEyOEE1QTM4M0Q4PC9zdHJpbmc+DQoJPGtleT5QYXlsb2FkVmVyc2lvbjwva2V5Pg0KCTxpbnRlZ2VyPjE8L2ludGVnZXI+DQogICAgPGtleT5QYXlsb2FkUmVtb3ZhbERpc2FsbG93ZWQ8L2tleT4NCiAgICA8dHJ1ZS8+DQoJPGtleT5QYXlsb2FkQ29udGVudDwva2V5Pg0KCTxhcnJheT4NCgkJPGRpY3Q+DQoJCQk8a2V5PlBheWxvYWRDb250ZW50PC9rZXk+DQoJCQk8ZGljdD4NCgkJCQk8a2V5PmNvbS5hcHBsZS5CbHVldG9vdGg8L2tleT4NCgkJCQk8ZGljdD4NCgkJCQkJPGtleT5Gb3JjZWQ8L2tleT4NCgkJCQkJPGFycmF5Pg0KCQkJCQkJPGRpY3Q+DQoJCQkJCQkJPGtleT5tY3hfcHJlZmVyZW5jZV9zZXR0aW5nczwva2V5Pg0KCQkJCQkJCTxkaWN0Pg0KCQkJCQkJCQk8a2V5PlByZWZLZXlTZXJ2aWNlc0VuYWJsZWQ8L2tleT4NCgkJCQkJCQkJPGZhbHNlLz4NCgkJCQkJCQk8L2RpY3Q+DQoJCQkJCQk8L2RpY3Q+DQoJCQkJCTwvYXJyYXk+DQoJCQkJPC9kaWN0Pg0KCQkJPC9kaWN0Pg0KCQkJPGtleT5QYXlsb2FkRGVzY3JpcHRpb248L2tleT4NCgkJCTxzdHJpbmc+RGlzYWJsZXMgQmx1ZXRvb3RoIFNoYXJpbmc8L3N0cmluZz4NCgkJCTxrZXk+UGF5bG9hZERpc3BsYXlOYW1lPC9rZXk+DQoJCQk8c3RyaW5nPkN1c3RvbTwvc3RyaW5nPg0KCQkJPGtleT5QYXlsb2FkRW5hYmxlZDwva2V5Pg0KCQkJPHRydWUvPg0KCQkJPGtleT5QYXlsb2FkSWRlbnRpZmllcjwva2V5Pg0KCQkJPHN0cmluZz4wMjQwREQxQy03MERDLTQ3NjYtOTAxOC0wNDMyMkJGRUVBRDE8L3N0cmluZz4NCgkJCTxrZXk+UGF5bG9hZFR5cGU8L2tleT4NCgkJCTxzdHJpbmc+Y29tLmFwcGxlLk1hbmFnZWRDbGllbnQucHJlZmVyZW5jZXM8L3N0cmluZz4NCgkJCTxrZXk+UGF5bG9hZFVVSUQ8L2tleT4NCgkJCTxzdHJpbmc+MDI0MEREMUMtNzBEQy00NzY2LTkwMTgtMDQzMjJCRkVFQUQxPC9zdHJpbmc+DQoJCQk8a2V5PlBheWxvYWRWZXJzaW9uPC9rZXk+DQoJCQk8aW50ZWdlcj4xPC9pbnRlZ2VyPg0KCQk8L2RpY3Q+DQoJPC9hcnJheT4NCjwvZGljdD4NCjwvcGxpc3Q+",
      "result": "PD94bWwgdmVyc2lvbj0iMS4wIiBlbmNvZGluZz0iVVRGLTgiPz4NCjwhRE9DVFlQRSBwbGlzdCBQVUJMSUMgIi0vL0FwcGxlLy9EVEQgUExJU1QgMS4wLy9FTiIgImh0dHA6Ly93d3cuYXBwbGUuY29tL0RURHMvUHJvcGVydHlMaXN0LTEuMC5kdGQiPg0KPHBsaXN0IHZlcnNpb249IjEuMCI+DQo8ZGljdD4NCiAgICA8a2V5PkNvbW1hbmRVVUlEPC9rZXk+DQogICAgPHN0cmluZz4wMDAxX0luc3RhbGxQcm9maWxlPC9zdHJpbmc+DQogICAgPGtleT5TdGF0dXM8L2tleT4NCiAgICA8c3RyaW5nPkFja25vd2xlZGdlZDwvc3RyaW5nPg0KICAgIDxrZXk+VURJRDwva2V5Pg0KICAgIDxzdHJpbmc+MDAwMDgwMjAtMDAwOTE1MDgzQzgwMDEyRTwvc3RyaW5nPg0KPC9kaWN0Pg0KPC9wbGlzdD4="
    }
  ]
}
```

> Note: If the server has not yet received a result for a command, it will return an empty object (`{}`).

### List MDM commands

> `GET /api/v1/fleet/mdm/apple/commands` API endpoint is deprecated as of Fleet 4.40. It is maintained for backward compatibility. Please use the new API endpoint below. See old API endpoint docs [here](https://github.com/fleetdm/fleet/blob/fleet-v4.39.0/docs/REST%20API/rest-api.md#list-custom-mdm-commands).

This endpoint returns the list of custom MDM commands that have been executed.

`GET /api/v1/fleet/commands`

#### Parameters

| Name                      | Type    | In    | Description                                                               |
| ------------------------- | ------  | ----- | ------------------------------------------------------------------------- |
| page                      | integer | query | Page number of the results to fetch.                                      |
| per_page                  | integer | query | Results per page.                                                         |
| order_key                 | string  | query | What to order results by. Can be any field listed in the `results` array example below. |
| order_direction           | string  | query | **Requires `order_key`**. The direction of the order given the order key. Options include `asc` and `desc`. Default is `asc`. |
| host_identifier           | string  | query | The host's `hostname`, `uuid`, or `hardware_serial`. |
| request_type              | string  | query | The request type to filter commands by. |

#### Example

`GET /api/v1/fleet/commands?per_page=5`

##### Default response

`Status: 200`

```json
{
  "results": [
    {
      "host_uuid": "145cafeb-87c7-4869-84d5-e4118a927746",
      "command_uuid": "a2064cef-0000-1234-afb9-283e3c1d487e",
      "status": "Acknowledged",
      "updated_at": "2023-04-04:00:00Z",
      "request_type": "ProfileList",
      "hostname": "mycomputer"
    },
    {
      "host_uuid": "322vghee-12c7-8976-83a1-e2118a927342",
      "command_uuid": "d76d69b7-d806-45a9-8e49-9d6dc533485c",
      "status": "200",
      "updated_at": "2023-05-04:00:00Z",
      "request_type": "./Device/Vendor/MSFT/Reboot/RebootNow",
      "hostname": "myhost"
    }
  ]
}
```

---

## Integrations

- [Get Apple Push Notification service (APNs)](#get-apple-push-notification-service-apns)
- [List Apple Business Manager (ABM) tokens](#list-apple-business-manager-abm-tokens)
- [List Volume Purchasing Program (VPP) tokens](#list-volume-purchasing-program-vpp-tokens)
- [Get Android Enterprise](#get-android-enterprise)

### Get Apple Push Notification service (APNs)

`GET /api/v1/fleet/apns`

#### Parameters

None.

#### Example

`GET /api/v1/fleet/apns`

##### Default response

`Status: 200`

```json
{
  "common_name": "APSP:04u52i98aewuh-xxxx-xxxx-xxxx-xxxx",
  "serial_number": "1234567890987654321",
  "issuer": "Apple Application Integration 2 Certification Authority",
  "renew_date": "2023-09-30T00:00:00Z"
}
```

### List Apple Business Manager (ABM) tokens

_Available in Fleet Premium_

`GET /api/v1/fleet/abm_tokens`

#### Parameters

None.

#### Example

`GET /api/v1/fleet/abm_tokens`

##### Default response

`Status: 200`

```json
"abm_tokens": [
  {
    "id": 1,
    "apple_id": "apple@example.com",
    "org_name": "Fleet Device Management Inc.",
    "mdm_server_url": "https://example.com/mdm/apple/mdm",
    "renew_date": "2023-11-29T00:00:00Z",
    "terms_expired": false,
    "macos_team": {
      "name": "💻 Workstations",
      "id": 1
    },
    "ios_team": {
      "name": "📱🏢 Company-owned iPhones",
      "id": 2
    },
    "ipados_team": {
      "name": "🔳🏢 Company-owned iPads",
      "id": 3
    }
  }
]
```

### List Volume Purchasing Program (VPP) tokens

_Available in Fleet Premium_

`GET /api/v1/fleet/vpp_tokens`

#### Parameters

None.

#### Example

`GET /api/v1/fleet/vpp_tokens`

##### Default response

`Status: 200`

```json
"vpp_tokens": [
  {
    "id": 1,
    "org_name": "Fleet Device Management Inc.",
    "location": "https://example.com/mdm/apple/mdm",
    "renew_date": "2023-11-29T00:00:00Z",
    "teams": [
      {
        "name": "💻 Workstations",
        "id": 1
      },
      {
        "name": "💻🐣 Workstations (canary)",
        "id": 2
      },
      {
        "name": "📱🏢 Company-owned iPhones",
        "id": 3
      },
      {
        "name": "🔳🏢 Company-owned iPads",
        "id": 4
      }
    ],
  }
]
```

<<<<<<< HEAD
### Get Volume Purchasing Program (VPP)


> **Experimental feature**. This feature is undergoing rapid improvement, which may result in breaking changes to the API or configuration surface. It is not recommended for use in automated workflows.

_Available in Fleet Premium_

`GET /api/v1/fleet/vpp`

#### Example

`GET /api/v1/fleet/vpp`

##### Default response

`Status: 200`

```json
{
  "org_name": "Acme Inc.",
  "renew_date": "2023-11-29T00:00:00Z",
  "location": "Acme Inc. Main Address"
}
```

### Get Android Enterprise

> **Experimental feature.** This feature is undergoing rapid improvement, which may result in breaking changes to the API or configuration surface. It is not recommended for use in automated workflows.

Get info about Android Enterprise that's connected to Fleet.

`GET /api/v1/fleet/android_enterprise`

#### Parameters

None.

#### Example

`GET /api/v1/fleet/android_enterprise`

##### Default response

`Status: 200`

```json
{
  "android_enterprise_id": "LC0445szuv"
}
```

=======
>>>>>>> b91e8eb4
---

## Policies

- [List policies](#list-policies)
- [Count policies](#count-policies)
- [Get policy by ID](#get-policy-by-id)
- [Add policy](#add-policy)
- [Remove policies](#remove-policies)
- [Edit policy](#edit-policy)
- [Reset automations for all hosts failing policies](#reset-automations-for-all-hosts-failing-policies)

Policies are yes or no questions you can ask about your hosts.

Policies in Fleet are defined by osquery queries.

A passing host answers "yes" to a policy if the host returns results for a policy's query.

A failing host answers "no" to a policy if the host does not return results for a policy's query.

For example, a policy might ask “Is Gatekeeper enabled on macOS devices?“ This policy's osquery query might look like the following: `SELECT 1 FROM gatekeeper WHERE assessments_enabled = 1;`

### List policies

`GET /api/v1/fleet/global/policies`

#### Parameters

| Name                    | Type    | In    | Description                                                                                                                                                                                                                                                                                                                                 |
| ----------------------- | ------- | ----- | ------------------------------------------------------------------------------------------------------------------------------------------------------------------------------------------------------------------------------------------------------------------------------------------------------------------------------------------- |
| page                    | integer | query | Page number of the results to fetch.                                                                                                                                                                                                                                                                                                        |
| per_page                | integer | query | Results per page.

#### Example

`GET /api/v1/fleet/global/policies`

##### Default response

`Status: 200`

```json
{
  "policies": [
    {
      "id": 1,
      "name": "Gatekeeper enabled",
      "query": "SELECT 1 FROM gatekeeper WHERE assessments_enabled = 1;",
      "description": "Checks if gatekeeper is enabled on macOS devices",
      "critical": false,
      "author_id": 42,
      "author_name": "John",
      "author_email": "john@example.com",
      "team_id": null,
      "resolution": "Resolution steps",
      "platform": "darwin",
      "created_at": "2021-12-15T15:23:57Z",
      "updated_at": "2021-12-15T15:23:57Z",
      "passing_host_count": 2000,
      "failing_host_count": 300,
      "host_count_updated_at": "2023-12-20T15:23:57Z"
    },
    {
      "id": 2,
      "name": "Windows machines with encrypted hard disks",
      "query": "SELECT 1 FROM bitlocker_info WHERE protection_status = 1;",
      "description": "Checks if the hard disk is encrypted on Windows devices",
      "critical": true,
      "author_id": 43,
      "author_name": "Alice",
      "author_email": "alice@example.com",
      "team_id": null,
      "resolution": "Resolution steps",
      "platform": "windows",
      "created_at": "2021-12-31T14:52:27Z",
      "updated_at": "2022-02-10T20:59:35Z",
      "passing_host_count": 2300,
      "failing_host_count": 0,
      "host_count_updated_at": "2023-12-20T15:23:57Z"
    }
  ]
}
```

---

### Count policies

`GET /api/v1/fleet/policies/count`


#### Parameters
| Name               | Type    | In   | Description                                                                                                   |
| ------------------ | ------- | ---- | ------------------------------------------------------------------------------------------------------------- |
| query                 | string | query | Search query keywords. Searchable fields include `name`.  |

#### Example

`GET /api/v1/fleet/policies/count`

##### Default response

`Status: 200`

```json
{
  "count": 43
}
```

---

### Get policy by ID

`GET /api/v1/fleet/global/policies/:id`

#### Parameters

| Name               | Type    | In   | Description                                                                                                   |
| ------------------ | ------- | ---- | ------------------------------------------------------------------------------------------------------------- |
| id                 | integer | path | **Required.** The policy's ID.                                                                                |

#### Example

`GET /api/v1/fleet/global/policies/1`

##### Default response

`Status: 200`

```json
{
  "policy": {
      "id": 1,
      "name": "Gatekeeper enabled",
      "query": "SELECT 1 FROM gatekeeper WHERE assessments_enabled = 1;",
      "description": "Checks if gatekeeper is enabled on macOS devices",
      "critical": false,
      "author_id": 42,
      "author_name": "John",
      "author_email": "john@example.com",
      "team_id": null,
      "resolution": "Resolution steps",
      "platform": "darwin",
      "created_at": "2021-12-15T15:23:57Z",
      "updated_at": "2021-12-15T15:23:57Z",
      "passing_host_count": 2000,
      "failing_host_count": 300,
      "host_count_updated_at": "2023-12-20T15:23:57Z"
    }
}
```

### Add policy

`POST /api/v1/fleet/global/policies`

#### Parameters

| Name        | Type    | In   | Description                          |
| ----------  | ------- | ---- | ------------------------------------ |
| name        | string  | body | The policy's name.                    |
| query       | string  | body | The policy's query in SQL.                    |
| description | string  | body | The policy's description.             |
| resolution  | string  | body | The resolution steps for the policy. |
| platform    | string  | body | Comma-separated target platforms, currently supported values are "windows", "linux", "darwin". The default, an empty string means target all platforms. |
| critical    | boolean | body | _Available in Fleet Premium_. Mark policy as critical/high impact. |

#### Example (preferred)

`POST /api/v1/fleet/global/policies`

#### Request body

```json
{
  "name": "Gatekeeper enabled",
  "query": "SELECT 1 FROM gatekeeper WHERE assessments_enabled = 1;",
  "description": "Checks if gatekeeper is enabled on macOS devices",
  "resolution": "Resolution steps",
  "platform": "darwin",
  "critical": true
}
```

##### Default response

`Status: 200`

```json
{
  "policy": {
    "id": 43,
    "name": "Gatekeeper enabled",
    "query": "SELECT 1 FROM gatekeeper WHERE assessments_enabled = 1;",
    "description": "Checks if gatekeeper is enabled on macOS devices",
    "critical": true,
    "author_id": 42,
    "author_name": "John",
    "author_email": "john@example.com",
    "team_id": null,
    "resolution": "Resolution steps",
    "platform": "darwin",
    "created_at": "2022-03-17T20:15:55Z",
    "updated_at": "2022-03-17T20:15:55Z",
    "passing_host_count": 0,
    "failing_host_count": 0,
    "host_count_updated_at": null
  }
}
```

### Remove policies

`POST /api/v1/fleet/global/policies/delete`

#### Parameters

| Name     | Type    | In   | Description                                       |
| -------- | ------- | ---- | ------------------------------------------------- |
| ids      | array   | body | **Required.** The IDs of the policies to delete.  |

#### Example

`POST /api/v1/fleet/global/policies/delete`

#### Request body

```json
{
  "ids": [ 1 ]
}
```

##### Default response

`Status: 200`

```json
{
  "deleted": 1
}
```

### Edit policy

`PATCH /api/v1/fleet/global/policies/:id`

#### Parameters

| Name        | Type    | In   | Description                          |
| ----------  | ------- | ---- | ------------------------------------ |
| id          | integer | path | The policy's ID.                     |
| name        | string  | body | The query's name.                    |
| query       | string  | body | The query in SQL.                    |
| description | string  | body | The query's description.             |
| resolution  | string  | body | The resolution steps for the policy. |
| platform    | string  | body | Comma-separated target platforms, currently supported values are "windows", "linux", "darwin". The default, an empty string means target all platforms. |
| critical    | boolean | body | _Available in Fleet Premium_. Mark policy as critical/high impact. |

#### Example

`PATCH /api/v1/fleet/global/policies/42`

##### Request body

```json
{
  "name": "Gatekeeper enabled",
  "query": "SELECT 1 FROM gatekeeper WHERE assessments_enabled = 1;",
  "description": "Checks if gatekeeper is enabled on macOS devices",
  "critical": true,
  "resolution": "Resolution steps",
  "platform": "darwin"
}
```

##### Default response

`Status: 200`

```json
{
  "policy": {
    "id": 42,
    "name": "Gatekeeper enabled",
    "query": "SELECT 1 FROM gatekeeper WHERE assessments_enabled = 1;",
    "description": "Checks if gatekeeper is enabled on macOS devices",
    "critical": true,
    "author_id": 43,
    "author_name": "John",
    "author_email": "john@example.com",
    "team_id": null,
    "resolution": "Resolution steps",
    "platform": "darwin",
    "created_at": "2022-03-17T20:15:55Z",
    "updated_at": "2022-03-17T20:15:55Z",
    "passing_host_count": 0,
    "failing_host_count": 0,
    "host_count_updated_at": null
  }
}
```

### Reset automations for all hosts failing policies

Resets [automation](https://fleetdm.com/docs/using-fleet/automations#policy-automations) status for *all* hosts failing the specified policies. On the next automation run, any failing host will be considered newly failing.

`POST /api/v1/fleet/automations/reset`

#### Parameters

| Name        | Type     | In   | Description                                              |
| ----------  | -------- | ---- | -------------------------------------------------------- |
| policy_ids  | array    | body | Filters to only run policy automations for the specified policies. |
| team_ids    | array    | body | _Available in Fleet Premium_. Filters to only run policy automations for hosts in the specified teams. |


#### Example

`POST /api/v1/fleet/automations/reset`

##### Request body

```json
{
    "team_ids": [1],
    "policy_ids": [1, 2, 3]
}
```

##### Default response

`Status: 200`

```json
{}
```

---

## Team policies

- [List team policies](#list-team-policies)
- [Count team policies](#count-team-policies)
- [Get team policy by ID](#get-team-policy-by-id)
- [Add team policy](#add-team-policy)
- [Remove team policies](#remove-team-policies)
- [Edit team policy](#edit-team-policy)

_Available in Fleet Premium_

Team policies work the same as policies, but at the team level.

### List team policies

`GET /api/v1/fleet/teams/:id/policies`

#### Parameters

| Name               | Type    | In   | Description                                                                                                   |
| ------------------ | ------- | ---- | ------------------------------------------------------------------------------------------------------------- |
| id                 | integer | path  | **Required.** Defines what team ID to operate on                                                                            |
| merge_inherited  | boolean | query | If `true`, will return both team policies **and** inherited ("All teams") policies the `policies` list, and will not return a separate `inherited_policies` list. |
| query                 | string | query | Search query keywords. Searchable fields include `name`. |
| page                    | integer | query | Page number of the results to fetch.                                                                                                                                                                                                                                                                                                        |
| per_page                | integer | query | Results per page. |


#### Example (default usage)

`GET /api/v1/fleet/teams/1/policies`

##### Default response

`Status: 200`

```json
{
  "policies": [
    {
      "id": 1,
      "name": "Gatekeeper enabled",
      "query": "SELECT 1 FROM gatekeeper WHERE assessments_enabled = 1;",
      "description": "Checks if gatekeeper is enabled on macOS devices",
      "critical": true,
      "author_id": 42,
      "author_name": "John",
      "author_email": "john@example.com",
      "team_id": 1,
      "resolution": "Resolution steps",
      "platform": "darwin",
      "created_at": "2021-12-16T14:37:37Z",
      "updated_at": "2021-12-16T16:39:00Z",
      "passing_host_count": 2000,
      "failing_host_count": 300,
      "host_count_updated_at": "2023-12-20T15:23:57Z",
      "calendar_events_enabled": true
    },
    {
      "id": 2,
      "name": "Windows machines with encrypted hard disks",
      "query": "SELECT 1 FROM bitlocker_info WHERE protection_status = 1;",
      "description": "Checks if the hard disk is encrypted on Windows devices",
      "critical": false,
      "author_id": 43,
      "author_name": "Alice",
      "author_email": "alice@example.com",
      "team_id": 1,
      "resolution": "Resolution steps",
      "platform": "windows",
      "created_at": "2021-12-16T14:37:37Z",
      "updated_at": "2021-12-16T16:39:00Z",
      "passing_host_count": 2300,
      "failing_host_count": 0,
      "host_count_updated_at": "2023-12-20T15:23:57Z",
      "calendar_events_enabled": false,
      "run_script": {
        "name": "Encrypt Windows disk with BitLocker",
        "id": 234
      }
    },
    {
      "id": 3,
      "name": "macOS - install/update Adobe Acrobat",
      "query": "SELECT 1 FROM apps WHERE name = \"Adobe Acrobat.app\" AND bundle_short_version != \"24.002.21005\";",
      "description": "Checks if the hard disk is encrypted on Windows devices",
      "critical": false,
      "author_id": 43,
      "author_name": "Alice",
      "author_email": "alice@example.com",
      "team_id": 1,
      "resolution": "Resolution steps",
      "platform": "darwin",
      "created_at": "2021-12-16T14:37:37Z",
      "updated_at": "2021-12-16T16:39:00Z",
      "passing_host_count": 2300,
      "failing_host_count": 3,
      "host_count_updated_at": "2023-12-20T15:23:57Z",
      "calendar_events_enabled": false,
      "install_software": {
        "name": "Adobe Acrobat.app",
        "software_title_id": 1234
      }
    }
  ],
  "inherited_policies": [
    {
      "id": 136,
      "name": "Arbitrary Test Policy (all platforms) (all teams)",
      "query": "SELECT 1 FROM osquery_info WHERE 1=1;",
      "description": "If you're seeing this, mostly likely this is because someone is testing out failing policies in dogfood. You can ignore this.",
      "critical": true,
      "author_id": 77,
      "author_name": "Test Admin",
      "author_email": "test@admin.com",
      "team_id": null,
      "resolution": "To make it pass, change \"1=0\" to \"1=1\". To make it fail, change \"1=1\" to \"1=0\".",
      "platform": "darwin,windows,linux",
      "created_at": "2022-08-04T19:30:18Z",
      "updated_at": "2022-08-30T15:08:26Z",
      "passing_host_count": 10,
      "failing_host_count": 9,
      "host_count_updated_at": "2023-12-20T15:23:57Z"
    }
  ]
}
```

#### Example (returns single list)

`GET /api/v1/fleet/teams/1/policies?merge_inherited=true`

##### Default response

`Status: 200`

```json
{
  "policies": [
    {
      "id": 1,
      "name": "Gatekeeper enabled",
      "query": "SELECT 1 FROM gatekeeper WHERE assessments_enabled = 1;",
      "description": "Checks if gatekeeper is enabled on macOS devices",
      "critical": true,
      "author_id": 42,
      "author_name": "John",
      "author_email": "john@example.com",
      "team_id": 1,
      "resolution": "Resolution steps",
      "platform": "darwin",
      "created_at": "2021-12-16T14:37:37Z",
      "updated_at": "2021-12-16T16:39:00Z",
      "passing_host_count": 2000,
      "failing_host_count": 300,
      "host_count_updated_at": "2023-12-20T15:23:57Z"
    },
    {
      "id": 2,
      "name": "Windows machines with encrypted hard disks",
      "query": "SELECT 1 FROM bitlocker_info WHERE protection_status = 1;",
      "description": "Checks if the hard disk is encrypted on Windows devices",
      "critical": false,
      "author_id": 43,
      "author_name": "Alice",
      "author_email": "alice@example.com",
      "team_id": 1,
      "resolution": "Resolution steps",
      "platform": "windows",
      "created_at": "2021-12-16T14:37:37Z",
      "updated_at": "2021-12-16T16:39:00Z",
      "passing_host_count": 2300,
      "failing_host_count": 0,
      "host_count_updated_at": "2023-12-20T15:23:57Z"
    },
    {
      "id": 136,
      "name": "Arbitrary Test Policy (all platforms) (all teams)",
      "query": "SELECT 1 FROM osquery_info WHERE 1=1;",
      "description": "If you're seeing this, mostly likely this is because someone is testing out failing policies in dogfood. You can ignore this.",
      "critical": true,
      "author_id": 77,
      "author_name": "Test Admin",
      "author_email": "test@admin.com",
      "team_id": null,
      "resolution": "To make it pass, change \"1=0\" to \"1=1\". To make it fail, change \"1=1\" to \"1=0\".",
      "platform": "darwin,windows,linux",
      "created_at": "2022-08-04T19:30:18Z",
      "updated_at": "2022-08-30T15:08:26Z",
      "passing_host_count": 10,
      "failing_host_count": 9,
      "host_count_updated_at": "2023-12-20T15:23:57Z"
    }
  ]
}
```

### Count team policies

`GET /api/v1/fleet/team/:team_id/policies/count`

#### Parameters
| Name               | Type    | In   | Description                                                                                                   |
| ------------------ | ------- | ---- | ------------------------------------------------------------------------------------------------------------- |
| team_id                 | integer | path  | **Required.** Defines what team ID to operate on
| query                 | string | query | Search query keywords. Searchable fields include `name`. |
| merge_inherited     | boolean | query | If `true`, will include inherited ("All teams") policies in the count. |

#### Example

`GET /api/v1/fleet/team/1/policies/count`

##### Default response

`Status: 200`

```json
{
  "count": 43
}
```

---

### Get team policy by ID

`GET /api/v1/fleet/teams/:team_id/policies/:policy_id`

#### Parameters

| Name               | Type    | In   | Description                                                                                                   |
| ------------------ | ------- | ---- | ------------------------------------------------------------------------------------------------------------- |
| team_id            | integer | path  | **Required.** Defines what team ID to operate on                                                                            |
| policy_id                 | integer | path | **Required.** The policy's ID.                                                                                |

#### Example

`GET /api/v1/fleet/teams/1/policies/43`

##### Default response

`Status: 200`

```json
{
  "policy": {
    "id": 43,
    "name": "Gatekeeper enabled",
    "query": "SELECT 1 FROM gatekeeper WHERE assessments_enabled = 1;",
    "description": "Checks if gatekeeper is enabled on macOS devices",
    "critical": true,
    "author_id": 42,
    "author_name": "John",
    "author_email": "john@example.com",
    "team_id": 1,
    "resolution": "Resolution steps",
    "platform": "darwin",
    "created_at": "2021-12-16T14:37:37Z",
    "updated_at": "2021-12-16T16:39:00Z",
    "passing_host_count": 0,
    "failing_host_count": 0,
    "host_count_updated_at": null,
    "calendar_events_enabled": true,
    "install_software": {
      "name": "Adobe Acrobat.app",
      "software_title_id": 1234
    },
    "run_script": {
      "name": "Enable gatekeeper",
      "id": 1337
    }
  }
}
```

### Add team policy

> **Experimental feature**. Software related features (like install software policy automation) are undergoing rapid improvement, which may result in breaking changes to the API or configuration surface. It is not recommended for use in automated workflows.

The semantics for creating a team policy are the same as for global policies, see [Add policy](#add-policy).

`POST /api/v1/fleet/teams/:id/policies`

#### Parameters

| Name              | Type    | In   | Description                                                                                                                                            |
|-------------------| ------- | ---- |--------------------------------------------------------------------------------------------------------------------------------------------------------|
| id                | integer | path | Defines what team ID to operate on.                                                                                                                    |
| name              | string  | body | The policy's name.                                                                                                                                     |
| query             | string  | body | The policy's query in SQL.                                                                                                                             |
| description       | string  | body | The policy's description.                                                                                                                              |
| resolution        | string  | body | The resolution steps for the policy.                                                                                                                   |
| platform          | string  | body | Comma-separated target platforms, currently supported values are "windows", "linux", "darwin". The default, an empty string means target all platforms. |
| critical          | boolean | body | _Available in Fleet Premium_. Mark policy as critical/high impact.                                                                                     |
| software_title_id | integer | body | _Available in Fleet Premium_. ID of software title to install if the policy fails. If `software_title_id` is specified and the software has `labels_include_any` or `labels_exclude_any` defined, the policy will inherit this target in addition to specified `platform`.                                                                     |
| script_id         | integer | body | _Available in Fleet Premium_. ID of script to run if the policy fails.                                                                 |

Either `query` or `query_id` must be provided.

#### Example

`POST /api/v1/fleet/teams/1/policies`

##### Request body

```json
{
  "name": "Gatekeeper enabled",
  "query": "SELECT 1 FROM gatekeeper WHERE assessments_enabled = 1;",
  "description": "Checks if gatekeeper is enabled on macOS devices",
  "critical": true,
  "resolution": "Resolution steps",
  "platform": "darwin"
}
```

##### Default response

`Status: 200`

```json
{
  "policy": {
    "id": 43,
    "name": "Gatekeeper enabled",
    "query": "SELECT 1 FROM gatekeeper WHERE assessments_enabled = 1;",
    "description": "Checks if gatekeeper is enabled on macOS devices",
    "critical": true,
    "author_id": 42,
    "author_name": "John",
    "author_email": "john@example.com",
    "team_id": 1,
    "resolution": "Resolution steps",
    "platform": "darwin",
    "created_at": "2021-12-16T14:37:37Z",
    "updated_at": "2021-12-16T16:39:00Z",
    "passing_host_count": 0,
    "failing_host_count": 0,
    "host_count_updated_at": null,
    "calendar_events_enabled": false,
    "install_software": {
      "name": "Adobe Acrobat.app",
      "software_title_id": 1234
    },
    "run_script": {
      "name": "Enable gatekeeper",
      "id": 1337
    }
  }
}
```

### Remove team policies

`POST /api/v1/fleet/teams/:team_id/policies/delete`

#### Parameters

| Name     | Type    | In   | Description                                       |
| -------- | ------- | ---- | ------------------------------------------------- |
| team_id  | integer | path  | **Required.** Defines what team ID to operate on                |
| ids      | array   | body | **Required.** The IDs of the policies to delete.  |

#### Example

`POST /api/v1/fleet/teams/1/policies/delete`

##### Request body

```json
{
  "ids": [ 1 ]
}
```

##### Default response

`Status: 200`

```json
{
  "deleted": 1
}
```

### Edit team policy

> **Experimental feature**. Software related features (like install software policy automation) are undergoing rapid improvement, which may result in breaking changes to the API or configuration surface. It is not recommended for use in automated workflows.

`PATCH /api/v1/fleet/teams/:team_id/policies/:policy_id`

#### Parameters

| Name                    | Type    | In   | Description                                                                                                                                             |
|-------------------------| ------- | ---- |---------------------------------------------------------------------------------------------------------------------------------------------------------|
| team_id                 | integer | path | The team's ID.                                                                                                                                          |
| policy_id               | integer | path | The policy's ID.                                                                                                                                        |
| name                    | string  | body | The query's name.                                                                                                                                       |
| query                   | string  | body | The query in SQL.                                                                                                                                       |
| description             | string  | body | The query's description.                                                                                                                                |
| resolution              | string  | body | The resolution steps for the policy.                                                                                                                    |
| platform                | string  | body | Comma-separated target platforms, currently supported values are "windows", "linux", "darwin". The default, an empty string means target all platforms. |
| critical                | boolean | body | _Available in Fleet Premium_. Mark policy as critical/high impact.                                                                                      |
| calendar_events_enabled | boolean | body | _Available in Fleet Premium_. Whether to trigger calendar events when policy is failing.                                                                |
| software_title_id       | integer | body | _Available in Fleet Premium_. ID of software title to install if the policy fails. Set to `null` to remove the automation.                              |
| script_id               | integer | body | _Available in Fleet Premium_. ID of script to run if the policy fails. Set to `null` to remove the automation.                                          |

#### Example

`PATCH /api/v1/fleet/teams/2/policies/42`

##### Request body

```json
{
  "name": "Gatekeeper enabled",
  "query": "SELECT 1 FROM gatekeeper WHERE assessments_enabled = 1;",
  "description": "Checks if gatekeeper is enabled on macOS devices",
  "critical": true,
  "resolution": "Resolution steps",
  "platform": "darwin",
  "script_id": 1337
}
```

##### Default response

`Status: 200`

```json
{
  "policy": {
    "id": 42,
    "name": "Gatekeeper enabled",
    "query": "SELECT 1 FROM gatekeeper WHERE assessments_enabled = 1;",
    "description": "Checks if gatekeeper is enabled on macOS devices",
    "critical": true,
    "author_id": 43,
    "author_name": "John",
    "author_email": "john@example.com",
    "resolution": "Resolution steps",
    "platform": "darwin",
    "team_id": 2,
    "created_at": "2021-12-16T14:37:37Z",
    "updated_at": "2021-12-16T16:39:00Z",
    "passing_host_count": 0,
    "failing_host_count": 0,
    "host_count_updated_at": null,
    "calendar_events_enabled": true,
    "install_software": {
      "name": "Adobe Acrobat.app",
      "software_title_id": 1234
    },
    "run_script": {
      "name": "Enable gatekeeper",
      "id": 1337
    }
  }
}
```

---

## Queries

- [List queries](#list-queries)
- [Get query](#get-query)
- [Get query report](#get-query-report)
- [Get query report for one host](#get-query-report-for-one-host)
- [Create query](#create-query)
- [Modify query](#modify-query)
- [Delete query by name](#delete-query-by-name)
- [Delete query by ID](#delete-query-by-id)
- [Delete queries](#delete-queries)
- [Run live query](#run-live-query)



### List queries

Returns a list of global queries or team queries.

`GET /api/v1/fleet/queries`

#### Parameters

| Name            | Type    | In    | Description                                                                                                                   |
| --------------- | ------- | ----- | ----------------------------------------------------------------------------------------------------------------------------- |
| order_key       | string  | query | What to order results by. Can be any column in the queries table.                                                             |
| order_direction | string  | query | **Requires `order_key`**. The direction of the order given the order key. Options include `asc` and `desc`. Default is `asc`. |
| team_id         | integer | query | _Available in Fleet Premium_. The ID of the parent team for the queries to be listed. When omitted, returns global queries.                  |
| query           | string  | query | Search query keywords. Searchable fields include `name`.                                                                      |
| merge_inherited | boolean | query | _Available in Fleet Premium_. If `true`, will include global queries in addition to team queries when filtering by `team_id`. (If no `team_id` is provided, this parameter is ignored.) |
| platform        | string  | query | Return queries that are scheduled to run on this platform. One of: `"macos"`, `"windows"`, `"linux"` (case-insensitive). (Since queries cannot be scheduled to run on `"chrome"` hosts, it's not a valid value here) |
| page                    | integer | query | Page number of the results to fetch. |
| per_page                | integer | query | Results per page. |

#### Example

`GET /api/v1/fleet/queries`

##### Default response

`Status: 200`

```json
{
  "queries": [
    {
      "created_at": "2021-01-04T21:19:57Z",
      "updated_at": "2021-01-04T21:19:57Z",
      "id": 1,
      "name": "query1",
      "description": "query",
      "query": "SELECT * FROM osquery_info",
      "team_id": null,
      "interval": 3600,
      "platform": "darwin,windows,linux",
      "min_osquery_version": "",
      "automations_enabled": true,
      "logging": "snapshot",
      "saved": true,
      "observer_can_run": true,
      "discard_data": false,
      "author_id": 1,
      "author_name": "noah",
      "author_email": "noah@example.com",
      "labels_include_any": [],
      "packs": [
        {
          "created_at": "2021-01-05T21:13:04Z",
          "updated_at": "2021-01-07T19:12:54Z",
          "id": 1,
          "name": "Pack",
          "description": "Pack",
          "platform": "",
          "disabled": true
        }
      ],
      "stats": {
        "system_time_p50": 1.32,
        "system_time_p95": 4.02,
        "user_time_p50": 3.55,
        "user_time_p95": 3.00,
        "total_executions": 3920
      }
    },
    {
      "created_at": "2021-01-19T17:08:24Z",
      "updated_at": "2021-01-19T17:08:24Z",
      "id": 3,
      "name": "osquery_schedule",
      "description": "Report performance stats for each file in the query schedule.",
      "query": "select name, interval, executions, output_size, wall_time, (user_time/executions) as avg_user_time, (system_time/executions) as avg_system_time, average_memory, last_executed from osquery_schedule;",
      "team_id": null,
      "interval": 3600,
      "platform": "",
      "version": "",
      "automations_enabled": true,
      "logging": "differential",
      "saved": true,
      "observer_can_run": true,
      "discard_data": true,
      "author_id": 1,
      "author_name": "noah",
      "author_email": "noah@example.com",
      "labels_include_any": ["macOS 13+"],
      "packs": [
        {
          "created_at": "2021-01-19T17:08:31Z",
          "updated_at": "2021-01-19T17:08:31Z",
          "id": 14,
          "name": "test_pack",
          "description": "",
          "platform": "",
          "disabled": false
        }
      ],
      "stats": {
        "system_time_p50": null,
        "system_time_p95": null,
        "user_time_p50": null,
        "user_time_p95": null,
        "total_executions": null
      }
    }
  ],
  "meta": {
    "has_next_results": true,
    "has_previous_results": false
  },
  "count": 200
}
```

### Get query

Returns the query specified by ID.

`GET /api/v1/fleet/queries/:id`

#### Parameters

| Name | Type    | In   | Description                                |
| ---- | ------- | ---- | ------------------------------------------ |
| id   | integer | path | **Required**. The id of the desired query. |

#### Example

`GET /api/v1/fleet/queries/31`

##### Default response

`Status: 200`

```json
{
  "query": {
    "created_at": "2021-01-19T17:08:24Z",
    "updated_at": "2021-01-19T17:08:24Z",
    "id": 31,
    "name": "centos_hosts",
    "description": "",
    "query": "select 1 from os_version where platform = \"centos\";",
    "team_id": null,
    "interval": 3600,
    "platform": "",
    "min_osquery_version": "",
    "automations_enabled": true,
    "logging": "snapshot",
    "saved": true,
    "observer_can_run": true,
    "discard_data": false,
    "author_id": 1,
    "author_name": "John",
    "author_email": "john@example.com",
    "labels_include_any": [],
    "packs": [
      {
        "created_at": "2021-01-19T17:08:31Z",
        "updated_at": "2021-01-19T17:08:31Z",
        "id": 14,
        "name": "test_pack",
        "description": "",
        "platform": "",
        "disabled": false
      }
    ],
    "stats": {
      "system_time_p50": 1.32,
      "system_time_p95": 4.02,
      "user_time_p50": 3.55,
      "user_time_p95": 3.00,
      "total_executions": 3920
    }
  }
}
```

### Get query report

Returns the query report specified by ID.

`GET /api/v1/fleet/queries/:id/report`

#### Parameters

| Name      | Type    | In    | Description                                                                               |
| --------- | ------- | ----- | ----------------------------------------------------------------------------------------- |
| id        | integer | path  | **Required**. The ID of the desired query.                                                |
| team_id   | integer | query | Filter the query report to only include hosts that are associated with the team specified |

#### Example

`GET /api/v1/fleet/queries/31/report`

##### Default response

`Status: 200`

```json
{
  "query_id": 31,
  "report_clipped": false,
  "results": [
    {
      "host_id": 1,
      "host_name": "foo",
      "last_fetched": "2021-01-19T17:08:31Z",
      "columns": {
        "model": "USB 2.0 Hub",
        "vendor": "VIA Labs, Inc."
      }
    },
    {
      "host_id": 1,
      "host_name": "foo",
      "last_fetched": "2021-01-19T17:08:31Z",
      "columns": {
        "model": "USB Keyboard",
        "vendor": "VIA Labs, Inc."
      }
    },
    {
      "host_id": 2,
      "host_name": "bar",
      "last_fetched": "2021-01-19T17:20:00Z",
      "columns": {
        "model": "USB Reciever",
        "vendor": "Logitech"
      }
    },
    {
      "host_id": 2,
      "host_name": "bar",
      "last_fetched": "2021-01-19T17:20:00Z",
      "columns": {
        "model": "USB Reciever",
        "vendor": "Logitech"
      }
    },
    {
      "host_id": 2,
      "host_name": "bar",
      "last_fetched": "2021-01-19T17:20:00Z",
      "columns": {
        "model": "Display Audio",
        "vendor": "Apple Inc."
      }
    }
  ]
}
```

If a query has no results stored, then `results` will be an empty array:

```json
{
  "query_id": 32,
  "results": []
}
```

> Note: osquery scheduled queries do not return errors, so only non-error results are included in the report. If you suspect a query may be running into errors, you can use the [live query](#run-live-query) endpoint to get diagnostics.

### Get query report for one host

Returns a query report for a single host.

`GET /api/v1/fleet/hosts/:id/queries/:query_id`

#### Parameters

| Name      | Type    | In    | Description                                |
| --------- | ------- | ----- | ------------------------------------------ |
| id        | integer | path  | **Required**. The ID of the desired host.          |
| query_id  | integer | path  | **Required**. The ID of the desired query.         |

#### Example

`GET /api/v1/fleet/hosts/123/queries/31`

##### Default response

`Status: 200`

```json
{
  "query_id": 31,
  "host_id": 1,
  "host_name": "foo",
  "last_fetched": "2021-01-19T17:08:31Z",
  "report_clipped": false,
  "results": [
    {
      "columns": {
        "model": "USB 2.0 Hub",
        "vendor": "VIA Labs, Inc."
      }
    },
    {
      "columns": {
        "model": "USB Keyboard",
        "vendor": "VIA Labs, Inc."
      }
    },
    {
      "columns": {
        "model": "USB Reciever",
        "vendor": "Logitech"
      }
    }
  ]
}
```

If a query has no results stored for the specified host, then `results` will be an empty array:

```json
{
  "query_id": 31,
  "host_id": 1,
  "host_name": "foo",
  "last_fetched": "2021-01-19T17:08:31Z",
  "report_clipped": false,
  "results": []
}
```

> Note: osquery scheduled queries do not return errors, so only non-error results are included in the report. If you suspect a query may be running into errors, you can use the [live query](#run-live-query) endpoint to get diagnostics.

### Create query

Creates a global query or team query.

`POST /api/v1/fleet/queries`

#### Parameters

| Name                            | Type    | In   | Description                                                                                                                                            |
| ------------------------------- | ------- | ---- | ------------------------------------------------------------------------------------------------------------------------------------------------------ |
| name                            | string  | body | **Required**. The name of the query.                                                                                                                   |
| query                           | string  | body | **Required**. The query in SQL syntax.                                                                                                                 |
| description                     | string  | body | The query's description.                                                                                                                               |
| observer_can_run                | boolean | body | Whether or not users with the `observer` role can run the query. In Fleet 4.0.0, 3 user roles were introduced (`admin`, `maintainer`, and `observer`). This field is only relevant for the `observer` role. The `observer_plus` role can run any query and is not limited by this flag (`observer_plus` role was added in Fleet 4.30.0). |
| team_id                         | integer | body | _Available in Fleet Premium_. The parent team to which the new query should be added. If omitted, the query will be global.                                           |
| interval                        | integer | body | The amount of time, in seconds, the query waits before running. Can be set to `0` to never run. Default: 0.       |
| platform                        | string  | body | The OS platforms where this query will run (other platforms ignored). Comma-separated string. If omitted, runs on all compatible platforms.                        |
| labels_include_any              | array    | body | _Available in Fleet Premium_. Labels to target with this query. If specified, the query will run on hosts that match **any of these** labels. |
| min_osquery_version             | string  | body | The minimum required osqueryd version installed on a host. If omitted, all osqueryd versions are acceptable.                                                                          |
| automations_enabled             | boolean | body | Whether to send data to the configured log destination according to the query's `interval`. |
| logging                         | string  | body | The type of log output for this query. Valid values: `"snapshot"`(default), `"differential"`, or `"differential_ignore_removals"`.                        |
| discard_data                    | boolean | body | Whether to skip saving the latest query results for each host. Default: `false`. |


#### Example

`POST /api/v1/fleet/queries`

##### Request body

```json
{
  "name": "new_query",
  "description": "This is a new query.",
  "query": "SELECT * FROM osquery_info",
  "interval": 3600, // Once per hour
  "platform": "darwin,windows,linux",
  "min_osquery_version": "",
  "automations_enabled": true,
  "logging": "snapshot",
  "discard_data": false,
  "labels_include_any": [
    "Hosts with Docker installed"
  ]
}
```

##### Default response

`Status: 200`

```json
{
  "query": {
    "created_at": "0001-01-01T00:00:00Z",
    "updated_at": "0001-01-01T00:00:00Z",
    "id": 288,
    "name": "new_query",
    "query": "SELECT * FROM osquery_info",
    "description": "This is a new query.",
    "team_id": null,
    "interval": 3600,
    "platform": "darwin,windows,linux",
    "min_osquery_version": "",
    "automations_enabled": true,
    "logging": "snapshot",
    "saved": true,
    "author_id": 1,
    "author_name": "",
    "author_email": "",
    "observer_can_run": true,
    "discard_data": false,
    "packs": [],
    "labels_include_any": [
      "Hosts with Docker installed"
    ]
  }
}
```

### Modify query

Modifies the query specified by ID.

`PATCH /api/v1/fleet/queries/:id`

#### Parameters

| Name                        | Type    | In   | Description                                                                                                                                            |
| --------------------------- | ------- | ---- | ------------------------------------------------------------------------------------------------------------------------------------------------------ |
| id                          | integer | path | **Required.** The ID of the query.                                                                                                                     |
| name                        | string  | body | The name of the query.                                                                                                                                 |
| query                       | string  | body | The query in SQL syntax.                                                                                                                               |
| description                 | string  | body | The query's description.                                                                                                                               |
| observer_can_run            | boolean | body | Whether or not users with the `observer` role can run the query. In Fleet 4.0.0, 3 user roles were introduced (`admin`, `maintainer`, and `observer`). This field is only relevant for the `observer` role. The `observer_plus` role can run any query and is not limited by this flag (`observer_plus` role was added in Fleet 4.30.0). |
| interval                   | integer | body | The amount of time, in seconds, the query waits before running. Can be set to `0` to never run. Default: 0.       |
| platform                    | string  | body | The OS platforms where this query will run (other platforms ignored). Comma-separated string. If set to "", runs on all compatible platforms.                    |
| labels_include_any          | list    | body | _Available in Fleet Premium_. Labels to target with this query. If specified, the query will run on hosts that match **any of these** labels. |
| min_osquery_version             | string  | body | The minimum required osqueryd version installed on a host. If omitted, all osqueryd versions are acceptable.                                                                          |
| automations_enabled             | boolean | body | Whether to send data to the configured log destination according to the query's `interval`. |
| logging             | string  | body | The type of log output for this query. Valid values: `"snapshot"`(default), `"differential"`, or `"differential_ignore_removals"`.                        |
| discard_data        | boolean  | body | Whether to skip saving the latest query results for each host. |

> Note that any of the following conditions will cause the existing query report to be deleted:
> - Updating the `query` (SQL) field
> - Updating the filters for targeted hosts (`platform`, `min_osquery_version`, `labels_include_any`)
> - Changing `discard_data` from `false` to `true`
> - Changing `logging` from `"snapshot"` to `"differential"` or `"differential_ignore_removals"`

#### Example

`PATCH /api/v1/fleet/queries/2`

##### Request body

```json
{
  "name": "new_title_for_my_query",
  "interval": 3600, // Once per hour,
  "platform": "",
  "min_osquery_version": "",
  "automations_enabled": false,
  "discard_data": true,
  "labels_include_any": [
    "Hosts with Docker installed",
    "macOS 13+"
  ]
}
```

##### Default response

`Status: 200`

```json
{
  "query": {
    "created_at": "2021-01-22T17:23:27Z",
    "updated_at": "2021-01-22T17:23:27Z",
    "id": 288,
    "name": "new_title_for_my_query",
    "description": "This is a new query.",
    "query": "SELECT * FROM osquery_info",
    "team_id": null,
    "interval": 3600,
    "platform": "",
    "min_osquery_version": "",
    "automations_enabled": false,
    "logging": "snapshot",
    "saved": true,
    "author_id": 1,
    "author_name": "noah",
    "observer_can_run": true,
    "discard_data": true,
    "packs": [],
    "labels_include_any": [
      "Hosts with Docker installed",
      "macOS 13+"
    ]
  }
}
```

### Delete query by name

Deletes the query specified by name.

`DELETE /api/v1/fleet/queries/:name`

#### Parameters

| Name | Type       | In   | Description                          |
| ---- | ---------- | ---- | ------------------------------------ |
| name | string     | path | **Required.** The name of the query. |
| team_id | integer | body | _Available in Fleet Premium_. The ID of the parent team of the query to be deleted. If omitted, Fleet will search among queries in the global context. |

#### Example

`DELETE /api/v1/fleet/queries/foo`

##### Default response

`Status: 200`


### Delete query by ID

Deletes the query specified by ID.

`DELETE /api/v1/fleet/queries/id/:id`

#### Parameters

| Name | Type    | In   | Description                        |
| ---- | ------- | ---- | ---------------------------------- |
| id   | integer | path | **Required.** The ID of the query. |

#### Example

`DELETE /api/v1/fleet/queries/id/28`

##### Default response

`Status: 200`


### Delete queries

Deletes the queries specified by ID. Returns the count of queries successfully deleted.

`POST /api/v1/fleet/queries/delete`

#### Parameters

| Name | Type  | In   | Description                           |
| ---- | ----- | ---- | ------------------------------------- |
| ids  | array | body | **Required.** The IDs of the queries. |

#### Example

`POST /api/v1/fleet/queries/delete`

##### Request body

```json
{
  "ids": [
    2, 24, 25
  ]
}
```

##### Default response

`Status: 200`

```json
{
  "deleted": 3
}
```

### Run live query

> This updated API endpoint replaced `GET /api/v1/fleet/queries/run` in Fleet 4.43.0, for improved compatibility with many HTTP clients. The [deprecated endpoint](https://github.com/fleetdm/fleet/blob/fleet-v4.42.0/docs/REST%20API/rest-api.md#run-live-query) is maintained for backwards compatibility.

Runs a live query against the specified hosts and responds with the results.

The live query will stop if the request times out. Timeouts happen if targeted hosts haven't responded after the configured `FLEET_LIVE_QUERY_REST_PERIOD` (default 25 seconds) or if the `distributed_interval` agent option (default 10 seconds) is higher than the `FLEET_LIVE_QUERY_REST_PERIOD`.


`POST /api/v1/fleet/queries/:id/run`

#### Parameters

| Name      | Type  | In   | Description                                                                                                                                                        |
|-----------|-------|------|--------------------------------------------------------------------------------------------------------------------------------------------------------------------|
| query_id | integer | path | **Required**. The ID of the saved query to run. |
| host_ids  | array | body | **Required**. The IDs of the hosts to target. User must be authorized to target all of these hosts.                                                                |

#### Example

`POST /api/v1/fleet/queries/123/run`

##### Request body

```json
{
  "host_ids": [ 1, 4, 34, 27 ]
}
```

##### Default response

```json
{
  "query_id": 123,
  "targeted_host_count": 4,
  "responded_host_count": 2,
  "results": [
    {
      "host_id": 1,
      "rows": [
        {
          "build_distro": "10.12",
          "build_platform": "darwin",
          "config_hash": "7bb99fa2c8a998c9459ec71da3a84d66c592d6d3",
          "config_valid": "1",
          "extensions": "active",
          "instance_id": "9a2ec7bf-4946-46ea-93bf-455e0bcbd068",
          "pid": "23413",
          "platform_mask": "21",
          "start_time": "1635194306",
          "uuid": "4C182AC7-75F7-5AF4-A74B-1E165ED35742",
          "version": "4.9.0",
          "watcher": "23412"
        }
      ],
      "error": null
    },
    {
      "host_id": 2,
      "rows": [],
      "error": "no such table: os_version"
    }
  ]
}
```

---

## Schedule

> The schedule API endpoints are deprecated as of Fleet 4.35. They are maintained for backwards compatibility.
> Please use the [queries](#queries) endpoints, which as of 4.35 have attributes such as `interval` and `platform` that enable scheduling.

- [Get schedule (deprecated)](#get-schedule)
- [Add query to schedule (deprecated)](#add-query-to-schedule)
- [Edit query in schedule (deprecated)](#edit-query-in-schedule)
- [Remove query from schedule (deprecated)](#remove-query-from-schedule)
- [Team schedule](#team-schedule)

Scheduling queries in Fleet is the best practice for collecting data from hosts.

These API routes let you control your scheduled queries.

### Get schedule

> The schedule API endpoints are deprecated as of Fleet 4.35. They are maintained for backwards compatibility.
> Please use the [queries](#queries) endpoints, which as of 4.35 have attributes such as `interval` and `platform` that enable scheduling.

`GET /api/v1/fleet/global/schedule`

#### Parameters

None.

#### Example

`GET /api/v1/fleet/global/schedule`

##### Default response

`Status: 200`

```json
{
  "global_schedule": [
    {
      "created_at": "0001-01-01T00:00:00Z",
      "updated_at": "0001-01-01T00:00:00Z",
      "id": 4,
      "pack_id": 1,
      "name": "arp_cache",
      "query_id": 2,
      "query_name": "arp_cache",
      "query": "select * from arp_cache;",
      "interval": 120,
      "snapshot": true,
      "removed": null,
      "platform": "",
      "version": "",
      "shard": null,
      "denylist": null,
      "stats": {
        "system_time_p50": 1.32,
        "system_time_p95": 4.02,
        "user_time_p50": 3.55,
        "user_time_p95": 3.00,
        "total_executions": 3920
      }
    },
    {
      "created_at": "0001-01-01T00:00:00Z",
      "updated_at": "0001-01-01T00:00:00Z",
      "id": 5,
      "pack_id": 1,
      "name": "disk_encryption",
      "query_id": 7,
      "query_name": "disk_encryption",
      "query": "select * from disk_encryption;",
      "interval": 86400,
      "snapshot": true,
      "removed": null,
      "platform": "",
      "version": "",
      "shard": null,
      "denylist": null,
      "stats": {
        "system_time_p50": 1.32,
        "system_time_p95": 4.02,
        "user_time_p50": 3.55,
        "user_time_p95": 3.00,
        "total_executions": 3920
      }
    }
  ]
}
```

### Add query to schedule

> The schedule API endpoints are deprecated as of Fleet 4.35. They are maintained for backwards compatibility.
> Please use the [queries](#queries) endpoints, which as of 4.35 have attributes such as `interval` and `platform` that enable scheduling.

`POST /api/v1/fleet/global/schedule`

#### Parameters

| Name     | Type    | In   | Description                                                                                                                      |
| -------- | ------- | ---- | -------------------------------------------------------------------------------------------------------------------------------- |
| query_id | integer | body | **Required.** The query's ID.                                                                                                    |
| interval | integer | body | **Required.** The amount of time, in seconds, the query waits before running.                                                    |
| snapshot | boolean | body | **Required.** Whether the queries logs show everything in its current state.                                                     |
| removed  | boolean | body | Whether "removed" actions should be logged. Default is `null`.                                                                   |
| platform | string  | body | The computer platform where this query will run (other platforms ignored). Empty value runs on all platforms. Default is `null`. |
| shard    | integer | body | Restrict this query to a percentage (1-100) of target hosts. Default is `null`.                                                  |
| version  | string  | body | The minimum required osqueryd version installed on a host. Default is `null`.                                                    |

#### Example

`POST /api/v1/fleet/global/schedule`

##### Request body

```json
{
  "interval": 86400,
  "query_id": 2,
  "snapshot": true
}
```

##### Default response

`Status: 200`

```json
{
  "scheduled": {
    "created_at": "0001-01-01T00:00:00Z",
    "updated_at": "0001-01-01T00:00:00Z",
    "id": 1,
    "pack_id": 5,
    "name": "arp_cache",
    "query_id": 2,
    "query_name": "arp_cache",
    "query": "select * from arp_cache;",
    "interval": 86400,
    "snapshot": true,
    "removed": null,
    "platform": "",
    "version": "",
    "shard": null,
    "denylist": null
  }
}
```

> Note that the `pack_id` is included in the response object because Fleet's Schedule feature uses [osquery query packs](https://osquery.readthedocs.io/en/stable/deployment/configuration/#query-packs) under the hood.

### Edit query in schedule

> The schedule API endpoints are deprecated as of Fleet 4.35. They are maintained for backwards compatibility.
> Please use the [queries](#queries) endpoints, which as of 4.35 have attributes such as `interval` and `platform` that enable scheduling.

`PATCH /api/v1/fleet/global/schedule/:id`

#### Parameters

| Name     | Type    | In   | Description                                                                                                   |
| -------- | ------- | ---- | ------------------------------------------------------------------------------------------------------------- |
| id       | integer | path | **Required.** The scheduled query's ID.                                                                       |
| interval | integer | body | The amount of time, in seconds, the query waits before running.                                               |
| snapshot | boolean | body | Whether the queries logs show everything in its current state.                                                |
| removed  | boolean | body | Whether "removed" actions should be logged.                                                                   |
| platform | string  | body | The computer platform where this query will run (other platforms ignored). Empty value runs on all platforms. |
| shard    | integer | body | Restrict this query to a percentage (1-100) of target hosts.                                                  |
| version  | string  | body | The minimum required osqueryd version installed on a host.                                                    |

#### Example

`PATCH /api/v1/fleet/global/schedule/5`

##### Request body

```json
{
  "interval": 604800
}
```

##### Default response

`Status: 200`

```json
{
  "scheduled": {
    "created_at": "2021-07-16T14:40:15Z",
    "updated_at": "2021-07-16T14:40:15Z",
    "id": 5,
    "pack_id": 1,
    "name": "arp_cache",
    "query_id": 2,
    "query_name": "arp_cache",
    "query": "select * from arp_cache;",
    "interval": 604800,
    "snapshot": true,
    "removed": null,
    "platform": "",
    "shard": null,
    "denylist": null
  }
}
```

### Remove query from schedule

> The schedule API endpoints are deprecated as of Fleet 4.35. They are maintained for backwards compatibility.
> Please use the [queries](#queries) endpoints, which as of 4.35 have attributes such as `interval` and `platform` that enable scheduling.

`DELETE /api/v1/fleet/global/schedule/:id`

#### Parameters

None.

#### Example

`DELETE /api/v1/fleet/global/schedule/5`

##### Default response

`Status: 200`


---

### Team schedule

> The schedule API endpoints are deprecated as of Fleet 4.35. They are maintained for backwards compatibility.
> Please use the [queries](#queries) endpoints, which as of 4.35 have attributes such as `interval` and `platform` that enable scheduling.

- [Get team schedule (deprecated)](#get-team-schedule)
- [Add query to team schedule (deprecated)](#add-query-to-team-schedule)
- [Edit query in team schedule (deprecated)](#edit-query-in-team-schedule)
- [Remove query from team schedule (deprecated)](#remove-query-from-team-schedule)

This allows you to easily configure scheduled queries that will impact a whole team of devices.

#### Get team schedule

> The schedule API endpoints are deprecated as of Fleet 4.35. They are maintained for backwards compatibility.
> Please use the [queries](#queries) endpoints, which as of 4.35 have attributes such as `interval` and `platform` that enable scheduling.

`GET /api/v1/fleet/teams/:id/schedule`

#### Parameters

| Name            | Type    | In    | Description                                                                                                                   |
| --------------- | ------- | ----- | ----------------------------------------------------------------------------------------------------------------------------- |
| id              | integer | path  | **Required**. The team's ID.                                                                                                  |
| page            | integer | query | Page number of the results to fetch.                                                                                          |
| per_page        | integer | query | Results per page.                                                                                                             |
| order_key       | string  | query | What to order results by. Can be any column in the `activites` table.                                                         |
| order_direction | string  | query | **Requires `order_key`**. The direction of the order given the order key. Options include `asc` and `desc`. Default is `asc`. |

#### Example

`GET /api/v1/fleet/teams/2/schedule`

##### Default response

`Status: 200`

```json
{
  "scheduled": [
    {
      "created_at": "0001-01-01T00:00:00Z",
      "updated_at": "0001-01-01T00:00:00Z",
      "id": 4,
      "pack_id": 2,
      "name": "arp_cache",
      "query_id": 2,
      "query_name": "arp_cache",
      "query": "select * from arp_cache;",
      "interval": 120,
      "snapshot": true,
      "platform": "",
      "version": "",
      "removed": null,
      "shard": null,
      "denylist": null,
      "stats": {
        "system_time_p50": 1.32,
        "system_time_p95": 4.02,
        "user_time_p50": 3.55,
        "user_time_p95": 3.00,
        "total_executions": 3920
      }
    },
    {
      "created_at": "0001-01-01T00:00:00Z",
      "updated_at": "0001-01-01T00:00:00Z",
      "id": 5,
      "pack_id": 3,
      "name": "disk_encryption",
      "query_id": 7,
      "query_name": "disk_encryption",
      "query": "select * from disk_encryption;",
      "interval": 86400,
      "snapshot": true,
      "removed": null,
      "platform": "",
      "version": "",
      "shard": null,
      "denylist": null,
      "stats": {
        "system_time_p50": 1.32,
        "system_time_p95": 4.02,
        "user_time_p50": 3.55,
        "user_time_p95": 3.00,
        "total_executions": 3920
      }
    }
  ]
}
```

#### Add query to team schedule

> The schedule API endpoints are deprecated as of Fleet 4.35. They are maintained for backwards compatibility.
> Please use the [queries](#queries) endpoints, which as of 4.35 have attributes such as `interval` and `platform` that enable scheduling.

`POST /api/v1/fleet/teams/:id/schedule`

#### Parameters

| Name     | Type    | In   | Description                                                                                                                      |
| -------- | ------- | ---- | -------------------------------------------------------------------------------------------------------------------------------- |
| id       | integer | path | **Required.** The teams's ID.                                                                                                    |
| query_id | integer | body | **Required.** The query's ID.                                                                                                    |
| interval | integer | body | **Required.** The amount of time, in seconds, the query waits before running.                                                    |
| snapshot | boolean | body | **Required.** Whether the queries logs show everything in its current state.                                                     |
| removed  | boolean | body | Whether "removed" actions should be logged. Default is `null`.                                                                   |
| platform | string  | body | The computer platform where this query will run (other platforms ignored). Empty value runs on all platforms. Default is `null`. |
| shard    | integer | body | Restrict this query to a percentage (1-100) of target hosts. Default is `null`.                                                  |
| version  | string  | body | The minimum required osqueryd version installed on a host. Default is `null`.                                                    |

#### Example

`POST /api/v1/fleet/teams/2/schedule`

##### Request body

```json
{
  "interval": 86400,
  "query_id": 2,
  "snapshot": true
}
```

##### Default response

`Status: 200`

```json
{
  "scheduled": {
    "created_at": "0001-01-01T00:00:00Z",
    "updated_at": "0001-01-01T00:00:00Z",
    "id": 1,
    "pack_id": 5,
    "name": "arp_cache",
    "query_id": 2,
    "query_name": "arp_cache",
    "query": "select * from arp_cache;",
    "interval": 86400,
    "snapshot": true,
    "removed": null,
    "shard": null,
    "denylist": null
  }
}
```

#### Edit query in team schedule

> The schedule API endpoints are deprecated as of Fleet 4.35. They are maintained for backwards compatibility.
> Please use the [queries](#queries) endpoints, which as of 4.35 have attributes such as `interval` and `platform` that enable scheduling.

`PATCH /api/v1/fleet/teams/:team_id/schedule/:scheduled_query_id`

#### Parameters

| Name               | Type    | In   | Description                                                                                                   |
| ------------------ | ------- | ---- | ------------------------------------------------------------------------------------------------------------- |
| team_id            | integer | path | **Required.** The team's ID.                                                                                  |
| scheduled_query_id | integer | path | **Required.** The scheduled query's ID.                                                                       |
| interval           | integer | body | The amount of time, in seconds, the query waits before running.                                               |
| snapshot           | boolean | body | Whether the queries logs show everything in its current state.                                                |
| removed            | boolean | body | Whether "removed" actions should be logged.                                                                   |
| platform           | string  | body | The computer platform where this query will run (other platforms ignored). Empty value runs on all platforms. |
| shard              | integer | body | Restrict this query to a percentage (1-100) of target hosts.                                                  |
| version            | string  | body | The minimum required osqueryd version installed on a host.                                                    |

#### Example

`PATCH /api/v1/fleet/teams/2/schedule/5`

##### Request body

```json
{
  "interval": 604800
}
```

##### Default response

`Status: 200`

```json
{
  "scheduled": {
    "created_at": "2021-07-16T14:40:15Z",
    "updated_at": "2021-07-16T14:40:15Z",
    "id": 5,
    "pack_id": 1,
    "name": "arp_cache",
    "query_id": 2,
    "query_name": "arp_cache",
    "query": "select * from arp_cache;",
    "interval": 604800,
    "snapshot": true,
    "removed": null,
    "platform": "",
    "shard": null,
    "denylist": null
  }
}
```

#### Remove query from team schedule

> The schedule API endpoints are deprecated as of Fleet 4.35. They are maintained for backwards compatibility.
> Please use the [queries](#queries) endpoints, which as of 4.35 have attributes such as `interval` and `platform` that enable scheduling.

`DELETE /api/v1/fleet/teams/:team_id/schedule/:scheduled_query_id`

#### Parameters

| Name               | Type    | In   | Description                             |
| ------------------ | ------- | ---- | --------------------------------------- |
| team_id            | integer | path | **Required.** The team's ID.            |
| scheduled_query_id | integer | path | **Required.** The scheduled query's ID. |

#### Example

`DELETE /api/v1/fleet/teams/2/schedule/5`

##### Default response

`Status: 200`

---

## Scripts

- [Run script](#run-script)
- [Get script result](#get-script-result)
- [Add script](#add-script)
- [Modify script](#modify-script)
- [Delete script](#delete-script)
- [List scripts](#list-scripts)
- [Get or download script](#get-or-download-script)
- [Get script details by host](#get-hosts-scripts)

### Run script

Run a script on a host.

The script will be added to the host's list of upcoming activities.

The new script will run after other activities finish. Failure of one activity won't cancel other activities.

By default, script runs time out after 5 minutes. You can modify this default in your [agent configuration](https://fleetdm.com/docs/configuration/agent-configuration#script-execution-timeout).

`POST /api/v1/fleet/scripts/run`

#### Parameters

| Name            | Type    | In   | Description                                                                                    |
| ----            | ------- | ---- | --------------------------------------------                                                   |
| host_id         | integer | body | **Required**. The ID of the host to run the script on.                                                |
| script_id       | integer | body | The ID of the existing saved script to run. Only one of either `script_id`, `script_contents`, or `script_name` can be included. |
| script_contents | string  | body | The contents of the script to run. Only one of either `script_id`, `script_contents`, or `script_name` can be included. Scripts must be less than 10,000 characters. To run scripts with more than 10k characters, save the script and use `script_id` or `script_name` and `team_id` instead. |
| script_name       | integer | body | The name of the existing saved script to run. If specified, requires `team_id`. Only one of either `script_id`, `script_contents`, or `script_name` can be included in the request.   |
| team_id       | integer | body | The ID of the existing saved script to run. If specified, requires `script_name`. Only one of either `script_id`, `script_contents`, or `script_name` can be included in the request.  |

> Note that if any combination of `script_id`, `script_contents`, and `script_name` are included in the request, this endpoint will respond with an error.

#### Example

`POST /api/v1/fleet/scripts/run`

##### Default response

`Status: 202`

```json
{
  "host_id": 1227,
  "execution_id": "e797d6c6-3aae-11ee-be56-0242ac120002"
}
```

### Get script result

Gets the result of a script that was executed.

#### Parameters

| Name         | Type   | In   | Description                                   |
| ----         | ------ | ---- | --------------------------------------------  |
| execution_id | string | path | **Required**. The execution id of the script. |

#### Example

`GET /api/v1/fleet/scripts/results/:execution_id`

##### Default response

`Status: 200`

```json
{
  "script_contents": "echo 'hello'",
  "exit_code": 0,
  "output": "hello",
  "message": "",
  "hostname": "Test Host",
  "host_timeout": false,
  "host_id": 1,
  "execution_id": "e797d6c6-3aae-11ee-be56-0242ac120002",
  "runtime": 20,
  "created_at": "2024-09-11T20:30:24Z"
}
```

> Note: `exit_code` can be `null` if Fleet hasn't heard back from the host yet.

> Note: `created_at` is the creation timestamp of the script execution request.

### Add script

Uploads a script, making it available to run on hosts assigned to the specified team (or no team).

`POST /api/v1/fleet/scripts`

#### Parameters

| Name            | Type    | In   | Description                                      |
| ----            | ------- | ---- | --------------------------------------------     |
| script          | file    | form | **Required**. The file containing the script.    |
| team_id         | integer | form | _Available in Fleet Premium_. The team ID. If specified, the script will only be available to hosts assigned to this team. If not specified, the script will only be available to hosts on **no team**.  |

Script line endings are automatically converted from [CRLF to LF](https://en.wikipedia.org/wiki/Newline) for compatibility with both
non-Windows shells and PowerShell.

#### Example

`POST /api/v1/fleet/scripts`

##### Request headers

```http
Content-Length: 306
Content-Type: multipart/form-data; boundary=------------------------f02md47480und42y
```

##### Request body

```http
--------------------------f02md47480und42y
Content-Disposition: form-data; name="team_id"

1
--------------------------f02md47480und42y
Content-Disposition: form-data; name="script"; filename="myscript.sh"
Content-Type: application/octet-stream

echo "hello"
--------------------------f02md47480und42y--

```

##### Default response

`Status: 200`

```json
{
  "script_id": 1227
}
```

### Modify script

Modifies an existing script.

`PATCH /api/v1/fleet/scripts/:id`


#### Parameters

| Name            | Type    | In   | Description                                           |
| ----            | ------- | ---- | --------------------------------------------          |
| id              | integer | path | **Required**. The ID of the script to modify. |
| script          | file    | form | **Required**. The file containing the script. Filename will be ignored. |

#### Example

`PATCH /api/v1/fleet/scripts/1`


##### Request headers

```http
Content-Length: 306
Content-Type: multipart/form-data; boundary=------------------------f02md47480und42y
```

##### Request body

```http
--------------------------f02md47480und42y
Content-Disposition: form-data; name="script"; filename="myscript.sh"
Content-Type: application/octet-stream
echo "hello"
--------------------------f02md47480und42y--
```

##### Default response

`Status: 200`

```json
{
  "id": 1,
  "team_id": null,
  "name": "script_1.sh",
  "created_at": "2023-07-30T13:41:07Z",
  "updated_at": "2023-07-30T13:41:07Z"
}
```


### Delete script

Deletes an existing script.

`DELETE /api/v1/fleet/scripts/:id`

#### Parameters

| Name            | Type    | In   | Description                                           |
| ----            | ------- | ---- | --------------------------------------------          |
| id              | integer | path | **Required**. The ID of the script to delete. |

#### Example

`DELETE /api/v1/fleet/scripts/1`

##### Default response

`Status: 204`

### List scripts

`GET /api/v1/fleet/scripts`

#### Parameters

| Name            | Type    | In    | Description                                                                                                                   |
| --------------- | ------- | ----- | ----------------------------------------------------------------------------------------------------------------------------- |
| team_id         | integer | query | _Available in Fleet Premium_. The ID of the team to filter scripts by. If not specified, it will filter only scripts that are available to hosts with no team. |
| page            | integer | query | Page number of the results to fetch.                                                                                          |
| per_page        | integer | query | Results per page.                                                                                                             |

#### Example

`GET /api/v1/fleet/scripts`

##### Default response

`Status: 200`

```json
{
  "scripts": [
    {
      "id": 1,
      "team_id": null,
      "name": "script_1.sh",
      "created_at": "2023-07-30T13:41:07Z",
      "updated_at": "2023-07-30T13:41:07Z"
    },
    {
      "id": 2,
      "team_id": null,
      "name": "script_2.sh",
      "created_at": "2023-08-30T13:41:07Z",
      "updated_at": "2023-08-30T13:41:07Z"
    }
  ],
  "meta": {
    "has_next_results": false,
    "has_previous_results": false
  }
}

```

### Get or download script

`GET /api/v1/fleet/scripts/:id`

#### Parameters

| Name | Type    | In    | Description                                                       |
| ---- | ------- | ----  | -------------------------------------                             |
| id   | integer | path  | **Required.** The desired script's ID.                            |
| alt  | string  | query | If specified and set to "media", downloads the script's contents. |

#### Example (get script)

`GET /api/v1/fleet/scripts/123`

##### Default response

`Status: 200`

```json
{
  "id": 123,
  "team_id": null,
  "name": "script_1.sh",
  "created_at": "2023-07-30T13:41:07Z",
  "updated_at": "2023-07-30T13:41:07Z"
}

```

#### Example (download script)

`GET /api/v1/fleet/scripts/123?alt=media`

##### Example response headers

```http
Content-Length: 13
Content-Type: application/octet-stream
Content-Disposition: attachment;filename="2023-09-27 script_1.sh"
```

###### Example response body

`Status: 200`

```
echo "hello"
```

## Sessions

- [Get session info](#get-session-info)
- [Delete session](#delete-session)

### Get session info

Returns the session information for the session specified by ID.

`GET /api/v1/fleet/sessions/:id`

#### Parameters

| Name | Type    | In   | Description                                  |
| ---- | ------- | ---- | -------------------------------------------- |
| id   | integer | path | **Required**. The ID of the desired session. |

#### Example

`GET /api/v1/fleet/sessions/1`

##### Default response

`Status: 200`

```json
{
  "session_id": 1,
  "user_id": 1,
  "created_at": "2021-03-02T18:41:34Z"
}
```

### Delete session

Deletes the session specified by ID. When the user associated with the session next attempts to access Fleet, they will be asked to log in.

`DELETE /api/v1/fleet/sessions/:id`

#### Parameters

| Name | Type    | In   | Description                                  |
| ---- | ------- | ---- | -------------------------------------------- |
| id   | integer | path | **Required**. The id of the desired session. |

#### Example

`DELETE /api/v1/fleet/sessions/1`

##### Default response

`Status: 200`


---

## Software

- [List software](#list-software)
- [List software versions](#list-software-versions)
- [List operating systems](#list-operating-systems)
- [Get software](#get-software)
- [Get software version](#get-software-version)
- [Get operating system version](#get-operating-system-version)
- [Add package](#add-package)
- [Modify package](#modify-package)
- [List App Store apps](#list-app-store-apps)
- [Add App Store app](#add-app-store-app)
- [Modify App Store app](#modify-app-store-app)
- [List Fleet-maintained apps](#list-fleet-maintained-apps)
- [Get Fleet-maintained app](#get-fleet-maintained-app)
- [Add Fleet-maintained app](#add-fleet-maintained-app)
- [Install package or App Store app](#install-package-or-app-store-app)
- [Get package install result](#get-package-install-result)
- [Download package](#download-package)
- [Delete package or App Store app](#delete-package-or-app-store-app)

### List software

Get a list of all software.

`GET /api/v1/fleet/software/titles`

> **Experimental feature**. This feature is undergoing rapid improvement, which may result in breaking changes to the API or configuration surface. It is not recommended for use in automated workflows.

#### Parameters

| Name                    | Type    | In    | Description                                                                                                                                                                |
| ----------------------- | ------- | ----- | -------------------------------------------------------------------------------------------------------------------------------------------------------------------------- |
| page                    | integer | query | Page number of the results to fetch.                                                                                                                                       |
| per_page                | integer | query | Results per page.                                                                                                                                                          |
| order_key               | string  | query | What to order results by. Allowed fields are `name` and `hosts_count`. Default is `hosts_count` (descending).                                                              |
| order_direction         | string  | query | **Requires `order_key`**. The direction of the order given the order key. Options include `asc` and `desc`. Default is `asc`.                                              |
| query                   | string  | query | Search query keywords. Searchable fields include `title` and `cve`.                                                                                                        |
| team_id                 | integer | query | _Available in Fleet Premium_. Filters the software to only include the software installed on the hosts that are assigned to the specified team. Use `0` to filter by hosts assigned to "No team".                            |
| vulnerable              | boolean | query | If true or 1, only list software that has detected vulnerabilities. Default is `false`.                                                                                    |
| available_for_install   | boolean | query | If `true` or `1`, only list software that is available for install (added by the user). Default is `false`.                                                                |
| self_service            | boolean | query | If `true` or `1`, only lists self-service software. Default is `false`.  |
| packages_only           | boolean | query | If `true` or `1`, only lists packages available for install (without App Store apps).  |
| min_cvss_score | integer | query | _Available in Fleet Premium_. Filters to include only software with vulnerabilities that have a CVSS version 3.x base score higher than the specified value.   |
| max_cvss_score | integer | query | _Available in Fleet Premium_. Filters to only include software with vulnerabilities that have a CVSS version 3.x base score lower than what's specified.   |
| exploit | boolean | query | _Available in Fleet Premium_. If `true`, filters to only include software with vulnerabilities that have been actively exploited in the wild (`cisa_known_exploit: true`). Default is `false`.  |
| platform | string | query | Filter software titles by platforms. Options are: `"macos"` (alias of `"darwin"`), `"darwin"` `"windows"`, `"linux"`, `"chrome"`, `"ios"`, `"ipados"`. To show titles from multiple platforms, separate the platforms with commas (e.g. `?platform=darwin,windows`). |
| exclude_fleet_maintained_apps | boolean | query | If `true` or `1`, Fleet maintained apps will not be included in the list of `software_titles`. Default is `false` |


#### Example

`GET /api/v1/fleet/software/titles?team_id=3&platform=darwin,windows`

##### Default response

`Status: 200`

```json
{
  "counts_updated_at": "2022-01-01 12:32:00",
  "count": 2,
  "software_titles": [
    {
      "id": 12,
      "name": "Firefox.app",
      "software_package": {
        "platform": "darwin",
        "name": "FirefoxInsall.pkg",
        "version": "125.6",
        "self_service": true,
        "automatic_install_policies": [
          {
            "id": 343,
            "name": "[Install software] Firefox.app",
          }
        ],
      },
      "app_store_app": null,
      "versions_count": 3,
      "source": "apps",
      "browser": "",
      "hosts_count": 48,
      "versions": [
        {
          "id": 123,
          "version": "1.12",
          "vulnerabilities": ["CVE-2023-1234","CVE-2023-4321","CVE-2023-7654"]
        },
        {
          "id": 124,
          "version": "3.4",
          "vulnerabilities": ["CVE-2023-1234","CVE-2023-4321","CVE-2023-7654"]
        },
        {
          "id": 12,
          "version": "1.13",
          "vulnerabilities": ["CVE-2023-1234","CVE-2023-4321","CVE-2023-7654"]
        }
      ]
    },
    {
      "id": 22,
      "name": "Google Chrome.app",
      "software_package": null,
      "app_store_app": null,
      "versions_count": 5,
      "source": "apps",
      "browser": "",
      "hosts_count": 345,
      "versions": [
        {
          "id": 331,
          "version": "118.1",
          "vulnerabilities": ["CVE-2023-1234"]
        },
        {
          "id": 332,
          "version": "119.0",
          "vulnerabilities": ["CVE-2023-9876", "CVE-2023-2367"]
        },
        {
          "id": 334,
          "version": "119.4",
          "vulnerabilities": ["CVE-2023-1133", "CVE-2023-2224"]
        },
        {
          "id": 348,
          "version": "121.5",
          "vulnerabilities": ["CVE-2023-0987", "CVE-2023-5673", "CVE-2023-1334"]
        },
      ]
    },
    {
      "id": 32,
      "name": "1Password – Password Manager",
      "software_package": null,
      "app_store_app": null,
      "versions_count": 1,
      "source": "chrome_extensions",
      "browser": "chrome",
      "hosts_count": 345,
      "versions": [
        {
          "id": 4242,
          "version": "2.3.7",
          "vulnerabilities": []
        }
      ]
    }
  ],
  "meta": {
    "has_next_results": false,
    "has_previous_results": false
  }
}
```

### List software versions

Get a list of all software versions.

`GET /api/v1/fleet/software/versions`

#### Parameters

| Name                    | Type    | In    | Description                                                                                                                                                                |
| ----------------------- | ------- | ----- | -------------------------------------------------------------------------------------------------------------------------------------------------------------------------- |
| page                    | integer | query | Page number of the results to fetch.                                                                                                                                       |
| per_page                | integer | query | Results per page.                                                                                                                                                          |
| order_key               | string  | query | What to order results by. Allowed fields are `name`, `hosts_count`, `cve_published`, `cvss_score`, `epss_probability` and `cisa_known_exploit`. Default is `hosts_count` (descending).      |
| order_direction         | string  | query | **Requires `order_key`**. The direction of the order given the order key. Options include `asc` and `desc`. Default is `asc`.                                              |
| query                   | string  | query | Search query keywords. Searchable fields include `name`, `version`, and `cve`.                                                                                             |
| team_id                 | integer | query | _Available in Fleet Premium_. Filters the software to only include the software installed on the hosts that are assigned to the specified team. Use `0` to filter by hosts assigned to "No team".                             |
| vulnerable              | boolean    | query | If true or 1, only list software that has detected vulnerabilities. Default is `false`.                                                                                    |
| min_cvss_score | integer | query | _Available in Fleet Premium_. Filters to include only software with vulnerabilities that have a CVSS version 3.x base score higher than the specified value.   |
| max_cvss_score | integer | query | _Available in Fleet Premium_. Filters to only include software with vulnerabilities that have a CVSS version 3.x base score lower than what's specified.   |
| exploit | boolean | query | _Available in Fleet Premium_. If `true`, filters to only include software with vulnerabilities that have been actively exploited in the wild (`cisa_known_exploit: true`). Default is `false`.  |
| without_vulnerability_details | boolean | query | _Available in Fleet Premium_. If `true` only vulnerability name is included in response. If `false` (or omitted), adds vulnerability description, CVSS score, and other details available in Fleet Premium. See notes below on performance. |

> For optimal performance, we recommend Fleet Premium users set `without_vulnerability_details` to `true` whenever possible. If set to `false` a large amount of data will be included in the response. If you need vulnerability details, consider using the [Get vulnerability](#get-vulnerability) endpoint.

#### Example

`GET /api/v1/fleet/software/versions`

##### Default response

`Status: 200`

```json
{
    "counts_updated_at": "2022-01-01 12:32:00",
    "count": 1,
    "software": [
      {
        "id": 1,
        "name": "glibc",
        "version": "2.12",
        "source": "rpm_packages",
        "browser": "",
        "release": "1.212.el6",
        "vendor": "CentOS",
        "arch": "x86_64",
        "generated_cpe": "cpe:2.3:a:gnu:glibc:2.12:*:*:*:*:*:*:*",
        "vulnerabilities": [
          {
            "cve": "CVE-2009-5155",
            "details_link": "https://nvd.nist.gov/vuln/detail/CVE-2009-5155",
            "cvss_score": 7.5,
            "epss_probability": 0.01537,
            "cisa_known_exploit": false,
            "cve_published": "2022-01-01 12:32:00",
            "cve_description": "In the GNU C Library (aka glibc or libc6) before 2.28, parse_reg_exp in posix/regcomp.c misparses alternatives, which allows attackers to cause a denial of service (assertion failure and application exit) or trigger an incorrect result by attempting a regular-expression match.",
            "resolved_in_version": "2.28"
          }
        ],
        "hosts_count": 1
      },
      {
        "id": 2,
        "name": "1Password – Password Manager",
        "version": "2.10.0",
        "source": "chrome_extensions",
        "browser": "chrome",
        "extension_id": "aeblfdkhhhdcdjpifhhbdiojplfjncoa",
        "generated_cpe": "cpe:2.3:a:1password:1password:2.19.0:*:*:*:*:chrome:*:*",
        "hosts_count": 345,
        "vulnerabilities": null
      }
    ],
    "meta": {
      "has_next_results": false,
      "has_previous_results": false
    }
}
```

### List operating systems

Returns a list of all operating systems.

`GET /api/v1/fleet/os_versions`

#### Parameters

| Name                | Type     | In    | Description                                                                                                                          |
| ---      | ---      | ---   | ---                                                                                                                                  |
| team_id             | integer | query | _Available in Fleet Premium_. Filters response data to the specified team. Use `0` to filter by hosts assigned to "No team".  |
| platform            | string   | query | Filters the hosts to the specified platform |
| os_name     | string | query | The name of the operating system to filter hosts by. `os_version` must also be specified with `os_name`                                                 |
| os_version    | string | query | The version of the operating system to filter hosts by. `os_name` must also be specified with `os_version`                                                 |
| page                    | integer | query | Page number of the results to fetch.                                                                                                                                       |
| per_page                | integer | query | Results per page.                                                                                                                                                          |
| order_key               | string  | query | What to order results by. Allowed fields are: `hosts_count`. Default is `hosts_count` (descending).      |
| order_direction | string | query | **Requires `order_key`**. The direction of the order given the order key. Options include `asc` and `desc`. Default is `asc`. |


##### Default response

`Status: 200`

```json
{
  "count": 1,
  "counts_updated_at": "2023-12-06T22:17:30Z",
  "os_versions": [
    {
      "os_version_id": 123,
      "hosts_count": 21,
      "name": "Microsoft Windows 11 Pro 23H2 10.0.22621.1234",
      "name_only": "Microsoft Windows 11 Pro 23H2",
      "version": "10.0.22621.1234",
      "platform": "windows",
      "generated_cpes": [],
      "vulnerabilities": [
        {
          "cve": "CVE-2022-30190",
          "details_link": "https://nvd.nist.gov/vuln/detail/CVE-2022-30190",
          "cvss_score": 7.8,// Available in Fleet Premium
          "epss_probability": 0.9729,// Available in Fleet Premium
          "cisa_known_exploit": false,// Available in Fleet Premium
          "cve_published": "2022-06-01T00:15:00Z",// Available in Fleet Premium
          "cve_description": "Microsoft Windows Support Diagnostic Tool (MSDT) Remote Code Execution Vulnerability.",// Available in Fleet Premium
          "resolved_in_version": ""// Available in Fleet Premium
        }
      ]
    }
  ],
  "meta": {
    "has_next_results": false,
    "has_previous_results": false
  }
}
```

OS vulnerability data is currently available for Windows and macOS. For other platforms, `vulnerabilities` will be an empty array:

```json
{
  "hosts_count": 1,
  "name": "CentOS Linux 7.9.2009",
  "name_only": "CentOS",
  "version": "7.9.2009",
  "platform": "rhel",
  "generated_cpes": [],
  "vulnerabilities": []
}
```

### Get software

> **Experimental feature**. This feature is undergoing rapid improvement, which may result in breaking changes to the API or configuration surface. It is not recommended for use in automated workflows.

Returns information about the specified software. By default, `versions` are sorted in descending order by the `hosts_count` field.

`GET /api/v1/fleet/software/titles/:id`

#### Parameters

| Name | Type | In | Description |
| ---- | ---- | -- | ----------- |
| id   | integer | path | **Required.** The software title's ID. |
| team_id             | integer | query | _Available in Fleet Premium_. Filters response data to the specified team. Use `0` to filter by hosts assigned to "No team".  |

#### Example

`GET /api/v1/fleet/software/titles/12?team_id=3`

##### Default response

`Status: 200`

```json
{
  "software_title": {
    "id": 12,
    "name": "Falcon.app",
    "bundle_identifier": "crowdstrike.falcon.Agent",
    "software_package": {
      "name": "FalconSensor-6.44.pkg",
      "version": "6.44",
      "platform": "darwin",
      "installer_id": 23,
      "team_id": 3,
      "uploaded_at": "2024-04-01T14:22:58Z",
      "install_script": "sudo installer -pkg '$INSTALLER_PATH' -target /",
      "pre_install_query": "SELECT 1 FROM macos_profiles WHERE uuid='c9f4f0d5-8426-4eb8-b61b-27c543c9d3db';",
      "post_install_script": "sudo /Applications/Falcon.app/Contents/Resources/falconctl license 0123456789ABCDEFGHIJKLMNOPQRSTUV-WX",
      "uninstall_script": "/Library/CS/falconctl uninstall",
      "self_service": true,
      "labels_include_any": [
        {
          "name": "Engineering",
          "id": 294
        }
      ],
      "automatic_install_policies": [
        {
          "id": 343,
          "name": "[Install software] Crowdstrike Agent",
        }
      ],
      "status": {
        "installed": 3,
        "pending_install": 1,
        "failed_install": 0,
        "pending_uninstall": 2,
        "failed_uninstall": 1
      }
    },
    "app_store_app": null,
    "counts_updated_at": "2024-11-03T22:39:36Z",
    "source": "apps",
    "browser": "",
    "hosts_count": 48,
    "versions": [
      {
        "id": 123,
        "version": "117.0",
        "vulnerabilities": ["CVE-2023-1234"],
        "hosts_count": 37
      },
      {
        "id": 124,
        "version": "116.0",
        "vulnerabilities": ["CVE-2023-4321"],
        "hosts_count": 7
      },
      {
        "id": 127,
        "version": "115.5",
        "vulnerabilities": ["CVE-2023-7654"],
        "hosts_count": 4
      }
    ]
  }
}
```

#### Example (App Store app)

`GET /api/v1/fleet/software/titles/15`

##### Default response

`Status: 200`

```json
{
  "software_title": {
    "id": 15,
    "name": "Logic Pro",
    "bundle_identifier": "com.apple.logic10",
    "software_package": null,
    "app_store_app": {
      "name": "Logic Pro",
      "app_store_id": 1091189122,
      "platform": "darwin",
      "latest_version": "2.04",
      "icon_url": "https://is1-ssl.mzstatic.com/image/thumb/Purple211/v4/f1/65/1e/a4844ccd-486d-455f-bb31-67336fe46b14/AppIcon-1x_U007emarketing-0-7-0-85-220-0.png/512x512bb.jpg",
      "self_service": true,
      "automatic_install_policies": [
        {
          "id": 345,
          "name": "[Install software] Logic Pro",
        } 
      ],
      "status": {
        "installed": 3,
        "pending": 1,
        "failed": 2,
      }
    },
    "source": "apps",
    "browser": "",
    "hosts_count": 48,
    "versions": [
      {
        "id": 123,
        "version": "2.04",
        "vulnerabilities": [],
        "hosts_count": 24
      }
    ]
  }
}
```

### Get software version

Returns information about the specified software version.

`GET /api/v1/fleet/software/versions/:id`

#### Parameters

| Name | Type | In | Description |
| ---- | ---- | -- | ----------- |
| id   | integer | path | **Required.** The software version's ID. |
| team_id             | integer | query | _Available in Fleet Premium_. Filters response data to the specified team. Use `0` to filter by hosts assigned to "No team".  |

#### Example

`GET /api/v1/fleet/software/versions/12`

##### Default response

`Status: 200`

```json
{
  "software": {
    "id": 425224,
    "name": "Firefox.app",
    "version": "117.0",
    "bundle_identifier": "org.mozilla.firefox",
    "source": "apps",
    "browser": "",
    "generated_cpe": "cpe:2.3:a:mozilla:firefox:117.0:*:*:*:*:macos:*:*",
    "vulnerabilities": [
      {
        "cve": "CVE-2023-4863",
        "details_link": "https://nvd.nist.gov/vuln/detail/CVE-2023-4863",
        "created_at": "2024-07-01T00:15:00Z",
        "cvss_score": 8.8, // Available in Fleet Premium
        "epss_probability": 0.4101, // Available in Fleet Premium
        "cisa_known_exploit": true, // Available in Fleet Premium
        "cve_published": "2023-09-12T15:15:00Z", // Available in Fleet Premium
        "resolved_in_version": "" // Available in Fleet Premium
      },
      {
        "cve": "CVE-2023-5169",
        "details_link": "https://nvd.nist.gov/vuln/detail/CVE-2023-5169",
        "created_at": "2024-07-01T00:15:00Z",
        "cvss_score": 6.5, // Available in Fleet Premium
        "epss_probability": 0.00073, // Available in Fleet Premium
        "cisa_known_exploit": false, // Available in Fleet Premium
        "cve_published": "2023-09-27T15:19:00Z", // Available in Fleet Premium
        "resolved_in_version": "118" // Available in Fleet Premium
      }
    ]
  }
}
```


### Get operating system version

Retrieves information about the specified operating system (OS) version.

`GET /api/v1/fleet/os_versions/:id`

#### Parameters

| Name | Type | In | Description |
| ---- | ---- | -- | ----------- |
| id   | integer | path | **Required.** The OS version's ID. |
| team_id             | integer | query | _Available in Fleet Premium_. Filters response data to the specified team. Use `0` to filter by hosts assigned to "No team".  |

##### Default response

`Status: 200`

```json
{
  "counts_updated_at": "2023-12-06T22:17:30Z",
  "os_version": {
    "id": 123,
    "hosts_count": 21,
    "name": "Microsoft Windows 11 Pro 23H2 10.0.22621.1234",
    "name_only": "Microsoft Windows 11 Pro 23H2",
    "version": "10.0.22621.1234",
    "platform": "windows",
    "generated_cpes": [],
    "vulnerabilities": [
      {
        "cve": "CVE-2022-30190",
        "details_link": "https://nvd.nist.gov/vuln/detail/CVE-2022-30190",
        "created_at": "2024-07-01T00:15:00Z",
        "cvss_score": 7.8,// Available in Fleet Premium
        "epss_probability": 0.9729,// Available in Fleet Premium
        "cisa_known_exploit": false,// Available in Fleet Premium
        "cve_published": "2022-06-01T00:15:00Z",// Available in Fleet Premium
        "cve_description": "Microsoft Windows Support Diagnostic Tool (MSDT) Remote Code Execution Vulnerability.",// Available in Fleet Premium
        "resolved_in_version": ""// Available in Fleet Premium
      }
    ]
  }
}
```

OS vulnerability data is currently available for Windows and macOS. For other platforms, `vulnerabilities` will be an empty array:

```json
{
  "id": 321,
  "hosts_count": 1,
  "name": "CentOS Linux 7.9.2009",
  "name_only": "CentOS",
  "version": "7.9.2009",
  "platform": "rhel",
  "generated_cpes": [],
  "vulnerabilities": []
}
```

### Add package

> **Experimental feature**. This feature is undergoing rapid improvement, which may result in breaking changes to the API or configuration surface. It is not recommended for use in automated workflows.

_Available in Fleet Premium._

Add a package (.pkg, .msi, .exe, .deb, .rpm) to install on macOS, Windows, or Linux hosts.


`POST /api/v1/fleet/software/package`

#### Parameters

| Name            | Type    | In   | Description                                      |
| ----            | ------- | ---- | --------------------------------------------     |
| software        | file    | form | **Required**. Installer package file. Supported packages are .pkg, .msi, .exe, .deb, and .rpm.   |
| team_id         | integer | form | **Required**. The team ID. Adds a software package to the specified team. |
| install_script  | string | form | Script that Fleet runs to install software. If not specified Fleet runs [default install script](https://github.com/fleetdm/fleet/tree/f71a1f183cc6736205510580c8366153ea083a8d/pkg/file/scripts) for each package type. |
| pre_install_query  | string | form | Query that is pre-install condition. If the query doesn't return any result, Fleet won't proceed to install. |
| post_install_script | string | form | The contents of the script to run after install. If the specified script fails (exit code non-zero) software install will be marked as failed and rolled back. |
| self_service | boolean | form | Self-service software is optional and can be installed by the end user. |
| labels_include_any        | array     | form | Target hosts that have any label in the array. |
| labels_exclude_any | array | form | Target hosts that don't have any label in the array. |
| automatic_install | boolean | form | Automatically create policy that triggers install if software isn't installed on the host. |

Only one of `labels_include_any` or `labels_exclude_any` can be specified. If neither are specified, all hosts are targeted.

#### Example

`POST /api/v1/fleet/software/package`

##### Request header

```http
Content-Length: 8500
Content-Type: multipart/form-data; boundary=------------------------d8c247122f594ba0
```

##### Request body

```http
--------------------------d8c247122f594ba0
Content-Disposition: form-data; name="team_id"
1
--------------------------d8c247122f594ba0
Content-Disposition: form-data; name="self_service"
true
--------------------------d8c247122f594ba0
Content-Disposition: form-data; name="install_script"
sudo installer -pkg /temp/FalconSensor-6.44.pkg -target /
--------------------------d8c247122f594ba0
Content-Disposition: form-data; name="pre_install_query"
SELECT 1 FROM macos_profiles WHERE uuid='c9f4f0d5-8426-4eb8-b61b-27c543c9d3db';
--------------------------d8c247122f594ba0
Content-Disposition: form-data; name="post_install_script"
sudo /Applications/Falcon.app/Contents/Resources/falconctl license 0123456789ABCDEFGHIJKLMNOPQRSTUV-WX
--------------------------d8c247122f594ba0
Content-Disposition: form-data; name="software"; filename="FalconSensor-6.44.pkg"
Content-Type: application/octet-stream
<BINARY_DATA>
--------------------------d8c247122f594ba0
```

##### Default response

`Status: 200`

### Modify package

> **Experimental feature**. This feature is undergoing rapid improvement, which may result in breaking changes to the API or configuration surface. It is not recommended for use in automated workflows.

_Available in Fleet Premium._

Update a package to install on macOS, Windows, or Linux (Ubuntu) hosts.

`PATCH /api/v1/fleet/software/titles/:id/package`

#### Parameters

| Name            | Type    | In   | Description                                      |
| ----            | ------- | ---- | --------------------------------------------     |
| id | integer | path | ID of the software title being updated. |
| software        | file    | form | Installer package file. Supported packages are .pkg, .msi, .exe, .deb, and .rpm.   |
| team_id         | integer | form | **Required**. The team ID. Updates a software package in the specified team. |
| install_script  | string | form | Command that Fleet runs to install software. If not specified Fleet runs the [default install command](https://github.com/fleetdm/fleet/tree/f71a1f183cc6736205510580c8366153ea083a8d/pkg/file/scripts) for each package type. |
| pre_install_query  | string | form | Query that is pre-install condition. If the query doesn't return any result, the package will not be installed. |
| post_install_script | string | form | The contents of the script to run after install. If the specified script fails (exit code non-zero) software install will be marked as failed and rolled back. |
| self_service | boolean | form | Whether this is optional self-service software that can be installed by the end user. |
| labels_include_any        | array     | form | Target hosts that have any label in the array. Only one of either `labels_include_any` or `labels_exclude_any` can be specified. |
| labels_exclude_any | array | form | Target hosts that don't have any label in the array. |

Only one of `labels_include_any` or `labels_exclude_any` can be specified. If neither are specified, all hosts are targeted.

> Changes to the installer package will reset installation counts. Changes to any field other than `self_service` will cancel pending installs for the old package.

#### Example

`PATCH /api/v1/fleet/software/titles/1/package`

##### Request header

```http
Content-Length: 8500
Content-Type: multipart/form-data; boundary=------------------------d8c247122f594ba0
```

##### Request body

```http
--------------------------d8c247122f594ba0
Content-Disposition: form-data; name="team_id"
1
--------------------------d8c247122f594ba0
Content-Disposition: form-data; name="self_service"
true
--------------------------d8c247122f594ba0
Content-Disposition: form-data; name="install_script"
sudo installer -pkg /temp/FalconSensor-6.44.pkg -target /
--------------------------d8c247122f594ba0
Content-Disposition: form-data; name="pre_install_query"
SELECT 1 FROM macos_profiles WHERE uuid='c9f4f0d5-8426-4eb8-b61b-27c543c9d3db';
--------------------------d8c247122f594ba0
Content-Disposition: form-data; name="post_install_script"
sudo /Applications/Falcon.app/Contents/Resources/falconctl license 0123456789ABCDEFGHIJKLMNOPQRSTUV-WX
--------------------------d8c247122f594ba0
Content-Disposition: form-data; name="software"; filename="FalconSensor-6.44.pkg"
Content-Type: application/octet-stream
<BINARY_DATA>
--------------------------d8c247122f594ba0
```

##### Default response

`Status: 200`

```json
{
  "software_package": {
    "name": "FalconSensor-6.44.pkg",
    "version": "6.44",
    "platform": "darwin",
    "installer_id": 23,
    "team_id": 3,
    "uploaded_at": "2024-04-01T14:22:58Z",
    "install_script": "sudo installer -pkg /temp/FalconSensor-6.44.pkg -target /",
    "pre_install_query": "SELECT 1 FROM macos_profiles WHERE uuid='c9f4f0d5-8426-4eb8-b61b-27c543c9d3db';",
    "post_install_script": "sudo /Applications/Falcon.app/Contents/Resources/falconctl license 0123456789ABCDEFGHIJKLMNOPQRSTUV-WX",
    "self_service": true,
    "status": {
      "installed": 0,
      "pending": 0,
      "failed": 0
    }
  }
}
```

### List App Store apps

> **Experimental feature**. This feature is undergoing rapid improvement, which may result in breaking changes to the API or configuration surface. It is not recommended for use in automated workflows.

Returns the list of Apple App Store (VPP) that can be added to the specified team. If an app is already added to the team, it's excluded from the list.

`GET /api/v1/fleet/software/app_store_apps`

#### Parameters

| Name    | Type | In | Description |
| ------- | ---- | -- | ----------- |
| team_id | integer | query | **Required**. The team ID. |

#### Example

`GET /api/v1/fleet/software/app_store_apps/?team_id=3`

##### Default response

`Status: 200`

```json
{
  "app_store_apps": [
    {
      "name": "Xcode",
      "icon_url": "https://is1-ssl.mzstatic.com/image/thumb/Purple211/v4/f1/65/1e/a4844ccd-486d-455f-bb31-67336fe46b14/AppIcon-1x_U007emarketing-0-7-0-85-220-0.png/512x512bb.jpg",
      "latest_version": "15.4",
      "app_store_id": "497799835",
      "platform": "darwin"
    },
    {
      "name": "Logic Pro",
      "icon_url": "https://is1-ssl.mzstatic.com/image/thumb/Purple211/v4/f1/65/1e/a4844ccd-486d-455f-bb31-67336fe46b14/AppIcon-1x_U007emarketing-0-7-0-85-220-0.png/512x512bb.jpg",
      "latest_version": "2.04",
      "app_store_id": "634148309",
      "platform": "ios"
    },
    {
      "name": "Logic Pro",
      "icon_url": "https://is1-ssl.mzstatic.com/image/thumb/Purple211/v4/f1/65/1e/a4844ccd-486d-455f-bb31-67336fe46b14/AppIcon-1x_U007emarketing-0-7-0-85-220-0.png/512x512bb.jpg",
      "latest_version": "2.04",
      "app_store_id": "634148309",
      "platform": "ipados"
    },
  ]
}
```

### Add App Store app

> **Experimental feature**. This feature is undergoing rapid improvement, which may result in breaking changes to the API or configuration surface. It is not recommended for use in automated workflows.

_Available in Fleet Premium._

Add App Store (VPP) app purchased in Apple Business Manager.

`POST /api/v1/fleet/software/app_store_apps`

#### Parameters

| Name | Type | In | Description |
| ---- | ---- | -- | ----------- |
| app_store_id   | string | body | **Required.** The ID of App Store app. |
| team_id       | integer | body | **Required**. The team ID. Adds VPP software to the specified team.  |
| platform | string | body | The platform of the app (`darwin`, `ios`, or `ipados`). Default is `darwin`. |
| self_service | boolean | body | Self-service software is optional and can be installed by the end user. |
| labels_include_any        | array     | form | Target hosts that have any label in the array. |
| labels_exclude_any | array | form | Target hosts that don't have any label in the array. |

Only one of `labels_include_any` or `labels_exclude_any` can be specified. If neither are specified, all hosts are targeted.

#### Example

`POST /api/v1/fleet/software/app_store_apps`

##### Request body

```json
{
  "app_store_id": "497799835",
  "team_id": 2,
  "platform": "ipados",
  "self_service": true
}
```

##### Default response

`Status: 200`


### Modify App Store app

> **Experimental feature**. This feature is undergoing rapid improvement, which may result in breaking changes to the API or configuration surface. It is not recommended for use in automated workflows.
_Available in Fleet Premium._

Modify App Store (VPP) app's options.

`PATCH /api/v1/fleet/software/titles/:title_id/app_store_app`

#### Parameters

| Name | Type | In | Description |
| ---- | ---- | -- | ----------- |
| team_id       | integer | body | **Required**. The team ID. Edits App Store apps from the specified team.  |
| self_service | boolean | body | Self-service software is optional and can be installed by the end user. |
| labels_include_any        | array     | form | Target hosts that have any label in the array. |
| labels_exclude_any | array | form | Target hosts that don't have any label in the array. |

Only one of `labels_include_any` or `labels_exclude_any` can be specified. If neither are specified, all hosts are targeted.

#### Example

`PATCH /api/v1/fleet/software/titles/3467/app_store_app`

##### Request body

```json
{
  "team_id": 2,
  "self_service": true,
  "labels_include_any": [
    "Product",
    "Marketing"
  ]
}
```

##### Default response

`Status: 200`

```json
{
  "app_store_app": {
    "name": "Logic Pro",
    "app_store_id": 1091189122,
    "latest_version": "2.04",
    "icon_url": "https://is1-ssl.mzstatic.com/image/thumb/Purple211/v4/f1/65/1e/a4844ccd-486d-455f-bb31-67336fe46b14/AppIcon-1x_U007emarketing-0-7-0-85-220-0.png/512x512bb.jpg",
    "self_service": true,
    "labels_include_any": [
      {
        "name": "Product",
        "id": 12
      },
      {
        "name": "Marketing",
        "id": 17
      }
    ],
    "automatic_install_policies": [
      {
        "id": 345,
        "name": "[Install software] Logic Pro",
      } 
    ],
    "status": {
      "installed": 3,
      "pending": 1,
      "failed": 2,
    }
  }
}
```


### List Fleet-maintained apps

> **Experimental feature**. This feature is undergoing rapid improvement, which may result in breaking changes to the API or configuration surface. It is not recommended for use in automated workflows.

List available Fleet-maintained apps.

`GET /api/v1/fleet/software/fleet_maintained_apps`

#### Parameters

| Name | Type | In | Description |
| ---- | ---- | -- | ----------- |
| team_id  | integer | query | If supplied, only list apps for which an installer doesn't already exist for the specified team.  |
| page     | integer | query | Page number of the results to fetch.  |
| per_page | integer | query | Results per page.  |

#### Example

`GET /api/v1/fleet/software/fleet_maintained_apps?team_id=3`

##### Default response

`Status: 200`

```json
{
  "fleet_maintained_apps": [
    {
      "id": 1,
      "name": "1Password",
      "version": "8.10.40",
      "platform": "darwin"
    },
    {
      "id": 2,
      "name": "1Password",
      "version": "8.10.40",
      "platform": "windows"
    },
    {
      "id": 3,
      "name": "Box Drive",
      "version": "2.39.179",
      "platform": "darwin"
    },
    ...
  ],
  "meta": {
    "has_next_results": false,
    "has_previous_results": false
  }
}
```

### Get Fleet-maintained app

> **Experimental feature**. This feature is undergoing rapid improvement, which may result in breaking changes to the API or configuration surface. It is not recommended for use in automated workflows.
Returns information about the specified Fleet-maintained app.

`GET /api/v1/fleet/software/fleet_maintained_apps/:id`

#### Parameters

| Name | Type | In | Description |
| ---- | ---- | -- | ----------- |
| id   | integer | path | **Required.** The Fleet-maintained app's ID. |


#### Example

`GET /api/v1/fleet/software/fleet_maintained_apps/1`

##### Default response

`Status: 200`

```json
{
  "fleet_maintained_app": {
    "id": 1,
    "name": "1Password",
    "filename": "1Password-8.10.50-aarch64.zip",
    "version": "8.10.50",
    "platform": "darwin",
    "url": "https://downloads.1password.com/mac/1Password-8.10.50-aarch64.zip",
    "install_script": "#!/bin/sh\ninstaller -pkg \"$INSTALLER_PATH\" -target /",
    "uninstall_script": "#!/bin/sh\npkg_ids=$PACKAGE_ID\nfor pkg_id in '${pkg_ids[@]}'...",
    "software_title_id": 3
  }
}
```

### Add Fleet-maintained app

> **Experimental feature**. This feature is undergoing rapid improvement, which may result in breaking changes to the API or configuration surface. It is not recommended for use in automated workflows.
_Available in Fleet Premium._

Add Fleet-maintained app so it's available for install.

`POST /api/v1/fleet/software/fleet_maintained_apps`

#### Parameters

| Name | Type | In | Description |
| ---- | ---- | -- | ----------- |
| fleet_maintained_app_id   | integer | body | **Required.** The ID of Fleet-maintained app. |
| team_id       | integer | body | **Required**. The team ID. Adds Fleet-maintained app to the specified team.  |
| install_script  | string | body | Command that Fleet runs to install software. If not specified Fleet runs default install command for each Fleet-maintained app. |
| pre_install_query  | string | body | Query that is pre-install condition. If the query doesn't return any result, Fleet won't proceed to install. |
| post_install_script | string | body | The contents of the script to run after install. If the specified script fails (exit code non-zero) software install will be marked as failed and rolled back. |
| self_service | boolean | body | Self-service software is optional and can be installed by the end user. |
| labels_include_any        | array     | form | Target hosts that have any label in the array. |
| labels_exclude_any | array | form | Target hosts that don't have any label in the array. |

Only one of `labels_include_any` or `labels_exclude_any` can be specified. If neither are specified, all hosts are targeted.

#### Example

`POST /api/v1/fleet/software/fleet_maintained_apps`

##### Request body

```json
{
  "fleet_maintained_app_id": 3,
  "team_id": 2
}
```

##### Default response

`Status: 200`

```json
{
  "software_title_id": 234
}
```

### Download package

> **Experimental feature**. This feature is undergoing rapid improvement, which may result in breaking changes to the API or configuration surface. It is not recommended for use in automated workflows.

_Available in Fleet Premium._

`GET /api/v1/fleet/software/titles/:id/package?alt=media`

#### Parameters

| Name            | Type    | In   | Description                                      |
| ----            | ------- | ---- | --------------------------------------------     |
| id   | integer | path | **Required**. The ID of the software title to download software package.|
| team_id | integer | query | **Required**. The team ID. Downloads a software package added to the specified team. |
| alt             | integer | query | **Required**. If specified and set to "media", downloads the specified software package. |

#### Example

`GET /api/v1/fleet/software/titles/123/package?alt=media?team_id=2`

##### Default response

`Status: 200`

```http
Status: 200
Content-Type: application/octet-stream
Content-Disposition: attachment
Content-Length: <length>
Body: <blob>
```

### Install package or App Store app

> **Experimental feature**. This feature is undergoing rapid improvement, which may result in breaking changes to the API or configuration surface. It is not recommended for use in automated workflows.

_Available in Fleet Premium._

Install software (package or App Store app) on a macOS, iOS, iPadOS, Windows, or Linux (Ubuntu) host. Software title must have a `software_package` or `app_store_app` to be installed.

Package installs time out after 1 hour.

`POST /api/v1/fleet/hosts/:id/software/:software_title_id/install`

#### Parameters

| Name              | Type       | In   | Description                                      |
| ---------         | ---------- | ---- | --------------------------------------------     |
| id                | integer    | path | **Required**. The host's ID.                     |
| software_title_id | integer    | path | **Required**. The software title's ID.           |

#### Example

`POST /api/v1/fleet/hosts/123/software/3435/install`

##### Default response

`Status: 202`

### Uninstall package

> **Experimental feature**. This feature is undergoing rapid improvement, which may result in breaking changes to the API or configuration surface. It is not recommended for use in automated workflows.
_Available in Fleet Premium._

Uninstall software (package) on a macOS, Windows, or Linux (Ubuntu) host. Software title must have a `software_package` added to be uninstalled.

`POST /api/v1/fleet/hosts/:id/software/:software_title_id/uninstall`

#### Parameters

| Name              | Type       | In   | Description                                      |
| ---------         | ---------- | ---- | --------------------------------------------     |
| id                | integer    | path | **Required**. The host's ID.                     |
| software_title_id | integer    | path | **Required**. The software title's ID.           |

#### Example

`POST /api/v1/fleet/hosts/123/software/3435/uninstall`

##### Default response

`Status: 202`

### Get package install result

> **Experimental feature**. This feature is undergoing rapid improvement, which may result in breaking changes to the API or configuration surface. It is not recommended for use in automated workflows.

_Available in Fleet Premium._

`GET /api/v1/fleet/software/install/:install_uuid/results`

Get the results of a software package install.

To get the results of an App Store app install, use the [List MDM commands](#list-mdm-commands) and [Get MDM command results](#get-mdm-command-results) API endpoints. Fleet uses an MDM command to install App Store apps.

| Name            | Type    | In   | Description                                      |
| ----            | ------- | ---- | --------------------------------------------     |
| install_uuid | string | path | **Required**. The software installation UUID.|

#### Example

`GET /api/v1/fleet/software/install/b15ce221-e22e-4c6a-afe7-5b3400a017da/results`

##### Default response

`Status: 200`

```json
 {
   "install_uuid": "b15ce221-e22e-4c6a-afe7-5b3400a017da",
   "software_title": "Falcon.app",
   "software_title_id": 8353,
   "software_package": "FalconSensor-6.44.pkg",
   "host_id": 123,
   "host_display_name": "Marko's MacBook Pro",
   "status": "failed_install",
   "output": "Installing software...\nError: The operation can’t be completed because the item “Falcon” is in use.",
   "pre_install_query_output": "Query returned result\nSuccess",
   "post_install_script_output": "Running script...\nExit code: 1 (Failed)\nRolling back software install...\nSuccess"
 }
```

### Download package

> **Experimental feature**. This feature is undergoing rapid improvement, which may result in breaking changes to the API or configuration surface. It is not recommended for use in automated workflows.

_Available in Fleet Premium._

`GET /api/v1/fleet/software/titles/:software_title_id/package?alt=media`

#### Parameters

| Name            | Type    | In   | Description                                      |
| ----            | ------- | ---- | --------------------------------------------     |
| software_title_id   | integer | path | **Required**. The ID of the software title to download software package.|
| team_id | integer | query | **Required**. The team ID. Downloads a software package added to the specified team. |
| alt             | integer | query | **Required**. If specified and set to "media", downloads the specified software package. |

#### Example

`GET /api/v1/fleet/software/titles/123/package?alt=media?team_id=2`

##### Default response

`Status: 200`

```http
Status: 200
Content-Type: application/octet-stream
Content-Disposition: attachment
Content-Length: <length>
Body: <blob>
```

### Delete package or App Store app

> **Experimental feature**. This feature is undergoing rapid improvement, which may result in breaking changes to the API or configuration surface. It is not recommended for use in automated workflows.

_Available in Fleet Premium._

Deletes software that's available for install (package or App Store app).

`DELETE /api/v1/fleet/software/titles/:software_title_id/available_for_install`

#### Parameters

| Name            | Type    | In   | Description                                      |
| ----            | ------- | ---- | --------------------------------------------     |
| software_title_id              | integer | path | **Required**. The ID of the software title to delete software available for install. |
| team_id | integer | query | **Required**. The team ID. Deletes a software package added to the specified team. |

#### Example

`DELETE /api/v1/fleet/software/titles/24/available_for_install?team_id=2`

##### Default response

`Status: 204`

## Vulnerabilities

- [List vulnerabilities](#list-vulnerabilities)
- [Get vulnerability](#get-vulnerability)

### List vulnerabilities

Retrieves a list of all CVEs affecting software and/or OS versions.

`GET /api/v1/fleet/vulnerabilities`

#### Parameters

| Name                | Type     | In    | Description                                                                                                                          |
| ---      | ---      | ---   | ---                                                                                                                                  |
| team_id             | integer | query | _Available in Fleet Premium_. Filters only include vulnerabilities affecting the specified team. Use `0` to filter by hosts assigned to "No team".  |
| page                    | integer | query | Page number of the results to fetch.                                                                                                                                       |
| per_page                | integer | query | Results per page.                                                                                                                                                          |
| order_key               | string  | query | What to order results by. Allowed fields are: `cve`, `cvss_score`, `epss_probability`, `cve_published`, `created_at`, and `host_count`. Default is `created_at` (descending).      |
| order_direction | string | query | **Requires `order_key`**. The direction of the order given the order key. Options include `asc` and `desc`. Default is `asc`. |
| query | string | query | Search query keywords. Searchable fields include `cve`. |
| exploit | boolean | query | _Available in Fleet Premium_. If `true`, filters to only include vulnerabilities that have been actively exploited in the wild (`cisa_known_exploit: true`). Otherwise, includes vulnerabilities with any `cisa_known_exploit` value.  |


##### Default response

`Status: 200`

```json
{
  "vulnerabilities": [
    {
      "cve": "CVE-2022-30190",
      "created_at": "2022-06-01T00:15:00Z",
      "hosts_count": 1234,
      "hosts_count_updated_at": "2023-12-20T15:23:57Z",
      "details_link": "https://nvd.nist.gov/vuln/detail/CVE-2022-30190",
      "cvss_score": 7.8,// Available in Fleet Premium
      "epss_probability": 0.9729,// Available in Fleet Premium
      "cisa_known_exploit": false,// Available in Fleet Premium
      "cve_published": "2022-06-01T00:15:00Z",// Available in Fleet Premium
      "cve_description": "Microsoft Windows Support Diagnostic Tool (MSDT) Remote Code Execution Vulnerability.",// Available in Fleet Premium
    }
  ],
  "count": 123,
  "counts_updated_at": "2024-02-02T16:40:37Z",
  "meta": {
    "has_next_results": false,
    "has_previous_results": false
  }
}
```


### Get vulnerability

Retrieve details about a vulnerability and its affected software and OS versions.

If no vulnerable OS versions or software were found, but Fleet is aware of the vulnerability, a 204 status code is returned.

#### Parameters

| Name    | Type    | In    | Description                                                                                                                  |
|---------|---------|-------|------------------------------------------------------------------------------------------------------------------------------|
| cve     | string  | path  | The cve to get information about (format must be CVE-YYYY-<4 or more digits>, case-insensitive).                             |
| team_id | integer | query | _Available in Fleet Premium_. Filters response data to the specified team. Use `0` to filter by hosts assigned to "No team". |

`GET /api/v1/fleet/vulnerabilities/:cve`

#### Example

`GET /api/v1/fleet/vulnerabilities/cve-2022-30190`

##### Default response

`Status: 200`

```json
"vulnerability": {
  "cve": "CVE-2022-30190",
  "created_at": "2022-06-01T00:15:00Z",
  "hosts_count": 1234,
  "hosts_count_updated_at": "2023-12-20T15:23:57Z",
  "details_link": "https://nvd.nist.gov/vuln/detail/CVE-2022-30190",
  "cvss_score": 7.8,// Available in Fleet Premium
  "epss_probability": 0.9729,// Available in Fleet Premium
  "cisa_known_exploit": false,// Available in Fleet Premium
  "cve_published": "2022-06-01T00:15:00Z",// Available in Fleet Premium
  "cve_description": "Microsoft Windows Support Diagnostic Tool (MSDT) Remote Code Execution Vulnerability.",// Available in Fleet Premium
  "os_versions" : [
    {
      "os_version_id": 6,
      "hosts_count": 200,
      "name": "macOS 14.1.2",
      "name_only": "macOS",
      "version": "14.1.2",

      "resolved_in_version": "14.2",
      "generated_cpes": [
        "cpe:2.3:o:apple:macos:*:*:*:*:*:14.2:*:*",
        "cpe:2.3:o:apple:mac_os_x:*:*:*:*:*:14.2:*:*"
      ]
    }
  ],
  "software": [
    {
      "id": 2363,
      "name": "Docker Desktop",
      "version": "4.9.1",
      "source": "programs",
      "browser": "",
      "generated_cpe": "cpe:2.3:a:docker:docker_desktop:4.9.1:*:*:*:*:windows:*:*",
      "hosts_count": 50,
      "resolved_in_version": "5.0.0"
    }
  ]
}
```


---

## Targets

In Fleet, targets are used to run queries against specific hosts or groups of hosts. Labels are used to create groups in Fleet.

### Search targets

The search targets endpoint returns two lists. The first list includes the possible target hosts in Fleet given the search query provided and the hosts already selected as targets. The second list includes the possible target labels in Fleet given the search query provided and the labels already selected as targets.

The returned lists are filtered based on the hosts the requesting user has access to.

`POST /api/v1/fleet/targets`

#### Parameters

| Name     | Type    | In   | Description                                                                                                                                                                |
| -------- | ------- | ---- | -------------------------------------------------------------------------------------------------------------------------------------------------------------------------- |
| query    | string  | body | The search query. Searchable items include a host's hostname or IPv4 address and labels.                                                                                   |
| query_id | integer | body | The saved query (if any) that will be run. The `observer_can_run` property on the query and the user's roles effect which targets are included.                            |
| selected | object  | body | The targets already selected. The object includes a `hosts` property which contains a list of host IDs, a `labels` with label IDs and/or a `teams` property with team IDs. |

#### Example

`POST /api/v1/fleet/targets`

##### Request body

```json
{
  "query": "172",
  "selected": {
    "hosts": [],
    "labels": [7]
  },
  "include_observer": true
}
```

##### Default response

```json
{
  "targets": {
    "hosts": [
      {
        "created_at": "2021-02-03T16:11:43Z",
        "updated_at": "2021-02-03T21:58:19Z",
        "id": 3,
        "detail_updated_at": "2021-02-03T21:58:10Z",
        "label_updated_at": "2021-02-03T21:58:10Z",
        "policy_updated_at": "2023-06-26T18:33:15Z",
        "last_enrolled_at": "2021-02-03T16:11:43Z",
        "software_updated_at": "2020-11-05T05:09:44Z",
        "seen_time": "2021-02-03T21:58:20Z",
        "hostname": "7a2f41482833",
        "uuid": "a2064cef-0000-0000-afb9-283e3c1d487e",
        "platform": "rhel",
        "osquery_version": "4.5.1",
        "os_version": "CentOS 6.10.0",
        "build": "",
        "platform_like": "rhel",
        "code_name": "",
        "uptime": 32688000000000,
        "memory": 2086899712,
        "cpu_type": "x86_64",
        "cpu_subtype": "142",
        "cpu_brand": "Intel(R) Core(TM) i5-8279U CPU @ 2.40GHz",
        "cpu_physical_cores": 4,
        "cpu_logical_cores": 4,
        "hardware_vendor": "",
        "hardware_model": "",
        "hardware_version": "",
        "hardware_serial": "",
        "computer_name": "7a2f41482833",
        "display_name": "7a2f41482833",
        "primary_ip": "172.20.0.3",
        "primary_mac": "02:42:ac:14:00:03",
        "distributed_interval": 10,
        "config_tls_refresh": 10,
        "logger_tls_period": 10,
        "additional": {},
        "status": "offline",
        "display_text": "7a2f41482833"
      },
      {
        "created_at": "2021-02-03T16:11:43Z",
        "updated_at": "2021-02-03T21:58:19Z",
        "id": 4,
        "detail_updated_at": "2021-02-03T21:58:10Z",
        "label_updated_at": "2021-02-03T21:58:10Z",
        "policy_updated_at": "2023-06-26T18:33:15Z",
        "last_enrolled_at": "2021-02-03T16:11:43Z",
        "software_updated_at": "2020-11-05T05:09:44Z",
        "seen_time": "2021-02-03T21:58:20Z",
        "hostname": "78c96e72746c",
        "uuid": "a2064cef-0000-0000-afb9-283e3c1d487e",
        "platform": "ubuntu",
        "osquery_version": "4.5.1",
        "os_version": "Ubuntu 16.4.0",
        "build": "",
        "platform_like": "debian",
        "code_name": "",
        "uptime": 32688000000000,
        "memory": 2086899712,
        "cpu_type": "x86_64",
        "cpu_subtype": "142",
        "cpu_brand": "Intel(R) Core(TM) i5-8279U CPU @ 2.40GHz",
        "cpu_physical_cores": 4,
        "cpu_logical_cores": 4,
        "hardware_vendor": "",
        "hardware_model": "",
        "hardware_version": "",
        "hardware_serial": "",
        "computer_name": "78c96e72746c",
        "display_name": "78c96e72746c",
        "primary_ip": "172.20.0.7",
        "primary_mac": "02:42:ac:14:00:07",
        "distributed_interval": 10,
        "config_tls_refresh": 10,
        "logger_tls_period": 10,
        "additional": {},
        "status": "offline",
        "display_text": "78c96e72746c"
      }
    ],
    "labels": [
      {
        "created_at": "2021-02-02T23:55:25Z",
        "updated_at": "2021-02-02T23:55:25Z",
        "id": 6,
        "name": "All Hosts",
        "description": "All hosts which have enrolled in Fleet",
        "query": "SELECT 1;",
        "label_type": "builtin",
        "label_membership_type": "dynamic",
        "host_count": 5,
        "display_text": "All Hosts",
        "count": 5
      }
    ],
    "teams": [
      {
        "id": 1,
        "created_at": "2021-05-27T20:02:20Z",
        "name": "Client Platform Engineering",
        "description": "",
        "agent_options": null,
        "user_count": 4,
        "host_count": 2,
        "display_text": "Client Platform Engineering",
        "count": 2
      }
    ]
  },
  "targets_count": 1,
  "targets_online": 1,
  "targets_offline": 0,
  "targets_missing_in_action": 0
}
```

---

## Teams

- [List teams](#list-teams)
- [Get team](#get-team)
- [Create team](#create-team)
- [Modify team](#modify-team)
- [Modify team's agent options](#modify-teams-agent-options)
- [Delete team](#delete-team)

### List teams

_Available in Fleet Premium_

`GET /api/v1/fleet/teams`

#### Parameters

| Name            | Type    | In    | Description                                                                                                                   |
| --------------- | ------- | ----- | ----------------------------------------------------------------------------------------------------------------------------- |
| page            | integer | query | Page number of the results to fetch.                                                                                          |
| per_page        | integer | query | Results per page.                                                                                                             |
| order_key       | string  | query | What to order results by. Can be any column in the `teams` table.                                                             |
| order_direction | string  | query | **Requires `order_key`**. The direction of the order given the order key. Options include `asc` and `desc`. Default is `asc`. |
| query           | string  | query | Search query keywords. Searchable fields include `name`.                                                                      |

#### Example

`GET /api/v1/fleet/teams`

##### Default response

`Status: 200`

```json
{
  "teams": [
    {
      "id": 1,
      "created_at": "2021-07-28T15:58:21Z",
      "name": "workstations",
      "description": "",
      "agent_options": {
        "config": {
          "options": {
            "pack_delimiter": "/",
            "logger_tls_period": 10,
            "distributed_plugin": "tls",
            "disable_distributed": false,
            "logger_tls_endpoint": "/api/v1/osquery/log",
            "distributed_interval": 10,
            "distributed_tls_max_attempts": 3
          },
          "decorators": {
            "load": [
              "SELECT uuid AS host_uuid FROM system_info;",
              "SELECT hostname AS hostname FROM system_info;"
            ]
          }
        },
        "overrides": {},
        "command_line_flags": {}
      },
      "user_count": 0,
      "host_count": 0,
      "secrets": [
        {
          "secret": "",
          "created_at": "2021-07-28T15:58:21Z",
          "team_id": 10
        }
      ]
    },
    {
      "id": 2,
      "created_at": "2021-08-05T21:41:42Z",
      "name": "servers",
      "description": "",
      "agent_options": {
        "spec": {
          "config": {
            "options": {
              "pack_delimiter": "/",
              "logger_tls_period": 10,
              "distributed_plugin": "tls",
              "disable_distributed": false,
              "logger_tls_endpoint": "/api/v1/osquery/log",
              "distributed_interval": 10,
              "distributed_tls_max_attempts": 3
            },
            "decorators": {
              "load": [
                "SELECT uuid AS host_uuid FROM system_info;",
                "SELECT hostname AS hostname FROM system_info;"
              ]
            }
          },
          "overrides": {},
          "command_line_flags": {}
        },
        "user_count": 0,
        "host_count": 0,
        "secrets": [
          {
            "secret": "+ncixtnZB+IE0OrbrkCLeul3U8LMVITd",
            "created_at": "2021-08-05T21:41:42Z",
            "team_id": 15
          }
        ]
      }
    }
  ]
}
```

### Get team

_Available in Fleet Premium_

`GET /api/v1/fleet/teams/:id`

`mdm.macos_settings.custom_settings`, `mdm.windows_settings.custom_settings`, and `scripts` only include the configuration profiles and scripts applied using [Fleet's YAML](https://fleetdm.com/docs/configuration/yaml-files). To list profiles or scripts added in the UI or API, use the [List configuration profiles](https://fleetdm.com/docs/rest-api/rest-api#list-custom-os-settings-configuration-profiles) or [List scripts](https://fleetdm.com/docs/rest-api/rest-api#list-scripts) endpoints instead.

#### Parameters

| Name | Type    | In   | Description                          |
| ---- | ------  | ---- | ------------------------------------ |
| id   | integer | path | **Required.** The desired team's ID. |

#### Example

`GET /api/v1/fleet/teams/1`

##### Default response

`Status: 200`

```json
{
  "team": {
    "name": "Workstations",
    "id": 1,
    "user_count": 4,
    "host_count": 0,
    "agent_options": {
      "config": {
        "options": {
          "pack_delimiter": "/",
          "logger_tls_period": 10,
          "distributed_plugin": "tls",
          "disable_distributed": false,
          "logger_tls_endpoint": "/api/v1/osquery/log",
          "distributed_interval": 10,
          "distributed_tls_max_attempts": 3
        },
        "decorators": {
          "load": [
            "SELECT uuid AS host_uuid FROM system_info;",
            "SELECT hostname AS hostname FROM system_info;"
          ]
        }
      },
      "overrides": {},
      "command_line_flags": {}
    },
    "webhook_settings": {
      "failing_policies_webhook": {
        "enable_failing_policies_webhook": false,
        "destination_url": "",
        "policy_ids": null,
        "host_batch_size": 0
      }
    },
    "integrations": {
      "google_calendar": {
        "enable_calendar_events": true,
        "webhook_url": "https://server.com/example"
      }
    },
    "mdm": {
      "enable_disk_encryption": true,
      "macos_updates": {
        "minimum_version": "12.3.1",
        "deadline": "2022-01-01"
      },
      "windows_updates": {
        "deadline_days": 5,
        "grace_period_days": 1
      },
      "macos_settings": {
        "custom_settings": [
          {
            "path": "path/to/profile1.mobileconfig",
            "labels": ["Label 1", "Label 2"]
          }
        ]
      },
      "windows_settings": {
        "custom_settings": [
          {
            "path": "path/to/profile2.xml",
            "labels": ["Label 3", "Label 4"]
          }
        ],
      },
      "macos_setup": {
        "bootstrap_package": "",
        "enable_end_user_authentication": false,
        "macos_setup_assistant": "path/to/config.json"
      }
    }
  }
}
```

### Create team

_Available in Fleet Premium_

`POST /api/v1/fleet/teams`

#### Parameters

| Name | Type   | In   | Description                    |
| ---- | ------ | ---- | ------------------------------ |
| name | string | body | **Required.** The team's name. |

#### Example

`POST /api/v1/fleet/teams`

##### Request body

```json
{
  "name": "workstations"
}
```

##### Default response

`Status: 200`

```json
{
  "team": {
    "name": "workstations",
    "id": 1,
    "user_count": 0,
    "host_count": 0,
    "agent_options": {
      "config": {
        "options": {
          "pack_delimiter": "/",
          "logger_tls_period": 10,
          "distributed_plugin": "tls",
          "disable_distributed": false,
          "logger_tls_endpoint": "/api/v1/osquery/log",
          "distributed_interval": 10,
          "distributed_tls_max_attempts": 3
        },
        "decorators": {
          "load": [
            "SELECT uuid AS host_uuid FROM system_info;",
            "SELECT hostname AS hostname FROM system_info;"
          ]
        }
      },
      "overrides": {},
      "command_line_flags": {}
    },
    "webhook_settings": {
      "failing_policies_webhook": {
        "enable_failing_policies_webhook": false,
        "destination_url": "",
        "policy_ids": null,
        "host_batch_size": 0
      }
    }
  }
}
```

### Modify team

_Available in Fleet Premium_

`PATCH /api/v1/fleet/teams/:id`

#### Parameters

| Name                                                    | Type    | In   | Description                                                                                                                                                                                               |
| ------------------------------------------------------- | ------- | ---- | --------------------------------------------------------------------------------------------------------------------------------------------------------------------------------------------------------- |
| id                                                      | integer | path | **Required.** The desired team's ID.                                                                                                                                                                      |
| name                                                    | string  | body | The team's name.                                                                                                                                                                                          |
| host_ids                                                | array    | body | A list of hosts that belong to the team.                                                                                                                                                                  |
| user_ids                                                | array    | body | A list of users on the team.                                                                                                                                                             |
| webhook_settings                                        | object  | body | Webhook settings for the team. See [webhook_settings](#webhook-settings2).                                                                                                                                                          |
| integrations                                            | object  | body | Integrations settings for the team. See [integrations](#integrations3) for details. Note that integrations referenced here must already exist globally, created by a call to [Modify configuration](#modify-configuration).                               |
| mdm                                                     | object  | body | MDM settings for the team. See [mdm](#mdm2) for details.                                                                                                                                                                                |
| host_expiry_settings                                    | object  | body | Host expiry settings for the team. See [host_expiry_settings](#host-expiry-settings2) for details.   |

#### Example (transfer hosts to a team)

`PATCH /api/v1/fleet/teams/1`

##### Request body

```json
{
  "host_ids": [3, 6, 7, 8, 9, 20, 32, 44]
}
```

##### Default response

`Status: 200`

```json
{
  "team": {
    "name": "Workstations",
    "id": 1,
    "user_count": 4,
    "host_count": 8,
    "agent_options": {
      "config": {
        "options": {
          "pack_delimiter": "/",
          "logger_tls_period": 10,
          "distributed_plugin": "tls",
          "disable_distributed": false,
          "logger_tls_endpoint": "/api/v1/osquery/log",
          "distributed_interval": 10,
          "distributed_tls_max_attempts": 3
        },
        "decorators": {
          "load": [
            "SELECT uuid AS host_uuid FROM system_info;",
            "SELECT hostname AS hostname FROM system_info;"
          ]
        }
      },
      "overrides": {},
      "command_line_flags": {}
    },
    "webhook_settings": {
      "failing_policies_webhook": {
        "enable_failing_policies_webhook": false,
        "destination_url": "",
        "policy_ids": null,
        "host_batch_size": 0
      }
    }
  }
}
```

#### webhook_settings

| Name                              | Type  | Description   |
| ---------------------             | ----- | ---------------------------------------------------------------------------------------------- |
| failing_policies_webhook          | array | See [`webhook_settings.failing_policies_webhook`](#webhook-settings-failing-policies-webhook2). |
| host_status_webhook               | array | See [`webhook_settings.host_status_webhook`](#webhook-settings-host-status-webhook2).           |

<br/>

##### webhook_settings.failing_policies_webhook

`webhook_settings.failing_policies_webhook` is an object with the following structure:

| Name                              | Type    | Description   |
| ---------------------             | ------- | ------------------------------------------------------------------------------------------------------------------------------------------- |
| enable_failing_policies_webhook | boolean | Whether or not the failing policies webhook is enabled.                                                                                                                                                   |
| destination_url                 | string  | The URL to deliver the webhook requests to.                                                                                                                                                               |
| policy_ids                      | array   | List of policy IDs to enable failing policies webhook.                                                                                                                                                    |
| host_batch_size                 | integer | Maximum number of hosts to batch on failing policy webhook requests. The default, `0`, means no batching (all hosts failing a policy are sent on one request).                                              |

<br/>

##### webhook_settings.host_status_webhook

`webhook_settings.host_status_webhook` is an object with the following structure:

| Name                              | Type    | Description   |
| ---------------------             | ------- | ------------------------------------------------------------------------------------------------------------------------------------------- |
| enable_host_status_webhook | boolean | Whether or not the host status webhook is enabled. |
| destination_url            | string | The URL to deliver the webhook request to. |
| host_percentage            | integer | The minimum percentage of hosts that must fail to check in to Fleet in order to trigger the webhook request. |
| days_count | integer | body | The minimum number of days that the configured `host_percentage` must fail to check in to Fleet in order to trigger the webhook request. |

<br/>

##### Example request body

```json
{
  "webhook_settings": {
    "failing_policies_webhook":{
      "enable_failing_policies_webhook": true,
      "destination_url": "https://server.com",
      "policy_ids": [1, 2, 3],
      "host_batch_size": 1000
    },
    "host_status_webhook": {
      "enable_host_status_webhook": true,
      "destination_url": "https://server.com",
      "host_percentage": 5,
      "days_count": 7
    },
  }
}
```


#### integrations

| Name            | Type   | Description                                                          |
|-----------------|--------|----------------------------------------------------------------------|
| jira            | array  | See [`integrations.jira`](#integrations-jira2).                       |
| zendesk         | array  | See [`integrations.zendesk`](#integrations-zendesk2).                 |
| google_calendar | array  | See [`integrations.google_calendar`](#integrations-google-calendar2). |

<br/>

##### integrations.jira

`integrations.jira` is an array of objects with the following structure:

| Name                                                    | Type    | Description                                                                                                                                                                                               |
| ------------------------------------------------------- | ------- | --------------------------------------------------------------------------------------------------------------------------------------------------------------------------------------------------------- |
| url                             | string  | The URL of the Jira server to use.                                                                                                                                                                        |
| project_key                     | string  | The project key of the Jira integration to use. Jira tickets will be created in this project.                                                                                                             |
| enable_failing_policies         | boolean | Whether or not that Jira integration is enabled for failing policies. Only one failing policy automation can be enabled at a given time (`enable_failing_policies_webhook` and `enable_failing_policies`).    |

<br/>

##### integrations.zendesk

`integrations.zendesk` is an array of objects with the following structure:

| Name                                                    | Type    | Description                                                                                                                                                                                               |
| ------------------------------------------------------- | ------- | --------------------------------------------------------------------------------------------------------------------------------------------------------------------------------------------------------- |
| url                             | string  | The URL of the Zendesk server to use.                                                                                                                                                                     |
| group_id                        | integer | The Zendesk group ID to use. Zendesk tickets will be created in this group.                                                                                                                               |
| enable_failing_policies         | boolean | Whether or not that Zendesk integration is enabled for failing policies. Only one failing policy automation can be enabled at a given time (`enable_failing_policies_webhook` and `enable_failing_policies`). |

<br/>

##### integrations.google_calendar

`integrations.google_calendar` is an array of objects with the following structure:

| Name                                                    | Type    | Description                                                                                                                                                                                               |
| ------------------------------------------------------- | ------- | --------------------------------------------------------------------------------------------------------------------------------------------------------------------------------------------------------- |
| enable_calendar_events          | boolean | Whether or not calendar events are enabled for this team.                                                                                                                                                  |
| webhook_url                     | string | The URL to send a request to during calendar events, to trigger auto-remediation.                |

##### Example request body

```json
{
  "integrations": {
    "jira": [
      {
        "enable_software_vulnerabilities": false,
        "enable_failing_poilicies": true,
        "url": "https://jiraserver.com",
        "username": "some_user",
        "api_token": "<TOKEN>",
        "project_key": "jira_project",
      }
    ],
    "zendesk": [],
    "google_calendar": [
      {
        "domain": "https://domain.com",
        "api_key_json": "<API KEY JSON>"
      }
    ]
  }
}
```

#### mdm

| Name                              | Type    | Description   |
| ---------------------             | ------- | -------------------------------------------------------------------------------------------------------------------------------------------------------------------------------------- |
| macos_updates         | object  | See [`mdm.macos_updates`](#mdm-macos-updates2). |
| ios_updates         | object  | See [`mdm.ios_updates`](#mdm-ios-updates2). |
| ipados_updates         | object  | See [`mdm.ipados_updates`](#mdm-ipados-updates2). |
| windows_updates         | object  | See [`mdm.windows_updates`](#mdm-windows-updates2). |
| macos_settings         | object  | See [`mdm.macos_settings`](#mdm-macos-settings2). |
| windows_settings         | object  | See [`mdm.windows_settings`](#mdm-windows-settings2). |
| macos_setup         | object  | See [`mdm.macos_setup`](#mdm-macos-setup2). |

<br/>

##### mdm.macos_updates


`mdm.macos_updates` is an object with the following structure:

| Name                              | Type    | Description   |
| ---------------------             | ------- | -------------------------------------------------------------------------------------------------------------------------------------------------------------------------------------- |
| minimum_version                 | string  | Hosts that belong to this team and are enrolled into Fleet's MDM will be prompted to update when their OS is below this version.                                                                           |
| deadline                        | string  | Hosts that belong to this team and are enrolled into Fleet's MDM will be forced to update their OS after this deadline (noon local time for hosts already on macOS 14 or above, 20:00 UTC for hosts on earlier macOS versions).                                                                    |

<br/>

##### mdm.ios_updates

`mdm.ios_updates` is an object with the following structure:

| Name                              | Type    | Description   |
| ---------------------             | ------- | -------------------------------------------------------------------------------------------------------------------------------------------------------------------------------------- |
| minimum_version                 | string  | Hosts that belong to this team will be prompted to update when their OS is below this version.                                                                            |
| deadline                        | string  | Hosts that belong to this team will be forced to update their OS after this deadline (noon local time).                                                                    |


<br/>

##### mdm.ipados_updates

`mdm.ipados_updates` is an object with the following structure:

| Name                              | Type    | Description   |
| ---------------------             | ------- | -------------------------------------------------------------------------------------------------------------------------------------------------------------------------------------- |
| minimum_version                 | string  | Hosts that belong to this team will be prompted to update when their OS is below this version.                                                                            |
| deadline                        | string  | Hosts that belong to this team will be forced to update their OS after this deadline (noon local time).                                                                    |


<br/>

##### mdm.windows_updates

`mdm.windows_updates` is an object with the following structure:

| Name                              | Type    | Description   |
| ---------------------             | ------- | -------------------------------------------------------------------------------------------------------------------------------------------------------------------------------------- |
| deadline_days                   | integer | Hosts that belong to this team and are enrolled into Fleet's MDM will have this number of days before updates are installed on Windows.                                                                   |
| grace_period_days               | integer | Hosts that belong to this team and are enrolled into Fleet's MDM will have this number of days before Windows restarts to install updates.                                                                    |


<br/>

##### mdm.macos_settings

`mdm.macos_settings` is an object with the following structure:

| Name                              | Type    | Description   |
| ---------------------             | ------- | -------------------------------------------------------------------------------------------------------------------------------------------------------------------------------------- |
| enable_disk_encryption          | boolean | Hosts that belong to this team will have disk encryption enabled if set to true.                                                                                        |
| custom_settings                 | array    | Only intended to be used by [Fleet's YAML](https://fleetdm.com/docs/configuration/yaml-files). To add macOS configuration profiles using Fleet's API, use the [Add configuration profile endpoint](https://fleetdm.com/docs/rest-api/rest-api#add-custom-os-setting-configuration-profile) instead.                                                                                                                                      |

<br/>

##### mdm.windows_settings

`mdm.windows_settings` is an object with the following structure:

| Name                              | Type    | Description   |
| ---------------------             | ------- | -------------------------------------------------------------------------------------------------------------------------------------------------------------------------------------- |
| custom_settings                 | array    | Only intended to be used by [Fleet's YAML](https://fleetdm.com/docs/configuration/yaml-files). To add Windows configuration profiles using Fleet's API, use the [Add configuration profile endpoint](https://fleetdm.com/docs/rest-api/rest-api#add-custom-os-setting-configuration-profile) instead.                                                                                                                             |


<br/>

##### mdm.macos_setup


`mdm.macos_setup` is an object with the following structure:

| Name                              | Type    | Description   |
| ---------------------             | ------- | -------------------------------------------------------------------------------------------------------------------------------------------------------------------------------------- |
| enable_end_user_authentication  | boolean | If set to true, end user authentication will be required during automatic MDM enrollment of new macOS hosts. Settings for your IdP provider must also be [configured](https://fleetdm.com/docs/using-fleet/mdm-macos-setup-experience#end-user-authentication-and-eula).                                                                                      |

<br/>


##### Example request body

```json
{
  "mdm": {
    "macos_updates": {
      "minimum_version": "12.3.1",
      "deadline": "2025-04-01"
    },
    "ios_updates": {
      "minimum_version": "18.3.1",
      "deadline": "2025-04-01"
    },
    "windows_updates": {
      "deadline_days": 5,
      "grace_period_days": 1
    },
    "macos_settings": {
      "custom_settings": [
        {
          "path": "path/to/profile1.mobileconfig",
          "labels": ["Label 1", "Label 2"]
        },
        {
          "path": "path/to/profile2.json",
          "labels": ["Label 3", "Label 4"]
        },
      ]
    },
    "windows_settings": {
      "custom_settings": [
        {
          "path": "path/to/profile3.xml",
          "labels": ["Label 1", "Label 2"]
        }
      ]
    },
    "macos_setup": {
      "enable_end_user_authentication": false
    }
  }
}
```

#### host_expiry_settings

| Name                              | Type    | Description   |
| ---------------------             | ------- | -------------------------------------------------------------------------------------------------------------------------------------------------------------- |
| host_expiry_enabled                         | boolean | When enabled, allows automatic cleanup of hosts that have not communicated with Fleet in some number of days. When disabled, defaults to the global setting.                                               |
| host_expiry_window                          | integer | If a host has not communicated with Fleet in the specified number of days, it will be removed.                                                                                                             |


<br/>

##### Example request body

```json
{
  "host_expiry_settings": {
    "host_expiry_enabled": true,
    "host_expiry_window": 7
  }
}
```



### Add users to a team

_Available in Fleet Premium_

`PATCH /api/v1/fleet/teams/:id/users`

#### Parameters

| Name             | Type    | In   | Description                                  |
|------------------|---------|------|----------------------------------------------|
| id               | integer | path | **Required.** The desired team's ID.         |
| users            | string  | body | Array of users to add.                       |
| &nbsp;&nbsp;id   | integer | body | The id of the user.                          |
| &nbsp;&nbsp;role | string  | body | The team role that the user will be granted. Options are: "admin", "maintainer", "observer", "observer_plus", and "gitops". |

#### Example

`PATCH /api/v1/fleet/teams/1/users`

##### Request body

```json
{
  "users": [
    {
      "id": 1,
      "role": "admin"
    },
    {
      "id": 17,
      "role": "observer"
    }
  ]
}
```

##### Default response

`Status: 200`

```json
{
  "team": {
    "name": "Workstations",
    "id": 1,
    "user_count": 2,
    "host_count": 0,
    "agent_options": {
      "config": {
        "options": {
          "pack_delimiter": "/",
          "logger_tls_period": 10,
          "distributed_plugin": "tls",
          "disable_distributed": false,
          "logger_tls_endpoint": "/api/v1/osquery/log",
          "distributed_interval": 10,
          "distributed_tls_max_attempts": 3
        },
        "decorators": {
          "load": [
            "SELECT uuid AS host_uuid FROM system_info;",
            "SELECT hostname AS hostname FROM system_info;"
          ]
        }
      },
      "overrides": {},
      "command_line_flags": {}
    },
    "webhook_settings": {
      "failing_policies_webhook": {
        "enable_failing_policies_webhook": false,
        "destination_url": "",
        "policy_ids": null,
        "host_batch_size": 0
      }
    },
    "mdm": {
      "enable_disk_encryption": true,
      "macos_updates": {
        "minimum_version": "12.3.1",
        "deadline": "2022-01-01"
      },
      "windows_updates": {
        "deadline_days": 5,
        "grace_period_days": 1
      },
      "macos_settings": {
        "custom_settings": [
          {
           "path": "path/to/profile1.mobileconfig",
           "labels": ["Label 1", "Label 2"]
          }
        ]
      },
      "windows_settings": {
        "custom_settings": [
          {
           "path": "path/to/profile2.xml",
           "labels": ["Label 3", "Label 4"]
          }
        ],
      },
      "macos_setup": {
        "bootstrap_package": "",
        "enable_end_user_authentication": false,
        "macos_setup_assistant": "path/to/config.json"
      }
    },
    "users": [
      {
        "created_at": "0001-01-01T00:00:00Z",
        "updated_at": "0001-01-01T00:00:00Z",
        "id": 1,
        "name": "Example User1",
        "email": "user1@example.com",
        "force_password_reset": false,
        "gravatar_url": "",
        "sso_enabled": false,
        "global_role": null,
        "api_only": false,
        "teams": null,
        "role": "admin"
      },
      {
        "created_at": "0001-01-01T00:00:00Z",
        "updated_at": "0001-01-01T00:00:00Z",
        "id": 17,
        "name": "Example User2",
        "email": "user2@example.com",
        "force_password_reset": false,
        "gravatar_url": "",
        "sso_enabled": false,
        "global_role": null,
        "api_only": false,
        "teams": null,
        "role": "observer"
      }
    ]
  }
}
```

### Modify team's agent options

_Available in Fleet Premium_

`POST /api/v1/fleet/teams/:id/agent_options`

#### Parameters

| Name                             | Type    | In    | Description                                                                                                                                                  |
| ---                              | ---     | ---   | ---                                                                                                                                                          |
| id                               | integer | path  | **Required.** The desired team's ID.                                                                                                                         |
| force                            | boolean | query | Force apply the options even if there are validation errors.                                                                                                 |
| dry_run                          | boolean | query | Validate the options and return any validation errors, but do not apply the changes.                                                                         |
| _JSON data_                      | object  | body  | The JSON to use as agent options for this team. See [Agent options](https://fleetdm.com/docs/using-fleet/configuration-files#agent-options) for details.                              |

#### Example

`POST /api/v1/fleet/teams/1/agent_options`

##### Request body

```json
{
  "config": {
    "options": {
      "pack_delimiter": "/",
      "logger_tls_period": 20,
      "distributed_plugin": "tls",
      "disable_distributed": false,
      "logger_tls_endpoint": "/api/v1/osquery/log",
      "distributed_interval": 60,
      "distributed_tls_max_attempts": 3
    },
    "decorators": {
      "load": [
        "SELECT uuid AS host_uuid FROM system_info;",
        "SELECT hostname AS hostname FROM system_info;"
      ]
    }
  },
  "overrides": {},
  "command_line_flags": {}
}
```

##### Default response

`Status: 200`

```json
{
  "team": {
    "name": "Workstations",
    "id": 1,
    "user_count": 4,
    "host_count": 8,
    "agent_options": {
      "config": {
        "options": {
          "pack_delimiter": "/",
          "logger_tls_period": 20,
          "distributed_plugin": "tls",
          "disable_distributed": false,
          "logger_tls_endpoint": "/api/v1/osquery/log",
          "distributed_interval": 60,
          "distributed_tls_max_attempts": 3
        },
        "decorators": {
          "load": [
            "SELECT uuid AS host_uuid FROM system_info;",
            "SELECT hostname AS hostname FROM system_info;"
          ]
        }
      },
      "overrides": {},
      "command_line_flags": {}
    },
    "webhook_settings": {
      "failing_policies_webhook": {
        "enable_failing_policies_webhook": false,
        "destination_url": "",
        "policy_ids": null,
        "host_batch_size": 0
      }
    }
  }
}
```

### Delete team

_Available in Fleet Premium_

`DELETE /api/v1/fleet/teams/:id`

#### Parameters

| Name | Type    | In   | Description                          |
| ---- | ------  | ---- | ------------------------------------ |
| id   | integer | path | **Required.** The desired team's ID. |

#### Example

`DELETE /api/v1/fleet/teams/1`

#### Default response

`Status: 200`

---

## Translator

- [Translate IDs](#translate-ids)

### Translate IDs

Transforms a host name into a host id. For example, the Fleet UI use this endpoint when sending live queries to a set of hosts.

`POST /api/v1/fleet/translate`

#### Parameters

| Name  | Type  | In   | Description                              |
| ----- | ----- | ---- | ---------------------------------------- |
| array | array | body | **Required** list of items to translate. |

#### Example

`POST /api/v1/fleet/translate`

##### Request body

```json
{
  "list": [
    {
      "type": "user",
      "payload": {
        "identifier": "some@email.com"
      }
    },
    {
      "type": "label",
      "payload": {
        "identifier": "labelA"
      }
    },
    {
      "type": "team",
      "payload": {
        "identifier": "team1"
      }
    },
    {
      "type": "host",
      "payload": {
        "identifier": "host-ABC"
      }
    }
  ]
}
```

##### Default response

`Status: 200`

```json
{
  "list": [
    {
      "type": "user",
      "payload": {
        "identifier": "some@email.com",
        "id": 32
      }
    },
    {
      "type": "label",
      "payload": {
        "identifier": "labelA",
        "id": 1
      }
    },
    {
      "type": "team",
      "payload": {
        "identifier": "team1",
        "id": 22
      }
    },
    {
      "type": "host",
      "payload": {
        "identifier": "host-ABC",
        "id": 45
      }
    }
  ]
}
```
---

## Users

- [List all users](#list-all-users)
- [Create a user account with an invitation](#create-a-user-account-with-an-invitation)
- [Create a user account without an invitation](#create-a-user-account-without-an-invitation)
- [Get user information](#get-user-information)
- [Modify user](#modify-user)
- [Delete user](#delete-user)
- [Require password reset](#require-password-reset)
- [List a user's sessions](#list-a-users-sessions)
- [Delete a user's sessions](#delete-a-users-sessions)
- [Create invite](#create-invite)
- [List invites](#list-invites)
- [Delete invite](#delete-invite)
- [Verify invite](#verify-invite)
- [Modify invite](#modify-invite)

The Fleet server exposes API endpoints that handles common user management operations, including managing emailed invites to new users. All of these endpoints require prior authentication, so you'll need to log in before calling any of the endpoints documented below.

### List all users

Returns a list of all enabled users

`GET /api/v1/fleet/users`

#### Parameters

| Name            | Type    | In    | Description                                                                                                                   |
| --------------- | ------- | ----- | ----------------------------------------------------------------------------------------------------------------------------- |
| query           | string  | query | Search query keywords. Searchable fields include `name` and `email`.                                                          |
| order_key       | string  | query | What to order results by. Can be any column in the users table.                                                               |
| order_direction | string  | query | **Requires `order_key`**. The direction of the order given the order key. Options include `asc` and `desc`. Default is `asc`. |
| page            | integer | query | Page number of the results to fetch.                                                                                          |
| query           | string  | query | Search query keywords. Searchable fields include `name` and `email`.                                                          |
| per_page        | integer | query | Results per page.                                                                                                             |
| team_id         | integer | query | _Available in Fleet Premium_. Filters the users to only include users in the specified team.                                   |

#### Example

`GET /api/v1/fleet/users`

##### Request query parameters

None.

##### Default response

`Status: 200`

```json
{
  "users": [
    {
      "created_at": "2020-12-10T03:52:53Z",
      "updated_at": "2020-12-10T03:52:53Z",
      "id": 1,
      "name": "Jane Doe",
      "email": "janedoe@example.com",
      "force_password_reset": false,
      "gravatar_url": "",
      "sso_enabled": false,
      "mfa_enabled": false,
      "global_role": null,
      "api_only": false,
      "teams": [
        {
          "id": 1,
          "created_at": "0001-01-01T00:00:00Z",
          "name": "workstations",
          "description": "",
          "role": "admin"
        }
      ]
    }
  ]
}
```

##### Failed authentication

`Status: 401 Authentication Failed`

```json
{
  "message": "Authentication Failed",
  "errors": [
    {
      "name": "base",
      "reason": "Authentication failed"
    }
  ]
}
```

### Create a user account with an invitation

Creates a user account after an invited user provides registration information and submits the form.

`POST /api/v1/fleet/users`

#### Parameters

| Name                  | Type   | In   | Description                                                                                                                                                                                                                                                                                                                                              |
| --------------------- | ------ | ---- | -------------------------------------------------------------------------------------------------------------------------------------------------------------------------------------------------------------------------------------------------------------------------------------------------------------------------------------------------------- |
| email                 | string | body | **Required**. The email address of the user.                                                                                                                                                                                                                                                                                                             |
| invite_token          | string | body | **Required**. Token provided to the user in the invitation email.                                                                                                                                                                                                                                                                                        |
| name                  | string | body | **Required**. The name of the user.                                                                                                                                                                                                                                                                                                                      |
| password              | string | body | The password chosen by the user (if not SSO user).                                                                                                                                                                                                                                                                                                       |
| password_confirmation | string | body | Confirmation of the password chosen by the user.                                                                                                                                                                                                                                                                                                         |

#### Example

`POST /api/v1/fleet/users`

##### Request query parameters

```json
{
  "email": "janedoe@example.com",
  "invite_token": "SjdReDNuZW5jd3dCbTJtQTQ5WjJTc2txWWlEcGpiM3c=",
  "name": "janedoe",
  "password": "test-123",
  "password_confirmation": "test-123"
}
```

##### Default response

`Status: 200`

```json
{
  "user": {
    "created_at": "0001-01-01T00:00:00Z",
    "updated_at": "0001-01-01T00:00:00Z",
    "id": 2,
    "name": "janedoe",
    "email": "janedoe@example.com",
    "enabled": true,
    "force_password_reset": false,
    "gravatar_url": "",
    "sso_enabled": false,
    "mfa_enabled": false,
    "global_role": "admin",
    "teams": []
  }
}
```

##### Failed authentication

`Status: 401 Authentication Failed`

```json
{
  "message": "Authentication Failed",
  "errors": [
    {
      "name": "base",
      "reason": "Authentication failed"
    }
  ]
}
```

##### Expired or used invite code

`Status: 404 Resource Not Found`

```json
{
  "message": "Resource Not Found",
  "errors": [
    {
      "name": "base",
      "reason": "Invite with token SjdReDNuZW5jd3dCbTJtQTQ5WjJTc2txWWlEcGpiM3c= was not found in the datastore"
    }
  ]
}
```

##### Validation failed

`Status: 422 Validation Failed`

The same error will be returned whenever one of the required parameters fails the validation.

```json
{
  "message": "Validation Failed",
  "errors": [
    {
      "name": "name",
      "reason": "cannot be empty"
    }
  ]
}
```

### Create a user account without an invitation

Creates a user account without requiring an invitation, the user is enabled immediately.
By default, the user will be forced to reset its password upon first login.

`POST /api/v1/fleet/users/admin`

#### Parameters

| Name        | Type    | In   | Description                                                                                                                                                                                                                                                                                                                                              |
| ----------- | ------- | ---- | -------------------------------------------------------------------------------------------------------------------------------------------------------------------------------------------------------------------------------------------------------------------------------------------------------------------------------------------------------- |
| email       | string  | body | **Required**. The user's email address.                                                                                                                                                                                                                                                                                                                  |
| name        | string  | body | **Required**. The user's full name or nickname.                                                                                                                                                                                                                                                                                                          |
| password    | string  | body | The user's password (required for non-SSO users).                                                                                                                                                                                                                                                                                                        |
| sso_enabled | boolean | body | Whether or not SSO is enabled for the user.                                                                                                                                                                                                                                                                                                              |
| mfa_enabled | boolean | body | _Available in Fleet Premium._ Whether or not the user must click a magic link emailed to them to log in, after they successfully enter their username and password. Incompatible with SSO and API-only users. |
| api_only    | boolean | body | User is an "API-only" user (cannot use web UI) if true.                                                                                                                                                                                                                                                                                                  |
| global_role | string | body | The role assigned to the user. In Fleet 4.0.0, 3 user roles were introduced (`admin`, `maintainer`, and `observer`). In Fleet 4.30.0 and 4.31.0, the `observer_plus` and `gitops` roles were introduced respectively. If `global_role` is specified, `teams` cannot be specified. For more information, see [manage access](https://fleetdm.com/docs/using-fleet/manage-access).                                                                                                                                                                        |
| admin_forced_password_reset    | boolean | body | Sets whether the user will be forced to reset its password upon first login (default=true) |
| teams                          | array   | body | _Available in Fleet Premium_. The teams and respective roles assigned to the user. Should contain an array of objects in which each object includes the team's `id` and the user's `role` on each team. In Fleet 4.0.0, 3 user roles were introduced (`admin`, `maintainer`, and `observer`). In Fleet 4.30.0 and 4.31.0, the `observer_plus` and `gitops` roles were introduced respectively. If `teams` is specified, `global_role` cannot be specified. For more information, see [manage access](https://fleetdm.com/docs/using-fleet/manage-access). |

#### Example

`POST /api/v1/fleet/users/admin`

##### Request body

```json
{
  "name": "Jane Doe",
  "email": "janedoe@example.com",
  "password": "test-123",
  "api_only": true,
  "teams": [
    {
      "id": 2,
      "role": "observer"
    },
    {
      "id": 3,
      "role": "maintainer"
    }
  ]
}
```

##### Default response

`Status: 200`

```json
{
  "user": {
    "created_at": "0001-01-01T00:00:00Z",
    "updated_at": "0001-01-01T00:00:00Z",
    "id": 5,
    "name": "Jane Doe",
    "email": "janedoe@example.com",
    "enabled": true,
    "force_password_reset": false,
    "gravatar_url": "",
    "sso_enabled": false,
    "mfa_enabled": false,
    "api_only": true,
    "global_role": null,
    "teams": [
      {
        "id": 2,
        "role": "observer"
      },
      {
        "id": 3,
        "role": "maintainer"
      }
    ]
  },
  "token": "{API key}"
}
```

> Note: The new user's `token` (API key) is only included in the response after creating an api-only user (`api_only: true`).

##### User doesn't exist

`Status: 404 Resource Not Found`

```json
{
  "message": "Resource Not Found",
  "errors": [
    {
      "name": "base",
      "reason": "User with id=1 was not found in the datastore"
    }
  ]
}
```

### Get user information

Returns all information about a specific user.

`GET /api/v1/fleet/users/:id`

#### Parameters

| Name | Type    | In   | Description                  |
| ---- | ------- | ---- | ---------------------------- |
| id   | integer | path | **Required**. The user's id. |

#### Example

`GET /api/v1/fleet/users/2`

##### Default response

`Status: 200`

```json
{
  "user": {
    "created_at": "2020-12-10T05:20:25Z",
    "updated_at": "2020-12-10T05:24:27Z",
    "id": 2,
    "name": "Jane Doe",
    "email": "janedoe@example.com",
    "force_password_reset": false,
    "gravatar_url": "",
    "sso_enabled": false,
    "mfa_enabled": false,
    "global_role": "admin",
    "api_only": false,
    "teams": []
  }
}
```

##### User doesn't exist

`Status: 404 Resource Not Found`

```json
{
  "message": "Resource Not Found",
  "errors": [
    {
      "name": "base",
      "reason": "User with id=5 was not found in the datastore"
    }
  ]
}
```

### Modify user

`PATCH /api/v1/fleet/users/:id`

#### Parameters

| Name        | Type    | In   | Description                                                                                                                                                                                                                                                                                                                                              |
| ----------- | ------- | ---- | -------------------------------------------------------------------------------------------------------------------------------------------------------------------------------------------------------------------------------------------------------------------------------------------------------------------------------------------------------- |
| id          | integer | path | **Required**. The user's id.                                                                                                                                                                                                                                                                                                                             |
| name        | string  | body | The user's name.                                                                                                                                                                                                                                                                                                                                         |
| position    | string  | body | The user's position.                                                                                                                                                                                                                                                                                                                                     |
| email       | string  | body | The user's email.                                                                                                                                                                                                                                                                                                                                        |
| sso_enabled | boolean | body | Whether or not SSO is enabled for the user.                                                                                                                                                                                                                                                                                                              |
| mfa_enabled | boolean | body | _Available in Fleet Premium._ Whether or not the user must click a magic link emailed to them to log in, after they successfully enter their username and password. Incompatible with SSO and API-only users. |
| api_only    | boolean | body | User is an "API-only" user (cannot use web UI) if true.                                                                                                                                                                                                                                                                                                  |
| password    | string  | body | The user's current password, required to change the user's own email or password (not required for an admin to modify another user).                                                                                                                                                                                                                     |
| new_password| string  | body | The user's new password. |
| global_role | string  | body | The role assigned to the user. In Fleet 4.0.0, 3 user roles were introduced (`admin`, `maintainer`, and `observer`). If `global_role` is specified, `teams` cannot be specified.                                                                                                                                                                         |
| teams       | array   | body | _Available in Fleet Premium_. The teams and respective roles assigned to the user. Should contain an array of objects in which each object includes the team's `id` and the user's `role` on each team. In Fleet 4.0.0, 3 user roles were introduced (`admin`, `maintainer`, and `observer`). If `teams` is specified, `global_role` cannot be specified. |

#### Example

`PATCH /api/v1/fleet/users/2`

##### Request body

```json
{
  "name": "Jane Doe",
  "global_role": "admin"
}
```

##### Default response

`Status: 200`

```json
{
  "user": {
    "created_at": "2021-02-03T16:11:06Z",
    "updated_at": "2021-02-03T16:11:06Z",
    "id": 2,
    "name": "Jane Doe",
    "email": "janedoe@example.com",
    "global_role": "admin",
    "force_password_reset": false,
    "gravatar_url": "",
    "sso_enabled": false,
    "mfa_enabled": false,
    "api_only": false,
    "teams": []
  }
}
```

#### Example (modify a user's teams)

`PATCH /api/v1/fleet/users/2`

##### Request body

```json
{
  "teams": [
    {
      "id": 1,
      "role": "observer"
    },
    {
      "id": 2,
      "role": "maintainer"
    }
  ]
}
```

##### Default response

`Status: 200`

```json
{
  "user": {
    "created_at": "2021-02-03T16:11:06Z",
    "updated_at": "2021-02-03T16:11:06Z",
    "id": 2,
    "name": "Jane Doe",
    "email": "janedoe@example.com",
    "enabled": true,
    "force_password_reset": false,
    "gravatar_url": "",
    "sso_enabled": false,
    "mfa_enabled": false,
    "global_role": "admin",
    "teams": [
      {
        "id": 2,
        "role": "observer"
      },
      {
        "id": 3,
        "role": "maintainer"
      }
    ]
  }
}
```

### Delete user

Delete the specified user from Fleet.

`DELETE /api/v1/fleet/users/:id`

#### Parameters

| Name | Type    | In   | Description                  |
| ---- | ------- | ---- | ---------------------------- |
| id   | integer | path | **Required**. The user's id. |

#### Example

`DELETE /api/v1/fleet/users/3`

##### Default response

`Status: 200`


### Require password reset

The selected user is logged out of Fleet and required to reset their password during the next attempt to log in. This also revokes all active Fleet API tokens for this user. Returns the user object.

`POST /api/v1/fleet/users/:id/require_password_reset`

#### Parameters

| Name  | Type    | In   | Description                                                                                    |
| ----- | ------- | ---- | ---------------------------------------------------------------------------------------------- |
| id    | integer | path | **Required**. The user's id.                                                                   |
| require | boolean | body | Whether or not the user is required to reset their password during the next attempt to log in. |

#### Example

`POST /api/v1/fleet/users/123/require_password_reset`

##### Request body

```json
{
  "require": true
}
```

##### Default response

`Status: 200`

```json
{
  "user": {
    "created_at": "2021-02-23T22:23:34Z",
    "updated_at": "2021-02-23T22:28:52Z",
    "id": 2,
    "name": "Jane Doe",
    "email": "janedoe@example.com",
    "force_password_reset": true,
    "gravatar_url": "",
    "mfa_enabled": false,
    "sso_enabled": false,
    "global_role": "observer",
    "teams": []
  }
}
```

### List a user's sessions

Returns a list of the user's sessions in Fleet.

`GET /api/v1/fleet/users/:id/sessions`

#### Parameters

None.

#### Example

`GET /api/v1/fleet/users/1/sessions`

##### Default response

`Status: 200`

```json
{
  "sessions": [
    {
      "session_id": 2,
      "user_id": 1,
      "created_at": "2021-02-03T16:12:50Z"
    },
    {
      "session_id": 3,
      "user_id": 1,
      "created_at": "2021-02-09T23:40:23Z"
    },
    {
      "session_id": 6,
      "user_id": 1,
      "created_at": "2021-02-23T22:23:58Z"
    }
  ]
}
```

### Delete a user's sessions

Deletes the selected user's sessions in Fleet. Also deletes the user's API token.

`DELETE /api/v1/fleet/users/:id/sessions`

#### Parameters

| Name | Type    | In   | Description                               |
| ---- | ------- | ---- | ----------------------------------------- |
| id   | integer | path | **Required**. The ID of the desired user. |

#### Example

`DELETE /api/v1/fleet/users/1/sessions`

##### Default response

`Status: 200`

### Create invite

`POST /api/v1/fleet/invites`

#### Parameters

| Name        | Type    | In   | Description                                                                                                                                           |
| ----------- | ------- | ---- | ----------------------------------------------------------------------------------------------------------------------------------------------------- |
| global_role | string  | body | Role the user will be granted. Either a global role is needed, or a team role.                                                                        |
| email       | string  | body | **Required.** The email of the invited user. This email will receive the invitation link.                                                             |
| name        | string  | body | **Required.** The name of the invited user.                                                                                                           |
| sso_enabled | boolean | body | **Required.** Whether or not SSO will be enabled for the invited user.                                                                                |
| mfa_enabled | boolean | body | _Available in Fleet Premium._ Whether or not the invited user must click a magic link emailed to them to log in, after they successfully enter their username and password. Users can have SSO or MFA enabled, but not both. |
| teams       | array   | body | _Available in Fleet Premium_. A list of the teams the user is a member of. Each item includes the team's ID and the user's role in the specified team. |

#### Example

##### Request body

```json
{
  "email": "john_appleseed@example.com",
  "name": "John",
  "sso_enabled": false,
  "mfa_enabled": false,
  "global_role": null,
  "teams": [
    {
      "id": 2,
      "role": "observer"
    },
    {
      "id": 3,
      "role": "maintainer"
    }
  ]
}
```

`POST /api/v1/fleet/invites`

##### Default response

`Status: 200`

```json
{
  "invite": {
    "created_at": "0001-01-01T00:00:00Z",
    "updated_at": "0001-01-01T00:00:00Z",
    "id": 3,
    "invited_by": 1,
    "email": "john_appleseed@example.com",
    "name": "John",
    "sso_enabled": false,
    "mfa_enabled": false,
    "teams": [
      {
        "id": 10,
        "created_at": "0001-01-01T00:00:00Z",
        "name": "Apples",
        "description": "",
        "agent_options": null,
        "user_count": 0,
        "host_count": 0,
        "role": "observer"
      },
      {
        "id": 14,
        "created_at": "0001-01-01T00:00:00Z",
        "name": "Best of the Best Engineering",
        "description": "",
        "agent_options": null,
        "user_count": 0,
        "host_count": 0,
        "role": "maintainer"
      }
    ]
  }
}
```

### List invites

Returns a list of the active invitations in Fleet.

`GET /api/v1/fleet/invites`

#### Parameters

| Name            | Type   | In    | Description                                                                                                                   |
| --------------- | ------ | ----- | ----------------------------------------------------------------------------------------------------------------------------- |
| order_key       | string | query | What to order results by. Can be any column in the invites table.                                                             |
| order_direction | string | query | **Requires `order_key`**. The direction of the order given the order key. Options include `asc` and `desc`. Default is `asc`. |
| query           | string | query | Search query keywords. Searchable fields include `name` and `email`.                                                          |

#### Example

`GET /api/v1/fleet/invites`

##### Default response

`Status: 200`

```json
{
  "invites": [
    {
      "created_at": "0001-01-01T00:00:00Z",
      "updated_at": "0001-01-01T00:00:00Z",
      "id": 3,
      "email": "john_appleseed@example.com",
      "name": "John",
      "sso_enabled": false,
      "mfa_enabled": false,
      "global_role": "admin",
      "teams": []
    },
    {
      "created_at": "0001-01-01T00:00:00Z",
      "updated_at": "0001-01-01T00:00:00Z",
      "id": 4,
      "email": "bob_marks@example.com",
      "name": "Bob",
      "sso_enabled": false,
      "mfa_enabled": false,
      "global_role": "admin",
      "teams": []
    }
  ]
}
```

### Delete invite

Delete the specified invite from Fleet.

`DELETE /api/v1/fleet/invites/:id`

#### Parameters

| Name | Type    | In   | Description                  |
| ---- | ------- | ---- | ---------------------------- |
| id   | integer | path | **Required.** The user's id. |

#### Example

`DELETE /api/v1/fleet/invites/123`

##### Default response

`Status: 200`


### Verify invite

Verify the specified invite.

`GET /api/v1/fleet/invites/:token`

#### Parameters

| Name  | Type   | In   | Description                            |
| ----- | -------| ---- | -------------------------------------- |
| token | string | path | **Required.** The user's invite token. |

#### Example

`GET /api/v1/fleet/invites/abcdef012456789`

##### Default response

`Status: 200`

```json
{
  "invite": {
    "created_at": "2021-01-15T00:58:33Z",
    "updated_at": "2021-01-15T00:58:33Z",
    "id": 4,
    "email": "steve@example.com",
    "name": "Steve",
    "sso_enabled": false,
    "mfa_enabled": false,
    "global_role": "admin",
    "teams": []
  }
}
```

##### Not found

`Status: 404`

```json
{
  "message": "Resource Not Found",
  "errors": [
    {
      "name": "base",
      "reason": "Invite with token <token> was not found in the datastore"
    }
  ]
}
```

### Modify invite

`PATCH /api/v1/fleet/invites/:id`

#### Parameters

| Name        | Type    | In   | Description                                                                                                                                           |
| ----------- | ------- | ---- | ----------------------------------------------------------------------------------------------------------------------------------------------------- |
| global_role | string  | body | Role the user will be granted. Either a global role is needed, or a team role.                                                                        |
| email       | string  | body | The email of the invited user. Updates on the email won't resend the invitation.                                                             |
| name        | string  | body | The name of the invited user.                                                                                                           |
| sso_enabled | boolean | body | Whether or not SSO will be enabled for the invited user.                                                                                |
| mfa_enabled | boolean | body | _Available in Fleet Premium._ Whether or not the invited user must click a magic link emailed to them to log in, after they successfully enter their username and password. Users can have SSO or MFA enabled, but not both. |
| teams       | array   | body | _Available in Fleet Premium_. A list of the teams the user is a member of. Each item includes the team's ID and the user's role in the specified team. |

#### Example

`PATCH /api/v1/fleet/invites/123`

##### Request body

```json
{
  "email": "john_appleseed@example.com",
  "name": "John",
  "sso_enabled": false,
  "mfa_enabled": false,
  "global_role": null,
  "teams": [
    {
      "id": 2,
      "role": "observer"
    },
    {
      "id": 3,
      "role": "maintainer"
    }
  ]
}
```

##### Default response

`Status: 200`

```json
{
  "invite": {
    "created_at": "0001-01-01T00:00:00Z",
    "updated_at": "0001-01-01T00:00:00Z",
    "id": 3,
    "invited_by": 1,
    "email": "john_appleseed@example.com",
    "name": "John",
    "sso_enabled": false,
    "mfa_enabled": false,
    "teams": [
      {
        "id": 10,
        "created_at": "0001-01-01T00:00:00Z",
        "name": "Apples",
        "description": "",
        "agent_options": null,
        "user_count": 0,
        "host_count": 0,
        "role": "observer"
      },
      {
        "id": 14,
        "created_at": "0001-01-01T00:00:00Z",
        "name": "Best of the Best Engineering",
        "description": "",
        "agent_options": null,
        "user_count": 0,
        "host_count": 0,
        "role": "maintainer"
      }
    ]
  }
}
```

## Debug

- [Get a summary of errors](#get-a-summary-of-errors)
- [Get database information](#get-database-information)
- [Get profiling information](#get-profiling-information)

The Fleet server exposes a handful of API endpoints to retrieve debug information about the server itself in order to help troubleshooting. All the following endpoints require prior authentication meaning you must first log in successfully before calling any of the endpoints documented below.

### Get a summary of errors

Returns a set of all the errors that happened in the server during the interval of time defined by the [logging_error_retention_period](https://fleetdm.com/docs/deploying/configuration#logging-error-retention-period) configuration.

The server only stores and returns a single instance of each error.

`GET /debug/errors`

#### Parameters

| Name  | Type    | In    | Description                                                                       |
| ----- | ------- | ----- | --------------------------------------------------------------------------------- |
| flush | boolean | query | Whether or not clear the errors from Redis after reading them. Default is `false` |

#### Example

`GET /debug/errors?flush=true`

##### Default response

`Status: 200`

```json
[
  {
    "count": "3",
    "chain": [
      {
        "message": "Authorization header required"
      },
      {
        "message": "missing FleetError in chain",
        "data": {
          "timestamp": "2022-06-03T14:16:01-03:00"
        },
        "stack": [
          "github.com/fleetdm/fleet/v4/server/contexts/ctxerr.Handle (ctxerr.go:262)",
          "github.com/fleetdm/fleet/v4/server/service.encodeError (transport_error.go:80)",
          "github.com/go-kit/kit/transport/http.Server.ServeHTTP (server.go:124)"
        ]
      }
    ]
  }
]
```

### Get database information

Returns information about the current state of the database; valid keys are:

- `locks`: returns transaction locking information.
- `innodb-status`: returns InnoDB status information.
- `process-list`: returns running processes (queries, etc).

`GET /debug/db/:key`

#### Parameters

None.

### Get profiling information

Returns runtime profiling data of the server in the format expected by `go tools pprof`. The responses are equivalent to those returned by the Go `http/pprof` package.

Valid keys are: `cmdline`, `profile`, `symbol` and `trace`.

`GET /debug/pprof/:key`

#### Parameters
None.

## API errors

Fleet returns API errors as a JSON document with the following fields:
- `message`: This field contains the kind of error (bad request error, authorization error, etc.).
- `errors`: List of errors with `name` and `reason` keys.
- `uuid`: Unique identifier for the error. This identifier can be matched to Fleet logs which might contain more information about the cause of the error.

Sample of an error when trying to send an empty body on a request that expects a JSON body:
```sh
$ curl -k -H "Authorization: Bearer $TOKEN" -H 'Content-Type:application/json' "https://localhost:8080/api/v1/fleet/sso" -d ''
```
Response:
```json
{
  "message": "Bad request",
  "errors": [
    {
      "name": "base",
      "reason": "Expected JSON Body"
    }
  ],
  "uuid": "c0532a64-bec2-4cf9-aa37-96fe47ead814"
}
```

---

<meta name="description" value="Documentation for Fleet's REST API. See example requests and responses for each API endpoint.">
<meta name="pageOrderInSection" value="30"><|MERGE_RESOLUTION|>--- conflicted
+++ resolved
@@ -6636,31 +6636,6 @@
 ]
 ```
 
-<<<<<<< HEAD
-### Get Volume Purchasing Program (VPP)
-
-
-> **Experimental feature**. This feature is undergoing rapid improvement, which may result in breaking changes to the API or configuration surface. It is not recommended for use in automated workflows.
-
-_Available in Fleet Premium_
-
-`GET /api/v1/fleet/vpp`
-
-#### Example
-
-`GET /api/v1/fleet/vpp`
-
-##### Default response
-
-`Status: 200`
-
-```json
-{
-  "org_name": "Acme Inc.",
-  "renew_date": "2023-11-29T00:00:00Z",
-  "location": "Acme Inc. Main Address"
-}
-```
 
 ### Get Android Enterprise
 
@@ -6688,8 +6663,6 @@
 }
 ```
 
-=======
->>>>>>> b91e8eb4
 ---
 
 ## Policies
